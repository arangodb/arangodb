devel
-----

<<<<<<< HEAD
* make the mmfiles compactor configureable
=======
* leader-follower replication catchup code has been rewritten in C++

* early stage AQL optimization now also uses the C++ implementations of
  AQL functions if present. Previously it always referred to the JavaScript
  implementations and ignored the C++ implementations.

* ArangoDB tty log output is now colored for log messages with levels 
  FATAL, ERR and WARN.

* changed the return values of AQL functions `REGEX_TEST` and `REGEX_REPLACE`
  to `null` when the input regex is invalid. Previous versions of ArangoDB
  partly returned `false` for invalid regexes and partly `null`.

* added `--log.role` option for arangod

  When set to `true`, this option will make the ArangoDB logger print a single 
  character with the server's role into each logged message. The roles are: 
  
  - U: undefined/unclear (used at startup)
  - S: single server
  - C: coordinator
  - P: primary
  - A: agent

  The default value for this option is `false`, so no roles will be logged. 

* fixed issue #3106: orphan collections could not be registered in general-graph module

* fixed wrong selection of the database inside the internal cluster js api
>>>>>>> a03a86fe

* added startup option `--server.check-max-memory-mappings` to make arangod check
  the number of memory mappings currently used by the process and compare it with
  the maximum number of allowed mappings as determined by /proc/sys/vm/max_map_count

  The default value is `true`, so the checks will be performed. When the current 
  number of mappings exceeds 90% of the maximum number of mappings, the creation
  of further V8 contexts will be deferred.

  Note that this option is effective on Linux systems only.

* arangoimp now has a `--remove-attribute` option

* added V8 context lifetime control options
  `--javascript.v8-contexts-max-invocations` and `--javascript.v8-contexts-max-age`

  These options allow specifying after how many invocations a used V8 context is 
  disposed, or after what time a V8 context is disposed automatically after its
  creation. If either of the two thresholds is reached, an idl V8 context will be
  disposed. 
  
  The default value of `--javascript.v8-contexts-max-invocations` is 0, meaning that
  the maximum number of invocations per context is unlimited. The default value
  for `--javascript.v8-contexts-max-age` is 60 seconds.

* fixed wrong ui cluster health information

* fixed issue #3070: Add index in _jobs collection

* fixed issue #3125: HTTP Foxx API JSON parsing

* fixed issue #3120: Foxx queue: job isn't running when server.authentication = true


v3.2.2 (2017-08-23)
-------------------

* make "Rebalance shards" button work in selected database only, and not make 
  it rebalance the shards of all databases

* fixed issue #2847: adjust the response of the DELETE `/_api/users/database/*` calls

* fixed issue #3075: Error when upgrading arangoDB on linux ubuntu 16.04

* fixed a buffer overrun in linenoise console input library for long input strings

* increase size of the linenoise input buffer to 8 KB

* abort compilation if the detected GCC or CLANG isn't in the range of compilers
  we support

* fixed spurious cluster hangups by always sending AQL-query related requests
  to the correct servers, even after failover or when a follower drops

  The problem with the previous shard-based approach was that responsibilities
  for shards may change from one server to another at runtime, after the query
  was already instanciated. The coordinator and other parts of the query then
  sent further requests for the query to the servers now responsible for the
  shards.
  However, an AQL query must send all further requests to the same servers on
  which the query was originally instanciated, even in case of failover.
  Otherwise this would potentially send requests to servers that do not know
  about the query, and would also send query shutdown requests to the wrong
  servers, leading to abandoned queries piling up and using resources until
  they automatically time out.

* fixed issue with RocksDB engine acquiring the collection count values too
  early, leading to the collection count values potentially being slightly off
  even in exclusive transactions (for which the exclusive access should provide
  an always-correct count value)

* fixed some issues in leader-follower catch-up code, specifically for the
  RocksDB engine

* make V8 log fatal errors to syslog before it terminates the process.
  This change is effective on Linux only.

* fixed issue with MMFiles engine creating superfluous collection journals
  on shutdown

* fixed issue #3067: Upgrade from 3.2 to 3.2.1 reset autoincrement keys

* fixed issue #3044: ArangoDB server shutdown unexpectedly

* fixed issue #3039: Incorrect filter interpretation

* fixed issue #3037: Foxx, internal server error when I try to add a new service

* improved MMFiles fulltext index document removal performance
  and fulltext index query performance for bigger result sets

* ui: fixed a display bug within the slow and running queries view

* ui: fixed a bug when success event triggers twice in a modal

* ui: fixed the appearance of the documents filter

* ui: graph vertex collections not restricted to 10 anymore

* fixed issue #2835: UI detection of JWT token in case of server restart or upgrade

* upgrade jemalloc version to 5.0.1

  This fixes problems with the memory allocator returing "out of memory" when
  calling munmap to free memory in order to return it to the OS.

  It seems that calling munmap on Linux can increase the number of mappings, at least
  when a region is partially unmapped. This can lead to the process exceeding its
  maximum number of mappings, and munmap and future calls to mmap returning errors.

  jemalloc version 5.0.1 does not have the `--enable-munmap` configure option anymore,
  so the problem is avoided. To return memory to the OS eventually, jemalloc 5's
  background purge threads are used on Linux.

* fixed issue #2978: log something more obvious when you log a Buffer

* fixed issue #2982: AQL parse error?

* fixed issue #3125: HTTP Foxx API Json parsing

v3.2.1 (2017-08-09)
-------------------

* added C++ implementations for AQL functions `LEFT()`, `RIGHT()` and `TRIM()`

* fixed docs for issue #2968: Collection _key autoincrement value increases on error

* fixed issue #3011: Optimizer rule reduce-extraction-to-projection breaks queries

* Now allowing to restore users in a sharded environment as well
  It is still not possible to restore collections that are sharded
  differently than by _key.

* fixed an issue with restoring of system collections and user rights.
  It was not possible to restore users into an authenticated server.

* fixed issue #2977: Documentation for db._createDatabase is wrong

* ui: added bind parameters to slow query history view

* fixed issue #1751: Slow Query API should provide bind parameters, webui should display them

* ui: fixed a bug when moving multiple documents was not possible

* AQL CHAR_LENGTH(null) returns now 0. Since AQL TO_STRING(null) is '' (string of length 0)

* ui: now supports single js file upload for Foxx services in addition to zip files

* fixed a multi-threading issue in the agency when callElection was called
  while the Supervision was calling updateSnapshot

* added startup option `--query.tracking-with-bindvars`

  This option controls whether the list of currently running queries
  and the list of slow queries should contain the bind variables used
  in the queries or not.

  The option can be changed at runtime using the commands

      // enables tracking of bind variables
      // set to false to turn tracking of bind variables off
      var value = true;
      require("@arangodb/aql/queries").properties({
        trackBindVars: value
      });

* index selectivity estimates are now available in the cluster as well

* fixed issue #2943: loadIndexesIntoMemory not returning the same structure
  as the rest of the collection APIs

* fixed issue #2949: ArangoError 1208: illegal name

* fixed issue #2874: Collection properties do not return `isVolatile`
  attribute

* potential fix for issue #2939: Segmentation fault when starting
  coordinator node

* fixed issue #2810: out of memory error when running UPDATE/REPLACE
  on medium-size collection

* fix potential deadlock errors in collector thread

* disallow the usage of volatile collections in the RocksDB engine
  by throwing an error when a collection is created with attribute
  `isVolatile` set to `true`.
  Volatile collections are unsupported by the RocksDB engine, so
  creating them should not succeed and silently create a non-volatile
  collection

* prevent V8 from issuing SIGILL instructions when it runs out of memory

  Now arangod will attempt to log a FATAL error into its logfile in case V8
  runs out of memory. In case V8 runs out of memory, it will still terminate the
  entire process. But at least there should be something in the ArangoDB logs
  indicating what the problem was. Apart from that, the arangod process should
  now be exited with SIGABRT rather than SIGILL as it shouldn't return into the
  V8 code that aborted the process with `__builtin_trap`.

  this potentially fixes issue #2920: DBServer crashing automatically post upgrade to 3.2

* Foxx queues and tasks now ensure that the scripts in them run with the same
  permissions as the Foxx code who started the task / queue

* fixed issue #2928: Offset problems

* fixed issue #2876: wrong skiplist index usage in edge collection

* fixed issue #2868: cname missing from logger-follow results in rocksdb

* fixed issue #2889: Traversal query using incorrect collection id

* fixed issue #2884: AQL traversal uniqueness constraints "propagating" to other traversals? Weird results

* arangoexport: added `--query` option for passing an AQL query to export the result

* fixed issue #2879: No result when querying for the last record of a query

* ui: allows now to edit default access level for collections in database
  _system for all users except the root user.

* The _users collection is no longer accessible outside the arngod process, _queues is always read-only

* added new option "--rocksdb.max-background-jobs"

* removed options "--rocksdb.max-background-compactions", "--rocksdb.base-background-compactions" and "--rocksdb.max-background-flushes"

* option "--rocksdb.compaction-read-ahead-size" now defaults to 2MB

* change Windows build so that RocksDB doesn't enforce AVX optimizations by default
  This fixes startup crashes on servers that do not have AVX CPU extensions

* speed up RocksDB secondary index creation and dropping

* removed RocksDB note in Geo index docs


v3.2.0 (2017-07-20)
-------------------

* fixed UI issues

* fixed multi-threading issues in Pregel

* fixed Foxx resilience

* added command-line option `--javascript.allow-admin-execute`

  This option can be used to control whether user-defined JavaScript code
  is allowed to be executed on server by sending via HTTP to the API endpoint
  `/_admin/execute`  with an authenticated user account.
  The default value is `false`, which disables the execution of user-defined
  code. This is also the recommended setting for production. In test environments,
  it may be convenient to turn the option on in order to send arbitrary setup
  or teardown commands for execution on the server.


v3.2.beta6 (2017-07-18)
-----------------------

* various bugfixes


v3.2.beta5 (2017-07-16)
-----------------------

* numerous bugfixes


v3.2.beta4 (2017-07-04)
-----------------------

* ui: fixed document view _from and _to linking issue for special characters

* added function `db._parse(query)` for parsing an AQL query and returning information about it

* fixed one medium priority and two low priority security user interface
  issues found by owasp zap.

* ui: added index deduplicate options

* ui: fixed renaming of collections for the rocksdb storage engine

* documentation and js fixes for secondaries

* RocksDB storage format was changed, users of the previous beta/alpha versions
  must delete the database directory and re-import their data

* enabled permissions on database and collection level

* added and changed some user related REST APIs
    * added `PUT /_api/user/{user}/database/{database}/{collection}` to change collection permission
    * added `GET /_api/user/{user}/database/{database}/{collection}`
    * added optional `full` parameter to the `GET /_api/user/{user}/database/` REST call

* added user functions in the arangoshell `@arangodb/users` module
    * added `grantCollection` and `revokeCollection` functions
    * added `permission(user, database, collection)` to retrieve collection specific rights

* added "deduplicate" attribute for array indexes, which controls whether inserting
  duplicate index values from the same document into a unique array index will lead to
  an error or not:

      // with deduplicate = true, which is the default value:
      db._create("test");
      db.test.ensureIndex({ type: "hash", fields: ["tags[*]"], deduplicate: true });
      db.test.insert({ tags: ["a", "b"] });
      db.test.insert({ tags: ["c", "d", "c"] }); // will work, because deduplicate = true
      db.test.insert({ tags: ["a"] }); // will fail

      // with deduplicate = false
      db._create("test");
      db.test.ensureIndex({ type: "hash", fields: ["tags[*]"], deduplicate: false });
      db.test.insert({ tags: ["a", "b"] });
      db.test.insert({ tags: ["c", "d", "c"] }); // will not work, because deduplicate = false
      db.test.insert({ tags: ["a"] }); // will fail

  The "deduplicate" attribute is now also accepted by the index creation HTTP
  API endpoint POST /_api/index and is returned by GET /_api/index.

* added optimizer rule "remove-filters-covered-by-traversal"

* Debian/Ubuntu installer: make messages about future package upgrades more clear

* fix a hangup in VST

  The problem happened when the two first chunks of a VST message arrived
  together on a connection that was newly switched to VST.

* fix deletion of outdated WAL files in RocksDB engine

* make use of selectivity estimates in hash, skiplist and persistent indexes
  in RocksDB engine

* changed VM overcommit recommendation for user-friendliness

* fix a shutdown bug in the cluster: a destroyed query could still be active

* do not terminate the entire server process if a temp file cannot be created
  (Windows only)

* fix log output in the front-end, it stopped in case of too many messages


v3.2.beta3 (2017-06-27)
-----------------------

* numerous bugfixes


v3.2.beta2 (2017-06-20)
-----------------------

* potentially fixed issue #2559: Duplicate _key generated on insertion

* fix invalid results (too many) when a skipping LIMIT was used for a
  traversal. `LIMIT x` or `LIMIT 0, x` were not affected, but `LIMIT s, x`
  may have returned too many results

* fix races in SSL communication code

* fix invalid locking in JWT authentication cache, which could have
  crashed the server

* fix invalid first group results for sorted AQL COLLECT when LIMIT
  was used

* fix potential race, which could make arangod hang on startup

* removed `exception` field from transaction error result; users should throw
  explicit `Error` instances to return custom exceptions (addresses issue #2561)

* fixed issue #2613: Reduce log level when Foxx manager tries to self heal missing database

* add a read only mode for users and collection level authorization

* removed `exception` field from transaction error result; users should throw
  explicit `Error` instances to return custom exceptions (addresses issue #2561)

* fixed issue #2677: Foxx disabling development mode creates non-deterministic service bundle

* fixed issue #2684: Legacy service UI not working


v3.2.beta1 (2017-06-12)
-----------------------

* provide more context for index errors (addresses issue #342)

* arangod now validates several OS/environment settings on startup and warns if
  the settings are non-ideal. Most of the checks are executed on Linux systems only.

* fixed issue #2515: The replace-or-with-in optimization rule might prevent use of indexes

* added `REGEX_REPLACE` AQL function

* the RocksDB storage format was changed, users of the previous alpha versions
  must delete the database directory and re-import their data

* added server startup option `--query.fail-on-warning`

  setting this option to `true` will abort any AQL query with an exception if
  it causes a warning at runtime. The value can be overridden per query by
  setting the `failOnWarning` attribute in a query's options.

* added --rocksdb.num-uncompressed-levels to adjust number of non-compressed levels

* added checks for memory managment and warn (i. e. if hugepages are enabled)

* set default SSL cipher suite string to "HIGH:!EXPORT:!aNULL@STRENGTH"

* fixed issue #2469: Authentication = true does not protect foxx-routes

* fixed issue #2459: compile success but can not run with rocksdb

* `--server.maximal-queue-size` is now an absolute maximum. If the queue is
  full, then 503 is returned. Setting it to 0 means "no limit".

* (Enterprise only) added authentication against an LDAP server

* fixed issue #2083: Foxx services aren't distributed to all coordinators

* fixed issue #2384: new coordinators don't pick up existing Foxx services

* fixed issue #2408: Foxx service validation causes unintended side-effects

* extended HTTP API with routes for managing Foxx services

* added distinction between hasUser and authorized within Foxx
  (cluster internal requests are authorized requests but don't have a user)

* arangoimp now has a `--threads` option to enable parallel imports of data

* PR #2514: Foxx services that can't be fixed by self-healing now serve a 503 error

* added `time` function to `@arangodb` module


v3.2.alpha4 (2017-04-25)
------------------------

* fixed issue #2450: Bad optimization plan on simple query

* fixed issue #2448: ArangoDB Web UI takes no action when Delete button is clicked

* fixed issue #2442: Frontend shows already deleted databases during login

* added 'x-content-type-options: nosniff' to avoid MSIE bug

* set default value for `--ssl.protocol` from TLSv1 to TLSv1.2.

* AQL breaking change in cluster:
  The SHORTEST_PATH statement using edge-collection names instead
  of a graph name now requires to explicitly name the vertex-collection names
  within the AQL query in the cluster. It can be done by adding `WITH <name>`
  at the beginning of the query.

  Example:
  ```
  FOR v,e IN OUTBOUND SHORTEST_PATH @start TO @target edges [...]
  ```

  Now has to be:

  ```
  WITH vertices
  FOR v,e IN OUTBOUND SHORTEST_PATH @start TO @target edges [...]
  ```

  This change is due to avoid dead-lock sitations in clustered case.
  An error stating the above is included.

* add implicit use of geo indexes when using SORT/FILTER in AQL, without
  the need to use the special-purpose geo AQL functions `NEAR` or `WITHIN`.

  the special purpose `NEAR` AQL function can now be substituted with the
  following AQL (provided there is a geo index present on the `doc.latitude`
  and `doc.longitude` attributes):

      FOR doc in geoSort
        SORT DISTANCE(doc.latitude, doc.longitude, 0, 0)
        LIMIT 5
        RETURN doc

  `WITHIN` can be substituted with the following AQL:

      FOR doc in geoFilter
        FILTER DISTANCE(doc.latitude, doc.longitude, 0, 0) < 2000
        RETURN doc

  Compared to using the special purpose AQL functions this approach has the
  advantage that it is more composable, and will also honor any `LIMIT` values
  used in the AQL query.

* potential fix for shutdown hangs on OSX

* added KB, MB, GB prefix for integer parameters, % for integer parameters
  with a base value

* added JEMALLOC 4.5.0

* added `--vm.resident-limit` and `--vm.path` for file-backed memory mapping
  after reaching a configurable maximum RAM size

* try recommended limit for file descriptors in case of unlimited
  hard limit

* issue #2413: improve logging in case of lock timeout and deadlocks

* added log topic attribute to /_admin/log api

* removed internal build option `USE_DEV_TIMERS`

  Enabling this option activated some proprietary timers for only selected
  events in arangod. Instead better use `perf` to gather timings.


v3.2.alpha3 (2017-03-22)
------------------------

* increase default collection lock timeout from 30 to 900 seconds

* added function `db._engine()` for retrieval of storage engine information at
  server runtime

  There is also an HTTP REST handler at GET /_api/engine that returns engine
  information.

* require at least cmake 3.2 for building ArangoDB

* make arangod start with less V8 JavaScript contexts

  This speeds up the server start (a little bit) and makes it use less memory.
  Whenever a V8 context is needed by a Foxx action or some other operation and
  there is no usable V8 context, a new one will be created dynamically now.

  Up to `--javascript.v8-contexts` V8 contexts will be created, so this option
  will change its meaning. Previously as many V8 contexts as specified by this
  option were created at server start, and the number of V8 contexts did not
  change at runtime. Now up to this number of V8 contexts will be in use at the
  same time, but the actual number of V8 contexts is dynamic.

  The garbage collector thread will automatically delete unused V8 contexts after
  a while. The number of spare contexts will go down to as few as configured in
  the new option `--javascript.v8-contexts-minimum`. Actually that many V8 contexts
  are also created at server start.

  The first few requests in new V8 contexts will take longer than in contexts
  that have been there already. Performance may therefore suffer a bit for the
  initial requests sent to ArangoDB or when there are only few but performance-
  critical situations in which new V8 contexts will be created. If this is a
  concern, it can easily be fixed by setting `--javascipt.v8-contexts-minimum`
  and `--javascript.v8-contexts` to a relatively high value, which will guarantee
  that many number of V8 contexts to be created at startup and kept around even
  when unused.

  Waiting for an unused V8 context will now also abort if no V8 context can be
  acquired/created after 120 seconds.

* improved diagnostic messages written to logfiles by supervisor process

* fixed issue #2367

* added "bindVars" to attributes of currently running and slow queries

* added "jsonl" as input file type for arangoimp

* upgraded version of bundled zlib library from 1.2.8 to 1.2.11

* added input file type `auto` for arangoimp so it can automatically detect the
  type of the input file from the filename extension

* fixed variables parsing in GraphQL

* added `--translate` option for arangoimp to translate attribute names from
  the input files to attriubte names expected by ArangoDB

  The `--translate` option can be specified multiple times (once per translation
  to be executed). The following example renames the "id" column from the input
  file to "_key", and the "from" column to "_from", and the "to" column to "_to":

      arangoimp --type csv --file data.csv --translate "id=_key" --translate "from=_from" --translate "to=_to"

  `--translate` works for CSV and TSV inputs only.

* changed default value for `--server.max-packet-size` from 128 MB to 256 MB

* fixed issue #2350

* fixed issue #2349

* fixed issue #2346

* fixed issue #2342

* change default string truncation length from 80 characters to 256 characters for
  `print`/`printShell` functions in ArangoShell and arangod. This will emit longer
  prefixes of string values before truncating them with `...`, which is helpful
  for debugging.

* always validate incoming JSON HTTP requests for duplicate attribute names

  Incoming JSON data with duplicate attribute names will now be rejected as
  invalid. Previous versions of ArangoDB only validated the uniqueness of
  attribute names inside incoming JSON for some API endpoints, but not
  consistently for all APIs.

* don't let read-only transactions block the WAL collector

* allow passing own `graphql-sync` module instance to Foxx GraphQL router

* arangoexport can now export to csv format

* arangoimp: fixed issue #2214

* Foxx: automatically add CORS response headers

* added "OPTIONS" to CORS `access-control-allow-methods` header

* Foxx: Fix arangoUser sometimes not being set correctly

* fixed issue #1974


v3.2.alpha2 (2017-02-20)
------------------------

* ui: fixed issue #2065

* ui: fixed a dashboard related memory issue

* Internal javascript rest actions will now hide their stack traces to the client
  unless maintainer mode is activated. Instead they will always log to the logfile

* Removed undocumented internal HTTP API:
  * PUT _api/edges

  The documented GET _api/edges and the undocumented POST _api/edges remains unmodified.

* updated V8 version to 5.7.0.0

* change undocumented behaviour in case of invalid revision ids in
  If-Match and If-None-Match headers from 400 (BAD) to 412 (PRECONDITION
  FAILED).

* change undocumented behaviour in case of invalid revision ids in
  JavaScript document operations from 1239 ("illegal document revision")
  to 1200 ("conflict").

* added data export tool, arangoexport.

  arangoexport can be used to export collections to json, jsonl or xml
  and export a graph or collections to xgmml.

* fixed a race condition when closing a connection

* raised default hard limit on threads for very small to 64

* fixed negative counting of http connection in UI


v3.2.alpha1 (2017-02-05)
------------------------

* added figure `httpRequests` to AQL query statistics

* removed revisions cache intermediate layer implementation

* obsoleted startup options `--database.revision-cache-chunk-size` and
  `--database.revision-cache-target-size`

* fix potential port number over-/underruns

* added startup option `--log.shorten-filenames` for controlling whether filenames
  in log messages should be shortened to just the filename with the absolute path

* removed IndexThreadFeature, made `--database.index-threads` option obsolete

* changed index filling to make it more parallel, dispatch tasks to boost::asio

* more detailed stacktraces in Foxx apps

* generated Foxx services now use swagger tags


v3.1.24 (XXXX-XX-XX)
--------------------

* fixed one more LIMIT issue in traversals


v3.1.23 (2017-06-19)
--------------------

* potentially fixed issue #2559: Duplicate _key generated on insertion

* fix races in SSL communication code

* fix invalid results (too many) when a skipping LIMIT was used for a
  traversal. `LIMIT x` or `LIMIT 0, x` were not affected, but `LIMIT s, x`
  may have returned too many results

* fix invalid first group results for sorted AQL COLLECT when LIMIT
  was used

* fix invalid locking in JWT authentication cache, which could have
  crashed the server

* fix undefined behavior in traverser when traversals were used inside
  a FOR loop


v3.1.22 (2017-06-07)
--------------------

* fixed issue #2505: Problem with export + report of a bug

* documented changed behavior of WITH

* fixed ui glitch in aardvark

* avoid agency compaction bug

* fixed issue #2283: disabled proxy communication internally


v3.1.21 (2017-05-22)
--------------------

* fixed issue #2488:  AQL operator IN error when data use base64 chars

* more randomness in seeding RNG

v3.1.20 (2016-05-16)
--------------------

* fixed incorrect sorting for distributeShardsLike

* improve reliability of AgencyComm communication with Agency

* fixed shard numbering bug, where ids were erouneously incremented by 1

* remove an unnecessary precondition in createCollectionCoordinator

* funny fail rotation fix

* fix in SimpleHttpClient for correct advancement of readBufferOffset

* forward SIG_HUP in supervisor process to the server process to fix logrotaion
  You need to stop the remaining arangod server process manually for the upgrade to work.


v3.1.19 (2017-04-28)
--------------------

* Fixed a StackOverflow issue in Traversal and ShortestPath. Occured if many (>1000) input
  values in a row do not return any result. Fixes issue: #2445

* fixed issue #2448

* fixed issue #2442

* added 'x-content-type-options: nosniff' to avoid MSIE bug

* fixed issue #2441

* fixed issue #2440

* Fixed a StackOverflow issue in Traversal and ShortestPath. Occured if many (>1000) input
  values in a row do not return any result. Fixes issue: #2445

* fix occasional hanging shutdowns on OS X


v3.1.18 (2017-04-18)
--------------------

* fixed error in continuous synchronization of collections

* fixed spurious hangs on server shutdown

* better error messages during restore collection

* completely overhaul supervision. More detailed tests

* Fixed a dead-lock situation in cluster traversers, it could happen in
  rare cases if the computation on one DBServer could be completed much earlier
  than the other server. It could also be restricted to SmartGraphs only.

* (Enterprise only) Fixed a bug in SmartGraph DepthFirstSearch. In some
  more complicated queries, the maxDepth limit of 1 was not considered strictly
  enough, causing the traverser to do unlimited depth searches.

* fixed issue #2415

* fixed issue #2422

* fixed issue #1974


v3.1.17 (2017-04-04)
--------------------

* (Enterprise only) fixed a bug where replicationFactor was not correctly
  forwarded in SmartGraph creation.

* fixed issue #2404

* fixed issue #2397

* ui - fixed smart graph option not appearing

* fixed issue #2389

* fixed issue #2400


v3.1.16 (2017-03-27)
--------------------

* fixed issue #2392

* try to raise file descriptors to at least 8192, warn otherwise

* ui - aql editor improvements + updated ace editor version (memory leak)

* fixed lost HTTP requests

* ui - fixed some event issues

* avoid name resolution when given connection string is a valid ip address

* helps with issue #1842, bug in COLLECT statement in connection with LIMIT.

* fix locking bug in cluster traversals

* increase lock timeout defaults

* increase various cluster timeouts

* limit default target size for revision cache to 1GB, which is better for
  tight RAM situations (used to be 40% of (totalRAM - 1GB), use
  --database.revision-cache-target-size <VALUEINBYTES> to get back the
  old behaviour

* fixed a bug with restarted servers indicating status as "STARTUP"
  rather that "SERVING" in Nodes UI.


v3.1.15 (2017-03-20)
--------------------

* add logrotate configuration as requested in #2355

* fixed issue #2376

* ui - changed document api due a chrome bug

* ui - fixed a submenu bug

* added endpoint /_api/cluster/endpoints in cluster case to get all
  coordinator endpoints

* fix documentation of /_api/endpoint, declaring this API obsolete.

* Foxx response objects now have a `type` method for manipulating the content-type header

* Foxx tests now support `xunit` and `tap` reporters


v3.1.14 (2017-03-13)
--------------------

* ui - added feature request (multiple start nodes within graph viewer) #2317

* added missing locks to authentication cache methods

* ui - added feature request (multiple start nodes within graph viewer) #2317

* ui - fixed wrong merge of statistics information from different coordinators

* ui - fixed issue #2316

* ui - fixed wrong protocol usage within encrypted environment

* fixed compile error on Mac Yosemite

* minor UI fixes


v3.1.13 (2017-03-06)
--------------------

* fixed variables parsing in GraphQL

* fixed issue #2214

* fixed issue #2342

* changed thread handling to queue only user requests on coordinator

* use exponential backoff when waiting for collection locks

* repair short name server lookup in cluster in the case of a removed
  server


v3.1.12 (2017-02-28)
--------------------

* disable shell color escape sequences on Windows

* fixed issue #2326

* fixed issue #2320

* fixed issue #2315

* fixed a race condition when closing a connection

* raised default hard limit on threads for very small to 64

* fixed negative counting of http connection in UI

* fixed a race when renaming collections

* fixed a race when dropping databases


v3.1.11 (2017-02-17)
--------------------

* fixed a race between connection closing and sending out last chunks of data to clients
  when the "Connection: close" HTTP header was set in requests

* ui: optimized smart graph creation usability

* ui: fixed #2308

* fixed a race in async task cancellation via `require("@arangodb/tasks").unregisterTask()`

* fixed spuriously hanging threads in cluster AQL that could sit idle for a few minutes

* fixed potential numeric overflow for big index ids in index deletion API

* fixed sort issue in cluster, occurring when one of the local sort buffers of a
  GatherNode was empty

* reduce number of HTTP requests made for certain kinds of join queries in cluster,
  leading to speedup of some join queries

* supervision deals with demised coordinators correctly again

* implement a timeout in TraverserEngineRegistry

* agent communication reduced in large batches of append entries RPCs

* inception no longer estimates RAFT timings

* compaction in agents has been moved to a separate thread

* replicated logs hold local timestamps

* supervision jobs failed leader and failed follower revisited for
  function in precarious stability situations

* fixed bug in random number generator for 64bit int


v3.1.10 (2017-02-02)
--------------------

* updated versions of bundled node modules:
  - joi: from 8.4.2 to 9.2.0
  - joi-to-json-schema: from 2.2.0 to 2.3.0
  - sinon: from 1.17.4 to 1.17.6
  - lodash: from 4.13.1 to 4.16.6

* added shortcut for AQL ternary operator
  instead of `condition ? true-part : false-part` it is now possible to also use a
  shortcut variant `condition ? : false-part`, e.g.

      FOR doc IN docs RETURN doc.value ?: 'not present'

  instead of

      FOR doc IN docs RETURN doc.value ? doc.value : 'not present'

* fixed wrong sorting order in cluster, if an index was used to sort with many
  shards.

* added --replication-factor, --number-of-shards and --wait-for-sync to arangobench

* turn on UTF-8 string validation for VelocyPack values received via VST connections

* fixed issue #2257

* upgraded Boost version to 1.62.0

* added optional detail flag for db.<collection>.count()
  setting the flag to `true` will make the count operation returned the per-shard
  counts for the collection:

      db._create("test", { numberOfShards: 10 });
      for (i = 0; i < 1000; ++i) {
        db.test.insert({value: i});
      }
      db.test.count(true);

      {
	"s100058" : 99,
	"s100057" : 103,
	"s100056" : 100,
	"s100050" : 94,
	"s100055" : 90,
	"s100054" : 122,
	"s100051" : 109,
	"s100059" : 99,
	"s100053" : 95,
	"s100052" : 89
      }

* added optional memory limit for AQL queries:

      db._query("FOR i IN 1..100000 SORT i RETURN i", {}, { options: { memoryLimit: 100000 } });

  This option limits the default maximum amount of memory (in bytes) that a single
  AQL query can use.
  When a single AQL query reaches the specified limit value, the query will be
  aborted with a *resource limit exceeded* exception. In a cluster, the memory
  accounting is done per shard, so the limit value is effectively a memory limit per
  query per shard.

  The global limit value can be overriden per query by setting the *memoryLimit*
  option value for individual queries when running an AQL query.

* added server startup option `--query.memory-limit`

* added convenience function to create vertex-centric indexes.

  Usage: `db.collection.ensureVertexCentricIndex("label", {type: "hash", direction: "outbound"})`
  That will create an index that can be used on OUTBOUND with filtering on the
  edge attribute `label`.

* change default log output for tools to stdout (instead of stderr)

* added option -D to define a configuration file environment key=value

* changed encoding behavior for URLs encoded in the C++ code of ArangoDB:
  previously the special characters `-`, `_`, `~` and `.` were returned as-is
  after URL-encoding, now `.` will be encoded to be `%2e`.
  This also changes the behavior of how incoming URIs are processed: previously
  occurrences of `..` in incoming request URIs were collapsed (e.g. `a/../b/` was
  collapsed to a plain `b/`). Now `..` in incoming request URIs are not collapsed.

* Foxx request URL suffix is no longer unescaped

* @arangodb/request option json now defaults to `true` if the response body is not empty and encoding is not explicitly set to `null` (binary).
  The option can still be set to `false` to avoid unnecessary attempts at parsing the response as JSON.

* Foxx configuration values for unknown options will be discarded when saving the configuration in production mode using the web interface

* module.context.dependencies is now immutable

* process.stdout.isTTY now returns `true` in arangosh and when running arangod with the `--console` flag

* add support for Swagger tags in Foxx


v3.1.9 (XXXX-XX-XX)
-------------------

* macos CLI package: store databases and apps in the users home directory

* ui: fixed re-login issue within a non system db, when tab was closed

* fixed a race in the VelocyStream Commtask implementation

* fixed issue #2256


v3.1.8 (2017-01-09)
-------------------

* add Windows silent installer

* add handling of debug symbols during Linux & windows release builds.

* fixed issue #2181

* fixed issue #2248: reduce V8 max old space size from 3 GB to 1 GB on 32 bit systems

* upgraded Boost version to 1.62.0

* fixed issue #2238

* fixed issue #2234

* agents announce new endpoints in inception phase to leader

* agency leadership accepts updatet endpoints to given uuid

* unified endpoints replace localhost with 127.0.0.1

* fix several problems within an authenticated cluster


v3.1.7 (2016-12-29)
-------------------

* fixed one too many elections in RAFT

* new agency comm backported from devel


v3.1.6 (2016-12-20)
-------------------

* fixed issue #2227

* fixed issue #2220

* agency constituent/agent bug fixes in race conditions picking up
  leadership

* supervision does not need waking up anymore as it is running
  regardless

* agents challenge their leadership more rigorously


v3.1.5 (2016-12-16)
-------------------

* lowered default value of `--database.revision-cache-target-size` from 75% of
  RAM to less than 40% of RAM

* fixed issue #2218

* fixed issue #2217

* Foxx router.get/post/etc handler argument can no longer accidentally omitted

* fixed issue #2223


v3.1.4 (2016-12-08)
-------------------

* fixed issue #2211

* fixed issue #2204

* at cluster start, coordinators wait until at least one DBserver is there,
  and either at least two DBservers are there or 15s have passed, before they
  initiate the bootstrap of system collections.

* more robust agency startup from devel

* supervision's AddFollower adds many followers at once

* supervision has new FailedFollower job

* agency's Node has new method getArray

* agency RAFT timing estimates more conservative in waitForSync
  scenario

* agency RAFT timing estimates capped at maximum 2.0/10.0 for low/high


v3.1.3 (2016-12-02)
-------------------

* fix a traversal bug when using skiplist indexes:
  if we have a skiplist of ["a", "unused", "_from"] and a traversal like:
  FOR v,e,p IN OUTBOUND @start @@edges
    FILTER p.edges[0].a == 'foo'
    RETURN v
  And the above index applied on "a" is considered better than EdgeIndex, than
  the executor got into undefined behaviour.

* fix endless loop when trying to create a collection with replicationFactor: -1


v3.1.2 (2016-11-24)
-------------------

* added support for descriptions field in Foxx dependencies

* (Enterprise only) fixed a bug in the statistic report for SmartGraph traversals.
Now they state correctly how many documents were fetched from the index and how many
have been filtered.

* Prevent uniform shard distribution when replicationFactor == numServers

v3.1.1 (2016-11-15)
-------------------

* fixed issue #2176

* fixed issue #2168

* display index usage of traversals in AQL explainer output (previously missing)

* fixed issue #2163

* preserve last-used HLC value across server starts

* allow more control over handling of pre-3.1 _rev values

  this changes the server startup option `--database.check-30-revisions` from a boolean (true/false)
  parameter to a string parameter with the following possible values:

  - "fail":
    will validate _rev values of 3.0 collections on collection loading and throw an exception when invalid _rev values are found.
    in this case collections with invalid _rev values are marked as corrupted and cannot be used in the ArangoDB 3.1 instance.
    the fix procedure for such collections is to export the collections from 3.0 database with arangodump and restore them in 3.1 with arangorestore.
    collections that do not contain invalid _rev values are marked as ok and will not be re-checked on following loads.
    collections that contain invalid _rev values will be re-checked on following loads.

  - "true":
    will validate _rev values of 3.0 collections on collection loading and print a warning when invalid _rev values are found.
    in this case collections with invalid _rev values can be used in the ArangoDB 3.1 instance.
    however, subsequent operations on documents with invalid _rev values may silently fail or fail with explicit errors.
    the fix procedure for such collections is to export the collections from 3.0 database with arangodump and restore them in 3.1 with arangorestore.
    collections that do not contain invalid _rev values are marked as ok and will not be re-checked on following loads.
    collections that contain invalid _rev values will be re-checked on following loads.

  - "false":
    will not validate _rev values on collection loading and not print warnings.
    no hint is given when invalid _rev values are found.
    subsequent operations on documents with invalid _rev values may silently fail or fail with explicit errors.
    this setting does not affect whether collections are re-checked later.
    collections will be re-checked on following loads if `--database.check-30-revisions` is later set to either `true` or `fail`.

  The change also suppresses warnings that were printed when collections were restored using arangorestore, and the restore
  data contained invalid _rev values. Now these warnings are suppressed, and new HLC _rev values are generated for these documents
  as before.

* added missing functions to AQL syntax highlighter in web interface

* fixed display of `ANY` direction in traversal explainer output (direction `ANY` was shown as either
  `INBOUND` or `OUTBOUND`)

* changed behavior of toJSON() function when serializing an object before saving it in the database

  if an object provides a toJSON() function, this function is still called for serializing it.
  the change is that the result of toJSON() is not stringified anymore, but saved as is. previous
  versions of ArangoDB called toJSON() and after that additionally stringified its result.

  This change will affect the saving of JS Buffer objects, which will now be saved as arrays of
  bytes instead of a comma-separated string of the Buffer's byte contents.

* allow creating unique indexes on more attributes than present in shardKeys

  The following combinations of shardKeys and indexKeys are allowed/not allowed:

  shardKeys     indexKeys
      a             a        ok
      a             b    not ok
      a           a b        ok
    a b             a    not ok
    a b             b    not ok
    a b           a b        ok
    a b         a b c        ok
  a b c           a b    not ok
  a b c         a b c        ok

* fixed wrong version in web interface login screen (EE only)

* make web interface not display an exclamation mark next to ArangoDB version number 3.1

* fixed search for arbitrary document attributes in web interface in case multiple
  search values were used on different attribute names. in this case, the search always
  produced an empty result

* disallow updating `_from` and `_to` values of edges in Smart Graphs. Updating these
  attributes would lead to potential redistribution of edges to other shards, which must be
  avoided.

* fixed issue #2148

* updated graphql-sync dependency to 0.6.2

* fixed issue #2156

* fixed CRC4 assembly linkage


v3.1.0 (2016-10-29)
-------------------

* AQL breaking change in cluster:

  from ArangoDB 3.1 onwards `WITH` is required for traversals in a
  clustered environment in order to avoid deadlocks.

  Note that for queries that access only a single collection or that have all
  collection names specified somewhere else in the query string, there is no
  need to use *WITH*. *WITH* is only useful when the AQL query parser cannot
  automatically figure out which collections are going to be used by the query.
  *WITH* is only useful for queries that dynamically access collections, e.g.
  via traversals, shortest path operations or the *DOCUMENT()* function.

  more info can be found [here](https://github.com/arangodb/arangodb/blob/devel/Documentation/Books/AQL/Operations/With.md)

* added AQL function `DISTANCE` to calculate the distance between two arbitrary
  coordinates (haversine formula)

* fixed issue #2110

* added Auto-aptation of RAFT timings as calculations only


v3.1.rc2 (2016-10-10)
---------------------

* second release candidate


v3.1.rc1 (2016-09-30)
---------------------

* first release candidate


v3.1.alpha2 (2016-09-01)
------------------------

* added module.context.createDocumentationRouter to replace module.context.apiDocumentation

* bug in RAFT implementation of reads. dethroned leader still answered requests in isolation

* ui: added new graph viewer

* ui: aql-editor added tabular & graph display

* ui: aql-editor improved usability

* ui: aql-editor: query profiling support

* fixed issue #2109

* fixed issue #2111

* fixed issue #2075

* added AQL function `DISTANCE` to calculate the distance between two arbitrary
  coordinates (haversine formula)

* rewrote scheduler and dispatcher based on boost::asio

  parameters changed:
    `--scheduler.threads` and `--server.threads` are now merged into a single one: `--server.threads`

    hidden `--server.extra-threads` has been removed

    hidden `--server.aql-threads` has been removed

    hidden `--server.backend` has been removed

    hidden `--server.show-backends` has been removed

    hidden `--server.thread-affinity` has been removed

* fixed issue #2086

* fixed issue #2079

* fixed issue #2071

  make the AQL query optimizer inject filter condition expressions referred to
  by variables during filter condition aggregation.
  For example, in the following query

      FOR doc IN collection
        LET cond1 = (doc.value == 1)
        LET cond2 = (doc.value == 2)
        FILTER cond1 || cond2
        RETURN { doc, cond1, cond2 }

  the optimizer will now inject the conditions for `cond1` and `cond2` into the filter
  condition `cond1 || cond2`, expanding it to `(doc.value == 1) || (doc.value == 2)`
  and making these conditions available for index searching.

  Note that the optimizer previously already injected some conditions into other
  conditions, but only if the variable that defined the condition was not used
  elsewhere. For example, the filter condition in the query

      FOR doc IN collection
        LET cond = (doc.value == 1)
        FILTER cond
        RETURN { doc }

  already got optimized before because `cond` was only used once in the query and
  the optimizer decided to inject it into the place where it was used.

  This only worked for variables that were referred to once in the query.
  When a variable was used multiple times, the condition was not injected as
  in the following query:

      FOR doc IN collection
        LET cond = (doc.value == 1)
        FILTER cond
        RETURN { doc, cond }

  The fix for #2070 now will enable this optimization so that the query can
  use an index on `doc.value` if available.

* changed behavior of AQL array comparison operators for empty arrays:
  * `ALL` and `ANY` now always return `false` when the left-hand operand is an
    empty array. The behavior for non-empty arrays does not change:
    * `[] ALL == 1` will return `false`
    * `[1] ALL == 1` will return `true`
    * `[1, 2] ALL == 1` will return `false`
    * `[2, 2] ALL == 1` will return `false`
    * `[] ANY == 1` will return `false`
    * `[1] ANY == 1` will return `true`
    * `[1, 2] ANY == 1` will return `true`
    * `[2, 2] ANY == 1` will return `false`
  * `NONE` now always returns `true` when the left-hand operand is an empty array.
    The behavior for non-empty arrays does not change:
    * `[] NONE == 1` will return `true`
    * `[1] NONE == 1` will return `false`
    * `[1, 2] NONE == 1` will return `false`
    * `[2, 2] NONE == 1` will return `true`

* added experimental AQL functions `JSON_STRINGIFY` and `JSON_PARSE`

* added experimental support for incoming gzip-compressed requests

* added HTTP REST APIs for online loglevel adjustments:

  - GET `/_admin/log/level` returns the current loglevel settings
  - PUT `/_admin/log/level` modifies the current loglevel settings

* PATCH /_api/gharial/{graph-name}/vertex/{collection-name}/{vertex-key}
  - changed default value for keepNull to true

* PATCH /_api/gharial/{graph-name}/edge/{collection-name}/{edge-key}
  - changed default value for keepNull to true

* renamed `maximalSize` attribute in parameter.json files to `journalSize`

  The `maximalSize` attribute will still be picked up from collections that
  have not been adjusted. Responses from the replication API will now also use
  `journalSize` instead of `maximalSize`.

* added `--cluster.system-replication-factor` in order to adjust the
  replication factor for new system collections

* fixed issue #2012

* added a memory expection in case V8 memory gets too low

* added Optimizer Rule for other indexes in Traversals
  this allows AQL traversals to use other indexes than the edge index.
  So traversals with filters on edges can now make use of more specific
  indexes, e.g.

      FOR v, e, p IN 2 OUTBOUND @start @@edge FILTER p.edges[0].foo == "bar"

  will prefer a Hash Index on [_from, foo] above the EdgeIndex.

* fixed epoch computation in hybrid logical clock

* fixed thread affinity

* replaced require("internal").db by require("@arangodb").db

* added option `--skip-lines` for arangoimp
  this allows skipping the first few lines from the import file in case the
  CSV or TSV import are used

* fixed periodic jobs: there should be only one instance running - even if it
  runs longer than the period

* improved performance of primary index and edge index lookups

* optimizations for AQL `[*]` operator in case no filter, no projection and
  no offset/limit are used

* added AQL function `OUTERSECTION` to return the symmetric difference of its
  input arguments

* Foxx manifests of installed services are now saved to disk with indentation

* Foxx tests and scripts in development mode should now always respect updated
  files instead of loading stale modules

* When disabling Foxx development mode the setup script is now re-run

* Foxx now provides an easy way to directly serve GraphQL requests using the
  `@arangodb/foxx/graphql` module and the bundled `graphql-sync` dependency

* Foxx OAuth2 module now correctly passes the `access_token` to the OAuth2 server

* added iconv-lite and timezone modules

* web interface now allows installing GitHub and zip services in legacy mode

* added module.context.createDocumentationRouter to replace module.context.apiDocumentation

* bug in RAFT implementation of reads. dethroned leader still answered
  requests in isolation

* all lambdas in ClusterInfo might have been left with dangling references.

* Agency bug fix for handling of empty json objects as values.

* Foxx tests no longer support the Mocha QUnit interface as this resulted in weird
  inconsistencies in the BDD and TDD interfaces. This fixes the TDD interface
  as well as out-of-sequence problems when using the BDD before/after functions.

* updated bundled JavaScript modules to latest versions; joi has been updated from 8.4 to 9.2
  (see [joi 9.0.0 release notes](https://github.com/hapijs/joi/issues/920) for information on
  breaking changes and new features)

* fixed issue #2139

* updated graphql-sync dependency to 0.6.2

* fixed issue #2156


v3.0.13 (XXXX-XX-XX)
--------------------

* fixed issue #2315

* fixed issue #2210


v3.0.12 (2016-11-23)
--------------------

* fixed issue #2176

* fixed issue #2168

* fixed issues #2149, #2159

* fixed error reporting for issue #2158

* fixed assembly linkage bug in CRC4 module

* added support for descriptions field in Foxx dependencies


v3.0.11 (2016-11-08)
--------------------

* fixed issue #2140: supervisor dies instead of respawning child

* fixed issue #2131: use shard key value entered by user in web interface

* fixed issue #2129: cannot kill a long-run query

* fixed issue #2110

* fixed issue #2081

* fixed issue #2038

* changes to Foxx service configuration or dependencies should now be
  stored correctly when options are cleared or omitted

* Foxx tests no longer support the Mocha QUnit interface as this resulted in weird
  inconsistencies in the BDD and TDD interfaces. This fixes the TDD interface
  as well as out-of-sequence problems when using the BDD before/after functions.

* fixed issue #2148


v3.0.10 (2016-09-26)
--------------------

* fixed issue #2072

* fixed issue #2070

* fixed slow cluster starup issues. supervision will demonstrate more
  patience with db servers


v3.0.9 (2016-09-21)
-------------------

* fixed issue #2064

* fixed issue #2060

* speed up `collection.any()` and skiplist index creation

* fixed multiple issues where ClusterInfo bug hung agency in limbo
  timeouting on multiple collection and database callbacks


v3.0.8 (2016-09-14)
-------------------

* fixed issue #2052

* fixed issue #2005

* fixed issue #2039

* fixed multiple issues where ClusterInfo bug hung agency in limbo
  timeouting on multiple collection and database callbacks


v3.0.7 (2016-09-05)
-------------------

* new supervision job handles db server failure during collection creation.


v3.0.6 (2016-09-02)
-------------------

* fixed issue #2026

* slightly better error diagnostics for AQL query compilation and replication

* fixed issue #2018

* fixed issue #2015

* fixed issue #2012

* fixed wrong default value for arangoimp's `--on-duplicate` value

* fix execution of AQL traversal expressions when there are multiple
  conditions that refer to variables set outside the traversal

* properly return HTTP 503 in JS actions when backend is gone

* supervision creates new key in agency for failed servers

* new shards will not be allocated on failed or cleaned servers


v3.0.5 (2016-08-18)
-------------------

* execute AQL ternary operator via C++ if possible

* fixed issue #1977

* fixed extraction of _id attribute in AQL traversal conditions

* fix SSL agency endpoint

* Minimum RAFT timeout was one order of magnitude to short.

* Optimized RAFT RPCs from leader to followers for efficiency.

* Optimized RAFT RPC handling on followers with respect to compaction.

* Fixed bug in handling of duplicates and overlapping logs

* Fixed bug in supervision take over after leadership change.

v3.0.4 (2016-08-01)
-------------------

* added missing lock for periodic jobs access

* fix multiple foxx related cluster issues

* fix handling of empty AQL query strings

* fixed issue in `INTERSECTION` AQL function with duplicate elements
  in the source arrays

* fixed issue #1970

* fixed issue #1968

* fixed issue #1967

* fixed issue #1962

* fixed issue #1959

* replaced require("internal").db by require("@arangodb").db

* fixed issue #1954

* fixed issue #1953

* fixed issue #1950

* fixed issue #1949

* fixed issue #1943

* fixed segfault in V8, by backporting https://bugs.chromium.org/p/v8/issues/detail?id=5033

* Foxx OAuth2 module now correctly passes the `access_token` to the OAuth2 server

* fixed credentialed CORS requests properly respecting --http.trusted-origin

* fixed a crash in V8Periodic task (forgotten lock)

* fixed two bugs in synchronous replication (syncCollectionFinalize)


v3.0.3 (2016-07-17)
-------------------

* fixed issue #1942

* fixed issue #1941

* fixed array index batch insertion issues for hash indexes that caused problems when
  no elements remained for insertion

* fixed AQL MERGE() function with External objects originating from traversals

* fixed some logfile recovery errors with error message "document not found"

* fixed issue #1937

* fixed issue #1936

* improved performance of arangorestore in clusters with synchronous
  replication

* Foxx tests and scripts in development mode should now always respect updated
  files instead of loading stale modules

* When disabling Foxx development mode the setup script is now re-run

* Foxx manifests of installed services are now saved to disk with indentation


v3.0.2 (2016-07-09)
-------------------

* fixed assertion failure in case multiple remove operations were used in the same query

* fixed upsert behavior in case upsert was used in a loop with the same document example

* fixed issue #1930

* don't expose local file paths in Foxx error messages.

* fixed issue #1929

* make arangodump dump the attribute `isSystem` when dumping the structure
  of a collection, additionally make arangorestore not fail when the attribute
  is missing

* fixed "Could not extract custom attribute" issue when using COLLECT with
  MIN/MAX functions in some contexts

* honor presence of persistent index for sorting

* make AQL query optimizer not skip "use-indexes-rule", even if enough
  plans have been created already

* make AQL optimizer not skip "use-indexes-rule", even if enough execution plans
  have been created already

* fix double precision value loss in VelocyPack JSON parser

* added missing SSL support for arangorestore

* improved cluster import performance

* fix Foxx thumbnails on DC/OS

* fix Foxx configuration not being saved

* fix Foxx app access from within the frontend on DC/OS

* add option --default-replication-factor to arangorestore and simplify
  the control over the number of shards when restoring

* fix a bug in the VPack -> V8 conversion if special attributes _key,
  _id, _rev, _from and _to had non-string values, which is allowed
  below the top level

* fix malloc_usable_size for darwin


v3.0.1 (2016-06-30)
-------------------

* fixed periodic jobs: there should be only one instance running - even if it
  runs longer than the period

* increase max. number of collections in AQL queries from 32 to 256

* fixed issue #1916: header "authorization" is required" when opening
  services page

* fixed issue #1915: Explain: member out of range

* fixed issue #1914: fix unterminated buffer

* don't remove lockfile if we are the same (now stale) pid
  fixes docker setups (our pid will always be 1)

* do not use revision id comparisons in compaction for determining whether a
  revision is obsolete, but marker memory addresses
  this ensures revision ids don't matter when compacting documents

* escape Unicode characters in JSON HTTP responses
  this converts UTF-8 characters in HTTP responses of arangod into `\uXXXX`
  escape sequences. This makes the HTTP responses fit into the 7 bit ASCII
  character range, which speeds up HTTP response parsing for some clients,
  namely node.js/v8

* add write before read collections when starting a user transaction
  this allows specifying the same collection in both read and write mode without
  unintended side effects

* fixed buffer overrun that occurred when building very large result sets

* index lookup optimizations for primary index and edge index

* fixed "collection is a nullptr" issue when starting a traversal from a transaction

* enable /_api/import on coordinator servers


v3.0.0 (2016-06-22)
-------------------

* minor GUI fixxes

* fix for replication and nonces


v3.0.0-rc3 (2016-06-19)
-----------------------

* renamed various Foxx errors to no longer refer to Foxx services as apps

* adjusted various error messages in Foxx to be more informative

* specifying "files" in a Foxx manifest to be mounted at the service root
  no longer results in 404s when trying to access non-file routes

* undeclared path parameters in Foxx no longer break the service

* trusted reverse proxy support is now handled more consistently

* ArangoDB request compatibility and user are now exposed in Foxx

* all bundled NPM modules have been upgraded to their latest versions


v3.0.0-rc2 (2016-06-12)
-----------------------

* added option `--server.max-packet-size` for client tools

* renamed option `--server.ssl-protocol` to `--ssl.protocol` in client tools
  (was already done for arangod, but overlooked for client tools)

* fix handling of `--ssl.protocol` value 5 (TLS v1.2) in client tools, which
  claimed to support it but didn't

* config file can use '@include' to include a different config file as base


v3.0.0-rc1 (2016-06-10)
-----------------------

* the user management has changed: it now has users that are independent of
  databases. A user can have one or more database assigned to the user.

* forward ported V8 Comparator bugfix for inline heuristics from
  https://github.com/v8/v8/commit/5ff7901e24c2c6029114567de5a08ed0f1494c81

* changed to-string conversion for AQL objects and arrays, used by the AQL
  function `TO_STRING()` and implicit to-string casts in AQL

  - arrays are now converted into their JSON-stringify equivalents, e.g.

    - `[ ]` is now converted to `[]`
    - `[ 1, 2, 3 ]` is now converted to `[1,2,3]`
    - `[ "test", 1, 2 ] is now converted to `["test",1,2]`

    Previous versions of ArangoDB converted arrays with no members into the
    empty string, and non-empty arrays into a comma-separated list of member
    values, without the surrounding angular brackets. Additionally, string
    array members were not enclosed in quotes in the result string:

    - `[ ]` was converted to ``
    - `[ 1, 2, 3 ]` was converted to `1,2,3`
    - `[ "test", 1, 2 ] was converted to `test,1,2`

  - objects are now converted to their JSON-stringify equivalents, e.g.

    - `{ }` is converted to `{}`
    - `{ a: 1, b: 2 }` is converted to `{"a":1,"b":2}`
    - `{ "test" : "foobar" }` is converted to `{"test":"foobar"}`

    Previous versions of ArangoDB always converted objects into the string
    `[object Object]`

  This change affects also the AQL functions `CONCAT()` and `CONCAT_SEPARATOR()`
  which treated array values differently in previous versions. Previous versions
  of ArangoDB automatically flattened array values on the first level of the array,
  e.g. `CONCAT([1, 2, 3, [ 4, 5, 6 ]])` produced `1,2,3,4,5,6`. Now this will produce
  `[1,2,3,[4,5,6]]`. To flatten array members on the top level, you can now use
  the more explicit `CONCAT(FLATTEN([1, 2, 3, [4, 5, 6]], 1))`.

* added C++ implementations for AQL functions `SLICE()`, `CONTAINS()` and
  `RANDOM_TOKEN()`

* as a consequence of the upgrade to V8 version 5, the implementation of the
  JavaScript `Buffer` object had to be changed. JavaScript `Buffer` objects in
  ArangoDB now always store their data on the heap. There is no shared pool
  for small Buffer values, and no pointing into existing Buffer data when
  extracting slices. This change may increase the cost of creating Buffers with
  short contents or when peeking into existing Buffers, but was required for
  safer memory management and to prevent leaks.

* the `db` object's function `_listDatabases()` was renamed to just `_databases()`
  in order to make it more consistent with the existing `_collections()` function.
  Additionally the `db` object's `_listEndpoints()` function was renamed to just
  `_endpoints()`.

* changed default value of `--server.authentication` from `false` to `true` in
  configuration files etc/relative/arangod.conf and etc/arangodb/arangod.conf.in.
  This means the server will be started with authentication enabled by default,
  requiring all client connections to provide authentication data when connecting
  to ArangoDB. Authentication can still be turned off via setting the value of
  `--server.authentication` to `false` in ArangoDB's configuration files or by
  specifying the option on the command-line.

* Changed result format for querying all collections via the API GET `/_api/collection`.

  Previous versions of ArangoDB returned an object with an attribute named `collections`
  and an attribute named `names`. Both contained all available collections, but
  `collections` contained the collections as an array, and `names` contained the
  collections again, contained in an object in which the attribute names were the
  collection names, e.g.

  ```
  {
    "collections": [
      {"id":"5874437","name":"test","isSystem":false,"status":3,"type":2},
      {"id":"17343237","name":"something","isSystem":false,"status":3,"type":2},
      ...
    ],
    "names": {
      "test": {"id":"5874437","name":"test","isSystem":false,"status":3,"type":2},
      "something": {"id":"17343237","name":"something","isSystem":false,"status":3,"type":2},
      ...
    }
  }
  ```
  This result structure was redundant, and therefore has been simplified to just

  ```
  {
    "result": [
      {"id":"5874437","name":"test","isSystem":false,"status":3,"type":2},
      {"id":"17343237","name":"something","isSystem":false,"status":3,"type":2},
      ...
    ]
  }
  ```

  in ArangoDB 3.0.

* added AQL functions `TYPENAME()` and `HASH()`

* renamed arangob tool to arangobench

* added AQL string comparison operator `LIKE`

  The operator can be used to compare strings like this:

      value LIKE search

  The operator is currently implemented by calling the already existing AQL
  function `LIKE`.

  This change also makes `LIKE` an AQL keyword. Using `LIKE` in either case as
  an attribute or collection name in AQL thus requires quoting.

* make AQL optimizer rule "remove-unnecessary-calculations" fire in more cases

  The rule will now remove calculations that are used exactly once in other
  expressions (e.g. `LET a = doc RETURN a.value`) and calculations,
  or calculations that are just references (e.g. `LET a = b`).

* renamed AQL optimizer rule "merge-traversal-filter" to "optimize-traversals"
  Additionally, the optimizer rule will remove unused edge and path result variables
  from the traversal in case they are specified in the `FOR` section of the traversal,
  but not referenced later in the query. This saves constructing edges and paths
  results.

* added AQL optimizer rule "inline-subqueries"

  This rule can pull out certain subqueries that are used as an operand to a `FOR`
  loop one level higher, eliminating the subquery completely. For example, the query

      FOR i IN (FOR j IN [1,2,3] RETURN j) RETURN i

  will be transformed by the rule to:

      FOR i IN [1,2,3] RETURN i

  The query

      FOR name IN (FOR doc IN _users FILTER doc.status == 1 RETURN doc.name) LIMIT 2 RETURN name

  will be transformed into

      FOR tmp IN _users FILTER tmp.status == 1 LIMIT 2 RETURN tmp.name

  The rule will only fire when the subquery is used as an operand to a `FOR` loop, and
  if the subquery does not contain a `COLLECT` with an `INTO` variable.

* added new endpoint "srv://" for DNS service records

* The result order of the AQL functions VALUES and ATTRIBUTES has never been
  guaranteed and it only had the "correct" ordering by accident when iterating
  over objects that were not loaded from the database. This accidental behavior
  is now changed by introduction of VelocyPack. No ordering is guaranteed unless
  you specify the sort parameter.

* removed configure option `--enable-logger`

* added AQL array comparison operators

  All AQL comparison operators now also exist in an array variant. In the
  array variant, the operator is preceded with one of the keywords *ALL*, *ANY*
  or *NONE*. Using one of these keywords changes the operator behavior to
  execute the comparison operation for all, any, or none of its left hand
  argument values. It is therefore expected that the left hand argument
  of an array operator is an array.

  Examples:

      [ 1, 2, 3 ] ALL IN [ 2, 3, 4 ]   // false
      [ 1, 2, 3 ] ALL IN [ 1, 2, 3 ]   // true
      [ 1, 2, 3 ] NONE IN [ 3 ]        // false
      [ 1, 2, 3 ] NONE IN [ 23, 42 ]   // true
      [ 1, 2, 3 ] ANY IN [ 4, 5, 6 ]   // false
      [ 1, 2, 3 ] ANY IN [ 1, 42 ]     // true
      [ 1, 2, 3 ] ANY == 2             // true
      [ 1, 2, 3 ] ANY == 4             // false
      [ 1, 2, 3 ] ANY > 0              // true
      [ 1, 2, 3 ] ANY <= 1             // true
      [ 1, 2, 3 ] NONE < 99            // false
      [ 1, 2, 3 ] NONE > 10            // true
      [ 1, 2, 3 ] ALL > 2              // false
      [ 1, 2, 3 ] ALL > 0              // true
      [ 1, 2, 3 ] ALL >= 3             // false
      ["foo", "bar"] ALL != "moo"      // true
      ["foo", "bar"] NONE == "bar"     // false
      ["foo", "bar"] ANY == "foo"      // true

* improved AQL optimizer to remove unnecessary sort operations in more cases

* allow enclosing AQL identifiers in forward ticks in addition to using
  backward ticks

  This allows for convenient writing of AQL queries in JavaScript template strings
  (which are delimited with backticks themselves), e.g.

      var q = `FOR doc IN ´collection´ RETURN doc.´name´`;

* allow to set `print.limitString` to configure the number of characters
  to output before truncating

* make logging configurable per log "topic"

  `--log.level <level>` sets the global log level to <level>, e.g. `info`,
  `debug`, `trace`.

  `--log.level topic=<level>` sets the log level for a specific topic.
  Currently, the following topics exist: `collector`, `compactor`, `mmap`,
  `performance`, `queries`, and `requests`. `performance` and `requests` are
  set to FATAL by default. `queries` is set to info. All others are
  set to the global level by default.

  The new log option `--log.output <definition>` allows directing the global
  or per-topic log output to different outputs. The output definition
  "<definition>" can be one of

    "-" for stdin
    "+" for stderr
    "syslog://<syslog-facility>"
    "syslog://<syslog-facility>/<application-name>"
    "file://<relative-path>"

  The option can be specified multiple times in order to configure the output
  for different log topics. To set up a per-topic output configuration, use
  `--log.output <topic>=<definition>`, e.g.

    queries=file://queries.txt

  logs all queries to the file "queries.txt".

* the option `--log.requests-file` is now deprecated. Instead use

    `--log.level requests=info`
    `--log.output requests=file://requests.txt`

* the option `--log.facility` is now deprecated. Instead use

    `--log.output requests=syslog://facility`

* the option `--log.performance` is now deprecated. Instead use

    `--log.level performance=trace`

* removed option `--log.source-filter`

* removed configure option `--enable-logger`

* change collection directory names to include a random id component at the end

  The new pattern is `collection-<id>-<random>`, where `<id>` is the collection
  id and `<random>` is a random number. Previous versions of ArangoDB used a
  pattern `collection-<id>` without the random number.

  ArangoDB 3.0 understands both the old and name directory name patterns.

* removed mostly unused internal spin-lock implementation

* removed support for pre-Windows 7-style locks. This removes compatibility for
  Windows versions older than Windows 7 (e.g. Windows Vista, Windows XP) and
  Windows 2008R2 (e.g. Windows 2008).

* changed names of sub-threads started by arangod

* added option `--default-number-of-shards` to arangorestore, allowing creating
  collections with a specifiable number of shards from a non-cluster dump

* removed support for CoffeeScript source files

* removed undocumented SleepAndRequeue

* added WorkMonitor to inspect server threads

* when downloading a Foxx service from the web interface the suggested filename
  is now based on the service's mount path instead of simply "app.zip"

* the `@arangodb/request` response object now stores the parsed JSON response
  body in a property `json` instead of `body` when the request was made using the
  `json` option. The `body` instead contains the response body as a string.

* the Foxx API has changed significantly, 2.8 services are still supported
  using a backwards-compatible "legacy mode"


v2.8.12 (XXXX-XX-XX)
--------------------

* issue #2091: decrease connect timeout to 5 seconds on startup

* fixed issue #2072

* slightly better error diagnostics for some replication errors

* fixed issue #1977

* fixed issue in `INTERSECTION` AQL function with duplicate elements
  in the source arrays

* fixed issue #1962

* fixed issue #1959

* export aqlQuery template handler as require('org/arangodb').aql for forwards-compatibility


v2.8.11 (2016-07-13)
--------------------

* fixed array index batch insertion issues for hash indexes that caused problems when
  no elements remained for insertion

* fixed issue #1937


v2.8.10 (2016-07-01)
--------------------

* make sure next local _rev value used for a document is at least as high as the
  _rev value supplied by external sources such as replication

* make adding a collection in both read- and write-mode to a transaction behave as
  expected (write includes read). This prevents the `unregister collection used in
  transaction` error

* fixed sometimes invalid result for `byExample(...).count()` when an index plus
  post-filtering was used

* fixed "collection is a nullptr" issue when starting a traversal from a transaction

* honor the value of startup option `--database.wait-for-sync` (that is used to control
  whether new collections are created with `waitForSync` set to `true` by default) also
  when creating collections via the HTTP API (and thus the ArangoShell). When creating
  a collection via these mechanisms, the option was ignored so far, which was inconsistent.

* fixed issue #1826: arangosh --javascript.execute: internal error (geo index issue)

* fixed issue #1823: Arango crashed hard executing very simple query on windows


v2.8.9 (2016-05-13)
-------------------

* fixed escaping and quoting of extra parameters for executables in Mac OS X App

* added "waiting for" status variable to web interface collection figures view

* fixed undefined behavior in query cache invaldation

* fixed access to /_admin/statistics API in case statistics are disable via option
  `--server.disable-statistics`

* Foxx manager will no longer fail hard when Foxx store is unreachable unless installing
  a service from the Foxx store (e.g. when behind a firewall or GitHub is unreachable).


v2.8.8 (2016-04-19)
-------------------

* fixed issue #1805: Query: internal error (location: arangod/Aql/AqlValue.cpp:182).
  Please report this error to arangodb.com (while executing)

* allow specifying collection name prefixes for `_from` and `_to` in arangoimp:

  To avoid specifying complete document ids (consisting of collection names and document
  keys) for *_from* and *_to* values when importing edges with arangoimp, there are now
  the options *--from-collection-prefix* and *--to-collection-prefix*.

  If specified, these values will be automatically prepended to each value in *_from*
  (or *_to* resp.). This allows specifying only document keys inside *_from* and/or *_to*.

  *Example*

      > arangoimp --from-collection-prefix users --to-collection-prefix products ...

  Importing the following document will then create an edge between *users/1234* and
  *products/4321*:

  ```js
  { "_from" : "1234", "_to" : "4321", "desc" : "users/1234 is connected to products/4321" }
  ```

* requests made with the interactive system API documentation in the web interface
  (Swagger) will now respect the active database instead of always using `_system`


v2.8.7 (2016-04-07)
-------------------

* optimized primary=>secondary failover

* fix to-boolean conversion for documents in AQL

* expose the User-Agent HTTP header from the ArangoShell since Github seems to
  require it now, and we use the ArangoShell for fetching Foxx repositories from Github

* work with http servers that only send

* fixed potential race condition between compactor and collector threads

* fix removal of temporary directories on arangosh exit

* javadoc-style comments in Foxx services are no longer interpreted as
  Foxx comments outside of controller/script/exports files (#1748)

* removed remaining references to class syntax for Foxx Model and Repository
  from the documentation

* added a safe-guard for corrupted master-pointer


v2.8.6 (2016-03-23)
-------------------

* arangosh can now execute JavaScript script files that contain a shebang
  in the first line of the file. This allows executing script files directly.

  Provided there is a script file `/path/to/script.js` with the shebang
  `#!arangosh --javascript.execute`:

      > cat /path/to/script.js
      #!arangosh --javascript.execute
      print("hello from script.js");

  If the script file is made executable

      > chmod a+x /path/to/script.js

  it can be invoked on the shell directly and use arangosh for its execution:

      > /path/to/script.js
      hello from script.js

  This did not work in previous versions of ArangoDB, as the whole script contents
  (including the shebang) were treated as JavaScript code.
  Now shebangs in script files will now be ignored for all files passed to arangosh's
  `--javascript.execute` parameter.

  The alternative way of executing a JavaScript file with arangosh still works:

      > arangosh --javascript.execute /path/to/script.js
      hello from script.js

* added missing reset of traversal state for nested traversals.
  The state of nested traversals (a traversal in an AQL query that was
  located in a repeatedly executed subquery or inside another FOR loop)
  was not reset properly, so that multiple invocations of the same nested
  traversal with different start vertices led to the nested traversal
  always using the start vertex provided on the first invocation.

* fixed issue #1781: ArangoDB startup time increased tremendously

* fixed issue #1783: SIGHUP should rotate the log


v2.8.5 (2016-03-11)
-------------------

* Add OpenSSL handler for TLS V1.2 as sugested by kurtkincaid in #1771

* fixed issue #1765 (The webinterface should display the correct query time)
  and #1770 (Display ACTUAL query time in aardvark's AQL editor)

* Windows: the unhandled exception handler now calls the windows logging
  facilities directly without locks.
  This fixes lockups on crashes from the logging framework.

* improve nullptr handling in logger.

* added new endpoint "srv://" for DNS service records

* `org/arangodb/request` no longer sets the content-type header to the
  string "undefined" when no content-type header should be sent (issue #1776)


v2.8.4 (2016-03-01)
-------------------

* global modules are no longer incorrectly resolved outside the ArangoDB
  JavaScript directory or the Foxx service's root directory (issue #1577)

* improved error messages from Foxx and JavaScript (issues #1564, #1565, #1744)


v2.8.3 (2016-02-22)
-------------------

* fixed AQL filter condition collapsing for deeply-nested cases, potentially
  enabling usage of indexes in some dedicated cases

* added parentheses in AQL explain command output to correctly display precedence
  of logical and arithmetic operators

* Foxx Model event listeners defined on the model are now correctly invoked by
  the Repository methods (issue #1665)

* Deleting a Foxx service in the frontend should now always succeed even if the
  files no longer exist on the file system (issue #1358)

* Routing actions loaded from the database no longer throw exceptions when
  trying to load other modules using "require"

* The `org/arangodb/request` response object now sets a property `json` to the
  parsed JSON response body in addition to overwriting the `body` property when
  the request was made using the `json` option.

* Improved Windows stability

* Fixed a bug in the interactive API documentation that would escape slashes
  in document-handle fields. Document handles are now provided as separate
  fields for collection name and document key.


v2.8.2 (2016-02-09)
-------------------

* the continuous replication applier will now prevent the master's WAL logfiles
  from being removed if they are still needed by the applier on the slave. This
  should help slaves that suffered from masters garbage collection WAL logfiles
  which would have been needed by the slave later.

  The initial synchronization will block removal of still needed WAL logfiles
  on the master for 10 minutes initially, and will extend this period when further
  requests are made to the master. Initial synchronization hands over its handle
  for blocking logfile removal to the continuous replication when started via
  the *setupReplication* function. In this case, continuous replication will
  extend the logfile removal blocking period for the required WAL logfiles when
  the slave makes additional requests.

  All handles that block logfile removal will time out automatically after at
  most 5 minutes should a master not be contacted by the slave anymore (e.g. in
  case the slave's replication is turned off, the slaves loses the connection
  to the master or the slave goes down).

* added all-in-one function *setupReplication* to synchronize data from master
  to slave and start the continuous replication:

      require("@arangodb/replication").setupReplication(configuration);

  The command will return when the initial synchronization is finished and the
  continuous replication has been started, or in case the initial synchronization
  has failed.

  If the initial synchronization is successful, the command will store the given
  configuration on the slave. It also configures the continuous replication to start
  automatically if the slave is restarted, i.e. *autoStart* is set to *true*.

  If the command is run while the slave's replication applier is already running,
  it will first stop the running applier, drop its configuration and do a
  resynchronization of data with the master. It will then use the provided configration,
  overwriting any previously existing replication configuration on the slave.

  The following example demonstrates how to use the command for setting up replication
  for the *_system* database. Note that it should be run on the slave and not the
  master:

      db._useDatabase("_system");
      require("@arangodb/replication").setupReplication({
        endpoint: "tcp://master.domain.org:8529",
        username: "myuser",
        password: "mypasswd",
        verbose: false,
        includeSystem: false,
        incremental: true,
        autoResync: true
      });

* the *sync* and *syncCollection* functions now always start the data synchronization
  as an asynchronous server job. The call to *sync* or *syncCollection* will block
  until synchronization is either complete or has failed with an error. The functions
  will automatically poll the slave periodically for status updates.

  The main benefit is that the connection to the slave does not need to stay open
  permanently and is thus not affected by timeout issues. Additionally the caller does
  not need to query the synchronization status from the slave manually as this is
  now performed automatically by these functions.

* fixed undefined behavior when explaining some types of AQL traversals, fixed
  display of some types of traversals in AQL explain output


v2.8.1 (2016-01-29)
-------------------

* Improved AQL Pattern matching by allowing to specify a different traversal
  direction for one or many of the edge collections.

      FOR v, e, p IN OUTBOUND @start @@ec1, INBOUND @@ec2, @@ec3

  will traverse *ec1* and *ec3* in the OUTBOUND direction and for *ec2* it will use
  the INBOUND direction. These directions can be combined in arbitrary ways, the
  direction defined after *IN [steps]* will we used as default direction and can
  be overriden for specific collections.
  This feature is only available for collection lists, it is not possible to
  combine it with graph names.

* detect more types of transaction deadlocks early

* fixed display of relational operators in traversal explain output

* fixed undefined behavior in AQL function `PARSE_IDENTIFIER`

* added "engines" field to Foxx services generated in the admin interface

* added AQL function `IS_SAME_COLLECTION`:

  *IS_SAME_COLLECTION(collection, document)*: Return true if *document* has the same
  collection id as the collection specified in *collection*. *document* can either be
  a [document handle](../Glossary/README.md#document-handle) string, or a document with
  an *_id* attribute. The function does not validate whether the collection actually
  contains the specified document, but only compares the name of the specified collection
  with the collection name part of the specified document.
  If *document* is neither an object with an *id* attribute nor a *string* value,
  the function will return *null* and raise a warning.

      /* true */
      IS_SAME_COLLECTION('_users', '_users/my-user')
      IS_SAME_COLLECTION('_users', { _id: '_users/my-user' })

      /* false */
      IS_SAME_COLLECTION('_users', 'foobar/baz')
      IS_SAME_COLLECTION('_users', { _id: 'something/else' })


v2.8.0 (2016-01-25)
-------------------

* avoid recursive locking


v2.8.0-beta8 (2016-01-19)
-------------------------

* improved internal datafile statistics for compaction and compaction triggering
  conditions, preventing excessive growth of collection datafiles under some
  workloads. This should also fix issue #1596.

* renamed AQL optimizer rule `remove-collect-into` to `remove-collect-variables`

* fixed primary and edge index lookups prematurely aborting searches when the
  specified id search value contained a different collection than the collection
  the index was created for


v2.8.0-beta7 (2016-01-06)
-------------------------

* added vm.runInThisContext

* added AQL keyword `AGGREGATE` for use in AQL `COLLECT` statement

  Using `AGGREGATE` allows more efficient aggregation (incrementally while building
  the groups) than previous versions of AQL, which built group aggregates afterwards
  from the total of all group values.

  `AGGREGATE` can be used inside a `COLLECT` statement only. If used, it must follow
  the declaration of grouping keys:

      FOR doc IN collection
        COLLECT gender = doc.gender AGGREGATE minAge = MIN(doc.age), maxAge = MAX(doc.age)
        RETURN { gender, minAge, maxAge }

  or, if no grouping keys are used, it can follow the `COLLECT` keyword:

      FOR doc IN collection
        COLLECT AGGREGATE minAge = MIN(doc.age), maxAge = MAX(doc.age)
        RETURN {
  minAge, maxAge
}

  Only specific expressions are allowed on the right-hand side of each `AGGREGATE`
  assignment:

  - on the top level the expression must be a call to one of the supported aggregation
    functions `LENGTH`, `MIN`, `MAX`, `SUM`, `AVERAGE`, `STDDEV_POPULATION`, `STDDEV_SAMPLE`,
    `VARIANCE_POPULATION`, or `VARIANCE_SAMPLE`

  - the expression must not refer to variables introduced in the `COLLECT` itself

* Foxx: mocha test paths with wildcard characters (asterisks) now work on Windows

* reserved AQL keyword `NONE` for future use

* web interface: fixed a graph display bug concerning dashboard view

* web interface: fixed several bugs during the dashboard initialize process

* web interface: included several bugfixes: #1597, #1611, #1623

* AQL query optimizer now converts `LENGTH(collection-name)` to an optimized
  expression that returns the number of documents in a collection

* adjusted the behavior of the expansion (`[*]`) operator in AQL for non-array values

  In ArangoDB 2.8, calling the expansion operator on a non-array value will always
  return an empty array. Previous versions of ArangoDB expanded non-array values by
  calling the `TO_ARRAY()` function for the value, which for example returned an
  array with a single value for boolean, numeric and string input values, and an array
  with the object's values for an object input value. This behavior was inconsistent
  with how the expansion operator works for the array indexes in 2.8, so the behavior
  is now unified:

  - if the left-hand side operand of `[*]` is an array, the array will be returned as
    is when calling `[*]` on it
  - if the left-hand side operand of `[*]` is not an array, an empty array will be
    returned by `[*]`

  AQL queries that rely on the old behavior can be changed by either calling `TO_ARRAY`
  explicitly or by using the `[*]` at the correct position.

  The following example query will change its result in 2.8 compared to 2.7:

      LET values = "foo" RETURN values[*]

  In 2.7 the query has returned the array `[ "foo" ]`, but in 2.8 it will return an
  empty array `[ ]`. To make it return the array `[ "foo" ]` again, an explicit
  `TO_ARRAY` function call is needed in 2.8 (which in this case allows the removal
  of the `[*]` operator altogether). This also works in 2.7:

      LET values = "foo" RETURN TO_ARRAY(values)

  Another example:

      LET values = [ { name: "foo" }, { name: "bar" } ]
      RETURN values[*].name[*]

  The above returned `[ [ "foo" ], [ "bar" ] ] in 2.7. In 2.8 it will return
  `[ [ ], [ ] ]`, because the value of `name` is not an array. To change the results
  to the 2.7 style, the query can be changed to

      LET values = [ { name: "foo" }, { name: "bar" } ]
      RETURN values[* RETURN TO_ARRAY(CURRENT.name)]

  The above also works in 2.7.
  The following types of queries won't change:

      LET values = [ 1, 2, 3 ] RETURN values[*]
      LET values = [ { name: "foo" }, { name: "bar" } ] RETURN values[*].name
      LET values = [ { names: [ "foo", "bar" ] }, { names: [ "baz" ] } ] RETURN values[*].names[*]
      LET values = [ { names: [ "foo", "bar" ] }, { names: [ "baz" ] } ] RETURN values[*].names[**]

* slightly adjusted V8 garbage collection strategy so that collection eventually
  happens in all contexts that hold V8 external references to documents and
  collections.

  also adjusted default value of `--javascript.gc-frequency` from 10 seconds to
  15 seconds, as less internal operations are carried out in JavaScript.

* fixes for AQL optimizer and traversal

* added `--create-collection-type` option to arangoimp

  This allows specifying the type of the collection to be created when
  `--create-collection` is set to `true`.

* Foxx export cache should no longer break if a broken app is loaded in the
  web admin interface.


v2.8.0-beta2 (2015-12-16)
-------------------------

* added AQL query optimizer rule "sort-in-values"

  This rule pre-sorts the right-hand side operand of the `IN` and `NOT IN`
  operators so the operation can use a binary search with logarithmic complexity
  instead of a linear search. The rule is applied when the right-hand side
  operand of an `IN` or `NOT IN` operator in a filter condition is a variable that
  is defined in a different loop/scope than the operator itself. Additionally,
  the filter condition must consist of solely the `IN` or `NOT IN` operation
  in order to avoid any side-effects.

* changed collection status terminology in web interface for collections for
  which an unload request has been issued from `in the process of being unloaded`
  to `will be unloaded`.

* unloading a collection via the web interface will now trigger garbage collection
  in all v8 contexts and force a WAL flush. This increases the chances of perfoming
  the unload faster.

* added the following attributes to the result of `collection.figures()` and the
  corresponding HTTP API at `PUT /_api/collection/<name>/figures`:

  - `documentReferences`: The number of references to documents in datafiles
    that JavaScript code currently holds. This information can be used for
    debugging compaction and unload issues.
  - `waitingFor`: An optional string value that contains information about
    which object type is at the head of the collection's cleanup queue. This
    information can be used for debugging compaction and unload issues.
  - `compactionStatus.time`: The point in time the compaction for the collection
    was last executed. This information can be used for debugging compaction
    issues.
  - `compactionStatus.message`: The action that was performed when the compaction
    was last run for the collection. This information can be used for debugging
    compaction issues.

  Note: `waitingFor` and `compactionStatus` may be empty when called on a coordinator
  in a cluster.

* the compaction will now provide queryable status info that can be used to track
  its progress. The compaction status is displayed in the web interface, too.

* better error reporting for arangodump and arangorestore

* arangodump will now fail by default when trying to dump edges that
  refer to already dropped collections. This can be circumvented by
  specifying the option `--force true` when invoking arangodump

* fixed cluster upgrade procedure

* the AQL functions `NEAR` and `WITHIN` now have stricter validations
  for their input parameters `limit`, `radius` and `distance`. They may now throw
  exceptions when invalid parameters are passed that may have not led
  to exceptions in previous versions.

* deprecation warnings now log stack traces

* Foxx: improved backwards compatibility with 2.5 and 2.6

  - reverted Model and Repository back to non-ES6 "classes" because of
    compatibility issues when using the extend method with a constructor

  - removed deprecation warnings for extend and controller.del

  - restored deprecated method Model.toJSONSchema

  - restored deprecated `type`, `jwt` and `sessionStorageApp` options
    in Controller#activateSessions

* Fixed a deadlock problem in the cluster


v2.8.0-beta1 (2015-12-06)
-------------------------

* added AQL function `IS_DATESTRING(value)`

  Returns true if *value* is a string that can be used in a date function.
  This includes partial dates such as *2015* or *2015-10* and strings containing
  invalid dates such as *2015-02-31*. The function will return false for all
  non-string values, even if some of them may be usable in date functions.


v2.8.0-alpha1 (2015-12-03)
--------------------------

* added AQL keywords `GRAPH`, `OUTBOUND`, `INBOUND` and `ANY` for use in graph
  traversals, reserved AQL keyword `ALL` for future use

  Usage of these keywords as collection names, variable names or attribute names
  in AQL queries will not be possible without quoting. For example, the following
  AQL query will still work as it uses a quoted collection name and a quoted
  attribute name:

      FOR doc IN `OUTBOUND`
        RETURN doc.`any`

* issue #1593: added AQL `POW` function for exponentation

* added cluster execution site info in explain output for AQL queries

* replication improvements:

  - added `autoResync` configuration parameter for continuous replication.

    When set to `true`, a replication slave will automatically trigger a full data
    re-synchronization with the master when the master cannot provide the log data
    the slave had asked for. Note that `autoResync` will only work when the option
    `requireFromPresent` is also set to `true` for the continuous replication, or
    when the continuous syncer is started and detects that no start tick is present.

    Automatic re-synchronization may transfer a lot of data from the master to the
    slave and may be expensive. It is therefore turned off by default.
    When turned off, the slave will never perform an automatic re-synchronization
    with the master.

  - added `idleMinWaitTime` and `idleMaxWaitTime` configuration parameters for
    continuous replication.

    These parameters can be used to control the minimum and maximum wait time the
    slave will (intentionally) idle and not poll for master log changes in case the
    master had sent the full logs already.
    The `idleMaxWaitTime` value will only be used when `adapativePolling` is set
    to `true`. When `adaptivePolling` is disable, only `idleMinWaitTime` will be
    used as a constant time span in which the slave will not poll the master for
    further changes. The default values are 0.5 seconds for `idleMinWaitTime` and
    2.5 seconds for `idleMaxWaitTime`, which correspond to the hard-coded values
    used in previous versions of ArangoDB.

  - added `initialSyncMaxWaitTime` configuration parameter for initial and continuous
    replication

    This option controls the maximum wait time (in seconds) that the initial
    synchronization will wait for a response from the master when fetching initial
    collection data. If no response is received within this time period, the initial
    synchronization will give up and fail. This option is also relevant for
    continuous replication in case *autoResync* is set to *true*, as then the
    continuous replication may trigger a full data re-synchronization in case
    the master cannot the log data the slave had asked for.

  - HTTP requests sent from the slave to the master during initial synchronization
    will now be retried if they fail with connection problems.

  - the initial synchronization now logs its progress so it can be queried using
    the regular replication status check APIs.

  - added `async` attribute for `sync` and `syncCollection` operations called from
    the ArangoShell. Setthing this attribute to `true` will make the synchronization
    job on the server go into the background, so that the shell does not block. The
    status of the started asynchronous synchronization job can be queried from the
    ArangoShell like this:

        /* starts initial synchronization */
        var replication = require("@arangodb/replication");
        var id = replication.sync({
          endpoint: "tcp://master.domain.org:8529",
          username: "myuser",
          password: "mypasswd",
          async: true
       });

       /* now query the id of the returned async job and print the status */
       print(replication.getSyncResult(id));

    The result of `getSyncResult()` will be `false` while the server-side job
    has not completed, and different to `false` if it has completed. When it has
    completed, all job result details will be returned by the call to `getSyncResult()`.


* fixed non-deterministic query results in some cluster queries

* fixed issue #1589

* return HTTP status code 410 (gone) instead of HTTP 408 (request timeout) for
  server-side operations that are canceled / killed. Sending 410 instead of 408
  prevents clients from re-starting the same (canceled) operation. Google Chrome
  for example sends the HTTP request again in case it is responded with an HTTP
  408, and this is exactly the opposite of the desired behavior when an operation
  is canceled / killed by the user.

* web interface: queries in AQL editor now cancelable

* web interface: dashboard - added replication information

* web interface: AQL editor now supports bind parameters

* added startup option `--server.hide-product-header` to make the server not send
  the HTTP response header `"Server: ArangoDB"` in its HTTP responses. By default,
  the option is turned off so the header is still sent as usual.

* added new AQL function `UNSET_RECURSIVE` to recursively unset attritutes from
  objects/documents

* switched command-line editor in ArangoShell and arangod to linenoise-ng

* added automatic deadlock detection for transactions

  In case a deadlock is detected, a multi-collection operation may be rolled back
  automatically and fail with error 29 (`deadlock detected`). Client code for
  operations containing more than one collection should be aware of this potential
  error and handle it accordingly, either by giving up or retrying the transaction.

* Added C++ implementations for the AQL arithmetic operations and the following
  AQL functions:
  - ABS
  - APPEND
  - COLLECTIONS
  - CURRENT_DATABASE
  - DOCUMENT
  - EDGES
  - FIRST
  - FIRST_DOCUMENT
  - FIRST_LIST
  - FLATTEN
  - FLOOR
  - FULLTEXT
  - LAST
  - MEDIAN
  - MERGE_RECURSIVE
  - MINUS
  - NEAR
  - NOT_NULL
  - NTH
  - PARSE_IDENTIFIER
  - PERCENTILE
  - POP
  - POSITION
  - PUSH
  - RAND
  - RANGE
  - REMOVE_NTH
  - REMOVE_VALUE
  - REMOVE_VALUES
  - ROUND
  - SHIFT
  - SQRT
  - STDDEV_POPULATION
  - STDDEV_SAMPLE
  - UNSHIFT
  - VARIANCE_POPULATION
  - VARIANCE_SAMPLE
  - WITHIN
  - ZIP

* improved performance of skipping over many documents in an AQL query when no
  indexes and no filters are used, e.g.

      FOR doc IN collection
        LIMIT 1000000, 10
        RETURN doc

* Added array indexes

  Hash indexes and skiplist indexes can now optionally be defined for array values
  so they index individual array members.

  To define an index for array values, the attribute name is extended with the
  expansion operator `[*]` in the index definition:

      arangosh> db.colName.ensureHashIndex("tags[*]");

  When given the following document

      { tags: [ "AQL", "ArangoDB", "Index" ] }

  the index will now contain the individual values `"AQL"`, `"ArangoDB"` and `"Index"`.

  Now the index can be used for finding all documents having `"ArangoDB"` somewhere in their
  tags array using the following AQL query:

      FOR doc IN colName
        FILTER "ArangoDB" IN doc.tags[*]
        RETURN doc

* rewrote AQL query optimizer rule `use-index-range` and renamed it to `use-indexes`.
  The name change affects rule names in the optimizer's output.

* rewrote AQL execution node `IndexRangeNode` and renamed it to `IndexNode`. The name
  change affects node names in the optimizer's explain output.

* added convenience function `db._explain(query)` for human-readable explanation
  of AQL queries

* module resolution as used by `require` now behaves more like in node.js

* the `org/arangodb/request` module now returns response bodies for error responses
  by default. The old behavior of not returning bodies for error responses can be
  re-enabled by explicitly setting the option `returnBodyOnError` to `false` (#1437)


v2.7.6 (2016-01-30)
-------------------

* detect more types of transaction deadlocks early


v2.7.5 (2016-01-22)
-------------------

* backported added automatic deadlock detection for transactions

  In case a deadlock is detected, a multi-collection operation may be rolled back
  automatically and fail with error 29 (`deadlock detected`). Client code for
  operations containing more than one collection should be aware of this potential
  error and handle it accordingly, either by giving up or retrying the transaction.

* improved internal datafile statistics for compaction and compaction triggering
  conditions, preventing excessive growth of collection datafiles under some
  workloads. This should also fix issue #1596.

* Foxx export cache should no longer break if a broken app is loaded in the
  web admin interface.

* Foxx: removed some incorrect deprecation warnings.

* Foxx: mocha test paths with wildcard characters (asterisks) now work on Windows


v2.7.4 (2015-12-21)
-------------------

* slightly adjusted V8 garbage collection strategy so that collection eventually
  happens in all contexts that hold V8 external references to documents and
  collections.

* added the following attributes to the result of `collection.figures()` and the
  corresponding HTTP API at `PUT /_api/collection/<name>/figures`:

  - `documentReferences`: The number of references to documents in datafiles
    that JavaScript code currently holds. This information can be used for
    debugging compaction and unload issues.
  - `waitingFor`: An optional string value that contains information about
    which object type is at the head of the collection's cleanup queue. This
    information can be used for debugging compaction and unload issues.
  - `compactionStatus.time`: The point in time the compaction for the collection
    was last executed. This information can be used for debugging compaction
    issues.
  - `compactionStatus.message`: The action that was performed when the compaction
    was last run for the collection. This information can be used for debugging
    compaction issues.

  Note: `waitingFor` and `compactionStatus` may be empty when called on a coordinator
  in a cluster.

* the compaction will now provide queryable status info that can be used to track
  its progress. The compaction status is displayed in the web interface, too.


v2.7.3 (2015-12-17)
-------------------

* fixed some replication value conversion issues when replication applier properties
  were set via ArangoShell

* fixed disappearing of documents for collections transferred via `sync` or
  `syncCollection` if the collection was dropped right before synchronization
  and drop and (re-)create collection markers were located in the same WAL file


* fixed an issue where overwriting the system sessions collection would break
  the web interface when authentication is enabled

v2.7.2 (2015-12-01)
-------------------

* replication improvements:

  - added `autoResync` configuration parameter for continuous replication.

    When set to `true`, a replication slave will automatically trigger a full data
    re-synchronization with the master when the master cannot provide the log data
    the slave had asked for. Note that `autoResync` will only work when the option
    `requireFromPresent` is also set to `true` for the continuous replication, or
    when the continuous syncer is started and detects that no start tick is present.

    Automatic re-synchronization may transfer a lot of data from the master to the
    slave and may be expensive. It is therefore turned off by default.
    When turned off, the slave will never perform an automatic re-synchronization
    with the master.

  - added `idleMinWaitTime` and `idleMaxWaitTime` configuration parameters for
    continuous replication.

    These parameters can be used to control the minimum and maximum wait time the
    slave will (intentionally) idle and not poll for master log changes in case the
    master had sent the full logs already.
    The `idleMaxWaitTime` value will only be used when `adapativePolling` is set
    to `true`. When `adaptivePolling` is disable, only `idleMinWaitTime` will be
    used as a constant time span in which the slave will not poll the master for
    further changes. The default values are 0.5 seconds for `idleMinWaitTime` and
    2.5 seconds for `idleMaxWaitTime`, which correspond to the hard-coded values
    used in previous versions of ArangoDB.

  - added `initialSyncMaxWaitTime` configuration parameter for initial and continuous
    replication

    This option controls the maximum wait time (in seconds) that the initial
    synchronization will wait for a response from the master when fetching initial
    collection data. If no response is received within this time period, the initial
    synchronization will give up and fail. This option is also relevant for
    continuous replication in case *autoResync* is set to *true*, as then the
    continuous replication may trigger a full data re-synchronization in case
    the master cannot the log data the slave had asked for.

  - HTTP requests sent from the slave to the master during initial synchronization
    will now be retried if they fail with connection problems.

  - the initial synchronization now logs its progress so it can be queried using
    the regular replication status check APIs.

* fixed non-deterministic query results in some cluster queries

* added missing lock instruction for primary index in compactor size calculation

* fixed issue #1589

* fixed issue #1583

* fixed undefined behavior when accessing the top level of a document with the `[*]`
  operator

* fixed potentially invalid pointer access in shaper when the currently accessed
  document got re-located by the WAL collector at the very same time

* Foxx: optional configuration options no longer log validation errors when assigned
  empty values (#1495)

* Foxx: constructors provided to Repository and Model sub-classes via extend are
  now correctly called (#1592)


v2.7.1 (2015-11-07)
-------------------

* switch to linenoise next generation

* exclude `_apps` collection from replication

  The slave has its own `_apps` collection which it populates on server start.
  When replicating data from the master to the slave, the data from the master may
  clash with the slave's own data in the `_apps` collection. Excluding the `_apps`
  collection from replication avoids this.

* disable replication appliers when starting in modes `--upgrade`, `--no-server`
  and `--check-upgrade`

* more detailed output in arango-dfdb

* fixed "no start tick" issue in replication applier

  This error could occur after restarting a slave server after a shutdown
  when no data was ever transferred from the master to the slave via the
  continuous replication

* fixed problem during SSL client connection abort that led to scheduler thread
  staying at 100% CPU saturation

* fixed potential segfault in AQL `NEIGHBORS` function implementation when C++ function
  variant was used and collection names were passed as strings

* removed duplicate target for some frontend JavaScript files from the Makefile

* make AQL function `MERGE()` work on a single array parameter, too.
  This allows combining the attributes of multiple objects from an array into
  a single object, e.g.

      RETURN MERGE([
        { foo: 'bar' },
        { quux: 'quetzalcoatl', ruled: true },
        { bar: 'baz', foo: 'done' }
      ])

  will now return:

      {
        "foo": "done",
        "quux": "quetzalcoatl",
        "ruled": true,
        "bar": "baz"
      }

* fixed potential deadlock in collection status changing on Windows

* fixed hard-coded `incremental` parameter in shell implementation of
  `syncCollection` function in replication module

* fix for GCC5: added check for '-stdlib' option


v2.7.0 (2015-10-09)
-------------------

* fixed request statistics aggregation
  When arangod was started in supervisor mode, the request statistics always showed
  0 requests, as the statistics aggregation thread did not run then.

* read server configuration files before dropping privileges. this ensures that
  the SSL keyfile specified in the configuration can be read with the server's start
  privileges (i.e. root when using a standard ArangoDB package).

* fixed replication with a 2.6 replication configuration and issues with a 2.6 master

* raised default value of `--server.descriptors-minimum` to 1024

* allow Foxx apps to be installed underneath URL path `/_open/`, so they can be
  (intentionally) accessed without authentication.

* added *allowImplicit* sub-attribute in collections declaration of transactions.
  The *allowImplicit* attributes allows making transactions fail should they
  read-access a collection that was not explicitly declared in the *collections*
  array of the transaction.

* added "special" password ARANGODB_DEFAULT_ROOT_PASSWORD. If you pass
  ARANGODB_DEFAULT_ROOT_PASSWORD as password, it will read the password
  from the environment variable ARANGODB_DEFAULT_ROOT_PASSWORD


v2.7.0-rc2 (2015-09-22)
-----------------------

* fix over-eager datafile compaction

  This should reduce the need to compact directly after loading a collection when a
  collection datafile contained many insertions and updates for the same documents. It
  should also prevent from re-compacting already merged datafiles in case not many
  changes were made. Compaction will also make fewer index lookups than before.

* added `syncCollection()` function in module `org/arangodb/replication`

  This allows synchronizing the data of a single collection from a master to a slave
  server. Synchronization can either restore the whole collection by transferring all
  documents from the master to the slave, or incrementally by only transferring documents
  that differ. This is done by partitioning the collection's entire key space into smaller
  chunks and comparing the data chunk-wise between master and slave. Only chunks that are
  different will be re-transferred.

  The `syncCollection()` function can be used as follows:

      require("org/arangodb/replication").syncCollection(collectionName, options);

  e.g.

      require("org/arangodb/replication").syncCollection("myCollection", {
        endpoint: "tcp://127.0.0.1:8529",  /* master */
        username: "root",                  /* username for master */
        password: "secret",                /* password for master */
        incremental: true                  /* use incremental mode */
      });


* additionally allow the following characters in document keys:

  `(` `)` `+` `,` `=` `;` `$` `!` `*` `'` `%`


v2.7.0-rc1 (2015-09-17)
-----------------------

* removed undocumented server-side-only collection functions:
  * collection.OFFSET()
  * collection.NTH()
  * collection.NTH2()
  * collection.NTH3()

* upgraded Swagger to version 2.0 for the Documentation

  This gives the user better prepared test request structures.
  More conversions will follow so finally client libraries can be auto-generated.

* added extra AQL functions for date and time calculation and manipulation.
  These functions were contributed by GitHub users @CoDEmanX and @friday.
  A big thanks for their work!

  The following extra date functions are available from 2.7 on:

  * `DATE_DAYOFYEAR(date)`: Returns the day of year number of *date*.
    The return values range from 1 to 365, or 366 in a leap year respectively.

  * `DATE_ISOWEEK(date)`: Returns the ISO week date of *date*.
    The return values range from 1 to 53. Monday is considered the first day of the week.
    There are no fractional weeks, thus the last days in December may belong to the first
    week of the next year, and the first days in January may be part of the previous year's
    last week.

  * `DATE_LEAPYEAR(date)`: Returns whether the year of *date* is a leap year.

  * `DATE_QUARTER(date)`: Returns the quarter of the given date (1-based):
    * 1: January, February, March
    * 2: April, May, June
    * 3: July, August, September
    * 4: October, November, December

  - *DATE_DAYS_IN_MONTH(date)*: Returns the number of days in *date*'s month (28..31).

  * `DATE_ADD(date, amount, unit)`: Adds *amount* given in *unit* to *date* and
    returns the calculated date.

    *unit* can be either of the following to specify the time unit to add or
    subtract (case-insensitive):
    - y, year, years
    - m, month, months
    - w, week, weeks
    - d, day, days
    - h, hour, hours
    - i, minute, minutes
    - s, second, seconds
    - f, millisecond, milliseconds

    *amount* is the number of *unit*s to add (positive value) or subtract
    (negative value).

  * `DATE_SUBTRACT(date, amount, unit)`: Subtracts *amount* given in *unit* from
    *date* and returns the calculated date.

    It works the same as `DATE_ADD()`, except that it subtracts. It is equivalent
    to calling `DATE_ADD()` with a negative amount, except that `DATE_SUBTRACT()`
    can also subtract ISO durations. Note that negative ISO durations are not
    supported (i.e. starting with `-P`, like `-P1Y`).

  * `DATE_DIFF(date1, date2, unit, asFloat)`: Calculate the difference
    between two dates in given time *unit*, optionally with decimal places.
    Returns a negative value if *date1* is greater than *date2*.

  * `DATE_COMPARE(date1, date2, unitRangeStart, unitRangeEnd)`: Compare two
    partial dates and return true if they match, false otherwise. The parts to
    compare are defined by a range of time units.

    The full range is: years, months, days, hours, minutes, seconds, milliseconds.
    Pass the unit to start from as *unitRangeStart*, and the unit to end with as
    *unitRangeEnd*. All units in between will be compared. Leave out *unitRangeEnd*
    to only compare *unitRangeStart*.

  * `DATE_FORMAT(date, format)`: Format a date according to the given format string.
    It supports the following placeholders (case-insensitive):
    - %t: timestamp, in milliseconds since midnight 1970-01-01
    - %z: ISO date (0000-00-00T00:00:00.000Z)
    - %w: day of week (0..6)
    - %y: year (0..9999)
    - %yy: year (00..99), abbreviated (last two digits)
    - %yyyy: year (0000..9999), padded to length of 4
    - %yyyyyy: year (-009999 .. +009999), with sign prefix and padded to length of 6
    - %m: month (1..12)
    - %mm: month (01..12), padded to length of 2
    - %d: day (1..31)
    - %dd: day (01..31), padded to length of 2
    - %h: hour (0..23)
    - %hh: hour (00..23), padded to length of 2
    - %i: minute (0..59)
    - %ii: minute (00..59), padded to length of 2
    - %s: second (0..59)
    - %ss: second (00..59), padded to length of 2
    - %f: millisecond (0..999)
    - %fff: millisecond (000..999), padded to length of 3
    - %x: day of year (1..366)
    - %xxx: day of year (001..366), padded to length of 3
    - %k: ISO week date (1..53)
    - %kk: ISO week date (01..53), padded to length of 2
    - %l: leap year (0 or 1)
    - %q: quarter (1..4)
    - %a: days in month (28..31)
    - %mmm: abbreviated English name of month (Jan..Dec)
    - %mmmm: English name of month (January..December)
    - %www: abbreviated English name of weekday (Sun..Sat)
    - %wwww: English name of weekday (Sunday..Saturday)
    - %&: special escape sequence for rare occasions
    - %%: literal %
    - %: ignored

* new WAL logfiles and datafiles are now created non-sparse

  This prevents SIGBUS signals being raised when memory of a sparse datafile is accessed
  and the disk is full and the accessed file part is not actually disk-backed. In
  this case the mapped memory region is not necessarily backed by physical memory, and
  accessing the memory may raise SIGBUS and crash arangod.

* the `internal.download()` function and the module `org/arangodb/request` used some
  internal library function that handled the sending of HTTP requests from inside of
  ArangoDB. This library unconditionally set an HTTP header `Accept-Encoding: gzip`
  in all outgoing HTTP requests.

  This has been fixed in 2.7, so `Accept-Encoding: gzip` is not set automatically anymore.
  Additionally, the header `User-Agent: ArangoDB` is not set automatically either. If
  client applications desire to send these headers, they are free to add it when
  constructing the requests using the `download` function or the request module.

* fixed issue #1436: org/arangodb/request advertises deflate without supporting it

* added template string generator function `aqlQuery` for generating AQL queries

  This can be used to generate safe AQL queries with JavaScript parameter
  variables or expressions easily:

      var name = 'test';
      var attributeName = '_key';
      var query = aqlQuery`FOR u IN users FILTER u.name == ${name} RETURN u.${attributeName}`;
      db._query(query);

* report memory usage for document header data (revision id, pointer to data etc.)
  in `db.collection.figures()`. The memory used for document headers will now
  show up in the already existing attribute `indexes.size`. Due to that, the index
  sizes reported by `figures()` in 2.7 will be higher than those reported by 2.6,
  but the 2.7 values are more accurate.

* IMPORTANT CHANGE: the filenames in dumps created by arangodump now contain
  not only the name of the dumped collection, but also an additional 32-digit hash
  value. This is done to prevent overwriting dump files in case-insensitive file
  systems when there exist multiple collections with the same name (but with
  different cases).

  For example, if a database has two collections: `test` and `Test`, previous
  versions of ArangoDB created the files

  * `test.structure.json` and `test.data.json` for collection `test`
  * `Test.structure.json` and `Test.data.json` for collection `Test`

  This did not work for case-insensitive filesystems, because the files for the
  second collection would have overwritten the files of the first. arangodump in
  2.7 will create the following filenames instead:

  * `test_098f6bcd4621d373cade4e832627b4f6.structure.json` and `test_098f6bcd4621d373cade4e832627b4f6.data.json`
  * `Test_0cbc6611f5540bd0809a388dc95a615b.structure.json` and `Test_0cbc6611f5540bd0809a388dc95a615b.data.json`

  These filenames will be unambiguous even in case-insensitive filesystems.

* IMPORTANT CHANGE: make arangod actually close lingering client connections
  when idle for at least the duration specified via `--server.keep-alive-timeout`.
  In previous versions of ArangoDB, connections were not closed by the server
  when the timeout was reached and the client was still connected. Now the
  connection is properly closed by the server in case of timeout. Client
  applications relying on the old behavior may now need to reconnect to the
  server when their idle connections time out and get closed (note: connections
  being idle for a long time may be closed by the OS or firewalls anyway -
  client applications should be aware of that and try to reconnect).

* IMPORTANT CHANGE: when starting arangod, the server will drop the process
  privileges to the specified values in options `--server.uid` and `--server.gid`
  instantly after parsing the startup options.

  That means when either `--server.uid` or `--server.gid` are set, the privilege
  change will happen earlier. This may prevent binding the server to an endpoint
  with a port number lower than 1024 if the arangodb user has no privileges
  for that. Previous versions of ArangoDB changed the privileges later, so some
  startup actions were still carried out under the invoking user (i.e. likely
  *root* when started via init.d or system scripts) and especially binding to
  low port numbers was still possible there.

  The default privileges for user *arangodb* will not be sufficient for binding
  to port numbers lower than 1024. To have an ArangoDB 2.7 bind to a port number
  lower than 1024, it needs to be started with either a different privileged user,
  or the privileges of the *arangodb* user have to raised manually beforehand.

* added AQL optimizer rule `patch-update-statements`

* Linux startup scripts and systemd configuration for arangod now try to
  adjust the NOFILE (number of open files) limits for the process. The limit
  value is set to 131072 (128k) when ArangoDB is started via start/stop
  commands

* When ArangoDB is started/stopped manually via the start/stop commands, the
  main process will wait for up to 10 seconds after it forks the supervisor
  and arangod child processes. If the startup fails within that period, the
  start/stop script will fail with an exit code other than zero. If the
  startup of the supervisor or arangod is still ongoing after 10 seconds,
  the main program will still return with exit code 0. The limit of 10 seconds
  is arbitrary because the time required for a startup is not known in advance.

* added startup option `--database.throw-collection-not-loaded-error`

  Accessing a not-yet loaded collection will automatically load a collection
  on first access. This flag controls what happens in case an operation
  would need to wait for another thread to finalize loading a collection. If
  set to *true*, then the first operation that accesses an unloaded collection
  will load it. Further threads that try to access the same collection while
  it is still loading immediately fail with an error (1238, *collection not loaded*).
  This is to prevent all server threads from being blocked while waiting on the
  same collection to finish loading. When the first thread has completed loading
  the collection, the collection becomes regularly available, and all operations
  from that point on can be carried out normally, and error 1238 will not be
  thrown anymore for that collection.

  If set to *false*, the first thread that accesses a not-yet loaded collection
  will still load it. Other threads that try to access the collection while
  loading will not fail with error 1238 but instead block until the collection
  is fully loaded. This configuration might lead to all server threads being
  blocked because they are all waiting for the same collection to complete
  loading. Setting the option to *true* will prevent this from happening, but
  requires clients to catch error 1238 and react on it (maybe by scheduling
  a retry for later).

  The default value is *false*.

* added better control-C support in arangosh

  When CTRL-C is pressed in arangosh, it will now print a `^C` first. Pressing
  CTRL-C again will reset the prompt if something was entered before, or quit
  arangosh if no command was entered directly before.

  This affects the arangosh version build with Readline-support only (Linux
  and MacOS).

  The MacOS version of ArangoDB for Homebrew now depends on Readline, too. The
  Homebrew formula has been changed accordingly.
  When self-compiling ArangoDB on MacOS without Homebrew, Readline now is a
  prerequisite.

* increased default value for collection-specific `indexBuckets` value from 1 to 8

  Collections created from 2.7 on will use the new default value of `8` if not
  overridden on collection creation or later using
  `collection.properties({ indexBuckets: ... })`.

  The `indexBuckets` value determines the number of buckets to use for indexes of
  type `primary`, `hash` and `edge`. Having multiple index buckets allows splitting
  an index into smaller components, which can be filled in parallel when a collection
  is loading. Additionally, resizing and reallocation of indexes are faster and
  less intrusive if the index uses multiple buckets, because resize and reallocation
  will affect only data in a single bucket instead of all index values.

  The index buckets will be filled in parallel when loading a collection if the collection
  has an `indexBuckets` value greater than 1 and the collection contains a significant
  amount of documents/edges (the current threshold is 256K documents but this value
  may change in future versions of ArangoDB).

* changed HTTP client to use poll instead of select on Linux and MacOS

  This affects the ArangoShell and user-defined JavaScript code running inside
  arangod that initiates its own HTTP calls.

  Using poll instead of select allows using arbitrary high file descriptors
  (bigger than the compiled in FD_SETSIZE). Server connections are still handled using
  epoll, which has never been affected by FD_SETSIZE.

* implemented AQL `LIKE` function using ICU regexes

* added `RETURN DISTINCT` for AQL queries to return unique results:

      FOR doc IN collection
        RETURN DISTINCT doc.status

  This change also introduces `DISTINCT` as an AQL keyword.

* removed `createNamedQueue()` and `addJob()` functions from org/arangodb/tasks

* use less locks and more atomic variables in the internal dispatcher
  and V8 context handling implementations. This leads to improved throughput in
  some ArangoDB internals and allows for higher HTTP request throughput for
  many operations.

  A short overview of the improvements can be found here:

  https://www.arangodb.com/2015/08/throughput-enhancements/

* added shorthand notation for attribute names in AQL object literals:

      LET name = "Peter"
      LET age = 42
      RETURN { name, age }

  The above is the shorthand equivalent of the generic form

      LET name = "Peter"
      LET age = 42
      RETURN { name : name, age : age }

* removed configure option `--enable-timings`

  This option did not have any effect.

* removed configure option `--enable-figures`

  This option previously controlled whether HTTP request statistics code was
  compiled into ArangoDB or not. The previous default value was `true` so
  statistics code was available in official packages. Setting the option to
  `false` led to compile errors so it is doubtful the default value was
  ever changed. By removing the option some internal statistics code was also
  simplified.

* removed run-time manipulation methods for server endpoints:

  * `db._removeEndpoint()`
  * `db._configureEndpoint()`
  * HTTP POST `/_api/endpoint`
  * HTTP DELETE `/_api/endpoint`

* AQL query result cache

  The query result cache can optionally cache the complete results of all or selected AQL queries.
  It can be operated in the following modes:

  * `off`: the cache is disabled. No query results will be stored
  * `on`: the cache will store the results of all AQL queries unless their `cache`
    attribute flag is set to `false`
  * `demand`: the cache will store the results of AQL queries that have their
    `cache` attribute set to `true`, but will ignore all others

  The mode can be set at server startup using the `--database.query-cache-mode` configuration
  option and later changed at runtime.

  The following HTTP REST APIs have been added for controlling the query cache:

  * HTTP GET `/_api/query-cache/properties`: returns the global query cache configuration
  * HTTP PUT `/_api/query-cache/properties`: modifies the global query cache configuration
  * HTTP DELETE `/_api/query-cache`: invalidates all results in the query cache

  The following JavaScript functions have been added for controlling the query cache:

  * `require("org/arangodb/aql/cache").properties()`: returns the global query cache configuration
  * `require("org/arangodb/aql/cache").properties(properties)`: modifies the global query cache configuration
  * `require("org/arangodb/aql/cache").clear()`: invalidates all results in the query cache

* do not link arangoimp against V8

* AQL function call arguments optimization

  This will lead to arguments in function calls inside AQL queries not being copied but passed
  by reference. This may speed up calls to functions with bigger argument values or queries that
  call functions a lot of times.

* upgraded V8 version to 4.3.61

* removed deprecated AQL `SKIPLIST` function.

  This function was introduced in older versions of ArangoDB with a less powerful query optimizer to
  retrieve data from a skiplist index using a `LIMIT` clause. It was marked as deprecated in ArangoDB
  2.6.

  Since ArangoDB 2.3 the behavior of the `SKIPLIST` function can be emulated using regular AQL
  constructs, e.g.

      FOR doc IN @@collection
        FILTER doc.value >= @value
        SORT doc.value DESC
        LIMIT 1
        RETURN doc

* the `skip()` function for simple queries does not accept negative input any longer.
  This feature was deprecated in 2.6.0.

* fix exception handling

  In some cases JavaScript exceptions would re-throw without information of the original problem.
  Now the original exception is logged for failure analysis.

* based REST API method PUT `/_api/simple/all` on the cursor API and make it use AQL internally.

  The change speeds up this REST API method and will lead to additional query information being
  returned by the REST API. Clients can use this extra information or ignore it.

* Foxx Queue job success/failure handlers arguments have changed from `(jobId, jobData, result, jobFailures)` to `(result, jobData, job)`.

* added Foxx Queue job options `repeatTimes`, `repeatUntil` and `repeatDelay` to automatically re-schedule jobs when they are completed.

* added Foxx manifest configuration type `password` to mask values in the web interface.

* fixed default values in Foxx manifest configurations sometimes not being used as defaults.

* fixed optional parameters in Foxx manifest configurations sometimes not being cleared correctly.

* Foxx dependencies can now be marked as optional using a slightly more verbose syntax in your manifest file.

* converted Foxx constructors to ES6 classes so you can extend them using class syntax.

* updated aqb to 2.0.

* updated chai to 3.0.

* Use more madvise calls to speed up things when memory is tight, in particular
  at load time but also for random accesses later.

* Overhauled web interface

  The web interface now has a new design.

  The API documentation for ArangoDB has been moved from "Tools" to "Links" in the web interface.

  The "Applications" tab in the web interfaces has been renamed to "Services".


v2.6.12 (2015-12-02)
--------------------

* fixed disappearing of documents for collections transferred via `sync` if the
  the collection was dropped right before synchronization and drop and (re-)create
  collection markers were located in the same WAL file

* added missing lock instruction for primary index in compactor size calculation

* fixed issue #1589

* fixed issue #1583

* Foxx: optional configuration options no longer log validation errors when assigned
  empty values (#1495)


v2.6.11 (2015-11-18)
--------------------

* fixed potentially invalid pointer access in shaper when the currently accessed
  document got re-located by the WAL collector at the very same time


v2.6.10 (2015-11-10)
--------------------

* disable replication appliers when starting in modes `--upgrade`, `--no-server`
  and `--check-upgrade`

* more detailed output in arango-dfdb

* fixed potential deadlock in collection status changing on Windows

* issue #1521: Can't dump/restore with user and password


v2.6.9 (2015-09-29)
-------------------

* added "special" password ARANGODB_DEFAULT_ROOT_PASSWORD. If you pass
  ARANGODB_DEFAULT_ROOT_PASSWORD as password, it will read the password
  from the environment variable ARANGODB_DEFAULT_ROOT_PASSWORD

* fixed failing AQL skiplist, sort and limit combination

  When using a Skiplist index on an attribute (say "a") and then using sort
  and skip on this attribute caused the result to be empty e.g.:

    require("internal").db.test.ensureSkiplist("a");
    require("internal").db._query("FOR x IN test SORT x.a LIMIT 10, 10");

  Was always empty no matter how many documents are stored in test.
  This is now fixed.

v2.6.8 (2015-09-09)
-------------------

* ARM only:

  The ArangoDB packages for ARM require the kernel to allow unaligned memory access.
  How the kernel handles unaligned memory access is configurable at runtime by
  checking and adjusting the contents `/proc/cpu/alignment`.

  In order to operate on ARM, ArangoDB requires the bit 1 to be set. This will
  make the kernel trap and adjust unaligned memory accesses. If this bit is not
  set, the kernel may send a SIGBUS signal to ArangoDB and terminate it.

  To set bit 1 in `/proc/cpu/alignment` use the following command as a privileged
  user (e.g. root):

      echo "2" > /proc/cpu/alignment

  Note that this setting affects all user processes and not just ArangoDB. Setting
  the alignment with the above command will also not make the setting permanent,
  so it will be lost after a restart of the system. In order to make the setting
  permanent, it should be executed during system startup or before starting arangod.

  The ArangoDB start/stop scripts do not adjust the alignment setting, but rely on
  the environment to have the correct alignment setting already. The reason for this
  is that the alignment settings also affect all other user processes (which ArangoDB
  is not aware of) and thus may have side-effects outside of ArangoDB. It is therefore
  more reasonable to have the system administrator carry out the change.


v2.6.7 (2015-08-25)
-------------------

* improved AssocMulti index performance when resizing.

  This makes the edge index perform less I/O when under memory pressure.


v2.6.6 (2015-08-23)
-------------------

* added startup option `--server.additional-threads` to create separate queues
  for slow requests.


v2.6.5 (2015-08-17)
-------------------

* added startup option `--database.throw-collection-not-loaded-error`

  Accessing a not-yet loaded collection will automatically load a collection
  on first access. This flag controls what happens in case an operation
  would need to wait for another thread to finalize loading a collection. If
  set to *true*, then the first operation that accesses an unloaded collection
  will load it. Further threads that try to access the same collection while
  it is still loading immediately fail with an error (1238, *collection not loaded*).
  This is to prevent all server threads from being blocked while waiting on the
  same collection to finish loading. When the first thread has completed loading
  the collection, the collection becomes regularly available, and all operations
  from that point on can be carried out normally, and error 1238 will not be
  thrown anymore for that collection.

  If set to *false*, the first thread that accesses a not-yet loaded collection
  will still load it. Other threads that try to access the collection while
  loading will not fail with error 1238 but instead block until the collection
  is fully loaded. This configuration might lead to all server threads being
  blocked because they are all waiting for the same collection to complete
  loading. Setting the option to *true* will prevent this from happening, but
  requires clients to catch error 1238 and react on it (maybe by scheduling
  a retry for later).

  The default value is *false*.

* fixed busy wait loop in scheduler threads that sometimes consumed 100% CPU while
  waiting for events on connections closed unexpectedly by the client side

* handle attribute `indexBuckets` when restoring collections via arangorestore.
  Previously the `indexBuckets` attribute value from the dump was ignored, and the
   server default value for `indexBuckets` was used when restoring a collection.

* fixed "EscapeValue already set error" crash in V8 actions that might have occurred when
  canceling V8-based operations.


v2.6.4 (2015-08-01)
-------------------

* V8: Upgrade to version 4.1.0.27 - this is intended to be the stable V8 version.

* fixed issue #1424: Arango shell should not processing arrows pushing on keyboard


v2.6.3 (2015-07-21)
-------------------

* issue #1409: Document values with null character truncated


v2.6.2 (2015-07-04)
-------------------

* fixed issue #1383: bindVars for HTTP API doesn't work with empty string

* fixed handling of default values in Foxx manifest configurations

* fixed handling of optional parameters in Foxx manifest configurations

* fixed a reference error being thrown in Foxx queues when a function-based job type is used that is not available and no options object is passed to queue.push


v2.6.1 (2015-06-24)
-------------------

* Add missing swagger files to cmake build. fixes #1368

* fixed documentation errors


v2.6.0 (2015-06-20)
-------------------

* using negative values for `SimpleQuery.skip()` is deprecated.
  This functionality will be removed in future versions of ArangoDB.

* The following simple query functions are now deprecated:

  * collection.near
  * collection.within
  * collection.geo
  * collection.fulltext
  * collection.range
  * collection.closedRange

  This also lead to the following REST API methods being deprecated from now on:

  * PUT /_api/simple/near
  * PUT /_api/simple/within
  * PUT /_api/simple/fulltext
  * PUT /_api/simple/range

  It is recommended to replace calls to these functions or APIs with equivalent AQL queries,
  which are more flexible because they can be combined with other operations:

      FOR doc IN NEAR(@@collection, @latitude, @longitude, @limit)
        RETURN doc

      FOR doc IN WITHIN(@@collection, @latitude, @longitude, @radius, @distanceAttributeName)
        RETURN doc

      FOR doc IN FULLTEXT(@@collection, @attributeName, @queryString, @limit)
        RETURN doc

      FOR doc IN @@collection
        FILTER doc.value >= @left && doc.value < @right
        LIMIT @skip, @limit
        RETURN doc`

  The above simple query functions and REST API methods may be removed in future versions
  of ArangoDB.

* deprecated now-obsolete AQL `SKIPLIST` function

  The function was introduced in older versions of ArangoDB with a less powerful query optimizer to
  retrieve data from a skiplist index using a `LIMIT` clause.

  Since 2.3 the same goal can be achieved by using regular AQL constructs, e.g.

      FOR doc IN collection FILTER doc.value >= @value SORT doc.value DESC LIMIT 1 RETURN doc

* fixed issues when switching the database inside tasks and during shutdown of database cursors

  These features were added during 2.6 alpha stage so the fixes affect devel/2.6-alpha builds only

* issue #1360: improved foxx-manager help

* added `--enable-tcmalloc` configure option.

  When this option is set, arangod and the client tools will be linked against tcmalloc, which replaces
  the system allocator. When the option is set, a tcmalloc library must be present on the system under
  one of the names `libtcmalloc`, `libtcmalloc_minimal` or `libtcmalloc_debug`.

  As this is a configure option, it is supported for manual builds on Linux-like systems only. tcmalloc
  support is currently experimental.

* issue #1353: Windows: HTTP API - incorrect path in errorMessage

* issue #1347: added option `--create-database` for arangorestore.

  Setting this option to `true` will now create the target database if it does not exist. When creating
  the target database, the username and passwords passed to arangorestore will be used to create an
  initial user for the new database.

* issue #1345: advanced debug information for User Functions

* issue #1341: Can't use bindvars in UPSERT

* fixed vulnerability in JWT implementation.

* changed default value of option `--database.ignore-datafile-errors` from `true` to `false`

  If the new default value of `false` is used, then arangod will refuse loading collections that contain
  datafiles with CRC mismatches or other errors. A collection with datafile errors will then become
  unavailable. This prevents follow up errors from happening.

  The only way to access such collection is to use the datafile debugger (arango-dfdb) and try to repair
  or truncate the datafile with it.

  If `--database.ignore-datafile-errors` is set to `true`, then collections will become available
  even if parts of their data cannot be loaded. This helps availability, but may cause (partial) data
  loss and follow up errors.

* added server startup option `--server.session-timeout` for controlling the timeout of user sessions
  in the web interface

* add sessions and cookie authentication for ArangoDB's web interface

  ArangoDB's built-in web interface now uses sessions. Session information ids are stored in cookies,
  so clients using the web interface must accept cookies in order to use it

* web interface: display query execution time in AQL editor

* web interface: renamed AQL query *submit* button to *execute*

* web interface: added query explain feature in AQL editor

* web interface: demo page added. only working if demo data is available, hidden otherwise

* web interface: added support for custom app scripts with optional arguments and results

* web interface: mounted apps that need to be configured are now indicated in the app overview

* web interface: added button for running tests to app details

* web interface: added button for configuring app dependencies to app details

* web interface: upgraded API documentation to use Swagger 2

* INCOMPATIBLE CHANGE

  removed startup option `--log.severity`

  The docs for `--log.severity` mentioned lots of severities (e.g. `exception`, `technical`, `functional`, `development`)
  but only a few severities (e.g. `all`, `human`) were actually used, with `human` being the default and `all` enabling the
  additional logging of requests. So the option pretended to control a lot of things which it actually didn't. Additionally,
  the option `--log.requests-file` was around for a long time already, also controlling request logging.

  Because the `--log.severity` option effectively did not control that much, it was removed. A side effect of removing the
  option is that 2.5 installations which used `--log.severity all` will not log requests after the upgrade to 2.6. This can
  be adjusted by setting the `--log.requests-file` option.

* add backtrace to fatal log events

* added optional `limit` parameter for AQL function `FULLTEXT`

* make fulltext index also index text values contained in direct sub-objects of the indexed
  attribute.

  Previous versions of ArangoDB only indexed the attribute value if it was a string. Sub-attributes
  of the index attribute were ignored when fulltext indexing.

  Now, if the index attribute value is an object, the object's values will each be included in the
  fulltext index if they are strings. If the index attribute value is an array, the array's values
  will each be included in the fulltext index if they are strings.

  For example, with a fulltext index present on the `translations` attribute, the following text
  values will now be indexed:

      var c = db._create("example");
      c.ensureFulltextIndex("translations");
      c.insert({ translations: { en: "fox", de: "Fuchs", fr: "renard", ru: "лиса" } });
      c.insert({ translations: "Fox is the English translation of the German word Fuchs" });
      c.insert({ translations: [ "ArangoDB", "document", "database", "Foxx" ] });

      c.fulltext("translations", "лиса").toArray();       // returns only first document
      c.fulltext("translations", "Fox").toArray();        // returns first and second documents
      c.fulltext("translations", "prefix:Fox").toArray(); // returns all three documents

* added batch document removal and lookup commands:

      collection.lookupByKeys(keys)
      collection.removeByKeys(keys)

  These commands can be used to perform multi-document lookup and removal operations efficiently
  from the ArangoShell. The argument to these operations is an array of document keys.

  Also added HTTP APIs for batch document commands:

  * PUT /_api/simple/lookup-by-keys
  * PUT /_api/simple/remove-by-keys

* properly prefix document address URLs with the current database name for calls to the REST
  API method GET `/_api/document?collection=...` (that method will return partial URLs to all
  documents in the collection).

  Previous versions of ArangoDB returned the URLs starting with `/_api/` but without the current
  database name, e.g. `/_api/document/mycollection/mykey`. Starting with 2.6, the response URLs
  will include the database name as well, e.g. `/_db/_system/_api/document/mycollection/mykey`.

* added dedicated collection export HTTP REST API

  ArangoDB now provides a dedicated collection export API, which can take snapshots of entire
  collections more efficiently than the general-purpose cursor API. The export API is useful
  to transfer the contents of an entire collection to a client application. It provides optional
  filtering on specific attributes.

  The export API is available at endpoint `POST /_api/export?collection=...`. The API has the
  same return value structure as the already established cursor API (`POST /_api/cursor`).

  An introduction to the export API is given in this blog post:
  http://jsteemann.github.io/blog/2015/04/04/more-efficient-data-exports/

* subquery optimizations for AQL queries

  This optimization avoids copying intermediate results into subqueries that are not required
  by the subquery.

  A brief description can be found here:
  http://jsteemann.github.io/blog/2015/05/04/subquery-optimizations/

* return value optimization for AQL queries

  This optimization avoids copying the final query result inside the query's main `ReturnNode`.

  A brief description can be found here:
  http://jsteemann.github.io/blog/2015/05/04/return-value-optimization-for-aql/

* speed up AQL queries containing big `IN` lists for index lookups

  `IN` lists used for index lookups had performance issues in previous versions of ArangoDB.
  These issues have been addressed in 2.6 so using bigger `IN` lists for filtering is much
  faster.

  A brief description can be found here:
  http://jsteemann.github.io/blog/2015/05/07/in-list-improvements/

* allow `@` and `.` characters in document keys, too

  This change also leads to document keys being URL-encoded when returned in HTTP `location`
  response headers.

* added alternative implementation for AQL COLLECT

  The alternative method uses a hash table for grouping and does not require its input elements
  to be sorted. It will be taken into account by the optimizer for `COLLECT` statements that do
  not use an `INTO` clause.

  In case a `COLLECT` statement can use the hash table variant, the optimizer will create an extra
  plan for it at the beginning of the planning phase. In this plan, no extra `SORT` node will be
  added in front of the `COLLECT` because the hash table variant of `COLLECT` does not require
  sorted input. Instead, a `SORT` node will be added after it to sort its output. This `SORT` node
  may be optimized away again in later stages. If the sort order of the result is irrelevant to
  the user, adding an extra `SORT null` after a hash `COLLECT` operation will allow the optimizer to
  remove the sorts altogether.

  In addition to the hash table variant of `COLLECT`, the optimizer will modify the original plan
  to use the regular `COLLECT` implementation. As this implementation requires sorted input, the
  optimizer will insert a `SORT` node in front of the `COLLECT`. This `SORT` node may be optimized
  away in later stages.

  The created plans will then be shipped through the regular optimization pipeline. In the end,
  the optimizer will pick the plan with the lowest estimated total cost as usual. The hash table
  variant does not require an up-front sort of the input, and will thus be preferred over the
  regular `COLLECT` if the optimizer estimates many input elements for the `COLLECT` node and
  cannot use an index to sort them.

  The optimizer can be explicitly told to use the regular *sorted* variant of `COLLECT` by
  suffixing a `COLLECT` statement with `OPTIONS { "method" : "sorted" }`. This will override the
  optimizer guesswork and only produce the *sorted* variant of `COLLECT`.

  A blog post on the new `COLLECT` implementation can be found here:
  http://jsteemann.github.io/blog/2015/04/22/collecting-with-a-hash-table/

* refactored HTTP REST API for cursors

  The HTTP REST API for cursors (`/_api/cursor`) has been refactored to improve its performance
  and use less memory.

  A post showing some of the performance improvements can be found here:
  http://jsteemann.github.io/blog/2015/04/01/improvements-for-the-cursor-api/

* simplified return value syntax for data-modification AQL queries

  ArangoDB 2.4 since version allows to return results from data-modification AQL queries. The
  syntax for this was quite limited and verbose:

      FOR i IN 1..10
        INSERT { value: i } IN test
        LET inserted = NEW
        RETURN inserted

  The `LET inserted = NEW RETURN inserted` was required literally to return the inserted
  documents. No calculations could be made using the inserted documents.

  This is now more flexible. After a data-modification clause (e.g. `INSERT`, `UPDATE`, `REPLACE`,
  `REMOVE`, `UPSERT`) there can follow any number of `LET` calculations. These calculations can
  refer to the pseudo-values `OLD` and `NEW` that are created by the data-modification statements.

  This allows returning projections of inserted or updated documents, e.g.:

      FOR i IN 1..10
        INSERT { value: i } IN test
        RETURN { _key: NEW._key, value: i }

  Still not every construct is allowed after a data-modification clause. For example, no functions
  can be called that may access documents.

  More information can be found here:
  http://jsteemann.github.io/blog/2015/03/27/improvements-for-data-modification-queries/

* added AQL `UPSERT` statement

  This adds an `UPSERT` statement to AQL that is a combination of both `INSERT` and `UPDATE` /
  `REPLACE`. The `UPSERT` will search for a matching document using a user-provided example.
  If no document matches the example, the *insert* part of the `UPSERT` statement will be
  executed. If there is a match, the *update* / *replace* part will be carried out:

      UPSERT { page: 'index.html' }                 /* search example */
        INSERT { page: 'index.html', pageViews: 1 } /* insert part */
        UPDATE { pageViews: OLD.pageViews + 1 }     /* update part */
        IN pageViews

  `UPSERT` can be used with an `UPDATE` or `REPLACE` clause. The `UPDATE` clause will perform
  a partial update of the found document, whereas the `REPLACE` clause will replace the found
  document entirely. The `UPDATE` or `REPLACE` parts can refer to the pseudo-value `OLD`, which
  contains all attributes of the found document.

  `UPSERT` statements can optionally return values. In the following query, the return
  attribute `found` will return the found document before the `UPDATE` was applied. If no
  document was found, `found` will contain a value of `null`. The `updated` result attribute will
  contain the inserted / updated document:

      UPSERT { page: 'index.html' }                 /* search example */
        INSERT { page: 'index.html', pageViews: 1 } /* insert part */
        UPDATE { pageViews: OLD.pageViews + 1 }     /* update part */
        IN pageViews
        RETURN { found: OLD, updated: NEW }

  A more detailed description of `UPSERT` can be found here:
  http://jsteemann.github.io/blog/2015/03/27/preview-of-the-upsert-command/

* adjusted default configuration value for `--server.backlog-size` from 10 to 64.

* issue #1231: bug xor feature in AQL: LENGTH(null) == 4

  This changes the behavior of the AQL `LENGTH` function as follows:

  - if the single argument to `LENGTH()` is `null`, then the result will now be `0`. In previous
    versions of ArangoDB, the result of `LENGTH(null)` was `4`.

  - if the single argument to `LENGTH()` is `true`, then the result will now be `1`. In previous
    versions of ArangoDB, the result of `LENGTH(true)` was `4`.

  - if the single argument to `LENGTH()` is `false`, then the result will now be `0`. In previous
    versions of ArangoDB, the result of `LENGTH(false)` was `5`.

  The results of `LENGTH()` with string, numeric, array object argument values do not change.

* issue #1298: Bulk import if data already exists (#1298)

  This change extends the HTTP REST API for bulk imports as follows:

  When documents are imported and the `_key` attribute is specified for them, the import can be
  used for inserting and updating/replacing documents. Previously, the import could be used for
  inserting new documents only, and re-inserting a document with an existing key would have failed
  with a *unique key constraint violated* error.

  The above behavior is still the default. However, the API now allows controlling the behavior
  in case of a unique key constraint error via the optional URL parameter `onDuplicate`.

  This parameter can have one of the following values:

  - `error`: when a unique key constraint error occurs, do not import or update the document but
    report an error. This is the default.

  - `update`: when a unique key constraint error occurs, try to (partially) update the existing
    document with the data specified in the import. This may still fail if the document would
    violate secondary unique indexes. Only the attributes present in the import data will be
    updated and other attributes already present will be preserved. The number of updated documents
    will be reported in the `updated` attribute of the HTTP API result.

  - `replace`: when a unique key constraint error occurs, try to fully replace the existing
    document with the data specified in the import. This may still fail if the document would
    violate secondary unique indexes. The number of replaced documents will be reported in the
    `updated` attribute of the HTTP API result.

  - `ignore`: when a unique key constraint error occurs, ignore this error. There will be no
    insert, update or replace for the particular document. Ignored documents will be reported
    separately in the `ignored` attribute of the HTTP API result.

  The result of the HTTP import API will now contain the attributes `ignored` and `updated`, which
  contain the number of ignored and updated documents respectively. These attributes will contain a
  value of zero unless the `onDuplicate` URL parameter is set to either `update` or `replace`
  (in this case the `updated` attribute may contain non-zero values) or `ignore` (in this case the
  `ignored` attribute may contain a non-zero value).

  To support the feature, arangoimp also has a new command line option `--on-duplicate` which can
  have one of the values `error`, `update`, `replace`, `ignore`. The default value is `error`.

  A few examples for using arangoimp with the `--on-duplicate` option can be found here:
  http://jsteemann.github.io/blog/2015/04/14/updating-documents-with-arangoimp/

* changed behavior of `db._query()` in the ArangoShell:

  if the command's result is printed in the shell, the first 10 results will be printed. Previously
  only a basic description of the underlying query result cursor was printed. Additionally, if the
  cursor result contains more than 10 results, the cursor is assigned to a global variable `more`,
  which can be used to iterate over the cursor result.

  Example:

      arangosh [_system]> db._query("FOR i IN 1..15 RETURN i")
      [object ArangoQueryCursor, count: 15, hasMore: true]

      [
        1,
        2,
        3,
        4,
        5,
        6,
        7,
        8,
        9,
        10
      ]

      type 'more' to show more documents


      arangosh [_system]> more
      [object ArangoQueryCursor, count: 15, hasMore: false]

      [
        11,
        12,
        13,
        14,
        15
      ]

* Disallow batchSize value 0 in HTTP `POST /_api/cursor`:

  The HTTP REST API `POST /_api/cursor` does not accept a `batchSize` parameter value of
  `0` any longer. A batch size of 0 never made much sense, but previous versions of ArangoDB
  did not check for this value. Now creating a cursor using a `batchSize` value 0 will
  result in an HTTP 400 error response

* REST Server: fix memory leaks when failing to add jobs

* 'EDGES' AQL Function

  The AQL function `EDGES` got a new fifth option parameter.
  Right now only one option is available: 'includeVertices'. This is a boolean parameter
  that allows to modify the result of the `EDGES` function.
  Default is 'includeVertices: false' which does not have any effect.
  'includeVertices: true' modifies the result, such that
  {vertex: <vertexDocument>, edge: <edgeDocument>} is returned.

* INCOMPATIBLE CHANGE:

  The result format of the AQL function `NEIGHBORS` has been changed.
  Before it has returned an array of objects containing 'vertex' and 'edge'.
  Now it will only contain the vertex directly.
  Also an additional option 'includeData' has been added.
  This is used to define if only the 'vertex._id' value should be returned (false, default),
  or if the vertex should be looked up in the collection and the complete JSON should be returned
  (true).
  Using only the id values can lead to significantly improved performance if this is the only information
  required.

  In order to get the old result format prior to ArangoDB 2.6, please use the function EDGES instead.
  Edges allows for a new option 'includeVertices' which, set to true, returns exactly the format of NEIGHBORS.
  Example:

      NEIGHBORS(<vertexCollection>, <edgeCollection>, <vertex>, <direction>, <example>)

  This can now be achieved by:

      EDGES(<edgeCollection>, <vertex>, <direction>, <example>, {includeVertices: true})

  If you are nesting several NEIGHBORS steps you can speed up their performance in the following way:

  Old Example:

  FOR va IN NEIGHBORS(Users, relations, 'Users/123', 'outbound') FOR vc IN NEIGHBORS(Products, relations, va.vertex._id, 'outbound') RETURN vc

  This can now be achieved by:

  FOR va IN NEIGHBORS(Users, relations, 'Users/123', 'outbound') FOR vc IN NEIGHBORS(Products, relations, va, 'outbound', null, {includeData: true}) RETURN vc
                                                                                                          ^^^^                  ^^^^^^^^^^^^^^^^^^^
                                                                                                  Use intermediate directly     include Data for final

* INCOMPATIBLE CHANGE:

  The AQL function `GRAPH_NEIGHBORS` now provides an additional option `includeData`.
  This option allows controlling whether the function should return the complete vertices
  or just their IDs. Returning only the IDs instead of the full vertices can lead to
  improved performance .

  If provided, `includeData` is set to `true`, all vertices in the result will be returned
  with all their attributes. The default value of `includeData` is `false`.
  This makes the default function results incompatible with previous versions of ArangoDB.

  To get the old result style in ArangoDB 2.6, please set the options as follows in calls
  to `GRAPH_NEIGHBORS`:

      GRAPH_NEIGHBORS(<graph>, <vertex>, { includeData: true })

* INCOMPATIBLE CHANGE:

  The AQL function `GRAPH_COMMON_NEIGHBORS` now provides an additional option `includeData`.
  This option allows controlling whether the function should return the complete vertices
  or just their IDs. Returning only the IDs instead of the full vertices can lead to
  improved performance .

  If provided, `includeData` is set to `true`, all vertices in the result will be returned
  with all their attributes. The default value of `includeData` is `false`.
  This makes the default function results incompatible with previous versions of ArangoDB.

  To get the old result style in ArangoDB 2.6, please set the options as follows in calls
  to `GRAPH_COMMON_NEIGHBORS`:

      GRAPH_COMMON_NEIGHBORS(<graph>, <vertexExamples1>, <vertexExamples2>, { includeData: true }, { includeData: true })

* INCOMPATIBLE CHANGE:

  The AQL function `GRAPH_SHORTEST_PATH` now provides an additional option `includeData`.
  This option allows controlling whether the function should return the complete vertices
  and edges or just their IDs. Returning only the IDs instead of full vertices and edges
  can lead to improved performance .

  If provided, `includeData` is set to `true`, all vertices and edges in the result will
  be returned with all their attributes. There is also an optional parameter `includePath` of
  type object.
  It has two optional sub-attributes `vertices` and `edges`, both of type boolean.
  Both can be set individually and the result will include all vertices on the path if
  `includePath.vertices == true` and all edges if `includePath.edges == true` respectively.

  The default value of `includeData` is `false`, and paths are now excluded by default.
  This makes the default function results incompatible with previous versions of ArangoDB.

  To get the old result style in ArangoDB 2.6, please set the options as follows in calls
  to `GRAPH_SHORTEST_PATH`:

      GRAPH_SHORTEST_PATH(<graph>, <source>, <target>, { includeData: true, includePath: { edges: true, vertices: true } })

  The attributes `startVertex` and `vertex` that were present in the results of `GRAPH_SHORTEST_PATH`
  in previous versions of ArangoDB will not be produced in 2.6. To calculate these attributes in 2.6,
  please extract the first and last elements from the `vertices` result attribute.

* INCOMPATIBLE CHANGE:

  The AQL function `GRAPH_DISTANCE_TO` will now return only the id the destination vertex
  in the `vertex` attribute, and not the full vertex data with all vertex attributes.

* INCOMPATIBLE CHANGE:

  All graph measurements functions in JavaScript module `general-graph` that calculated a
  single figure previously returned an array containing just the figure. Now these functions
  will return the figure directly and not put it inside an array.

  The affected functions are:

  * `graph._absoluteEccentricity`
  * `graph._eccentricity`
  * `graph._absoluteCloseness`
  * `graph._closeness`
  * `graph._absoluteBetweenness`
  * `graph._betweenness`
  * `graph._radius`
  * `graph._diameter`

* Create the `_graphs` collection in new databases with `waitForSync` attribute set to `false`

  The previous `waitForSync` value was `true`, so default the behavior when creating and dropping
  graphs via the HTTP REST API changes as follows if the new settings are in effect:

  * `POST /_api/graph` by default returns `HTTP 202` instead of `HTTP 201`
  * `DELETE /_api/graph/graph-name` by default returns `HTTP 202` instead of `HTTP 201`

  If the `_graphs` collection still has its `waitForSync` value set to `true`, then the HTTP status
  code will not change.

* Upgraded ICU to version 54; this increases performance in many places.
  based on https://code.google.com/p/chromium/issues/detail?id=428145

* added support for HTTP push aka chunked encoding

* issue #1051: add info whether server is running in service or user mode?

  This will add a "mode" attribute to the result of the result of HTTP GET `/_api/version?details=true`

  "mode" can have the following values:

  - `standalone`: server was started manually (e.g. on command-line)
  - `service`: service is running as Windows service, in daemon mode or under the supervisor

* improve system error messages in Windows port

* increased default value of `--server.request-timeout` from 300 to 1200 seconds for client tools
  (arangosh, arangoimp, arangodump, arangorestore)

* increased default value of `--server.connect-timeout` from 3 to 5 seconds for client tools
  (arangosh, arangoimp, arangodump, arangorestore)

* added startup option `--server.foxx-queues-poll-interval`

  This startup option controls the frequency with which the Foxx queues manager is checking
  the queue (or queues) for jobs to be executed.

  The default value is `1` second. Lowering this value will result in the queue manager waking
  up and checking the queues more frequently, which may increase CPU usage of the server.
  When not using Foxx queues, this value can be raised to save some CPU time.

* added startup option `--server.foxx-queues`

  This startup option controls whether the Foxx queue manager will check queue and job entries.
  Disabling this option can reduce server load but will prevent jobs added to Foxx queues from
  being processed at all.

  The default value is `true`, enabling the Foxx queues feature.

* make Foxx queues really database-specific.

  Foxx queues were and are stored in a database-specific collection `_queues`. However, a global
  cache variable for the queues led to the queue names being treated database-independently, which
  was wrong.

  Since 2.6, Foxx queues names are truly database-specific, so the same queue name can be used in
  two different databases for two different queues. Until then, it is advisable to think of queues
  as already being database-specific, and using the database name as a queue name prefix to be
  avoid name conflicts, e.g.:

      var queueName = "myQueue";
      var Foxx = require("org/arangodb/foxx");
      Foxx.queues.create(db._name() + ":" + queueName);

* added support for Foxx queue job types defined as app scripts.

  The old job types introduced in 2.4 are still supported but are known to cause issues in 2.5
  and later when the server is restarted or the job types are not defined in every thread.

  The new job types avoid this issue by storing an explicit mount path and script name rather
  than an assuming the job type is defined globally. It is strongly recommended to convert your
  job types to the new script-based system.

* renamed Foxx sessions option "sessionStorageApp" to "sessionStorage". The option now also accepts session storages directly.

* Added the following JavaScript methods for file access:
  * fs.copyFile() to copy single files
  * fs.copyRecursive() to copy directory trees
  * fs.chmod() to set the file permissions (non-Windows only)

* Added process.env for accessing the process environment from JavaScript code

* Cluster: kickstarter shutdown routines will more precisely follow the shutdown of its nodes.

* Cluster: don't delete agency connection objects that are currently in use.

* Cluster: improve passing along of HTTP errors

* fixed issue #1247: debian init script problems

* multi-threaded index creation on collection load

  When a collection contains more than one secondary index, they can be built in memory in
  parallel when the collection is loaded. How many threads are used for parallel index creation
  is determined by the new configuration parameter `--database.index-threads`. If this is set
  to 0, indexes are built by the opening thread only and sequentially. This is equivalent to
  the behavior in 2.5 and before.

* speed up building up primary index when loading collections

* added `count` attribute to `parameters.json` files of collections. This attribute indicates
  the number of live documents in the collection on unload. It is read when the collection is
  (re)loaded to determine the initial size for the collection's primary index

* removed remainders of MRuby integration, removed arangoirb

* simplified `controllers` property in Foxx manifests. You can now specify a filename directly
  if you only want to use a single file mounted at the base URL of your Foxx app.

* simplified `exports` property in Foxx manifests. You can now specify a filename directly if
  you only want to export variables from a single file in your Foxx app.

* added support for node.js-style exports in Foxx exports. Your Foxx exports file can now export
  arbitrary values using the `module.exports` property instead of adding properties to the
  `exports` object.

* added `scripts` property to Foxx manifests. You should now specify the `setup` and `teardown`
  files as properties of the `scripts` object in your manifests and can define custom,
  app-specific scripts that can be executed from the web interface or the CLI.

* added `tests` property to Foxx manifests. You can now define test cases using the `mocha`
  framework which can then be executed inside ArangoDB.

* updated `joi` package to 6.0.8.

* added `extendible` package.

* added Foxx model lifecycle events to repositories. See #1257.

* speed up resizing of edge index.

* allow to split an edge index into buckets which are resized individually.
  This is controlled by the `indexBuckets` attribute in the `properties`
  of the collection.

* fix a cluster deadlock bug in larger clusters by marking a thread waiting
  for a lock on a DBserver as blocked


v2.5.7 (2015-08-02)
-------------------

* V8: Upgrade to version 4.1.0.27 - this is intended to be the stable V8 version.


v2.5.6 (2015-07-21)
-------------------

* alter Windows build infrastructure so we can properly store pdb files.

* potentially fixed issue #1313: Wrong metric calculation at dashboard

  Escape whitespace in process name when scanning /proc/pid/stats

  This fixes statistics values read from that file

* Fixed variable naming in AQL `COLLECT INTO` results in case the COLLECT is placed
  in a subquery which itself is followed by other constructs that require variables


v2.5.5 (2015-05-29)
-------------------

* fixed vulnerability in JWT implementation.

* fixed format string for reading /proc/pid/stat

* take into account barriers used in different V8 contexts


v2.5.4 (2015-05-14)
-------------------

* added startup option `--log.performance`: specifying this option at startup will log
  performance-related info messages, mainly timings via the regular logging mechanisms

* cluster fixes

* fix for recursive copy under Windows


v2.5.3 (2015-04-29)
-------------------

* Fix fs.move to work across filesystem borders; Fixes Foxx app installation problems;
  issue #1292.

* Fix Foxx app install when installed on a different drive on Windows

* issue #1322: strange AQL result

* issue #1318: Inconsistent db._create() syntax

* issue #1315: queries to a collection fail with an empty response if the
  collection contains specific JSON data

* issue #1300: Make arangodump not fail if target directory exists but is empty

* allow specifying higher values than SOMAXCONN for `--server.backlog-size`

  Previously, arangod would not start when a `--server.backlog-size` value was
  specified that was higher than the platform's SOMAXCONN header value.

  Now, arangod will use the user-provided value for `--server.backlog-size` and
  pass it to the listen system call even if the value is higher than SOMAXCONN.
  If the user-provided value is higher than SOMAXCONN, arangod will log a warning
  on startup.

* Fixed a cluster deadlock bug. Mark a thread that is in a RemoteBlock as
  blocked to allow for additional dispatcher threads to be started.

* Fix locking in cluster by using another ReadWriteLock class for collections.

* Add a second DispatcherQueue for AQL in the cluster. This fixes a
  cluster-AQL thread explosion bug.


v2.5.2 (2015-04-11)
-------------------

* modules stored in _modules are automatically flushed when changed

* added missing query-id parameter in documentation of HTTP DELETE `/_api/query` endpoint

* added iterator for edge index in AQL queries

  this change may lead to less edges being read when used together with a LIMIT clause

* make graph viewer in web interface issue less expensive queries for determining
  a random vertex from the graph, and for determining vertex attributes

* issue #1285: syntax error, unexpected $undefined near '@_to RETURN obj

  this allows AQL bind parameter names to also start with underscores

* moved /_api/query to C++

* issue #1289: Foxx models created from database documents expose an internal method

* added `Foxx.Repository#exists`

* parallelize initialization of V8 context in multiple threads

* fixed a possible crash when the debug-level was TRACE

* cluster: do not initialize statistics collection on each
  coordinator, this fixes a race condition at startup

* cluster: fix a startup race w.r.t. the _configuration collection

* search for db:// JavaScript modules only after all local files have been
  considered, this speeds up the require command in a cluster considerably

* general cluster speedup in certain areas


v2.5.1 (2015-03-19)
-------------------

* fixed bug that caused undefined behavior when an AQL query was killed inside
  a calculation block

* fixed memleaks in AQL query cleanup in case out-of-memory errors are thrown

* by default, Debian and RedHat packages are built with debug symbols

* added option `--database.ignore-logfile-errors`

  This option controls how collection datafiles with a CRC mismatch are treated.

  If set to `false`, CRC mismatch errors in collection datafiles will lead
  to a collection not being loaded at all. If a collection needs to be loaded
  during WAL recovery, the WAL recovery will also abort (if not forced with
  `--wal.ignore-recovery-errors true`). Setting this flag to `false` protects
  users from unintentionally using a collection with corrupted datafiles, from
  which only a subset of the original data can be recovered.

  If set to `true`, CRC mismatch errors in collection datafiles will lead to
  the datafile being partially loaded. All data up to until the mismatch will
  be loaded. This will enable users to continue with collection datafiles
  that are corrupted, but will result in only a partial load of the data.
  The WAL recovery will still abort when encountering a collection with a
  corrupted datafile, at least if `--wal.ignore-recovery-errors` is not set to
  `true`.

  The default value is *true*, so for collections with corrupted datafiles
  there might be partial data loads once the WAL recovery has finished. If
  the WAL recovery will need to load a collection with a corrupted datafile,
  it will still stop when using the default values.

* INCOMPATIBLE CHANGE:

  make the arangod server refuse to start if during startup it finds a non-readable
  `parameter.json` file for a database or a collection.

  Stopping the startup process in this case requires manual intervention (fixing
  the unreadable files), but prevents follow-up errors due to ignored databases or
  collections from happening.

* datafiles and `parameter.json` files written by arangod are now created with read and write
  privileges for the arangod process user, and with read and write privileges for the arangod
  process group.

  Previously, these files were created with user read and write permissions only.

* INCOMPATIBLE CHANGE:

  abort WAL recovery if one of the collection's datafiles cannot be opened

* INCOMPATIBLE CHANGE:

  never try to raise the privileges after dropping them, this can lead to a race condition while
  running the recovery

  If you require to run ArangoDB on a port lower than 1024, you must run ArangoDB as root.

* fixed inefficiencies in `remove` methods of general-graph module

* added option `--database.slow-query-threshold` for controlling the default AQL slow query
  threshold value on server start

* add system error strings for Windows on many places

* rework service startup so we announce 'RUNNING' only when we're finished starting.

* use the Windows eventlog for FATAL and ERROR - log messages

* fix service handling in NSIS Windows installer, specify human readable name

* add the ICU_DATA environment variable to the fatal error messages

* fixed issue #1265: arangod crashed with SIGSEGV

* fixed issue #1241: Wildcards in examples


v2.5.0 (2015-03-09)
-------------------

* installer fixes for Windows

* fix for downloading Foxx

* fixed issue #1258: http pipelining not working?


v2.5.0-beta4 (2015-03-05)
-------------------------

* fixed issue #1247: debian init script problems


v2.5.0-beta3 (2015-02-27)
-------------------------

* fix Windows install path calculation in arango

* fix Windows logging of long strings

* fix possible undefinedness of const strings in Windows


v2.5.0-beta2 (2015-02-23)
-------------------------

* fixed issue #1256: agency binary not found #1256

* fixed issue #1230: API: document/col-name/_key and cursor return different floats

* front-end: dashboard tries not to (re)load statistics if user has no access

* V8: Upgrade to version 3.31.74.1

* etcd: Upgrade to version 2.0 - This requires go 1.3 to compile at least.

* refuse to startup if ICU wasn't initialized, this will i.e. prevent errors from being printed,
  and libraries from being loaded.

* front-end: unwanted removal of index table header after creating new index

* fixed issue #1248: chrome: applications filtering not working

* fixed issue #1198: queries remain in aql editor (front-end) if you navigate through different tabs

* Simplify usage of Foxx

  Thanks to our user feedback we learned that Foxx is a powerful, yet rather complicated concept.
  With this release we tried to make it less complicated while keeping all its strength.
  That includes a rewrite of the documentation as well as some code changes as listed below:

  * Moved Foxx applications to a different folder.

    The naming convention now is: <app-path>/_db/<dbname>/<mountpoint>/APP
    Before it was: <app-path>/databases/<dbname>/<appname>:<appversion>
    This caused some trouble as apps where cached based on name and version and updates did not apply.
    Hence the path on filesystem and the app's access URL had no relation to one another.
    Now the path on filesystem is identical to the URL (except for slashes and the appended APP)

  * Rewrite of Foxx routing

    The routing of Foxx has been exposed to major internal changes we adjusted because of user feedback.
    This allows us to set the development mode per mountpoint without having to change paths and hold
    apps at separate locations.

  * Foxx Development mode

    The development mode used until 2.4 is gone. It has been replaced by a much more mature version.
    This includes the deprecation of the javascript.dev-app-path parameter, which is useless since 2.5.
    Instead of having two separate app directories for production and development, apps now reside in
    one place, which is used for production as well as for development.
    Apps can still be put into development mode, changing their behavior compared to production mode.
    Development mode apps are still reread from disk at every request, and still they ship more debug
    output.

    This change has also made the startup options `--javascript.frontend-development-mode` and
    `--javascript.dev-app-path` obsolete. The former option will not have any effect when set, and the
    latter option is only read and used during the upgrade to 2.5 and does not have any effects later.

  * Foxx install process

    Installing Foxx apps has been a two step process: import them into ArangoDB and mount them at a
    specific mountpoint. These operations have been joined together. You can install an app at one
    mountpoint, that's it. No fetch, mount, unmount, purge cycle anymore. The commands have been
    simplified to just:

    * install: get your Foxx app up and running
    * uninstall: shut it down and erase it from disk

  * Foxx error output

    Until 2.4 the errors produced by Foxx were not optimal. Often, the error message was just
    `unable to parse manifest` and contained only an internal stack trace.
    In 2.5 we made major improvements there, including a much more fine-grained error output that
    helps you debug your Foxx apps. The error message printed is now much closer to its source and
    should help you track it down.

    Also we added the default handlers for unhandled errors in Foxx apps:

    * You will get a nice internal error page whenever your Foxx app is called but was not installed
      due to any error
    * You will get a proper error message when having an uncaught error appears in any app route

    In production mode the messages above will NOT contain any information about your Foxx internals
    and are safe to be exposed to third party users.
    In development mode the messages above will contain the stacktrace (if available), making it easier for
    your in-house devs to track down errors in the application.

* added `console` object to Foxx apps. All Foxx apps now have a console object implementing
  the familiar Console API in their global scope, which can be used to log diagnostic
  messages to the database.

* added `org/arangodb/request` module, which provides a simple API for making HTTP requests
  to external services.

* added optimizer rule `propagate-constant-attributes`

  This rule will look inside `FILTER` conditions for constant value equality comparisons,
  and insert the constant values in other places in `FILTER`s. For example, the rule will
  insert `42` instead of `i.value` in the second `FILTER` of the following query:

      FOR i IN c1 FOR j IN c2 FILTER i.value == 42 FILTER j.value == i.value RETURN 1

* added `filtered` value to AQL query execution statistics

  This value indicates how many documents were filtered by `FilterNode`s in the AQL query.
  Note that `IndexRangeNode`s can also filter documents by selecting only the required ranges
  from the index. The `filtered` value will not include the work done by `IndexRangeNode`s,
  but only the work performed by `FilterNode`s.

* added support for sparse hash and skiplist indexes

  Hash and skiplist indexes can optionally be made sparse. Sparse indexes exclude documents
  in which at least one of the index attributes is either not set or has a value of `null`.

  As such documents are excluded from sparse indexes, they may contain fewer documents than
  their non-sparse counterparts. This enables faster indexing and can lead to reduced memory
  usage in case the indexed attribute does occur only in some, but not all documents of the
  collection. Sparse indexes will also reduce the number of collisions in non-unique hash
  indexes in case non-existing or optional attributes are indexed.

  In order to create a sparse index, an object with the attribute `sparse` can be added to
  the index creation commands:

      db.collection.ensureHashIndex(attributeName, { sparse: true });
      db.collection.ensureHashIndex(attributeName1, attributeName2, { sparse: true });
      db.collection.ensureUniqueConstraint(attributeName, { sparse: true });
      db.collection.ensureUniqueConstraint(attributeName1, attributeName2, { sparse: true });

      db.collection.ensureSkiplist(attributeName, { sparse: true });
      db.collection.ensureSkiplist(attributeName1, attributeName2, { sparse: true });
      db.collection.ensureUniqueSkiplist(attributeName, { sparse: true });
      db.collection.ensureUniqueSkiplist(attributeName1, attributeName2, { sparse: true });

  Note that in place of the above specialized index creation commands, it is recommended to use
  the more general index creation command `ensureIndex`:

  ```js
  db.collection.ensureIndex({ type: "hash", sparse: true, unique: true, fields: [ attributeName ] });
  db.collection.ensureIndex({ type: "skiplist", sparse: false, unique: false, fields: [ "a", "b" ] });
  ```

  When not explicitly set, the `sparse` attribute defaults to `false` for new indexes.

  This causes a change in behavior when creating a unique hash index without specifying the
  sparse flag: in 2.4, unique hash indexes were implicitly sparse, always excluding `null` values.
  There was no option to control this behavior, and sparsity was neither supported for non-unique
  hash indexes nor skiplists in 2.4. This implicit sparsity of unique hash indexes was considered
  an inconsistency, and therefore the behavior was cleaned up in 2.5. As of 2.5, indexes will
  only be created sparse if sparsity is explicitly requested. Existing unique hash indexes from 2.4
  or before will automatically be migrated so they are still sparse after the upgrade to 2.5.

  Geo indexes are implicitly sparse, meaning documents without the indexed location attribute or
  containing invalid location coordinate values will be excluded from the index automatically. This
  is also a change when compared to pre-2.5 behavior, when documents with missing or invalid
  coordinate values may have caused errors on insertion when the geo index' `unique` flag was set
  and its `ignoreNull` flag was not.

  This was confusing and has been rectified in 2.5. The method `ensureGeoConstaint()` now does the
  same as `ensureGeoIndex()`. Furthermore, the attributes `constraint`, `unique`, `ignoreNull` and
  `sparse` flags are now completely ignored when creating geo indexes.

  The same is true for fulltext indexes. There is no need to specify non-uniqueness or sparsity for
  geo or fulltext indexes. They will always be non-unique and sparse.

  As sparse indexes may exclude some documents, they cannot be used for every type of query.
  Sparse hash indexes cannot be used to find documents for which at least one of the indexed
  attributes has a value of `null`. For example, the following AQL query cannot use a sparse
  index, even if one was created on attribute `attr`:

      FOR doc In collection
        FILTER doc.attr == null
        RETURN doc

  If the lookup value is non-constant, a sparse index may or may not be used, depending on
  the other types of conditions in the query. If the optimizer can safely determine that
  the lookup value cannot be `null`, a sparse index may be used. When uncertain, the optimizer
  will not make use of a sparse index in a query in order to produce correct results.

  For example, the following queries cannot use a sparse index on `attr` because the optimizer
  will not know beforehand whether the comparison values for `doc.attr` will include `null`:

      FOR doc In collection
        FILTER doc.attr == SOME_FUNCTION(...)
        RETURN doc

      FOR other IN otherCollection
        FOR doc In collection
          FILTER doc.attr == other.attr
          RETURN doc

  Sparse skiplist indexes can be used for sorting if the optimizer can safely detect that the
  index range does not include `null` for any of the index attributes.

* inspection of AQL data-modification queries will now detect if the data-modification part
  of the query can run in lockstep with the data retrieval part of the query, or if the data
  retrieval part must be executed before the data modification can start.

  Executing the two in lockstep allows using much smaller buffers for intermediate results
  and starts the actual data-modification operations much earlier than if the two phases
  were executed separately.

* Allow dynamic attribute names in AQL object literals

  This allows using arbitrary expressions to construct attribute names in object
  literals specified in AQL queries. To disambiguate expressions and other unquoted
  attribute names, dynamic attribute names need to be enclosed in brackets (`[` and `]`).
  Example:

      FOR i IN 1..100
        RETURN { [ CONCAT('value-of-', i) ] : i }

* make AQL optimizer rule "use-index-for-sort" remove sort also in case a non-sorted
  index (e.g. a hash index) is used for only equality lookups and all sort attributes
  are covered by the index.

  Example that does not require an extra sort (needs hash index on `value`):

      FOR doc IN collection FILTER doc.value == 1 SORT doc.value RETURN doc

  Another example that does not require an extra sort (with hash index on `value1`, `value2`):

      FOR doc IN collection FILTER doc.value1 == 1 && doc.value2 == 2 SORT doc.value1, doc.value2 RETURN doc

* make AQL optimizer rule "use-index-for-sort" remove sort also in case the sort criteria
  excludes the left-most index attributes, but the left-most index attributes are used
  by the index for equality-only lookups.

  Example that can use the index for sorting (needs skiplist index on `value1`, `value2`):

      FOR doc IN collection FILTER doc.value1 == 1 SORT doc.value2 RETURN doc

* added selectivity estimates for primary index, edge index, and hash index

  The selectivity estimates are returned by the `GET /_api/index` REST API method
  in a sub-attribute `selectivityEstimate` for each index that supports it. This
  attribute will be omitted for indexes that do not provide selectivity estimates.
  If provided, the selectivity estimate will be a numeric value between 0 and 1.

  Selectivity estimates will also be reported in the result of `collection.getIndexes()`
  for all indexes that support this. If no selectivity estimate can be determined for
  an index, the attribute `selectivityEstimate` will be omitted here, too.

  The web interface also shows selectivity estimates for each index that supports this.

  Currently the following index types can provide selectivity estimates:
  - primary index
  - edge index
  - hash index (unique and non-unique)

  No selectivity estimates will be provided when running in cluster mode.

* fixed issue #1226: arangod log issues

* added additional logger if arangod is started in foreground mode on a tty

* added AQL optimizer rule "move-calculations-down"

* use exclusive native SRWLocks on Windows instead of native mutexes

* added AQL functions `MD5`, `SHA1`, and `RANDOM_TOKEN`.

* reduced number of string allocations when parsing certain AQL queries

  parsing numbers (integers or doubles) does not require a string allocation
  per number anymore

* RequestContext#bodyParam now accepts arbitrary joi schemas and rejects invalid (but well-formed) request bodies.

* enforce that AQL user functions are wrapped inside JavaScript function () declarations

  AQL user functions were always expected to be wrapped inside a JavaScript function, but previously
  this was not enforced when registering a user function. Enforcing the AQL user functions to be contained
  inside functions prevents functions from doing some unexpected things that may have led to undefined
  behavior.

* Windows service uninstalling: only remove service if it points to the currently running binary,
  or --force was specified.

* Windows (debug only): print stacktraces on crash and run minidump

* Windows (cygwin): if you run arangosh in a cygwin shell or via ssh we will detect this and use
  the appropriate output functions.

* Windows: improve process management

* fix IPv6 reverse ip lookups - so far we only did IPv4 addresses.

* improve join documentation, add outer join example

* run jslint for unit tests too, to prevent "memory leaks" by global js objects with native code.

* fix error logging for exceptions - we wouldn't log the exception message itself so far.

* improve error reporting in the http client (Windows & *nix)

* improve error reports in cluster

* Standard errors can now contain custom messages.


v2.4.7 (XXXX-XX-XX)
-------------------

* fixed issue #1282: Geo WITHIN_RECTANGLE for nested lat/lng


v2.4.6 (2015-03-18)
-------------------

* added option `--database.ignore-logfile-errors`

  This option controls how collection datafiles with a CRC mismatch are treated.

  If set to `false`, CRC mismatch errors in collection datafiles will lead
  to a collection not being loaded at all. If a collection needs to be loaded
  during WAL recovery, the WAL recovery will also abort (if not forced with
  `--wal.ignore-recovery-errors true`). Setting this flag to `false` protects
  users from unintentionally using a collection with corrupted datafiles, from
  which only a subset of the original data can be recovered.

  If set to `true`, CRC mismatch errors in collection datafiles will lead to
  the datafile being partially loaded. All data up to until the mismatch will
  be loaded. This will enable users to continue with a collection datafiles
  that are corrupted, but will result in only a partial load of the data.
  The WAL recovery will still abort when encountering a collection with a
  corrupted datafile, at least if `--wal.ignore-recovery-errors` is not set to
  `true`.

  The default value is *true*, so for collections with corrupted datafiles
  there might be partial data loads once the WAL recovery has finished. If
  the WAL recovery will need to load a collection with a corrupted datafile,
  it will still stop when using the default values.

* INCOMPATIBLE CHANGE:

  make the arangod server refuse to start if during startup it finds a non-readable
  `parameter.json` file for a database or a collection.

  Stopping the startup process in this case requires manual intervention (fixing
  the unreadable files), but prevents follow-up errors due to ignored databases or
  collections from happening.

* datafiles and `parameter.json` files written by arangod are now created with read and write
  privileges for the arangod process user, and with read and write privileges for the arangod
  process group.

  Previously, these files were created with user read and write permissions only.

* INCOMPATIBLE CHANGE:

  abort WAL recovery if one of the collection's datafiles cannot be opened

* INCOMPATIBLE CHANGE:

  never try to raise the privileges after dropping them, this can lead to a race condition while
  running the recovery

  If you require to run ArangoDB on a port lower than 1024, you must run ArangoDB as root.

* fixed inefficiencies in `remove` methods of general-graph module

* added option `--database.slow-query-threshold` for controlling the default AQL slow query
  threshold value on server start


v2.4.5 (2015-03-16)
-------------------

* added elapsed time to HTTP request logging output (`--log.requests-file`)

* added AQL current and slow query tracking, killing of AQL queries

  This change enables retrieving the list of currently running AQL queries inside the selected database.
  AQL queries with an execution time beyond a certain threshold can be moved to a "slow query" facility
  and retrieved from there. Queries can also be killed by specifying the query id.

  This change adds the following HTTP REST APIs:

  - `GET /_api/query/current`: for retrieving the list of currently running queries
  - `GET /_api/query/slow`: for retrieving the list of slow queries
  - `DELETE /_api/query/slow`: for clearing the list of slow queries
  - `GET /_api/query/properties`: for retrieving the properties for query tracking
  - `PUT /_api/query/properties`: for adjusting the properties for query tracking
  - `DELETE /_api/query/<id>`: for killing an AQL query

  The following JavaScript APIs have been added:

  - require("org/arangodb/aql/queries").current();
  - require("org/arangodb/aql/queries").slow();
  - require("org/arangodb/aql/queries").clearSlow();
  - require("org/arangodb/aql/queries").properties();
  - require("org/arangodb/aql/queries").kill();

* fixed issue #1265: arangod crashed with SIGSEGV

* fixed issue #1241: Wildcards in examples

* fixed comment parsing in Foxx controllers


v2.4.4 (2015-02-24)
-------------------

* fixed the generation template for foxx apps. It now does not create deprecated functions anymore

* add custom visitor functionality for `GRAPH_NEIGHBORS` function, too

* increased default value of traversal option *maxIterations* to 100 times of its previous
  default value


v2.4.3 (2015-02-06)
-------------------

* fix multi-threading with openssl when running under Windows

* fix timeout on socket operations when running under Windows

* Fixed an error in Foxx routing which caused some apps that worked in 2.4.1 to fail with status 500: `undefined is not a function` errors in 2.4.2
  This error was occurring due to seldom internal rerouting introduced by the malformed application handler.


v2.4.2 (2015-01-30)
-------------------

* added custom visitor functionality for AQL traversals

  This allows more complex result processing in traversals triggered by AQL. A few examples
  are shown in [this article](http://jsteemann.github.io/blog/2015/01/28/using-custom-visitors-in-aql-graph-traversals/).

* improved number of results estimated for nodes of type EnumerateListNode and SubqueryNode
  in AQL explain output

* added AQL explain helper to explain arbitrary AQL queries

  The helper function prints the query execution plan and the indexes to be used in the
  query. It can be invoked from the ArangoShell or the web interface as follows:

      require("org/arangodb/aql/explainer").explain(query);

* enable use of indexes for certain AQL conditions with non-equality predicates, in
  case the condition(s) also refer to indexed attributes

  The following queries will now be able to use indexes:

      FILTER a.indexed == ... && a.indexed != ...
      FILTER a.indexed == ... && a.nonIndexed != ...
      FILTER a.indexed == ... && ! (a.indexed == ...)
      FILTER a.indexed == ... && ! (a.nonIndexed == ...)
      FILTER a.indexed == ... && ! (a.indexed != ...)
      FILTER a.indexed == ... && ! (a.nonIndexed != ...)
      FILTER (a.indexed == ... && a.nonIndexed == ...) || (a.indexed == ... && a.nonIndexed == ...)
      FILTER (a.indexed == ... && a.nonIndexed != ...) || (a.indexed == ... && a.nonIndexed != ...)

* Fixed spuriously occurring "collection not found" errors when running queries on local
  collections on a cluster DB server

* Fixed upload of Foxx applications to the server for apps exceeding approx. 1 MB zipped.

* Malformed Foxx applications will now return a more useful error when any route is requested.

  In Production a Foxx app mounted on /app will display an html page on /app/* stating a 503 Service temporarily not available.
  It will not state any information about your Application.
  Before it was a 404 Not Found without any information and not distinguishable from a correct not found on your route.

  In Development Mode the html page also contains information about the error occurred.

* Unhandled errors thrown in Foxx routes are now handled by the Foxx framework itself.

  In Production the route will return a status 500 with a body {error: "Error statement"}.
  In Development the route will return a status 500 with a body {error: "Error statement", stack: "..."}

  Before, it was status 500 with a plain text stack including ArangoDB internal routing information.

* The Applications tab in web interface will now request development apps more often.
  So if you have a fixed a syntax error in your app it should always be visible after reload.


v2.4.1 (2015-01-19)
-------------------

* improved WAL recovery output

* fixed certain OR optimizations in AQL optimizer

* better diagnostics for arangoimp

* fixed invalid result of HTTP REST API method `/_admin/foxx/rescan`

* fixed possible segmentation fault when passing a Buffer object into a V8 function
  as a parameter

* updated AQB module to 1.8.0.


v2.4.0 (2015-01-13)
-------------------

* updated AQB module to 1.7.0.

* fixed V8 integration-related crashes

* make `fs.move(src, dest)` also fail when both `src` and `dest` are
  existing directories. This ensures the same behavior of the move operation
  on different platforms.

* fixed AQL insert operation for multi-shard collections in cluster

* added optional return value for AQL data-modification queries.
  This allows returning the documents inserted, removed or updated with the query, e.g.

      FOR doc IN docs REMOVE doc._key IN docs LET removed = OLD RETURN removed
      FOR doc IN docs INSERT { } IN docs LET inserted = NEW RETURN inserted
      FOR doc IN docs UPDATE doc._key WITH { } IN docs LET previous = OLD RETURN previous
      FOR doc IN docs UPDATE doc._key WITH { } IN docs LET updated = NEW RETURN updated

  The variables `OLD` and `NEW` are automatically available when a `REMOVE`, `INSERT`,
  `UPDATE` or `REPLACE` statement is immediately followed by a `LET` statement.
  Note that the `LET` and `RETURN` statements in data-modification queries are not as
  flexible as the general versions of `LET` and `RETURN`. When returning documents from
  data-modification operations, only a single variable can be assigned using `LET`, and
  the assignment can only be either `OLD` or `NEW`, but not an arbitrary expression. The
  `RETURN` statement also allows using the just-created variable only, and no arbitrary
  expressions.


v2.4.0-beta1 (2014-12-26)
--------------------------

* fixed superstates in FoxxGenerator

* fixed issue #1065: Aardvark: added creation of documents and edges with _key property

* fixed issue #1198: Aardvark: current AQL editor query is now cached

* Upgraded V8 version from 3.16.14 to 3.29.59

  The built-in version of V8 has been upgraded from 3.16.14 to 3.29.59.
  This activates several ES6 (also dubbed *Harmony* or *ES.next*) features in
  ArangoDB, both in the ArangoShell and the ArangoDB server. They can be
  used for scripting and in server-side actions such as Foxx routes, traversals
  etc.

  The following ES6 features are available in ArangoDB 2.4 by default:

  * iterators
  * the `of` operator
  * symbols
  * predefined collections types (Map, Set etc.)
  * typed arrays

  Many other ES6 features are disabled by default, but can be made available by
  starting arangod or arangosh with the appropriate options:

  * arrow functions
  * proxies
  * generators
  * String, Array, and Number enhancements
  * constants
  * enhanced object and numeric literals

  To activate all these ES6 features in arangod or arangosh, start it with
  the following options:

      arangosh --javascript.v8-options="--harmony --harmony_generators"

  More details on the available ES6 features can be found in
  [this blog](https://jsteemann.github.io/blog/2014/12/19/using-es6-features-in-arangodb/).

* Added Foxx generator for building Hypermedia APIs

  A more detailed description is [here](https://www.arangodb.com/2014/12/08/building-hypermedia-apis-foxxgenerator)

* New `Applications` tab in web interface:

  The `applications` tab got a complete redesign.
  It will now only show applications that are currently running on ArangoDB.
  For a selected application, a new detailed view has been created.
  This view provides a better overview of the app:
  * author
  * license
  * version
  * contributors
  * download links
  * API documentation

  To install a new application, a new dialog is now available.
  It provides the features already available in the console application `foxx-manager` plus some more:
  * install an application from Github
  * install an application from a zip file
  * install an application from ArangoDB's application store
  * create a new application from scratch: this feature uses a generator to
    create a Foxx application with pre-defined CRUD methods for a given list
    of collections. The generated Foxx app can either be downloaded as a zip file or
    be installed on the server. Starting with a new Foxx app has never been easier.

* fixed issue #1102: Aardvark: Layout bug in documents overview

  The documents overview was entirely destroyed in some situations on Firefox.
  We replaced the plugin we used there.

* fixed issue #1168: Aardvark: pagination buttons jumping

* fixed issue #1161: Aardvark: Click on Import JSON imports previously uploaded file

* removed configure options `--enable-all-in-one-v8`, `--enable-all-in-one-icu`,
  and `--enable-all-in-one-libev`.

* global internal rename to fix naming incompatibilities with JSON:

  Internal functions with names containing `array` have been renamed to `object`,
  internal functions with names containing `list` have been renamed to `array`.
  The renaming was mainly done in the C++ parts. The documentation has also been
  adjusted so that the correct JSON type names are used in most places.

  The change also led to the addition of a few function aliases in AQL:

  * `TO_LIST` now is an alias of the new `TO_ARRAY`
  * `IS_LIST` now is an alias of the new `IS_ARRAY`
  * `IS_DOCUMENT` now is an alias of the new `IS_OBJECT`

  The changed also renamed the option `mergeArrays` to `mergeObjects` for AQL
  data-modification query options and HTTP document modification API

* AQL: added optimizer rule "remove-filter-covered-by-index"

  This rule removes FilterNodes and CalculationNodes from an execution plan if the
  filter is already covered by a previous IndexRangeNode. Removing the CalculationNode
  and the FilterNode will speed up query execution because the query requires less
  computation.

* AQL: added optimizer rule "remove-sort-rand"

  This rule removes a `SORT RAND()` expression from a query and moves the random
  iteration into the appropriate `EnumerateCollectionNode`. This is more efficient
  than individually enumerating and then sorting randomly.

* AQL: range optimizations for IN and OR

  This change enables usage of indexes for several additional cases. Filters containing
  the `IN` operator can now make use of indexes, and multiple OR- or AND-combined filter
  conditions can now also use indexes if the filters are accessing the same indexed
  attribute.

  Here are a few examples of queries that can now use indexes but couldn't before:

    FOR doc IN collection
      FILTER doc.indexedAttribute == 1 || doc.indexedAttribute > 99
      RETURN doc

    FOR doc IN collection
      FILTER doc.indexedAttribute IN [ 3, 42 ] || doc.indexedAttribute > 99
      RETURN doc

    FOR doc IN collection
      FILTER (doc.indexedAttribute > 2 && doc.indexedAttribute < 10) ||
             (doc.indexedAttribute > 23 && doc.indexedAttribute < 42)
      RETURN doc

* fixed issue #500: AQL parentheses issue

  This change allows passing subqueries as AQL function parameters without using
  duplicate brackets (e.g. `FUNC(query)` instead of `FUNC((query))`

* added optional `COUNT` clause to AQL `COLLECT`

  This allows more efficient group count calculation queries, e.g.

      FOR doc IN collection
        COLLECT age = doc.age WITH COUNT INTO length
        RETURN { age: age, count: length }

  A count-only query is also possible:

      FOR doc IN collection
        COLLECT WITH COUNT INTO length
        RETURN length

* fixed missing makeDirectory when fetching a Foxx application from a zip file

* fixed issue #1134: Change the default endpoint to localhost

  This change will modify the IP address ArangoDB listens on to 127.0.0.1 by default.
  This will make new ArangoDB installations unaccessible from clients other than
  localhost unless changed. This is a security feature.

  To make ArangoDB accessible from any client, change the server's configuration
  (`--server.endpoint`) to either `tcp://0.0.0.0:8529` or the server's publicly
  visible IP address.

* deprecated `Repository#modelPrototype`. Use `Repository#model` instead.

* IMPORTANT CHANGE: by default, system collections are included in replication and all
  replication API return values. This will lead to user accounts and credentials
  data being replicated from master to slave servers. This may overwrite
  slave-specific database users.

  If this is undesired, the `_users` collection can be excluded from replication
  easily by setting the `includeSystem` attribute to `false` in the following commands:

  * replication.sync({ includeSystem: false });
  * replication.applier.properties({ includeSystem: false });

  This will exclude all system collections (including `_aqlfunctions`, `_graphs` etc.)
  from the initial synchronization and the continuous replication.

  If this is also undesired, it is also possible to specify a list of collections to
  exclude from the initial synchronization and the continuous replication using the
  `restrictCollections` attribute, e.g.:

      replication.applier.properties({
        includeSystem: true,
        restrictType: "exclude",
        restrictCollections: [ "_users", "_graphs", "foo" ]
      });

  The HTTP API methods for fetching the replication inventory and for dumping collections
  also support the `includeSystem` control flag via a URL parameter.

* removed DEPRECATED replication methods:
  * `replication.logger.start()`
  * `replication.logger.stop()`
  * `replication.logger.properties()`
  * HTTP PUT `/_api/replication/logger-start`
  * HTTP PUT `/_api/replication/logger-stop`
  * HTTP GET `/_api/replication/logger-config`
  * HTTP PUT `/_api/replication/logger-config`

* fixed issue #1174, which was due to locking problems in distributed
  AQL execution

* improved cluster locking for AQL avoiding deadlocks

* use DistributeNode for modifying queries with REPLACE and UPDATE, if
  possible


v2.3.6 (2015-XX-XX)
-------------------

* fixed AQL subquery optimization that produced wrong result when multiple subqueries
  directly followed each other and and a directly following `LET` statement did refer
  to any but the first subquery.


v2.3.5 (2015-01-16)
-------------------

* fixed intermittent 404 errors in Foxx apps after mounting or unmounting apps

* fixed issue #1200: Expansion operator results in "Cannot call method 'forEach' of null"

* fixed issue #1199: Cannot unlink root node of plan


v2.3.4 (2014-12-23)
-------------------

* fixed cerberus path for MyArangoDB


v2.3.3 (2014-12-17)
-------------------

* fixed error handling in instantiation of distributed AQL queries, this
  also fixes a bug in cluster startup with many servers

* issue #1185: parse non-fractional JSON numbers with exponent (e.g. `4e-261`)

* issue #1159: allow --server.request-timeout and --server.connect-timeout of 0


v2.3.2 (2014-12-09)
-------------------

* fixed issue #1177: Fix bug in the user app's storage

* fixed issue #1173: AQL Editor "Save current query" resets user password

* fixed missing makeDirectory when fetching a Foxx application from a zip file

* put in warning about default changed: fixed issue #1134: Change the default endpoint to localhost

* fixed issue #1163: invalid fullCount value returned from AQL

* fixed range operator precedence

* limit default maximum number of plans created by AQL optimizer to 256 (from 1024)

* make AQL optimizer not generate an extra plan if an index can be used, but modify
  existing plans in place

* fixed AQL cursor ttl (time-to-live) issue

  Any user-specified cursor ttl value was not honored since 2.3.0.

* fixed segfault in AQL query hash index setup with unknown shapes

* fixed memleaks

* added AQL optimizer rule for removing `INTO` from a `COLLECT` statement if not needed

* fixed issue #1131

  This change provides the `KEEP` clause for `COLLECT ... INTO`. The `KEEP` clause
  allows controlling which variables will be kept in the variable created by `INTO`.

* fixed issue #1147, must protect dispatcher ID for etcd

v2.3.1 (2014-11-28)
-------------------

* recreate password if missing during upgrade

* fixed issue #1126

* fixed non-working subquery index optimizations

* do not restrict summary of Foxx applications to 60 characters

* fixed display of "required" path parameters in Foxx application documentation

* added more optimizations of constants values in AQL FILTER conditions

* fixed invalid or-to-in optimization for FILTERs containing comparisons
  with boolean values

* fixed replication of `_graphs` collection

* added AQL list functions `PUSH`, `POP`, `UNSHIFT`, `SHIFT`, `REMOVE_VALUES`,
  `REMOVE_VALUE`, `REMOVE_NTH` and `APPEND`

* added AQL functions `CALL` and `APPLY` to dynamically call other functions

* fixed AQL optimizer cost estimation for LIMIT node

* prevent Foxx queues from permanently writing to the journal even when
  server is idle

* fixed AQL COLLECT statement with INTO clause, which copied more variables
  than v2.2 and thus lead to too much memory consumption.
  This deals with #1107.

* fixed AQL COLLECT statement, this concerned every COLLECT statement,
  only the first group had access to the values of the variables before
  the COLLECT statement. This deals with #1127.

* fixed some AQL internals, where sometimes too many items were
  fetched from upstream in the presence of a LIMIT clause. This should
  generally improve performance.


v2.3.0 (2014-11-18)
-------------------

* fixed syslog flags. `--log.syslog` is deprecated and setting it has no effect,
  `--log.facility` now works as described. Application name has been changed from
  `triagens` to `arangod`. It can be changed using `--log.application`. The syslog
  will only contain the actual log message. The datetime prefix is omitted.

* fixed deflate in SimpleHttpClient

* fixed issue #1104: edgeExamples broken or changed

* fixed issue #1103: Error while importing user queries

* fixed issue #1100: AQL: HAS() fails on doc[attribute_name]

* fixed issue #1098: runtime error when creating graph vertex

* hide system applications in **Applications** tab by default

  Display of system applications can be toggled by using the *system applications*
  toggle in the UI.

* added HTTP REST API for managing tasks (`/_api/tasks`)

* allow passing character lists as optional parameter to AQL functions `TRIM`,
  `LTRIM` and `RTRIM`

  These functions now support trimming using custom character lists. If no character
  lists are specified, all whitespace characters will be removed as previously:

      TRIM("  foobar\t \r\n ")         // "foobar"
      TRIM(";foo;bar;baz, ", "; ")     // "foo;bar;baz"

* added AQL string functions `LTRIM`, `RTRIM`, `FIND_FIRST`, `FIND_LAST`, `SPLIT`,
  `SUBSTITUTE`

* added AQL functions `ZIP`, `VALUES` and `PERCENTILE`

* made AQL functions `CONCAT` and `CONCAT_SEPARATOR` work with list arguments

* dynamically create extra dispatcher threads if required

* fixed issue #1097: schemas in the API docs no longer show required properties as optional


v2.3.0-beta2 (2014-11-08)
-------------------------

* front-end: new icons for uploading and downloading JSON documents into a collection

* front-end: fixed documents pagination css display error

* front-end: fixed flickering of the progress view

* front-end: fixed missing event for documents filter function

* front-end: jsoneditor: added CMD+Return (Mac) CTRL+Return (Linux/Win) shortkey for
  saving a document

* front-end: added information tooltip for uploading json documents.

* front-end: added database management view to the collapsed navigation menu

* front-end: added collection truncation feature

* fixed issue #1086: arangoimp: Odd errors if arguments are not given properly

* performance improvements for AQL queries that use JavaScript-based expressions
  internally

* added AQL geo functions `WITHIN_RECTANGLE` and `IS_IN_POLYGON`

* fixed non-working query results download in AQL editor of web interface

* removed debug print message in AQL editor query export routine

* fixed issue #1075: Aardvark: user name required even if auth is off #1075

  The fix for this prefills the username input field with the current user's
  account name if any and `root` (the default username) otherwise. Additionally,
  the tooltip text has been slightly adjusted.

* fixed issue #1069: Add 'raw' link to swagger ui so that the raw swagger
  json can easily be retrieved

  This adds a link to the Swagger API docs to an application's detail view in
  the **Applications** tab of the web interface. The link produces the Swagger
  JSON directly. If authentication is turned on, the link requires authentication,
  too.

* documentation updates


v2.3.0-beta1 (2014-11-01)
-------------------------

* added dedicated `NOT IN` operator for AQL

  Previously, a `NOT IN` was only achievable by writing a negated `IN` condition:

      FOR i IN ... FILTER ! (i IN [ 23, 42 ]) ...

  This can now alternatively be expressed more intuitively as follows:

      FOR i IN ... FILTER i NOT IN [ 23, 42 ] ...

* added alternative logical operator syntax for AQL

  Previously, the logical operators in AQL could only be written as:
  - `&&`: logical and
  - `||`: logical or
  - `!`: negation

  ArangoDB 2.3 introduces the alternative variants for these operators:
  - `AND`: logical and
  - `OR`: logical or
  - `NOT`: negation

  The new syntax is just an alternative to the old syntax, allowing easier
  migration from SQL. The old syntax is still fully supported and will be.

* improved output of `ArangoStatement.parse()` and POST `/_api/query`

  If an AQL query can be parsed without problems, The return value of
  `ArangoStatement.parse()` now contains an attribute `ast` with the abstract
  syntax tree of the query (before optimizations). Though this is an internal
  representation of the query and is subject to change, it can be used to inspect
  how ArangoDB interprets a given query.

* improved `ArangoStatement.explain()` and POST `/_api/explain`

  The commands for explaining AQL queries have been improved.

* added command-line option `--javascript.v8-contexts` to control the number of
  V8 contexts created in arangod.

  Previously, the number of V8 contexts was equal to the number of server threads
  (as specified by option `--server.threads`).

  However, it may be sensible to create different amounts of threads and V8
  contexts. If the option is not specified, the number of V8 contexts created
  will be equal to the number of server threads. Thus no change in configuration
  is required to keep the old behavior.

  If you are using the default config files or merge them with your local config
  files, please review if the default number of server threads is okay in your
  environment. Additionally you should verify that the number of V8 contexts
  created (as specified in option `--javascript.v8-contexts`) is okay.

* the number of server.threads specified is now the minimum of threads
  started. There are situation in which threads are waiting for results of
  distributed database servers. In this case the number of threads is
  dynamically increased.

* removed index type "bitarray"

  Bitarray indexes were only half-way documented and integrated in previous versions
  of ArangoDB so their benefit was limited. The support for bitarray indexes has
  thus been removed in ArangoDB 2.3. It is not possible to create indexes of type
  "bitarray" with ArangoDB 2.3.

  When a collection is opened that contains a bitarray index definition created
  with a previous version of ArangoDB, ArangoDB will ignore it and log the following
  warning:

      index type 'bitarray' is not supported in this version of ArangoDB and is ignored

  Future versions of ArangoDB may automatically remove such index definitions so the
  warnings will eventually disappear.

* removed internal "_admin/modules/flush" in order to fix requireApp

* added basic support for handling binary data in Foxx

  Requests with binary payload can be processed in Foxx applications by
  using the new method `res.rawBodyBuffer()`. This will return the unparsed request
  body as a Buffer object.

  There is now also the method `req.requestParts()` available in Foxx to retrieve
  the individual components of a multipart HTTP request.

  Buffer objects can now be used when setting the response body of any Foxx action.
  Additionally, `res.send()` has been added as a convenience method for returning
  strings, JSON objects or buffers from a Foxx action:

      res.send("<p>some HTML</p>");
      res.send({ success: true });
      res.send(new Buffer("some binary data"));

  The convenience method `res.sendFile()` can now be used to easily return the
  contents of a file from a Foxx action:

      res.sendFile(applicationContext.foxxFilename("image.png"));

  `fs.write` now accepts not only strings but also Buffer objects as second parameter:

      fs.write(filename, "some data");
      fs.write(filename, new Buffer("some binary data"));

  `fs.readBuffer` can be used to return the contents of a file in a Buffer object.

* improved performance of insertion into non-unique hash indexes significantly in case
  many duplicate keys are used in the index

* issue #1042: set time zone in log output

  the command-line option `--log.use-local-time` was added to print dates and times in
  the server-local timezone instead of UTC

* command-line options that require a boolean value now validate the
  value given on the command-line

  This prevents issues if no value is specified for an option that
  requires a boolean value. For example, the following command-line would
  have caused trouble in 2.2, because `--server.endpoint` would have been
  used as the value for the `--server.disable-authentication` options
  (which requires a boolean value):

      arangod --server.disable-authentication --server.endpoint tcp://127.0.0.1:8529 data

  In 2.3, running this command will fail with an error and requires to
  be modified to:

      arangod --server.disable-authentication true --server.endpoint tcp://127.0.0.1:8529 data

* improved performance of CSV import in arangoimp

* fixed issue #1027: Stack traces are off-by-one

* fixed issue #1026: Modules loaded in different files within the same app
  should refer to the same module

* fixed issue #1025: Traversal not as expected in undirected graph

* added a _relation function in the general-graph module.

  This deprecated _directedRelation and _undirectedRelation.
  ArangoDB does not offer any constraints for undirected edges
  which caused some confusion of users how undirected relations
  have to be handled. Relation now only supports directed relations
  and the user can actively simulate undirected relations.

* changed return value of Foxx.applicationContext#collectionName:

  Previously, the function could return invalid collection names because
  invalid characters were not replaced in the application name prefix, only
  in the collection name passed.

  Now, the function replaces invalid characters also in the application name
  prefix, which might to slightly different results for application names that
  contained any characters outside the ranges [a-z], [A-Z] and [0-9].

* prevent XSS in AQL editor and logs view

* integrated tutorial into ArangoShell and web interface

* added option `--backslash-escape` for arangoimp when running CSV file imports

* front-end: added download feature for (filtered) documents

* front-end: added download feature for the results of a user query

* front-end: added function to move documents to another collection

* front-end: added sort-by attribute to the documents filter

* front-end: added sorting feature to database, graph management and user management view.

* issue #989: front-end: Databases view not refreshing after deleting a database

* issue #991: front-end: Database search broken

* front-end: added infobox which shows more information about a document (_id, _rev, _key) or
  an edge (_id, _rev, _key, _from, _to). The from and to attributes are clickable and redirect
  to their document location.

* front-end: added edit-mode for deleting multiple documents at the same time.

* front-end: added delete button to the detailed document/edge view.

* front-end: added visual feedback for saving documents/edges inside the editor (error/success).

* front-end: added auto-focusing for the first input field in a modal.

* front-end: added validation for user input in a modal.

* front-end: user defined queries are now stored inside the database and are bound to the current
  user, instead of using the local storage functionality of the browsers. The outcome of this is
  that user defined queries are now independently usable from any device. Also queries can now be
  edited through the standard document editor of the front-end through the _users collection.

* front-end: added import and export functionality for user defined queries.

* front-end: added new keywords and functions to the aql-editor theme

* front-end: applied tile-style to the graph view

* front-end: now using the new graph api including multi-collection support

* front-end: foxx apps are now deletable

* front-end: foxx apps are now installable and updateable through github, if github is their
  origin.

* front-end: added foxx app version control. Multiple versions of a single foxx app are now
  installable and easy to manage and are also arranged in groups.

* front-end: the user-set filter of a collection is now stored until the user navigates to
  another collection.

* front-end: fetching and filtering of documents, statistics, and query operations are now
  handled with asynchronous ajax calls.

* front-end: added progress indicator if the front-end is waiting for a server operation.

* front-end: fixed wrong count of documents in the documents view of a collection.

* front-end: fixed unexpected styling of the manage db view and navigation.

* front-end: fixed wrong handling of select fields in a modal view.

* front-end: fixed wrong positioning of some tooltips.

* automatically call `toJSON` function of JavaScript objects (if present)
  when serializing them into database documents. This change allows
  storing JavaScript date objects in the database in a sensible manner.


v2.2.7 (2014-11-19)
-------------------

* fixed issue #998: Incorrect application URL for non-system Foxx apps

* fixed issue #1079: AQL editor: keyword WITH in UPDATE query is not highlighted

* fix memory leak in cluster nodes

* fixed registration of AQL user-defined functions in Web UI (JS shell)

* fixed error display in Web UI for certain errors
  (now error message is printed instead of 'undefined')

* fixed issue #1059: bug in js module console

* fixed issue #1056: "fs": zip functions fail with passwords

* fixed issue #1063: Docs: measuring unit of --wal.logfile-size?

* fixed issue #1062: Docs: typo in 14.2 Example data


v2.2.6 (2014-10-20)
-------------------

* fixed issue #972: Compilation Issue

* fixed issue #743: temporary directories are now unique and one can read
  off the tool that created them, if empty, they are removed atexit

* Highly improved performance of all AQL GRAPH_* functions.

* Orphan collections in general graphs can now be found via GRAPH_VERTICES
  if either "any" or no direction is defined

* Fixed documentation for AQL function GRAPH_NEIGHBORS.
  The option "vertexCollectionRestriction" is meant to filter the target
  vertices only, and should not filter the path.

* Fixed a bug in GRAPH_NEIGHBORS which enforced only empty results
  under certain conditions


v2.2.5 (2014-10-09)
-------------------

* fixed issue #961: allow non-JSON values in undocument request bodies

* fixed issue 1028: libicu is now statically linked

* fixed cached lookups of collections on the server, which may have caused spurious
  problems after collection rename operations


v2.2.4 (2014-10-01)
-------------------

* fixed accessing `_from` and `_to` attributes in `collection.byExample` and
  `collection.firstExample`

  These internal attributes were not handled properly in the mentioned functions, so
  searching for them did not always produce documents

* fixed issue #1030: arangoimp 2.2.3 crashing, not logging on large Windows CSV file

* fixed issue #1025: Traversal not as expected in undirected graph

* fixed issue #1020

  This requires re-introducing the startup option `--database.force-sync-properties`.

  This option can again be used to force fsyncs of collection, index and database properties
  stored as JSON strings on disk in files named `parameter.json`. Syncing these files after
  a write may be necessary if the underlying storage does not sync file contents by itself
  in a "sensible" amount of time after a file has been written and closed.

  The default value is `true` so collection, index and database properties will always be
  synced to disk immediately. This affects creating, renaming and dropping collections as
  well as creating and dropping databases and indexes. Each of these operations will perform
  an additional fsync on the `parameter.json` file if the option is set to `true`.

  It might be sensible to set this option to `false` for workloads that create and drop a
  lot of collections (e.g. test runs).

  Document operations such as creating, updating and dropping documents are not affected
  by this option.

* fixed issue #1016: AQL editor bug

* fixed issue #1014: WITHIN function returns wrong distance

* fixed AQL shortest path calculation in function `GRAPH_SHORTEST_PATH` to return
  complete vertex objects instead of just vertex ids

* allow changing of attributes of documents stored in server-side JavaScript variables

  Previously, the following did not work:

      var doc = db.collection.document(key);
      doc._key = "abc"; // overwriting internal attributes not supported
      doc.value = 123;  // overwriting existing attributes not supported

  Now, modifying documents stored in server-side variables (e.g. `doc` in the above case)
  is supported. Modifying the variables will not update the documents in the database,
  but will modify the JavaScript object (which can be written back to the database using
  `db.collection.update` or `db.collection.replace`)

* fixed issue #997: arangoimp apparently doesn't support files >2gig on Windows

  large file support (requires using `_stat64` instead of `stat`) is now supported on
  Windows


v2.2.3 (2014-09-02)
-------------------

* added `around` for Foxx controller

* added `type` option for HTTP API `GET /_api/document?collection=...`

  This allows controlling the type of results to be returned. By default, paths to
  documents will be returned, e.g.

      [
        `/_api/document/test/mykey1`,
        `/_api/document/test/mykey2`,
        ...
      ]

  To return a list of document ids instead of paths, the `type` URL parameter can be
  set to `id`:

      [
        `test/mykey1`,
        `test/mykey2`,
        ...
      ]

  To return a list of document keys only, the `type` URL parameter can be set to `key`:

      [
        `mykey1`,
        `mykey2`,
        ...
      ]


* properly capitalize HTTP response header field names in case the `x-arango-async`
  HTTP header was used in a request.

* fixed several documentation issues

* speedup for several general-graph functions, AQL functions starting with `GRAPH_`
  and traversals


v2.2.2 (2014-08-08)
-------------------

* allow storing non-reserved attribute names starting with an underscore

  Previous versions of ArangoDB parsed away all attribute names that started with an
  underscore (e.g. `_test', '_foo', `_bar`) on all levels of a document (root level
  and sub-attribute levels). While this behavior was documented, it was unintuitive and
  prevented storing documents inside other documents, e.g.:

      {
        "_key" : "foo",
        "_type" : "mydoc",
        "references" : [
          {
            "_key" : "something",
            "_rev" : "...",
            "value" : 1
          },
          {
            "_key" : "something else",
            "_rev" : "...",
            "value" : 2
          }
        ]
      }

  In the above example, previous versions of ArangoDB removed all attributes and
  sub-attributes that started with underscores, meaning the embedded documents would lose
  some of their attributes. 2.2.2 should preserve such attributes, and will also allow
  storing user-defined attribute names on the top-level even if they start with underscores
  (such as `_type` in the above example).

* fix conversion of JavaScript String, Number and Boolean objects to JSON.

  Objects created in JavaScript using `new Number(...)`, `new String(...)`, or
  `new Boolean(...)` were not converted to JSON correctly.

* fixed a race condition on task registration (i.e. `require("org/arangodb/tasks").register()`)

  this race condition led to undefined behavior when a just-created task with no offset and
  no period was instantly executed and deleted by the task scheduler, before the `register`
  function returned to the caller.

* changed run-tests.sh to execute all suitable tests.

* switch to new version of gyp

* fixed upgrade button


v2.2.1 (2014-07-24)
-------------------

* fixed hanging write-ahead log recovery for certain cases that involved dropping
  databases

* fixed issue with --check-version: when creating a new database the check failed

* issue #947 Foxx applicationContext missing some properties

* fixed issue with --check-version: when creating a new database the check failed

* added startup option `--wal.suppress-shape-information`

  Setting this option to `true` will reduce memory and disk space usage and require
  less CPU time when modifying documents or edges. It should therefore be turned on
  for standalone ArangoDB servers. However, for servers that are used as replication
  masters, setting this option to `true` will effectively disable the usage of the
  write-ahead log for replication, so it should be set to `false` for any replication
  master servers.

  The default value for this option is `false`.

* added optional `ttl` attribute to specify result cursor expiration for HTTP API method
  `POST /_api/cursor`

  The `ttl` attribute can be used to prevent cursor results from timing out too early.

* issue #947: Foxx applicationContext missing some properties

* (reported by Christian Neubauer):

  The problem was that in Google's V8, signed and unsigned chars are not always declared cleanly.
  so we need to force v8 to compile with forced signed chars which is done by the Flag:
    -fsigned-char
  at least it is enough to follow the instructions of compiling arango on rasperry
  and add "CFLAGS='-fsigned-char'" to the make command of V8 and remove the armv7=0

* Fixed a bug with the replication client. In the case of single document
  transactions the collection was not write locked.


v2.2.0 (2014-07-10)
-------------------

* The replication methods `logger.start`, `logger.stop` and `logger.properties` are
  no-ops in ArangoDB 2.2 as there is no separate replication logger anymore. Data changes
  are logged into the write-ahead log in ArangoDB 2.2, and not separately by the
  replication logger. The replication logger object is still there in ArangoDB 2.2 to
  ensure backwards-compatibility, however, logging cannot be started, stopped or
  configured anymore. Using any of these methods will do nothing.

  This also affects the following HTTP API methods:
  - `PUT /_api/replication/logger-start`
  - `PUT /_api/replication/logger-stop`
  - `GET /_api/replication/logger-config`
  - `PUT /_api/replication/logger-config`

  Using any of these methods is discouraged from now on as they will be removed in
  future versions of ArangoDB.

* INCOMPATIBLE CHANGE: replication of transactions has changed. Previously, transactions
  were logged on a master in one big block and shipped to a slave in one block, too.
  Now transactions will be logged and replicated as separate entries, allowing transactions
  to be bigger and also ensure replication progress.

  This change also affects the behavior of the `stop` method of the replication applier.
  If the replication applier is now stopped manually using the `stop` method and later
  restarted using the `start` method, any transactions that were unfinished at the
  point of stopping will be aborted on a slave, even if they later commit on the master.

  In ArangoDB 2.2, stopping the replication applier manually should be avoided unless the
  goal is to stop replication permanently or to do a full resync with the master anyway.
  If the replication applier still must be stopped, it should be made sure that the
  slave has fetched and applied all pending operations from a master, and that no
  extra transactions are started on the master before the `stop` command on the slave
  is executed.

  Replication of transactions in ArangoDB 2.2 might also lock the involved collections on
  the slave while a transaction is either committed or aborted on the master and the
  change has been replicated to the slave. This change in behavior may be important for
  slave servers that are used for read-scaling. In order to avoid long lasting collection
  locks on the slave, transactions should be kept small.

  The `_replication` system collection is not used anymore in ArangoDB 2.2 and its usage is
  discouraged.

* INCOMPATIBLE CHANGE: the figures reported by the `collection.figures` method
  now only reflect documents and data contained in the journals and datafiles of
  collections. Documents or deletions contained only in the write-ahead log will
  not influence collection figures until the write-ahead log garbage collection
  kicks in. The figures for a collection might therefore underreport the total
  resource usage of a collection.

  Additionally, the attributes `lastTick` and `uncollectedLogfileEntries` have been
  added to the result of the `figures` operation and the HTTP API method
  `PUT /_api/collection/figures`

* added `insert` method as an alias for `save`. Documents can now be inserted into
  a collection using either method:

      db.test.save({ foo: "bar" });
      db.test.insert({ foo: "bar" });

* added support for data-modification AQL queries

* added AQL keywords `INSERT`, `UPDATE`, `REPLACE` and `REMOVE` (and `WITH`) to
  support data-modification AQL queries.

  Unquoted usage of these keywords for attribute names in AQL queries will likely
  fail in ArangoDB 2.2. If any such attribute name needs to be used in a query, it
  should be enclosed in backticks to indicate the usage of a literal attribute
  name.

  For example, the following query will fail in ArangoDB 2.2 with a parse error:

      FOR i IN foo RETURN i.remove

  and needs to be rewritten like this:

      FOR i IN foo RETURN i.`remove`

* disallow storing of JavaScript objects that contain JavaScript native objects
  of type `Date`, `Function`, `RegExp` or `External`, e.g.

      db.test.save({ foo: /bar/ });
      db.test.save({ foo: new Date() });

  will now print

      Error: <data> cannot be converted into JSON shape: could not shape document

  Previously, objects of these types were silently converted into an empty object
  (i.e. `{ }`).

  To store such objects in a collection, explicitly convert them into strings
  like this:

      db.test.save({ foo: String(/bar/) });
      db.test.save({ foo: String(new Date()) });

* The replication methods `logger.start`, `logger.stop` and `logger.properties` are
  no-ops in ArangoDB 2.2 as there is no separate replication logger anymore. Data changes
  are logged into the write-ahead log in ArangoDB 2.2, and not separately by the
  replication logger. The replication logger object is still there in ArangoDB 2.2 to
  ensure backwards-compatibility, however, logging cannot be started, stopped or
  configured anymore. Using any of these methods will do nothing.

  This also affects the following HTTP API methods:
  - `PUT /_api/replication/logger-start`
  - `PUT /_api/replication/logger-stop`
  - `GET /_api/replication/logger-config`
  - `PUT /_api/replication/logger-config`

  Using any of these methods is discouraged from now on as they will be removed in
  future versions of ArangoDB.

* INCOMPATIBLE CHANGE: replication of transactions has changed. Previously, transactions
  were logged on a master in one big block and shipped to a slave in one block, too.
  Now transactions will be logged and replicated as separate entries, allowing transactions
  to be bigger and also ensure replication progress.

  This change also affects the behavior of the `stop` method of the replication applier.
  If the replication applier is now stopped manually using the `stop` method and later
  restarted using the `start` method, any transactions that were unfinished at the
  point of stopping will be aborted on a slave, even if they later commit on the master.

  In ArangoDB 2.2, stopping the replication applier manually should be avoided unless the
  goal is to stop replication permanently or to do a full resync with the master anyway.
  If the replication applier still must be stopped, it should be made sure that the
  slave has fetched and applied all pending operations from a master, and that no
  extra transactions are started on the master before the `stop` command on the slave
  is executed.

  Replication of transactions in ArangoDB 2.2 might also lock the involved collections on
  the slave while a transaction is either committed or aborted on the master and the
  change has been replicated to the slave. This change in behavior may be important for
  slave servers that are used for read-scaling. In order to avoid long lasting collection
  locks on the slave, transactions should be kept small.

  The `_replication` system collection is not used anymore in ArangoDB 2.2 and its usage is
  discouraged.

* INCOMPATIBLE CHANGE: the figures reported by the `collection.figures` method
  now only reflect documents and data contained in the journals and datafiles of
  collections. Documents or deletions contained only in the write-ahead log will
  not influence collection figures until the write-ahead log garbage collection
  kicks in. The figures for a collection might therefore underreport the total
  resource usage of a collection.

  Additionally, the attributes `lastTick` and `uncollectedLogfileEntries` have been
  added to the result of the `figures` operation and the HTTP API method
  `PUT /_api/collection/figures`

* added `insert` method as an alias for `save`. Documents can now be inserted into
  a collection using either method:

      db.test.save({ foo: "bar" });
      db.test.insert({ foo: "bar" });

* added support for data-modification AQL queries

* added AQL keywords `INSERT`, `UPDATE`, `REPLACE` and `REMOVE` (and `WITH`) to
  support data-modification AQL queries.

  Unquoted usage of these keywords for attribute names in AQL queries will likely
  fail in ArangoDB 2.2. If any such attribute name needs to be used in a query, it
  should be enclosed in backticks to indicate the usage of a literal attribute
  name.

  For example, the following query will fail in ArangoDB 2.2 with a parse error:

      FOR i IN foo RETURN i.remove

  and needs to be rewritten like this:

      FOR i IN foo RETURN i.`remove`

* disallow storing of JavaScript objects that contain JavaScript native objects
  of type `Date`, `Function`, `RegExp` or `External`, e.g.

      db.test.save({ foo: /bar/ });
      db.test.save({ foo: new Date() });

  will now print

      Error: <data> cannot be converted into JSON shape: could not shape document

  Previously, objects of these types were silently converted into an empty object
  (i.e. `{ }`).

  To store such objects in a collection, explicitly convert them into strings
  like this:

      db.test.save({ foo: String(/bar/) });
      db.test.save({ foo: String(new Date()) });

* honor startup option `--server.disable-statistics` when deciding whether or not
  to start periodic statistics collection jobs

  Previously, the statistics collection jobs were started even if the server was
  started with the `--server.disable-statistics` flag being set to `true`

* removed startup option `--random.no-seed`

  This option had no effect in previous versions of ArangoDB and was thus removed.

* removed startup option `--database.remove-on-drop`

  This option was used for debugging only.

* removed startup option `--database.force-sync-properties`

  This option is now superfluous as collection properties are now stored in the
  write-ahead log.

* introduced write-ahead log

  All write operations in an ArangoDB server instance are automatically logged
  to the server's write-ahead log. The write-ahead log is a set of append-only
  logfiles, and it is used in case of a crash recovery and for replication.
  Data from the write-ahead log will eventually be moved into the journals or
  datafiles of collections, allowing the server to remove older write-ahead log
  logfiles. Figures of collections will be updated when data are moved from the
  write-ahead log into the journals or datafiles of collections.

  Cross-collection transactions in ArangoDB should benefit considerably by this
  change, as less writes than in previous versions are required to ensure the data
  of multiple collections are atomically and durably committed. All data-modifying
  operations inside transactions (insert, update, remove) will write their
  operations into the write-ahead log directly, making transactions with multiple
  operations also require less physical memory than in previous versions of ArangoDB,
  that required all transaction data to fit into RAM.

  The `_trx` system collection is not used anymore in ArangoDB 2.2 and its usage is
  discouraged.

  The data in the write-ahead log can also be used in the replication context.
  The `_replication` collection that was used in previous versions of ArangoDB to
  store all changes on the server is not used anymore in ArangoDB 2.2. Instead,
  slaves can read from a master's write-ahead log to get informed about most
  recent changes. This removes the need to store data-modifying operations in
  both the actual place and the `_replication` collection.

* removed startup option `--server.disable-replication-logger`

  This option is superfluous in ArangoDB 2.2. There is no dedicated replication
  logger in ArangoDB 2.2. There is now always the write-ahead log, and it is also
  used as the server's replication log. Specifying the startup option
  `--server.disable-replication-logger` will do nothing in ArangoDB 2.2, but the
  option should not be used anymore as it might be removed in a future version.

* changed behavior of replication logger

  There is no dedicated replication logger in ArangoDB 2.2 as there is the
  write-ahead log now. The existing APIs for starting and stopping the replication
  logger still exist in ArangoDB 2.2 for downwards-compatibility, but calling
  the start or stop operations are no-ops in ArangoDB 2.2. When querying the
  replication logger status via the API, the server will always report that the
  replication logger is running. Configuring the replication logger is a no-op
  in ArangoDB 2.2, too. Changing the replication logger configuration has no
  effect. Instead, the write-ahead log configuration can be changed.

* removed MRuby integration for arangod

  ArangoDB had an experimental MRuby integration in some of the publish builds.
  This wasn't continuously developed, and so it has been removed in ArangoDB 2.2.

  This change has led to the following startup options being superfluous:

  - `--ruby.gc-interval`
  - `--ruby.action-directory`
  - `--ruby.modules-path`
  - `--ruby.startup-directory`

  Specifying these startup options will do nothing in ArangoDB 2.2, but the
  options should be avoided from now on as they might be removed in future versions.

* reclaim index memory when last document in collection is deleted

  Previously, deleting documents from a collection did not lead to index sizes being
  reduced. Instead, the already allocated index memory was re-used when a collection
  was refilled.

  Now, index memory for primary indexes and hash indexes is reclaimed instantly when
  the last document from a collection is removed.

* inlined and optimized functions in hash indexes

* added AQL TRANSLATE function

  This function can be used to perform lookups from static lists, e.g.

      LET countryNames = { US: "United States", UK: "United Kingdom", FR: "France" }
      RETURN TRANSLATE("FR", countryNames)

* fixed datafile debugger

* fixed check-version for empty directory

* moved try/catch block to the top of routing chain

* added mountedApp function for foxx-manager

* fixed issue #883: arango 2.1 - when starting multi-machine cluster, UI web
  does not change to cluster overview

* fixed dfdb: should not start any other V8 threads

* cleanup of version-check, added module org/arangodb/database-version,
  added --check-version option

* fixed issue #881: [2.1.0] Bombarded (every 10 sec or so) with
  "WARNING format string is corrupt" when in non-system DB Dashboard

* specialized primary index implementation to allow faster hash table
  rebuilding and reduce lookups in datafiles for the actual value of `_key`.

* issue #862: added `--overwrite` option to arangoimp

* removed number of property lookups for documents during AQL queries that
  access documents

* prevent buffering of long print results in arangosh's and arangod's print
  command

  this change will emit buffered intermediate print results and discard the
  output buffer to quickly deliver print results to the user, and to prevent
  constructing very large buffers for large results

* removed sorting of attribute names for use in a collection's shaper

  sorting attribute names was done on document insert to keep attributes
  of a collection in sorted order for faster comparisons. The sort order
  of attributes was only used in one particular and unlikely case, so it
  was removed. Collections with many different attribute names should
  benefit from this change by faster inserts and slightly less memory usage.

* fixed a bug in arangodump which got the collection name in _from and _to
  attributes of edges wrong (all were "_unknown")

* fixed a bug in arangorestore which did not recognize wrong _from and _to
  attributes of edges

* improved error detection and reporting in arangorestore


v2.1.1 (2014-06-06)
-------------------

* fixed dfdb: should not start any other V8 threads

* signature for collection functions was modified

  The basic change was the substitution of the input parameter of the
  function by an generic options object which can contain multiple
  option parameter of the function.
  Following functions were modified
  remove
  removeBySample
  replace
  replaceBySample
  update
  updateBySample

  Old signature is yet supported but it will be removed in future versions

v2.1.0 (2014-05-29)
-------------------

* implemented upgrade procedure for clusters

* fixed communication issue with agency which prevented reconnect
  after an agent failure

* fixed cluster dashboard in the case that one but not all servers
  in the cluster are down

* fixed a bug with coordinators creating local database objects
  in the wrong order (_system needs to be done first)

* improved cluster dashboard


v2.1.0-rc2 (2014-05-25)
-----------------------

* fixed issue #864: Inconsistent behavior of AQL REVERSE(list) function


v2.1.0-rc1 (XXXX-XX-XX)
-----------------------

* added server-side periodic task management functions:

  - require("org/arangodb/tasks").register(): registers a periodic task
  - require("org/arangodb/tasks").unregister(): unregisters and removes a
    periodic task
  - require("org/arangodb/tasks").get(): retrieves a specific tasks or all
    existing tasks

  the previous undocumented function `internal.definePeriodic` is now
  deprecated and will be removed in a future release.

* decrease the size of some seldom used system collections on creation.

  This will make these collections use less disk space and mapped memory.

* added AQL date functions

* added AQL FLATTEN() list function

* added index memory statistics to `db.<collection>.figures()` function

  The `figures` function will now return a sub-document `indexes`, which lists
  the number of indexes in the `count` sub-attribute, and the total memory
  usage of the indexes in bytes in the `size` sub-attribute.

* added AQL CURRENT_DATABASE() function

  This function returns the current database's name.

* added AQL CURRENT_USER() function

  This function returns the current user from an AQL query. The current user is the
  username that was specified in the `Authorization` HTTP header of the request. If
  authentication is turned off or the query was executed outside a request context,
  the function will return `null`.

* fixed issue #796: Searching with newline chars broken?

  fixed slightly different handling of backslash escape characters in a few
  AQL functions. Now handling of escape sequences should be consistent, and
  searching for newline characters should work the same everywhere

* added OpenSSL version check for configure

  It will report all OpenSSL versions < 1.0.1g as being too old.
  `configure` will only complain about an outdated OpenSSL version but not stop.

* require C++ compiler support (requires g++ 4.8, clang++ 3.4 or Visual Studio 13)

* less string copying returning JSONified documents from ArangoDB, e.g. via
  HTTP GET `/_api/document/<collection>/<document>`

* issue #798: Lower case http headers from arango

  This change allows returning capitalized HTTP headers, e.g.
  `Content-Length` instead of `content-length`.
  The HTTP spec says that headers are case-insensitive, but
  in fact several clients rely on a specific case in response
  headers.
  This change will capitalize HTTP headers if the `X-Arango-Version`
  request header is sent by the client and contains a value of at
  least `20100` (for version 2.1). The default value for the
  compatibility can also be set at server start, using the
  `--server.default-api-compatibility` option.

* simplified usage of `db._createStatement()`

  Previously, the function could not be called with a query string parameter as
  follows:

      db._createStatement(queryString);

  Calling it as above resulted in an error because the function expected an
  object as its parameter. From now on, it's possible to call the function with
  just the query string.

* make ArangoDB not send back a `WWW-Authenticate` header to a client in case the
  client sends the `X-Omit-WWW-Authenticate` HTTP header.

  This is done to prevent browsers from showing their built-in HTTP authentication
  dialog for AJAX requests that require authentication.
  ArangoDB will still return an HTTP 401 (Unauthorized) if the request doesn't
  contain valid credentials, but it will omit the `WWW-Authenticate` header,
  allowing clients to bypass the browser's authentication dialog.

* added REST API method HTTP GET `/_api/job/job-id` to query the status of an
  async job without potentially fetching it from the list of done jobs

* fixed non-intuitive behavior in jobs API: previously, querying the status
  of an async job via the API HTTP PUT `/_api/job/job-id` removed a currently
  executing async job from the list of queryable jobs on the server.
  Now, when querying the result of an async job that is still executing,
  the job is kept in the list of queryable jobs so its result can be fetched
  by a subsequent request.

* use a new data structure for the edge index of an edge collection. This
  improves the performance for the creation of the edge index and in
  particular speeds up removal of edges in graphs. Note however that
  this change might change the order in which edges starting at
  or ending in a vertex are returned. However, this order was never
  guaranteed anyway and it is not sensible to guarantee any particular
  order.

* provide a size hint to edge and hash indexes when initially filling them
  this will lead to less re-allocations when populating these indexes

  this may speed up building indexes when opening an existing collection

* don't requeue identical context methods in V8 threads in case a method is
  already registered

* removed arangod command line option `--database.remove-on-compacted`

* export the sort attribute for graph traversals to the HTTP interface

* add support for arangodump/arangorestore for clusters


v2.0.8 (XXXX-XX-XX)
-------------------

* fixed too-busy iteration over skiplists

  Even when a skiplist query was restricted by a limit clause, the skiplist
  index was queried without the limit. this led to slower-than-necessary
  execution times.

* fixed timeout overflows on 32 bit systems

  this bug has led to problems when select was called with a high timeout
  value (2000+ seconds) on 32bit systems that don't have a forgiving select
  implementation. when the call was made on these systems, select failed
  so no data would be read or sent over the connection

  this might have affected some cluster-internal operations.

* fixed ETCD issues on 32 bit systems

  ETCD was non-functional on 32 bit systems at all. The first call to the
  watch API crashed it. This was because atomic operations worked on data
  structures that were not properly aligned on 32 bit systems.

* fixed issue #848: db.someEdgeCollection.inEdge does not return correct
  value when called the 2nd time after a .save to the edge collection


v2.0.7 (2014-05-05)
-------------------

* issue #839: Foxx Manager missing "unfetch"

* fixed a race condition at startup

  this fixes undefined behavior in case the logger was involved directly at
  startup, before the logger initialization code was called. This should have
  occurred only for code that was executed before the invocation of main(),
  e.g. during ctor calls of statically defined objects.


v2.0.6 (2014-04-22)
-------------------

* fixed issue #835: arangosh doesn't show correct database name



v2.0.5 (2014-04-21)
-------------------

* Fixed a caching problem in IE JS Shell

* added cancelation for async jobs

* upgraded to new gyp for V8

* new Windows installer


v2.0.4 (2014-04-14)
-------------------

* fixed cluster authentication front-end issues for Firefox and IE, there are
  still problems with Chrome


v2.0.3 (2014-04-14)
-------------------

* fixed AQL optimizer bug

* fixed front-end issues

* added password change dialog


v2.0.2 (2014-04-06)
-------------------

* during cluster startup, do not log (somewhat expected) connection errors with
  log level error, but with log level info

* fixed dashboard modals

* fixed connection check for cluster planning front end: firefox does
  not support async:false

* document how to persist a cluster plan in order to relaunch an existing
  cluster later


v2.0.1 (2014-03-31)
-------------------

* make ArangoDB not send back a `WWW-Authenticate` header to a client in case the
  client sends the `X-Omit-WWW-Authenticate` HTTP header.

  This is done to prevent browsers from showing their built-in HTTP authentication
  dialog for AJAX requests that require authentication.
  ArangoDB will still return an HTTP 401 (Unauthorized) if the request doesn't
  contain valid credentials, but it will omit the `WWW-Authenticate` header,
  allowing clients to bypass the browser's authentication dialog.

* fixed isses in arango-dfdb:

  the dfdb was not able to unload certain system collections, so these couldn't be
  inspected with the dfdb sometimes. Additionally, it did not truncate corrupt
  markers from datafiles under some circumstances

* added `changePassword` attribute for users

* fixed non-working "save" button in collection edit view of web interface
  clicking the save button did nothing. one had to press enter in one of the input
  fields to send modified form data

* fixed V8 compile error on MacOS X

* prevent `body length: -9223372036854775808` being logged in development mode for
  some Foxx HTTP responses

* fixed several bugs in web interface dashboard

* fixed issue #783: coffee script not working in manifest file

* fixed issue #783: coffee script not working in manifest file

* fixed issue #781: Cant save current query from AQL editor ui

* bumped version in `X-Arango-Version` compatibility header sent by arangosh and other
  client tools from `1.5` to `2.0`.

* fixed startup options for arango-dfdb, added details option for arango-dfdb

* fixed display of missing error messages and codes in arangosh

* when creating a collection via the web interface, the collection type was always
  "document", regardless of the user's choice


v2.0.0 (2014-03-10)
-------------------

* first 2.0 release


v2.0.0-rc2 (2014-03-07)
-----------------------

* fixed cluster authorization


v2.0.0-rc1 (2014-02-28)
-----------------------

* added sharding :-)

* added collection._dbName attribute to query the name of the database from a collection

  more detailed documentation on the sharding and cluster features can be found in the user
  manual, section **Sharding**

* INCOMPATIBLE CHANGE: using complex values in AQL filter conditions with operators other
  than equality (e.g. >=, >, <=, <) will disable usage of skiplist indexes for filter
  evaluation.

  For example, the following queries will be affected by change:

      FOR doc IN docs FILTER doc.value < { foo: "bar" } RETURN doc
      FOR doc IN docs FILTER doc.value >= [ 1, 2, 3 ] RETURN doc

  The following queries will not be affected by the change:

      FOR doc IN docs FILTER doc.value == 1 RETURN doc
      FOR doc IN docs FILTER doc.value == "foo" RETURN doc
      FOR doc IN docs FILTER doc.value == [ 1, 2, 3 ] RETURN doc
      FOR doc IN docs FILTER doc.value == { foo: "bar" } RETURN doc

* INCOMPATIBLE CHANGE: removed undocumented method `collection.saveOrReplace`

  this feature was never advertised nor documented nor tested.

* INCOMPATIBLE CHANGE: removed undocumented REST API method `/_api/simple/BY-EXAMPLE-HASH`

  this feature was never advertised nor documented nor tested.

* added explicit startup parameter `--server.reuse-address`

  This flag can be used to control whether sockets should be acquired with the SO_REUSEADDR
  flag.

  Regardless of this setting, sockets on Windows are always acquired using the
  SO_EXCLUSIVEADDRUSE flag.

* removed undocumented REST API method GET `/_admin/database-name`

* added user validation API at POST `/_api/user/<username>`

* slightly improved users management API in `/_api/user`:

  Previously, when creating a new user via HTTP POST, the username needed to be
  passed in an attribute `username`. When users were returned via this API,
  the usernames were returned in an attribute named `user`. This was slightly
  confusing and was changed in 2.0 as follows:

  - when adding a user via HTTP POST, the username can be specified in an attribute
  `user`. If this attribute is not used, the API will look into the attribute `username`
  as before and use that value.
  - when users are returned via HTTP GET, the usernames are still returned in an
    attribute `user`.

  This change should be fully downwards-compatible with the previous version of the API.

* added AQL SLICE function to extract slices from lists

* made module loader more node compatible

* the startup option `--javascript.package-path` for arangosh is now deprecated and does
  nothing. Using it will not cause an error, but the option is ignored.

* added coffee script support

* Several UI improvements.

* Exchanged icons in the graphviewer toolbar

* always start networking and HTTP listeners when starting the server (even in
  console mode)

* allow vertex and edge filtering with user-defined functions in TRAVERSAL,
  TRAVERSAL_TREE and SHORTEST_PATH AQL functions:

      // using user-defined AQL functions for edge and vertex filtering
      RETURN TRAVERSAL(friends, friendrelations, "friends/john", "outbound", {
        followEdges: "myfunctions::checkedge",
        filterVertices: "myfunctions::checkvertex"
      })

      // using the following custom filter functions
      var aqlfunctions = require("org/arangodb/aql/functions");
      aqlfunctions.register("myfunctions::checkedge", function (config, vertex, edge, path) {
        return (edge.type !== 'dislikes'); // don't follow these edges
      }, false);

      aqlfunctions.register("myfunctions::checkvertex", function (config, vertex, path) {
        if (vertex.isDeleted || ! vertex.isActive) {
          return [ "prune", "exclude" ]; // exclude these and don't follow them
        }
        return [ ]; // include everything else
      }, false);

* fail if invalid `strategy`, `order` or `itemOrder` attribute values
  are passed to the AQL TRAVERSAL function. Omitting these attributes
  is not considered an error, but specifying an invalid value for any
  of these attributes will make an AQL query fail.

* issue #751: Create database through API should return HTTP status code 201

  By default, the server now returns HTTP 201 (created) when creating a new
  database successfully. To keep compatibility with older ArangoDB versions, the
  startup parameter `--server.default-api-compatibility` can be set to a value
  of `10400` to indicate API compatibility with ArangoDB 1.4. The compatibility
  can also be enforced by setting the `X-Arango-Version` HTTP header in a
  client request to this API on a per-request basis.

* allow direct access from the `db` object to collections whose names start
  with an underscore (e.g. db._users).

  Previously, access to such collections via the `db` object was possible from
  arangosh, but not from arangod (and thus Foxx and actions). The only way
  to access such collections from these places was via the `db._collection(<name>)`
  workaround.

* allow `\n` (as well as `\r\n`) as line terminator in batch requests sent to
  `/_api/batch` HTTP API.

* use `--data-binary` instead of `--data` parameter in generated cURL examples

* issue #703: Also show path of logfile for fm.config()

* issue #675: Dropping a collection used in "graph" module breaks the graph

* added "static" Graph.drop() method for graphs API

* fixed issue #695: arangosh server.password error

* use pretty-printing in `--console` mode by default

* simplified ArangoDB startup options

  Some startup options are now superfluous or their usage is simplified. The
  following options have been changed:

  * `--javascript.modules-path`: this option has been removed. The modules paths
    are determined by arangod and arangosh automatically based on the value of
    `--javascript.startup-directory`.

    If the option is set on startup, it is ignored so startup will not abort with
    an error `unrecognized option`.

  * `--javascript.action-directory`: this option has been removed. The actions
    directory is determined by arangod automatically based on the value of
    `--javascript.startup-directory`.

    If the option is set on startup, it is ignored so startup will not abort with
    an error `unrecognized option`.

  * `--javascript.package-path`: this option is still available but it is not
    required anymore to set the standard package paths (e.g. `js/npm`). arangod
    will automatically use this standard package path regardless of whether it
    was specified via the options.

    It is possible to use this option to add additional package paths to the
    standard value.

  Configuration files included with arangod are adjusted accordingly.

* layout of the graphs tab adapted to better fit with the other tabs

* database selection is moved to the bottom right corner of the web interface

* removed priority queue index type

  this feature was never advertised nor documented nor tested.

* display internal attributes in document source view of web interface

* removed separate shape collections

  When upgrading to ArangoDB 2.0, existing collections will be converted to include
  shapes and attribute markers in the datafiles instead of using separate files for
  shapes.

  When a collection is converted, existing shapes from the SHAPES directory will
  be written to a new datafile in the collection directory, and the SHAPES directory
  will be removed afterwards.

  This saves up to 2 MB of memory and disk space for each collection
  (savings are higher, the less different shapes there are in a collection).
  Additionally, one less file descriptor per opened collection will be used.

  When creating a new collection, the amount of sync calls may be reduced. The same
  may be true for documents with yet-unknown shapes. This may help performance
  in these cases.

* added AQL functions `NTH` and `POSITION`

* added signal handler for arangosh to save last command in more cases

* added extra prompt placeholders for arangosh:
  - `%e`: current endpoint
  - `%u`: current user

* added arangosh option `--javascript.gc-interval` to control amount of
  garbage collection performed by arangosh

* fixed issue #651: Allow addEdge() to take vertex ids in the JS library

* removed command-line option `--log.format`

  In previous versions, this option did not have an effect for most log messages, so
  it got removed.

* removed C++ logger implementation

  Logging inside ArangoDB is now done using the LOG_XXX() macros. The LOGGER_XXX()
  macros are gone.

* added collection status "loading"


v1.4.16 (XXXX-XX-XX)
--------------------

* fixed too eager datafile deletion

  this issue could have caused a crash when the compaction had marked datafiles as obsolete
  and they were removed while "old" temporary query results still pointed to the old datafile
  positions

* fixed issue #826: Replication fails when a collection's configuration changes


v1.4.15 (2014-04-19)
--------------------

* bugfix for AQL query optimizer

  the following type of query was too eagerly optimized, leading to errors in code-generation:

      LET a = (FOR i IN [] RETURN i) LET b = (FOR i IN [] RETURN i) RETURN 1

  the problem occurred when both lists in the subqueries were empty. In this case invalid code
  was generated and the query couldn't be executed.


v1.4.14 (2014-04-05)
--------------------

* fixed race conditions during shape / attribute insertion

  A race condition could have led to spurious `cannot find attribute #xx` or
  `cannot find shape #xx` (where xx is a number) warning messages being logged
  by the server. This happened when a new attribute was inserted and at the same
  time was queried by another thread.

  Also fixed a race condition that may have occurred when a thread tried to
  access the shapes / attributes hash tables while they were resized. In this
  cases, the shape / attribute may have been hashed to a wrong slot.

* fixed a memory barrier / cpu synchronization problem with libev, affecting
  Windows with Visual Studio 2013 (probably earlier versions are affected, too)

  The issue is described in detail here:
  http://lists.schmorp.de/pipermail/libev/2014q1/002318.html


v1.4.13 (2014-03-14)
--------------------

* added diagnostic output for Foxx application upload

* allow dump & restore from ArangoDB 1.4 with an ArangoDB 2.0 server

* allow startup options `temp-path` and `default-language` to be specified from the arangod
  configuration file and not only from the command line

* fixed too eager compaction

  The compaction will now wait for several seconds before trying to re-compact the same
  collection. Additionally, some other limits have been introduced for the compaction.


v1.4.12 (2014-03-05)
--------------------

* fixed display bug in web interface which caused the following problems:
  - documents were displayed in web interface as being empty
  - document attributes view displayed many attributes with content "undefined"
  - document source view displayed many attributes with name "TYPEOF" and value "undefined"
  - an alert popping up in the browser with message "Datatables warning..."

* re-introduced old-style read-write locks to supports Windows versions older than
  Windows 2008R2 and Windows 7. This should re-enable support for Windows Vista and
  Windows 2008.


v1.4.11 (2014-02-27)
--------------------

* added SHORTEST_PATH AQL function

  this calculates the shortest paths between two vertices, using the Dijkstra
  algorithm, employing a min-heap

  By default, ArangoDB does not know the distance between any two vertices and
  will use a default distance of 1. A custom distance function can be registered
  as an AQL user function to make the distance calculation use any document
  attributes or custom logic:

      RETURN SHORTEST_PATH(cities, motorways, "cities/CGN", "cities/MUC", "outbound", {
        paths: true,
        distance: "myfunctions::citydistance"
      })

      // using the following custom distance function
      var aqlfunctions = require("org/arangodb/aql/functions");
      aqlfunctions.register("myfunctions::distance", function (config, vertex1, vertex2, edge) {
        return Math.sqrt(Math.pow(vertex1.x - vertex2.x) + Math.pow(vertex1.y - vertex2.y));
      }, false);

* fixed bug in Graph.pathTo function

* fixed small memleak in AQL optimizer

* fixed access to potentially uninitialized variable when collection had a cap constraint


v1.4.10 (2014-02-21)
--------------------

* fixed graph constructor to allow graph with some parameter to be used

* added node.js "events" and "stream"

* updated npm packages

* added loading of .json file

* Fixed http return code in graph api with waitForSync parameter.

* Fixed documentation in graph, simple and index api.

* removed 2 tests due to change in ruby library.

* issue #756: set access-control-expose-headers on CORS response

  the following headers are now whitelisted by ArangoDB in CORS responses:
  - etag
  - content-encoding
  - content-length
  - location
  - server
  - x-arango-errors
  - x-arango-async-id


v1.4.9 (2014-02-07)
-------------------

* return a document's current etag in response header for HTTP HEAD requests on
  documents that return an HTTP 412 (precondition failed) error. This allows
  retrieving the document's current revision easily.

* added AQL function `SKIPLIST` to directly access skiplist indexes from AQL

  This is a shortcut method to use a skiplist index for retrieving specific documents in
  indexed order. The function capability is rather limited, but it may be used
  for several cases to speed up queries. The documents are returned in index order if
  only one condition is used.

      /* return all documents with mycollection.created > 12345678 */
      FOR doc IN SKIPLIST(mycollection, { created: [[ '>', 12345678 ]] })
        RETURN doc

      /* return first document with mycollection.created > 12345678 */
      FOR doc IN SKIPLIST(mycollection, { created: [[ '>', 12345678 ]] }, 0, 1)
        RETURN doc

      /* return all documents with mycollection.created between 12345678 and 123456790 */
      FOR doc IN SKIPLIST(mycollection, { created: [[ '>', 12345678 ], [ '<=', 123456790 ]] })
        RETURN doc

      /* return all documents with mycollection.a equal 1 and .b equal 2 */
      FOR doc IN SKIPLIST(mycollection, { a: [[ '==', 1 ]], b: [[ '==', 2 ]] })
        RETURN doc

  The function requires a skiplist index with the exact same attributes to
  be present on the specified collection. All attributes present in the skiplist
  index must be specified in the conditions specified for the `SKIPLIST` function.
  Attribute declaration order is important, too: attributes must be specified in the
  same order in the condition as they have been declared in the skiplist index.

* added command-line option `--server.disable-authentication-unix-sockets`

  with this option, authentication can be disabled for all requests coming
  in via UNIX domain sockets, enabling clients located on the same host as
  the ArangoDB server to connect without authentication.
  Other connections (e.g. TCP/IP) are not affected by this option.

  The default value for this option is `false`.
  Note: this option is only supported on platforms that support Unix domain
  sockets.

* call global arangod instance destructor on shutdown

* issue #755: TRAVERSAL does not use strategy, order and itemOrder options

  these options were not honored when configuring a traversal via the AQL
  TRAVERSAL function. Now, these options are used if specified.

* allow vertex and edge filtering with user-defined functions in TRAVERSAL,
  TRAVERSAL_TREE and SHORTEST_PATH AQL functions:

      // using user-defined AQL functions for edge and vertex filtering
      RETURN TRAVERSAL(friends, friendrelations, "friends/john", "outbound", {
        followEdges: "myfunctions::checkedge",
        filterVertices: "myfunctions::checkvertex"
      })

      // using the following custom filter functions
      var aqlfunctions = require("org/arangodb/aql/functions");
      aqlfunctions.register("myfunctions::checkedge", function (config, vertex, edge, path) {
        return (edge.type !== 'dislikes'); // don't follow these edges
      }, false);

      aqlfunctions.register("myfunctions::checkvertex", function (config, vertex, path) {
        if (vertex.isDeleted || ! vertex.isActive) {
          return [ "prune", "exclude" ]; // exclude these and don't follow them
        }
        return [ ]; // include everything else
      }, false);

* issue #748: add vertex filtering to AQL's TRAVERSAL[_TREE]() function


v1.4.8 (2014-01-31)
-------------------

* install foxx apps in the web interface

* fixed a segfault in the import API


v1.4.7 (2014-01-23)
-------------------

* issue #744: Add usage example arangoimp from Command line

* issue #738: added __dirname, __filename pseudo-globals. Fixes #733. (@by pluma)

* mount all Foxx applications in system apps directory on startup


v1.4.6 (2014-01-20)
-------------------

* issue #736: AQL function to parse collection and key from document handle

* added fm.rescan() method for Foxx-Manager

* fixed issue #734: foxx cookie and route problem

* added method `fm.configJson` for arangosh

* include `startupPath` in result of API `/_api/foxx/config`


v1.4.5 (2014-01-15)
-------------------

* fixed issue #726: Alternate Windows Install Method

* fixed issue #716: dpkg -P doesn't remove everything

* fixed bugs in description of HTTP API `_api/index`

* fixed issue #732: Rest API GET revision number

* added missing documentation for several methods in HTTP API `/_api/edge/...`

* fixed typos in description of HTTP API `_api/document`

* defer evaluation of AQL subqueries and logical operators (lazy evaluation)

* Updated font in WebFrontend, it now contains a version that renders properly on Windows

* generally allow function return values as call parameters to AQL functions

* fixed potential deadlock in global context method execution

* added override file "arangod.conf.local" (and co)


v1.4.4 (2013-12-24)
-------------------

* uid and gid are now set in the scripts, there is no longer a separate config file for
  arangod when started from a script

* foxx-manager is now an alias for arangosh

* arango-dfdb is now an alias for arangod, moved from bin to sbin

* changed from readline to linenoise for Windows

* added --install-service and --uninstall-service for Windows

* removed --daemon and --supervisor for Windows

* arangosh and arangod now uses the config-file which maps the binary name, i. e. if you
  rename arangosh to foxx-manager it will use the config file foxx-manager.conf

* fixed lock file for Windows

* fixed issue #711, #687: foxx-manager throws internal errors

* added `--server.ssl-protocol` option for client tools
  this allows connecting from arangosh, arangoimp, arangoimp etc. to an ArangoDB
  server that uses a non-default value for `--server.ssl-protocol`. The default
  value for the SSL protocol is 4 (TLSv1). If the server is configured to use a
  different protocol, it was not possible to connect to it with the client tools.

* added more detailed request statistics

  This adds the number of async-executed HTTP requests plus the number of HTTP
  requests per individual HTTP method type.

* added `--force` option for arangorestore
  this option allows continuing a restore operation even if the server reports errors
  in the middle of the restore operation

* better error reporting for arangorestore
  in case the server returned an HTTP error, arangorestore previously reported this
  error as `internal error` without any details only. Now server-side errors are
  reported by arangorestore with the server's error message

* include more system collections in dumps produced by arangodump
  previously some system collections were intentionally excluded from dumps, even if the
  dump was run with `--include-system-collections`. for example, the collections `_aal`,
  `_modules`, `_routing`, and `_users` were excluded. This makes sense in a replication
  context but not always in a dump context.
  When specifying `--include-system-collections`, arangodump will now include the above-
  mentioned collections in the dump, too. Some other system collections are still excluded
  even when the dump is run with `--include-system-collections`, for example `_replication`
  and `_trx`.

* fixed issue #701: ArangoStatement undefined in arangosh

* fixed typos in configuration files


v1.4.3 (2013-11-25)
-------------------

* fixed a segfault in the AQL optimizer, occurring when a constant non-list value was
  used on the right-hand side of an IN operator that had a collection attribute on the
  left-hand side

* issue #662:

  Fixed access violation errors (crashes) in the Windows version, occurring under some
  circumstances when accessing databases with multiple clients in parallel

* fixed issue #681: Problem with ArchLinux PKGBUILD configuration


v1.4.2 (2013-11-20)
-------------------

* fixed issue #669: Tiny documentation update

* ported Windows version to use native Windows API SRWLocks (slim read-write locks)
  and condition variables instead of homemade versions

  MSDN states the following about the compatibility of SRWLocks and Condition Variables:

      Minimum supported client:
      Windows Server 2008 [desktop apps | Windows Store apps]

      Minimum supported server:
      Windows Vista [desktop apps | Windows Store apps]

* fixed issue #662: ArangoDB on Windows hanging

  This fixes a deadlock issue that occurred on Windows when documents were written to
  a collection at the same time when some other thread tried to drop the collection.

* fixed file-based logging in Windows

  the logger complained on startup if the specified log file already existed

* fixed startup of server in daemon mode (`--daemon` startup option)

* fixed a segfault in the AQL optimizer

* issue #671: Method graph.measurement does not exist

* changed Windows condition variable implementation to use Windows native
  condition variables

  This is an attempt to fix spurious Windows hangs as described in issue #662.

* added documentation for JavaScript traversals

* added --code-page command-line option for Windows version of arangosh

* fixed a problem when creating edges via the web interface.

  The problem only occurred if a collection was created with type "document
  collection" via the web interface, and afterwards was dropped and re-created
  with type "edge collection". If the web interface page was not reloaded,
  the old collection type (document) was cached, making the subsequent creation
  of edges into the (seeming-to-be-document) collection fail.

  The fix is to not cache the collection type in the web interface. Users of
  an older version of the web interface can reload the collections page if they
  are affected.

* fixed a caching problem in arangosh: if a collection was created using the web
  interface, and then removed via arangosh, arangosh did not actually drop the
  collection due to caching.

  Because the `drop` operation was not carried out, this caused misleading error
  messages when trying to re-create the collection (e.g. `cannot create collection:
  duplicate name`).

* fixed ALT-introduced characters for arangosh console input on Windows

  The Windows readline port was not able to handle characters that are built
  using CTRL or ALT keys. Regular characters entered using the CTRL or ALT keys
  were silently swallowed and not passed to the terminal input handler.

  This did not seem to cause problems for the US keyboard layout, but was a
  severe issue for keyboard layouts that require the ALT (or ALT-GR) key to
  construct characters. For example, entering the character `{` with a German
  keyboard layout requires pressing ALT-GR + 9.

* fixed issue #665: Hash/skiplist combo madness bit my ass

  this fixes a problem with missing/non-deterministic rollbacks of inserts in
  case of a unique constraint violation into a collection with multiple secondary
  indexes (with at least one of them unique)

* fixed issue #664: ArangoDB installer on Windows requires drive c:

* partly fixed issue #662: ArangoDB on Windows hanging

  This fixes dropping databases on Windows. In previous 1.4 versions on Windows,
  one shape collection file was not unloaded and removed when dropping a database,
  leaving one directory and one shape collection file in the otherwise-dropped
  database directory.

* fixed issue #660: updated documentation on indexes


v1.4.1 (2013-11-08)
-------------------

* performance improvements for skip-list deletes


v1.4.1-rc1 (2013-11-07)
-----------------------

* fixed issue #635: Web-Interface should have a "Databases" Menu for Management

* fixed issue #624: Web-Interface is missing a Database selector

* fixed segfault in bitarray query

* fixed issue #656: Cannot create unique index through web interface

* fixed issue #654: bitarray index makes server down

* fixed issue #653: Slow query

* fixed issue #650: Randomness of any() should be improved

* made AQL `DOCUMENT()` function polymorphic and work with just one parameter.

  This allows using the `DOCUMENT` function like this:

      DOCUMENT('users/john')
      DOCUMENT([ 'users/john', 'users/amy' ])

  in addition to the existing use cases:

      DOCUMENT(users, 'users/john')
      DOCUMENT(users, 'john')
      DOCUMENT(users, [ 'users/john' ])
      DOCUMENT(users, [ 'users/john', 'users/amy' ])
      DOCUMENT(users, [ 'john', 'amy' ])

* simplified usage of ArangoDB batch API

  It is not necessary anymore to send the batch boundary in the HTTP `Content-Type`
  header. Previously, the batch API expected the client to send a Content-Type header
  of`multipart/form-data; boundary=<some boundary value>`. This is still supported in
  ArangoDB 2.0, but clients can now also omit this header. If the header is not
  present in a client request, ArangoDB will ignore the request content type and
  read the MIME boundary from the beginning of the request body.

  This also allows using the batch API with the Swagger "Try it out" feature (which is
  not too good at sending a different or even dynamic content-type request header).

* added API method GET `/_api/database/user`

  This returns the list of databases a specific user can see without changing the
  username/passwd.

* issue #424: Documentation about IDs needs to be upgraded


v1.4.0 (2013-10-29)
-------------------

* fixed issue #648: /batch API is missing from Web Interface API Documentation (Swagger)

* fixed issue #647: Icon tooltips missing

* fixed issue #646: index creation in web interface

* fixed issue #645: Allow jumping from edge to linked vertices

* merged PR for issue #643: Some minor corrections and a link to "Downloads"

* fixed issue #642: Completion of error handling

* fixed issue #639: compiling v1.4 on maverick produces warnings on -Wstrict-null-sentinel

* fixed issue #634: Web interface bug: Escape does not always propagate

* fixed issue #620: added startup option `--server.default-api-compatibility`

  This adds the following changes to the ArangoDB server and clients:
  - the server provides a new startup option `--server.default-api-compatibility`.
    This option can be used to determine the compatibility of (some) server API
    return values. The value for this parameter is a server version number,
    calculated as follows: `10000 * major + 100 * minor` (e.g. `10400` for ArangoDB
    1.3). The default value is `10400` (1.4), the minimum allowed value is `10300`
    (1.3).

    When setting this option to a value lower than the current server version,
    the server might respond with old-style results to "old" clients, increasing
    compatibility with "old" (non-up-to-date) clients.

  - the server will on each incoming request check for an HTTP header
    `x-arango-version`. Clients can optionally set this header to the API
    version number they support. For example, if a client sends the HTTP header
    `x-arango-version: 10300`, the server will pick this up and might send ArangoDB
    1.3-style responses in some situations.

    Setting either the startup parameter or using the HTTP header (or both) allows
    running "old" clients with newer versions of ArangoDB, without having to adjust
    the clients too much.

  - the `location` headers returned by the server for the APIs `/_api/document/...`
    and `/_api/collection/...` will have different values depending on the used API
    version. If the API compatibility is `10300`, the `location` headers returned
    will look like this:

        location: /_api/document/....

    whereas when an API compatibility of `10400` or higher is used, the `location`
    headers will look like this:

        location: /_db/<database name>/_api/document/...

  Please note that even in the presence of this, old API versions still may not
  be supported forever by the server.

* fixed issue #643: Some minor corrections and a link to "Downloads" by @frankmayer

* started issue #642: Completion of error handling

* fixed issue #639: compiling v1.4 on maverick produces warnings on
  -Wstrict-null-sentinel

* fixed issue #621: Standard Config needs to be fixed

* added function to manage indexes (web interface)

* improved server shutdown time by signaling shutdown to applicationserver,
  logging, cleanup and compactor threads

* added foxx-manager `replace` command

* added foxx-manager `installed` command (a more intuitive alias for `list`)

* fixed issue #617: Swagger API is missing '/_api/version'

* fixed issue #615: Swagger API: Some commands have no parameter entry forms

* fixed issue #614: API : Typo in : Request URL /_api/database/current

* fixed issue #609: Graph viz tool - different background color

* fixed issue #608: arangosh config files - eventually missing in the manual

* fixed issue #607: Admin interface: no core documentation

* fixed issue #603: Aardvark Foxx App Manager

* fixed a bug in type-mapping between AQL user functions and the AQL layer

  The bug caused errors like the following when working with collection documents
  in an AQL user function:

      TypeError: Cannot assign to read only property '_id' of #<ShapedJson>

* create less system collections when creating a new database

  This is achieved by deferring collection creation until the collections are actually
  needed by ArangoDB. The following collections are affected by the change:
  - `_fishbowl`
  - `_structures`


v1.4.0-beta2 (2013-10-14)
-------------------------

* fixed compaction on Windows

  The compaction on Windows did not ftruncate the cleaned datafiles to a smaller size.
  This has been fixed so not only the content of the files is cleaned but also files
  are re-created with potentially smaller sizes.

* only the following system collections will be excluded from replication from now on:
  - `_replication`
  - `_trx`
  - `_users`
  - `_aal`
  - `_fishbowl`
  - `_modules`
  - `_routing`

  Especially the following system collections will now be included in replication:
  - `_aqlfunctions`
  - `_graphs`

  In previous versions of ArangoDB, all system collections were excluded from the
  replication.

  The change also caused a change in the replication logger and applier:
  in previous versions of ArangoDB, only a collection's id was logged for an operation.
  This has not caused problems for non-system collections but for system collections
  there ids might differ. In addition to a collection id ArangoDB will now also log the
  name of a collection for each replication event.

  The replication applier will now look for the collection name attribute in logged
  events preferably.

* added database selection to arango-dfdb

* provide foxx-manager, arangodump, and arangorestore in Windows build

* ArangoDB 1.4 will refuse to start if option `--javascript.app-path` is not set.

* added startup option `--server.allow-method-override`

  This option can be set to allow overriding the HTTP request method in a request using
  one of the following custom headers:

  - x-http-method-override
  - x-http-method
  - x-method-override

  This allows bypassing proxies and tools that would otherwise just let certain types of
  requests pass. Enabling this option may impose a security risk, so it should only be
  used in very controlled environments.

  The default value for this option is `false` (no method overriding allowed).

* added "details" URL parameter for bulk import API

  Setting the `details` URL parameter to `true` in a call to POST `/_api/import` will make
  the import return details about non-imported documents in the `details` attribute. If
  `details` is `false` or omitted, no `details` attribute will be present in the response.
  This is the same behavior that previous ArangoDB versions exposed.

* added "complete" option for bulk import API

  Setting the `complete` URL parameter to `true` in a call to POST `/_api/import` will make
  the import completely fail if at least one of documents cannot be imported successfully.

  It defaults to `false`, which will make ArangoDB continue importing the other documents
  from the import even if some documents cannot be imported. This is the same behavior that
  previous ArangoDB versions exposed.

* added missing swagger documentation for `/_api/log`

* calling `/_api/logs` (or `/_admin/logs`) is only permitted from the `_system` database now.

  Calling this API method for/from other database will result in an HTTP 400.

' ported fix from https://github.com/novus/nvd3/commit/0894152def263b8dee60192f75f66700cea532cc

  This prevents JavaScript errors from occurring in Chrome when in the admin interface,
  section "Dashboard".

* show current database name in web interface (bottom right corner)

* added missing documentation for /_api/import in swagger API docs

* allow specification of database name for replication sync command replication applier

  This allows syncing from a master database with a different name than the slave database.

* issue #601: Show DB in prompt

  arangosh now displays the database name as part of the prompt by default.

  Can change the prompt by using the `--prompt` option, e.g.

      > arangosh --prompt "my db is named \"%d\"> "


v1.4.0-beta1 (2013-10-01)
-------------------------

* make the Foxx manager use per-database app directories

  Each database now has its own subdirectory for Foxx applications. Each database
  can thus use different Foxx applications if required. A Foxx app for a specific
  database resides in `<app-path>/databases/<database-name>/<app-name>`.

  System apps are shared between all databases. They reside in `<app-path>/system/<app-name>`.

* only trigger an engine reset in development mode for URLs starting with `/dev/`

  This prevents ArangoDB from reloading all Foxx applications when it is not
  actually necessary.

* changed error code from 10 (bad parameter) to 1232 (invalid key generator) for
  errors that are due to an invalid key generator specification when creating a new
  collection

* automatic detection of content-type / mime-type for Foxx assets based on filenames,
  added possibility to override auto detection

* added endpoint management API at `/_api/endpoint`

* changed HTTP return code of PUT `/_api/cursor` from 400 to 404 in case a
  non-existing cursor is referred to

* issue #360: added support for asynchronous requests

  Incoming HTTP requests with the headers `x-arango-async: true` or
  `x-arango-async: store` will be answered by the server instantly with a generic
  HTTP 202 (Accepted) response.

  The actual requests will be queued and processed by the server asynchronously,
  allowing the client to continue sending other requests without waiting for the
  server to process the actually requested operation.

  The exact point in time when a queued request is executed is undefined. If an
  error occurs during execution of an asynchronous request, the client will not
  be notified by the server.

  The maximum size of the asynchronous task queue can be controlled using the new
  option `--scheduler.maximal-queue-size`. If the queue contains this many number of
  tasks and a new asynchronous request comes in, the server will reject it with an
  HTTP 500 (internal server error) response.

  Results of incoming requests marked with header `x-arango-async: true` will be
  discarded by the server immediately. Clients have no way of accessing the result
  of such asynchronously executed request. This is just _fire and forget_.

  To later retrieve the result of an asynchronously executed request, clients can
  mark a request with the header `x-arango-async: keep`. This makes the server
  store the result of the request in memory until explicitly fetched by a client
  via the `/_api/job` API. The `/_api/job` API also provides methods for basic
  inspection of which pending or already finished requests there are on the server,
  plus ways for garbage collecting unneeded results.

* Added new option `--scheduler.maximal-queue-size`.

* issue #590: Manifest Lint

* added data dump and restore tools, arangodump and arangorestore.

  arangodump can be used to create a logical dump of an ArangoDB database, or
  just dedicated collections. It can be used to dump both a collection's structure
  (properties and indexes) and data (documents).

  arangorestore can be used to restore data from a dump created with arangodump.
  arangorestore currently does not re-create any indexes, and doesn't yet handle
  referenced documents in edges properly when doing just partial restores.
  This will be fixed until 1.4 stable.

* introduced `--server.database` option for arangosh, arangoimp, and arangob.

  The option allows these client tools to use a certain database for their actions.
  In arangosh, the current database can be switched at any time using the command

      db._useDatabase(<name>);

  When no database is specified, all client tools will assume they should use the
  default database `_system`. This is done for downwards-compatibility reasons.

* added basic multi database support (alpha)

  New databases can be created using the REST API POST `/_api/database` and the
  shell command `db._createDatabase(<name>)`.

  The default database in ArangoDB is called `_system`. This database is always
  present and cannot be deleted by the user. When an older version of ArangoDB is
  upgraded to 1.4, the previously only database will automatically become the
  `_system` database.

  New databases can be created with the above commands, and can be deleted with the
  REST API DELETE `/_api/database/<name>` or the shell command `db._dropDatabase(<name>);`.

  Deleting databases is still unstable in ArangoDB 1.4 alpha and might crash the
  server. This will be fixed until 1.4 stable.

  To access a specific database via the HTTP REST API, the `/_db/<name>/` prefix
  can be used in all URLs. ArangoDB will check if an incoming request starts with
  this prefix, and will automatically pick the database name from it. If the prefix
  is not there, ArangoDB will assume the request is made for the default database
  (`_system`). This is done for downwards-compatibility reasons.

  That means, the following URL pathnames are logically identical:

      /_api/document/mycollection/1234
      /_db/_system/document/mycollection/1234

  To access a different database (e.g. `test`), the URL pathname would look like this:

      /_db/test/document/mycollection/1234

  New databases can also be created and existing databases can only be dropped from
  within the default database (`_system`). It is not possible to drop the `_system`
  database itself.

  Cross-database operations are unintended and unsupported. The intention of the
  multi-database feature is to have the possibility to have a few databases managed
  by ArangoDB in parallel, but to only access one database at a time from a connection
  or a request.

  When accessing the web interface via the URL pathname `/_admin/html/` or `/_admin/aardvark`,
  the web interface for the default database (`_system`) will be displayed.
  To access the web interface for a different database, the database name can be
  put into the URLs as a prefix, e.g. `/_db/test/_admin/html` or
  `/_db/test/_admin/aardvark`.

  All internal request handlers and also all user-defined request handlers and actions
  (including Foxx) will only get to see the unprefixed URL pathnames (i.e. excluding
  any database name prefix). This is to ensure downwards-compatibility.

  To access the name of the requested database from any action (including Foxx), use
  use `req.database`.

  For example, when calling the URL `/myapp/myaction`, the content of `req.database`
  will be `_system` (the default database because no database got specified) and the
  content of `req.url` will be `/myapp/myaction`.

  When calling the URL `/_db/test/myapp/myaction`, the content of `req.database` will be
  `test`, and the content of `req.url` will still be `/myapp/myaction`.

* Foxx now excludes files starting with . (dot) when bundling assets

  This mitigates problems with editor swap files etc.

* made the web interface a Foxx application

  This change caused the files for the web interface to be moved from `html/admin` to
  `js/apps/aardvark` in the file system.

  The base URL for the admin interface changed from `_admin/html/index.html` to
  `_admin/aardvark/index.html`.

  The "old" redirection to `_admin/html/index.html` will now produce a 404 error.

  When starting ArangoDB with the `--upgrade` option, this will automatically be remedied
  by putting in a redirection from `/` to `/_admin/aardvark/index.html`, and from
  `/_admin/html/index.html` to `/_admin/aardvark/index.html`.

  This also obsoletes the following configuration (command-line) options:
  - `--server.admin-directory`
  - `--server.disable-admin-interface`

  when using these now obsolete options when the server is started, no error is produced
  for downwards-compatibility.

* changed User-Agent value sent by arangoimp, arangosh, and arangod from "VOC-Agent" to
  "ArangoDB"

* changed journal file creation behavior as follows:

  Previously, a journal file for a collection was always created when a collection was
  created. When a journal filled up and became full, the current journal was made a
  datafile, and a new (empty) journal was created automatically. There weren't many
  intended situations when a collection did not have at least one journal.

  This is changed now as follows:
  - when a collection is created, no journal file will be created automatically
  - when there is a write into a collection without a journal, the journal will be
    created lazily
  - when there is a write into a collection with a full journal, a new journal will
    be created automatically

  From the end user perspective, nothing should have changed, except that there is now
  less disk usage for empty collections. Disk usage of infrequently updated collections
  might also be reduced significantly by running the `rotate()` method of a collection,
  and not writing into a collection subsequently.

* added method `collection.rotate()`

  This allows premature rotation of a collection's current journal file into a (read-only)
  datafile. The purpose of using `rotate()` is to prematurely allow compaction (which is
  performed on datafiles only) on data, even if the journal was not filled up completely.

  Using `rotate()` may make sense in the following scenario:

      c = db._create("test");
      for (i = 0; i < 1000; ++i) {
        c.save(...); // insert lots of data here
      }

      ...
      c.truncate(); // collection is now empty
      // only data in datafiles will be compacted by following compaction runs
      // all data in the current journal would not be compacted

      // calling rotate will make the current journal a datafile, and thus make it
      // eligible for compaction
      c.rotate();

  Using `rotate()` may also be useful when data in a collection is known to not change
  in the immediate future. After having completed all write operations on a collection,
  performing a `rotate()` will reduce the size of the current journal to the actually
  required size (remember that journals are pre-allocated with a specific size) before
  making the journal a datafile. Thus `rotate()` may cause disk space savings, even if
  the datafiles does not qualify for compaction after rotation.

  Note: rotating the journal is asynchronous, so that the actual rotation may be executed
  after `rotate()` returns to the caller.

* changed compaction to merge small datafiles together (up to 3 datafiles are merged in
  a compaction run)

  In the regular case, this should leave less small datafiles stay around on disk and allow
  using less file descriptors in total.

* added AQL MINUS function

* added AQL UNION_DISTINCT function (more efficient than combination of `UNIQUE(UNION())`)

* updated mruby to 2013-08-22

* issue #587: Add db._create() in help for startup arangosh

* issue #586: Share a link on installation instructions in the User Manual

* issue #585: Bison 2.4 missing on Mac for custom build

* issue #584: Web interface images broken in devel

* issue #583: Small documentation update

* issue #581: Parameter binding for attributes

* issue #580: Small improvements (by @guidoreina)

* issue #577: Missing documentation for collection figures in implementor manual

* issue #576: Get disk usage for collections and graphs

  This extends the result of the REST API for /_api/collection/figures with
  the attributes `compactors.count`, `compactors.fileSize`, `shapefiles.count`,
  and `shapefiles.fileSize`.

* issue #575: installing devel version on mac (low prio)

* issue #574: Documentation (POST /_admin/routing/reload)

* issue #558: HTTP cursors, allow count to ignore LIMIT


v1.4.0-alpha1 (2013-08-02)
--------------------------

* added replication. check online manual for details.

* added server startup options `--server.disable-replication-logger` and
  `--server.disable-replication-applier`

* removed action deployment tool, this now handled with Foxx and its manager or
  by kaerus node utility

* fixed a server crash when using byExample / firstExample inside a transaction
  and the collection contained a usable hash/skiplist index for the example

* defineHttp now only expects a single context

* added collection detail dialog (web interface)

  Shows collection properties, figures (datafiles, journals, attributes, etc.)
  and indexes.

* added documents filter (web interface)

  Allows searching for documents based on attribute values. One or many filter
  conditions can be defined, using comparison operators such as '==', '<=', etc.

* improved AQL editor (web interface)

  Editor supports keyboard shortcuts (Submit, Undo, Redo, Select).
  Editor allows saving and reusing of user-defined queries.
  Added example queries to AQL editor.
  Added comment button.

* added document import (web interface)

  Allows upload of JSON-data from files. Files must have an extension of .json.

* added dashboard (web interface)

  Shows the status of replication and multiple system charts, e.g.
  Virtual Memory Size, Request Time, HTTP Connections etc.

* added API method `/_api/graph` to query all graphs with all properties.

* added example queries in web interface AQL editor

* added arango.reconnect(<host>) method for arangosh to dynamically switch server or
  user name

* added AQL range operator `..`

  The `..` operator can be used to easily iterate over a sequence of numeric
  values. It will produce a list of values in the defined range, with both bounding
  values included.

  Example:

      2010..2013

  will produce the following result:

      [ 2010, 2011, 2012, 2013 ]

* added AQL RANGE function

* added collection.first(count) and collection.last(count) document access functions

  These functions allow accessing the first or last n documents in a collection. The order
  is determined by document insertion/update time.

* added AQL INTERSECTION function

* INCOMPATIBLE CHANGE: changed AQL user function namespace resolution operator from `:` to `::`

  AQL user-defined functions were introduced in ArangoDB 1.3, and the namespace resolution
  operator for them was the single colon (`:`). A function call looked like this:

      RETURN mygroup:myfunc()

  The single colon caused an ambiguity in the AQL grammar, making it indistinguishable from
  named attributes or the ternary operator in some cases, e.g.

      { mygroup:myfunc ? mygroup:myfunc }

  The change of the namespace resolution operator from `:` to `::` fixes this ambiguity.

  Existing user functions in the database will be automatically fixed when starting ArangoDB
  1.4 with the `--upgrade` option. However, queries using user-defined functions need to be
  adjusted on the client side to use the new operator.

* allow multiple AQL LET declarations separated by comma, e.g.
  LET a = 1, b = 2, c = 3

* more useful AQL error messages

  The error position (line/column) is more clearly indicated for parse errors.
  Additionally, if a query references a collection that cannot be found, the error
  message will give a hint on the collection name

* changed return value for AQL `DOCUMENT` function in case document is not found

  Previously, when the AQL `DOCUMENT` function was called with the id of a document and
  the document could not be found, it returned `undefined`. This value is not part of the
  JSON type system and this has caused some problems.
  Starting with ArangoDB 1.4, the `DOCUMENT` function will return `null` if the document
  looked for cannot be found.

  In case the function is called with a list of documents, it will continue to return all
  found documents, and will not return `null` for non-found documents. This has not changed.

* added single line comments for AQL

  Single line comments can be started with a double forward slash: `//`.
  They end at the end of the line, or the end of the query string, whichever is first.

* fixed documentation issues #567, #568, #571.

* added collection.checksum(<withData>) method to calculate CRC checksums for
  collections

  This can be used to
  - check if data in a collection has changed
  - compare the contents of two collections on different ArangoDB instances

* issue #565: add description line to aal.listAvailable()

* fixed several out-of-memory situations when double freeing or invalid memory
  accesses could happen

* less msyncing during the creation of collections

  This is achieved by not syncing the initial (standard) markers in shapes collections.
  After all standard markers are written, the shapes collection will get synced.

* renamed command-line option `--log.filter` to `--log.source-filter` to avoid
  misunderstandings

* introduced new command-line option `--log.content-filter` to optionally restrict
  logging to just specific log messages (containing the filter string, case-sensitive).

  For example, to filter on just log entries which contain `ArangoDB`, use:

      --log.content-filter "ArangoDB"

* added optional command-line option `--log.requests-file` to log incoming HTTP
  requests to a file.

  When used, all HTTP requests will be logged to the specified file, containing the
  client IP address, HTTP method, requests URL, HTTP response code, and size of the
  response body.

* added a signal handler for SIGUSR1 signal:

  when ArangoDB receives this signal, it will respond all further incoming requests
  with an HTTP 503 (Service Unavailable) error. This will be the case until another
  SIGUSR1 signal is caught. This will make ArangoDB start serving requests regularly
  again. Note: this is not implemented on Windows.

* limited maximum request URI length to 16384 bytes:

  Incoming requests with longer request URIs will be responded to with an HTTP
  414 (Request-URI Too Long) error.

* require version 1.0 or 1.1 in HTTP version signature of requests sent by clients:

  Clients sending requests with a non-HTTP 1.0 or non-HTTP 1.1 version number will
  be served with an HTTP 505 (HTTP Version Not Supported) error.

* updated manual on indexes:

  using system attributes such as `_id`, `_key`, `_from`, `_to`, `_rev` in indexes is
  disallowed and will be rejected by the server. This was the case since ArangoDB 1.3,
  but was not properly documented.

* issue #563: can aal become a default object?

  aal is now a prefab object in arangosh

* prevent certain system collections from being renamed, dropped, or even unloaded.

  Which restrictions there are for which system collections may vary from release to
  release, but users should in general not try to modify system collections directly
  anyway.

  Note: there are no such restrictions for user-created collections.

* issue #559: added Foxx documentation to user manual

* added server startup option `--server.authenticate-system-only`. This option can be
  used to restrict the need for HTTP authentication to internal functionality and APIs,
  such as `/_api/*` and `/_admin/*`.
  Setting this option to `true` will thus force authentication for the ArangoDB APIs
  and the web interface, but allow unauthenticated requests for other URLs (including
  user defined actions and Foxx applications).
  The default value of this option is `false`, meaning that if authentication is turned
  on, authentication is still required for *all* incoming requests. Only by setting the
  option to `true` this restriction is lifted and authentication becomes required for
  URLs starting with `/_` only.

  Please note that authentication still needs to be enabled regularly by setting the
  `--server.disable-authentication` parameter to `false`. Otherwise no authentication
  will be required for any URLs as before.

* protect collections against unloading when there are still document barriers around.

* extended cap constraints to optionally limit the active data size in a collection to
  a specific number of bytes.

  The arguments for creating a cap constraint are now:
  `collection.ensureCapConstraint(<count>, <byteSize>);`

  It is supported to specify just a count as in ArangoDB 1.3 and before, to specify
  just a fileSize, or both. The first met constraint will trigger the automated
  document removal.

* added `db._exists(doc)` and `collection.exists(doc)` for easy document existence checks

* added API `/_api/current-database` to retrieve information about the database the
  client is currently connected to (note: the API `/_api/current-database` has been
  removed in the meantime. The functionality is accessible via `/_api/database/current`
  now).

* ensure a proper order of tick values in datafiles/journals/compactors.
  any new files written will have the _tick values of their markers in order. for
  older files, there are edge cases at the beginning and end of the datafiles when
  _tick values are not properly in order.

* prevent caching of static pages in PathHandler.
  whenever a static page is requested that is served by the general PathHandler, the
  server will respond to HTTP GET requests with a "Cache-Control: max-age=86400" header.

* added "doCompact" attribute when creating collections and to collection.properties().
  The attribute controls whether collection datafiles are compacted.

* changed the HTTP return code from 400 to 404 for some cases when there is a referral
  to a non-existing collection or document.

* introduced error code 1909 `too many iterations` that is thrown when graph traversals
  hit the `maxIterations` threshold.

* optionally limit traversals to a certain number of iterations
  the limitation can be achieved via the traversal API by setting the `maxIterations`
  attribute, and also via the AQL `TRAVERSAL` and `TRAVERSAL_TREE` functions by setting
  the same attribute. If traversals are not limited by the end user, a server-defined
  limit for `maxIterations` may be used to prevent server-side traversals from running
  endlessly.

* added graph traversal API at `/_api/traversal`

* added "API" link in web interface, pointing to REST API generated with Swagger

* moved "About" link in web interface into "links" menu

* allow incremental access to the documents in a collection from out of AQL
  this allows reading documents from a collection chunks when a full collection scan
  is required. memory usage might be must lower in this case and queries might finish
  earlier if there is an additional LIMIT statement

* changed AQL COLLECT to use a stable sort, so any previous SORT order is preserved

* issue #547: Javascript error in the web interface

* issue #550: Make AQL graph functions support key in addition to id

* issue #526: Unable to escape when an errorneous command is entered into the js shell

* issue #523: Graph and vertex methods for the javascript api

* issue #517: Foxx: Route parameters with capital letters fail

* issue #512: Binded Parameters for LIMIT


v1.3.3 (2013-08-01)
-------------------

* issue #570: updateFishbowl() fails once

* updated and fixed generated examples

* issue #559: added Foxx documentation to user manual

* added missing error reporting for errors that happened during import of edges


v1.3.2 (2013-06-21)
-------------------

* fixed memleak in internal.download()

* made the shape-collection journal size adaptive:
  if too big shapes come in, a shape journal will be created with a big-enough size
  automatically. the maximum size of a shape journal is still restricted, but to a
  very big value that should never be reached in practice.

* fixed a segfault that occurred when inserting documents with a shape size bigger
  than the default shape journal size (2MB)

* fixed a locking issue in collection.truncate()

* fixed value overflow in accumulated filesizes reported by collection.figures()

* issue #545: AQL FILTER unnecessary (?) loop

* issue #549: wrong return code with --daemon


v1.3.1 (2013-05-24)
-------------------

* removed currently unused _ids collection

* fixed usage of --temp-path in aranogd and arangosh

* issue #540: suppress return of temporary internal variables in AQL

* issue #530: ReferenceError: ArangoError is not a constructor

* issue #535: Problem with AQL user functions javascript API

* set --javascript.app-path for test execution to prevent startup error

* issue #532: Graph _edgesCache returns invalid data?

* issue #531: Arangod errors

* issue #529: Really weird transaction issue

* fixed usage of --temp-path in aranogd and arangosh


v1.3.0 (2013-05-10)
-------------------

* fixed problem on restart ("datafile-xxx is not sealed") when server was killed
  during a compaction run

* fixed leak when using cursors with very small batchSize

* issue #508: `unregistergroup` function not mentioned in http interface docs

* issue #507: GET /_api/aqlfunction returns code inside parentheses

* fixed issue #489: Bug in aal.install

* fixed issue 505: statistics not populated on MacOS


v1.3.0-rc1 (2013-04-24)
-----------------------

* updated documentation for 1.3.0

* added node modules and npm packages

* changed compaction to only compact datafiles with more at least 10% of dead
  documents (byte size-wise)

* issue #498: fixed reload of authentication info when using
  `require("org/arangodb/users").reload()`

* issue #495: Passing an empty array to create a document results in a
  "phantom" document

* added more precision for requests statistics figures

* added "sum" attribute for individual statistics results in statistics API
  at /_admin/statistics

* made "limit" an optional parameter in AQL function NEAR().
  limit can now be either omitted completely, or set to 0. If so, an internal
  default value (currently 100) will be applied for the limit.

* issue #481

* added "attributes.count" to output of `collection.figures()`
  this also affects the REST API /_api/collection/<name>/figures

* added IndexedPropertyGetter for ShapedJson objects

* added API for user-defined AQL functions

* issue #475: A better error message for deleting a non-existent graph

* issue #474: Web interface problems with the JS Shell

* added missing documentation for AQL UNION function

* added transaction support.
  This provides ACID transactions for ArangoDB. Transactions can be invoked
  using the `db._executeTransaction()` function, or the `/_api/transaction`
  REST API.

* switched to semantic versioning (at least for alpha & alpha naming)

* added saveOrReplace() for server-side JS

v1.3.alpha1 (2013-04-05)
------------------------

* cleanup of Module, Package, ArangoApp and modules "internal", "fs", "console"

* use Error instead of string in throw to allow stack-trace

* issue #454: error while creation of Collection

* make `collection.count()` not recalculate the number of documents on the fly, but
  use some internal document counters.

* issue #457: invalid string value in web interface

* make datafile id (datafile->_fid) identical to the numeric part of the filename.
  E.g. the datafile `journal-123456.db` will now have a datafile marker with the same
  fid (i.e. `123456`) instead of a different value. This change will only affect
  datafiles that are created with 1.3 and not any older files.
  The intention behind this change is to make datafile debugging easier.

* consistently discard document attributes with reserved names (system attributes)
  but without any known meaning, for example `_test`, `_foo`, ...

  Previously, these attributes were saved with the document regularly in some cases,
  but were discarded in other cases.
  Now these attributes are discarded consistently. "Real" system attributes such as
  `_key`, `_from`, `_to` are not affected and will work as before.

  Additionally, attributes with an empty name (``) are discarded when documents are
  saved.

  Though using reserved or empty attribute names in documents was not really and
  consistently supported in previous versions of ArangoDB, this change might cause
  an incompatibility for clients that rely on this feature.

* added server startup flag `--database.force-sync-properties` to force syncing of
  collection properties on collection creation, deletion and on property update.
  The default value is true to mimic the behavior of previous versions of ArangoDB.
  If set to false, collection properties are written to disk but no call to sync()
  is made.

* added detailed output of server version and components for REST APIs
  `/_admin/version` and `/_api/version`. To retrieve this extended information,
  call the REST APIs with URL parameter `details=true`.

* issue #443: For git-based builds include commit hash in version

* adjust startup log output to be more compact, less verbose

* set the required minimum number of file descriptors to 256.
  On server start, this number is enforced on systems that have rlimit. If the limit
  cannot be enforced, starting the server will fail.
  Note: 256 is considered to be the absolute minimum value. Depending on the use case
  for ArangoDB, a much higher number of file descriptors should be used.

  To avoid checking & potentially changing the number of maximum open files, use the
  startup option `--server.descriptors-minimum 0`

* fixed shapedjson to json conversion for special numeric values (NaN, +inf, -inf).
  Before, "NaN", "inf", or "-inf" were written into the JSONified output, but these
  values are not allowed in JSON. Now, "null" is written to the JSONified output as
  required.

* added AQL functions VARIANCE_POPULATION(), VARIANCE_SAMPLE(), STDDEV_POPULATION(),
  STDDEV_SAMPLE(), AVERAGE(), MEDIAN() to calculate statistical values for lists

* added AQL SQRT() function

* added AQL TRIM(), LEFT() and RIGHT() string functions

* fixed issue #436: GET /_api/document on edge

* make AQL REVERSE() and LENGTH() functions work on strings, too

* disabled DOT generation in `make doxygen`. this speeds up docs generation

* renamed startup option `--dispatcher.report-intervall` to `--dispatcher.report-interval`

* renamed startup option `--scheduler.report-intervall` to `--scheduler.report-interval`

* slightly changed output of REST API method /_admin/log.
  Previously, the log messages returned also contained the date and log level, now
  they will only contain the log message, and no date and log level information.
  This information can be re-created by API users from the `timestamp` and `level`
  attributes of the result.

* removed configure option `--enable-zone-debug`
  memory zone debugging is now automatically turned on when compiling with ArangoDB
  `--enable-maintainer-mode`

* removed configure option `--enable-arangob`
  arangob is now always included in the build


v1.2.3 (XXXX-XX-XX)
-------------------

* added optional parameter `edgexamples` for AQL function EDGES() and NEIGHBORS()

* added AQL function NEIGHBORS()

* added freebsd support

* fixed firstExample() query with `_id` and `_key` attributes

* issue triAGENS/ArangoDB-PHP#55: AQL optimizer may have mis-optimized duplicate
  filter statements with limit


v1.2.2 (2013-03-26)
-------------------

* fixed save of objects with common sub-objects

* issue #459: fulltext internal memory allocation didn't scale well
  This fix improves loading times for collections with fulltext indexes that have
  lots of equal words indexed.

* issue #212: auto-increment support

  The feature can be used by creating a collection with the extra `keyOptions`
  attribute as follows:

      db._create("mycollection", { keyOptions: { type: "autoincrement", offset: 1, increment: 10, allowUserKeys: true } });

  The `type` attribute will make sure the keys will be auto-generated if no
  `_key` attribute is specified for a document.

  The `allowUserKeys` attribute determines whether users might still supply own
  `_key` values with documents or if this is considered an error.

  The `increment` value determines the actual increment value, whereas the `offset`
  value can be used to seed to value sequence with a specific starting value.
  This will be useful later in a multi-master setup, when multiple servers can use
  different auto-increment seed values and thus generate non-conflicting auto-increment values.

  The default values currently are:

  - `allowUserKeys`: `true`
  - `offset`: `0`
  - `increment`: `1`

  The only other available key generator type currently is `traditional`.
  The `traditional` key generator will auto-generate keys in a fashion as ArangoDB
  always did (some increasing integer value, with a more or less unpredictable
  increment value).

  Note that for the `traditional` key generator there is only the option to disallow
  user-supplied keys and give the server the sole responsibility for key generation.
  This can be achieved by setting the `allowUserKeys` property to `false`.

  This change also introduces the following errors that API implementors may want to check
  the return values for:

  - 1222: `document key unexpected`: will be raised when a document is created with
    a `_key` attribute, but the underlying collection was set up with the `keyOptions`
    attribute `allowUserKeys: false`.

  - 1225: `out of keys`: will be raised when the auto-increment key generator runs
    out of keys. This may happen when the next key to be generated is 2^64 or higher.
    In practice, this will only happen if the values for `increment` or `offset` are
    not set appropriately, or if users are allowed to supply own keys, those keys
    are near the 2^64 threshold, and later the auto-increment feature kicks in and
    generates keys that cross that threshold.

    In practice it should not occur with proper configuration and proper usage of the
    collections.

  This change may also affect the following REST APIs:
  - POST `/_api/collection`: the server does now accept the optional `keyOptions`
    attribute in the second parameter
  - GET `/_api/collection/properties`: will return the `keyOptions` attribute as part
    of the collection's properties. The previous optional attribute `createOptions`
    is now gone.

* fixed `ArangoStatement.explain()` method with bind variables

* fixed misleading "cursor not found" error message in arangosh that occurred when
  `count()` was called for client-side cursors

* fixed handling of empty attribute names, which may have crashed the server under
  certain circumstances before

* fixed usage of invalid pointer in error message output when index description could
  not be opened


v1.2.1 (2013-03-14)
-------------------

* issue #444: please darken light color in arangosh

* issue #442: pls update post install info on osx

* fixed conversion of special double values (NaN, -inf, +inf) when converting from
  shapedjson to JSON

* fixed compaction of markers (location of _key was not updated correctly in memory,
  leading to _keys pointing to undefined memory after datafile rotation)

* fixed edge index key pointers to use document master pointer plus offset instead
  of direct _key address

* fixed case when server could not create any more journal or compactor files.
  Previously a wrong status code may have been returned, and not being able to create
  a new compactor file may have led to an infinite loop with error message
  "could not create compactor".

* fixed value truncation for numeric filename parts when renaming datafiles/journals


v1.2.0 (2013-03-01)
-------------------

* by default statistics are now switch off; in order to enable comment out
  the "disable-statistics = yes" line in "arangod.conf"

* fixed issue #435: csv parser skips data at buffer border

* added server startup option `--server.disable-statistics` to turn off statistics
  gathering without recompilation of ArangoDB.
  This partly addresses issue #432.

* fixed dropping of indexes without collection name, e.g.
  `db.xxx.dropIndex("123456");`
  Dropping an index like this failed with an assertion error.

* fixed issue #426: arangoimp should be able to import edges into edge collections

* fixed issue #425: In case of conflict ArangoDB returns HTTP 400 Bad request
  (with 1207 Error) instead of HTTP 409 Conflict

* fixed too greedy token consumption in AQL for negative values:
  e.g. in the statement `RETURN { a: 1 -2 }` the minus token was consumed as part
  of the value `-2`, and not interpreted as the binary arithmetic operator


v1.2.beta3 (2013-02-22)
-----------------------

* issue #427: ArangoDB Importer Manual has no navigation links (previous|home|next)

* issue #319: Documentation missing for Emergency console and incomplete for datafile debugger.

* issue #370: add documentation for reloadRouting and flushServerModules

* issue #393: added REST API for user management at /_api/user

* issue #393, #128: added simple cryptographic functions for user actions in module "crypto":
  * require("org/arangodb/crypto").md5()
  * require("org/arangodb/crypto").sha256()
  * require("org/arangodb/crypto").rand()

* added replaceByExample() Javascript and REST API method

* added updateByExample() Javascript and REST API method

* added optional "limit" parameter for removeByExample() Javascript and REST API method

* fixed issue #413

* updated bundled V8 version from 3.9.4 to 3.16.14.1
  Note: the Windows version used a more recent version (3.14.0.1) and was not updated.

* fixed issue #404: keep original request url in request object


v1.2.beta2 (2013-02-15)
-----------------------

* fixed issue #405: 1.2 compile warnings

* fixed issue #333: [debian] Group "arangodb" is not used when starting vie init.d script

* added optional parameter 'excludeSystem' to GET /_api/collection
  This parameter can be used to disable returning system collections in the list
  of all collections.

* added AQL functions KEEP() and UNSET()

* fixed issue #348: "HTTP Interface for Administration and Monitoring"
  documentation errors.

* fix stringification of specific positive int64 values. Stringification of int64
  values with the upper 32 bits cleared and the 33rd bit set were broken.

* issue #395:  Collection properties() function should return 'isSystem' for
  Javascript and REST API

* make server stop after upgrade procedure when invoked with `--upgrade option`.
  When started with the `--upgrade` option, the server will perfom
  the upgrade, and then exit with a status code indicating the result of the
  upgrade (0 = success, 1 = failure). To start the server regularly in either
  daemon or console mode, the `--upgrade` option must not be specified.
  This change was introduced to allow init.d scripts check the result of
  the upgrade procedure, even in case an upgrade was successful.
  this was introduced as part of issue #391.

* added AQL function EDGES()

* added more crash-protection when reading corrupted collections at startup

* added documentation for AQL function CONTAINS()

* added AQL function LIKE()

* replaced redundant error return code 1520 (Unable to open collection) with error code
  1203 (Collection not found). These error codes have the same meanings, but one of
  them was returned from AQL queries only, the other got thrown by other parts of
  ArangoDB. Now, error 1203 (Collection not found) is used in AQL too in case a
  non-existing collection is used.

v1.2.beta1 (2013-02-01)
-----------------------

* fixed issue #382: [Documentation error] Maschine... should be Machine...

* unified history file locations for arangod, arangosh, and arangoirb.
  - The readline history for arangod (emergency console) is now stored in file
    $HOME/.arangod. It was stored in $HOME/.arango before.
  - The readline history for arangosh is still stored in $HOME/.arangosh.
  - The readline history for arangoirb is now stored in $HOME/.arangoirb. It was
    stored in $HOME/.arango-mrb before.

* fixed issue #381: _users user should have a unique constraint

* allow negative list indexes in AQL to access elements from the end of a list,
  e.g. ```RETURN values[-1]``` will return the last element of the `values` list.

* collection ids, index ids, cursor ids, and document revision ids created and
  returned by ArangoDB are now returned as strings with numeric content inside.
  This is done to prevent some value overrun/truncation in any part of the
  complete client/server workflow.
  In ArangoDB 1.1 and before, these values were previously returned as
  (potentially very big) integer values. This may cause problems (clipping, overrun,
  precision loss) for clients that do not support big integers natively and store
  such values in IEEE754 doubles internally. This type loses precision after about
  52 bits and is thus not safe to hold an id.
  Javascript and 32 bit-PHP are examples for clients that may cause such problems.
  Therefore, ids are now returned by ArangoDB as strings, with the string
  content being the integer value as before.

  Example for documents ("_rev" attribute):
  - Document returned by ArangoDB 1.1: { "_rev": 1234, ... }
  - Document returned by ArangoDB 1.2: { "_rev": "1234", ... }

  Example for collections ("id" attribute / "_id" property):
  - Collection returned by ArangoDB 1.1: { "id": 9327643, "name": "test", ... }
  - Collection returned by ArangoDB 1.2: { "id": "9327643", "name": "test", ... }

  Example for cursors ("id" attribute):
  - Collection returned by ArangoDB 1.1: { "id": 11734292, "hasMore": true, ... }
  - Collection returned by ArangoDB 1.2: { "id": "11734292", "hasMore": true, ... }

* global variables are not automatically available anymore when starting the
  arangod Javascript emergency console (i.e. ```arangod --console```).

  Especially, the variables `db`, `edges`, and `internal` are not available
  anymore. `db` and `internal` can be made available in 1.2 by
  ```var db = require("org/arangodb").db;``` and
  ```var internal = require("internal");```, respectively.
  The reason for this change is to get rid of global variables in the server
  because this will allow more specific inclusion of functionality.

  For convenience, the global variable `db` is still available by default in
  arangosh. The global variable `edges`, which since ArangoDB 1.1 was kind of
  a redundant wrapper of `db`, has been removed in 1.2 completely.
  Please use `db` instead, and if creating an edge collection, use the explicit
  ```db._createEdgeCollection()``` command.

* issue #374: prevent endless redirects when calling admin interface with
  unexpected URLs

* issue #373: TRAVERSAL() `trackPaths` option does not work. Instead `paths` does work

* issue #358: added support for CORS

* honor optional waitForSync property for document removal, replace, update, and
  save operations in arangosh. The waitForSync parameter for these operations
  was previously honored by the REST API and on the server-side, but not when
  the waitForSync parameter was specified for a document operation in arangosh.

* calls to db.collection.figures() and /_api/collection/<collection>/figures now
  additionally return the number of shapes used in the collection in the
  extra attribute "shapes.count"

* added AQL TRAVERSAL_TREE() function to return a hierarchical result from a traversal

* added AQL TRAVERSAL() function to return the results from a traversal

* added AQL function ATTRIBUTES() to return the attribute names of a document

* removed internal server-side AQL functions from global scope.

  Now the AQL internal functions can only be accessed via the exports of the
  ahuacatl module, which can be included via ```require("org/arangodb/ahuacatl")```.
  It shouldn't be necessary for clients to access this module at all, but
  internal code may use this module.

  The previously global AQL-related server-side functions were moved to the
  internal namespace. This produced the following function name changes on
  the server:

     old name              new name
     ------------------------------------------------------
     AHUACATL_RUN       => require("internal").AQL_QUERY
     AHUACATL_EXPLAIN   => require("internal").AQL_EXPLAIN
     AHUACATL_PARSE     => require("internal").AQL_PARSE

  Again, clients shouldn't have used these functions at all as there is the
  ArangoStatement object to execute AQL queries.

* fixed issue #366: Edges index returns strange description

* added AQL function MATCHES() to check a document against a list of examples

* added documentation and tests for db.collection.removeByExample

* added --progress option for arangoimp. This will show the percentage of the input
  file that has been processed by arangoimp while the import is still running. It can
  be used as a rough indicator of progress for the entire import.

* make the server log documents that cannot be imported via /_api/import into the
  logfile using the warning log level. This may help finding illegal documents in big
  import runs.

* check on server startup whether the database directory and all collection directories
  are writable. if not, the server startup will be aborted. this prevents serious
  problems with collections being non-writable and this being detected at some pointer
  after the server has been started

* allow the following AQL constructs: FUNC(...)[...], FUNC(...).attribute

* fixed issue #361: Bug in Admin Interface. Header disappears when clicking new collection

* Added in-memory only collections

  Added collection creation parameter "isVolatile":
  if set to true, the collection is created as an in-memory only collection,
  meaning that all document data of that collection will reside in memory only,
  and will not be stored permanently to disk.
  This means that all collection data will be lost when the collection is unloaded
  or the server is shut down.
  As this collection type does not have datafile disk overhead for the regular
  document operations, it may be faster than normal disk-backed collections. The
  actual performance gains strongly depend on the underlying OS, filesystem, and
  settings though.
  This collection type should be used for caches only and not for any sensible data
  that cannot be re-created otherwise.
  Some platforms, namely Windows, currently do not support this collection type.
  When creating an in-memory collection on such platform, an error message will be
  returned by ArangoDB telling the user the platform does not support it.

  Note: in-memory collections are an experimental feature. The feature might
  change drastically or even be removed altogether in a future version of ArangoDB.

* fixed issue #353: Please include "pretty print" in Emergency Console

* fixed issue #352: "pretty print" console.log
  This was achieved by adding the dump() function for the "internal" object

* reduced insertion time for edges index
  Inserting into the edges index now avoids costly comparisons in case of a hash
  collision, reducing the prefilling/loading timer for bigger edge collections

* added fulltext queries to AQL via FULLTEXT() function. This allows search
  fulltext indexes from an AQL query to find matching documents

* added fulltext index type. This index type allows indexing words and prefixes of
  words from a specific document attribute. The index can be queries using a
  SimpleQueryFull object, the HTTP REST API at /_api/simple/fulltext, or via AQL

* added collection.revision() method to determine whether a collection has changed.
  The revision method returns a revision string that can be used by client programs
  for equality/inequality comparisons. The value returned by the revision method
  should be treated by clients as an opaque string and clients should not try to
  figure out the sense of the revision id. This is still useful enough to check
  whether data in a collection has changed.

* issue #346: adaptively determine NUMBER_HEADERS_PER_BLOCK

* issue #338: arangosh cursor positioning problems

* issue #326: use limit optimization with filters

* issue #325: use index to avoid sorting

* issue #324: add limit optimization to AQL

* removed arango-password script and added Javascript functionality to add/delete
  users instead. The functionality is contained in module `users` and can be invoked
  as follows from arangosh and arangod:
  * require("users").save("name", "passwd");
  * require("users").replace("name", "newPasswd");
  * require("users").remove("name");
  * require("users").reload();
  These functions are intentionally not offered via the web interface.
  This also addresses issue #313

* changed print output in arangosh and the web interface for JSON objects.
  Previously, printing a JSON object in arangosh resulted in the attribute values
  being printed as proper JSON, but attribute names were printed unquoted and
  unescaped. This was fine for the purpose of arangosh, but lead to invalid
  JSON being produced. Now, arangosh will produce valid JSON that can be used
  to send it back to ArangoDB or use it with arangoimp etc.

* fixed issue #300: allow importing documents via the REST /_api/import API
  from a JSON list, too.
  So far, the API only supported importing from a format that had one JSON object
  on each line. This is sometimes inconvenient, e.g. when the result of an AQL
  query or any other list is to be imported. This list is a JSON list and does not
  necessary have a document per line if pretty-printed.
  arangoimp now supports the JSON list format, too. However, the format requires
  arangoimp and the server to read the entire dataset at once. If the dataset is
  too big (bigger than --max-upload-size) then the import will be rejected. Even if
  increased, the entire list must fit in memory on both the client and the server,
  and this may be more resource-intensive than importing individual lines in chunks.

* removed unused parameter --reuse-ids for arangoimp. This parameter did not have
  any effect in 1.2, was never publicly announced and did evil (TM) things.

* fixed issue #297 (partly): added whitespace between command line and
  command result in arangosh, added shell colors for better usability

* fixed issue #296: system collections not usable from AQL

* fixed issue #295: deadlock on shutdown

* fixed issue #293: AQL queries should exploit edges index

* fixed issue #292: use index when filtering on _key in AQL

* allow user-definable document keys
  users can now define their own document keys by using the _key attribute
  when creating new documents or edges. Once specified, the value of _key is
  immutable.
  The restrictions for user-defined key values are:
  * the key must be at most 254 bytes long
  * it must consist of the letters a-z (lower or upper case), the digits 0-9,
    the underscore (_) or dash (-) characters only
  * any other characters, especially multi-byte sequences, whitespace or
    punctuation characters cannot be used inside key values

  Specifying a document key is optional when creating new documents. If no
  document key is specified, ArangoDB will create a document key itself.
  There are no guarantees about the format and pattern of auto-generated document
  keys other than the above restrictions.
  Clients should therefore treat auto-generated document keys as opaque values.
  Keys can be used to look up and reference documents, e.g.:
  * saving a document: `db.users.save({ "_key": "fred", ... })`
  * looking up a document: `db.users.document("fred")`
  * referencing other documents: `edges.relations.save("users/fred", "users/john", ...)`

  This change is downwards-compatible to ArangoDB 1.1 because in ArangoDB 1.1
  users were not able to define their own keys. If the user does not supply a _key
  attribute when creating a document, ArangoDB 1.2 will still generate a key of
  its own as ArangoDB 1.1 did. However, all documents returned by ArangoDB 1.2 will
  include a _key attribute and clients should be able to handle that (e.g. by
  ignoring it if not needed). Documents returned will still include the _id attribute
  as in ArangoDB 1.1.

* require collection names everywhere where a collection id was allowed in
  ArangoDB 1.1 & 1.0
  This change requires clients to use a collection name in place of a collection id
  at all places the client deals with collections.
  Examples:
  * creating edges: the _from and _to attributes must now contain collection names instead
    of collection ids: `edges.relations.save("test/my-key1", "test/my-key2", ...)`
  * retrieving edges: the returned _from and _to attributes now will contain collection
    names instead of ids, too: _from: `test/fred` instead of `1234/3455`
  * looking up documents: db.users.document("fred") or db._document("users/fred")

  Collection names must be used in REST API calls instead of collection ids, too.
  This change is thus not completely downwards-compatible to ArangoDB 1.1. ArangoDB 1.1
  required users to use collection ids in many places instead of collection names.
  This was unintuitive and caused overhead in cases when just the collection name was
  known on client-side but not its id. This overhead can now be avoided so clients can
  work with the collection names directly. There is no need to work with collection ids
  on the client side anymore.
  This change will likely require adjustments to API calls issued by clients, and also
  requires a change in how clients handle the _id value of returned documents. Previously,
  the _id value of returned documents contained the collection id, a slash separator and
  the document number. Since 1.2, _id will contain the collection name, a slash separator
  and the document key. The same applies to the _from and _to attribute values of edges
  that are returned by ArangoDB.

  Also removed (now unnecessary) location header in responses of the collections REST API.
  The location header was previously returned because it was necessary for clients.
  When clients created a collection, they specified the collection name. The collection
  id was generated on the server, but the client needed to use the server-generated
  collection id for further API calls, e.g. when creating edges etc. Therefore, the
  full collection URL, also containing the collection id, was returned by the server in
  responses to the collection API, in the HTTP location header.
  Returning the location header has become unnecessary in ArangoDB 1.2 because users
  can access collections by name and do not need to care about collection ids.


v1.1.3 (2013-XX-XX)
-------------------

* fix case when an error message was looked up for an error code but no error
  message was found. In this case a NULL ptr was returned and not checked everywhere.
  The place this error popped up was when inserting into a non-unique hash index
  failed with a specific, invalid error code.

* fixed issue #381:  db._collection("_users").getIndexes();

* fixed issue #379: arango-password fatal issue javscript.startup-directory

* fixed issue #372: Command-Line Options for the Authentication and Authorization


v1.1.2 (2013-01-20)
-------------------

* upgraded to mruby 2013-01-20 583983385b81c21f82704b116eab52d606a609f4

* fixed issue #357: Some spelling and grammar errors

* fixed issue #355: fix quotes in pdf manual

* fixed issue #351: Strange arangosh error message for long running query

* fixed randomly hanging connections in arangosh on MacOS

* added "any" query method: this returns a random document from a collection. It
  is also available via REST HTTP at /_api/simple/any.

* added deployment tool

* added getPeerVertex

* small fix for logging of long messages: the last character of log messages longer
  than 256 bytes was not logged.

* fixed truncation of human-readable log messages for web interface: the trailing \0
  byte was not appended for messages longer than 256 bytes

* fixed issue #341: ArangoDB crashes when stressed with Batch jobs
  Contrary to the issue title, this did not have anything to do with batch jobs but
  with too high memory usage. The memory usage of ArangoDB is now reduced for cases
   when there are lots of small collections with few documents each

* started with issue #317: Feature Request (from Google Groups): DATE handling

* backported issue #300: Extend arangoImp to Allow importing resultset-like
  (list of documents) formatted files

* fixed issue #337: "WaitForSync" on new collection does not work on Win/X64

* fixed issue #336: Collections REST API docs

* fixed issue #335: mmap errors due to wrong memory address calculation

* fixed issue #332: arangoimp --use-ids parameter seems to have no impact

* added option '--server.disable-authentication' for arangosh as well. No more passwd
  prompts if not needed

* fixed issue #330: session logging for arangosh

* fixed issue #329: Allow passing script file(s) as parameters for arangosh to run

* fixed issue #328: 1.1 compile warnings

* fixed issue #327: Javascript parse errors in front end


v1.1.1 (2012-12-18)
-------------------

* fixed issue #339: DELETE /_api/cursor/cursor-identifier return incollect errorNum

  The fix for this has led to a signature change of the function actions.resultNotFound().
  The meaning of parameter #3 for This function has changed from the error message string
  to the error code. The error message string is now parameter #4.
  Any client code that uses this function in custom actions must be adjusted.

* fixed issue #321: Problem upgrading arangodb 1.0.4 to 1.1.0 with Homebrew (OSX 10.8.2)

* fixed issue #230: add navigation and search for online documentation

* fixed issue #315: Strange result in PATH

* fixed issue #323: Wrong function returned in error message of AQL CHAR_LENGTH()

* fixed some log errors on startup / shutdown due to pid file handling and changing
  of directories


v1.1.0 (2012-12-05)
-------------------

* WARNING:
  arangod now performs a database version check at startup. It will look for a file
  named "VERSION" in its database directory. If the file is not present, arangod will
  perform an automatic upgrade of the database directory. This should be the normal
  case when upgrading from ArangoDB 1.0 to ArangoDB 1.1.

  If the VERSION file is present but is from an older version of ArangoDB, arangod
  will refuse to start and ask the user to run a manual upgrade first. A manual upgrade
  can be performed by starting arangod with the option `--upgrade`.

  This upgrade procedure shall ensure that users have full control over when they
  perform any updates/upgrades of their data, and can plan backups accordingly. The
  procedure also guarantees that the server is not run without any required system
  collections or with in incompatible data state.

* added AQL function DOCUMENT() to retrieve a document by its _id value

* fixed issue #311: fixed segfault on unload

* fixed issue #309: renamed stub "import" button from web interface

* fixed issue #307: added WaitForSync column in collections list in in web interface

* fixed issue #306: naming in web interface

* fixed issue #304: do not clear AQL query text input when switching tabs in
  web interface

* fixed issue #303: added documentation about usage of var keyword in web interface

* fixed issue #301: PATCH does not work in web interface

# fixed issue #269: fix make distclean & clean

* fixed issue #296: system collections not usable from AQL

* fixed issue #295: deadlock on shutdown

* added collection type label to web interface

* fixed issue #290: the web interface now disallows creating non-edges in edge collections
  when creating collections via the web interface, the collection type must also be
  specified (default is document collection)

* fixed issue #289: tab-completion does not insert any spaces

* fixed issue #282: fix escaping in web interface

* made AQL function NOT_NULL take any number of arguments. Will now return its
  first argument that is not null, or null if all arguments are null. This is downwards
  compatible.

* changed misleading AQL function name NOT_LIST() to FIRST_LIST() and slightly changed
  the behavior. The function will now return its first argument that is a list, or null
  if none of the arguments are lists.
  This is mostly downwards-compatible. The only change to the previous implementation in
  1.1-beta will happen if two arguments were passed and the 1st and 2nd arguments were
  both no lists. In previous 1.1, the 2nd argument was returned as is, but now null
  will be returned.

* add AQL function FIRST_DOCUMENT(), with same behavior as FIRST_LIST(), but working
  with documents instead of lists.

* added UPGRADING help text

* fixed issue #284: fixed Javascript errors when adding edges/vertices without own
  attributes

* fixed issue #283: AQL LENGTH() now works on documents, too

* fixed issue #281: documentation for skip lists shows wrong example

* fixed AQL optimizer bug, related to OR-combined conditions that filtered on the
  same attribute but with different conditions

* fixed issue #277: allow usage of collection names when creating edges
  the fix of this issue also implies validation of collection names / ids passed to
  the REST edge create method. edges with invalid collection ids or names in the
  "from" or "to" values will be rejected and not saved


v1.1.beta2 (2012-11-13)
-----------------------

* fixed arangoirb compilation

* fixed doxygen


v1.1.beta1 (2012-10-24)
-----------------------

* fixed AQL optimizer bug

* WARNING:
  - the user has changed from "arango" to "arangodb", the start script has changed from
    "arangod" to "arangodb", the database directory has changed from "/var/arangodb" to
    "/var/lib/arangodb" to be compliant with various Linux policies

  - In 1.1, we have introduced types for collections: regular documents go into document
    collections, and edges go into edge collections. The prefixing (db.xxx vs. edges.xxx)
    works slightly different in 1.1: edges.xxx can still be used to access collections,
    however, it will not determine the type of existing collections anymore. To create an
    edge collection 1.1, you can use db._createEdgeCollection() or edges._create().
    And there's of course also db._createDocumentCollection().
    db._create() is also still there and will create a document collection by default,
    whereas edges._create() will create an edge collection.

  - the admin web interface that was previously available via the simple URL suffix /
    is now available via a dedicated URL suffix only: /_admin/html
    The reason for this is that routing and URLs are now subject to changes by the end user,
    and only URLs parts prefixed with underscores (e.g. /_admin or /_api) are reserved
    for ArangoDB's internal usage.

* the server now handles requests with invalid Content-Length header values as follows:
  - if Content-Length is negative, the server will respond instantly with HTTP 411
    (length required)

  - if Content-Length is positive but shorter than the supplied body, the server will
    respond with HTTP 400 (bad request)

  - if Content-Length is positive but longer than the supplied body, the server will
    wait for the client to send the missing bytes. The server allows 90 seconds for this
    and will close the connection if the client does not send the remaining data

  - if Content-Length is bigger than the maximum allowed size (512 MB), the server will
    fail with HTTP 413 (request entity too large).

  - if the length of the HTTP headers is greater than the maximum allowed size (1 MB),
    the server will fail with HTTP 431 (request header fields too large)

* issue #265: allow optional base64 encoding/decoding of action response data

* issue #252: create _modules collection using arango-upgrade (note: arango-upgrade was
  finally replaced by the `--upgrade` option for arangod)

* issue #251: allow passing arbitrary options to V8 engine using new command line option:
  --javascript.v8-options. Using this option, the Harmony features or other settings in
  v8 can be enabled if the end user requires them

* issue #248: allow AQL optimizer to pull out completely uncorrelated subqueries to the
  top level, resulting in less repeated evaluation of the subquery

* upgraded to Doxygen 1.8.0

* issue #247: added AQL function MERGE_RECURSIVE

* issue #246: added clear() function in arangosh

* issue #245: Documentation: Central place for naming rules/limits inside ArangoDB

* reduced size of hash index elements by 50 %, allowing more index elements to fit in
  memory

* issue #235: GUI Shell throws Error:ReferenceError: db is not defined

* issue #229: methods marked as "under construction"

* issue #228: remove unfinished APIs (/_admin/config/*)

* having the OpenSSL library installed is now a prerequisite to compiling ArangoDB
  Also removed the --enable-ssl configure option because ssl is always required.

* added AQL functions TO_LIST, NOT_LIST

* issue #224: add optional Content-Id for batch requests

* issue #221: more documentation on AQL explain functionality. Also added
  ArangoStatement.explain() client method

* added db._createStatement() method on server as well (was previously available
  on the client only)

* issue #219: continue in case of "document not found" error in PATHS() function

* issue #213: make waitForSync overridable on specific actions

* changed AQL optimizer to use indexes in more cases. Previously, indexes might
  not have been used when in a reference expression the inner collection was
  specified last. Example: FOR u1 IN users FOR u2 IN users FILTER u1._id == u2._id
  Previously, this only checked whether an index could be used for u2._id (not
  possible). It was not checked whether an index on u1._id could be used (possible).
  Now, for expressions that have references/attribute names on both sides of the
  above as above, indexes are checked for both sides.

* issue #204: extend the CSV import by TSV and by user configurable
  separator character(s)

* issue #180: added support for batch operations

* added startup option --server.backlog-size
  this allows setting the value of the backlog for the listen() system call.
  the default value is 10, the maximum value is platform-dependent

* introduced new configure option "--enable-maintainer-mode" for
  ArangoDB maintainers. this option replaces the previous compile switches
  --with-boost-test, --enable-bison, --enable-flex and --enable-errors-dependency
  the individual configure options have been removed. --enable-maintainer-mode
  turns them all on.

* removed potentially unused configure option --enable-memfail

* fixed issue #197: HTML web interface calls /_admin/user-manager/session

* fixed issue #195: VERSION file in database directory

* fixed issue #193: REST API HEAD request returns a message body on 404

* fixed issue #188: intermittent issues with 1.0.0
  (server-side cursors not cleaned up in all cases, pthreads deadlock issue)

* issue #189: key store should use ISO datetime format bug

* issue #187: run arango-upgrade on server start (note: arango-upgrade was finally
  replaced by the `--upgrade` option for arangod)n

* fixed issue #183: strange unittest error

* fixed issue #182: manual pages

* fixed issue #181: use getaddrinfo

* moved default database directory to "/var/lib/arangodb" in accordance with
  http://www.pathname.com/fhs/pub/fhs-2.3.html

* fixed issue #179: strange text in import manual

* fixed issue #178: test for aragoimp is missing

* fixed issue #177: a misleading error message was returned if unknown variables
  were used in certain positions in an AQL query.

* fixed issue #176: explain how to use AQL from the arangosh

* issue #175: re-added hidden (and deprecated) option --server.http-port. This
  option is only there to be downwards-compatible to Arango 1.0.

* fixed issue #174: missing Documentation for `within`

* fixed issue #170: add db.<coll_name>.all().toArray() to arangosh help screen

* fixed issue #169: missing argument in Simple Queries

* added program arango-upgrade. This program must be run after installing ArangoDB
  and after upgrading from a previous version of ArangoDB. The arango-upgrade script
  will ensure all system collections are created and present in the correct state.
  It will also perform any necessary data updates.
  Note: arango-upgrade was finally replaced by the `--upgrade` option for arangod.

* issue #153: edge collection should be a flag for a collection
  collections now have a type so that the distinction between document and edge
  collections can now be done at runtime using a collection's type value.
  A collection's type can be queried in Javascript using the <collection>.type() method.

  When new collections are created using db._create(), they will be document
  collections by default. When edge._create() is called, an edge collection will be created.
  To explicitly create a collection of a specific/different type, use the methods
  _createDocumentCollection() or _createEdgeCollection(), which are available for
  both the db and the edges object.
  The Javascript objects ArangoEdges and ArangoEdgesCollection have been removed
  completely.
  All internal and test code has been adjusted for this, and client code
  that uses edges.* should also still work because edges is still there and creates
  edge collections when _create() is called.

  INCOMPATIBLE CHANGE: Client code might still need to be changed in the following aspect:
  Previously, collections did not have a type so documents and edges could be inserted
  in the same collection. This is now disallowed. Edges can only be inserted into
  edge collections now. As there were no collection types in 1.0, ArangoDB will perform
  an automatic upgrade when migrating from 1.0 to 1.1.
  The automatic upgrade will check every collection and determine its type as follows:
  - if among the first 50 documents in the collection there are documents with
    attributes "_from" and "_to", the collection is typed as an edge collection
  - if among the first 50 documents in the collection there are no documents with
    attributes "_from" and "_to", the collection is made as a document collection

* issue #150: call V8 garbage collection on server periodically

* issue #110: added support for partial updates

  The REST API for documents now offers an HTTP PATCH method to partially update
  documents. Overwriting/replacing documents is still available via the HTTP PUT method
  as before. The Javascript API in the shell also offers a new update() method in extension to
  the previously existing replace() method.


v1.0.4 (2012-11-12)
-------------------

* issue #275: strange error message in arangosh 1.0.3 at startup


v1.0.3 (2012-11-08)
-------------------

* fixed AQL optimizer bug

* issue #273: fixed segfault in arangosh on HTTP 40x

* issue #265: allow optional base64 encoding/decoding of action response data

* issue #252: _modules collection not created automatically


v1.0.2 (2012-10-22)
-------------------

* repository CentOS-X.Y moved to CentOS-X, same for Debian

* bugfix for rollback from edges

* bugfix for hash indexes

* bugfix for StringBuffer::erase_front

* added autoload for modules

* added AQL function TO_LIST


v1.0.1 (2012-09-30)
-------------------

* draft for issue #165: front-end application howto

* updated mruby to cf8fdea4a6598aa470e698e8cbc9b9b492319d

* fix for issue #190: install doesn't create log directory

* fix for issue #194: potential race condition between creating and dropping collections

* fix for issue #193: REST API HEAD request returns a message body on 404

* fix for issue #188: intermittent issues with 1.0.0

* fix for issue #163: server cannot create collection because of abandoned files

* fix for issue #150: call V8 garbage collection on server periodically


v1.0.0 (2012-08-17)
-------------------

* fix for issue #157: check for readline and ncurses headers, not only libraries


v1.0.beta4 (2012-08-15)
-----------------------

* fix for issue #152: fix memleak for barriers


v1.0.beta3 (2012-08-10)
-----------------------

* fix for issue #151: Memleak, collection data not removed

* fix for issue #149: Inconsistent port for admin interface

* fix for issue #163: server cannot create collection because of abandoned files

* fix for issue #157: check for readline and ncurses headers, not only libraries

* fix for issue #108: db.<collection>.truncate() inefficient

* fix for issue #109: added startup note about cached collection names and how to
  refresh them

* fix for issue #156: fixed memleaks in /_api/import

* fix for issue #59: added tests for /_api/import

* modified return value for calls to /_api/import: now, the attribute "empty" is
  returned as well, stating the number of empty lines in the input. Also changed the
  return value of the error code attribute ("errorNum") from 1100 ("corrupted datafile")
  to 400 ("bad request") in case invalid/unexpected JSON data was sent to the server.
  This error code is more appropriate as no datafile is broken but just input data is
  incorrect.

* fix for issue #152: Memleak for barriers

* fix for issue #151: Memleak, collection data not removed

* value of --database.maximal-journal-size parameter is now validated on startup. If
  value is smaller than the minimum value (currently 1048576), an error is thrown and
  the server will not start. Before this change, the global value of maximal journal
  size was not validated at server start, but only on collection level

* increased sleep value in statistics creation loop from 10 to 500 microseconds. This
  reduces accuracy of statistics values somewhere after the decimal points but saves
  CPU time.

* avoid additional sync() calls when writing partial shape data (attribute name data)
  to disk. sync() will still be called when the shape marker (will be written after
  the attributes) is written to disk

* issue #147: added flag --database.force-sync-shapes to force synching of shape data
  to disk. The default value is true so it is the same behavior as in version 1.0.
  if set to false, shape data is synched to disk if waitForSync for the collection is
  set to true, otherwise, shape data is not synched.

* fix for issue #145: strange issue on Travis: added epsilon for numeric comparison in
  geo index

* fix for issue #136: adjusted message during indexing

* issue #131: added timeout for HTTP keep-alive connections. The default value is 300
  seconds. There is a startup parameter server.keep-alive-timeout to configure the value.
  Setting it to 0 will disable keep-alive entirely on the server.

* fix for issue #137: AQL optimizer should use indexes for ref accesses with
  2 named attributes


v1.0.beta2 (2012-08-03)
-----------------------

* fix for issue #134: improvements for centos RPM

* fixed problem with disable-admin-interface in config file


v1.0.beta1 (2012-07-29)
-----------------------

* fixed issue #118: We need a collection "debugger"

* fixed issue #126: Access-Shaper must be cached

* INCOMPATIBLE CHANGE: renamed parameters "connect-timeout" and "request-timeout"
  for arangosh and arangoimp to "--server.connect-timeout" and "--server.request-timeout"

* INCOMPATIBLE CHANGE: authorization is now required on the server side
  Clients sending requests without HTTP authorization will be rejected with HTTP 401
  To allow backwards compatibility, the server can be started with the option
  "--server.disable-authentication"

* added options "--server.username" and "--server.password" for arangosh and arangoimp
  These parameters must be used to specify the user and password to be used when
  connecting to the server. If no password is given on the command line, arangosh/
  arangoimp will interactively prompt for a password.
  If no user name is specified on the command line, the default user "root" will be
  used.

* added startup option "--server.ssl-cipher-list" to determine which ciphers to
  use in SSL context. also added SSL_OP_CIPHER_SERVER_PREFERENCE to SSL default
  options so ciphers are tried in server and not in client order

* changed default SSL protocol to TLSv1 instead of SSLv2

* changed log-level of SSL-related messages

* added SSL connections if server is compiled with OpenSSL support. Use --help-ssl

* INCOMPATIBLE CHANGE: removed startup option "--server.admin-port".
  The new endpoints feature (see --server.endpoint) allows opening multiple endpoints
  anyway, and the distinction between admin and "other" endpoints can be emulated
  later using privileges.

* INCOMPATIBLE CHANGE: removed startup options "--port", "--server.port", and
  "--server.http-port" for arangod.
  These options have been replaced by the new "--server.endpoint" parameter

* INCOMPATIBLE CHANGE: removed startup option "--server" for arangosh and arangoimp.
  These options have been replaced by the new "--server.endpoint" parameter

* Added "--server.endpoint" option to arangod, arangosh, and arangoimp.
  For arangod, this option allows specifying the bind endpoints for the server
  The server can be bound to one or multiple endpoints at once. For arangosh
  and arangoimp, the option specifies the server endpoint to connect to.
  The following endpoint syntax is currently supported:
  - tcp://host:port or http@tcp://host:port (HTTP over IPv4)
  - tcp://[host]:port or http@tcp://[host]:port (HTTP over IPv6)
  - ssl://host:port or http@tcp://host:port (HTTP over SSL-encrypted IPv4)
  - ssl://[host]:port or http@tcp://[host]:port (HTTP over SSL-encrypted IPv6)
  - unix:///path/to/socket or http@unix:///path/to/socket (HTTP over UNIX socket)

  If no port is specified, the default port of 8529 will be used.

* INCOMPATIBLE CHANGE: removed startup options "--server.require-keep-alive" and
  "--server.secure-require-keep-alive".
  The server will now behave as follows which should be more conforming to the
  HTTP standard:
  * if a client sends a "Connection: close" header, the server will close the
    connection
  * if a client sends a "Connection: keep-alive" header, the server will not
    close the connection
  * if a client does not send any "Connection" header, the server will assume
    "keep-alive" if the request was an HTTP/1.1 request, and "close" if the
    request was an HTTP/1.0 request

* (minimal) internal optimizations for HTTP request parsing and response header
  handling

* fixed Unicode unescaping bugs for \f and surrogate pairs in BasicsC/strings.c

* changed implementation of TRI_BlockCrc32 algorithm to use 8 bytes at a time

* fixed issue #122: arangod doesn't start if <log.file> cannot be created

* fixed issue #121: wrong collection size reported

* fixed issue #98: Unable to change journalSize

* fixed issue #88: fds not closed

* fixed escaping of document data in HTML admin front end

* added HTTP basic authentication, this is always turned on

* added server startup option --server.disable-admin-interface to turn off the
  HTML admin interface

* honor server startup option --database.maximal-journal-size when creating new
  collections without specific journalsize setting. Previously, these
  collections were always created with journal file sizes of 32 MB and the
  --database.maximal-journal-size setting was ignored

* added server startup option --database.wait-for-sync to control the default
  behavior

* renamed "--unit-tests" to "--javascript.unit-tests"


v1.0.alpha3 (2012-06-30)
------------------------

* fixed issue #116: createCollection=create option doesn't work

* fixed issue #115: Compilation issue under OSX 10.7 Lion & 10.8 Mountain Lion
  (homebrew)

* fixed issue #114: image not found

* fixed issue #111: crash during "make unittests"

* fixed issue #104: client.js -> ARANGO_QUIET is not defined


v1.0.alpha2 (2012-06-24)
------------------------

* fixed issue #112: do not accept document with duplicate attribute names

* fixed issue #103: Should we cleanup the directory structure

* fixed issue #100: "count" attribute exists in cursor response with "count:
  false"

* fixed issue #84 explain command

* added new MRuby version (2012-06-02)

* added --log.filter

* cleanup of command line options:
** --startup.directory => --javascript.startup-directory
** --quite => --quiet
** --gc.interval => --javascript.gc-interval
** --startup.modules-path => --javascript.modules-path
** --action.system-directory => --javascript.action-directory
** --javascript.action-threads => removed (is now the same pool as --server.threads)

* various bug-fixes

* support for import

* added option SKIP_RANGES=1 for make unittests

* fixed several range-related assertion failures in the AQL query optimizer

* fixed AQL query optimizations for some edge cases (e.g. nested subqueries with
  invalid constant filter expressions)


v1.0.alpha1 (2012-05-28)
------------------------

Alpha Release of ArangoDB 1.0<|MERGE_RESOLUTION|>--- conflicted
+++ resolved
@@ -1,9 +1,8 @@
 devel
 -----
 
-<<<<<<< HEAD
-* make the mmfiles compactor configureable
-=======
+* make the mmfiles compactor configurable
+
 * leader-follower replication catchup code has been rewritten in C++
 
 * early stage AQL optimization now also uses the C++ implementations of
@@ -33,7 +32,6 @@
 * fixed issue #3106: orphan collections could not be registered in general-graph module
 
 * fixed wrong selection of the database inside the internal cluster js api
->>>>>>> a03a86fe
 
 * added startup option `--server.check-max-memory-mappings` to make arangod check
   the number of memory mappings currently used by the process and compare it with
