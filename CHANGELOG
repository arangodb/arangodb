--- conflicted
+++ resolved
@@ -1,13 +1,10 @@
 devel
 -----
 
-<<<<<<< HEAD
 * Now allowing to restore users in a sharded environment as well
   It is still not possible to restore collections that are sharded
   differently than by _key.
 
-=======
->>>>>>> 7f2f8b22
 * fixed an isse with restoring of system collections and user rights.
   It was not possible to restore users into an authenticated server.
 
