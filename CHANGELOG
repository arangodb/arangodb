--- conflicted
+++ resolved
@@ -1,12 +1,10 @@
 v3.2.7 (XXXX-XX-XX)
 -------------------
 
-<<<<<<< HEAD
 * fixed issue #3618: Inconsistent behavior of OR statement with object bind parameters
-=======
+
 * potential fix for issue #3581: Unexpected "rocksdb unique constraint 
   violated" with unique hash index
->>>>>>> 9cea2fc5
 
 * enable JEMalloc background thread for purging and returning unused memory
   back to the operating system (Linux only)
