--- conflicted
+++ resolved
@@ -1,12 +1,10 @@
 v3.3.rc8 (2017-XX-XX)
 ---------------------
 
-<<<<<<< HEAD
 * UI: pressing the return key inside a select2 box no longer triggers the modals
   success function
-=======
+
 * UI: coordinators and db servers are now in sorted order (ascending)
->>>>>>> 82f0c660
 
 
 v3.3.rc7 (2017-12-07)
