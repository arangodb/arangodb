devel
-----

<<<<<<< HEAD
* fixed issue #2889: Traversal query using incorrect collection id

* fixed issue #2884: AQL traversal uniqueness constraints "propagating" to other traversals? Weird results
=======
* arangoexport: added --query; pass a aql query to export the result

* fixed issue #2879: No result when querying for the last record of a query
>>>>>>> fe8b9b70

* ui: allows now to edit default access level for collections in database
  _system for all users except the root user.

* added new option "--rocksdb.max-background-jobs"

* removed options "--rocksdb.max-background-compactions", "--rocksdb.base-background-compactions" and "--rocksdb.max-background-flushes"

* option "--rocksdb.compaction-read-ahead-size" now defaults to 2MB


v3.2.0 (2017-07-20)
-------------------

* fixed UI issues

* fixed multi-threading issues in Pregel

* fixed Foxx resilience

* added command-line option `--javascript.allow-admin-execute`

  This option can be used to control whether user-defined JavaScript code
  is allowed to be executed on server by sending via HTTP to the API endpoint
  `/_admin/execute`  with an authenticated user account. 
  The default value is `false`, which disables the execution of user-defined
  code. This is also the recommended setting for production. In test environments,
  it may be convenient to turn the option on in order to send arbitrary setup
  or teardown commands for execution on the server.


v3.2.beta6 (2017-07-18)
-----------------------

* various bugfixes


v3.2.beta5 (2017-07-16)
-----------------------

* numerous bugfixes


v3.2.beta4 (2017-07-04)
-----------------------

* ui: fixed document view _from and _to linking issue for special characters

* added function `db._parse(query)` for parsing an AQL query and returning information about it

* fixed one medium priority and two low priority security user interface
  issues found by owasp zap.

* ui: added index deduplicate options

* ui: fixed renaming of collections for the rocksdb storage engine

* documentation and js fixes for secondaries

* RocksDB storage format was changed, users of the previous beta/alpha versions
  must delete the database directory and re-import their data

* enabled permissions on database and collection level

* added and changed some user related REST APIs
    * added `PUT /_api/user/{user}/database/{database}/{collection}` to change collection permission
    * added `GET /_api/user/{user}/database/{database}/{collection}`
    * added optional `full` parameter to the `GET /_api/user/{user}/database/` REST call

* added user functions in the arangoshell `@arangodb/users` module
    * added `grantCollection` and `revokeCollection` functions
    * added `permission(user, database, collection)` to retrieve collection specific rights 

* added "deduplicate" attribute for array indexes, which controls whether inserting
  duplicate index values from the same document into a unique array index will lead to
  an error or not:

      // with deduplicate = true, which is the default value:
      db._create("test");
      db.test.ensureIndex({ type: "hash", fields: ["tags[*]"], deduplicate: true });
      db.test.insert({ tags: ["a", "b"] });
      db.test.insert({ tags: ["c", "d", "c"] }); // will work, because deduplicate = true
      db.test.insert({ tags: ["a"] }); // will fail

      // with deduplicate = false
      db._create("test");
      db.test.ensureIndex({ type: "hash", fields: ["tags[*]"], deduplicate: false });
      db.test.insert({ tags: ["a", "b"] });
      db.test.insert({ tags: ["c", "d", "c"] }); // will not work, because deduplicate = false
      db.test.insert({ tags: ["a"] }); // will fail

  The "deduplicate" attribute is now also accepted by the index creation HTTP
  API endpoint POST /_api/index and is returned by GET /_api/index.

* added optimizer rule "remove-filters-covered-by-traversal"

* Debian/Ubuntu installer: make messages about future package upgrades more clear

* fix a hangup in VST

  The problem happened when the two first chunks of a VST message arrived
  together on a connection that was newly switched to VST.

* fix deletion of outdated WAL files in RocksDB engine

* make use of selectivity estimates in hash, skiplist and persistent indexes
  in RocksDB engine

* changed VM overcommit recommendation for user-friendliness

* fix a shutdown bug in the cluster: a destroyed query could still be active

* do not terminate the entire server process if a temp file cannot be created
  (Windows only)

* fix log output in the front-end, it stopped in case of too many messages


v3.2.beta3 (2017-06-27)
-----------------------

* numerous bugfixes


v3.2.beta2 (2017-06-20)
-----------------------

* potentially fixed issue #2559: Duplicate _key generated on insertion

* fix invalid results (too many) when a skipping LIMIT was used for a
  traversal. `LIMIT x` or `LIMIT 0, x` were not affected, but `LIMIT s, x`
  may have returned too many results

* fix races in SSL communication code

* fix invalid locking in JWT authentication cache, which could have
  crashed the server

* fix invalid first group results for sorted AQL COLLECT when LIMIT
  was used

* fix potential race, which could make arangod hang on startup

* removed `exception` field from transaction error result; users should throw
  explicit `Error` instances to return custom exceptions (addresses issue #2561)

* fixed issue #2613: Reduce log level when Foxx manager tries to self heal missing database

* add a read only mode for users and collection level authorization

* removed `exception` field from transaction error result; users should throw
  explicit `Error` instances to return custom exceptions (addresses issue #2561)

* fixed issue #2677: Foxx disabling development mode creates non-deterministic service bundle

* fixed issue #2684: Legacy service UI not working


v3.2.beta1 (2017-06-12)
-----------------------

* provide more context for index errors (addresses issue #342)

* arangod now validates several OS/environment settings on startup and warns if
  the settings are non-ideal. Most of the checks are executed on Linux systems only.

* fixed issue #2515: The replace-or-with-in optimization rule might prevent use of indexes

* added `REGEX_REPLACE` AQL function

* the RocksDB storage format was changed, users of the previous alpha versions
  must delete the database directory and re-import their data

* added server startup option `--query.fail-on-warning`

  setting this option to `true` will abort any AQL query with an exception if
  it causes a warning at runtime. The value can be overridden per query by
  setting the `failOnWarning` attribute in a query's options.

* added --rocksdb.num-uncompressed-levels to adjust number of non-compressed levels

* added checks for memory managment and warn (i. e. if hugepages are enabled)

* set default SSL cipher suite string to "HIGH:!EXPORT:!aNULL@STRENGTH"

* fixed issue #2469: Authentication = true does not protect foxx-routes

* fixed issue #2459: compile success but can not run with rocksdb

* `--server.maximal-queue-size` is now an absolute maximum. If the queue is
  full, then 503 is returned. Setting it to 0 means "no limit".

* (Enterprise only) added authentication against an LDAP server

* fixed issue #2083: Foxx services aren't distributed to all coordinators

* fixed issue #2384: new coordinators don't pick up existing Foxx services

* fixed issue #2408: Foxx service validation causes unintended side-effects

* extended HTTP API with routes for managing Foxx services

* added distinction between hasUser and authorized within Foxx
  (cluster internal requests are authorized requests but don't have a user)

* arangoimp now has a `--threads` option to enable parallel imports of data

* PR #2514: Foxx services that can't be fixed by self-healing now serve a 503 error

* added `time` function to `@arangodb` module


v3.2.alpha4 (2017-04-25)
------------------------

* fixed issue #2450: Bad optimization plan on simple query

* fixed issue #2448: ArangoDB Web UI takes no action when Delete button is clicked

* fixed issue #2442: Frontend shows already deleted databases during login

* added 'x-content-type-options: nosniff' to avoid MSIE bug

* set default value for `--ssl.protocol` from TLSv1 to TLSv1.2.

* AQL breaking change in cluster:
  The SHORTEST_PATH statement using edge-collection names instead
  of a graph name now requires to explicitly name the vertex-collection names
  within the AQL query in the cluster. It can be done by adding `WITH <name>`
  at the beginning of the query.

  Example:
  ```
  FOR v,e IN OUTBOUND SHORTEST_PATH @start TO @target edges [...]
  ```

  Now has to be:

  ```
  WITH vertices
  FOR v,e IN OUTBOUND SHORTEST_PATH @start TO @target edges [...]
  ```

  This change is due to avoid dead-lock sitations in clustered case.
  An error stating the above is included.

* add implicit use of geo indexes when using SORT/FILTER in AQL, without
  the need to use the special-purpose geo AQL functions `NEAR` or `WITHIN`.

  the special purpose `NEAR` AQL function can now be substituted with the
  following AQL (provided there is a geo index present on the `doc.latitude`
  and `doc.longitude` attributes):

      FOR doc in geoSort
        SORT DISTANCE(doc.latitude, doc.longitude, 0, 0)
        LIMIT 5
        RETURN doc

  `WITHIN` can be substituted with the following AQL:

      FOR doc in geoFilter
        FILTER DISTANCE(doc.latitude, doc.longitude, 0, 0) < 2000
        RETURN doc

  Compared to using the special purpose AQL functions this approach has the
  advantage that it is more composable, and will also honor any `LIMIT` values
  used in the AQL query.

* potential fix for shutdown hangs on OSX

* added KB, MB, GB prefix for integer parameters, % for integer parameters
  with a base value

* added JEMALLOC 4.5.0

* added `--vm.resident-limit` and `--vm.path` for file-backed memory mapping
  after reaching a configurable maximum RAM size

* try recommended limit for file descriptors in case of unlimited
  hard limit

* issue #2413: improve logging in case of lock timeout and deadlocks

* added log topic attribute to /_admin/log api

* removed internal build option `USE_DEV_TIMERS`

  Enabling this option activated some proprietary timers for only selected
  events in arangod. Instead better use `perf` to gather timings.


v3.2.alpha3 (2017-03-22)
------------------------

* increase default collection lock timeout from 30 to 900 seconds

* added function `db._engine()` for retrieval of storage engine information at
  server runtime

  There is also an HTTP REST handler at GET /_api/engine that returns engine
  information.

* require at least cmake 3.2 for building ArangoDB

* make arangod start with less V8 JavaScript contexts

  This speeds up the server start (a little bit) and makes it use less memory.
  Whenever a V8 context is needed by a Foxx action or some other operation and
  there is no usable V8 context, a new one will be created dynamically now.

  Up to `--javascript.v8-contexts` V8 contexts will be created, so this option
  will change its meaning. Previously as many V8 contexts as specified by this
  option were created at server start, and the number of V8 contexts did not
  change at runtime. Now up to this number of V8 contexts will be in use at the
  same time, but the actual number of V8 contexts is dynamic.

  The garbage collector thread will automatically delete unused V8 contexts after
  a while. The number of spare contexts will go down to as few as configured in
  the new option `--javascript.v8-contexts-minimum`. Actually that many V8 contexts
  are also created at server start.

  The first few requests in new V8 contexts will take longer than in contexts
  that have been there already. Performance may therefore suffer a bit for the
  initial requests sent to ArangoDB or when there are only few but performance-
  critical situations in which new V8 contexts will be created. If this is a
  concern, it can easily be fixed by setting `--javascipt.v8-contexts-minimum`
  and `--javascript.v8-contexts` to a relatively high value, which will guarantee
  that many number of V8 contexts to be created at startup and kept around even
  when unused.

  Waiting for an unused V8 context will now also abort if no V8 context can be
  acquired/created after 120 seconds.

* improved diagnostic messages written to logfiles by supervisor process

* fixed issue #2367

* added "bindVars" to attributes of currently running and slow queries

* added "jsonl" as input file type for arangoimp

* upgraded version of bundled zlib library from 1.2.8 to 1.2.11

* added input file type `auto` for arangoimp so it can automatically detect the
  type of the input file from the filename extension

* fixed variables parsing in GraphQL

* added `--translate` option for arangoimp to translate attribute names from
  the input files to attriubte names expected by ArangoDB

  The `--translate` option can be specified multiple times (once per translation
  to be executed). The following example renames the "id" column from the input
  file to "_key", and the "from" column to "_from", and the "to" column to "_to":

      arangoimp --type csv --file data.csv --translate "id=_key" --translate "from=_from" --translate "to=_to"

  `--translate` works for CSV and TSV inputs only.

* changed default value for `--server.max-packet-size` from 128 MB to 256 MB

* fixed issue #2350

* fixed issue #2349

* fixed issue #2346

* fixed issue #2342

* change default string truncation length from 80 characters to 256 characters for
  `print`/`printShell` functions in ArangoShell and arangod. This will emit longer
  prefixes of string values before truncating them with `...`, which is helpful
  for debugging.

* always validate incoming JSON HTTP requests for duplicate attribute names

  Incoming JSON data with duplicate attribute names will now be rejected as
  invalid. Previous versions of ArangoDB only validated the uniqueness of
  attribute names inside incoming JSON for some API endpoints, but not
  consistently for all APIs.

* don't let read-only transactions block the WAL collector

* allow passing own `graphql-sync` module instance to Foxx GraphQL router

* arangoexport can now export to csv format

* arangoimp: fixed issue #2214

* Foxx: automatically add CORS response headers

* added "OPTIONS" to CORS `access-control-allow-methods` header

* Foxx: Fix arangoUser sometimes not being set correctly

* fixed issue #1974


v3.2.alpha2 (2017-02-20)
------------------------

* ui: fixed issue #2065

* ui: fixed a dashboard related memory issue

* Internal javascript rest actions will now hide their stack traces to the client
  unless maintainer mode is activated. Instead they will always log to the logfile

* Removed undocumented internal HTTP API:
  * PUT _api/edges

  The documented GET _api/edges and the undocumented POST _api/edges remains unmodified.

* updated V8 version to 5.7.0.0

* change undocumented behaviour in case of invalid revision ids in
  If-Match and If-None-Match headers from 400 (BAD) to 412 (PRECONDITION
  FAILED).

* change undocumented behaviour in case of invalid revision ids in
  JavaScript document operations from 1239 ("illegal document revision")
  to 1200 ("conflict").

* added data export tool, arangoexport.

  arangoexport can be used to export collections to json, jsonl or xml
  and export a graph or collections to xgmml.

* fixed a race condition when closing a connection

* raised default hard limit on threads for very small to 64

* fixed negative counting of http connection in UI


v3.2.alpha1 (2017-02-05)
------------------------

* added figure `httpRequests` to AQL query statistics

* removed revisions cache intermediate layer implementation

* obsoleted startup options `--database.revision-cache-chunk-size` and
  `--database.revision-cache-target-size`

* fix potential port number over-/underruns

* added startup option `--log.shorten-filenames` for controlling whether filenames
  in log messages should be shortened to just the filename with the absolute path

* removed IndexThreadFeature, made `--database.index-threads` option obsolete

* changed index filling to make it more parallel, dispatch tasks to boost::asio

* more detailed stacktraces in Foxx apps

* generated Foxx services now use swagger tags


v3.1.24 (XXXX-XX-XX)
--------------------

* fixed one more LIMIT issue in traversals


v3.1.23 (2017-06-19)
--------------------

* potentially fixed issue #2559: Duplicate _key generated on insertion

* fix races in SSL communication code

* fix invalid results (too many) when a skipping LIMIT was used for a
  traversal. `LIMIT x` or `LIMIT 0, x` were not affected, but `LIMIT s, x`
  may have returned too many results

* fix invalid first group results for sorted AQL COLLECT when LIMIT
  was used

* fix invalid locking in JWT authentication cache, which could have
  crashed the server

* fix undefined behavior in traverser when traversals were used inside
  a FOR loop


v3.1.22 (2017-06-07)
--------------------

* fixed issue #2505: Problem with export + report of a bug

* documented changed behavior of WITH

* fixed ui glitch in aardvark

* avoid agency compaction bug

* fixed issue #2283: disabled proxy communication internally


v3.1.21 (2017-05-22)
--------------------

* fixed issue #2488:  AQL operator IN error when data use base64 chars

* more randomness in seeding RNG

v3.1.20 (2016-05-16)
--------------------

* fixed incorrect sorting for distributeShardsLike

* improve reliability of AgencyComm communication with Agency

* fixed shard numbering bug, where ids were erouneously incremented by 1

* remove an unnecessary precondition in createCollectionCoordinator

* funny fail rotation fix

* fix in SimpleHttpClient for correct advancement of readBufferOffset

* forward SIG_HUP in supervisor process to the server process to fix logrotaion
  You need to stop the remaining arangod server process manually for the upgrade to work.


v3.1.19 (2017-04-28)
--------------------

* Fixed a StackOverflow issue in Traversal and ShortestPath. Occured if many (>1000) input
  values in a row do not return any result. Fixes issue: #2445

* fixed issue #2448

* fixed issue #2442

* added 'x-content-type-options: nosniff' to avoid MSIE bug

* fixed issue #2441

* fixed issue #2440

* Fixed a StackOverflow issue in Traversal and ShortestPath. Occured if many (>1000) input
  values in a row do not return any result. Fixes issue: #2445

* fix occasional hanging shutdowns on OS X


v3.1.18 (2017-04-18)
--------------------

* fixed error in continuous synchronization of collections

* fixed spurious hangs on server shutdown

* better error messages during restore collection

* completely overhaul supervision. More detailed tests

* Fixed a dead-lock situation in cluster traversers, it could happen in
  rare cases if the computation on one DBServer could be completed much earlier
  than the other server. It could also be restricted to SmartGraphs only.

* (Enterprise only) Fixed a bug in SmartGraph DepthFirstSearch. In some
  more complicated queries, the maxDepth limit of 1 was not considered strictly
  enough, causing the traverser to do unlimited depth searches.

* fixed issue #2415

* fixed issue #2422

* fixed issue #1974


v3.1.17 (2017-04-04)
--------------------

* (Enterprise only) fixed a bug where replicationFactor was not correctly
  forwarded in SmartGraph creation.

* fixed issue #2404

* fixed issue #2397

* ui - fixed smart graph option not appearing

* fixed issue #2389

* fixed issue #2400


v3.1.16 (2017-03-27)
--------------------

* fixed issue #2392

* try to raise file descriptors to at least 8192, warn otherwise

* ui - aql editor improvements + updated ace editor version (memory leak)

* fixed lost HTTP requests

* ui - fixed some event issues

* avoid name resolution when given connection string is a valid ip address

* helps with issue #1842, bug in COLLECT statement in connection with LIMIT.

* fix locking bug in cluster traversals

* increase lock timeout defaults

* increase various cluster timeouts

* limit default target size for revision cache to 1GB, which is better for
  tight RAM situations (used to be 40% of (totalRAM - 1GB), use
  --database.revision-cache-target-size <VALUEINBYTES> to get back the
  old behaviour

* fixed a bug with restarted servers indicating status as "STARTUP"
  rather that "SERVING" in Nodes UI.


v3.1.15 (2017-03-20)
--------------------

* add logrotate configuration as requested in #2355

* fixed issue #2376

* ui - changed document api due a chrome bug

* ui - fixed a submenu bug

* added endpoint /_api/cluster/endpoints in cluster case to get all
  coordinator endpoints

* fix documentation of /_api/endpoint, declaring this API obsolete.

* Foxx response objects now have a `type` method for manipulating the content-type header

* Foxx tests now support `xunit` and `tap` reporters


v3.1.14 (2017-03-13)
--------------------

* ui - added feature request (multiple start nodes within graph viewer) #2317

* added missing locks to authentication cache methods

* ui - added feature request (multiple start nodes within graph viewer) #2317

* ui - fixed wrong merge of statistics information from different coordinators

* ui - fixed issue #2316

* ui - fixed wrong protocol usage within encrypted environment

* fixed compile error on Mac Yosemite

* minor UI fixes


v3.1.13 (2017-03-06)
--------------------

* fixed variables parsing in GraphQL

* fixed issue #2214

* fixed issue #2342

* changed thread handling to queue only user requests on coordinator

* use exponential backoff when waiting for collection locks

* repair short name server lookup in cluster in the case of a removed
  server


v3.1.12 (2017-02-28)
--------------------

* disable shell color escape sequences on Windows

* fixed issue #2326

* fixed issue #2320

* fixed issue #2315

* fixed a race condition when closing a connection

* raised default hard limit on threads for very small to 64

* fixed negative counting of http connection in UI

* fixed a race when renaming collections

* fixed a race when dropping databases


v3.1.11 (2017-02-17)
--------------------

* fixed a race between connection closing and sending out last chunks of data to clients
  when the "Connection: close" HTTP header was set in requests

* ui: optimized smart graph creation usability

* ui: fixed #2308

* fixed a race in async task cancellation via `require("@arangodb/tasks").unregisterTask()`

* fixed spuriously hanging threads in cluster AQL that could sit idle for a few minutes

* fixed potential numeric overflow for big index ids in index deletion API

* fixed sort issue in cluster, occurring when one of the local sort buffers of a
  GatherNode was empty

* reduce number of HTTP requests made for certain kinds of join queries in cluster,
  leading to speedup of some join queries

* supervision deals with demised coordinators correctly again

* implement a timeout in TraverserEngineRegistry

* agent communication reduced in large batches of append entries RPCs

* inception no longer estimates RAFT timings

* compaction in agents has been moved to a separate thread

* replicated logs hold local timestamps

* supervision jobs failed leader and failed follower revisited for
  function in precarious stability situations

* fixed bug in random number generator for 64bit int


v3.1.10 (2017-02-02)
--------------------

* updated versions of bundled node modules:
  - joi: from 8.4.2 to 9.2.0
  - joi-to-json-schema: from 2.2.0 to 2.3.0
  - sinon: from 1.17.4 to 1.17.6
  - lodash: from 4.13.1 to 4.16.6

* added shortcut for AQL ternary operator
  instead of `condition ? true-part : false-part` it is now possible to also use a
  shortcut variant `condition ? : false-part`, e.g.

      FOR doc IN docs RETURN doc.value ?: 'not present'

  instead of

      FOR doc IN docs RETURN doc.value ? doc.value : 'not present'

* fixed wrong sorting order in cluster, if an index was used to sort with many
  shards.

* added --replication-factor, --number-of-shards and --wait-for-sync to arangobench

* turn on UTF-8 string validation for VelocyPack values received via VST connections

* fixed issue #2257

* upgraded Boost version to 1.62.0

* added optional detail flag for db.<collection>.count()
  setting the flag to `true` will make the count operation returned the per-shard
  counts for the collection:

      db._create("test", { numberOfShards: 10 });
      for (i = 0; i < 1000; ++i) {
        db.test.insert({value: i});
      }
      db.test.count(true);

      {
	"s100058" : 99,
	"s100057" : 103,
	"s100056" : 100,
	"s100050" : 94,
	"s100055" : 90,
	"s100054" : 122,
	"s100051" : 109,
	"s100059" : 99,
	"s100053" : 95,
	"s100052" : 89
      }

* added optional memory limit for AQL queries:

      db._query("FOR i IN 1..100000 SORT i RETURN i", {}, { options: { memoryLimit: 100000 } });

  This option limits the default maximum amount of memory (in bytes) that a single
  AQL query can use.
  When a single AQL query reaches the specified limit value, the query will be
  aborted with a *resource limit exceeded* exception. In a cluster, the memory
  accounting is done per shard, so the limit value is effectively a memory limit per
  query per shard.

  The global limit value can be overriden per query by setting the *memoryLimit*
  option value for individual queries when running an AQL query.

* added server startup option `--query.memory-limit`

* added convenience function to create vertex-centric indexes.

  Usage: `db.collection.ensureVertexCentricIndex("label", {type: "hash", direction: "outbound"})`
  That will create an index that can be used on OUTBOUND with filtering on the
  edge attribute `label`.

* change default log output for tools to stdout (instead of stderr)

* added option -D to define a configuration file environment key=value

* changed encoding behavior for URLs encoded in the C++ code of ArangoDB:
  previously the special characters `-`, `_`, `~` and `.` were returned as-is
  after URL-encoding, now `.` will be encoded to be `%2e`.
  This also changes the behavior of how incoming URIs are processed: previously
  occurrences of `..` in incoming request URIs were collapsed (e.g. `a/../b/` was
  collapsed to a plain `b/`). Now `..` in incoming request URIs are not collapsed.

* Foxx request URL suffix is no longer unescaped

* @arangodb/request option json now defaults to `true` if the response body is not empty and encoding is not explicitly set to `null` (binary).
  The option can still be set to `false` to avoid unnecessary attempts at parsing the response as JSON.

* Foxx configuration values for unknown options will be discarded when saving the configuration in production mode using the web interface

* module.context.dependencies is now immutable

* process.stdout.isTTY now returns `true` in arangosh and when running arangod with the `--console` flag

* add support for Swagger tags in Foxx


v3.1.9 (XXXX-XX-XX)
-------------------

* macos CLI package: store databases and apps in the users home directory

* ui: fixed re-login issue within a non system db, when tab was closed

* fixed a race in the VelocyStream Commtask implementation

* fixed issue #2256


v3.1.8 (2017-01-09)
-------------------

* add Windows silent installer

* add handling of debug symbols during Linux & windows release builds.

* fixed issue #2181

* fixed issue #2248: reduce V8 max old space size from 3 GB to 1 GB on 32 bit systems

* upgraded Boost version to 1.62.0

* fixed issue #2238

* fixed issue #2234

* agents announce new endpoints in inception phase to leader

* agency leadership accepts updatet endpoints to given uuid

* unified endpoints replace localhost with 127.0.0.1

* fix several problems within an authenticated cluster


v3.1.7 (2016-12-29)
-------------------

* fixed one too many elections in RAFT

* new agency comm backported from devel


v3.1.6 (2016-12-20)
-------------------

* fixed issue #2227

* fixed issue #2220

* agency constituent/agent bug fixes in race conditions picking up
  leadership

* supervision does not need waking up anymore as it is running
  regardless

* agents challenge their leadership more rigorously


v3.1.5 (2016-12-16)
-------------------

* lowered default value of `--database.revision-cache-target-size` from 75% of
  RAM to less than 40% of RAM

* fixed issue #2218

* fixed issue #2217

* Foxx router.get/post/etc handler argument can no longer accidentally omitted

* fixed issue #2223


v3.1.4 (2016-12-08)
-------------------

* fixed issue #2211

* fixed issue #2204

* at cluster start, coordinators wait until at least one DBserver is there,
  and either at least two DBservers are there or 15s have passed, before they
  initiate the bootstrap of system collections.

* more robust agency startup from devel

* supervision's AddFollower adds many followers at once

* supervision has new FailedFollower job

* agency's Node has new method getArray

* agency RAFT timing estimates more conservative in waitForSync
  scenario

* agency RAFT timing estimates capped at maximum 2.0/10.0 for low/high


v3.1.3 (2016-12-02)
-------------------

* fix a traversal bug when using skiplist indexes:
  if we have a skiplist of ["a", "unused", "_from"] and a traversal like:
  FOR v,e,p IN OUTBOUND @start @@edges
    FILTER p.edges[0].a == 'foo'
    RETURN v
  And the above index applied on "a" is considered better than EdgeIndex, than
  the executor got into undefined behaviour.

* fix endless loop when trying to create a collection with replicationFactor: -1


v3.1.2 (2016-11-24)
-------------------

* added support for descriptions field in Foxx dependencies

* (Enterprise only) fixed a bug in the statistic report for SmartGraph traversals.
Now they state correctly how many documents were fetched from the index and how many
have been filtered.

* Prevent uniform shard distribution when replicationFactor == numServers

v3.1.1 (2016-11-15)
-------------------

* fixed issue #2176

* fixed issue #2168

* display index usage of traversals in AQL explainer output (previously missing)

* fixed isuse #2163

* preserve last-used HLC value across server starts

* allow more control over handling of pre-3.1 _rev values

  this changes the server startup option `--database.check-30-revisions` from a boolean (true/false)
  parameter to a string parameter with the following possible values:

  - "fail":
    will validate _rev values of 3.0 collections on collection loading and throw an exception when invalid _rev values are found.
    in this case collections with invalid _rev values are marked as corrupted and cannot be used in the ArangoDB 3.1 instance.
    the fix procedure for such collections is to export the collections from 3.0 database with arangodump and restore them in 3.1 with arangorestore.
    collections that do not contain invalid _rev values are marked as ok and will not be re-checked on following loads.
    collections that contain invalid _rev values will be re-checked on following loads.

  - "true":
    will validate _rev values of 3.0 collections on collection loading and print a warning when invalid _rev values are found.
    in this case collections with invalid _rev values can be used in the ArangoDB 3.1 instance.
    however, subsequent operations on documents with invalid _rev values may silently fail or fail with explicit errors.
    the fix procedure for such collections is to export the collections from 3.0 database with arangodump and restore them in 3.1 with arangorestore.
    collections that do not contain invalid _rev values are marked as ok and will not be re-checked on following loads.
    collections that contain invalid _rev values will be re-checked on following loads.

  - "false":
    will not validate _rev values on collection loading and not print warnings.
    no hint is given when invalid _rev values are found.
    subsequent operations on documents with invalid _rev values may silently fail or fail with explicit errors.
    this setting does not affect whether collections are re-checked later.
    collections will be re-checked on following loads if `--database.check-30-revisions` is later set to either `true` or `fail`.

  The change also suppresses warnings that were printed when collections were restored using arangorestore, and the restore
  data contained invalid _rev values. Now these warnings are suppressed, and new HLC _rev values are generated for these documents
  as before.

* added missing functions to AQL syntax highlighter in web interface

* fixed display of `ANY` direction in traversal explainer output (direction `ANY` was shown as either
  `INBOUND` or `OUTBOUND`)

* changed behavior of toJSON() function when serializing an object before saving it in the database

  if an object provides a toJSON() function, this function is still called for serializing it.
  the change is that the result of toJSON() is not stringified anymore, but saved as is. previous
  versions of ArangoDB called toJSON() and after that additionally stringified its result.

  This change will affect the saving of JS Buffer objects, which will now be saved as arrays of
  bytes instead of a comma-separated string of the Buffer's byte contents.

* allow creating unique indexes on more attributes than present in shardKeys

  The following combinations of shardKeys and indexKeys are allowed/not allowed:

  shardKeys     indexKeys
      a             a        ok
      a             b    not ok
      a           a b        ok
    a b             a    not ok
    a b             b    not ok
    a b           a b        ok
    a b         a b c        ok
  a b c           a b    not ok
  a b c         a b c        ok

* fixed wrong version in web interface login screen (EE only)

* make web interface not display an exclamation mark next to ArangoDB version number 3.1

* fixed search for arbitrary document attributes in web interface in case multiple
  search values were used on different attribute names. in this case, the search always
  produced an empty result

* disallow updating `_from` and `_to` values of edges in Smart Graphs. Updating these
  attributes would lead to potential redistribution of edges to other shards, which must be
  avoided.

* fixed issue #2148

* updated graphql-sync dependency to 0.6.2

* fixed issue #2156

* fixed CRC4 assembly linkage


v3.1.0 (2016-10-29)
-------------------

* AQL breaking change in cluster:

  from ArangoDB 3.1 onwards `WITH` is required for traversals in a
  clustered environment in order to avoid deadlocks.

  Note that for queries that access only a single collection or that have all
  collection names specified somewhere else in the query string, there is no
  need to use *WITH*. *WITH* is only useful when the AQL query parser cannot
  automatically figure out which collections are going to be used by the query.
  *WITH* is only useful for queries that dynamically access collections, e.g.
  via traversals, shortest path operations or the *DOCUMENT()* function.

  more info can be found [here](https://github.com/arangodb/arangodb/blob/devel/Documentation/Books/AQL/Operations/With.md)

* added AQL function `DISTANCE` to calculate the distance between two arbitrary
  coordinates (haversine formula)

* fixed issue #2110

* added Auto-aptation of RAFT timings as calculations only


v3.1.rc2 (2016-10-10)
---------------------

* second release candidate


v3.1.rc1 (2016-09-30)
---------------------

* first release candidate


v3.1.alpha2 (2016-09-01)
------------------------

* added module.context.createDocumentationRouter to replace module.context.apiDocumentation

* bug in RAFT implementation of reads. dethroned leader still answered requests in isolation

* ui: added new graph viewer

* ui: aql-editor added tabular & graph display

* ui: aql-editor improved usability

* ui: aql-editor: query profiling support

* fixed issue #2109

* fixed issue #2111

* fixed issue #2075

* added AQL function `DISTANCE` to calculate the distance between two arbitrary
  coordinates (haversine formula)

* rewrote scheduler and dispatcher based on boost::asio

  parameters changed:
    `--scheduler.threads` and `--server.threads` are now merged into a single one: `--server.threads`

    hidden `--server.extra-threads` has been removed

    hidden `--server.aql-threads` has been removed

    hidden `--server.backend` has been removed

    hidden `--server.show-backends` has been removed

    hidden `--server.thread-affinity` has been removed

* fixed issue #2086

* fixed issue #2079

* fixed issue #2071

  make the AQL query optimizer inject filter condition expressions referred to
  by variables during filter condition aggregation.
  For example, in the following query

      FOR doc IN collection
        LET cond1 = (doc.value == 1)
        LET cond2 = (doc.value == 2)
        FILTER cond1 || cond2
        RETURN { doc, cond1, cond2 }

  the optimizer will now inject the conditions for `cond1` and `cond2` into the filter
  condition `cond1 || cond2`, expanding it to `(doc.value == 1) || (doc.value == 2)`
  and making these conditions available for index searching.

  Note that the optimizer previously already injected some conditions into other
  conditions, but only if the variable that defined the condition was not used
  elsewhere. For example, the filter condition in the query

      FOR doc IN collection
        LET cond = (doc.value == 1)
        FILTER cond
        RETURN { doc }

  already got optimized before because `cond` was only used once in the query and
  the optimizer decided to inject it into the place where it was used.

  This only worked for variables that were referred to once in the query.
  When a variable was used multiple times, the condition was not injected as
  in the following query:

      FOR doc IN collection
        LET cond = (doc.value == 1)
        FILTER cond
        RETURN { doc, cond }

  The fix for #2070 now will enable this optimization so that the query can
  use an index on `doc.value` if available.

* changed behavior of AQL array comparison operators for empty arrays:
  * `ALL` and `ANY` now always return `false` when the left-hand operand is an
    empty array. The behavior for non-empty arrays does not change:
    * `[] ALL == 1` will return `false`
    * `[1] ALL == 1` will return `true`
    * `[1, 2] ALL == 1` will return `false`
    * `[2, 2] ALL == 1` will return `false`
    * `[] ANY == 1` will return `false`
    * `[1] ANY == 1` will return `true`
    * `[1, 2] ANY == 1` will return `true`
    * `[2, 2] ANY == 1` will return `false`
  * `NONE` now always returns `true` when the left-hand operand is an empty array.
    The behavior for non-empty arrays does not change:
    * `[] NONE == 1` will return `true`
    * `[1] NONE == 1` will return `false`
    * `[1, 2] NONE == 1` will return `false`
    * `[2, 2] NONE == 1` will return `true`

* added experimental AQL functions `JSON_STRINGIFY` and `JSON_PARSE`

* added experimental support for incoming gzip-compressed requests

* added HTTP REST APIs for online loglevel adjustments:

  - GET `/_admin/log/level` returns the current loglevel settings
  - PUT `/_admin/log/level` modifies the current loglevel settings

* PATCH /_api/gharial/{graph-name}/vertex/{collection-name}/{vertex-key}
  - changed default value for keepNull to true

* PATCH /_api/gharial/{graph-name}/edge/{collection-name}/{edge-key}
  - changed default value for keepNull to true

* renamed `maximalSize` attribute in parameter.json files to `journalSize`

  The `maximalSize` attribute will still be picked up from collections that
  have not been adjusted. Responses from the replication API will now also use
  `journalSize` instead of `maximalSize`.

* added `--cluster.system-replication-factor` in order to adjust the
  replication factor for new system collections

* fixed issue #2012

* added a memory expection in case V8 memory gets too low

* added Optimizer Rule for other indexes in Traversals
  this allows AQL traversals to use other indexes than the edge index.
  So traversals with filters on edges can now make use of more specific
  indexes, e.g.

      FOR v, e, p IN 2 OUTBOUND @start @@edge FILTER p.edges[0].foo == "bar"

  will prefer a Hash Index on [_from, foo] above the EdgeIndex.

* fixed epoch computation in hybrid logical clock

* fixed thread affinity

* replaced require("internal").db by require("@arangodb").db

* added option `--skip-lines` for arangoimp
  this allows skipping the first few lines from the import file in case the
  CSV or TSV import are used

* fixed periodic jobs: there should be only one instance running - even if it
  runs longer than the period

* improved performance of primary index and edge index lookups

* optimizations for AQL `[*]` operator in case no filter, no projection and
  no offset/limit are used

* added AQL function `OUTERSECTION` to return the symmetric difference of its
  input arguments

* Foxx manifests of installed services are now saved to disk with indentation

* Foxx tests and scripts in development mode should now always respect updated
  files instead of loading stale modules

* When disabling Foxx development mode the setup script is now re-run

* Foxx now provides an easy way to directly serve GraphQL requests using the
  `@arangodb/foxx/graphql` module and the bundled `graphql-sync` dependency

* Foxx OAuth2 module now correctly passes the `access_token` to the OAuth2 server

* added iconv-lite and timezone modules

* web interface now allows installing GitHub and zip services in legacy mode

* added module.context.createDocumentationRouter to replace module.context.apiDocumentation

* bug in RAFT implementation of reads. dethroned leader still answered
  requests in isolation

* all lambdas in ClusterInfo might have been left with dangling references.

* Agency bug fix for handling of empty json objects as values.

* Foxx tests no longer support the Mocha QUnit interface as this resulted in weird
  inconsistencies in the BDD and TDD interfaces. This fixes the TDD interface
  as well as out-of-sequence problems when using the BDD before/after functions.

* updated bundled JavaScript modules to latest versions; joi has been updated from 8.4 to 9.2
  (see [joi 9.0.0 release notes](https://github.com/hapijs/joi/issues/920) for information on
  breaking changes and new features)

* fixed issue #2139

* updated graphql-sync dependency to 0.6.2

* fixed issue #2156


v3.0.13 (XXXX-XX-XX)
--------------------

* fixed issue #2315

* fixed issue #2210


v3.0.12 (2016-11-23)
--------------------

* fixed issue #2176

* fixed issue #2168

* fixed issues #2149, #2159

* fixed error reporting for issue #2158

* fixed assembly linkage bug in CRC4 module

* added support for descriptions field in Foxx dependencies


v3.0.11 (2016-11-08)
--------------------

* fixed issue #2140: supervisor dies instead of respawning child

* fixed issue #2131: use shard key value entered by user in web interface

* fixed issue #2129: cannot kill a long-run query

* fixed issue #2110

* fixed issue #2081

* fixed issue #2038

* changes to Foxx service configuration or dependencies should now be
  stored correctly when options are cleared or omitted

* Foxx tests no longer support the Mocha QUnit interface as this resulted in weird
  inconsistencies in the BDD and TDD interfaces. This fixes the TDD interface
  as well as out-of-sequence problems when using the BDD before/after functions.

* fixed issue #2148


v3.0.10 (2016-09-26)
--------------------

* fixed issue #2072

* fixed issue #2070

* fixed slow cluster starup issues. supervision will demonstrate more
  patience with db servers


v3.0.9 (2016-09-21)
-------------------

* fixed issue #2064

* fixed issue #2060

* speed up `collection.any()` and skiplist index creation

* fixed multiple issues where ClusterInfo bug hung agency in limbo
  timeouting on multiple collection and database callbacks


v3.0.8 (2016-09-14)
-------------------

* fixed issue #2052

* fixed issue #2005

* fixed issue #2039

* fixed multiple issues where ClusterInfo bug hung agency in limbo
  timeouting on multiple collection and database callbacks


v3.0.7 (2016-09-05)
-------------------

* new supervision job handles db server failure during collection creation.


v3.0.6 (2016-09-02)
-------------------

* fixed issue #2026

* slightly better error diagnostics for AQL query compilation and replication

* fixed issue #2018

* fixed issue #2015

* fixed issue #2012

* fixed wrong default value for arangoimp's `--on-duplicate` value

* fix execution of AQL traversal expressions when there are multiple
  conditions that refer to variables set outside the traversal

* properly return HTTP 503 in JS actions when backend is gone

* supervision creates new key in agency for failed servers

* new shards will not be allocated on failed or cleaned servers


v3.0.5 (2016-08-18)
-------------------

* execute AQL ternary operator via C++ if possible

* fixed issue #1977

* fixed extraction of _id attribute in AQL traversal conditions

* fix SSL agency endpoint

* Minimum RAFT timeout was one order of magnitude to short.

* Optimized RAFT RPCs from leader to followers for efficiency.

* Optimized RAFT RPC handling on followers with respect to compaction.

* Fixed bug in handling of duplicates and overlapping logs

* Fixed bug in supervision take over after leadership change.

v3.0.4 (2016-08-01)
-------------------

* added missing lock for periodic jobs access

* fix multiple foxx related cluster issues

* fix handling of empty AQL query strings

* fixed issue in `INTERSECTION` AQL function with duplicate elements
  in the source arrays

* fixed issue #1970

* fixed issue #1968

* fixed issue #1967

* fixed issue #1962

* fixed issue #1959

* replaced require("internal").db by require("@arangodb").db

* fixed issue #1954

* fixed issue #1953

* fixed issue #1950

* fixed issue #1949

* fixed issue #1943

* fixed segfault in V8, by backporting https://bugs.chromium.org/p/v8/issues/detail?id=5033

* Foxx OAuth2 module now correctly passes the `access_token` to the OAuth2 server

* fixed credentialed CORS requests properly respecting --http.trusted-origin

* fixed a crash in V8Periodic task (forgotten lock)

* fixed two bugs in synchronous replication (syncCollectionFinalize)


v3.0.3 (2016-07-17)
-------------------

* fixed issue #1942

* fixed issue #1941

* fixed array index batch insertion issues for hash indexes that caused problems when
  no elements remained for insertion

* fixed AQL MERGE() function with External objects originating from traversals

* fixed some logfile recovery errors with error message "document not found"

* fixed issue #1937

* fixed issue #1936

* improved performance of arangorestore in clusters with synchronous
  replication

* Foxx tests and scripts in development mode should now always respect updated
  files instead of loading stale modules

* When disabling Foxx development mode the setup script is now re-run

* Foxx manifests of installed services are now saved to disk with indentation


v3.0.2 (2016-07-09)
-------------------

* fixed assertion failure in case multiple remove operations were used in the same query

* fixed upsert behavior in case upsert was used in a loop with the same document example

* fixed issue #1930

* don't expose local file paths in Foxx error messages.

* fixed issue #1929

* make arangodump dump the attribute `isSystem` when dumping the structure
  of a collection, additionally make arangorestore not fail when the attribute
  is missing

* fixed "Could not extract custom attribute" issue when using COLLECT with
  MIN/MAX functions in some contexts

* honor presence of persistent index for sorting

* make AQL query optimizer not skip "use-indexes-rule", even if enough
  plans have been created already

* make AQL optimizer not skip "use-indexes-rule", even if enough execution plans
  have been created already

* fix double precision value loss in VelocyPack JSON parser

* added missing SSL support for arangorestore

* improved cluster import performance

* fix Foxx thumbnails on DC/OS

* fix Foxx configuration not being saved

* fix Foxx app access from within the frontend on DC/OS

* add option --default-replication-factor to arangorestore and simplify
  the control over the number of shards when restoring

* fix a bug in the VPack -> V8 conversion if special attributes _key,
  _id, _rev, _from and _to had non-string values, which is allowed
  below the top level

* fix malloc_usable_size for darwin


v3.0.1 (2016-06-30)
-------------------

* fixed periodic jobs: there should be only one instance running - even if it
  runs longer than the period

* increase max. number of collections in AQL queries from 32 to 256

* fixed issue #1916: header "authorization" is required" when opening
  services page

* fixed issue #1915: Explain: member out of range

* fixed issue #1914: fix unterminated buffer

* don't remove lockfile if we are the same (now stale) pid
  fixes docker setups (our pid will always be 1)

* do not use revision id comparisons in compaction for determining whether a
  revision is obsolete, but marker memory addresses
  this ensures revision ids don't matter when compacting documents

* escape Unicode characters in JSON HTTP responses
  this converts UTF-8 characters in HTTP responses of arangod into `\uXXXX`
  escape sequences. This makes the HTTP responses fit into the 7 bit ASCII
  character range, which speeds up HTTP response parsing for some clients,
  namely node.js/v8

* add write before read collections when starting a user transaction
  this allows specifying the same collection in both read and write mode without
  unintended side effects

* fixed buffer overrun that occurred when building very large result sets

* index lookup optimizations for primary index and edge index

* fixed "collection is a nullptr" issue when starting a traversal from a transaction

* enable /_api/import on coordinator servers


v3.0.0 (2016-06-22)
-------------------

* minor GUI fixxes

* fix for replication and nonces


v3.0.0-rc3 (2016-06-19)
-----------------------

* renamed various Foxx errors to no longer refer to Foxx services as apps

* adjusted various error messages in Foxx to be more informative

* specifying "files" in a Foxx manifest to be mounted at the service root
  no longer results in 404s when trying to access non-file routes

* undeclared path parameters in Foxx no longer break the service

* trusted reverse proxy support is now handled more consistently

* ArangoDB request compatibility and user are now exposed in Foxx

* all bundled NPM modules have been upgraded to their latest versions


v3.0.0-rc2 (2016-06-12)
-----------------------

* added option `--server.max-packet-size` for client tools

* renamed option `--server.ssl-protocol` to `--ssl.protocol` in client tools
  (was already done for arangod, but overlooked for client tools)

* fix handling of `--ssl.protocol` value 5 (TLS v1.2) in client tools, which
  claimed to support it but didn't

* config file can use '@include' to include a different config file as base


v3.0.0-rc1 (2016-06-10)
-----------------------

* the user management has changed: it now has users that are independent of
  databases. A user can have one or more database assigned to the user.

* forward ported V8 Comparator bugfix for inline heuristics from
  https://github.com/v8/v8/commit/5ff7901e24c2c6029114567de5a08ed0f1494c81

* changed to-string conversion for AQL objects and arrays, used by the AQL
  function `TO_STRING()` and implicit to-string casts in AQL

  - arrays are now converted into their JSON-stringify equivalents, e.g.

    - `[ ]` is now converted to `[]`
    - `[ 1, 2, 3 ]` is now converted to `[1,2,3]`
    - `[ "test", 1, 2 ] is now converted to `["test",1,2]`

    Previous versions of ArangoDB converted arrays with no members into the
    empty string, and non-empty arrays into a comma-separated list of member
    values, without the surrounding angular brackets. Additionally, string
    array members were not enclosed in quotes in the result string:

    - `[ ]` was converted to ``
    - `[ 1, 2, 3 ]` was converted to `1,2,3`
    - `[ "test", 1, 2 ] was converted to `test,1,2`

  - objects are now converted to their JSON-stringify equivalents, e.g.

    - `{ }` is converted to `{}`
    - `{ a: 1, b: 2 }` is converted to `{"a":1,"b":2}`
    - `{ "test" : "foobar" }` is converted to `{"test":"foobar"}`

    Previous versions of ArangoDB always converted objects into the string
    `[object Object]`

  This change affects also the AQL functions `CONCAT()` and `CONCAT_SEPARATOR()`
  which treated array values differently in previous versions. Previous versions
  of ArangoDB automatically flattened array values on the first level of the array,
  e.g. `CONCAT([1, 2, 3, [ 4, 5, 6 ]])` produced `1,2,3,4,5,6`. Now this will produce
  `[1,2,3,[4,5,6]]`. To flatten array members on the top level, you can now use
  the more explicit `CONCAT(FLATTEN([1, 2, 3, [4, 5, 6]], 1))`.

* added C++ implementations for AQL functions `SLICE()`, `CONTAINS()` and
  `RANDOM_TOKEN()`

* as a consequence of the upgrade to V8 version 5, the implementation of the
  JavaScript `Buffer` object had to be changed. JavaScript `Buffer` objects in
  ArangoDB now always store their data on the heap. There is no shared pool
  for small Buffer values, and no pointing into existing Buffer data when
  extracting slices. This change may increase the cost of creating Buffers with
  short contents or when peeking into existing Buffers, but was required for
  safer memory management and to prevent leaks.

* the `db` object's function `_listDatabases()` was renamed to just `_databases()`
  in order to make it more consistent with the existing `_collections()` function.
  Additionally the `db` object's `_listEndpoints()` function was renamed to just
  `_endpoints()`.

* changed default value of `--server.authentication` from `false` to `true` in
  configuration files etc/relative/arangod.conf and etc/arangodb/arangod.conf.in.
  This means the server will be started with authentication enabled by default,
  requiring all client connections to provide authentication data when connecting
  to ArangoDB. Authentication can still be turned off via setting the value of
  `--server.authentication` to `false` in ArangoDB's configuration files or by
  specifying the option on the command-line.

* Changed result format for querying all collections via the API GET `/_api/collection`.

  Previous versions of ArangoDB returned an object with an attribute named `collections`
  and an attribute named `names`. Both contained all available collections, but
  `collections` contained the collections as an array, and `names` contained the
  collections again, contained in an object in which the attribute names were the
  collection names, e.g.

  ```
  {
    "collections": [
      {"id":"5874437","name":"test","isSystem":false,"status":3,"type":2},
      {"id":"17343237","name":"something","isSystem":false,"status":3,"type":2},
      ...
    ],
    "names": {
      "test": {"id":"5874437","name":"test","isSystem":false,"status":3,"type":2},
      "something": {"id":"17343237","name":"something","isSystem":false,"status":3,"type":2},
      ...
    }
  }
  ```
  This result structure was redundant, and therefore has been simplified to just

  ```
  {
    "result": [
      {"id":"5874437","name":"test","isSystem":false,"status":3,"type":2},
      {"id":"17343237","name":"something","isSystem":false,"status":3,"type":2},
      ...
    ]
  }
  ```

  in ArangoDB 3.0.

* added AQL functions `TYPENAME()` and `HASH()`

* renamed arangob tool to arangobench

* added AQL string comparison operator `LIKE`

  The operator can be used to compare strings like this:

      value LIKE search

  The operator is currently implemented by calling the already existing AQL
  function `LIKE`.

  This change also makes `LIKE` an AQL keyword. Using `LIKE` in either case as
  an attribute or collection name in AQL thus requires quoting.

* make AQL optimizer rule "remove-unnecessary-calculations" fire in more cases

  The rule will now remove calculations that are used exactly once in other
  expressions (e.g. `LET a = doc RETURN a.value`) and calculations,
  or calculations that are just references (e.g. `LET a = b`).

* renamed AQL optimizer rule "merge-traversal-filter" to "optimize-traversals"
  Additionally, the optimizer rule will remove unused edge and path result variables
  from the traversal in case they are specified in the `FOR` section of the traversal,
  but not referenced later in the query. This saves constructing edges and paths
  results.

* added AQL optimizer rule "inline-subqueries"

  This rule can pull out certain subqueries that are used as an operand to a `FOR`
  loop one level higher, eliminating the subquery completely. For example, the query

      FOR i IN (FOR j IN [1,2,3] RETURN j) RETURN i

  will be transformed by the rule to:

      FOR i IN [1,2,3] RETURN i

  The query

      FOR name IN (FOR doc IN _users FILTER doc.status == 1 RETURN doc.name) LIMIT 2 RETURN name

  will be transformed into

      FOR tmp IN _users FILTER tmp.status == 1 LIMIT 2 RETURN tmp.name

  The rule will only fire when the subquery is used as an operand to a `FOR` loop, and
  if the subquery does not contain a `COLLECT` with an `INTO` variable.

* added new endpoint "srv://" for DNS service records

* The result order of the AQL functions VALUES and ATTRIBUTES has never been
  guaranteed and it only had the "correct" ordering by accident when iterating
  over objects that were not loaded from the database. This accidental behavior
  is now changed by introduction of VelocyPack. No ordering is guaranteed unless
  you specify the sort parameter.

* removed configure option `--enable-logger`

* added AQL array comparison operators

  All AQL comparison operators now also exist in an array variant. In the
  array variant, the operator is preceded with one of the keywords *ALL*, *ANY*
  or *NONE*. Using one of these keywords changes the operator behavior to
  execute the comparison operation for all, any, or none of its left hand
  argument values. It is therefore expected that the left hand argument
  of an array operator is an array.

  Examples:

      [ 1, 2, 3 ] ALL IN [ 2, 3, 4 ]   // false
      [ 1, 2, 3 ] ALL IN [ 1, 2, 3 ]   // true
      [ 1, 2, 3 ] NONE IN [ 3 ]        // false
      [ 1, 2, 3 ] NONE IN [ 23, 42 ]   // true
      [ 1, 2, 3 ] ANY IN [ 4, 5, 6 ]   // false
      [ 1, 2, 3 ] ANY IN [ 1, 42 ]     // true
      [ 1, 2, 3 ] ANY == 2             // true
      [ 1, 2, 3 ] ANY == 4             // false
      [ 1, 2, 3 ] ANY > 0              // true
      [ 1, 2, 3 ] ANY <= 1             // true
      [ 1, 2, 3 ] NONE < 99            // false
      [ 1, 2, 3 ] NONE > 10            // true
      [ 1, 2, 3 ] ALL > 2              // false
      [ 1, 2, 3 ] ALL > 0              // true
      [ 1, 2, 3 ] ALL >= 3             // false
      ["foo", "bar"] ALL != "moo"      // true
      ["foo", "bar"] NONE == "bar"     // false
      ["foo", "bar"] ANY == "foo"      // true

* improved AQL optimizer to remove unnecessary sort operations in more cases

* allow enclosing AQL identifiers in forward ticks in addition to using
  backward ticks

  This allows for convenient writing of AQL queries in JavaScript template strings
  (which are delimited with backticks themselves), e.g.

      var q = `FOR doc IN ´collection´ RETURN doc.´name´`;

* allow to set `print.limitString` to configure the number of characters
  to output before truncating

* make logging configurable per log "topic"

  `--log.level <level>` sets the global log level to <level>, e.g. `info`,
  `debug`, `trace`.

  `--log.level topic=<level>` sets the log level for a specific topic.
  Currently, the following topics exist: `collector`, `compactor`, `mmap`,
  `performance`, `queries`, and `requests`. `performance` and `requests` are
  set to FATAL by default. `queries` is set to info. All others are
  set to the global level by default.

  The new log option `--log.output <definition>` allows directing the global
  or per-topic log output to different outputs. The output definition
  "<definition>" can be one of

    "-" for stdin
    "+" for stderr
    "syslog://<syslog-facility>"
    "syslog://<syslog-facility>/<application-name>"
    "file://<relative-path>"

  The option can be specified multiple times in order to configure the output
  for different log topics. To set up a per-topic output configuration, use
  `--log.output <topic>=<definition>`, e.g.

    queries=file://queries.txt

  logs all queries to the file "queries.txt".

* the option `--log.requests-file` is now deprecated. Instead use

    `--log.level requests=info`
    `--log.output requests=file://requests.txt`

* the option `--log.facility` is now deprecated. Instead use

    `--log.output requests=syslog://facility`

* the option `--log.performance` is now deprecated. Instead use

    `--log.level performance=trace`

* removed option `--log.source-filter`

* removed configure option `--enable-logger`

* change collection directory names to include a random id component at the end

  The new pattern is `collection-<id>-<random>`, where `<id>` is the collection
  id and `<random>` is a random number. Previous versions of ArangoDB used a
  pattern `collection-<id>` without the random number.

  ArangoDB 3.0 understands both the old and name directory name patterns.

* removed mostly unused internal spin-lock implementation

* removed support for pre-Windows 7-style locks. This removes compatibility for
  Windows versions older than Windows 7 (e.g. Windows Vista, Windows XP) and
  Windows 2008R2 (e.g. Windows 2008).

* changed names of sub-threads started by arangod

* added option `--default-number-of-shards` to arangorestore, allowing creating
  collections with a specifiable number of shards from a non-cluster dump

* removed support for CoffeeScript source files

* removed undocumented SleepAndRequeue

* added WorkMonitor to inspect server threads

* when downloading a Foxx service from the web interface the suggested filename
  is now based on the service's mount path instead of simply "app.zip"

* the `@arangodb/request` response object now stores the parsed JSON response
  body in a property `json` instead of `body` when the request was made using the
  `json` option. The `body` instead contains the response body as a string.

* the Foxx API has changed significantly, 2.8 services are still supported
  using a backwards-compatible "legacy mode"


v2.8.12 (XXXX-XX-XX)
--------------------

* issue #2091: decrease connect timeout to 5 seconds on startup

* fixed issue #2072

* slightly better error diagnostics for some replication errors

* fixed issue #1977

* fixed issue in `INTERSECTION` AQL function with duplicate elements
  in the source arrays

* fixed issue #1962

* fixed issue #1959

* export aqlQuery template handler as require('org/arangodb').aql for forwards-compatibility


v2.8.11 (2016-07-13)
--------------------

* fixed array index batch insertion issues for hash indexes that caused problems when
  no elements remained for insertion

* fixed issue #1937


v2.8.10 (2016-07-01)
--------------------

* make sure next local _rev value used for a document is at least as high as the
  _rev value supplied by external sources such as replication

* make adding a collection in both read- and write-mode to a transaction behave as
  expected (write includes read). This prevents the `unregister collection used in
  transaction` error

* fixed sometimes invalid result for `byExample(...).count()` when an index plus
  post-filtering was used

* fixed "collection is a nullptr" issue when starting a traversal from a transaction

* honor the value of startup option `--database.wait-for-sync` (that is used to control
  whether new collections are created with `waitForSync` set to `true` by default) also
  when creating collections via the HTTP API (and thus the ArangoShell). When creating
  a collection via these mechanisms, the option was ignored so far, which was inconsistent.

* fixed issue #1826: arangosh --javascript.execute: internal error (geo index issue)

* fixed issue #1823: Arango crashed hard executing very simple query on windows


v2.8.9 (2016-05-13)
-------------------

* fixed escaping and quoting of extra parameters for executables in Mac OS X App

* added "waiting for" status variable to web interface collection figures view

* fixed undefined behavior in query cache invaldation

* fixed access to /_admin/statistics API in case statistics are disable via option
  `--server.disable-statistics`

* Foxx manager will no longer fail hard when Foxx store is unreachable unless installing
  a service from the Foxx store (e.g. when behind a firewall or GitHub is unreachable).


v2.8.8 (2016-04-19)
-------------------

* fixed issue #1805: Query: internal error (location: arangod/Aql/AqlValue.cpp:182).
  Please report this error to arangodb.com (while executing)

* allow specifying collection name prefixes for `_from` and `_to` in arangoimp:

  To avoid specifying complete document ids (consisting of collection names and document
  keys) for *_from* and *_to* values when importing edges with arangoimp, there are now
  the options *--from-collection-prefix* and *--to-collection-prefix*.

  If specified, these values will be automatically prepended to each value in *_from*
  (or *_to* resp.). This allows specifying only document keys inside *_from* and/or *_to*.

  *Example*

      > arangoimp --from-collection-prefix users --to-collection-prefix products ...

  Importing the following document will then create an edge between *users/1234* and
  *products/4321*:

  ```js
  { "_from" : "1234", "_to" : "4321", "desc" : "users/1234 is connected to products/4321" }
  ```

* requests made with the interactive system API documentation in the web interface
  (Swagger) will now respect the active database instead of always using `_system`


v2.8.7 (2016-04-07)
-------------------

* optimized primary=>secondary failover

* fix to-boolean conversion for documents in AQL

* expose the User-Agent HTTP header from the ArangoShell since Github seems to
  require it now, and we use the ArangoShell for fetching Foxx repositories from Github

* work with http servers that only send

* fixed potential race condition between compactor and collector threads

* fix removal of temporary directories on arangosh exit

* javadoc-style comments in Foxx services are no longer interpreted as
  Foxx comments outside of controller/script/exports files (#1748)

* removed remaining references to class syntax for Foxx Model and Repository
  from the documentation

* added a safe-guard for corrupted master-pointer


v2.8.6 (2016-03-23)
-------------------

* arangosh can now execute JavaScript script files that contain a shebang
  in the first line of the file. This allows executing script files directly.

  Provided there is a script file `/path/to/script.js` with the shebang
  `#!arangosh --javascript.execute`:

      > cat /path/to/script.js
      #!arangosh --javascript.execute
      print("hello from script.js");

  If the script file is made executable

      > chmod a+x /path/to/script.js

  it can be invoked on the shell directly and use arangosh for its execution:

      > /path/to/script.js
      hello from script.js

  This did not work in previous versions of ArangoDB, as the whole script contents
  (including the shebang) were treated as JavaScript code.
  Now shebangs in script files will now be ignored for all files passed to arangosh's
  `--javascript.execute` parameter.

  The alternative way of executing a JavaScript file with arangosh still works:

      > arangosh --javascript.execute /path/to/script.js
      hello from script.js

* added missing reset of traversal state for nested traversals.
  The state of nested traversals (a traversal in an AQL query that was
  located in a repeatedly executed subquery or inside another FOR loop)
  was not reset properly, so that multiple invocations of the same nested
  traversal with different start vertices led to the nested traversal
  always using the start vertex provided on the first invocation.

* fixed issue #1781: ArangoDB startup time increased tremendously

* fixed issue #1783: SIGHUP should rotate the log


v2.8.5 (2016-03-11)
-------------------

* Add OpenSSL handler for TLS V1.2 as sugested by kurtkincaid in #1771

* fixed issue #1765 (The webinterface should display the correct query time)
  and #1770 (Display ACTUAL query time in aardvark's AQL editor)

* Windows: the unhandled exception handler now calls the windows logging
  facilities directly without locks.
  This fixes lockups on crashes from the logging framework.

* improve nullptr handling in logger.

* added new endpoint "srv://" for DNS service records

* `org/arangodb/request` no longer sets the content-type header to the
  string "undefined" when no content-type header should be sent (issue #1776)


v2.8.4 (2016-03-01)
-------------------

* global modules are no longer incorrectly resolved outside the ArangoDB
  JavaScript directory or the Foxx service's root directory (issue #1577)

* improved error messages from Foxx and JavaScript (issues #1564, #1565, #1744)


v2.8.3 (2016-02-22)
-------------------

* fixed AQL filter condition collapsing for deeply-nested cases, potentially
  enabling usage of indexes in some dedicated cases

* added parentheses in AQL explain command output to correctly display precedence
  of logical and arithmetic operators

* Foxx Model event listeners defined on the model are now correctly invoked by
  the Repository methods (issue #1665)

* Deleting a Foxx service in the frontend should now always succeed even if the
  files no longer exist on the file system (issue #1358)

* Routing actions loaded from the database no longer throw exceptions when
  trying to load other modules using "require"

* The `org/arangodb/request` response object now sets a property `json` to the
  parsed JSON response body in addition to overwriting the `body` property when
  the request was made using the `json` option.

* Improved Windows stability

* Fixed a bug in the interactive API documentation that would escape slashes
  in document-handle fields. Document handles are now provided as separate
  fields for collection name and document key.


v2.8.2 (2016-02-09)
-------------------

* the continuous replication applier will now prevent the master's WAL logfiles
  from being removed if they are still needed by the applier on the slave. This
  should help slaves that suffered from masters garbage collection WAL logfiles
  which would have been needed by the slave later.

  The initial synchronization will block removal of still needed WAL logfiles
  on the master for 10 minutes initially, and will extend this period when further
  requests are made to the master. Initial synchronization hands over its handle
  for blocking logfile removal to the continuous replication when started via
  the *setupReplication* function. In this case, continuous replication will
  extend the logfile removal blocking period for the required WAL logfiles when
  the slave makes additional requests.

  All handles that block logfile removal will time out automatically after at
  most 5 minutes should a master not be contacted by the slave anymore (e.g. in
  case the slave's replication is turned off, the slaves loses the connection
  to the master or the slave goes down).

* added all-in-one function *setupReplication* to synchronize data from master
  to slave and start the continuous replication:

      require("@arangodb/replication").setupReplication(configuration);

  The command will return when the initial synchronization is finished and the
  continuous replication has been started, or in case the initial synchronization
  has failed.

  If the initial synchronization is successful, the command will store the given
  configuration on the slave. It also configures the continuous replication to start
  automatically if the slave is restarted, i.e. *autoStart* is set to *true*.

  If the command is run while the slave's replication applier is already running,
  it will first stop the running applier, drop its configuration and do a
  resynchronization of data with the master. It will then use the provided configration,
  overwriting any previously existing replication configuration on the slave.

  The following example demonstrates how to use the command for setting up replication
  for the *_system* database. Note that it should be run on the slave and not the
  master:

      db._useDatabase("_system");
      require("@arangodb/replication").setupReplication({
        endpoint: "tcp://master.domain.org:8529",
        username: "myuser",
        password: "mypasswd",
        verbose: false,
        includeSystem: false,
        incremental: true,
        autoResync: true
      });

* the *sync* and *syncCollection* functions now always start the data synchronization
  as an asynchronous server job. The call to *sync* or *syncCollection* will block
  until synchronization is either complete or has failed with an error. The functions
  will automatically poll the slave periodically for status updates.

  The main benefit is that the connection to the slave does not need to stay open
  permanently and is thus not affected by timeout issues. Additionally the caller does
  not need to query the synchronization status from the slave manually as this is
  now performed automatically by these functions.

* fixed undefined behavior when explaining some types of AQL traversals, fixed
  display of some types of traversals in AQL explain output


v2.8.1 (2016-01-29)
-------------------

* Improved AQL Pattern matching by allowing to specify a different traversal
  direction for one or many of the edge collections.

      FOR v, e, p IN OUTBOUND @start @@ec1, INBOUND @@ec2, @@ec3

  will traverse *ec1* and *ec3* in the OUTBOUND direction and for *ec2* it will use
  the INBOUND direction. These directions can be combined in arbitrary ways, the
  direction defined after *IN [steps]* will we used as default direction and can
  be overriden for specific collections.
  This feature is only available for collection lists, it is not possible to
  combine it with graph names.

* detect more types of transaction deadlocks early

* fixed display of relational operators in traversal explain output

* fixed undefined behavior in AQL function `PARSE_IDENTIFIER`

* added "engines" field to Foxx services generated in the admin interface

* added AQL function `IS_SAME_COLLECTION`:

  *IS_SAME_COLLECTION(collection, document)*: Return true if *document* has the same
  collection id as the collection specified in *collection*. *document* can either be
  a [document handle](../Glossary/README.md#document-handle) string, or a document with
  an *_id* attribute. The function does not validate whether the collection actually
  contains the specified document, but only compares the name of the specified collection
  with the collection name part of the specified document.
  If *document* is neither an object with an *id* attribute nor a *string* value,
  the function will return *null* and raise a warning.

      /* true */
      IS_SAME_COLLECTION('_users', '_users/my-user')
      IS_SAME_COLLECTION('_users', { _id: '_users/my-user' })

      /* false */
      IS_SAME_COLLECTION('_users', 'foobar/baz')
      IS_SAME_COLLECTION('_users', { _id: 'something/else' })


v2.8.0 (2016-01-25)
-------------------

* avoid recursive locking


v2.8.0-beta8 (2016-01-19)
-------------------------

* improved internal datafile statistics for compaction and compaction triggering
  conditions, preventing excessive growth of collection datafiles under some
  workloads. This should also fix issue #1596.

* renamed AQL optimizer rule `remove-collect-into` to `remove-collect-variables`

* fixed primary and edge index lookups prematurely aborting searches when the
  specified id search value contained a different collection than the collection
  the index was created for


v2.8.0-beta7 (2016-01-06)
-------------------------

* added vm.runInThisContext

* added AQL keyword `AGGREGATE` for use in AQL `COLLECT` statement

  Using `AGGREGATE` allows more efficient aggregation (incrementally while building
  the groups) than previous versions of AQL, which built group aggregates afterwards
  from the total of all group values.

  `AGGREGATE` can be used inside a `COLLECT` statement only. If used, it must follow
  the declaration of grouping keys:

      FOR doc IN collection
        COLLECT gender = doc.gender AGGREGATE minAge = MIN(doc.age), maxAge = MAX(doc.age)
        RETURN { gender, minAge, maxAge }

  or, if no grouping keys are used, it can follow the `COLLECT` keyword:

      FOR doc IN collection
        COLLECT AGGREGATE minAge = MIN(doc.age), maxAge = MAX(doc.age)
        RETURN {
  minAge, maxAge
}

  Only specific expressions are allowed on the right-hand side of each `AGGREGATE`
  assignment:

  - on the top level the expression must be a call to one of the supported aggregation
    functions `LENGTH`, `MIN`, `MAX`, `SUM`, `AVERAGE`, `STDDEV_POPULATION`, `STDDEV_SAMPLE`,
    `VARIANCE_POPULATION`, or `VARIANCE_SAMPLE`

  - the expression must not refer to variables introduced in the `COLLECT` itself

* Foxx: mocha test paths with wildcard characters (asterisks) now work on Windows

* reserved AQL keyword `NONE` for future use

* web interface: fixed a graph display bug concerning dashboard view

* web interface: fixed several bugs during the dashboard initialize process

* web interface: included several bugfixes: #1597, #1611, #1623

* AQL query optimizer now converts `LENGTH(collection-name)` to an optimized
  expression that returns the number of documents in a collection

* adjusted the behavior of the expansion (`[*]`) operator in AQL for non-array values

  In ArangoDB 2.8, calling the expansion operator on a non-array value will always
  return an empty array. Previous versions of ArangoDB expanded non-array values by
  calling the `TO_ARRAY()` function for the value, which for example returned an
  array with a single value for boolean, numeric and string input values, and an array
  with the object's values for an object input value. This behavior was inconsistent
  with how the expansion operator works for the array indexes in 2.8, so the behavior
  is now unified:

  - if the left-hand side operand of `[*]` is an array, the array will be returned as
    is when calling `[*]` on it
  - if the left-hand side operand of `[*]` is not an array, an empty array will be
    returned by `[*]`

  AQL queries that rely on the old behavior can be changed by either calling `TO_ARRAY`
  explicitly or by using the `[*]` at the correct position.

  The following example query will change its result in 2.8 compared to 2.7:

      LET values = "foo" RETURN values[*]

  In 2.7 the query has returned the array `[ "foo" ]`, but in 2.8 it will return an
  empty array `[ ]`. To make it return the array `[ "foo" ]` again, an explicit
  `TO_ARRAY` function call is needed in 2.8 (which in this case allows the removal
  of the `[*]` operator altogether). This also works in 2.7:

      LET values = "foo" RETURN TO_ARRAY(values)

  Another example:

      LET values = [ { name: "foo" }, { name: "bar" } ]
      RETURN values[*].name[*]

  The above returned `[ [ "foo" ], [ "bar" ] ] in 2.7. In 2.8 it will return
  `[ [ ], [ ] ]`, because the value of `name` is not an array. To change the results
  to the 2.7 style, the query can be changed to

      LET values = [ { name: "foo" }, { name: "bar" } ]
      RETURN values[* RETURN TO_ARRAY(CURRENT.name)]

  The above also works in 2.7.
  The following types of queries won't change:

      LET values = [ 1, 2, 3 ] RETURN values[*]
      LET values = [ { name: "foo" }, { name: "bar" } ] RETURN values[*].name
      LET values = [ { names: [ "foo", "bar" ] }, { names: [ "baz" ] } ] RETURN values[*].names[*]
      LET values = [ { names: [ "foo", "bar" ] }, { names: [ "baz" ] } ] RETURN values[*].names[**]

* slightly adjusted V8 garbage collection strategy so that collection eventually
  happens in all contexts that hold V8 external references to documents and
  collections.

  also adjusted default value of `--javascript.gc-frequency` from 10 seconds to
  15 seconds, as less internal operations are carried out in JavaScript.

* fixes for AQL optimizer and traversal

* added `--create-collection-type` option to arangoimp

  This allows specifying the type of the collection to be created when
  `--create-collection` is set to `true`.

* Foxx export cache should no longer break if a broken app is loaded in the
  web admin interface.


v2.8.0-beta2 (2015-12-16)
-------------------------

* added AQL query optimizer rule "sort-in-values"

  This rule pre-sorts the right-hand side operand of the `IN` and `NOT IN`
  operators so the operation can use a binary search with logarithmic complexity
  instead of a linear search. The rule is applied when the right-hand side
  operand of an `IN` or `NOT IN` operator in a filter condition is a variable that
  is defined in a different loop/scope than the operator itself. Additionally,
  the filter condition must consist of solely the `IN` or `NOT IN` operation
  in order to avoid any side-effects.

* changed collection status terminology in web interface for collections for
  which an unload request has been issued from `in the process of being unloaded`
  to `will be unloaded`.

* unloading a collection via the web interface will now trigger garbage collection
  in all v8 contexts and force a WAL flush. This increases the chances of perfoming
  the unload faster.

* added the following attributes to the result of `collection.figures()` and the
  corresponding HTTP API at `PUT /_api/collection/<name>/figures`:

  - `documentReferences`: The number of references to documents in datafiles
    that JavaScript code currently holds. This information can be used for
    debugging compaction and unload issues.
  - `waitingFor`: An optional string value that contains information about
    which object type is at the head of the collection's cleanup queue. This
    information can be used for debugging compaction and unload issues.
  - `compactionStatus.time`: The point in time the compaction for the collection
    was last executed. This information can be used for debugging compaction
    issues.
  - `compactionStatus.message`: The action that was performed when the compaction
    was last run for the collection. This information can be used for debugging
    compaction issues.

  Note: `waitingFor` and `compactionStatus` may be empty when called on a coordinator
  in a cluster.

* the compaction will now provide queryable status info that can be used to track
  its progress. The compaction status is displayed in the web interface, too.

* better error reporting for arangodump and arangorestore

* arangodump will now fail by default when trying to dump edges that
  refer to already dropped collections. This can be circumvented by
  specifying the option `--force true` when invoking arangodump

* fixed cluster upgrade procedure

* the AQL functions `NEAR` and `WITHIN` now have stricter validations
  for their input parameters `limit`, `radius` and `distance`. They may now throw
  exceptions when invalid parameters are passed that may have not led
  to exceptions in previous versions.

* deprecation warnings now log stack traces

* Foxx: improved backwards compatibility with 2.5 and 2.6

  - reverted Model and Repository back to non-ES6 "classes" because of
    compatibility issues when using the extend method with a constructor

  - removed deprecation warnings for extend and controller.del

  - restored deprecated method Model.toJSONSchema

  - restored deprecated `type`, `jwt` and `sessionStorageApp` options
    in Controller#activateSessions

* Fixed a deadlock problem in the cluster


v2.8.0-beta1 (2015-12-06)
-------------------------

* added AQL function `IS_DATESTRING(value)`

  Returns true if *value* is a string that can be used in a date function.
  This includes partial dates such as *2015* or *2015-10* and strings containing
  invalid dates such as *2015-02-31*. The function will return false for all
  non-string values, even if some of them may be usable in date functions.


v2.8.0-alpha1 (2015-12-03)
--------------------------

* added AQL keywords `GRAPH`, `OUTBOUND`, `INBOUND` and `ANY` for use in graph
  traversals, reserved AQL keyword `ALL` for future use

  Usage of these keywords as collection names, variable names or attribute names
  in AQL queries will not be possible without quoting. For example, the following
  AQL query will still work as it uses a quoted collection name and a quoted
  attribute name:

      FOR doc IN `OUTBOUND`
        RETURN doc.`any`

* issue #1593: added AQL `POW` function for exponentation

* added cluster execution site info in explain output for AQL queries

* replication improvements:

  - added `autoResync` configuration parameter for continuous replication.

    When set to `true`, a replication slave will automatically trigger a full data
    re-synchronization with the master when the master cannot provide the log data
    the slave had asked for. Note that `autoResync` will only work when the option
    `requireFromPresent` is also set to `true` for the continuous replication, or
    when the continuous syncer is started and detects that no start tick is present.

    Automatic re-synchronization may transfer a lot of data from the master to the
    slave and may be expensive. It is therefore turned off by default.
    When turned off, the slave will never perform an automatic re-synchronization
    with the master.

  - added `idleMinWaitTime` and `idleMaxWaitTime` configuration parameters for
    continuous replication.

    These parameters can be used to control the minimum and maximum wait time the
    slave will (intentionally) idle and not poll for master log changes in case the
    master had sent the full logs already.
    The `idleMaxWaitTime` value will only be used when `adapativePolling` is set
    to `true`. When `adaptivePolling` is disable, only `idleMinWaitTime` will be
    used as a constant time span in which the slave will not poll the master for
    further changes. The default values are 0.5 seconds for `idleMinWaitTime` and
    2.5 seconds for `idleMaxWaitTime`, which correspond to the hard-coded values
    used in previous versions of ArangoDB.

  - added `initialSyncMaxWaitTime` configuration parameter for initial and continuous
    replication

    This option controls the maximum wait time (in seconds) that the initial
    synchronization will wait for a response from the master when fetching initial
    collection data. If no response is received within this time period, the initial
    synchronization will give up and fail. This option is also relevant for
    continuous replication in case *autoResync* is set to *true*, as then the
    continuous replication may trigger a full data re-synchronization in case
    the master cannot the log data the slave had asked for.

  - HTTP requests sent from the slave to the master during initial synchronization
    will now be retried if they fail with connection problems.

  - the initial synchronization now logs its progress so it can be queried using
    the regular replication status check APIs.

  - added `async` attribute for `sync` and `syncCollection` operations called from
    the ArangoShell. Setthing this attribute to `true` will make the synchronization
    job on the server go into the background, so that the shell does not block. The
    status of the started asynchronous synchronization job can be queried from the
    ArangoShell like this:

        /* starts initial synchronization */
        var replication = require("@arangodb/replication");
        var id = replication.sync({
          endpoint: "tcp://master.domain.org:8529",
          username: "myuser",
          password: "mypasswd",
          async: true
       });

       /* now query the id of the returned async job and print the status */
       print(replication.getSyncResult(id));

    The result of `getSyncResult()` will be `false` while the server-side job
    has not completed, and different to `false` if it has completed. When it has
    completed, all job result details will be returned by the call to `getSyncResult()`.


* fixed non-deterministic query results in some cluster queries

* fixed issue #1589

* return HTTP status code 410 (gone) instead of HTTP 408 (request timeout) for
  server-side operations that are canceled / killed. Sending 410 instead of 408
  prevents clients from re-starting the same (canceled) operation. Google Chrome
  for example sends the HTTP request again in case it is responded with an HTTP
  408, and this is exactly the opposite of the desired behavior when an operation
  is canceled / killed by the user.

* web interface: queries in AQL editor now cancelable

* web interface: dashboard - added replication information

* web interface: AQL editor now supports bind parameters

* added startup option `--server.hide-product-header` to make the server not send
  the HTTP response header `"Server: ArangoDB"` in its HTTP responses. By default,
  the option is turned off so the header is still sent as usual.

* added new AQL function `UNSET_RECURSIVE` to recursively unset attritutes from
  objects/documents

* switched command-line editor in ArangoShell and arangod to linenoise-ng

* added automatic deadlock detection for transactions

  In case a deadlock is detected, a multi-collection operation may be rolled back
  automatically and fail with error 29 (`deadlock detected`). Client code for
  operations containing more than one collection should be aware of this potential
  error and handle it accordingly, either by giving up or retrying the transaction.

* Added C++ implementations for the AQL arithmetic operations and the following
  AQL functions:
  - ABS
  - APPEND
  - COLLECTIONS
  - CURRENT_DATABASE
  - DOCUMENT
  - EDGES
  - FIRST
  - FIRST_DOCUMENT
  - FIRST_LIST
  - FLATTEN
  - FLOOR
  - FULLTEXT
  - LAST
  - MEDIAN
  - MERGE_RECURSIVE
  - MINUS
  - NEAR
  - NOT_NULL
  - NTH
  - PARSE_IDENTIFIER
  - PERCENTILE
  - POP
  - POSITION
  - PUSH
  - RAND
  - RANGE
  - REMOVE_NTH
  - REMOVE_VALUE
  - REMOVE_VALUES
  - ROUND
  - SHIFT
  - SQRT
  - STDDEV_POPULATION
  - STDDEV_SAMPLE
  - UNSHIFT
  - VARIANCE_POPULATION
  - VARIANCE_SAMPLE
  - WITHIN
  - ZIP

* improved performance of skipping over many documents in an AQL query when no
  indexes and no filters are used, e.g.

      FOR doc IN collection
        LIMIT 1000000, 10
        RETURN doc

* Added array indexes

  Hash indexes and skiplist indexes can now optionally be defined for array values
  so they index individual array members.

  To define an index for array values, the attribute name is extended with the
  expansion operator `[*]` in the index definition:

      arangosh> db.colName.ensureHashIndex("tags[*]");

  When given the following document

      { tags: [ "AQL", "ArangoDB", "Index" ] }

  the index will now contain the individual values `"AQL"`, `"ArangoDB"` and `"Index"`.

  Now the index can be used for finding all documents having `"ArangoDB"` somewhere in their
  tags array using the following AQL query:

      FOR doc IN colName
        FILTER "ArangoDB" IN doc.tags[*]
        RETURN doc

* rewrote AQL query optimizer rule `use-index-range` and renamed it to `use-indexes`.
  The name change affects rule names in the optimizer's output.

* rewrote AQL execution node `IndexRangeNode` and renamed it to `IndexNode`. The name
  change affects node names in the optimizer's explain output.

* added convenience function `db._explain(query)` for human-readable explanation
  of AQL queries

* module resolution as used by `require` now behaves more like in node.js

* the `org/arangodb/request` module now returns response bodies for error responses
  by default. The old behavior of not returning bodies for error responses can be
  re-enabled by explicitly setting the option `returnBodyOnError` to `false` (#1437)


v2.7.6 (2016-01-30)
-------------------

* detect more types of transaction deadlocks early


v2.7.5 (2016-01-22)
-------------------

* backported added automatic deadlock detection for transactions

  In case a deadlock is detected, a multi-collection operation may be rolled back
  automatically and fail with error 29 (`deadlock detected`). Client code for
  operations containing more than one collection should be aware of this potential
  error and handle it accordingly, either by giving up or retrying the transaction.

* improved internal datafile statistics for compaction and compaction triggering
  conditions, preventing excessive growth of collection datafiles under some
  workloads. This should also fix issue #1596.

* Foxx export cache should no longer break if a broken app is loaded in the
  web admin interface.

* Foxx: removed some incorrect deprecation warnings.

* Foxx: mocha test paths with wildcard characters (asterisks) now work on Windows


v2.7.4 (2015-12-21)
-------------------

* slightly adjusted V8 garbage collection strategy so that collection eventually
  happens in all contexts that hold V8 external references to documents and
  collections.

* added the following attributes to the result of `collection.figures()` and the
  corresponding HTTP API at `PUT /_api/collection/<name>/figures`:

  - `documentReferences`: The number of references to documents in datafiles
    that JavaScript code currently holds. This information can be used for
    debugging compaction and unload issues.
  - `waitingFor`: An optional string value that contains information about
    which object type is at the head of the collection's cleanup queue. This
    information can be used for debugging compaction and unload issues.
  - `compactionStatus.time`: The point in time the compaction for the collection
    was last executed. This information can be used for debugging compaction
    issues.
  - `compactionStatus.message`: The action that was performed when the compaction
    was last run for the collection. This information can be used for debugging
    compaction issues.

  Note: `waitingFor` and `compactionStatus` may be empty when called on a coordinator
  in a cluster.

* the compaction will now provide queryable status info that can be used to track
  its progress. The compaction status is displayed in the web interface, too.


v2.7.3 (2015-12-17)
-------------------

* fixed some replication value conversion issues when replication applier properties
  were set via ArangoShell

* fixed disappearing of documents for collections transferred via `sync` or
  `syncCollection` if the collection was dropped right before synchronization
  and drop and (re-)create collection markers were located in the same WAL file


* fixed an issue where overwriting the system sessions collection would break
  the web interface when authentication is enabled

v2.7.2 (2015-12-01)
-------------------

* replication improvements:

  - added `autoResync` configuration parameter for continuous replication.

    When set to `true`, a replication slave will automatically trigger a full data
    re-synchronization with the master when the master cannot provide the log data
    the slave had asked for. Note that `autoResync` will only work when the option
    `requireFromPresent` is also set to `true` for the continuous replication, or
    when the continuous syncer is started and detects that no start tick is present.

    Automatic re-synchronization may transfer a lot of data from the master to the
    slave and may be expensive. It is therefore turned off by default.
    When turned off, the slave will never perform an automatic re-synchronization
    with the master.

  - added `idleMinWaitTime` and `idleMaxWaitTime` configuration parameters for
    continuous replication.

    These parameters can be used to control the minimum and maximum wait time the
    slave will (intentionally) idle and not poll for master log changes in case the
    master had sent the full logs already.
    The `idleMaxWaitTime` value will only be used when `adapativePolling` is set
    to `true`. When `adaptivePolling` is disable, only `idleMinWaitTime` will be
    used as a constant time span in which the slave will not poll the master for
    further changes. The default values are 0.5 seconds for `idleMinWaitTime` and
    2.5 seconds for `idleMaxWaitTime`, which correspond to the hard-coded values
    used in previous versions of ArangoDB.

  - added `initialSyncMaxWaitTime` configuration parameter for initial and continuous
    replication

    This option controls the maximum wait time (in seconds) that the initial
    synchronization will wait for a response from the master when fetching initial
    collection data. If no response is received within this time period, the initial
    synchronization will give up and fail. This option is also relevant for
    continuous replication in case *autoResync* is set to *true*, as then the
    continuous replication may trigger a full data re-synchronization in case
    the master cannot the log data the slave had asked for.

  - HTTP requests sent from the slave to the master during initial synchronization
    will now be retried if they fail with connection problems.

  - the initial synchronization now logs its progress so it can be queried using
    the regular replication status check APIs.

* fixed non-deterministic query results in some cluster queries

* added missing lock instruction for primary index in compactor size calculation

* fixed issue #1589

* fixed issue #1583

* fixed undefined behavior when accessing the top level of a document with the `[*]`
  operator

* fixed potentially invalid pointer access in shaper when the currently accessed
  document got re-located by the WAL collector at the very same time

* Foxx: optional configuration options no longer log validation errors when assigned
  empty values (#1495)

* Foxx: constructors provided to Repository and Model sub-classes via extend are
  now correctly called (#1592)


v2.7.1 (2015-11-07)
-------------------

* switch to linenoise next generation

* exclude `_apps` collection from replication

  The slave has its own `_apps` collection which it populates on server start.
  When replicating data from the master to the slave, the data from the master may
  clash with the slave's own data in the `_apps` collection. Excluding the `_apps`
  collection from replication avoids this.

* disable replication appliers when starting in modes `--upgrade`, `--no-server`
  and `--check-upgrade`

* more detailed output in arango-dfdb

* fixed "no start tick" issue in replication applier

  This error could occur after restarting a slave server after a shutdown
  when no data was ever transferred from the master to the slave via the
  continuous replication

* fixed problem during SSL client connection abort that led to scheduler thread
  staying at 100% CPU saturation

* fixed potential segfault in AQL `NEIGHBORS` function implementation when C++ function
  variant was used and collection names were passed as strings

* removed duplicate target for some frontend JavaScript files from the Makefile

* make AQL function `MERGE()` work on a single array parameter, too.
  This allows combining the attributes of multiple objects from an array into
  a single object, e.g.

      RETURN MERGE([
        { foo: 'bar' },
        { quux: 'quetzalcoatl', ruled: true },
        { bar: 'baz', foo: 'done' }
      ])

  will now return:

      {
        "foo": "done",
        "quux": "quetzalcoatl",
        "ruled": true,
        "bar": "baz"
      }

* fixed potential deadlock in collection status changing on Windows

* fixed hard-coded `incremental` parameter in shell implementation of
  `syncCollection` function in replication module

* fix for GCC5: added check for '-stdlib' option


v2.7.0 (2015-10-09)
-------------------

* fixed request statistics aggregation
  When arangod was started in supervisor mode, the request statistics always showed
  0 requests, as the statistics aggregation thread did not run then.

* read server configuration files before dropping privileges. this ensures that
  the SSL keyfile specified in the configuration can be read with the server's start
  privileges (i.e. root when using a standard ArangoDB package).

* fixed replication with a 2.6 replication configuration and issues with a 2.6 master

* raised default value of `--server.descriptors-minimum` to 1024

* allow Foxx apps to be installed underneath URL path `/_open/`, so they can be
  (intentionally) accessed without authentication.

* added *allowImplicit* sub-attribute in collections declaration of transactions.
  The *allowImplicit* attributes allows making transactions fail should they
  read-access a collection that was not explicitly declared in the *collections*
  array of the transaction.

* added "special" password ARANGODB_DEFAULT_ROOT_PASSWORD. If you pass
  ARANGODB_DEFAULT_ROOT_PASSWORD as password, it will read the password
  from the environment variable ARANGODB_DEFAULT_ROOT_PASSWORD


v2.7.0-rc2 (2015-09-22)
-----------------------

* fix over-eager datafile compaction

  This should reduce the need to compact directly after loading a collection when a
  collection datafile contained many insertions and updates for the same documents. It
  should also prevent from re-compacting already merged datafiles in case not many
  changes were made. Compaction will also make fewer index lookups than before.

* added `syncCollection()` function in module `org/arangodb/replication`

  This allows synchronizing the data of a single collection from a master to a slave
  server. Synchronization can either restore the whole collection by transferring all
  documents from the master to the slave, or incrementally by only transferring documents
  that differ. This is done by partitioning the collection's entire key space into smaller
  chunks and comparing the data chunk-wise between master and slave. Only chunks that are
  different will be re-transferred.

  The `syncCollection()` function can be used as follows:

      require("org/arangodb/replication").syncCollection(collectionName, options);

  e.g.

      require("org/arangodb/replication").syncCollection("myCollection", {
        endpoint: "tcp://127.0.0.1:8529",  /* master */
        username: "root",                  /* username for master */
        password: "secret",                /* password for master */
        incremental: true                  /* use incremental mode */
      });


* additionally allow the following characters in document keys:

  `(` `)` `+` `,` `=` `;` `$` `!` `*` `'` `%`


v2.7.0-rc1 (2015-09-17)
-----------------------

* removed undocumented server-side-only collection functions:
  * collection.OFFSET()
  * collection.NTH()
  * collection.NTH2()
  * collection.NTH3()

* upgraded Swagger to version 2.0 for the Documentation

  This gives the user better prepared test request structures.
  More conversions will follow so finally client libraries can be auto-generated.

* added extra AQL functions for date and time calculation and manipulation.
  These functions were contributed by GitHub users @CoDEmanX and @friday.
  A big thanks for their work!

  The following extra date functions are available from 2.7 on:

  * `DATE_DAYOFYEAR(date)`: Returns the day of year number of *date*.
    The return values range from 1 to 365, or 366 in a leap year respectively.

  * `DATE_ISOWEEK(date)`: Returns the ISO week date of *date*.
    The return values range from 1 to 53. Monday is considered the first day of the week.
    There are no fractional weeks, thus the last days in December may belong to the first
    week of the next year, and the first days in January may be part of the previous year's
    last week.

  * `DATE_LEAPYEAR(date)`: Returns whether the year of *date* is a leap year.

  * `DATE_QUARTER(date)`: Returns the quarter of the given date (1-based):
    * 1: January, February, March
    * 2: April, May, June
    * 3: July, August, September
    * 4: October, November, December

  - *DATE_DAYS_IN_MONTH(date)*: Returns the number of days in *date*'s month (28..31).

  * `DATE_ADD(date, amount, unit)`: Adds *amount* given in *unit* to *date* and
    returns the calculated date.

    *unit* can be either of the following to specify the time unit to add or
    subtract (case-insensitive):
    - y, year, years
    - m, month, months
    - w, week, weeks
    - d, day, days
    - h, hour, hours
    - i, minute, minutes
    - s, second, seconds
    - f, millisecond, milliseconds

    *amount* is the number of *unit*s to add (positive value) or subtract
    (negative value).

  * `DATE_SUBTRACT(date, amount, unit)`: Subtracts *amount* given in *unit* from
    *date* and returns the calculated date.

    It works the same as `DATE_ADD()`, except that it subtracts. It is equivalent
    to calling `DATE_ADD()` with a negative amount, except that `DATE_SUBTRACT()`
    can also subtract ISO durations. Note that negative ISO durations are not
    supported (i.e. starting with `-P`, like `-P1Y`).

  * `DATE_DIFF(date1, date2, unit, asFloat)`: Calculate the difference
    between two dates in given time *unit*, optionally with decimal places.
    Returns a negative value if *date1* is greater than *date2*.

  * `DATE_COMPARE(date1, date2, unitRangeStart, unitRangeEnd)`: Compare two
    partial dates and return true if they match, false otherwise. The parts to
    compare are defined by a range of time units.

    The full range is: years, months, days, hours, minutes, seconds, milliseconds.
    Pass the unit to start from as *unitRangeStart*, and the unit to end with as
    *unitRangeEnd*. All units in between will be compared. Leave out *unitRangeEnd*
    to only compare *unitRangeStart*.

  * `DATE_FORMAT(date, format)`: Format a date according to the given format string.
    It supports the following placeholders (case-insensitive):
    - %t: timestamp, in milliseconds since midnight 1970-01-01
    - %z: ISO date (0000-00-00T00:00:00.000Z)
    - %w: day of week (0..6)
    - %y: year (0..9999)
    - %yy: year (00..99), abbreviated (last two digits)
    - %yyyy: year (0000..9999), padded to length of 4
    - %yyyyyy: year (-009999 .. +009999), with sign prefix and padded to length of 6
    - %m: month (1..12)
    - %mm: month (01..12), padded to length of 2
    - %d: day (1..31)
    - %dd: day (01..31), padded to length of 2
    - %h: hour (0..23)
    - %hh: hour (00..23), padded to length of 2
    - %i: minute (0..59)
    - %ii: minute (00..59), padded to length of 2
    - %s: second (0..59)
    - %ss: second (00..59), padded to length of 2
    - %f: millisecond (0..999)
    - %fff: millisecond (000..999), padded to length of 3
    - %x: day of year (1..366)
    - %xxx: day of year (001..366), padded to length of 3
    - %k: ISO week date (1..53)
    - %kk: ISO week date (01..53), padded to length of 2
    - %l: leap year (0 or 1)
    - %q: quarter (1..4)
    - %a: days in month (28..31)
    - %mmm: abbreviated English name of month (Jan..Dec)
    - %mmmm: English name of month (January..December)
    - %www: abbreviated English name of weekday (Sun..Sat)
    - %wwww: English name of weekday (Sunday..Saturday)
    - %&: special escape sequence for rare occasions
    - %%: literal %
    - %: ignored

* new WAL logfiles and datafiles are now created non-sparse

  This prevents SIGBUS signals being raised when memory of a sparse datafile is accessed
  and the disk is full and the accessed file part is not actually disk-backed. In
  this case the mapped memory region is not necessarily backed by physical memory, and
  accessing the memory may raise SIGBUS and crash arangod.

* the `internal.download()` function and the module `org/arangodb/request` used some
  internal library function that handled the sending of HTTP requests from inside of
  ArangoDB. This library unconditionally set an HTTP header `Accept-Encoding: gzip`
  in all outgoing HTTP requests.

  This has been fixed in 2.7, so `Accept-Encoding: gzip` is not set automatically anymore.
  Additionally, the header `User-Agent: ArangoDB` is not set automatically either. If
  client applications desire to send these headers, they are free to add it when
  constructing the requests using the `download` function or the request module.

* fixed issue #1436: org/arangodb/request advertises deflate without supporting it

* added template string generator function `aqlQuery` for generating AQL queries

  This can be used to generate safe AQL queries with JavaScript parameter
  variables or expressions easily:

      var name = 'test';
      var attributeName = '_key';
      var query = aqlQuery`FOR u IN users FILTER u.name == ${name} RETURN u.${attributeName}`;
      db._query(query);

* report memory usage for document header data (revision id, pointer to data etc.)
  in `db.collection.figures()`. The memory used for document headers will now
  show up in the already existing attribute `indexes.size`. Due to that, the index
  sizes reported by `figures()` in 2.7 will be higher than those reported by 2.6,
  but the 2.7 values are more accurate.

* IMPORTANT CHANGE: the filenames in dumps created by arangodump now contain
  not only the name of the dumped collection, but also an additional 32-digit hash
  value. This is done to prevent overwriting dump files in case-insensitive file
  systems when there exist multiple collections with the same name (but with
  different cases).

  For example, if a database has two collections: `test` and `Test`, previous
  versions of ArangoDB created the files

  * `test.structure.json` and `test.data.json` for collection `test`
  * `Test.structure.json` and `Test.data.json` for collection `Test`

  This did not work for case-insensitive filesystems, because the files for the
  second collection would have overwritten the files of the first. arangodump in
  2.7 will create the following filenames instead:

  * `test_098f6bcd4621d373cade4e832627b4f6.structure.json` and `test_098f6bcd4621d373cade4e832627b4f6.data.json`
  * `Test_0cbc6611f5540bd0809a388dc95a615b.structure.json` and `Test_0cbc6611f5540bd0809a388dc95a615b.data.json`

  These filenames will be unambiguous even in case-insensitive filesystems.

* IMPORTANT CHANGE: make arangod actually close lingering client connections
  when idle for at least the duration specified via `--server.keep-alive-timeout`.
  In previous versions of ArangoDB, connections were not closed by the server
  when the timeout was reached and the client was still connected. Now the
  connection is properly closed by the server in case of timeout. Client
  applications relying on the old behavior may now need to reconnect to the
  server when their idle connections time out and get closed (note: connections
  being idle for a long time may be closed by the OS or firewalls anyway -
  client applications should be aware of that and try to reconnect).

* IMPORTANT CHANGE: when starting arangod, the server will drop the process
  privileges to the specified values in options `--server.uid` and `--server.gid`
  instantly after parsing the startup options.

  That means when either `--server.uid` or `--server.gid` are set, the privilege
  change will happen earlier. This may prevent binding the server to an endpoint
  with a port number lower than 1024 if the arangodb user has no privileges
  for that. Previous versions of ArangoDB changed the privileges later, so some
  startup actions were still carried out under the invoking user (i.e. likely
  *root* when started via init.d or system scripts) and especially binding to
  low port numbers was still possible there.

  The default privileges for user *arangodb* will not be sufficient for binding
  to port numbers lower than 1024. To have an ArangoDB 2.7 bind to a port number
  lower than 1024, it needs to be started with either a different privileged user,
  or the privileges of the *arangodb* user have to raised manually beforehand.

* added AQL optimizer rule `patch-update-statements`

* Linux startup scripts and systemd configuration for arangod now try to
  adjust the NOFILE (number of open files) limits for the process. The limit
  value is set to 131072 (128k) when ArangoDB is started via start/stop
  commands

* When ArangoDB is started/stopped manually via the start/stop commands, the
  main process will wait for up to 10 seconds after it forks the supervisor
  and arangod child processes. If the startup fails within that period, the
  start/stop script will fail with an exit code other than zero. If the
  startup of the supervisor or arangod is still ongoing after 10 seconds,
  the main program will still return with exit code 0. The limit of 10 seconds
  is arbitrary because the time required for a startup is not known in advance.

* added startup option `--database.throw-collection-not-loaded-error`

  Accessing a not-yet loaded collection will automatically load a collection
  on first access. This flag controls what happens in case an operation
  would need to wait for another thread to finalize loading a collection. If
  set to *true*, then the first operation that accesses an unloaded collection
  will load it. Further threads that try to access the same collection while
  it is still loading immediately fail with an error (1238, *collection not loaded*).
  This is to prevent all server threads from being blocked while waiting on the
  same collection to finish loading. When the first thread has completed loading
  the collection, the collection becomes regularly available, and all operations
  from that point on can be carried out normally, and error 1238 will not be
  thrown anymore for that collection.

  If set to *false*, the first thread that accesses a not-yet loaded collection
  will still load it. Other threads that try to access the collection while
  loading will not fail with error 1238 but instead block until the collection
  is fully loaded. This configuration might lead to all server threads being
  blocked because they are all waiting for the same collection to complete
  loading. Setting the option to *true* will prevent this from happening, but
  requires clients to catch error 1238 and react on it (maybe by scheduling
  a retry for later).

  The default value is *false*.

* added better control-C support in arangosh

  When CTRL-C is pressed in arangosh, it will now print a `^C` first. Pressing
  CTRL-C again will reset the prompt if something was entered before, or quit
  arangosh if no command was entered directly before.

  This affects the arangosh version build with Readline-support only (Linux
  and MacOS).

  The MacOS version of ArangoDB for Homebrew now depends on Readline, too. The
  Homebrew formula has been changed accordingly.
  When self-compiling ArangoDB on MacOS without Homebrew, Readline now is a
  prerequisite.

* increased default value for collection-specific `indexBuckets` value from 1 to 8

  Collections created from 2.7 on will use the new default value of `8` if not
  overridden on collection creation or later using
  `collection.properties({ indexBuckets: ... })`.

  The `indexBuckets` value determines the number of buckets to use for indexes of
  type `primary`, `hash` and `edge`. Having multiple index buckets allows splitting
  an index into smaller components, which can be filled in parallel when a collection
  is loading. Additionally, resizing and reallocation of indexes are faster and
  less intrusive if the index uses multiple buckets, because resize and reallocation
  will affect only data in a single bucket instead of all index values.

  The index buckets will be filled in parallel when loading a collection if the collection
  has an `indexBuckets` value greater than 1 and the collection contains a significant
  amount of documents/edges (the current threshold is 256K documents but this value
  may change in future versions of ArangoDB).

* changed HTTP client to use poll instead of select on Linux and MacOS

  This affects the ArangoShell and user-defined JavaScript code running inside
  arangod that initiates its own HTTP calls.

  Using poll instead of select allows using arbitrary high file descriptors
  (bigger than the compiled in FD_SETSIZE). Server connections are still handled using
  epoll, which has never been affected by FD_SETSIZE.

* implemented AQL `LIKE` function using ICU regexes

* added `RETURN DISTINCT` for AQL queries to return unique results:

      FOR doc IN collection
        RETURN DISTINCT doc.status

  This change also introduces `DISTINCT` as an AQL keyword.

* removed `createNamedQueue()` and `addJob()` functions from org/arangodb/tasks

* use less locks and more atomic variables in the internal dispatcher
  and V8 context handling implementations. This leads to improved throughput in
  some ArangoDB internals and allows for higher HTTP request throughput for
  many operations.

  A short overview of the improvements can be found here:

  https://www.arangodb.com/2015/08/throughput-enhancements/

* added shorthand notation for attribute names in AQL object literals:

      LET name = "Peter"
      LET age = 42
      RETURN { name, age }

  The above is the shorthand equivalent of the generic form

      LET name = "Peter"
      LET age = 42
      RETURN { name : name, age : age }

* removed configure option `--enable-timings`

  This option did not have any effect.

* removed configure option `--enable-figures`

  This option previously controlled whether HTTP request statistics code was
  compiled into ArangoDB or not. The previous default value was `true` so
  statistics code was available in official packages. Setting the option to
  `false` led to compile errors so it is doubtful the default value was
  ever changed. By removing the option some internal statistics code was also
  simplified.

* removed run-time manipulation methods for server endpoints:

  * `db._removeEndpoint()`
  * `db._configureEndpoint()`
  * HTTP POST `/_api/endpoint`
  * HTTP DELETE `/_api/endpoint`

* AQL query result cache

  The query result cache can optionally cache the complete results of all or selected AQL queries.
  It can be operated in the following modes:

  * `off`: the cache is disabled. No query results will be stored
  * `on`: the cache will store the results of all AQL queries unless their `cache`
    attribute flag is set to `false`
  * `demand`: the cache will store the results of AQL queries that have their
    `cache` attribute set to `true`, but will ignore all others

  The mode can be set at server startup using the `--database.query-cache-mode` configuration
  option and later changed at runtime.

  The following HTTP REST APIs have been added for controlling the query cache:

  * HTTP GET `/_api/query-cache/properties`: returns the global query cache configuration
  * HTTP PUT `/_api/query-cache/properties`: modifies the global query cache configuration
  * HTTP DELETE `/_api/query-cache`: invalidates all results in the query cache

  The following JavaScript functions have been added for controlling the query cache:

  * `require("org/arangodb/aql/cache").properties()`: returns the global query cache configuration
  * `require("org/arangodb/aql/cache").properties(properties)`: modifies the global query cache configuration
  * `require("org/arangodb/aql/cache").clear()`: invalidates all results in the query cache

* do not link arangoimp against V8

* AQL function call arguments optimization

  This will lead to arguments in function calls inside AQL queries not being copied but passed
  by reference. This may speed up calls to functions with bigger argument values or queries that
  call functions a lot of times.

* upgraded V8 version to 4.3.61

* removed deprecated AQL `SKIPLIST` function.

  This function was introduced in older versions of ArangoDB with a less powerful query optimizer to
  retrieve data from a skiplist index using a `LIMIT` clause. It was marked as deprecated in ArangoDB
  2.6.

  Since ArangoDB 2.3 the behavior of the `SKIPLIST` function can be emulated using regular AQL
  constructs, e.g.

      FOR doc IN @@collection
        FILTER doc.value >= @value
        SORT doc.value DESC
        LIMIT 1
        RETURN doc

* the `skip()` function for simple queries does not accept negative input any longer.
  This feature was deprecated in 2.6.0.

* fix exception handling

  In some cases JavaScript exceptions would re-throw without information of the original problem.
  Now the original exception is logged for failure analysis.

* based REST API method PUT `/_api/simple/all` on the cursor API and make it use AQL internally.

  The change speeds up this REST API method and will lead to additional query information being
  returned by the REST API. Clients can use this extra information or ignore it.

* Foxx Queue job success/failure handlers arguments have changed from `(jobId, jobData, result, jobFailures)` to `(result, jobData, job)`.

* added Foxx Queue job options `repeatTimes`, `repeatUntil` and `repeatDelay` to automatically re-schedule jobs when they are completed.

* added Foxx manifest configuration type `password` to mask values in the web interface.

* fixed default values in Foxx manifest configurations sometimes not being used as defaults.

* fixed optional parameters in Foxx manifest configurations sometimes not being cleared correctly.

* Foxx dependencies can now be marked as optional using a slightly more verbose syntax in your manifest file.

* converted Foxx constructors to ES6 classes so you can extend them using class syntax.

* updated aqb to 2.0.

* updated chai to 3.0.

* Use more madvise calls to speed up things when memory is tight, in particular
  at load time but also for random accesses later.

* Overhauled web interface

  The web interface now has a new design.

  The API documentation for ArangoDB has been moved from "Tools" to "Links" in the web interface.

  The "Applications" tab in the web interfaces has been renamed to "Services".


v2.6.12 (2015-12-02)
--------------------

* fixed disappearing of documents for collections transferred via `sync` if the
  the collection was dropped right before synchronization and drop and (re-)create
  collection markers were located in the same WAL file

* added missing lock instruction for primary index in compactor size calculation

* fixed issue #1589

* fixed issue #1583

* Foxx: optional configuration options no longer log validation errors when assigned
  empty values (#1495)


v2.6.11 (2015-11-18)
--------------------

* fixed potentially invalid pointer access in shaper when the currently accessed
  document got re-located by the WAL collector at the very same time


v2.6.10 (2015-11-10)
--------------------

* disable replication appliers when starting in modes `--upgrade`, `--no-server`
  and `--check-upgrade`

* more detailed output in arango-dfdb

* fixed potential deadlock in collection status changing on Windows

* issue #1521: Can't dump/restore with user and password


v2.6.9 (2015-09-29)
-------------------

* added "special" password ARANGODB_DEFAULT_ROOT_PASSWORD. If you pass
  ARANGODB_DEFAULT_ROOT_PASSWORD as password, it will read the password
  from the environment variable ARANGODB_DEFAULT_ROOT_PASSWORD

* fixed failing AQL skiplist, sort and limit combination

  When using a Skiplist index on an attribute (say "a") and then using sort
  and skip on this attribute caused the result to be empty e.g.:

    require("internal").db.test.ensureSkiplist("a");
    require("internal").db._query("FOR x IN test SORT x.a LIMIT 10, 10");

  Was always empty no matter how many documents are stored in test.
  This is now fixed.

v2.6.8 (2015-09-09)
-------------------

* ARM only:

  The ArangoDB packages for ARM require the kernel to allow unaligned memory access.
  How the kernel handles unaligned memory access is configurable at runtime by
  checking and adjusting the contents `/proc/cpu/alignment`.

  In order to operate on ARM, ArangoDB requires the bit 1 to be set. This will
  make the kernel trap and adjust unaligned memory accesses. If this bit is not
  set, the kernel may send a SIGBUS signal to ArangoDB and terminate it.

  To set bit 1 in `/proc/cpu/alignment` use the following command as a privileged
  user (e.g. root):

      echo "2" > /proc/cpu/alignment

  Note that this setting affects all user processes and not just ArangoDB. Setting
  the alignment with the above command will also not make the setting permanent,
  so it will be lost after a restart of the system. In order to make the setting
  permanent, it should be executed during system startup or before starting arangod.

  The ArangoDB start/stop scripts do not adjust the alignment setting, but rely on
  the environment to have the correct alignment setting already. The reason for this
  is that the alignment settings also affect all other user processes (which ArangoDB
  is not aware of) and thus may have side-effects outside of ArangoDB. It is therefore
  more reasonable to have the system administrator carry out the change.


v2.6.7 (2015-08-25)
-------------------

* improved AssocMulti index performance when resizing.

  This makes the edge index perform less I/O when under memory pressure.


v2.6.6 (2015-08-23)
-------------------

* added startup option `--server.additional-threads` to create separate queues
  for slow requests.


v2.6.5 (2015-08-17)
-------------------

* added startup option `--database.throw-collection-not-loaded-error`

  Accessing a not-yet loaded collection will automatically load a collection
  on first access. This flag controls what happens in case an operation
  would need to wait for another thread to finalize loading a collection. If
  set to *true*, then the first operation that accesses an unloaded collection
  will load it. Further threads that try to access the same collection while
  it is still loading immediately fail with an error (1238, *collection not loaded*).
  This is to prevent all server threads from being blocked while waiting on the
  same collection to finish loading. When the first thread has completed loading
  the collection, the collection becomes regularly available, and all operations
  from that point on can be carried out normally, and error 1238 will not be
  thrown anymore for that collection.

  If set to *false*, the first thread that accesses a not-yet loaded collection
  will still load it. Other threads that try to access the collection while
  loading will not fail with error 1238 but instead block until the collection
  is fully loaded. This configuration might lead to all server threads being
  blocked because they are all waiting for the same collection to complete
  loading. Setting the option to *true* will prevent this from happening, but
  requires clients to catch error 1238 and react on it (maybe by scheduling
  a retry for later).

  The default value is *false*.

* fixed busy wait loop in scheduler threads that sometimes consumed 100% CPU while
  waiting for events on connections closed unexpectedly by the client side

* handle attribute `indexBuckets` when restoring collections via arangorestore.
  Previously the `indexBuckets` attribute value from the dump was ignored, and the
   server default value for `indexBuckets` was used when restoring a collection.

* fixed "EscapeValue already set error" crash in V8 actions that might have occurred when
  canceling V8-based operations.


v2.6.4 (2015-08-01)
-------------------

* V8: Upgrade to version 4.1.0.27 - this is intended to be the stable V8 version.

* fixed issue #1424: Arango shell should not processing arrows pushing on keyboard


v2.6.3 (2015-07-21)
-------------------

* issue #1409: Document values with null character truncated


v2.6.2 (2015-07-04)
-------------------

* fixed issue #1383: bindVars for HTTP API doesn't work with empty string

* fixed handling of default values in Foxx manifest configurations

* fixed handling of optional parameters in Foxx manifest configurations

* fixed a reference error being thrown in Foxx queues when a function-based job type is used that is not available and no options object is passed to queue.push


v2.6.1 (2015-06-24)
-------------------

* Add missing swagger files to cmake build. fixes #1368

* fixed documentation errors


v2.6.0 (2015-06-20)
-------------------

* using negative values for `SimpleQuery.skip()` is deprecated.
  This functionality will be removed in future versions of ArangoDB.

* The following simple query functions are now deprecated:

  * collection.near
  * collection.within
  * collection.geo
  * collection.fulltext
  * collection.range
  * collection.closedRange

  This also lead to the following REST API methods being deprecated from now on:

  * PUT /_api/simple/near
  * PUT /_api/simple/within
  * PUT /_api/simple/fulltext
  * PUT /_api/simple/range

  It is recommended to replace calls to these functions or APIs with equivalent AQL queries,
  which are more flexible because they can be combined with other operations:

      FOR doc IN NEAR(@@collection, @latitude, @longitude, @limit)
        RETURN doc

      FOR doc IN WITHIN(@@collection, @latitude, @longitude, @radius, @distanceAttributeName)
        RETURN doc

      FOR doc IN FULLTEXT(@@collection, @attributeName, @queryString, @limit)
        RETURN doc

      FOR doc IN @@collection
        FILTER doc.value >= @left && doc.value < @right
        LIMIT @skip, @limit
        RETURN doc`

  The above simple query functions and REST API methods may be removed in future versions
  of ArangoDB.

* deprecated now-obsolete AQL `SKIPLIST` function

  The function was introduced in older versions of ArangoDB with a less powerful query optimizer to
  retrieve data from a skiplist index using a `LIMIT` clause.

  Since 2.3 the same goal can be achieved by using regular AQL constructs, e.g.

      FOR doc IN collection FILTER doc.value >= @value SORT doc.value DESC LIMIT 1 RETURN doc

* fixed issues when switching the database inside tasks and during shutdown of database cursors

  These features were added during 2.6 alpha stage so the fixes affect devel/2.6-alpha builds only

* issue #1360: improved foxx-manager help

* added `--enable-tcmalloc` configure option.

  When this option is set, arangod and the client tools will be linked against tcmalloc, which replaces
  the system allocator. When the option is set, a tcmalloc library must be present on the system under
  one of the names `libtcmalloc`, `libtcmalloc_minimal` or `libtcmalloc_debug`.

  As this is a configure option, it is supported for manual builds on Linux-like systems only. tcmalloc
  support is currently experimental.

* issue #1353: Windows: HTTP API - incorrect path in errorMessage

* issue #1347: added option `--create-database` for arangorestore.

  Setting this option to `true` will now create the target database if it does not exist. When creating
  the target database, the username and passwords passed to arangorestore will be used to create an
  initial user for the new database.

* issue #1345: advanced debug information for User Functions

* issue #1341: Can't use bindvars in UPSERT

* fixed vulnerability in JWT implementation.

* changed default value of option `--database.ignore-datafile-errors` from `true` to `false`

  If the new default value of `false` is used, then arangod will refuse loading collections that contain
  datafiles with CRC mismatches or other errors. A collection with datafile errors will then become
  unavailable. This prevents follow up errors from happening.

  The only way to access such collection is to use the datafile debugger (arango-dfdb) and try to repair
  or truncate the datafile with it.

  If `--database.ignore-datafile-errors` is set to `true`, then collections will become available
  even if parts of their data cannot be loaded. This helps availability, but may cause (partial) data
  loss and follow up errors.

* added server startup option `--server.session-timeout` for controlling the timeout of user sessions
  in the web interface

* add sessions and cookie authentication for ArangoDB's web interface

  ArangoDB's built-in web interface now uses sessions. Session information ids are stored in cookies,
  so clients using the web interface must accept cookies in order to use it

* web interface: display query execution time in AQL editor

* web interface: renamed AQL query *submit* button to *execute*

* web interface: added query explain feature in AQL editor

* web interface: demo page added. only working if demo data is available, hidden otherwise

* web interface: added support for custom app scripts with optional arguments and results

* web interface: mounted apps that need to be configured are now indicated in the app overview

* web interface: added button for running tests to app details

* web interface: added button for configuring app dependencies to app details

* web interface: upgraded API documentation to use Swagger 2

* INCOMPATIBLE CHANGE

  removed startup option `--log.severity`

  The docs for `--log.severity` mentioned lots of severities (e.g. `exception`, `technical`, `functional`, `development`)
  but only a few severities (e.g. `all`, `human`) were actually used, with `human` being the default and `all` enabling the
  additional logging of requests. So the option pretended to control a lot of things which it actually didn't. Additionally,
  the option `--log.requests-file` was around for a long time already, also controlling request logging.

  Because the `--log.severity` option effectively did not control that much, it was removed. A side effect of removing the
  option is that 2.5 installations which used `--log.severity all` will not log requests after the upgrade to 2.6. This can
  be adjusted by setting the `--log.requests-file` option.

* add backtrace to fatal log events

* added optional `limit` parameter for AQL function `FULLTEXT`

* make fulltext index also index text values contained in direct sub-objects of the indexed
  attribute.

  Previous versions of ArangoDB only indexed the attribute value if it was a string. Sub-attributes
  of the index attribute were ignored when fulltext indexing.

  Now, if the index attribute value is an object, the object's values will each be included in the
  fulltext index if they are strings. If the index attribute value is an array, the array's values
  will each be included in the fulltext index if they are strings.

  For example, with a fulltext index present on the `translations` attribute, the following text
  values will now be indexed:

      var c = db._create("example");
      c.ensureFulltextIndex("translations");
      c.insert({ translations: { en: "fox", de: "Fuchs", fr: "renard", ru: "лиса" } });
      c.insert({ translations: "Fox is the English translation of the German word Fuchs" });
      c.insert({ translations: [ "ArangoDB", "document", "database", "Foxx" ] });

      c.fulltext("translations", "лиса").toArray();       // returns only first document
      c.fulltext("translations", "Fox").toArray();        // returns first and second documents
      c.fulltext("translations", "prefix:Fox").toArray(); // returns all three documents

* added batch document removal and lookup commands:

      collection.lookupByKeys(keys)
      collection.removeByKeys(keys)

  These commands can be used to perform multi-document lookup and removal operations efficiently
  from the ArangoShell. The argument to these operations is an array of document keys.

  Also added HTTP APIs for batch document commands:

  * PUT /_api/simple/lookup-by-keys
  * PUT /_api/simple/remove-by-keys

* properly prefix document address URLs with the current database name for calls to the REST
  API method GET `/_api/document?collection=...` (that method will return partial URLs to all
  documents in the collection).

  Previous versions of ArangoDB returned the URLs starting with `/_api/` but without the current
  database name, e.g. `/_api/document/mycollection/mykey`. Starting with 2.6, the response URLs
  will include the database name as well, e.g. `/_db/_system/_api/document/mycollection/mykey`.

* added dedicated collection export HTTP REST API

  ArangoDB now provides a dedicated collection export API, which can take snapshots of entire
  collections more efficiently than the general-purpose cursor API. The export API is useful
  to transfer the contents of an entire collection to a client application. It provides optional
  filtering on specific attributes.

  The export API is available at endpoint `POST /_api/export?collection=...`. The API has the
  same return value structure as the already established cursor API (`POST /_api/cursor`).

  An introduction to the export API is given in this blog post:
  http://jsteemann.github.io/blog/2015/04/04/more-efficient-data-exports/

* subquery optimizations for AQL queries

  This optimization avoids copying intermediate results into subqueries that are not required
  by the subquery.

  A brief description can be found here:
  http://jsteemann.github.io/blog/2015/05/04/subquery-optimizations/

* return value optimization for AQL queries

  This optimization avoids copying the final query result inside the query's main `ReturnNode`.

  A brief description can be found here:
  http://jsteemann.github.io/blog/2015/05/04/return-value-optimization-for-aql/

* speed up AQL queries containing big `IN` lists for index lookups

  `IN` lists used for index lookups had performance issues in previous versions of ArangoDB.
  These issues have been addressed in 2.6 so using bigger `IN` lists for filtering is much
  faster.

  A brief description can be found here:
  http://jsteemann.github.io/blog/2015/05/07/in-list-improvements/

* allow `@` and `.` characters in document keys, too

  This change also leads to document keys being URL-encoded when returned in HTTP `location`
  response headers.

* added alternative implementation for AQL COLLECT

  The alternative method uses a hash table for grouping and does not require its input elements
  to be sorted. It will be taken into account by the optimizer for `COLLECT` statements that do
  not use an `INTO` clause.

  In case a `COLLECT` statement can use the hash table variant, the optimizer will create an extra
  plan for it at the beginning of the planning phase. In this plan, no extra `SORT` node will be
  added in front of the `COLLECT` because the hash table variant of `COLLECT` does not require
  sorted input. Instead, a `SORT` node will be added after it to sort its output. This `SORT` node
  may be optimized away again in later stages. If the sort order of the result is irrelevant to
  the user, adding an extra `SORT null` after a hash `COLLECT` operation will allow the optimizer to
  remove the sorts altogether.

  In addition to the hash table variant of `COLLECT`, the optimizer will modify the original plan
  to use the regular `COLLECT` implementation. As this implementation requires sorted input, the
  optimizer will insert a `SORT` node in front of the `COLLECT`. This `SORT` node may be optimized
  away in later stages.

  The created plans will then be shipped through the regular optimization pipeline. In the end,
  the optimizer will pick the plan with the lowest estimated total cost as usual. The hash table
  variant does not require an up-front sort of the input, and will thus be preferred over the
  regular `COLLECT` if the optimizer estimates many input elements for the `COLLECT` node and
  cannot use an index to sort them.

  The optimizer can be explicitly told to use the regular *sorted* variant of `COLLECT` by
  suffixing a `COLLECT` statement with `OPTIONS { "method" : "sorted" }`. This will override the
  optimizer guesswork and only produce the *sorted* variant of `COLLECT`.

  A blog post on the new `COLLECT` implementation can be found here:
  http://jsteemann.github.io/blog/2015/04/22/collecting-with-a-hash-table/

* refactored HTTP REST API for cursors

  The HTTP REST API for cursors (`/_api/cursor`) has been refactored to improve its performance
  and use less memory.

  A post showing some of the performance improvements can be found here:
  http://jsteemann.github.io/blog/2015/04/01/improvements-for-the-cursor-api/

* simplified return value syntax for data-modification AQL queries

  ArangoDB 2.4 since version allows to return results from data-modification AQL queries. The
  syntax for this was quite limited and verbose:

      FOR i IN 1..10
        INSERT { value: i } IN test
        LET inserted = NEW
        RETURN inserted

  The `LET inserted = NEW RETURN inserted` was required literally to return the inserted
  documents. No calculations could be made using the inserted documents.

  This is now more flexible. After a data-modification clause (e.g. `INSERT`, `UPDATE`, `REPLACE`,
  `REMOVE`, `UPSERT`) there can follow any number of `LET` calculations. These calculations can
  refer to the pseudo-values `OLD` and `NEW` that are created by the data-modification statements.

  This allows returning projections of inserted or updated documents, e.g.:

      FOR i IN 1..10
        INSERT { value: i } IN test
        RETURN { _key: NEW._key, value: i }

  Still not every construct is allowed after a data-modification clause. For example, no functions
  can be called that may access documents.

  More information can be found here:
  http://jsteemann.github.io/blog/2015/03/27/improvements-for-data-modification-queries/

* added AQL `UPSERT` statement

  This adds an `UPSERT` statement to AQL that is a combination of both `INSERT` and `UPDATE` /
  `REPLACE`. The `UPSERT` will search for a matching document using a user-provided example.
  If no document matches the example, the *insert* part of the `UPSERT` statement will be
  executed. If there is a match, the *update* / *replace* part will be carried out:

      UPSERT { page: 'index.html' }                 /* search example */
        INSERT { page: 'index.html', pageViews: 1 } /* insert part */
        UPDATE { pageViews: OLD.pageViews + 1 }     /* update part */
        IN pageViews

  `UPSERT` can be used with an `UPDATE` or `REPLACE` clause. The `UPDATE` clause will perform
  a partial update of the found document, whereas the `REPLACE` clause will replace the found
  document entirely. The `UPDATE` or `REPLACE` parts can refer to the pseudo-value `OLD`, which
  contains all attributes of the found document.

  `UPSERT` statements can optionally return values. In the following query, the return
  attribute `found` will return the found document before the `UPDATE` was applied. If no
  document was found, `found` will contain a value of `null`. The `updated` result attribute will
  contain the inserted / updated document:

      UPSERT { page: 'index.html' }                 /* search example */
        INSERT { page: 'index.html', pageViews: 1 } /* insert part */
        UPDATE { pageViews: OLD.pageViews + 1 }     /* update part */
        IN pageViews
        RETURN { found: OLD, updated: NEW }

  A more detailed description of `UPSERT` can be found here:
  http://jsteemann.github.io/blog/2015/03/27/preview-of-the-upsert-command/

* adjusted default configuration value for `--server.backlog-size` from 10 to 64.

* issue #1231: bug xor feature in AQL: LENGTH(null) == 4

  This changes the behavior of the AQL `LENGTH` function as follows:

  - if the single argument to `LENGTH()` is `null`, then the result will now be `0`. In previous
    versions of ArangoDB, the result of `LENGTH(null)` was `4`.

  - if the single argument to `LENGTH()` is `true`, then the result will now be `1`. In previous
    versions of ArangoDB, the result of `LENGTH(true)` was `4`.

  - if the single argument to `LENGTH()` is `false`, then the result will now be `0`. In previous
    versions of ArangoDB, the result of `LENGTH(false)` was `5`.

  The results of `LENGTH()` with string, numeric, array object argument values do not change.

* issue #1298: Bulk import if data already exists (#1298)

  This change extends the HTTP REST API for bulk imports as follows:

  When documents are imported and the `_key` attribute is specified for them, the import can be
  used for inserting and updating/replacing documents. Previously, the import could be used for
  inserting new documents only, and re-inserting a document with an existing key would have failed
  with a *unique key constraint violated* error.

  The above behavior is still the default. However, the API now allows controlling the behavior
  in case of a unique key constraint error via the optional URL parameter `onDuplicate`.

  This parameter can have one of the following values:

  - `error`: when a unique key constraint error occurs, do not import or update the document but
    report an error. This is the default.

  - `update`: when a unique key constraint error occurs, try to (partially) update the existing
    document with the data specified in the import. This may still fail if the document would
    violate secondary unique indexes. Only the attributes present in the import data will be
    updated and other attributes already present will be preserved. The number of updated documents
    will be reported in the `updated` attribute of the HTTP API result.

  - `replace`: when a unique key constraint error occurs, try to fully replace the existing
    document with the data specified in the import. This may still fail if the document would
    violate secondary unique indexes. The number of replaced documents will be reported in the
    `updated` attribute of the HTTP API result.

  - `ignore`: when a unique key constraint error occurs, ignore this error. There will be no
    insert, update or replace for the particular document. Ignored documents will be reported
    separately in the `ignored` attribute of the HTTP API result.

  The result of the HTTP import API will now contain the attributes `ignored` and `updated`, which
  contain the number of ignored and updated documents respectively. These attributes will contain a
  value of zero unless the `onDuplicate` URL parameter is set to either `update` or `replace`
  (in this case the `updated` attribute may contain non-zero values) or `ignore` (in this case the
  `ignored` attribute may contain a non-zero value).

  To support the feature, arangoimp also has a new command line option `--on-duplicate` which can
  have one of the values `error`, `update`, `replace`, `ignore`. The default value is `error`.

  A few examples for using arangoimp with the `--on-duplicate` option can be found here:
  http://jsteemann.github.io/blog/2015/04/14/updating-documents-with-arangoimp/

* changed behavior of `db._query()` in the ArangoShell:

  if the command's result is printed in the shell, the first 10 results will be printed. Previously
  only a basic description of the underlying query result cursor was printed. Additionally, if the
  cursor result contains more than 10 results, the cursor is assigned to a global variable `more`,
  which can be used to iterate over the cursor result.

  Example:

      arangosh [_system]> db._query("FOR i IN 1..15 RETURN i")
      [object ArangoQueryCursor, count: 15, hasMore: true]

      [
        1,
        2,
        3,
        4,
        5,
        6,
        7,
        8,
        9,
        10
      ]

      type 'more' to show more documents


      arangosh [_system]> more
      [object ArangoQueryCursor, count: 15, hasMore: false]

      [
        11,
        12,
        13,
        14,
        15
      ]

* Disallow batchSize value 0 in HTTP `POST /_api/cursor`:

  The HTTP REST API `POST /_api/cursor` does not accept a `batchSize` parameter value of
  `0` any longer. A batch size of 0 never made much sense, but previous versions of ArangoDB
  did not check for this value. Now creating a cursor using a `batchSize` value 0 will
  result in an HTTP 400 error response

* REST Server: fix memory leaks when failing to add jobs

* 'EDGES' AQL Function

  The AQL function `EDGES` got a new fifth option parameter.
  Right now only one option is available: 'includeVertices'. This is a boolean parameter
  that allows to modify the result of the `EDGES` function.
  Default is 'includeVertices: false' which does not have any effect.
  'includeVertices: true' modifies the result, such that
  {vertex: <vertexDocument>, edge: <edgeDocument>} is returned.

* INCOMPATIBLE CHANGE:

  The result format of the AQL function `NEIGHBORS` has been changed.
  Before it has returned an array of objects containing 'vertex' and 'edge'.
  Now it will only contain the vertex directly.
  Also an additional option 'includeData' has been added.
  This is used to define if only the 'vertex._id' value should be returned (false, default),
  or if the vertex should be looked up in the collection and the complete JSON should be returned
  (true).
  Using only the id values can lead to significantly improved performance if this is the only information
  required.

  In order to get the old result format prior to ArangoDB 2.6, please use the function EDGES instead.
  Edges allows for a new option 'includeVertices' which, set to true, returns exactly the format of NEIGHBORS.
  Example:

      NEIGHBORS(<vertexCollection>, <edgeCollection>, <vertex>, <direction>, <example>)

  This can now be achieved by:

      EDGES(<edgeCollection>, <vertex>, <direction>, <example>, {includeVertices: true})

  If you are nesting several NEIGHBORS steps you can speed up their performance in the following way:

  Old Example:

  FOR va IN NEIGHBORS(Users, relations, 'Users/123', 'outbound') FOR vc IN NEIGHBORS(Products, relations, va.vertex._id, 'outbound') RETURN vc

  This can now be achieved by:

  FOR va IN NEIGHBORS(Users, relations, 'Users/123', 'outbound') FOR vc IN NEIGHBORS(Products, relations, va, 'outbound', null, {includeData: true}) RETURN vc
                                                                                                          ^^^^                  ^^^^^^^^^^^^^^^^^^^
                                                                                                  Use intermediate directly     include Data for final

* INCOMPATIBLE CHANGE:

  The AQL function `GRAPH_NEIGHBORS` now provides an additional option `includeData`.
  This option allows controlling whether the function should return the complete vertices
  or just their IDs. Returning only the IDs instead of the full vertices can lead to
  improved performance .

  If provided, `includeData` is set to `true`, all vertices in the result will be returned
  with all their attributes. The default value of `includeData` is `false`.
  This makes the default function results incompatible with previous versions of ArangoDB.

  To get the old result style in ArangoDB 2.6, please set the options as follows in calls
  to `GRAPH_NEIGHBORS`:

      GRAPH_NEIGHBORS(<graph>, <vertex>, { includeData: true })

* INCOMPATIBLE CHANGE:

  The AQL function `GRAPH_COMMON_NEIGHBORS` now provides an additional option `includeData`.
  This option allows controlling whether the function should return the complete vertices
  or just their IDs. Returning only the IDs instead of the full vertices can lead to
  improved performance .

  If provided, `includeData` is set to `true`, all vertices in the result will be returned
  with all their attributes. The default value of `includeData` is `false`.
  This makes the default function results incompatible with previous versions of ArangoDB.

  To get the old result style in ArangoDB 2.6, please set the options as follows in calls
  to `GRAPH_COMMON_NEIGHBORS`:

      GRAPH_COMMON_NEIGHBORS(<graph>, <vertexExamples1>, <vertexExamples2>, { includeData: true }, { includeData: true })

* INCOMPATIBLE CHANGE:

  The AQL function `GRAPH_SHORTEST_PATH` now provides an additional option `includeData`.
  This option allows controlling whether the function should return the complete vertices
  and edges or just their IDs. Returning only the IDs instead of full vertices and edges
  can lead to improved performance .

  If provided, `includeData` is set to `true`, all vertices and edges in the result will
  be returned with all their attributes. There is also an optional parameter `includePath` of
  type object.
  It has two optional sub-attributes `vertices` and `edges`, both of type boolean.
  Both can be set individually and the result will include all vertices on the path if
  `includePath.vertices == true` and all edges if `includePath.edges == true` respectively.

  The default value of `includeData` is `false`, and paths are now excluded by default.
  This makes the default function results incompatible with previous versions of ArangoDB.

  To get the old result style in ArangoDB 2.6, please set the options as follows in calls
  to `GRAPH_SHORTEST_PATH`:

      GRAPH_SHORTEST_PATH(<graph>, <source>, <target>, { includeData: true, includePath: { edges: true, vertices: true } })

  The attributes `startVertex` and `vertex` that were present in the results of `GRAPH_SHORTEST_PATH`
  in previous versions of ArangoDB will not be produced in 2.6. To calculate these attributes in 2.6,
  please extract the first and last elements from the `vertices` result attribute.

* INCOMPATIBLE CHANGE:

  The AQL function `GRAPH_DISTANCE_TO` will now return only the id the destination vertex
  in the `vertex` attribute, and not the full vertex data with all vertex attributes.

* INCOMPATIBLE CHANGE:

  All graph measurements functions in JavaScript module `general-graph` that calculated a
  single figure previously returned an array containing just the figure. Now these functions
  will return the figure directly and not put it inside an array.

  The affected functions are:

  * `graph._absoluteEccentricity`
  * `graph._eccentricity`
  * `graph._absoluteCloseness`
  * `graph._closeness`
  * `graph._absoluteBetweenness`
  * `graph._betweenness`
  * `graph._radius`
  * `graph._diameter`

* Create the `_graphs` collection in new databases with `waitForSync` attribute set to `false`

  The previous `waitForSync` value was `true`, so default the behavior when creating and dropping
  graphs via the HTTP REST API changes as follows if the new settings are in effect:

  * `POST /_api/graph` by default returns `HTTP 202` instead of `HTTP 201`
  * `DELETE /_api/graph/graph-name` by default returns `HTTP 202` instead of `HTTP 201`

  If the `_graphs` collection still has its `waitForSync` value set to `true`, then the HTTP status
  code will not change.

* Upgraded ICU to version 54; this increases performance in many places.
  based on https://code.google.com/p/chromium/issues/detail?id=428145

* added support for HTTP push aka chunked encoding

* issue #1051: add info whether server is running in service or user mode?

  This will add a "mode" attribute to the result of the result of HTTP GET `/_api/version?details=true`

  "mode" can have the following values:

  - `standalone`: server was started manually (e.g. on command-line)
  - `service`: service is running as Windows service, in daemon mode or under the supervisor

* improve system error messages in Windows port

* increased default value of `--server.request-timeout` from 300 to 1200 seconds for client tools
  (arangosh, arangoimp, arangodump, arangorestore)

* increased default value of `--server.connect-timeout` from 3 to 5 seconds for client tools
  (arangosh, arangoimp, arangodump, arangorestore)

* added startup option `--server.foxx-queues-poll-interval`

  This startup option controls the frequency with which the Foxx queues manager is checking
  the queue (or queues) for jobs to be executed.

  The default value is `1` second. Lowering this value will result in the queue manager waking
  up and checking the queues more frequently, which may increase CPU usage of the server.
  When not using Foxx queues, this value can be raised to save some CPU time.

* added startup option `--server.foxx-queues`

  This startup option controls whether the Foxx queue manager will check queue and job entries.
  Disabling this option can reduce server load but will prevent jobs added to Foxx queues from
  being processed at all.

  The default value is `true`, enabling the Foxx queues feature.

* make Foxx queues really database-specific.

  Foxx queues were and are stored in a database-specific collection `_queues`. However, a global
  cache variable for the queues led to the queue names being treated database-independently, which
  was wrong.

  Since 2.6, Foxx queues names are truly database-specific, so the same queue name can be used in
  two different databases for two different queues. Until then, it is advisable to think of queues
  as already being database-specific, and using the database name as a queue name prefix to be
  avoid name conflicts, e.g.:

      var queueName = "myQueue";
      var Foxx = require("org/arangodb/foxx");
      Foxx.queues.create(db._name() + ":" + queueName);

* added support for Foxx queue job types defined as app scripts.

  The old job types introduced in 2.4 are still supported but are known to cause issues in 2.5
  and later when the server is restarted or the job types are not defined in every thread.

  The new job types avoid this issue by storing an explicit mount path and script name rather
  than an assuming the job type is defined globally. It is strongly recommended to convert your
  job types to the new script-based system.

* renamed Foxx sessions option "sessionStorageApp" to "sessionStorage". The option now also accepts session storages directly.

* Added the following JavaScript methods for file access:
  * fs.copyFile() to copy single files
  * fs.copyRecursive() to copy directory trees
  * fs.chmod() to set the file permissions (non-Windows only)

* Added process.env for accessing the process environment from JavaScript code

* Cluster: kickstarter shutdown routines will more precisely follow the shutdown of its nodes.

* Cluster: don't delete agency connection objects that are currently in use.

* Cluster: improve passing along of HTTP errors

* fixed issue #1247: debian init script problems

* multi-threaded index creation on collection load

  When a collection contains more than one secondary index, they can be built in memory in
  parallel when the collection is loaded. How many threads are used for parallel index creation
  is determined by the new configuration parameter `--database.index-threads`. If this is set
  to 0, indexes are built by the opening thread only and sequentially. This is equivalent to
  the behavior in 2.5 and before.

* speed up building up primary index when loading collections

* added `count` attribute to `parameters.json` files of collections. This attribute indicates
  the number of live documents in the collection on unload. It is read when the collection is
  (re)loaded to determine the initial size for the collection's primary index

* removed remainders of MRuby integration, removed arangoirb

* simplified `controllers` property in Foxx manifests. You can now specify a filename directly
  if you only want to use a single file mounted at the base URL of your Foxx app.

* simplified `exports` property in Foxx manifests. You can now specify a filename directly if
  you only want to export variables from a single file in your Foxx app.

* added support for node.js-style exports in Foxx exports. Your Foxx exports file can now export
  arbitrary values using the `module.exports` property instead of adding properties to the
  `exports` object.

* added `scripts` property to Foxx manifests. You should now specify the `setup` and `teardown`
  files as properties of the `scripts` object in your manifests and can define custom,
  app-specific scripts that can be executed from the web interface or the CLI.

* added `tests` property to Foxx manifests. You can now define test cases using the `mocha`
  framework which can then be executed inside ArangoDB.

* updated `joi` package to 6.0.8.

* added `extendible` package.

* added Foxx model lifecycle events to repositories. See #1257.

* speed up resizing of edge index.

* allow to split an edge index into buckets which are resized individually.
  This is controlled by the `indexBuckets` attribute in the `properties`
  of the collection.

* fix a cluster deadlock bug in larger clusters by marking a thread waiting
  for a lock on a DBserver as blocked


v2.5.7 (2015-08-02)
-------------------

* V8: Upgrade to version 4.1.0.27 - this is intended to be the stable V8 version.


v2.5.6 (2015-07-21)
-------------------

* alter Windows build infrastructure so we can properly store pdb files.

* potentially fixed issue #1313: Wrong metric calculation at dashboard

  Escape whitespace in process name when scanning /proc/pid/stats

  This fixes statistics values read from that file

* Fixed variable naming in AQL `COLLECT INTO` results in case the COLLECT is placed
  in a subquery which itself is followed by other constructs that require variables


v2.5.5 (2015-05-29)
-------------------

* fixed vulnerability in JWT implementation.

* fixed format string for reading /proc/pid/stat

* take into account barriers used in different V8 contexts


v2.5.4 (2015-05-14)
-------------------

* added startup option `--log.performance`: specifying this option at startup will log
  performance-related info messages, mainly timings via the regular logging mechanisms

* cluster fixes

* fix for recursive copy under Windows


v2.5.3 (2015-04-29)
-------------------

* Fix fs.move to work across filesystem borders; Fixes Foxx app installation problems;
  issue #1292.

* Fix Foxx app install when installed on a different drive on Windows

* issue #1322: strange AQL result

* issue #1318: Inconsistent db._create() syntax

* issue #1315: queries to a collection fail with an empty response if the
  collection contains specific JSON data

* issue #1300: Make arangodump not fail if target directory exists but is empty

* allow specifying higher values than SOMAXCONN for `--server.backlog-size`

  Previously, arangod would not start when a `--server.backlog-size` value was
  specified that was higher than the platform's SOMAXCONN header value.

  Now, arangod will use the user-provided value for `--server.backlog-size` and
  pass it to the listen system call even if the value is higher than SOMAXCONN.
  If the user-provided value is higher than SOMAXCONN, arangod will log a warning
  on startup.

* Fixed a cluster deadlock bug. Mark a thread that is in a RemoteBlock as
  blocked to allow for additional dispatcher threads to be started.

* Fix locking in cluster by using another ReadWriteLock class for collections.

* Add a second DispatcherQueue for AQL in the cluster. This fixes a
  cluster-AQL thread explosion bug.


v2.5.2 (2015-04-11)
-------------------

* modules stored in _modules are automatically flushed when changed

* added missing query-id parameter in documentation of HTTP DELETE `/_api/query` endpoint

* added iterator for edge index in AQL queries

  this change may lead to less edges being read when used together with a LIMIT clause

* make graph viewer in web interface issue less expensive queries for determining
  a random vertex from the graph, and for determining vertex attributes

* issue #1285: syntax error, unexpected $undefined near '@_to RETURN obj

  this allows AQL bind parameter names to also start with underscores

* moved /_api/query to C++

* issue #1289: Foxx models created from database documents expose an internal method

* added `Foxx.Repository#exists`

* parallelize initialization of V8 context in multiple threads

* fixed a possible crash when the debug-level was TRACE

* cluster: do not initialize statistics collection on each
  coordinator, this fixes a race condition at startup

* cluster: fix a startup race w.r.t. the _configuration collection

* search for db:// JavaScript modules only after all local files have been
  considered, this speeds up the require command in a cluster considerably

* general cluster speedup in certain areas


v2.5.1 (2015-03-19)
-------------------

* fixed bug that caused undefined behavior when an AQL query was killed inside
  a calculation block

* fixed memleaks in AQL query cleanup in case out-of-memory errors are thrown

* by default, Debian and RedHat packages are built with debug symbols

* added option `--database.ignore-logfile-errors`

  This option controls how collection datafiles with a CRC mismatch are treated.

  If set to `false`, CRC mismatch errors in collection datafiles will lead
  to a collection not being loaded at all. If a collection needs to be loaded
  during WAL recovery, the WAL recovery will also abort (if not forced with
  `--wal.ignore-recovery-errors true`). Setting this flag to `false` protects
  users from unintentionally using a collection with corrupted datafiles, from
  which only a subset of the original data can be recovered.

  If set to `true`, CRC mismatch errors in collection datafiles will lead to
  the datafile being partially loaded. All data up to until the mismatch will
  be loaded. This will enable users to continue with collection datafiles
  that are corrupted, but will result in only a partial load of the data.
  The WAL recovery will still abort when encountering a collection with a
  corrupted datafile, at least if `--wal.ignore-recovery-errors` is not set to
  `true`.

  The default value is *true*, so for collections with corrupted datafiles
  there might be partial data loads once the WAL recovery has finished. If
  the WAL recovery will need to load a collection with a corrupted datafile,
  it will still stop when using the default values.

* INCOMPATIBLE CHANGE:

  make the arangod server refuse to start if during startup it finds a non-readable
  `parameter.json` file for a database or a collection.

  Stopping the startup process in this case requires manual intervention (fixing
  the unreadable files), but prevents follow-up errors due to ignored databases or
  collections from happening.

* datafiles and `parameter.json` files written by arangod are now created with read and write
  privileges for the arangod process user, and with read and write privileges for the arangod
  process group.

  Previously, these files were created with user read and write permissions only.

* INCOMPATIBLE CHANGE:

  abort WAL recovery if one of the collection's datafiles cannot be opened

* INCOMPATIBLE CHANGE:

  never try to raise the privileges after dropping them, this can lead to a race condition while
  running the recovery

  If you require to run ArangoDB on a port lower than 1024, you must run ArangoDB as root.

* fixed inefficiencies in `remove` methods of general-graph module

* added option `--database.slow-query-threshold` for controlling the default AQL slow query
  threshold value on server start

* add system error strings for Windows on many places

* rework service startup so we announce 'RUNNING' only when we're finished starting.

* use the Windows eventlog for FATAL and ERROR - log messages

* fix service handling in NSIS Windows installer, specify human readable name

* add the ICU_DATA environment variable to the fatal error messages

* fixed issue #1265: arangod crashed with SIGSEGV

* fixed issue #1241: Wildcards in examples


v2.5.0 (2015-03-09)
-------------------

* installer fixes for Windows

* fix for downloading Foxx

* fixed issue #1258: http pipelining not working?


v2.5.0-beta4 (2015-03-05)
-------------------------

* fixed issue #1247: debian init script problems


v2.5.0-beta3 (2015-02-27)
-------------------------

* fix Windows install path calculation in arango

* fix Windows logging of long strings

* fix possible undefinedness of const strings in Windows


v2.5.0-beta2 (2015-02-23)
-------------------------

* fixed issue #1256: agency binary not found #1256

* fixed issue #1230: API: document/col-name/_key and cursor return different floats

* front-end: dashboard tries not to (re)load statistics if user has no access

* V8: Upgrade to version 3.31.74.1

* etcd: Upgrade to version 2.0 - This requires go 1.3 to compile at least.

* refuse to startup if ICU wasn't initialized, this will i.e. prevent errors from being printed,
  and libraries from being loaded.

* front-end: unwanted removal of index table header after creating new index

* fixed issue #1248: chrome: applications filtering not working

* fixed issue #1198: queries remain in aql editor (front-end) if you navigate through different tabs

* Simplify usage of Foxx

  Thanks to our user feedback we learned that Foxx is a powerful, yet rather complicated concept.
  With this release we tried to make it less complicated while keeping all its strength.
  That includes a rewrite of the documentation as well as some code changes as listed below:

  * Moved Foxx applications to a different folder.

    The naming convention now is: <app-path>/_db/<dbname>/<mountpoint>/APP
    Before it was: <app-path>/databases/<dbname>/<appname>:<appversion>
    This caused some trouble as apps where cached based on name and version and updates did not apply.
    Hence the path on filesystem and the app's access URL had no relation to one another.
    Now the path on filesystem is identical to the URL (except for slashes and the appended APP)

  * Rewrite of Foxx routing

    The routing of Foxx has been exposed to major internal changes we adjusted because of user feedback.
    This allows us to set the development mode per mountpoint without having to change paths and hold
    apps at separate locations.

  * Foxx Development mode

    The development mode used until 2.4 is gone. It has been replaced by a much more mature version.
    This includes the deprecation of the javascript.dev-app-path parameter, which is useless since 2.5.
    Instead of having two separate app directories for production and development, apps now reside in
    one place, which is used for production as well as for development.
    Apps can still be put into development mode, changing their behavior compared to production mode.
    Development mode apps are still reread from disk at every request, and still they ship more debug
    output.

    This change has also made the startup options `--javascript.frontend-development-mode` and
    `--javascript.dev-app-path` obsolete. The former option will not have any effect when set, and the
    latter option is only read and used during the upgrade to 2.5 and does not have any effects later.

  * Foxx install process

    Installing Foxx apps has been a two step process: import them into ArangoDB and mount them at a
    specific mountpoint. These operations have been joined together. You can install an app at one
    mountpoint, that's it. No fetch, mount, unmount, purge cycle anymore. The commands have been
    simplified to just:

    * install: get your Foxx app up and running
    * uninstall: shut it down and erase it from disk

  * Foxx error output

    Until 2.4 the errors produced by Foxx were not optimal. Often, the error message was just
    `unable to parse manifest` and contained only an internal stack trace.
    In 2.5 we made major improvements there, including a much more fine-grained error output that
    helps you debug your Foxx apps. The error message printed is now much closer to its source and
    should help you track it down.

    Also we added the default handlers for unhandled errors in Foxx apps:

    * You will get a nice internal error page whenever your Foxx app is called but was not installed
      due to any error
    * You will get a proper error message when having an uncaught error appears in any app route

    In production mode the messages above will NOT contain any information about your Foxx internals
    and are safe to be exposed to third party users.
    In development mode the messages above will contain the stacktrace (if available), making it easier for
    your in-house devs to track down errors in the application.

* added `console` object to Foxx apps. All Foxx apps now have a console object implementing
  the familiar Console API in their global scope, which can be used to log diagnostic
  messages to the database.

* added `org/arangodb/request` module, which provides a simple API for making HTTP requests
  to external services.

* added optimizer rule `propagate-constant-attributes`

  This rule will look inside `FILTER` conditions for constant value equality comparisons,
  and insert the constant values in other places in `FILTER`s. For example, the rule will
  insert `42` instead of `i.value` in the second `FILTER` of the following query:

      FOR i IN c1 FOR j IN c2 FILTER i.value == 42 FILTER j.value == i.value RETURN 1

* added `filtered` value to AQL query execution statistics

  This value indicates how many documents were filtered by `FilterNode`s in the AQL query.
  Note that `IndexRangeNode`s can also filter documents by selecting only the required ranges
  from the index. The `filtered` value will not include the work done by `IndexRangeNode`s,
  but only the work performed by `FilterNode`s.

* added support for sparse hash and skiplist indexes

  Hash and skiplist indexes can optionally be made sparse. Sparse indexes exclude documents
  in which at least one of the index attributes is either not set or has a value of `null`.

  As such documents are excluded from sparse indexes, they may contain fewer documents than
  their non-sparse counterparts. This enables faster indexing and can lead to reduced memory
  usage in case the indexed attribute does occur only in some, but not all documents of the
  collection. Sparse indexes will also reduce the number of collisions in non-unique hash
  indexes in case non-existing or optional attributes are indexed.

  In order to create a sparse index, an object with the attribute `sparse` can be added to
  the index creation commands:

      db.collection.ensureHashIndex(attributeName, { sparse: true });
      db.collection.ensureHashIndex(attributeName1, attributeName2, { sparse: true });
      db.collection.ensureUniqueConstraint(attributeName, { sparse: true });
      db.collection.ensureUniqueConstraint(attributeName1, attributeName2, { sparse: true });

      db.collection.ensureSkiplist(attributeName, { sparse: true });
      db.collection.ensureSkiplist(attributeName1, attributeName2, { sparse: true });
      db.collection.ensureUniqueSkiplist(attributeName, { sparse: true });
      db.collection.ensureUniqueSkiplist(attributeName1, attributeName2, { sparse: true });

  Note that in place of the above specialized index creation commands, it is recommended to use
  the more general index creation command `ensureIndex`:

  ```js
  db.collection.ensureIndex({ type: "hash", sparse: true, unique: true, fields: [ attributeName ] });
  db.collection.ensureIndex({ type: "skiplist", sparse: false, unique: false, fields: [ "a", "b" ] });
  ```

  When not explicitly set, the `sparse` attribute defaults to `false` for new indexes.

  This causes a change in behavior when creating a unique hash index without specifying the
  sparse flag: in 2.4, unique hash indexes were implicitly sparse, always excluding `null` values.
  There was no option to control this behavior, and sparsity was neither supported for non-unique
  hash indexes nor skiplists in 2.4. This implicit sparsity of unique hash indexes was considered
  an inconsistency, and therefore the behavior was cleaned up in 2.5. As of 2.5, indexes will
  only be created sparse if sparsity is explicitly requested. Existing unique hash indexes from 2.4
  or before will automatically be migrated so they are still sparse after the upgrade to 2.5.

  Geo indexes are implicitly sparse, meaning documents without the indexed location attribute or
  containing invalid location coordinate values will be excluded from the index automatically. This
  is also a change when compared to pre-2.5 behavior, when documents with missing or invalid
  coordinate values may have caused errors on insertion when the geo index' `unique` flag was set
  and its `ignoreNull` flag was not.

  This was confusing and has been rectified in 2.5. The method `ensureGeoConstaint()` now does the
  same as `ensureGeoIndex()`. Furthermore, the attributes `constraint`, `unique`, `ignoreNull` and
  `sparse` flags are now completely ignored when creating geo indexes.

  The same is true for fulltext indexes. There is no need to specify non-uniqueness or sparsity for
  geo or fulltext indexes. They will always be non-unique and sparse.

  As sparse indexes may exclude some documents, they cannot be used for every type of query.
  Sparse hash indexes cannot be used to find documents for which at least one of the indexed
  attributes has a value of `null`. For example, the following AQL query cannot use a sparse
  index, even if one was created on attribute `attr`:

      FOR doc In collection
        FILTER doc.attr == null
        RETURN doc

  If the lookup value is non-constant, a sparse index may or may not be used, depending on
  the other types of conditions in the query. If the optimizer can safely determine that
  the lookup value cannot be `null`, a sparse index may be used. When uncertain, the optimizer
  will not make use of a sparse index in a query in order to produce correct results.

  For example, the following queries cannot use a sparse index on `attr` because the optimizer
  will not know beforehand whether the comparison values for `doc.attr` will include `null`:

      FOR doc In collection
        FILTER doc.attr == SOME_FUNCTION(...)
        RETURN doc

      FOR other IN otherCollection
        FOR doc In collection
          FILTER doc.attr == other.attr
          RETURN doc

  Sparse skiplist indexes can be used for sorting if the optimizer can safely detect that the
  index range does not include `null` for any of the index attributes.

* inspection of AQL data-modification queries will now detect if the data-modification part
  of the query can run in lockstep with the data retrieval part of the query, or if the data
  retrieval part must be executed before the data modification can start.

  Executing the two in lockstep allows using much smaller buffers for intermediate results
  and starts the actual data-modification operations much earlier than if the two phases
  were executed separately.

* Allow dynamic attribute names in AQL object literals

  This allows using arbitrary expressions to construct attribute names in object
  literals specified in AQL queries. To disambiguate expressions and other unquoted
  attribute names, dynamic attribute names need to be enclosed in brackets (`[` and `]`).
  Example:

      FOR i IN 1..100
        RETURN { [ CONCAT('value-of-', i) ] : i }

* make AQL optimizer rule "use-index-for-sort" remove sort also in case a non-sorted
  index (e.g. a hash index) is used for only equality lookups and all sort attributes
  are covered by the index.

  Example that does not require an extra sort (needs hash index on `value`):

      FOR doc IN collection FILTER doc.value == 1 SORT doc.value RETURN doc

  Another example that does not require an extra sort (with hash index on `value1`, `value2`):

      FOR doc IN collection FILTER doc.value1 == 1 && doc.value2 == 2 SORT doc.value1, doc.value2 RETURN doc

* make AQL optimizer rule "use-index-for-sort" remove sort also in case the sort criteria
  excludes the left-most index attributes, but the left-most index attributes are used
  by the index for equality-only lookups.

  Example that can use the index for sorting (needs skiplist index on `value1`, `value2`):

      FOR doc IN collection FILTER doc.value1 == 1 SORT doc.value2 RETURN doc

* added selectivity estimates for primary index, edge index, and hash index

  The selectivity estimates are returned by the `GET /_api/index` REST API method
  in a sub-attribute `selectivityEstimate` for each index that supports it. This
  attribute will be omitted for indexes that do not provide selectivity estimates.
  If provided, the selectivity estimate will be a numeric value between 0 and 1.

  Selectivity estimates will also be reported in the result of `collection.getIndexes()`
  for all indexes that support this. If no selectivity estimate can be determined for
  an index, the attribute `selectivityEstimate` will be omitted here, too.

  The web interface also shows selectivity estimates for each index that supports this.

  Currently the following index types can provide selectivity estimates:
  - primary index
  - edge index
  - hash index (unique and non-unique)

  No selectivity estimates will be provided when running in cluster mode.

* fixed issue #1226: arangod log issues

* added additional logger if arangod is started in foreground mode on a tty

* added AQL optimizer rule "move-calculations-down"

* use exclusive native SRWLocks on Windows instead of native mutexes

* added AQL functions `MD5`, `SHA1`, and `RANDOM_TOKEN`.

* reduced number of string allocations when parsing certain AQL queries

  parsing numbers (integers or doubles) does not require a string allocation
  per number anymore

* RequestContext#bodyParam now accepts arbitrary joi schemas and rejects invalid (but well-formed) request bodies.

* enforce that AQL user functions are wrapped inside JavaScript function () declarations

  AQL user functions were always expected to be wrapped inside a JavaScript function, but previously
  this was not enforced when registering a user function. Enforcing the AQL user functions to be contained
  inside functions prevents functions from doing some unexpected things that may have led to undefined
  behavior.

* Windows service uninstalling: only remove service if it points to the currently running binary,
  or --force was specified.

* Windows (debug only): print stacktraces on crash and run minidump

* Windows (cygwin): if you run arangosh in a cygwin shell or via ssh we will detect this and use
  the appropriate output functions.

* Windows: improve process management

* fix IPv6 reverse ip lookups - so far we only did IPv4 addresses.

* improve join documentation, add outer join example

* run jslint for unit tests too, to prevent "memory leaks" by global js objects with native code.

* fix error logging for exceptions - we wouldn't log the exception message itself so far.

* improve error reporting in the http client (Windows & *nix)

* improve error reports in cluster

* Standard errors can now contain custom messages.


v2.4.7 (XXXX-XX-XX)
-------------------

* fixed issue #1282: Geo WITHIN_RECTANGLE for nested lat/lng


v2.4.6 (2015-03-18)
-------------------

* added option `--database.ignore-logfile-errors`

  This option controls how collection datafiles with a CRC mismatch are treated.

  If set to `false`, CRC mismatch errors in collection datafiles will lead
  to a collection not being loaded at all. If a collection needs to be loaded
  during WAL recovery, the WAL recovery will also abort (if not forced with
  `--wal.ignore-recovery-errors true`). Setting this flag to `false` protects
  users from unintentionally using a collection with corrupted datafiles, from
  which only a subset of the original data can be recovered.

  If set to `true`, CRC mismatch errors in collection datafiles will lead to
  the datafile being partially loaded. All data up to until the mismatch will
  be loaded. This will enable users to continue with a collection datafiles
  that are corrupted, but will result in only a partial load of the data.
  The WAL recovery will still abort when encountering a collection with a
  corrupted datafile, at least if `--wal.ignore-recovery-errors` is not set to
  `true`.

  The default value is *true*, so for collections with corrupted datafiles
  there might be partial data loads once the WAL recovery has finished. If
  the WAL recovery will need to load a collection with a corrupted datafile,
  it will still stop when using the default values.

* INCOMPATIBLE CHANGE:

  make the arangod server refuse to start if during startup it finds a non-readable
  `parameter.json` file for a database or a collection.

  Stopping the startup process in this case requires manual intervention (fixing
  the unreadable files), but prevents follow-up errors due to ignored databases or
  collections from happening.

* datafiles and `parameter.json` files written by arangod are now created with read and write
  privileges for the arangod process user, and with read and write privileges for the arangod
  process group.

  Previously, these files were created with user read and write permissions only.

* INCOMPATIBLE CHANGE:

  abort WAL recovery if one of the collection's datafiles cannot be opened

* INCOMPATIBLE CHANGE:

  never try to raise the privileges after dropping them, this can lead to a race condition while
  running the recovery

  If you require to run ArangoDB on a port lower than 1024, you must run ArangoDB as root.

* fixed inefficiencies in `remove` methods of general-graph module

* added option `--database.slow-query-threshold` for controlling the default AQL slow query
  threshold value on server start


v2.4.5 (2015-03-16)
-------------------

* added elapsed time to HTTP request logging output (`--log.requests-file`)

* added AQL current and slow query tracking, killing of AQL queries

  This change enables retrieving the list of currently running AQL queries inside the selected database.
  AQL queries with an execution time beyond a certain threshold can be moved to a "slow query" facility
  and retrieved from there. Queries can also be killed by specifying the query id.

  This change adds the following HTTP REST APIs:

  - `GET /_api/query/current`: for retrieving the list of currently running queries
  - `GET /_api/query/slow`: for retrieving the list of slow queries
  - `DELETE /_api/query/slow`: for clearing the list of slow queries
  - `GET /_api/query/properties`: for retrieving the properties for query tracking
  - `PUT /_api/query/properties`: for adjusting the properties for query tracking
  - `DELETE /_api/query/<id>`: for killing an AQL query

  The following JavaScript APIs have been added:

  - require("org/arangodb/aql/queries").current();
  - require("org/arangodb/aql/queries").slow();
  - require("org/arangodb/aql/queries").clearSlow();
  - require("org/arangodb/aql/queries").properties();
  - require("org/arangodb/aql/queries").kill();

* fixed issue #1265: arangod crashed with SIGSEGV

* fixed issue #1241: Wildcards in examples

* fixed comment parsing in Foxx controllers


v2.4.4 (2015-02-24)
-------------------

* fixed the generation template for foxx apps. It now does not create deprecated functions anymore

* add custom visitor functionality for `GRAPH_NEIGHBORS` function, too

* increased default value of traversal option *maxIterations* to 100 times of its previous
  default value


v2.4.3 (2015-02-06)
-------------------

* fix multi-threading with openssl when running under Windows

* fix timeout on socket operations when running under Windows

* Fixed an error in Foxx routing which caused some apps that worked in 2.4.1 to fail with status 500: `undefined is not a function` errors in 2.4.2
  This error was occurring due to seldom internal rerouting introduced by the malformed application handler.


v2.4.2 (2015-01-30)
-------------------

* added custom visitor functionality for AQL traversals

  This allows more complex result processing in traversals triggered by AQL. A few examples
  are shown in [this article](http://jsteemann.github.io/blog/2015/01/28/using-custom-visitors-in-aql-graph-traversals/).

* improved number of results estimated for nodes of type EnumerateListNode and SubqueryNode
  in AQL explain output

* added AQL explain helper to explain arbitrary AQL queries

  The helper function prints the query execution plan and the indexes to be used in the
  query. It can be invoked from the ArangoShell or the web interface as follows:

      require("org/arangodb/aql/explainer").explain(query);

* enable use of indexes for certain AQL conditions with non-equality predicates, in
  case the condition(s) also refer to indexed attributes

  The following queries will now be able to use indexes:

      FILTER a.indexed == ... && a.indexed != ...
      FILTER a.indexed == ... && a.nonIndexed != ...
      FILTER a.indexed == ... && ! (a.indexed == ...)
      FILTER a.indexed == ... && ! (a.nonIndexed == ...)
      FILTER a.indexed == ... && ! (a.indexed != ...)
      FILTER a.indexed == ... && ! (a.nonIndexed != ...)
      FILTER (a.indexed == ... && a.nonIndexed == ...) || (a.indexed == ... && a.nonIndexed == ...)
      FILTER (a.indexed == ... && a.nonIndexed != ...) || (a.indexed == ... && a.nonIndexed != ...)

* Fixed spuriously occurring "collection not found" errors when running queries on local
  collections on a cluster DB server

* Fixed upload of Foxx applications to the server for apps exceeding approx. 1 MB zipped.

* Malformed Foxx applications will now return a more useful error when any route is requested.

  In Production a Foxx app mounted on /app will display an html page on /app/* stating a 503 Service temporarily not available.
  It will not state any information about your Application.
  Before it was a 404 Not Found without any information and not distinguishable from a correct not found on your route.

  In Development Mode the html page also contains information about the error occurred.

* Unhandled errors thrown in Foxx routes are now handled by the Foxx framework itself.

  In Production the route will return a status 500 with a body {error: "Error statement"}.
  In Development the route will return a status 500 with a body {error: "Error statement", stack: "..."}

  Before, it was status 500 with a plain text stack including ArangoDB internal routing information.

* The Applications tab in web interface will now request development apps more often.
  So if you have a fixed a syntax error in your app it should always be visible after reload.


v2.4.1 (2015-01-19)
-------------------

* improved WAL recovery output

* fixed certain OR optimizations in AQL optimizer

* better diagnostics for arangoimp

* fixed invalid result of HTTP REST API method `/_admin/foxx/rescan`

* fixed possible segmentation fault when passing a Buffer object into a V8 function
  as a parameter

* updated AQB module to 1.8.0.


v2.4.0 (2015-01-13)
-------------------

* updated AQB module to 1.7.0.

* fixed V8 integration-related crashes

* make `fs.move(src, dest)` also fail when both `src` and `dest` are
  existing directories. This ensures the same behavior of the move operation
  on different platforms.

* fixed AQL insert operation for multi-shard collections in cluster

* added optional return value for AQL data-modification queries.
  This allows returning the documents inserted, removed or updated with the query, e.g.

      FOR doc IN docs REMOVE doc._key IN docs LET removed = OLD RETURN removed
      FOR doc IN docs INSERT { } IN docs LET inserted = NEW RETURN inserted
      FOR doc IN docs UPDATE doc._key WITH { } IN docs LET previous = OLD RETURN previous
      FOR doc IN docs UPDATE doc._key WITH { } IN docs LET updated = NEW RETURN updated

  The variables `OLD` and `NEW` are automatically available when a `REMOVE`, `INSERT`,
  `UPDATE` or `REPLACE` statement is immediately followed by a `LET` statement.
  Note that the `LET` and `RETURN` statements in data-modification queries are not as
  flexible as the general versions of `LET` and `RETURN`. When returning documents from
  data-modification operations, only a single variable can be assigned using `LET`, and
  the assignment can only be either `OLD` or `NEW`, but not an arbitrary expression. The
  `RETURN` statement also allows using the just-created variable only, and no arbitrary
  expressions.


v2.4.0-beta1 (2014-12-26)
--------------------------

* fixed superstates in FoxxGenerator

* fixed issue #1065: Aardvark: added creation of documents and edges with _key property

* fixed issue #1198: Aardvark: current AQL editor query is now cached

* Upgraded V8 version from 3.16.14 to 3.29.59

  The built-in version of V8 has been upgraded from 3.16.14 to 3.29.59.
  This activates several ES6 (also dubbed *Harmony* or *ES.next*) features in
  ArangoDB, both in the ArangoShell and the ArangoDB server. They can be
  used for scripting and in server-side actions such as Foxx routes, traversals
  etc.

  The following ES6 features are available in ArangoDB 2.4 by default:

  * iterators
  * the `of` operator
  * symbols
  * predefined collections types (Map, Set etc.)
  * typed arrays

  Many other ES6 features are disabled by default, but can be made available by
  starting arangod or arangosh with the appropriate options:

  * arrow functions
  * proxies
  * generators
  * String, Array, and Number enhancements
  * constants
  * enhanced object and numeric literals

  To activate all these ES6 features in arangod or arangosh, start it with
  the following options:

      arangosh --javascript.v8-options="--harmony --harmony_generators"

  More details on the available ES6 features can be found in
  [this blog](https://jsteemann.github.io/blog/2014/12/19/using-es6-features-in-arangodb/).

* Added Foxx generator for building Hypermedia APIs

  A more detailed description is [here](https://www.arangodb.com/2014/12/08/building-hypermedia-apis-foxxgenerator)

* New `Applications` tab in web interface:

  The `applications` tab got a complete redesign.
  It will now only show applications that are currently running on ArangoDB.
  For a selected application, a new detailed view has been created.
  This view provides a better overview of the app:
  * author
  * license
  * version
  * contributors
  * download links
  * API documentation

  To install a new application, a new dialog is now available.
  It provides the features already available in the console application `foxx-manager` plus some more:
  * install an application from Github
  * install an application from a zip file
  * install an application from ArangoDB's application store
  * create a new application from scratch: this feature uses a generator to
    create a Foxx application with pre-defined CRUD methods for a given list
    of collections. The generated Foxx app can either be downloaded as a zip file or
    be installed on the server. Starting with a new Foxx app has never been easier.

* fixed issue #1102: Aardvark: Layout bug in documents overview

  The documents overview was entirely destroyed in some situations on Firefox.
  We replaced the plugin we used there.

* fixed issue #1168: Aardvark: pagination buttons jumping

* fixed issue #1161: Aardvark: Click on Import JSON imports previously uploaded file

* removed configure options `--enable-all-in-one-v8`, `--enable-all-in-one-icu`,
  and `--enable-all-in-one-libev`.

* global internal rename to fix naming incompatibilities with JSON:

  Internal functions with names containing `array` have been renamed to `object`,
  internal functions with names containing `list` have been renamed to `array`.
  The renaming was mainly done in the C++ parts. The documentation has also been
  adjusted so that the correct JSON type names are used in most places.

  The change also led to the addition of a few function aliases in AQL:

  * `TO_LIST` now is an alias of the new `TO_ARRAY`
  * `IS_LIST` now is an alias of the new `IS_ARRAY`
  * `IS_DOCUMENT` now is an alias of the new `IS_OBJECT`

  The changed also renamed the option `mergeArrays` to `mergeObjects` for AQL
  data-modification query options and HTTP document modification API

* AQL: added optimizer rule "remove-filter-covered-by-index"

  This rule removes FilterNodes and CalculationNodes from an execution plan if the
  filter is already covered by a previous IndexRangeNode. Removing the CalculationNode
  and the FilterNode will speed up query execution because the query requires less
  computation.

* AQL: added optimizer rule "remove-sort-rand"

  This rule removes a `SORT RAND()` expression from a query and moves the random
  iteration into the appropriate `EnumerateCollectionNode`. This is more efficient
  than individually enumerating and then sorting randomly.

* AQL: range optimizations for IN and OR

  This change enables usage of indexes for several additional cases. Filters containing
  the `IN` operator can now make use of indexes, and multiple OR- or AND-combined filter
  conditions can now also use indexes if the filters are accessing the same indexed
  attribute.

  Here are a few examples of queries that can now use indexes but couldn't before:

    FOR doc IN collection
      FILTER doc.indexedAttribute == 1 || doc.indexedAttribute > 99
      RETURN doc

    FOR doc IN collection
      FILTER doc.indexedAttribute IN [ 3, 42 ] || doc.indexedAttribute > 99
      RETURN doc

    FOR doc IN collection
      FILTER (doc.indexedAttribute > 2 && doc.indexedAttribute < 10) ||
             (doc.indexedAttribute > 23 && doc.indexedAttribute < 42)
      RETURN doc

* fixed issue #500: AQL parentheses issue

  This change allows passing subqueries as AQL function parameters without using
  duplicate brackets (e.g. `FUNC(query)` instead of `FUNC((query))`

* added optional `COUNT` clause to AQL `COLLECT`

  This allows more efficient group count calculation queries, e.g.

      FOR doc IN collection
        COLLECT age = doc.age WITH COUNT INTO length
        RETURN { age: age, count: length }

  A count-only query is also possible:

      FOR doc IN collection
        COLLECT WITH COUNT INTO length
        RETURN length

* fixed missing makeDirectory when fetching a Foxx application from a zip file

* fixed issue #1134: Change the default endpoint to localhost

  This change will modify the IP address ArangoDB listens on to 127.0.0.1 by default.
  This will make new ArangoDB installations unaccessible from clients other than
  localhost unless changed. This is a security feature.

  To make ArangoDB accessible from any client, change the server's configuration
  (`--server.endpoint`) to either `tcp://0.0.0.0:8529` or the server's publicly
  visible IP address.

* deprecated `Repository#modelPrototype`. Use `Repository#model` instead.

* IMPORTANT CHANGE: by default, system collections are included in replication and all
  replication API return values. This will lead to user accounts and credentials
  data being replicated from master to slave servers. This may overwrite
  slave-specific database users.

  If this is undesired, the `_users` collection can be excluded from replication
  easily by setting the `includeSystem` attribute to `false` in the following commands:

  * replication.sync({ includeSystem: false });
  * replication.applier.properties({ includeSystem: false });

  This will exclude all system collections (including `_aqlfunctions`, `_graphs` etc.)
  from the initial synchronization and the continuous replication.

  If this is also undesired, it is also possible to specify a list of collections to
  exclude from the initial synchronization and the continuous replication using the
  `restrictCollections` attribute, e.g.:

      replication.applier.properties({
        includeSystem: true,
        restrictType: "exclude",
        restrictCollections: [ "_users", "_graphs", "foo" ]
      });

  The HTTP API methods for fetching the replication inventory and for dumping collections
  also support the `includeSystem` control flag via a URL parameter.

* removed DEPRECATED replication methods:
  * `replication.logger.start()`
  * `replication.logger.stop()`
  * `replication.logger.properties()`
  * HTTP PUT `/_api/replication/logger-start`
  * HTTP PUT `/_api/replication/logger-stop`
  * HTTP GET `/_api/replication/logger-config`
  * HTTP PUT `/_api/replication/logger-config`

* fixed issue #1174, which was due to locking problems in distributed
  AQL execution

* improved cluster locking for AQL avoiding deadlocks

* use DistributeNode for modifying queries with REPLACE and UPDATE, if
  possible


v2.3.6 (2015-XX-XX)
-------------------

* fixed AQL subquery optimization that produced wrong result when multiple subqueries
  directly followed each other and and a directly following `LET` statement did refer
  to any but the first subquery.


v2.3.5 (2015-01-16)
-------------------

* fixed intermittent 404 errors in Foxx apps after mounting or unmounting apps

* fixed issue #1200: Expansion operator results in "Cannot call method 'forEach' of null"

* fixed issue #1199: Cannot unlink root node of plan


v2.3.4 (2014-12-23)
-------------------

* fixed cerberus path for MyArangoDB


v2.3.3 (2014-12-17)
-------------------

* fixed error handling in instantiation of distributed AQL queries, this
  also fixes a bug in cluster startup with many servers

* issue #1185: parse non-fractional JSON numbers with exponent (e.g. `4e-261`)

* issue #1159: allow --server.request-timeout and --server.connect-timeout of 0


v2.3.2 (2014-12-09)
-------------------

* fixed issue #1177: Fix bug in the user app's storage

* fixed issue #1173: AQL Editor "Save current query" resets user password

* fixed missing makeDirectory when fetching a Foxx application from a zip file

* put in warning about default changed: fixed issue #1134: Change the default endpoint to localhost

* fixed issue #1163: invalid fullCount value returned from AQL

* fixed range operator precedence

* limit default maximum number of plans created by AQL optimizer to 256 (from 1024)

* make AQL optimizer not generate an extra plan if an index can be used, but modify
  existing plans in place

* fixed AQL cursor ttl (time-to-live) issue

  Any user-specified cursor ttl value was not honored since 2.3.0.

* fixed segfault in AQL query hash index setup with unknown shapes

* fixed memleaks

* added AQL optimizer rule for removing `INTO` from a `COLLECT` statement if not needed

* fixed issue #1131

  This change provides the `KEEP` clause for `COLLECT ... INTO`. The `KEEP` clause
  allows controlling which variables will be kept in the variable created by `INTO`.

* fixed issue #1147, must protect dispatcher ID for etcd

v2.3.1 (2014-11-28)
-------------------

* recreate password if missing during upgrade

* fixed issue #1126

* fixed non-working subquery index optimizations

* do not restrict summary of Foxx applications to 60 characters

* fixed display of "required" path parameters in Foxx application documentation

* added more optimizations of constants values in AQL FILTER conditions

* fixed invalid or-to-in optimization for FILTERs containing comparisons
  with boolean values

* fixed replication of `_graphs` collection

* added AQL list functions `PUSH`, `POP`, `UNSHIFT`, `SHIFT`, `REMOVE_VALUES`,
  `REMOVE_VALUE`, `REMOVE_NTH` and `APPEND`

* added AQL functions `CALL` and `APPLY` to dynamically call other functions

* fixed AQL optimizer cost estimation for LIMIT node

* prevent Foxx queues from permanently writing to the journal even when
  server is idle

* fixed AQL COLLECT statement with INTO clause, which copied more variables
  than v2.2 and thus lead to too much memory consumption.
  This deals with #1107.

* fixed AQL COLLECT statement, this concerned every COLLECT statement,
  only the first group had access to the values of the variables before
  the COLLECT statement. This deals with #1127.

* fixed some AQL internals, where sometimes too many items were
  fetched from upstream in the presence of a LIMIT clause. This should
  generally improve performance.


v2.3.0 (2014-11-18)
-------------------

* fixed syslog flags. `--log.syslog` is deprecated and setting it has no effect,
  `--log.facility` now works as described. Application name has been changed from
  `triagens` to `arangod`. It can be changed using `--log.application`. The syslog
  will only contain the actual log message. The datetime prefix is omitted.

* fixed deflate in SimpleHttpClient

* fixed issue #1104: edgeExamples broken or changed

* fixed issue #1103: Error while importing user queries

* fixed issue #1100: AQL: HAS() fails on doc[attribute_name]

* fixed issue #1098: runtime error when creating graph vertex

* hide system applications in **Applications** tab by default

  Display of system applications can be toggled by using the *system applications*
  toggle in the UI.

* added HTTP REST API for managing tasks (`/_api/tasks`)

* allow passing character lists as optional parameter to AQL functions `TRIM`,
  `LTRIM` and `RTRIM`

  These functions now support trimming using custom character lists. If no character
  lists are specified, all whitespace characters will be removed as previously:

      TRIM("  foobar\t \r\n ")         // "foobar"
      TRIM(";foo;bar;baz, ", "; ")     // "foo;bar;baz"

* added AQL string functions `LTRIM`, `RTRIM`, `FIND_FIRST`, `FIND_LAST`, `SPLIT`,
  `SUBSTITUTE`

* added AQL functions `ZIP`, `VALUES` and `PERCENTILE`

* made AQL functions `CONCAT` and `CONCAT_SEPARATOR` work with list arguments

* dynamically create extra dispatcher threads if required

* fixed issue #1097: schemas in the API docs no longer show required properties as optional


v2.3.0-beta2 (2014-11-08)
-------------------------

* front-end: new icons for uploading and downloading JSON documents into a collection

* front-end: fixed documents pagination css display error

* front-end: fixed flickering of the progress view

* front-end: fixed missing event for documents filter function

* front-end: jsoneditor: added CMD+Return (Mac) CTRL+Return (Linux/Win) shortkey for
  saving a document

* front-end: added information tooltip for uploading json documents.

* front-end: added database management view to the collapsed navigation menu

* front-end: added collection truncation feature

* fixed issue #1086: arangoimp: Odd errors if arguments are not given properly

* performance improvements for AQL queries that use JavaScript-based expressions
  internally

* added AQL geo functions `WITHIN_RECTANGLE` and `IS_IN_POLYGON`

* fixed non-working query results download in AQL editor of web interface

* removed debug print message in AQL editor query export routine

* fixed issue #1075: Aardvark: user name required even if auth is off #1075

  The fix for this prefills the username input field with the current user's
  account name if any and `root` (the default username) otherwise. Additionally,
  the tooltip text has been slightly adjusted.

* fixed issue #1069: Add 'raw' link to swagger ui so that the raw swagger
  json can easily be retrieved

  This adds a link to the Swagger API docs to an application's detail view in
  the **Applications** tab of the web interface. The link produces the Swagger
  JSON directly. If authentication is turned on, the link requires authentication,
  too.

* documentation updates


v2.3.0-beta1 (2014-11-01)
-------------------------

* added dedicated `NOT IN` operator for AQL

  Previously, a `NOT IN` was only achievable by writing a negated `IN` condition:

      FOR i IN ... FILTER ! (i IN [ 23, 42 ]) ...

  This can now alternatively be expressed more intuitively as follows:

      FOR i IN ... FILTER i NOT IN [ 23, 42 ] ...

* added alternative logical operator syntax for AQL

  Previously, the logical operators in AQL could only be written as:
  - `&&`: logical and
  - `||`: logical or
  - `!`: negation

  ArangoDB 2.3 introduces the alternative variants for these operators:
  - `AND`: logical and
  - `OR`: logical or
  - `NOT`: negation

  The new syntax is just an alternative to the old syntax, allowing easier
  migration from SQL. The old syntax is still fully supported and will be.

* improved output of `ArangoStatement.parse()` and POST `/_api/query`

  If an AQL query can be parsed without problems, The return value of
  `ArangoStatement.parse()` now contains an attribute `ast` with the abstract
  syntax tree of the query (before optimizations). Though this is an internal
  representation of the query and is subject to change, it can be used to inspect
  how ArangoDB interprets a given query.

* improved `ArangoStatement.explain()` and POST `/_api/explain`

  The commands for explaining AQL queries have been improved.

* added command-line option `--javascript.v8-contexts` to control the number of
  V8 contexts created in arangod.

  Previously, the number of V8 contexts was equal to the number of server threads
  (as specified by option `--server.threads`).

  However, it may be sensible to create different amounts of threads and V8
  contexts. If the option is not specified, the number of V8 contexts created
  will be equal to the number of server threads. Thus no change in configuration
  is required to keep the old behavior.

  If you are using the default config files or merge them with your local config
  files, please review if the default number of server threads is okay in your
  environment. Additionally you should verify that the number of V8 contexts
  created (as specified in option `--javascript.v8-contexts`) is okay.

* the number of server.threads specified is now the minimum of threads
  started. There are situation in which threads are waiting for results of
  distributed database servers. In this case the number of threads is
  dynamically increased.

* removed index type "bitarray"

  Bitarray indexes were only half-way documented and integrated in previous versions
  of ArangoDB so their benefit was limited. The support for bitarray indexes has
  thus been removed in ArangoDB 2.3. It is not possible to create indexes of type
  "bitarray" with ArangoDB 2.3.

  When a collection is opened that contains a bitarray index definition created
  with a previous version of ArangoDB, ArangoDB will ignore it and log the following
  warning:

      index type 'bitarray' is not supported in this version of ArangoDB and is ignored

  Future versions of ArangoDB may automatically remove such index definitions so the
  warnings will eventually disappear.

* removed internal "_admin/modules/flush" in order to fix requireApp

* added basic support for handling binary data in Foxx

  Requests with binary payload can be processed in Foxx applications by
  using the new method `res.rawBodyBuffer()`. This will return the unparsed request
  body as a Buffer object.

  There is now also the method `req.requestParts()` available in Foxx to retrieve
  the individual components of a multipart HTTP request.

  Buffer objects can now be used when setting the response body of any Foxx action.
  Additionally, `res.send()` has been added as a convenience method for returning
  strings, JSON objects or buffers from a Foxx action:

      res.send("<p>some HTML</p>");
      res.send({ success: true });
      res.send(new Buffer("some binary data"));

  The convenience method `res.sendFile()` can now be used to easily return the
  contents of a file from a Foxx action:

      res.sendFile(applicationContext.foxxFilename("image.png"));

  `fs.write` now accepts not only strings but also Buffer objects as second parameter:

      fs.write(filename, "some data");
      fs.write(filename, new Buffer("some binary data"));

  `fs.readBuffer` can be used to return the contents of a file in a Buffer object.

* improved performance of insertion into non-unique hash indexes significantly in case
  many duplicate keys are used in the index

* issue #1042: set time zone in log output

  the command-line option `--log.use-local-time` was added to print dates and times in
  the server-local timezone instead of UTC

* command-line options that require a boolean value now validate the
  value given on the command-line

  This prevents issues if no value is specified for an option that
  requires a boolean value. For example, the following command-line would
  have caused trouble in 2.2, because `--server.endpoint` would have been
  used as the value for the `--server.disable-authentication` options
  (which requires a boolean value):

      arangod --server.disable-authentication --server.endpoint tcp://127.0.0.1:8529 data

  In 2.3, running this command will fail with an error and requires to
  be modified to:

      arangod --server.disable-authentication true --server.endpoint tcp://127.0.0.1:8529 data

* improved performance of CSV import in arangoimp

* fixed issue #1027: Stack traces are off-by-one

* fixed issue #1026: Modules loaded in different files within the same app
  should refer to the same module

* fixed issue #1025: Traversal not as expected in undirected graph

* added a _relation function in the general-graph module.

  This deprecated _directedRelation and _undirectedRelation.
  ArangoDB does not offer any constraints for undirected edges
  which caused some confusion of users how undirected relations
  have to be handled. Relation now only supports directed relations
  and the user can actively simulate undirected relations.

* changed return value of Foxx.applicationContext#collectionName:

  Previously, the function could return invalid collection names because
  invalid characters were not replaced in the application name prefix, only
  in the collection name passed.

  Now, the function replaces invalid characters also in the application name
  prefix, which might to slightly different results for application names that
  contained any characters outside the ranges [a-z], [A-Z] and [0-9].

* prevent XSS in AQL editor and logs view

* integrated tutorial into ArangoShell and web interface

* added option `--backslash-escape` for arangoimp when running CSV file imports

* front-end: added download feature for (filtered) documents

* front-end: added download feature for the results of a user query

* front-end: added function to move documents to another collection

* front-end: added sort-by attribute to the documents filter

* front-end: added sorting feature to database, graph management and user management view.

* issue #989: front-end: Databases view not refreshing after deleting a database

* issue #991: front-end: Database search broken

* front-end: added infobox which shows more information about a document (_id, _rev, _key) or
  an edge (_id, _rev, _key, _from, _to). The from and to attributes are clickable and redirect
  to their document location.

* front-end: added edit-mode for deleting multiple documents at the same time.

* front-end: added delete button to the detailed document/edge view.

* front-end: added visual feedback for saving documents/edges inside the editor (error/success).

* front-end: added auto-focusing for the first input field in a modal.

* front-end: added validation for user input in a modal.

* front-end: user defined queries are now stored inside the database and are bound to the current
  user, instead of using the local storage functionality of the browsers. The outcome of this is
  that user defined queries are now independently usable from any device. Also queries can now be
  edited through the standard document editor of the front-end through the _users collection.

* front-end: added import and export functionality for user defined queries.

* front-end: added new keywords and functions to the aql-editor theme

* front-end: applied tile-style to the graph view

* front-end: now using the new graph api including multi-collection support

* front-end: foxx apps are now deletable

* front-end: foxx apps are now installable and updateable through github, if github is their
  origin.

* front-end: added foxx app version control. Multiple versions of a single foxx app are now
  installable and easy to manage and are also arranged in groups.

* front-end: the user-set filter of a collection is now stored until the user navigates to
  another collection.

* front-end: fetching and filtering of documents, statistics, and query operations are now
  handled with asynchronous ajax calls.

* front-end: added progress indicator if the front-end is waiting for a server operation.

* front-end: fixed wrong count of documents in the documents view of a collection.

* front-end: fixed unexpected styling of the manage db view and navigation.

* front-end: fixed wrong handling of select fields in a modal view.

* front-end: fixed wrong positioning of some tooltips.

* automatically call `toJSON` function of JavaScript objects (if present)
  when serializing them into database documents. This change allows
  storing JavaScript date objects in the database in a sensible manner.


v2.2.7 (2014-11-19)
-------------------

* fixed issue #998: Incorrect application URL for non-system Foxx apps

* fixed issue #1079: AQL editor: keyword WITH in UPDATE query is not highlighted

* fix memory leak in cluster nodes

* fixed registration of AQL user-defined functions in Web UI (JS shell)

* fixed error display in Web UI for certain errors
  (now error message is printed instead of 'undefined')

* fixed issue #1059: bug in js module console

* fixed issue #1056: "fs": zip functions fail with passwords

* fixed issue #1063: Docs: measuring unit of --wal.logfile-size?

* fixed issue #1062: Docs: typo in 14.2 Example data


v2.2.6 (2014-10-20)
-------------------

* fixed issue #972: Compilation Issue

* fixed issue #743: temporary directories are now unique and one can read
  off the tool that created them, if empty, they are removed atexit

* Highly improved performance of all AQL GRAPH_* functions.

* Orphan collections in general graphs can now be found via GRAPH_VERTICES
  if either "any" or no direction is defined

* Fixed documentation for AQL function GRAPH_NEIGHBORS.
  The option "vertexCollectionRestriction" is meant to filter the target
  vertices only, and should not filter the path.

* Fixed a bug in GRAPH_NEIGHBORS which enforced only empty results
  under certain conditions


v2.2.5 (2014-10-09)
-------------------

* fixed issue #961: allow non-JSON values in undocument request bodies

* fixed issue 1028: libicu is now statically linked

* fixed cached lookups of collections on the server, which may have caused spurious
  problems after collection rename operations


v2.2.4 (2014-10-01)
-------------------

* fixed accessing `_from` and `_to` attributes in `collection.byExample` and
  `collection.firstExample`

  These internal attributes were not handled properly in the mentioned functions, so
  searching for them did not always produce documents

* fixed issue #1030: arangoimp 2.2.3 crashing, not logging on large Windows CSV file

* fixed issue #1025: Traversal not as expected in undirected graph

* fixed issue #1020

  This requires re-introducing the startup option `--database.force-sync-properties`.

  This option can again be used to force fsyncs of collection, index and database properties
  stored as JSON strings on disk in files named `parameter.json`. Syncing these files after
  a write may be necessary if the underlying storage does not sync file contents by itself
  in a "sensible" amount of time after a file has been written and closed.

  The default value is `true` so collection, index and database properties will always be
  synced to disk immediately. This affects creating, renaming and dropping collections as
  well as creating and dropping databases and indexes. Each of these operations will perform
  an additional fsync on the `parameter.json` file if the option is set to `true`.

  It might be sensible to set this option to `false` for workloads that create and drop a
  lot of collections (e.g. test runs).

  Document operations such as creating, updating and dropping documents are not affected
  by this option.

* fixed issue #1016: AQL editor bug

* fixed issue #1014: WITHIN function returns wrong distance

* fixed AQL shortest path calculation in function `GRAPH_SHORTEST_PATH` to return
  complete vertex objects instead of just vertex ids

* allow changing of attributes of documents stored in server-side JavaScript variables

  Previously, the following did not work:

      var doc = db.collection.document(key);
      doc._key = "abc"; // overwriting internal attributes not supported
      doc.value = 123;  // overwriting existing attributes not supported

  Now, modifying documents stored in server-side variables (e.g. `doc` in the above case)
  is supported. Modifying the variables will not update the documents in the database,
  but will modify the JavaScript object (which can be written back to the database using
  `db.collection.update` or `db.collection.replace`)

* fixed issue #997: arangoimp apparently doesn't support files >2gig on Windows

  large file support (requires using `_stat64` instead of `stat`) is now supported on
  Windows


v2.2.3 (2014-09-02)
-------------------

* added `around` for Foxx controller

* added `type` option for HTTP API `GET /_api/document?collection=...`

  This allows controlling the type of results to be returned. By default, paths to
  documents will be returned, e.g.

      [
        `/_api/document/test/mykey1`,
        `/_api/document/test/mykey2`,
        ...
      ]

  To return a list of document ids instead of paths, the `type` URL parameter can be
  set to `id`:

      [
        `test/mykey1`,
        `test/mykey2`,
        ...
      ]

  To return a list of document keys only, the `type` URL parameter can be set to `key`:

      [
        `mykey1`,
        `mykey2`,
        ...
      ]


* properly capitalize HTTP response header field names in case the `x-arango-async`
  HTTP header was used in a request.

* fixed several documentation issues

* speedup for several general-graph functions, AQL functions starting with `GRAPH_`
  and traversals


v2.2.2 (2014-08-08)
-------------------

* allow storing non-reserved attribute names starting with an underscore

  Previous versions of ArangoDB parsed away all attribute names that started with an
  underscore (e.g. `_test', '_foo', `_bar`) on all levels of a document (root level
  and sub-attribute levels). While this behavior was documented, it was unintuitive and
  prevented storing documents inside other documents, e.g.:

      {
        "_key" : "foo",
        "_type" : "mydoc",
        "references" : [
          {
            "_key" : "something",
            "_rev" : "...",
            "value" : 1
          },
          {
            "_key" : "something else",
            "_rev" : "...",
            "value" : 2
          }
        ]
      }

  In the above example, previous versions of ArangoDB removed all attributes and
  sub-attributes that started with underscores, meaning the embedded documents would lose
  some of their attributes. 2.2.2 should preserve such attributes, and will also allow
  storing user-defined attribute names on the top-level even if they start with underscores
  (such as `_type` in the above example).

* fix conversion of JavaScript String, Number and Boolean objects to JSON.

  Objects created in JavaScript using `new Number(...)`, `new String(...)`, or
  `new Boolean(...)` were not converted to JSON correctly.

* fixed a race condition on task registration (i.e. `require("org/arangodb/tasks").register()`)

  this race condition led to undefined behavior when a just-created task with no offset and
  no period was instantly executed and deleted by the task scheduler, before the `register`
  function returned to the caller.

* changed run-tests.sh to execute all suitable tests.

* switch to new version of gyp

* fixed upgrade button


v2.2.1 (2014-07-24)
-------------------

* fixed hanging write-ahead log recovery for certain cases that involved dropping
  databases

* fixed issue with --check-version: when creating a new database the check failed

* issue #947 Foxx applicationContext missing some properties

* fixed issue with --check-version: when creating a new database the check failed

* added startup option `--wal.suppress-shape-information`

  Setting this option to `true` will reduce memory and disk space usage and require
  less CPU time when modifying documents or edges. It should therefore be turned on
  for standalone ArangoDB servers. However, for servers that are used as replication
  masters, setting this option to `true` will effectively disable the usage of the
  write-ahead log for replication, so it should be set to `false` for any replication
  master servers.

  The default value for this option is `false`.

* added optional `ttl` attribute to specify result cursor expiration for HTTP API method
  `POST /_api/cursor`

  The `ttl` attribute can be used to prevent cursor results from timing out too early.

* issue #947: Foxx applicationContext missing some properties

* (reported by Christian Neubauer):

  The problem was that in Google's V8, signed and unsigned chars are not always declared cleanly.
  so we need to force v8 to compile with forced signed chars which is done by the Flag:
    -fsigned-char
  at least it is enough to follow the instructions of compiling arango on rasperry
  and add "CFLAGS='-fsigned-char'" to the make command of V8 and remove the armv7=0

* Fixed a bug with the replication client. In the case of single document
  transactions the collection was not write locked.


v2.2.0 (2014-07-10)
-------------------

* The replication methods `logger.start`, `logger.stop` and `logger.properties` are
  no-ops in ArangoDB 2.2 as there is no separate replication logger anymore. Data changes
  are logged into the write-ahead log in ArangoDB 2.2, and not separately by the
  replication logger. The replication logger object is still there in ArangoDB 2.2 to
  ensure backwards-compatibility, however, logging cannot be started, stopped or
  configured anymore. Using any of these methods will do nothing.

  This also affects the following HTTP API methods:
  - `PUT /_api/replication/logger-start`
  - `PUT /_api/replication/logger-stop`
  - `GET /_api/replication/logger-config`
  - `PUT /_api/replication/logger-config`

  Using any of these methods is discouraged from now on as they will be removed in
  future versions of ArangoDB.

* INCOMPATIBLE CHANGE: replication of transactions has changed. Previously, transactions
  were logged on a master in one big block and shipped to a slave in one block, too.
  Now transactions will be logged and replicated as separate entries, allowing transactions
  to be bigger and also ensure replication progress.

  This change also affects the behavior of the `stop` method of the replication applier.
  If the replication applier is now stopped manually using the `stop` method and later
  restarted using the `start` method, any transactions that were unfinished at the
  point of stopping will be aborted on a slave, even if they later commit on the master.

  In ArangoDB 2.2, stopping the replication applier manually should be avoided unless the
  goal is to stop replication permanently or to do a full resync with the master anyway.
  If the replication applier still must be stopped, it should be made sure that the
  slave has fetched and applied all pending operations from a master, and that no
  extra transactions are started on the master before the `stop` command on the slave
  is executed.

  Replication of transactions in ArangoDB 2.2 might also lock the involved collections on
  the slave while a transaction is either committed or aborted on the master and the
  change has been replicated to the slave. This change in behavior may be important for
  slave servers that are used for read-scaling. In order to avoid long lasting collection
  locks on the slave, transactions should be kept small.

  The `_replication` system collection is not used anymore in ArangoDB 2.2 and its usage is
  discouraged.

* INCOMPATIBLE CHANGE: the figures reported by the `collection.figures` method
  now only reflect documents and data contained in the journals and datafiles of
  collections. Documents or deletions contained only in the write-ahead log will
  not influence collection figures until the write-ahead log garbage collection
  kicks in. The figures for a collection might therefore underreport the total
  resource usage of a collection.

  Additionally, the attributes `lastTick` and `uncollectedLogfileEntries` have been
  added to the result of the `figures` operation and the HTTP API method
  `PUT /_api/collection/figures`

* added `insert` method as an alias for `save`. Documents can now be inserted into
  a collection using either method:

      db.test.save({ foo: "bar" });
      db.test.insert({ foo: "bar" });

* added support for data-modification AQL queries

* added AQL keywords `INSERT`, `UPDATE`, `REPLACE` and `REMOVE` (and `WITH`) to
  support data-modification AQL queries.

  Unquoted usage of these keywords for attribute names in AQL queries will likely
  fail in ArangoDB 2.2. If any such attribute name needs to be used in a query, it
  should be enclosed in backticks to indicate the usage of a literal attribute
  name.

  For example, the following query will fail in ArangoDB 2.2 with a parse error:

      FOR i IN foo RETURN i.remove

  and needs to be rewritten like this:

      FOR i IN foo RETURN i.`remove`

* disallow storing of JavaScript objects that contain JavaScript native objects
  of type `Date`, `Function`, `RegExp` or `External`, e.g.

      db.test.save({ foo: /bar/ });
      db.test.save({ foo: new Date() });

  will now print

      Error: <data> cannot be converted into JSON shape: could not shape document

  Previously, objects of these types were silently converted into an empty object
  (i.e. `{ }`).

  To store such objects in a collection, explicitly convert them into strings
  like this:

      db.test.save({ foo: String(/bar/) });
      db.test.save({ foo: String(new Date()) });

* The replication methods `logger.start`, `logger.stop` and `logger.properties` are
  no-ops in ArangoDB 2.2 as there is no separate replication logger anymore. Data changes
  are logged into the write-ahead log in ArangoDB 2.2, and not separately by the
  replication logger. The replication logger object is still there in ArangoDB 2.2 to
  ensure backwards-compatibility, however, logging cannot be started, stopped or
  configured anymore. Using any of these methods will do nothing.

  This also affects the following HTTP API methods:
  - `PUT /_api/replication/logger-start`
  - `PUT /_api/replication/logger-stop`
  - `GET /_api/replication/logger-config`
  - `PUT /_api/replication/logger-config`

  Using any of these methods is discouraged from now on as they will be removed in
  future versions of ArangoDB.

* INCOMPATIBLE CHANGE: replication of transactions has changed. Previously, transactions
  were logged on a master in one big block and shipped to a slave in one block, too.
  Now transactions will be logged and replicated as separate entries, allowing transactions
  to be bigger and also ensure replication progress.

  This change also affects the behavior of the `stop` method of the replication applier.
  If the replication applier is now stopped manually using the `stop` method and later
  restarted using the `start` method, any transactions that were unfinished at the
  point of stopping will be aborted on a slave, even if they later commit on the master.

  In ArangoDB 2.2, stopping the replication applier manually should be avoided unless the
  goal is to stop replication permanently or to do a full resync with the master anyway.
  If the replication applier still must be stopped, it should be made sure that the
  slave has fetched and applied all pending operations from a master, and that no
  extra transactions are started on the master before the `stop` command on the slave
  is executed.

  Replication of transactions in ArangoDB 2.2 might also lock the involved collections on
  the slave while a transaction is either committed or aborted on the master and the
  change has been replicated to the slave. This change in behavior may be important for
  slave servers that are used for read-scaling. In order to avoid long lasting collection
  locks on the slave, transactions should be kept small.

  The `_replication` system collection is not used anymore in ArangoDB 2.2 and its usage is
  discouraged.

* INCOMPATIBLE CHANGE: the figures reported by the `collection.figures` method
  now only reflect documents and data contained in the journals and datafiles of
  collections. Documents or deletions contained only in the write-ahead log will
  not influence collection figures until the write-ahead log garbage collection
  kicks in. The figures for a collection might therefore underreport the total
  resource usage of a collection.

  Additionally, the attributes `lastTick` and `uncollectedLogfileEntries` have been
  added to the result of the `figures` operation and the HTTP API method
  `PUT /_api/collection/figures`

* added `insert` method as an alias for `save`. Documents can now be inserted into
  a collection using either method:

      db.test.save({ foo: "bar" });
      db.test.insert({ foo: "bar" });

* added support for data-modification AQL queries

* added AQL keywords `INSERT`, `UPDATE`, `REPLACE` and `REMOVE` (and `WITH`) to
  support data-modification AQL queries.

  Unquoted usage of these keywords for attribute names in AQL queries will likely
  fail in ArangoDB 2.2. If any such attribute name needs to be used in a query, it
  should be enclosed in backticks to indicate the usage of a literal attribute
  name.

  For example, the following query will fail in ArangoDB 2.2 with a parse error:

      FOR i IN foo RETURN i.remove

  and needs to be rewritten like this:

      FOR i IN foo RETURN i.`remove`

* disallow storing of JavaScript objects that contain JavaScript native objects
  of type `Date`, `Function`, `RegExp` or `External`, e.g.

      db.test.save({ foo: /bar/ });
      db.test.save({ foo: new Date() });

  will now print

      Error: <data> cannot be converted into JSON shape: could not shape document

  Previously, objects of these types were silently converted into an empty object
  (i.e. `{ }`).

  To store such objects in a collection, explicitly convert them into strings
  like this:

      db.test.save({ foo: String(/bar/) });
      db.test.save({ foo: String(new Date()) });

* honor startup option `--server.disable-statistics` when deciding whether or not
  to start periodic statistics collection jobs

  Previously, the statistics collection jobs were started even if the server was
  started with the `--server.disable-statistics` flag being set to `true`

* removed startup option `--random.no-seed`

  This option had no effect in previous versions of ArangoDB and was thus removed.

* removed startup option `--database.remove-on-drop`

  This option was used for debugging only.

* removed startup option `--database.force-sync-properties`

  This option is now superfluous as collection properties are now stored in the
  write-ahead log.

* introduced write-ahead log

  All write operations in an ArangoDB server instance are automatically logged
  to the server's write-ahead log. The write-ahead log is a set of append-only
  logfiles, and it is used in case of a crash recovery and for replication.
  Data from the write-ahead log will eventually be moved into the journals or
  datafiles of collections, allowing the server to remove older write-ahead log
  logfiles. Figures of collections will be updated when data are moved from the
  write-ahead log into the journals or datafiles of collections.

  Cross-collection transactions in ArangoDB should benefit considerably by this
  change, as less writes than in previous versions are required to ensure the data
  of multiple collections are atomically and durably committed. All data-modifying
  operations inside transactions (insert, update, remove) will write their
  operations into the write-ahead log directly, making transactions with multiple
  operations also require less physical memory than in previous versions of ArangoDB,
  that required all transaction data to fit into RAM.

  The `_trx` system collection is not used anymore in ArangoDB 2.2 and its usage is
  discouraged.

  The data in the write-ahead log can also be used in the replication context.
  The `_replication` collection that was used in previous versions of ArangoDB to
  store all changes on the server is not used anymore in ArangoDB 2.2. Instead,
  slaves can read from a master's write-ahead log to get informed about most
  recent changes. This removes the need to store data-modifying operations in
  both the actual place and the `_replication` collection.

* removed startup option `--server.disable-replication-logger`

  This option is superfluous in ArangoDB 2.2. There is no dedicated replication
  logger in ArangoDB 2.2. There is now always the write-ahead log, and it is also
  used as the server's replication log. Specifying the startup option
  `--server.disable-replication-logger` will do nothing in ArangoDB 2.2, but the
  option should not be used anymore as it might be removed in a future version.

* changed behavior of replication logger

  There is no dedicated replication logger in ArangoDB 2.2 as there is the
  write-ahead log now. The existing APIs for starting and stopping the replication
  logger still exist in ArangoDB 2.2 for downwards-compatibility, but calling
  the start or stop operations are no-ops in ArangoDB 2.2. When querying the
  replication logger status via the API, the server will always report that the
  replication logger is running. Configuring the replication logger is a no-op
  in ArangoDB 2.2, too. Changing the replication logger configuration has no
  effect. Instead, the write-ahead log configuration can be changed.

* removed MRuby integration for arangod

  ArangoDB had an experimental MRuby integration in some of the publish builds.
  This wasn't continuously developed, and so it has been removed in ArangoDB 2.2.

  This change has led to the following startup options being superfluous:

  - `--ruby.gc-interval`
  - `--ruby.action-directory`
  - `--ruby.modules-path`
  - `--ruby.startup-directory`

  Specifying these startup options will do nothing in ArangoDB 2.2, but the
  options should be avoided from now on as they might be removed in future versions.

* reclaim index memory when last document in collection is deleted

  Previously, deleting documents from a collection did not lead to index sizes being
  reduced. Instead, the already allocated index memory was re-used when a collection
  was refilled.

  Now, index memory for primary indexes and hash indexes is reclaimed instantly when
  the last document from a collection is removed.

* inlined and optimized functions in hash indexes

* added AQL TRANSLATE function

  This function can be used to perform lookups from static lists, e.g.

      LET countryNames = { US: "United States", UK: "United Kingdom", FR: "France" }
      RETURN TRANSLATE("FR", countryNames)

* fixed datafile debugger

* fixed check-version for empty directory

* moved try/catch block to the top of routing chain

* added mountedApp function for foxx-manager

* fixed issue #883: arango 2.1 - when starting multi-machine cluster, UI web
  does not change to cluster overview

* fixed dfdb: should not start any other V8 threads

* cleanup of version-check, added module org/arangodb/database-version,
  added --check-version option

* fixed issue #881: [2.1.0] Bombarded (every 10 sec or so) with
  "WARNING format string is corrupt" when in non-system DB Dashboard

* specialized primary index implementation to allow faster hash table
  rebuilding and reduce lookups in datafiles for the actual value of `_key`.

* issue #862: added `--overwrite` option to arangoimp

* removed number of property lookups for documents during AQL queries that
  access documents

* prevent buffering of long print results in arangosh's and arangod's print
  command

  this change will emit buffered intermediate print results and discard the
  output buffer to quickly deliver print results to the user, and to prevent
  constructing very large buffers for large results

* removed sorting of attribute names for use in a collection's shaper

  sorting attribute names was done on document insert to keep attributes
  of a collection in sorted order for faster comparisons. The sort order
  of attributes was only used in one particular and unlikely case, so it
  was removed. Collections with many different attribute names should
  benefit from this change by faster inserts and slightly less memory usage.

* fixed a bug in arangodump which got the collection name in _from and _to
  attributes of edges wrong (all were "_unknown")

* fixed a bug in arangorestore which did not recognize wrong _from and _to
  attributes of edges

* improved error detection and reporting in arangorestore


v2.1.1 (2014-06-06)
-------------------

* fixed dfdb: should not start any other V8 threads

* signature for collection functions was modified

  The basic change was the substitution of the input parameter of the
  function by an generic options object which can contain multiple
  option parameter of the function.
  Following functions were modified
  remove
  removeBySample
  replace
  replaceBySample
  update
  updateBySample

  Old signature is yet supported but it will be removed in future versions

v2.1.0 (2014-05-29)
-------------------

* implemented upgrade procedure for clusters

* fixed communication issue with agency which prevented reconnect
  after an agent failure

* fixed cluster dashboard in the case that one but not all servers
  in the cluster are down

* fixed a bug with coordinators creating local database objects
  in the wrong order (_system needs to be done first)

* improved cluster dashboard


v2.1.0-rc2 (2014-05-25)
-----------------------

* fixed issue #864: Inconsistent behavior of AQL REVERSE(list) function


v2.1.0-rc1 (XXXX-XX-XX)
-----------------------

* added server-side periodic task management functions:

  - require("org/arangodb/tasks").register(): registers a periodic task
  - require("org/arangodb/tasks").unregister(): unregisters and removes a
    periodic task
  - require("org/arangodb/tasks").get(): retrieves a specific tasks or all
    existing tasks

  the previous undocumented function `internal.definePeriodic` is now
  deprecated and will be removed in a future release.

* decrease the size of some seldom used system collections on creation.

  This will make these collections use less disk space and mapped memory.

* added AQL date functions

* added AQL FLATTEN() list function

* added index memory statistics to `db.<collection>.figures()` function

  The `figures` function will now return a sub-document `indexes`, which lists
  the number of indexes in the `count` sub-attribute, and the total memory
  usage of the indexes in bytes in the `size` sub-attribute.

* added AQL CURRENT_DATABASE() function

  This function returns the current database's name.

* added AQL CURRENT_USER() function

  This function returns the current user from an AQL query. The current user is the
  username that was specified in the `Authorization` HTTP header of the request. If
  authentication is turned off or the query was executed outside a request context,
  the function will return `null`.

* fixed issue #796: Searching with newline chars broken?

  fixed slightly different handling of backslash escape characters in a few
  AQL functions. Now handling of escape sequences should be consistent, and
  searching for newline characters should work the same everywhere

* added OpenSSL version check for configure

  It will report all OpenSSL versions < 1.0.1g as being too old.
  `configure` will only complain about an outdated OpenSSL version but not stop.

* require C++ compiler support (requires g++ 4.8, clang++ 3.4 or Visual Studio 13)

* less string copying returning JSONified documents from ArangoDB, e.g. via
  HTTP GET `/_api/document/<collection>/<document>`

* issue #798: Lower case http headers from arango

  This change allows returning capitalized HTTP headers, e.g.
  `Content-Length` instead of `content-length`.
  The HTTP spec says that headers are case-insensitive, but
  in fact several clients rely on a specific case in response
  headers.
  This change will capitalize HTTP headers if the `X-Arango-Version`
  request header is sent by the client and contains a value of at
  least `20100` (for version 2.1). The default value for the
  compatibility can also be set at server start, using the
  `--server.default-api-compatibility` option.

* simplified usage of `db._createStatement()`

  Previously, the function could not be called with a query string parameter as
  follows:

      db._createStatement(queryString);

  Calling it as above resulted in an error because the function expected an
  object as its parameter. From now on, it's possible to call the function with
  just the query string.

* make ArangoDB not send back a `WWW-Authenticate` header to a client in case the
  client sends the `X-Omit-WWW-Authenticate` HTTP header.

  This is done to prevent browsers from showing their built-in HTTP authentication
  dialog for AJAX requests that require authentication.
  ArangoDB will still return an HTTP 401 (Unauthorized) if the request doesn't
  contain valid credentials, but it will omit the `WWW-Authenticate` header,
  allowing clients to bypass the browser's authentication dialog.

* added REST API method HTTP GET `/_api/job/job-id` to query the status of an
  async job without potentially fetching it from the list of done jobs

* fixed non-intuitive behavior in jobs API: previously, querying the status
  of an async job via the API HTTP PUT `/_api/job/job-id` removed a currently
  executing async job from the list of queryable jobs on the server.
  Now, when querying the result of an async job that is still executing,
  the job is kept in the list of queryable jobs so its result can be fetched
  by a subsequent request.

* use a new data structure for the edge index of an edge collection. This
  improves the performance for the creation of the edge index and in
  particular speeds up removal of edges in graphs. Note however that
  this change might change the order in which edges starting at
  or ending in a vertex are returned. However, this order was never
  guaranteed anyway and it is not sensible to guarantee any particular
  order.

* provide a size hint to edge and hash indexes when initially filling them
  this will lead to less re-allocations when populating these indexes

  this may speed up building indexes when opening an existing collection

* don't requeue identical context methods in V8 threads in case a method is
  already registered

* removed arangod command line option `--database.remove-on-compacted`

* export the sort attribute for graph traversals to the HTTP interface

* add support for arangodump/arangorestore for clusters


v2.0.8 (XXXX-XX-XX)
-------------------

* fixed too-busy iteration over skiplists

  Even when a skiplist query was restricted by a limit clause, the skiplist
  index was queried without the limit. this led to slower-than-necessary
  execution times.

* fixed timeout overflows on 32 bit systems

  this bug has led to problems when select was called with a high timeout
  value (2000+ seconds) on 32bit systems that don't have a forgiving select
  implementation. when the call was made on these systems, select failed
  so no data would be read or sent over the connection

  this might have affected some cluster-internal operations.

* fixed ETCD issues on 32 bit systems

  ETCD was non-functional on 32 bit systems at all. The first call to the
  watch API crashed it. This was because atomic operations worked on data
  structures that were not properly aligned on 32 bit systems.

* fixed issue #848: db.someEdgeCollection.inEdge does not return correct
  value when called the 2nd time after a .save to the edge collection


v2.0.7 (2014-05-05)
-------------------

* issue #839: Foxx Manager missing "unfetch"

* fixed a race condition at startup

  this fixes undefined behavior in case the logger was involved directly at
  startup, before the logger initialization code was called. This should have
  occurred only for code that was executed before the invocation of main(),
  e.g. during ctor calls of statically defined objects.


v2.0.6 (2014-04-22)
-------------------

* fixed issue #835: arangosh doesn't show correct database name



v2.0.5 (2014-04-21)
-------------------

* Fixed a caching problem in IE JS Shell

* added cancelation for async jobs

* upgraded to new gyp for V8

* new Windows installer


v2.0.4 (2014-04-14)
-------------------

* fixed cluster authentication front-end issues for Firefox and IE, there are
  still problems with Chrome


v2.0.3 (2014-04-14)
-------------------

* fixed AQL optimizer bug

* fixed front-end issues

* added password change dialog


v2.0.2 (2014-04-06)
-------------------

* during cluster startup, do not log (somewhat expected) connection errors with
  log level error, but with log level info

* fixed dashboard modals

* fixed connection check for cluster planning front end: firefox does
  not support async:false

* document how to persist a cluster plan in order to relaunch an existing
  cluster later


v2.0.1 (2014-03-31)
-------------------

* make ArangoDB not send back a `WWW-Authenticate` header to a client in case the
  client sends the `X-Omit-WWW-Authenticate` HTTP header.

  This is done to prevent browsers from showing their built-in HTTP authentication
  dialog for AJAX requests that require authentication.
  ArangoDB will still return an HTTP 401 (Unauthorized) if the request doesn't
  contain valid credentials, but it will omit the `WWW-Authenticate` header,
  allowing clients to bypass the browser's authentication dialog.

* fixed isses in arango-dfdb:

  the dfdb was not able to unload certain system collections, so these couldn't be
  inspected with the dfdb sometimes. Additionally, it did not truncate corrupt
  markers from datafiles under some circumstances

* added `changePassword` attribute for users

* fixed non-working "save" button in collection edit view of web interface
  clicking the save button did nothing. one had to press enter in one of the input
  fields to send modified form data

* fixed V8 compile error on MacOS X

* prevent `body length: -9223372036854775808` being logged in development mode for
  some Foxx HTTP responses

* fixed several bugs in web interface dashboard

* fixed issue #783: coffee script not working in manifest file

* fixed issue #783: coffee script not working in manifest file

* fixed issue #781: Cant save current query from AQL editor ui

* bumped version in `X-Arango-Version` compatibility header sent by arangosh and other
  client tools from `1.5` to `2.0`.

* fixed startup options for arango-dfdb, added details option for arango-dfdb

* fixed display of missing error messages and codes in arangosh

* when creating a collection via the web interface, the collection type was always
  "document", regardless of the user's choice


v2.0.0 (2014-03-10)
-------------------

* first 2.0 release


v2.0.0-rc2 (2014-03-07)
-----------------------

* fixed cluster authorization


v2.0.0-rc1 (2014-02-28)
-----------------------

* added sharding :-)

* added collection._dbName attribute to query the name of the database from a collection

  more detailed documentation on the sharding and cluster features can be found in the user
  manual, section **Sharding**

* INCOMPATIBLE CHANGE: using complex values in AQL filter conditions with operators other
  than equality (e.g. >=, >, <=, <) will disable usage of skiplist indexes for filter
  evaluation.

  For example, the following queries will be affected by change:

      FOR doc IN docs FILTER doc.value < { foo: "bar" } RETURN doc
      FOR doc IN docs FILTER doc.value >= [ 1, 2, 3 ] RETURN doc

  The following queries will not be affected by the change:

      FOR doc IN docs FILTER doc.value == 1 RETURN doc
      FOR doc IN docs FILTER doc.value == "foo" RETURN doc
      FOR doc IN docs FILTER doc.value == [ 1, 2, 3 ] RETURN doc
      FOR doc IN docs FILTER doc.value == { foo: "bar" } RETURN doc

* INCOMPATIBLE CHANGE: removed undocumented method `collection.saveOrReplace`

  this feature was never advertised nor documented nor tested.

* INCOMPATIBLE CHANGE: removed undocumented REST API method `/_api/simple/BY-EXAMPLE-HASH`

  this feature was never advertised nor documented nor tested.

* added explicit startup parameter `--server.reuse-address`

  This flag can be used to control whether sockets should be acquired with the SO_REUSEADDR
  flag.

  Regardless of this setting, sockets on Windows are always acquired using the
  SO_EXCLUSIVEADDRUSE flag.

* removed undocumented REST API method GET `/_admin/database-name`

* added user validation API at POST `/_api/user/<username>`

* slightly improved users management API in `/_api/user`:

  Previously, when creating a new user via HTTP POST, the username needed to be
  passed in an attribute `username`. When users were returned via this API,
  the usernames were returned in an attribute named `user`. This was slightly
  confusing and was changed in 2.0 as follows:

  - when adding a user via HTTP POST, the username can be specified in an attribute
  `user`. If this attribute is not used, the API will look into the attribute `username`
  as before and use that value.
  - when users are returned via HTTP GET, the usernames are still returned in an
    attribute `user`.

  This change should be fully downwards-compatible with the previous version of the API.

* added AQL SLICE function to extract slices from lists

* made module loader more node compatible

* the startup option `--javascript.package-path` for arangosh is now deprecated and does
  nothing. Using it will not cause an error, but the option is ignored.

* added coffee script support

* Several UI improvements.

* Exchanged icons in the graphviewer toolbar

* always start networking and HTTP listeners when starting the server (even in
  console mode)

* allow vertex and edge filtering with user-defined functions in TRAVERSAL,
  TRAVERSAL_TREE and SHORTEST_PATH AQL functions:

      // using user-defined AQL functions for edge and vertex filtering
      RETURN TRAVERSAL(friends, friendrelations, "friends/john", "outbound", {
        followEdges: "myfunctions::checkedge",
        filterVertices: "myfunctions::checkvertex"
      })

      // using the following custom filter functions
      var aqlfunctions = require("org/arangodb/aql/functions");
      aqlfunctions.register("myfunctions::checkedge", function (config, vertex, edge, path) {
        return (edge.type !== 'dislikes'); // don't follow these edges
      }, false);

      aqlfunctions.register("myfunctions::checkvertex", function (config, vertex, path) {
        if (vertex.isDeleted || ! vertex.isActive) {
          return [ "prune", "exclude" ]; // exclude these and don't follow them
        }
        return [ ]; // include everything else
      }, false);

* fail if invalid `strategy`, `order` or `itemOrder` attribute values
  are passed to the AQL TRAVERSAL function. Omitting these attributes
  is not considered an error, but specifying an invalid value for any
  of these attributes will make an AQL query fail.

* issue #751: Create database through API should return HTTP status code 201

  By default, the server now returns HTTP 201 (created) when creating a new
  database successfully. To keep compatibility with older ArangoDB versions, the
  startup parameter `--server.default-api-compatibility` can be set to a value
  of `10400` to indicate API compatibility with ArangoDB 1.4. The compatibility
  can also be enforced by setting the `X-Arango-Version` HTTP header in a
  client request to this API on a per-request basis.

* allow direct access from the `db` object to collections whose names start
  with an underscore (e.g. db._users).

  Previously, access to such collections via the `db` object was possible from
  arangosh, but not from arangod (and thus Foxx and actions). The only way
  to access such collections from these places was via the `db._collection(<name>)`
  workaround.

* allow `\n` (as well as `\r\n`) as line terminator in batch requests sent to
  `/_api/batch` HTTP API.

* use `--data-binary` instead of `--data` parameter in generated cURL examples

* issue #703: Also show path of logfile for fm.config()

* issue #675: Dropping a collection used in "graph" module breaks the graph

* added "static" Graph.drop() method for graphs API

* fixed issue #695: arangosh server.password error

* use pretty-printing in `--console` mode by default

* simplified ArangoDB startup options

  Some startup options are now superfluous or their usage is simplified. The
  following options have been changed:

  * `--javascript.modules-path`: this option has been removed. The modules paths
    are determined by arangod and arangosh automatically based on the value of
    `--javascript.startup-directory`.

    If the option is set on startup, it is ignored so startup will not abort with
    an error `unrecognized option`.

  * `--javascript.action-directory`: this option has been removed. The actions
    directory is determined by arangod automatically based on the value of
    `--javascript.startup-directory`.

    If the option is set on startup, it is ignored so startup will not abort with
    an error `unrecognized option`.

  * `--javascript.package-path`: this option is still available but it is not
    required anymore to set the standard package paths (e.g. `js/npm`). arangod
    will automatically use this standard package path regardless of whether it
    was specified via the options.

    It is possible to use this option to add additional package paths to the
    standard value.

  Configuration files included with arangod are adjusted accordingly.

* layout of the graphs tab adapted to better fit with the other tabs

* database selection is moved to the bottom right corner of the web interface

* removed priority queue index type

  this feature was never advertised nor documented nor tested.

* display internal attributes in document source view of web interface

* removed separate shape collections

  When upgrading to ArangoDB 2.0, existing collections will be converted to include
  shapes and attribute markers in the datafiles instead of using separate files for
  shapes.

  When a collection is converted, existing shapes from the SHAPES directory will
  be written to a new datafile in the collection directory, and the SHAPES directory
  will be removed afterwards.

  This saves up to 2 MB of memory and disk space for each collection
  (savings are higher, the less different shapes there are in a collection).
  Additionally, one less file descriptor per opened collection will be used.

  When creating a new collection, the amount of sync calls may be reduced. The same
  may be true for documents with yet-unknown shapes. This may help performance
  in these cases.

* added AQL functions `NTH` and `POSITION`

* added signal handler for arangosh to save last command in more cases

* added extra prompt placeholders for arangosh:
  - `%e`: current endpoint
  - `%u`: current user

* added arangosh option `--javascript.gc-interval` to control amount of
  garbage collection performed by arangosh

* fixed issue #651: Allow addEdge() to take vertex ids in the JS library

* removed command-line option `--log.format`

  In previous versions, this option did not have an effect for most log messages, so
  it got removed.

* removed C++ logger implementation

  Logging inside ArangoDB is now done using the LOG_XXX() macros. The LOGGER_XXX()
  macros are gone.

* added collection status "loading"


v1.4.16 (XXXX-XX-XX)
--------------------

* fixed too eager datafile deletion

  this issue could have caused a crash when the compaction had marked datafiles as obsolete
  and they were removed while "old" temporary query results still pointed to the old datafile
  positions

* fixed issue #826: Replication fails when a collection's configuration changes


v1.4.15 (2014-04-19)
--------------------

* bugfix for AQL query optimizer

  the following type of query was too eagerly optimized, leading to errors in code-generation:

      LET a = (FOR i IN [] RETURN i) LET b = (FOR i IN [] RETURN i) RETURN 1

  the problem occurred when both lists in the subqueries were empty. In this case invalid code
  was generated and the query couldn't be executed.


v1.4.14 (2014-04-05)
--------------------

* fixed race conditions during shape / attribute insertion

  A race condition could have led to spurious `cannot find attribute #xx` or
  `cannot find shape #xx` (where xx is a number) warning messages being logged
  by the server. This happened when a new attribute was inserted and at the same
  time was queried by another thread.

  Also fixed a race condition that may have occurred when a thread tried to
  access the shapes / attributes hash tables while they were resized. In this
  cases, the shape / attribute may have been hashed to a wrong slot.

* fixed a memory barrier / cpu synchronization problem with libev, affecting
  Windows with Visual Studio 2013 (probably earlier versions are affected, too)

  The issue is described in detail here:
  http://lists.schmorp.de/pipermail/libev/2014q1/002318.html


v1.4.13 (2014-03-14)
--------------------

* added diagnostic output for Foxx application upload

* allow dump & restore from ArangoDB 1.4 with an ArangoDB 2.0 server

* allow startup options `temp-path` and `default-language` to be specified from the arangod
  configuration file and not only from the command line

* fixed too eager compaction

  The compaction will now wait for several seconds before trying to re-compact the same
  collection. Additionally, some other limits have been introduced for the compaction.


v1.4.12 (2014-03-05)
--------------------

* fixed display bug in web interface which caused the following problems:
  - documents were displayed in web interface as being empty
  - document attributes view displayed many attributes with content "undefined"
  - document source view displayed many attributes with name "TYPEOF" and value "undefined"
  - an alert popping up in the browser with message "Datatables warning..."

* re-introduced old-style read-write locks to supports Windows versions older than
  Windows 2008R2 and Windows 7. This should re-enable support for Windows Vista and
  Windows 2008.


v1.4.11 (2014-02-27)
--------------------

* added SHORTEST_PATH AQL function

  this calculates the shortest paths between two vertices, using the Dijkstra
  algorithm, employing a min-heap

  By default, ArangoDB does not know the distance between any two vertices and
  will use a default distance of 1. A custom distance function can be registered
  as an AQL user function to make the distance calculation use any document
  attributes or custom logic:

      RETURN SHORTEST_PATH(cities, motorways, "cities/CGN", "cities/MUC", "outbound", {
        paths: true,
        distance: "myfunctions::citydistance"
      })

      // using the following custom distance function
      var aqlfunctions = require("org/arangodb/aql/functions");
      aqlfunctions.register("myfunctions::distance", function (config, vertex1, vertex2, edge) {
        return Math.sqrt(Math.pow(vertex1.x - vertex2.x) + Math.pow(vertex1.y - vertex2.y));
      }, false);

* fixed bug in Graph.pathTo function

* fixed small memleak in AQL optimizer

* fixed access to potentially uninitialized variable when collection had a cap constraint


v1.4.10 (2014-02-21)
--------------------

* fixed graph constructor to allow graph with some parameter to be used

* added node.js "events" and "stream"

* updated npm packages

* added loading of .json file

* Fixed http return code in graph api with waitForSync parameter.

* Fixed documentation in graph, simple and index api.

* removed 2 tests due to change in ruby library.

* issue #756: set access-control-expose-headers on CORS response

  the following headers are now whitelisted by ArangoDB in CORS responses:
  - etag
  - content-encoding
  - content-length
  - location
  - server
  - x-arango-errors
  - x-arango-async-id


v1.4.9 (2014-02-07)
-------------------

* return a document's current etag in response header for HTTP HEAD requests on
  documents that return an HTTP 412 (precondition failed) error. This allows
  retrieving the document's current revision easily.

* added AQL function `SKIPLIST` to directly access skiplist indexes from AQL

  This is a shortcut method to use a skiplist index for retrieving specific documents in
  indexed order. The function capability is rather limited, but it may be used
  for several cases to speed up queries. The documents are returned in index order if
  only one condition is used.

      /* return all documents with mycollection.created > 12345678 */
      FOR doc IN SKIPLIST(mycollection, { created: [[ '>', 12345678 ]] })
        RETURN doc

      /* return first document with mycollection.created > 12345678 */
      FOR doc IN SKIPLIST(mycollection, { created: [[ '>', 12345678 ]] }, 0, 1)
        RETURN doc

      /* return all documents with mycollection.created between 12345678 and 123456790 */
      FOR doc IN SKIPLIST(mycollection, { created: [[ '>', 12345678 ], [ '<=', 123456790 ]] })
        RETURN doc

      /* return all documents with mycollection.a equal 1 and .b equal 2 */
      FOR doc IN SKIPLIST(mycollection, { a: [[ '==', 1 ]], b: [[ '==', 2 ]] })
        RETURN doc

  The function requires a skiplist index with the exact same attributes to
  be present on the specified collection. All attributes present in the skiplist
  index must be specified in the conditions specified for the `SKIPLIST` function.
  Attribute declaration order is important, too: attributes must be specified in the
  same order in the condition as they have been declared in the skiplist index.

* added command-line option `--server.disable-authentication-unix-sockets`

  with this option, authentication can be disabled for all requests coming
  in via UNIX domain sockets, enabling clients located on the same host as
  the ArangoDB server to connect without authentication.
  Other connections (e.g. TCP/IP) are not affected by this option.

  The default value for this option is `false`.
  Note: this option is only supported on platforms that support Unix domain
  sockets.

* call global arangod instance destructor on shutdown

* issue #755: TRAVERSAL does not use strategy, order and itemOrder options

  these options were not honored when configuring a traversal via the AQL
  TRAVERSAL function. Now, these options are used if specified.

* allow vertex and edge filtering with user-defined functions in TRAVERSAL,
  TRAVERSAL_TREE and SHORTEST_PATH AQL functions:

      // using user-defined AQL functions for edge and vertex filtering
      RETURN TRAVERSAL(friends, friendrelations, "friends/john", "outbound", {
        followEdges: "myfunctions::checkedge",
        filterVertices: "myfunctions::checkvertex"
      })

      // using the following custom filter functions
      var aqlfunctions = require("org/arangodb/aql/functions");
      aqlfunctions.register("myfunctions::checkedge", function (config, vertex, edge, path) {
        return (edge.type !== 'dislikes'); // don't follow these edges
      }, false);

      aqlfunctions.register("myfunctions::checkvertex", function (config, vertex, path) {
        if (vertex.isDeleted || ! vertex.isActive) {
          return [ "prune", "exclude" ]; // exclude these and don't follow them
        }
        return [ ]; // include everything else
      }, false);

* issue #748: add vertex filtering to AQL's TRAVERSAL[_TREE]() function


v1.4.8 (2014-01-31)
-------------------

* install foxx apps in the web interface

* fixed a segfault in the import API


v1.4.7 (2014-01-23)
-------------------

* issue #744: Add usage example arangoimp from Command line

* issue #738: added __dirname, __filename pseudo-globals. Fixes #733. (@by pluma)

* mount all Foxx applications in system apps directory on startup


v1.4.6 (2014-01-20)
-------------------

* issue #736: AQL function to parse collection and key from document handle

* added fm.rescan() method for Foxx-Manager

* fixed issue #734: foxx cookie and route problem

* added method `fm.configJson` for arangosh

* include `startupPath` in result of API `/_api/foxx/config`


v1.4.5 (2014-01-15)
-------------------

* fixed issue #726: Alternate Windows Install Method

* fixed issue #716: dpkg -P doesn't remove everything

* fixed bugs in description of HTTP API `_api/index`

* fixed issue #732: Rest API GET revision number

* added missing documentation for several methods in HTTP API `/_api/edge/...`

* fixed typos in description of HTTP API `_api/document`

* defer evaluation of AQL subqueries and logical operators (lazy evaluation)

* Updated font in WebFrontend, it now contains a version that renders properly on Windows

* generally allow function return values as call parameters to AQL functions

* fixed potential deadlock in global context method execution

* added override file "arangod.conf.local" (and co)


v1.4.4 (2013-12-24)
-------------------

* uid and gid are now set in the scripts, there is no longer a separate config file for
  arangod when started from a script

* foxx-manager is now an alias for arangosh

* arango-dfdb is now an alias for arangod, moved from bin to sbin

* changed from readline to linenoise for Windows

* added --install-service and --uninstall-service for Windows

* removed --daemon and --supervisor for Windows

* arangosh and arangod now uses the config-file which maps the binary name, i. e. if you
  rename arangosh to foxx-manager it will use the config file foxx-manager.conf

* fixed lock file for Windows

* fixed issue #711, #687: foxx-manager throws internal errors

* added `--server.ssl-protocol` option for client tools
  this allows connecting from arangosh, arangoimp, arangoimp etc. to an ArangoDB
  server that uses a non-default value for `--server.ssl-protocol`. The default
  value for the SSL protocol is 4 (TLSv1). If the server is configured to use a
  different protocol, it was not possible to connect to it with the client tools.

* added more detailed request statistics

  This adds the number of async-executed HTTP requests plus the number of HTTP
  requests per individual HTTP method type.

* added `--force` option for arangorestore
  this option allows continuing a restore operation even if the server reports errors
  in the middle of the restore operation

* better error reporting for arangorestore
  in case the server returned an HTTP error, arangorestore previously reported this
  error as `internal error` without any details only. Now server-side errors are
  reported by arangorestore with the server's error message

* include more system collections in dumps produced by arangodump
  previously some system collections were intentionally excluded from dumps, even if the
  dump was run with `--include-system-collections`. for example, the collections `_aal`,
  `_modules`, `_routing`, and `_users` were excluded. This makes sense in a replication
  context but not always in a dump context.
  When specifying `--include-system-collections`, arangodump will now include the above-
  mentioned collections in the dump, too. Some other system collections are still excluded
  even when the dump is run with `--include-system-collections`, for example `_replication`
  and `_trx`.

* fixed issue #701: ArangoStatement undefined in arangosh

* fixed typos in configuration files


v1.4.3 (2013-11-25)
-------------------

* fixed a segfault in the AQL optimizer, occurring when a constant non-list value was
  used on the right-hand side of an IN operator that had a collection attribute on the
  left-hand side

* issue #662:

  Fixed access violation errors (crashes) in the Windows version, occurring under some
  circumstances when accessing databases with multiple clients in parallel

* fixed issue #681: Problem with ArchLinux PKGBUILD configuration


v1.4.2 (2013-11-20)
-------------------

* fixed issue #669: Tiny documentation update

* ported Windows version to use native Windows API SRWLocks (slim read-write locks)
  and condition variables instead of homemade versions

  MSDN states the following about the compatibility of SRWLocks and Condition Variables:

      Minimum supported client:
      Windows Server 2008 [desktop apps | Windows Store apps]

      Minimum supported server:
      Windows Vista [desktop apps | Windows Store apps]

* fixed issue #662: ArangoDB on Windows hanging

  This fixes a deadlock issue that occurred on Windows when documents were written to
  a collection at the same time when some other thread tried to drop the collection.

* fixed file-based logging in Windows

  the logger complained on startup if the specified log file already existed

* fixed startup of server in daemon mode (`--daemon` startup option)

* fixed a segfault in the AQL optimizer

* issue #671: Method graph.measurement does not exist

* changed Windows condition variable implementation to use Windows native
  condition variables

  This is an attempt to fix spurious Windows hangs as described in issue #662.

* added documentation for JavaScript traversals

* added --code-page command-line option for Windows version of arangosh

* fixed a problem when creating edges via the web interface.

  The problem only occurred if a collection was created with type "document
  collection" via the web interface, and afterwards was dropped and re-created
  with type "edge collection". If the web interface page was not reloaded,
  the old collection type (document) was cached, making the subsequent creation
  of edges into the (seeming-to-be-document) collection fail.

  The fix is to not cache the collection type in the web interface. Users of
  an older version of the web interface can reload the collections page if they
  are affected.

* fixed a caching problem in arangosh: if a collection was created using the web
  interface, and then removed via arangosh, arangosh did not actually drop the
  collection due to caching.

  Because the `drop` operation was not carried out, this caused misleading error
  messages when trying to re-create the collection (e.g. `cannot create collection:
  duplicate name`).

* fixed ALT-introduced characters for arangosh console input on Windows

  The Windows readline port was not able to handle characters that are built
  using CTRL or ALT keys. Regular characters entered using the CTRL or ALT keys
  were silently swallowed and not passed to the terminal input handler.

  This did not seem to cause problems for the US keyboard layout, but was a
  severe issue for keyboard layouts that require the ALT (or ALT-GR) key to
  construct characters. For example, entering the character `{` with a German
  keyboard layout requires pressing ALT-GR + 9.

* fixed issue #665: Hash/skiplist combo madness bit my ass

  this fixes a problem with missing/non-deterministic rollbacks of inserts in
  case of a unique constraint violation into a collection with multiple secondary
  indexes (with at least one of them unique)

* fixed issue #664: ArangoDB installer on Windows requires drive c:

* partly fixed issue #662: ArangoDB on Windows hanging

  This fixes dropping databases on Windows. In previous 1.4 versions on Windows,
  one shape collection file was not unloaded and removed when dropping a database,
  leaving one directory and one shape collection file in the otherwise-dropped
  database directory.

* fixed issue #660: updated documentation on indexes


v1.4.1 (2013-11-08)
-------------------

* performance improvements for skip-list deletes


v1.4.1-rc1 (2013-11-07)
-----------------------

* fixed issue #635: Web-Interface should have a "Databases" Menu for Management

* fixed issue #624: Web-Interface is missing a Database selector

* fixed segfault in bitarray query

* fixed issue #656: Cannot create unique index through web interface

* fixed issue #654: bitarray index makes server down

* fixed issue #653: Slow query

* fixed issue #650: Randomness of any() should be improved

* made AQL `DOCUMENT()` function polymorphic and work with just one parameter.

  This allows using the `DOCUMENT` function like this:

      DOCUMENT('users/john')
      DOCUMENT([ 'users/john', 'users/amy' ])

  in addition to the existing use cases:

      DOCUMENT(users, 'users/john')
      DOCUMENT(users, 'john')
      DOCUMENT(users, [ 'users/john' ])
      DOCUMENT(users, [ 'users/john', 'users/amy' ])
      DOCUMENT(users, [ 'john', 'amy' ])

* simplified usage of ArangoDB batch API

  It is not necessary anymore to send the batch boundary in the HTTP `Content-Type`
  header. Previously, the batch API expected the client to send a Content-Type header
  of`multipart/form-data; boundary=<some boundary value>`. This is still supported in
  ArangoDB 2.0, but clients can now also omit this header. If the header is not
  present in a client request, ArangoDB will ignore the request content type and
  read the MIME boundary from the beginning of the request body.

  This also allows using the batch API with the Swagger "Try it out" feature (which is
  not too good at sending a different or even dynamic content-type request header).

* added API method GET `/_api/database/user`

  This returns the list of databases a specific user can see without changing the
  username/passwd.

* issue #424: Documentation about IDs needs to be upgraded


v1.4.0 (2013-10-29)
-------------------

* fixed issue #648: /batch API is missing from Web Interface API Documentation (Swagger)

* fixed issue #647: Icon tooltips missing

* fixed issue #646: index creation in web interface

* fixed issue #645: Allow jumping from edge to linked vertices

* merged PR for issue #643: Some minor corrections and a link to "Downloads"

* fixed issue #642: Completion of error handling

* fixed issue #639: compiling v1.4 on maverick produces warnings on -Wstrict-null-sentinel

* fixed issue #634: Web interface bug: Escape does not always propagate

* fixed issue #620: added startup option `--server.default-api-compatibility`

  This adds the following changes to the ArangoDB server and clients:
  - the server provides a new startup option `--server.default-api-compatibility`.
    This option can be used to determine the compatibility of (some) server API
    return values. The value for this parameter is a server version number,
    calculated as follows: `10000 * major + 100 * minor` (e.g. `10400` for ArangoDB
    1.3). The default value is `10400` (1.4), the minimum allowed value is `10300`
    (1.3).

    When setting this option to a value lower than the current server version,
    the server might respond with old-style results to "old" clients, increasing
    compatibility with "old" (non-up-to-date) clients.

  - the server will on each incoming request check for an HTTP header
    `x-arango-version`. Clients can optionally set this header to the API
    version number they support. For example, if a client sends the HTTP header
    `x-arango-version: 10300`, the server will pick this up and might send ArangoDB
    1.3-style responses in some situations.

    Setting either the startup parameter or using the HTTP header (or both) allows
    running "old" clients with newer versions of ArangoDB, without having to adjust
    the clients too much.

  - the `location` headers returned by the server for the APIs `/_api/document/...`
    and `/_api/collection/...` will have different values depending on the used API
    version. If the API compatibility is `10300`, the `location` headers returned
    will look like this:

        location: /_api/document/....

    whereas when an API compatibility of `10400` or higher is used, the `location`
    headers will look like this:

        location: /_db/<database name>/_api/document/...

  Please note that even in the presence of this, old API versions still may not
  be supported forever by the server.

* fixed issue #643: Some minor corrections and a link to "Downloads" by @frankmayer

* started issue #642: Completion of error handling

* fixed issue #639: compiling v1.4 on maverick produces warnings on
  -Wstrict-null-sentinel

* fixed issue #621: Standard Config needs to be fixed

* added function to manage indexes (web interface)

* improved server shutdown time by signaling shutdown to applicationserver,
  logging, cleanup and compactor threads

* added foxx-manager `replace` command

* added foxx-manager `installed` command (a more intuitive alias for `list`)

* fixed issue #617: Swagger API is missing '/_api/version'

* fixed issue #615: Swagger API: Some commands have no parameter entry forms

* fixed issue #614: API : Typo in : Request URL /_api/database/current

* fixed issue #609: Graph viz tool - different background color

* fixed issue #608: arangosh config files - eventually missing in the manual

* fixed issue #607: Admin interface: no core documentation

* fixed issue #603: Aardvark Foxx App Manager

* fixed a bug in type-mapping between AQL user functions and the AQL layer

  The bug caused errors like the following when working with collection documents
  in an AQL user function:

      TypeError: Cannot assign to read only property '_id' of #<ShapedJson>

* create less system collections when creating a new database

  This is achieved by deferring collection creation until the collections are actually
  needed by ArangoDB. The following collections are affected by the change:
  - `_fishbowl`
  - `_structures`


v1.4.0-beta2 (2013-10-14)
-------------------------

* fixed compaction on Windows

  The compaction on Windows did not ftruncate the cleaned datafiles to a smaller size.
  This has been fixed so not only the content of the files is cleaned but also files
  are re-created with potentially smaller sizes.

* only the following system collections will be excluded from replication from now on:
  - `_replication`
  - `_trx`
  - `_users`
  - `_aal`
  - `_fishbowl`
  - `_modules`
  - `_routing`

  Especially the following system collections will now be included in replication:
  - `_aqlfunctions`
  - `_graphs`

  In previous versions of ArangoDB, all system collections were excluded from the
  replication.

  The change also caused a change in the replication logger and applier:
  in previous versions of ArangoDB, only a collection's id was logged for an operation.
  This has not caused problems for non-system collections but for system collections
  there ids might differ. In addition to a collection id ArangoDB will now also log the
  name of a collection for each replication event.

  The replication applier will now look for the collection name attribute in logged
  events preferably.

* added database selection to arango-dfdb

* provide foxx-manager, arangodump, and arangorestore in Windows build

* ArangoDB 1.4 will refuse to start if option `--javascript.app-path` is not set.

* added startup option `--server.allow-method-override`

  This option can be set to allow overriding the HTTP request method in a request using
  one of the following custom headers:

  - x-http-method-override
  - x-http-method
  - x-method-override

  This allows bypassing proxies and tools that would otherwise just let certain types of
  requests pass. Enabling this option may impose a security risk, so it should only be
  used in very controlled environments.

  The default value for this option is `false` (no method overriding allowed).

* added "details" URL parameter for bulk import API

  Setting the `details` URL parameter to `true` in a call to POST `/_api/import` will make
  the import return details about non-imported documents in the `details` attribute. If
  `details` is `false` or omitted, no `details` attribute will be present in the response.
  This is the same behavior that previous ArangoDB versions exposed.

* added "complete" option for bulk import API

  Setting the `complete` URL parameter to `true` in a call to POST `/_api/import` will make
  the import completely fail if at least one of documents cannot be imported successfully.

  It defaults to `false`, which will make ArangoDB continue importing the other documents
  from the import even if some documents cannot be imported. This is the same behavior that
  previous ArangoDB versions exposed.

* added missing swagger documentation for `/_api/log`

* calling `/_api/logs` (or `/_admin/logs`) is only permitted from the `_system` database now.

  Calling this API method for/from other database will result in an HTTP 400.

' ported fix from https://github.com/novus/nvd3/commit/0894152def263b8dee60192f75f66700cea532cc

  This prevents JavaScript errors from occurring in Chrome when in the admin interface,
  section "Dashboard".

* show current database name in web interface (bottom right corner)

* added missing documentation for /_api/import in swagger API docs

* allow specification of database name for replication sync command replication applier

  This allows syncing from a master database with a different name than the slave database.

* issue #601: Show DB in prompt

  arangosh now displays the database name as part of the prompt by default.

  Can change the prompt by using the `--prompt` option, e.g.

      > arangosh --prompt "my db is named \"%d\"> "


v1.4.0-beta1 (2013-10-01)
-------------------------

* make the Foxx manager use per-database app directories

  Each database now has its own subdirectory for Foxx applications. Each database
  can thus use different Foxx applications if required. A Foxx app for a specific
  database resides in `<app-path>/databases/<database-name>/<app-name>`.

  System apps are shared between all databases. They reside in `<app-path>/system/<app-name>`.

* only trigger an engine reset in development mode for URLs starting with `/dev/`

  This prevents ArangoDB from reloading all Foxx applications when it is not
  actually necessary.

* changed error code from 10 (bad parameter) to 1232 (invalid key generator) for
  errors that are due to an invalid key generator specification when creating a new
  collection

* automatic detection of content-type / mime-type for Foxx assets based on filenames,
  added possibility to override auto detection

* added endpoint management API at `/_api/endpoint`

* changed HTTP return code of PUT `/_api/cursor` from 400 to 404 in case a
  non-existing cursor is referred to

* issue #360: added support for asynchronous requests

  Incoming HTTP requests with the headers `x-arango-async: true` or
  `x-arango-async: store` will be answered by the server instantly with a generic
  HTTP 202 (Accepted) response.

  The actual requests will be queued and processed by the server asynchronously,
  allowing the client to continue sending other requests without waiting for the
  server to process the actually requested operation.

  The exact point in time when a queued request is executed is undefined. If an
  error occurs during execution of an asynchronous request, the client will not
  be notified by the server.

  The maximum size of the asynchronous task queue can be controlled using the new
  option `--scheduler.maximal-queue-size`. If the queue contains this many number of
  tasks and a new asynchronous request comes in, the server will reject it with an
  HTTP 500 (internal server error) response.

  Results of incoming requests marked with header `x-arango-async: true` will be
  discarded by the server immediately. Clients have no way of accessing the result
  of such asynchronously executed request. This is just _fire and forget_.

  To later retrieve the result of an asynchronously executed request, clients can
  mark a request with the header `x-arango-async: keep`. This makes the server
  store the result of the request in memory until explicitly fetched by a client
  via the `/_api/job` API. The `/_api/job` API also provides methods for basic
  inspection of which pending or already finished requests there are on the server,
  plus ways for garbage collecting unneeded results.

* Added new option `--scheduler.maximal-queue-size`.

* issue #590: Manifest Lint

* added data dump and restore tools, arangodump and arangorestore.

  arangodump can be used to create a logical dump of an ArangoDB database, or
  just dedicated collections. It can be used to dump both a collection's structure
  (properties and indexes) and data (documents).

  arangorestore can be used to restore data from a dump created with arangodump.
  arangorestore currently does not re-create any indexes, and doesn't yet handle
  referenced documents in edges properly when doing just partial restores.
  This will be fixed until 1.4 stable.

* introduced `--server.database` option for arangosh, arangoimp, and arangob.

  The option allows these client tools to use a certain database for their actions.
  In arangosh, the current database can be switched at any time using the command

      db._useDatabase(<name>);

  When no database is specified, all client tools will assume they should use the
  default database `_system`. This is done for downwards-compatibility reasons.

* added basic multi database support (alpha)

  New databases can be created using the REST API POST `/_api/database` and the
  shell command `db._createDatabase(<name>)`.

  The default database in ArangoDB is called `_system`. This database is always
  present and cannot be deleted by the user. When an older version of ArangoDB is
  upgraded to 1.4, the previously only database will automatically become the
  `_system` database.

  New databases can be created with the above commands, and can be deleted with the
  REST API DELETE `/_api/database/<name>` or the shell command `db._dropDatabase(<name>);`.

  Deleting databases is still unstable in ArangoDB 1.4 alpha and might crash the
  server. This will be fixed until 1.4 stable.

  To access a specific database via the HTTP REST API, the `/_db/<name>/` prefix
  can be used in all URLs. ArangoDB will check if an incoming request starts with
  this prefix, and will automatically pick the database name from it. If the prefix
  is not there, ArangoDB will assume the request is made for the default database
  (`_system`). This is done for downwards-compatibility reasons.

  That means, the following URL pathnames are logically identical:

      /_api/document/mycollection/1234
      /_db/_system/document/mycollection/1234

  To access a different database (e.g. `test`), the URL pathname would look like this:

      /_db/test/document/mycollection/1234

  New databases can also be created and existing databases can only be dropped from
  within the default database (`_system`). It is not possible to drop the `_system`
  database itself.

  Cross-database operations are unintended and unsupported. The intention of the
  multi-database feature is to have the possibility to have a few databases managed
  by ArangoDB in parallel, but to only access one database at a time from a connection
  or a request.

  When accessing the web interface via the URL pathname `/_admin/html/` or `/_admin/aardvark`,
  the web interface for the default database (`_system`) will be displayed.
  To access the web interface for a different database, the database name can be
  put into the URLs as a prefix, e.g. `/_db/test/_admin/html` or
  `/_db/test/_admin/aardvark`.

  All internal request handlers and also all user-defined request handlers and actions
  (including Foxx) will only get to see the unprefixed URL pathnames (i.e. excluding
  any database name prefix). This is to ensure downwards-compatibility.

  To access the name of the requested database from any action (including Foxx), use
  use `req.database`.

  For example, when calling the URL `/myapp/myaction`, the content of `req.database`
  will be `_system` (the default database because no database got specified) and the
  content of `req.url` will be `/myapp/myaction`.

  When calling the URL `/_db/test/myapp/myaction`, the content of `req.database` will be
  `test`, and the content of `req.url` will still be `/myapp/myaction`.

* Foxx now excludes files starting with . (dot) when bundling assets

  This mitigates problems with editor swap files etc.

* made the web interface a Foxx application

  This change caused the files for the web interface to be moved from `html/admin` to
  `js/apps/aardvark` in the file system.

  The base URL for the admin interface changed from `_admin/html/index.html` to
  `_admin/aardvark/index.html`.

  The "old" redirection to `_admin/html/index.html` will now produce a 404 error.

  When starting ArangoDB with the `--upgrade` option, this will automatically be remedied
  by putting in a redirection from `/` to `/_admin/aardvark/index.html`, and from
  `/_admin/html/index.html` to `/_admin/aardvark/index.html`.

  This also obsoletes the following configuration (command-line) options:
  - `--server.admin-directory`
  - `--server.disable-admin-interface`

  when using these now obsolete options when the server is started, no error is produced
  for downwards-compatibility.

* changed User-Agent value sent by arangoimp, arangosh, and arangod from "VOC-Agent" to
  "ArangoDB"

* changed journal file creation behavior as follows:

  Previously, a journal file for a collection was always created when a collection was
  created. When a journal filled up and became full, the current journal was made a
  datafile, and a new (empty) journal was created automatically. There weren't many
  intended situations when a collection did not have at least one journal.

  This is changed now as follows:
  - when a collection is created, no journal file will be created automatically
  - when there is a write into a collection without a journal, the journal will be
    created lazily
  - when there is a write into a collection with a full journal, a new journal will
    be created automatically

  From the end user perspective, nothing should have changed, except that there is now
  less disk usage for empty collections. Disk usage of infrequently updated collections
  might also be reduced significantly by running the `rotate()` method of a collection,
  and not writing into a collection subsequently.

* added method `collection.rotate()`

  This allows premature rotation of a collection's current journal file into a (read-only)
  datafile. The purpose of using `rotate()` is to prematurely allow compaction (which is
  performed on datafiles only) on data, even if the journal was not filled up completely.

  Using `rotate()` may make sense in the following scenario:

      c = db._create("test");
      for (i = 0; i < 1000; ++i) {
        c.save(...); // insert lots of data here
      }

      ...
      c.truncate(); // collection is now empty
      // only data in datafiles will be compacted by following compaction runs
      // all data in the current journal would not be compacted

      // calling rotate will make the current journal a datafile, and thus make it
      // eligible for compaction
      c.rotate();

  Using `rotate()` may also be useful when data in a collection is known to not change
  in the immediate future. After having completed all write operations on a collection,
  performing a `rotate()` will reduce the size of the current journal to the actually
  required size (remember that journals are pre-allocated with a specific size) before
  making the journal a datafile. Thus `rotate()` may cause disk space savings, even if
  the datafiles does not qualify for compaction after rotation.

  Note: rotating the journal is asynchronous, so that the actual rotation may be executed
  after `rotate()` returns to the caller.

* changed compaction to merge small datafiles together (up to 3 datafiles are merged in
  a compaction run)

  In the regular case, this should leave less small datafiles stay around on disk and allow
  using less file descriptors in total.

* added AQL MINUS function

* added AQL UNION_DISTINCT function (more efficient than combination of `UNIQUE(UNION())`)

* updated mruby to 2013-08-22

* issue #587: Add db._create() in help for startup arangosh

* issue #586: Share a link on installation instructions in the User Manual

* issue #585: Bison 2.4 missing on Mac for custom build

* issue #584: Web interface images broken in devel

* issue #583: Small documentation update

* issue #581: Parameter binding for attributes

* issue #580: Small improvements (by @guidoreina)

* issue #577: Missing documentation for collection figures in implementor manual

* issue #576: Get disk usage for collections and graphs

  This extends the result of the REST API for /_api/collection/figures with
  the attributes `compactors.count`, `compactors.fileSize`, `shapefiles.count`,
  and `shapefiles.fileSize`.

* issue #575: installing devel version on mac (low prio)

* issue #574: Documentation (POST /_admin/routing/reload)

* issue #558: HTTP cursors, allow count to ignore LIMIT


v1.4.0-alpha1 (2013-08-02)
--------------------------

* added replication. check online manual for details.

* added server startup options `--server.disable-replication-logger` and
  `--server.disable-replication-applier`

* removed action deployment tool, this now handled with Foxx and its manager or
  by kaerus node utility

* fixed a server crash when using byExample / firstExample inside a transaction
  and the collection contained a usable hash/skiplist index for the example

* defineHttp now only expects a single context

* added collection detail dialog (web interface)

  Shows collection properties, figures (datafiles, journals, attributes, etc.)
  and indexes.

* added documents filter (web interface)

  Allows searching for documents based on attribute values. One or many filter
  conditions can be defined, using comparison operators such as '==', '<=', etc.

* improved AQL editor (web interface)

  Editor supports keyboard shortcuts (Submit, Undo, Redo, Select).
  Editor allows saving and reusing of user-defined queries.
  Added example queries to AQL editor.
  Added comment button.

* added document import (web interface)

  Allows upload of JSON-data from files. Files must have an extension of .json.

* added dashboard (web interface)

  Shows the status of replication and multiple system charts, e.g.
  Virtual Memory Size, Request Time, HTTP Connections etc.

* added API method `/_api/graph` to query all graphs with all properties.

* added example queries in web interface AQL editor

* added arango.reconnect(<host>) method for arangosh to dynamically switch server or
  user name

* added AQL range operator `..`

  The `..` operator can be used to easily iterate over a sequence of numeric
  values. It will produce a list of values in the defined range, with both bounding
  values included.

  Example:

      2010..2013

  will produce the following result:

      [ 2010, 2011, 2012, 2013 ]

* added AQL RANGE function

* added collection.first(count) and collection.last(count) document access functions

  These functions allow accessing the first or last n documents in a collection. The order
  is determined by document insertion/update time.

* added AQL INTERSECTION function

* INCOMPATIBLE CHANGE: changed AQL user function namespace resolution operator from `:` to `::`

  AQL user-defined functions were introduced in ArangoDB 1.3, and the namespace resolution
  operator for them was the single colon (`:`). A function call looked like this:

      RETURN mygroup:myfunc()

  The single colon caused an ambiguity in the AQL grammar, making it indistinguishable from
  named attributes or the ternary operator in some cases, e.g.

      { mygroup:myfunc ? mygroup:myfunc }

  The change of the namespace resolution operator from `:` to `::` fixes this ambiguity.

  Existing user functions in the database will be automatically fixed when starting ArangoDB
  1.4 with the `--upgrade` option. However, queries using user-defined functions need to be
  adjusted on the client side to use the new operator.

* allow multiple AQL LET declarations separated by comma, e.g.
  LET a = 1, b = 2, c = 3

* more useful AQL error messages

  The error position (line/column) is more clearly indicated for parse errors.
  Additionally, if a query references a collection that cannot be found, the error
  message will give a hint on the collection name

* changed return value for AQL `DOCUMENT` function in case document is not found

  Previously, when the AQL `DOCUMENT` function was called with the id of a document and
  the document could not be found, it returned `undefined`. This value is not part of the
  JSON type system and this has caused some problems.
  Starting with ArangoDB 1.4, the `DOCUMENT` function will return `null` if the document
  looked for cannot be found.

  In case the function is called with a list of documents, it will continue to return all
  found documents, and will not return `null` for non-found documents. This has not changed.

* added single line comments for AQL

  Single line comments can be started with a double forward slash: `//`.
  They end at the end of the line, or the end of the query string, whichever is first.

* fixed documentation issues #567, #568, #571.

* added collection.checksum(<withData>) method to calculate CRC checksums for
  collections

  This can be used to
  - check if data in a collection has changed
  - compare the contents of two collections on different ArangoDB instances

* issue #565: add description line to aal.listAvailable()

* fixed several out-of-memory situations when double freeing or invalid memory
  accesses could happen

* less msyncing during the creation of collections

  This is achieved by not syncing the initial (standard) markers in shapes collections.
  After all standard markers are written, the shapes collection will get synced.

* renamed command-line option `--log.filter` to `--log.source-filter` to avoid
  misunderstandings

* introduced new command-line option `--log.content-filter` to optionally restrict
  logging to just specific log messages (containing the filter string, case-sensitive).

  For example, to filter on just log entries which contain `ArangoDB`, use:

      --log.content-filter "ArangoDB"

* added optional command-line option `--log.requests-file` to log incoming HTTP
  requests to a file.

  When used, all HTTP requests will be logged to the specified file, containing the
  client IP address, HTTP method, requests URL, HTTP response code, and size of the
  response body.

* added a signal handler for SIGUSR1 signal:

  when ArangoDB receives this signal, it will respond all further incoming requests
  with an HTTP 503 (Service Unavailable) error. This will be the case until another
  SIGUSR1 signal is caught. This will make ArangoDB start serving requests regularly
  again. Note: this is not implemented on Windows.

* limited maximum request URI length to 16384 bytes:

  Incoming requests with longer request URIs will be responded to with an HTTP
  414 (Request-URI Too Long) error.

* require version 1.0 or 1.1 in HTTP version signature of requests sent by clients:

  Clients sending requests with a non-HTTP 1.0 or non-HTTP 1.1 version number will
  be served with an HTTP 505 (HTTP Version Not Supported) error.

* updated manual on indexes:

  using system attributes such as `_id`, `_key`, `_from`, `_to`, `_rev` in indexes is
  disallowed and will be rejected by the server. This was the case since ArangoDB 1.3,
  but was not properly documented.

* issue #563: can aal become a default object?

  aal is now a prefab object in arangosh

* prevent certain system collections from being renamed, dropped, or even unloaded.

  Which restrictions there are for which system collections may vary from release to
  release, but users should in general not try to modify system collections directly
  anyway.

  Note: there are no such restrictions for user-created collections.

* issue #559: added Foxx documentation to user manual

* added server startup option `--server.authenticate-system-only`. This option can be
  used to restrict the need for HTTP authentication to internal functionality and APIs,
  such as `/_api/*` and `/_admin/*`.
  Setting this option to `true` will thus force authentication for the ArangoDB APIs
  and the web interface, but allow unauthenticated requests for other URLs (including
  user defined actions and Foxx applications).
  The default value of this option is `false`, meaning that if authentication is turned
  on, authentication is still required for *all* incoming requests. Only by setting the
  option to `true` this restriction is lifted and authentication becomes required for
  URLs starting with `/_` only.

  Please note that authentication still needs to be enabled regularly by setting the
  `--server.disable-authentication` parameter to `false`. Otherwise no authentication
  will be required for any URLs as before.

* protect collections against unloading when there are still document barriers around.

* extended cap constraints to optionally limit the active data size in a collection to
  a specific number of bytes.

  The arguments for creating a cap constraint are now:
  `collection.ensureCapConstraint(<count>, <byteSize>);`

  It is supported to specify just a count as in ArangoDB 1.3 and before, to specify
  just a fileSize, or both. The first met constraint will trigger the automated
  document removal.

* added `db._exists(doc)` and `collection.exists(doc)` for easy document existence checks

* added API `/_api/current-database` to retrieve information about the database the
  client is currently connected to (note: the API `/_api/current-database` has been
  removed in the meantime. The functionality is accessible via `/_api/database/current`
  now).

* ensure a proper order of tick values in datafiles/journals/compactors.
  any new files written will have the _tick values of their markers in order. for
  older files, there are edge cases at the beginning and end of the datafiles when
  _tick values are not properly in order.

* prevent caching of static pages in PathHandler.
  whenever a static page is requested that is served by the general PathHandler, the
  server will respond to HTTP GET requests with a "Cache-Control: max-age=86400" header.

* added "doCompact" attribute when creating collections and to collection.properties().
  The attribute controls whether collection datafiles are compacted.

* changed the HTTP return code from 400 to 404 for some cases when there is a referral
  to a non-existing collection or document.

* introduced error code 1909 `too many iterations` that is thrown when graph traversals
  hit the `maxIterations` threshold.

* optionally limit traversals to a certain number of iterations
  the limitation can be achieved via the traversal API by setting the `maxIterations`
  attribute, and also via the AQL `TRAVERSAL` and `TRAVERSAL_TREE` functions by setting
  the same attribute. If traversals are not limited by the end user, a server-defined
  limit for `maxIterations` may be used to prevent server-side traversals from running
  endlessly.

* added graph traversal API at `/_api/traversal`

* added "API" link in web interface, pointing to REST API generated with Swagger

* moved "About" link in web interface into "links" menu

* allow incremental access to the documents in a collection from out of AQL
  this allows reading documents from a collection chunks when a full collection scan
  is required. memory usage might be must lower in this case and queries might finish
  earlier if there is an additional LIMIT statement

* changed AQL COLLECT to use a stable sort, so any previous SORT order is preserved

* issue #547: Javascript error in the web interface

* issue #550: Make AQL graph functions support key in addition to id

* issue #526: Unable to escape when an errorneous command is entered into the js shell

* issue #523: Graph and vertex methods for the javascript api

* issue #517: Foxx: Route parameters with capital letters fail

* issue #512: Binded Parameters for LIMIT


v1.3.3 (2013-08-01)
-------------------

* issue #570: updateFishbowl() fails once

* updated and fixed generated examples

* issue #559: added Foxx documentation to user manual

* added missing error reporting for errors that happened during import of edges


v1.3.2 (2013-06-21)
-------------------

* fixed memleak in internal.download()

* made the shape-collection journal size adaptive:
  if too big shapes come in, a shape journal will be created with a big-enough size
  automatically. the maximum size of a shape journal is still restricted, but to a
  very big value that should never be reached in practice.

* fixed a segfault that occurred when inserting documents with a shape size bigger
  than the default shape journal size (2MB)

* fixed a locking issue in collection.truncate()

* fixed value overflow in accumulated filesizes reported by collection.figures()

* issue #545: AQL FILTER unnecessary (?) loop

* issue #549: wrong return code with --daemon


v1.3.1 (2013-05-24)
-------------------

* removed currently unused _ids collection

* fixed usage of --temp-path in aranogd and arangosh

* issue #540: suppress return of temporary internal variables in AQL

* issue #530: ReferenceError: ArangoError is not a constructor

* issue #535: Problem with AQL user functions javascript API

* set --javascript.app-path for test execution to prevent startup error

* issue #532: Graph _edgesCache returns invalid data?

* issue #531: Arangod errors

* issue #529: Really weird transaction issue

* fixed usage of --temp-path in aranogd and arangosh


v1.3.0 (2013-05-10)
-------------------

* fixed problem on restart ("datafile-xxx is not sealed") when server was killed
  during a compaction run

* fixed leak when using cursors with very small batchSize

* issue #508: `unregistergroup` function not mentioned in http interface docs

* issue #507: GET /_api/aqlfunction returns code inside parentheses

* fixed issue #489: Bug in aal.install

* fixed issue 505: statistics not populated on MacOS


v1.3.0-rc1 (2013-04-24)
-----------------------

* updated documentation for 1.3.0

* added node modules and npm packages

* changed compaction to only compact datafiles with more at least 10% of dead
  documents (byte size-wise)

* issue #498: fixed reload of authentication info when using
  `require("org/arangodb/users").reload()`

* issue #495: Passing an empty array to create a document results in a
  "phantom" document

* added more precision for requests statistics figures

* added "sum" attribute for individual statistics results in statistics API
  at /_admin/statistics

* made "limit" an optional parameter in AQL function NEAR().
  limit can now be either omitted completely, or set to 0. If so, an internal
  default value (currently 100) will be applied for the limit.

* issue #481

* added "attributes.count" to output of `collection.figures()`
  this also affects the REST API /_api/collection/<name>/figures

* added IndexedPropertyGetter for ShapedJson objects

* added API for user-defined AQL functions

* issue #475: A better error message for deleting a non-existent graph

* issue #474: Web interface problems with the JS Shell

* added missing documentation for AQL UNION function

* added transaction support.
  This provides ACID transactions for ArangoDB. Transactions can be invoked
  using the `db._executeTransaction()` function, or the `/_api/transaction`
  REST API.

* switched to semantic versioning (at least for alpha & alpha naming)

* added saveOrReplace() for server-side JS

v1.3.alpha1 (2013-04-05)
------------------------

* cleanup of Module, Package, ArangoApp and modules "internal", "fs", "console"

* use Error instead of string in throw to allow stack-trace

* issue #454: error while creation of Collection

* make `collection.count()` not recalculate the number of documents on the fly, but
  use some internal document counters.

* issue #457: invalid string value in web interface

* make datafile id (datafile->_fid) identical to the numeric part of the filename.
  E.g. the datafile `journal-123456.db` will now have a datafile marker with the same
  fid (i.e. `123456`) instead of a different value. This change will only affect
  datafiles that are created with 1.3 and not any older files.
  The intention behind this change is to make datafile debugging easier.

* consistently discard document attributes with reserved names (system attributes)
  but without any known meaning, for example `_test`, `_foo`, ...

  Previously, these attributes were saved with the document regularly in some cases,
  but were discarded in other cases.
  Now these attributes are discarded consistently. "Real" system attributes such as
  `_key`, `_from`, `_to` are not affected and will work as before.

  Additionally, attributes with an empty name (``) are discarded when documents are
  saved.

  Though using reserved or empty attribute names in documents was not really and
  consistently supported in previous versions of ArangoDB, this change might cause
  an incompatibility for clients that rely on this feature.

* added server startup flag `--database.force-sync-properties` to force syncing of
  collection properties on collection creation, deletion and on property update.
  The default value is true to mimic the behavior of previous versions of ArangoDB.
  If set to false, collection properties are written to disk but no call to sync()
  is made.

* added detailed output of server version and components for REST APIs
  `/_admin/version` and `/_api/version`. To retrieve this extended information,
  call the REST APIs with URL parameter `details=true`.

* issue #443: For git-based builds include commit hash in version

* adjust startup log output to be more compact, less verbose

* set the required minimum number of file descriptors to 256.
  On server start, this number is enforced on systems that have rlimit. If the limit
  cannot be enforced, starting the server will fail.
  Note: 256 is considered to be the absolute minimum value. Depending on the use case
  for ArangoDB, a much higher number of file descriptors should be used.

  To avoid checking & potentially changing the number of maximum open files, use the
  startup option `--server.descriptors-minimum 0`

* fixed shapedjson to json conversion for special numeric values (NaN, +inf, -inf).
  Before, "NaN", "inf", or "-inf" were written into the JSONified output, but these
  values are not allowed in JSON. Now, "null" is written to the JSONified output as
  required.

* added AQL functions VARIANCE_POPULATION(), VARIANCE_SAMPLE(), STDDEV_POPULATION(),
  STDDEV_SAMPLE(), AVERAGE(), MEDIAN() to calculate statistical values for lists

* added AQL SQRT() function

* added AQL TRIM(), LEFT() and RIGHT() string functions

* fixed issue #436: GET /_api/document on edge

* make AQL REVERSE() and LENGTH() functions work on strings, too

* disabled DOT generation in `make doxygen`. this speeds up docs generation

* renamed startup option `--dispatcher.report-intervall` to `--dispatcher.report-interval`

* renamed startup option `--scheduler.report-intervall` to `--scheduler.report-interval`

* slightly changed output of REST API method /_admin/log.
  Previously, the log messages returned also contained the date and log level, now
  they will only contain the log message, and no date and log level information.
  This information can be re-created by API users from the `timestamp` and `level`
  attributes of the result.

* removed configure option `--enable-zone-debug`
  memory zone debugging is now automatically turned on when compiling with ArangoDB
  `--enable-maintainer-mode`

* removed configure option `--enable-arangob`
  arangob is now always included in the build


v1.2.3 (XXXX-XX-XX)
-------------------

* added optional parameter `edgexamples` for AQL function EDGES() and NEIGHBORS()

* added AQL function NEIGHBORS()

* added freebsd support

* fixed firstExample() query with `_id` and `_key` attributes

* issue triAGENS/ArangoDB-PHP#55: AQL optimizer may have mis-optimized duplicate
  filter statements with limit


v1.2.2 (2013-03-26)
-------------------

* fixed save of objects with common sub-objects

* issue #459: fulltext internal memory allocation didn't scale well
  This fix improves loading times for collections with fulltext indexes that have
  lots of equal words indexed.

* issue #212: auto-increment support

  The feature can be used by creating a collection with the extra `keyOptions`
  attribute as follows:

      db._create("mycollection", { keyOptions: { type: "autoincrement", offset: 1, increment: 10, allowUserKeys: true } });

  The `type` attribute will make sure the keys will be auto-generated if no
  `_key` attribute is specified for a document.

  The `allowUserKeys` attribute determines whether users might still supply own
  `_key` values with documents or if this is considered an error.

  The `increment` value determines the actual increment value, whereas the `offset`
  value can be used to seed to value sequence with a specific starting value.
  This will be useful later in a multi-master setup, when multiple servers can use
  different auto-increment seed values and thus generate non-conflicting auto-increment values.

  The default values currently are:

  - `allowUserKeys`: `true`
  - `offset`: `0`
  - `increment`: `1`

  The only other available key generator type currently is `traditional`.
  The `traditional` key generator will auto-generate keys in a fashion as ArangoDB
  always did (some increasing integer value, with a more or less unpredictable
  increment value).

  Note that for the `traditional` key generator there is only the option to disallow
  user-supplied keys and give the server the sole responsibility for key generation.
  This can be achieved by setting the `allowUserKeys` property to `false`.

  This change also introduces the following errors that API implementors may want to check
  the return values for:

  - 1222: `document key unexpected`: will be raised when a document is created with
    a `_key` attribute, but the underlying collection was set up with the `keyOptions`
    attribute `allowUserKeys: false`.

  - 1225: `out of keys`: will be raised when the auto-increment key generator runs
    out of keys. This may happen when the next key to be generated is 2^64 or higher.
    In practice, this will only happen if the values for `increment` or `offset` are
    not set appropriately, or if users are allowed to supply own keys, those keys
    are near the 2^64 threshold, and later the auto-increment feature kicks in and
    generates keys that cross that threshold.

    In practice it should not occur with proper configuration and proper usage of the
    collections.

  This change may also affect the following REST APIs:
  - POST `/_api/collection`: the server does now accept the optional `keyOptions`
    attribute in the second parameter
  - GET `/_api/collection/properties`: will return the `keyOptions` attribute as part
    of the collection's properties. The previous optional attribute `createOptions`
    is now gone.

* fixed `ArangoStatement.explain()` method with bind variables

* fixed misleading "cursor not found" error message in arangosh that occurred when
  `count()` was called for client-side cursors

* fixed handling of empty attribute names, which may have crashed the server under
  certain circumstances before

* fixed usage of invalid pointer in error message output when index description could
  not be opened


v1.2.1 (2013-03-14)
-------------------

* issue #444: please darken light color in arangosh

* issue #442: pls update post install info on osx

* fixed conversion of special double values (NaN, -inf, +inf) when converting from
  shapedjson to JSON

* fixed compaction of markers (location of _key was not updated correctly in memory,
  leading to _keys pointing to undefined memory after datafile rotation)

* fixed edge index key pointers to use document master pointer plus offset instead
  of direct _key address

* fixed case when server could not create any more journal or compactor files.
  Previously a wrong status code may have been returned, and not being able to create
  a new compactor file may have led to an infinite loop with error message
  "could not create compactor".

* fixed value truncation for numeric filename parts when renaming datafiles/journals


v1.2.0 (2013-03-01)
-------------------

* by default statistics are now switch off; in order to enable comment out
  the "disable-statistics = yes" line in "arangod.conf"

* fixed issue #435: csv parser skips data at buffer border

* added server startup option `--server.disable-statistics` to turn off statistics
  gathering without recompilation of ArangoDB.
  This partly addresses issue #432.

* fixed dropping of indexes without collection name, e.g.
  `db.xxx.dropIndex("123456");`
  Dropping an index like this failed with an assertion error.

* fixed issue #426: arangoimp should be able to import edges into edge collections

* fixed issue #425: In case of conflict ArangoDB returns HTTP 400 Bad request
  (with 1207 Error) instead of HTTP 409 Conflict

* fixed too greedy token consumption in AQL for negative values:
  e.g. in the statement `RETURN { a: 1 -2 }` the minus token was consumed as part
  of the value `-2`, and not interpreted as the binary arithmetic operator


v1.2.beta3 (2013-02-22)
-----------------------

* issue #427: ArangoDB Importer Manual has no navigation links (previous|home|next)

* issue #319: Documentation missing for Emergency console and incomplete for datafile debugger.

* issue #370: add documentation for reloadRouting and flushServerModules

* issue #393: added REST API for user management at /_api/user

* issue #393, #128: added simple cryptographic functions for user actions in module "crypto":
  * require("org/arangodb/crypto").md5()
  * require("org/arangodb/crypto").sha256()
  * require("org/arangodb/crypto").rand()

* added replaceByExample() Javascript and REST API method

* added updateByExample() Javascript and REST API method

* added optional "limit" parameter for removeByExample() Javascript and REST API method

* fixed issue #413

* updated bundled V8 version from 3.9.4 to 3.16.14.1
  Note: the Windows version used a more recent version (3.14.0.1) and was not updated.

* fixed issue #404: keep original request url in request object


v1.2.beta2 (2013-02-15)
-----------------------

* fixed issue #405: 1.2 compile warnings

* fixed issue #333: [debian] Group "arangodb" is not used when starting vie init.d script

* added optional parameter 'excludeSystem' to GET /_api/collection
  This parameter can be used to disable returning system collections in the list
  of all collections.

* added AQL functions KEEP() and UNSET()

* fixed issue #348: "HTTP Interface for Administration and Monitoring"
  documentation errors.

* fix stringification of specific positive int64 values. Stringification of int64
  values with the upper 32 bits cleared and the 33rd bit set were broken.

* issue #395:  Collection properties() function should return 'isSystem' for
  Javascript and REST API

* make server stop after upgrade procedure when invoked with `--upgrade option`.
  When started with the `--upgrade` option, the server will perfom
  the upgrade, and then exit with a status code indicating the result of the
  upgrade (0 = success, 1 = failure). To start the server regularly in either
  daemon or console mode, the `--upgrade` option must not be specified.
  This change was introduced to allow init.d scripts check the result of
  the upgrade procedure, even in case an upgrade was successful.
  this was introduced as part of issue #391.

* added AQL function EDGES()

* added more crash-protection when reading corrupted collections at startup

* added documentation for AQL function CONTAINS()

* added AQL function LIKE()

* replaced redundant error return code 1520 (Unable to open collection) with error code
  1203 (Collection not found). These error codes have the same meanings, but one of
  them was returned from AQL queries only, the other got thrown by other parts of
  ArangoDB. Now, error 1203 (Collection not found) is used in AQL too in case a
  non-existing collection is used.

v1.2.beta1 (2013-02-01)
-----------------------

* fixed issue #382: [Documentation error] Maschine... should be Machine...

* unified history file locations for arangod, arangosh, and arangoirb.
  - The readline history for arangod (emergency console) is now stored in file
    $HOME/.arangod. It was stored in $HOME/.arango before.
  - The readline history for arangosh is still stored in $HOME/.arangosh.
  - The readline history for arangoirb is now stored in $HOME/.arangoirb. It was
    stored in $HOME/.arango-mrb before.

* fixed issue #381: _users user should have a unique constraint

* allow negative list indexes in AQL to access elements from the end of a list,
  e.g. ```RETURN values[-1]``` will return the last element of the `values` list.

* collection ids, index ids, cursor ids, and document revision ids created and
  returned by ArangoDB are now returned as strings with numeric content inside.
  This is done to prevent some value overrun/truncation in any part of the
  complete client/server workflow.
  In ArangoDB 1.1 and before, these values were previously returned as
  (potentially very big) integer values. This may cause problems (clipping, overrun,
  precision loss) for clients that do not support big integers natively and store
  such values in IEEE754 doubles internally. This type loses precision after about
  52 bits and is thus not safe to hold an id.
  Javascript and 32 bit-PHP are examples for clients that may cause such problems.
  Therefore, ids are now returned by ArangoDB as strings, with the string
  content being the integer value as before.

  Example for documents ("_rev" attribute):
  - Document returned by ArangoDB 1.1: { "_rev": 1234, ... }
  - Document returned by ArangoDB 1.2: { "_rev": "1234", ... }

  Example for collections ("id" attribute / "_id" property):
  - Collection returned by ArangoDB 1.1: { "id": 9327643, "name": "test", ... }
  - Collection returned by ArangoDB 1.2: { "id": "9327643", "name": "test", ... }

  Example for cursors ("id" attribute):
  - Collection returned by ArangoDB 1.1: { "id": 11734292, "hasMore": true, ... }
  - Collection returned by ArangoDB 1.2: { "id": "11734292", "hasMore": true, ... }

* global variables are not automatically available anymore when starting the
  arangod Javascript emergency console (i.e. ```arangod --console```).

  Especially, the variables `db`, `edges`, and `internal` are not available
  anymore. `db` and `internal` can be made available in 1.2 by
  ```var db = require("org/arangodb").db;``` and
  ```var internal = require("internal");```, respectively.
  The reason for this change is to get rid of global variables in the server
  because this will allow more specific inclusion of functionality.

  For convenience, the global variable `db` is still available by default in
  arangosh. The global variable `edges`, which since ArangoDB 1.1 was kind of
  a redundant wrapper of `db`, has been removed in 1.2 completely.
  Please use `db` instead, and if creating an edge collection, use the explicit
  ```db._createEdgeCollection()``` command.

* issue #374: prevent endless redirects when calling admin interface with
  unexpected URLs

* issue #373: TRAVERSAL() `trackPaths` option does not work. Instead `paths` does work

* issue #358: added support for CORS

* honor optional waitForSync property for document removal, replace, update, and
  save operations in arangosh. The waitForSync parameter for these operations
  was previously honored by the REST API and on the server-side, but not when
  the waitForSync parameter was specified for a document operation in arangosh.

* calls to db.collection.figures() and /_api/collection/<collection>/figures now
  additionally return the number of shapes used in the collection in the
  extra attribute "shapes.count"

* added AQL TRAVERSAL_TREE() function to return a hierarchical result from a traversal

* added AQL TRAVERSAL() function to return the results from a traversal

* added AQL function ATTRIBUTES() to return the attribute names of a document

* removed internal server-side AQL functions from global scope.

  Now the AQL internal functions can only be accessed via the exports of the
  ahuacatl module, which can be included via ```require("org/arangodb/ahuacatl")```.
  It shouldn't be necessary for clients to access this module at all, but
  internal code may use this module.

  The previously global AQL-related server-side functions were moved to the
  internal namespace. This produced the following function name changes on
  the server:

     old name              new name
     ------------------------------------------------------
     AHUACATL_RUN       => require("internal").AQL_QUERY
     AHUACATL_EXPLAIN   => require("internal").AQL_EXPLAIN
     AHUACATL_PARSE     => require("internal").AQL_PARSE

  Again, clients shouldn't have used these functions at all as there is the
  ArangoStatement object to execute AQL queries.

* fixed issue #366: Edges index returns strange description

* added AQL function MATCHES() to check a document against a list of examples

* added documentation and tests for db.collection.removeByExample

* added --progress option for arangoimp. This will show the percentage of the input
  file that has been processed by arangoimp while the import is still running. It can
  be used as a rough indicator of progress for the entire import.

* make the server log documents that cannot be imported via /_api/import into the
  logfile using the warning log level. This may help finding illegal documents in big
  import runs.

* check on server startup whether the database directory and all collection directories
  are writable. if not, the server startup will be aborted. this prevents serious
  problems with collections being non-writable and this being detected at some pointer
  after the server has been started

* allow the following AQL constructs: FUNC(...)[...], FUNC(...).attribute

* fixed issue #361: Bug in Admin Interface. Header disappears when clicking new collection

* Added in-memory only collections

  Added collection creation parameter "isVolatile":
  if set to true, the collection is created as an in-memory only collection,
  meaning that all document data of that collection will reside in memory only,
  and will not be stored permanently to disk.
  This means that all collection data will be lost when the collection is unloaded
  or the server is shut down.
  As this collection type does not have datafile disk overhead for the regular
  document operations, it may be faster than normal disk-backed collections. The
  actual performance gains strongly depend on the underlying OS, filesystem, and
  settings though.
  This collection type should be used for caches only and not for any sensible data
  that cannot be re-created otherwise.
  Some platforms, namely Windows, currently do not support this collection type.
  When creating an in-memory collection on such platform, an error message will be
  returned by ArangoDB telling the user the platform does not support it.

  Note: in-memory collections are an experimental feature. The feature might
  change drastically or even be removed altogether in a future version of ArangoDB.

* fixed issue #353: Please include "pretty print" in Emergency Console

* fixed issue #352: "pretty print" console.log
  This was achieved by adding the dump() function for the "internal" object

* reduced insertion time for edges index
  Inserting into the edges index now avoids costly comparisons in case of a hash
  collision, reducing the prefilling/loading timer for bigger edge collections

* added fulltext queries to AQL via FULLTEXT() function. This allows search
  fulltext indexes from an AQL query to find matching documents

* added fulltext index type. This index type allows indexing words and prefixes of
  words from a specific document attribute. The index can be queries using a
  SimpleQueryFull object, the HTTP REST API at /_api/simple/fulltext, or via AQL

* added collection.revision() method to determine whether a collection has changed.
  The revision method returns a revision string that can be used by client programs
  for equality/inequality comparisons. The value returned by the revision method
  should be treated by clients as an opaque string and clients should not try to
  figure out the sense of the revision id. This is still useful enough to check
  whether data in a collection has changed.

* issue #346: adaptively determine NUMBER_HEADERS_PER_BLOCK

* issue #338: arangosh cursor positioning problems

* issue #326: use limit optimization with filters

* issue #325: use index to avoid sorting

* issue #324: add limit optimization to AQL

* removed arango-password script and added Javascript functionality to add/delete
  users instead. The functionality is contained in module `users` and can be invoked
  as follows from arangosh and arangod:
  * require("users").save("name", "passwd");
  * require("users").replace("name", "newPasswd");
  * require("users").remove("name");
  * require("users").reload();
  These functions are intentionally not offered via the web interface.
  This also addresses issue #313

* changed print output in arangosh and the web interface for JSON objects.
  Previously, printing a JSON object in arangosh resulted in the attribute values
  being printed as proper JSON, but attribute names were printed unquoted and
  unescaped. This was fine for the purpose of arangosh, but lead to invalid
  JSON being produced. Now, arangosh will produce valid JSON that can be used
  to send it back to ArangoDB or use it with arangoimp etc.

* fixed issue #300: allow importing documents via the REST /_api/import API
  from a JSON list, too.
  So far, the API only supported importing from a format that had one JSON object
  on each line. This is sometimes inconvenient, e.g. when the result of an AQL
  query or any other list is to be imported. This list is a JSON list and does not
  necessary have a document per line if pretty-printed.
  arangoimp now supports the JSON list format, too. However, the format requires
  arangoimp and the server to read the entire dataset at once. If the dataset is
  too big (bigger than --max-upload-size) then the import will be rejected. Even if
  increased, the entire list must fit in memory on both the client and the server,
  and this may be more resource-intensive than importing individual lines in chunks.

* removed unused parameter --reuse-ids for arangoimp. This parameter did not have
  any effect in 1.2, was never publicly announced and did evil (TM) things.

* fixed issue #297 (partly): added whitespace between command line and
  command result in arangosh, added shell colors for better usability

* fixed issue #296: system collections not usable from AQL

* fixed issue #295: deadlock on shutdown

* fixed issue #293: AQL queries should exploit edges index

* fixed issue #292: use index when filtering on _key in AQL

* allow user-definable document keys
  users can now define their own document keys by using the _key attribute
  when creating new documents or edges. Once specified, the value of _key is
  immutable.
  The restrictions for user-defined key values are:
  * the key must be at most 254 bytes long
  * it must consist of the letters a-z (lower or upper case), the digits 0-9,
    the underscore (_) or dash (-) characters only
  * any other characters, especially multi-byte sequences, whitespace or
    punctuation characters cannot be used inside key values

  Specifying a document key is optional when creating new documents. If no
  document key is specified, ArangoDB will create a document key itself.
  There are no guarantees about the format and pattern of auto-generated document
  keys other than the above restrictions.
  Clients should therefore treat auto-generated document keys as opaque values.
  Keys can be used to look up and reference documents, e.g.:
  * saving a document: `db.users.save({ "_key": "fred", ... })`
  * looking up a document: `db.users.document("fred")`
  * referencing other documents: `edges.relations.save("users/fred", "users/john", ...)`

  This change is downwards-compatible to ArangoDB 1.1 because in ArangoDB 1.1
  users were not able to define their own keys. If the user does not supply a _key
  attribute when creating a document, ArangoDB 1.2 will still generate a key of
  its own as ArangoDB 1.1 did. However, all documents returned by ArangoDB 1.2 will
  include a _key attribute and clients should be able to handle that (e.g. by
  ignoring it if not needed). Documents returned will still include the _id attribute
  as in ArangoDB 1.1.

* require collection names everywhere where a collection id was allowed in
  ArangoDB 1.1 & 1.0
  This change requires clients to use a collection name in place of a collection id
  at all places the client deals with collections.
  Examples:
  * creating edges: the _from and _to attributes must now contain collection names instead
    of collection ids: `edges.relations.save("test/my-key1", "test/my-key2", ...)`
  * retrieving edges: the returned _from and _to attributes now will contain collection
    names instead of ids, too: _from: `test/fred` instead of `1234/3455`
  * looking up documents: db.users.document("fred") or db._document("users/fred")

  Collection names must be used in REST API calls instead of collection ids, too.
  This change is thus not completely downwards-compatible to ArangoDB 1.1. ArangoDB 1.1
  required users to use collection ids in many places instead of collection names.
  This was unintuitive and caused overhead in cases when just the collection name was
  known on client-side but not its id. This overhead can now be avoided so clients can
  work with the collection names directly. There is no need to work with collection ids
  on the client side anymore.
  This change will likely require adjustments to API calls issued by clients, and also
  requires a change in how clients handle the _id value of returned documents. Previously,
  the _id value of returned documents contained the collection id, a slash separator and
  the document number. Since 1.2, _id will contain the collection name, a slash separator
  and the document key. The same applies to the _from and _to attribute values of edges
  that are returned by ArangoDB.

  Also removed (now unnecessary) location header in responses of the collections REST API.
  The location header was previously returned because it was necessary for clients.
  When clients created a collection, they specified the collection name. The collection
  id was generated on the server, but the client needed to use the server-generated
  collection id for further API calls, e.g. when creating edges etc. Therefore, the
  full collection URL, also containing the collection id, was returned by the server in
  responses to the collection API, in the HTTP location header.
  Returning the location header has become unnecessary in ArangoDB 1.2 because users
  can access collections by name and do not need to care about collection ids.


v1.1.3 (2013-XX-XX)
-------------------

* fix case when an error message was looked up for an error code but no error
  message was found. In this case a NULL ptr was returned and not checked everywhere.
  The place this error popped up was when inserting into a non-unique hash index
  failed with a specific, invalid error code.

* fixed issue #381:  db._collection("_users").getIndexes();

* fixed issue #379: arango-password fatal issue javscript.startup-directory

* fixed issue #372: Command-Line Options for the Authentication and Authorization


v1.1.2 (2013-01-20)
-------------------

* upgraded to mruby 2013-01-20 583983385b81c21f82704b116eab52d606a609f4

* fixed issue #357: Some spelling and grammar errors

* fixed issue #355: fix quotes in pdf manual

* fixed issue #351: Strange arangosh error message for long running query

* fixed randomly hanging connections in arangosh on MacOS

* added "any" query method: this returns a random document from a collection. It
  is also available via REST HTTP at /_api/simple/any.

* added deployment tool

* added getPeerVertex

* small fix for logging of long messages: the last character of log messages longer
  than 256 bytes was not logged.

* fixed truncation of human-readable log messages for web interface: the trailing \0
  byte was not appended for messages longer than 256 bytes

* fixed issue #341: ArangoDB crashes when stressed with Batch jobs
  Contrary to the issue title, this did not have anything to do with batch jobs but
  with too high memory usage. The memory usage of ArangoDB is now reduced for cases
   when there are lots of small collections with few documents each

* started with issue #317: Feature Request (from Google Groups): DATE handling

* backported issue #300: Extend arangoImp to Allow importing resultset-like
  (list of documents) formatted files

* fixed issue #337: "WaitForSync" on new collection does not work on Win/X64

* fixed issue #336: Collections REST API docs

* fixed issue #335: mmap errors due to wrong memory address calculation

* fixed issue #332: arangoimp --use-ids parameter seems to have no impact

* added option '--server.disable-authentication' for arangosh as well. No more passwd
  prompts if not needed

* fixed issue #330: session logging for arangosh

* fixed issue #329: Allow passing script file(s) as parameters for arangosh to run

* fixed issue #328: 1.1 compile warnings

* fixed issue #327: Javascript parse errors in front end


v1.1.1 (2012-12-18)
-------------------

* fixed issue #339: DELETE /_api/cursor/cursor-identifier return incollect errorNum

  The fix for this has led to a signature change of the function actions.resultNotFound().
  The meaning of parameter #3 for This function has changed from the error message string
  to the error code. The error message string is now parameter #4.
  Any client code that uses this function in custom actions must be adjusted.

* fixed issue #321: Problem upgrading arangodb 1.0.4 to 1.1.0 with Homebrew (OSX 10.8.2)

* fixed issue #230: add navigation and search for online documentation

* fixed issue #315: Strange result in PATH

* fixed issue #323: Wrong function returned in error message of AQL CHAR_LENGTH()

* fixed some log errors on startup / shutdown due to pid file handling and changing
  of directories


v1.1.0 (2012-12-05)
-------------------

* WARNING:
  arangod now performs a database version check at startup. It will look for a file
  named "VERSION" in its database directory. If the file is not present, arangod will
  perform an automatic upgrade of the database directory. This should be the normal
  case when upgrading from ArangoDB 1.0 to ArangoDB 1.1.

  If the VERSION file is present but is from an older version of ArangoDB, arangod
  will refuse to start and ask the user to run a manual upgrade first. A manual upgrade
  can be performed by starting arangod with the option `--upgrade`.

  This upgrade procedure shall ensure that users have full control over when they
  perform any updates/upgrades of their data, and can plan backups accordingly. The
  procedure also guarantees that the server is not run without any required system
  collections or with in incompatible data state.

* added AQL function DOCUMENT() to retrieve a document by its _id value

* fixed issue #311: fixed segfault on unload

* fixed issue #309: renamed stub "import" button from web interface

* fixed issue #307: added WaitForSync column in collections list in in web interface

* fixed issue #306: naming in web interface

* fixed issue #304: do not clear AQL query text input when switching tabs in
  web interface

* fixed issue #303: added documentation about usage of var keyword in web interface

* fixed issue #301: PATCH does not work in web interface

# fixed issue #269: fix make distclean & clean

* fixed issue #296: system collections not usable from AQL

* fixed issue #295: deadlock on shutdown

* added collection type label to web interface

* fixed issue #290: the web interface now disallows creating non-edges in edge collections
  when creating collections via the web interface, the collection type must also be
  specified (default is document collection)

* fixed issue #289: tab-completion does not insert any spaces

* fixed issue #282: fix escaping in web interface

* made AQL function NOT_NULL take any number of arguments. Will now return its
  first argument that is not null, or null if all arguments are null. This is downwards
  compatible.

* changed misleading AQL function name NOT_LIST() to FIRST_LIST() and slightly changed
  the behavior. The function will now return its first argument that is a list, or null
  if none of the arguments are lists.
  This is mostly downwards-compatible. The only change to the previous implementation in
  1.1-beta will happen if two arguments were passed and the 1st and 2nd arguments were
  both no lists. In previous 1.1, the 2nd argument was returned as is, but now null
  will be returned.

* add AQL function FIRST_DOCUMENT(), with same behavior as FIRST_LIST(), but working
  with documents instead of lists.

* added UPGRADING help text

* fixed issue #284: fixed Javascript errors when adding edges/vertices without own
  attributes

* fixed issue #283: AQL LENGTH() now works on documents, too

* fixed issue #281: documentation for skip lists shows wrong example

* fixed AQL optimizer bug, related to OR-combined conditions that filtered on the
  same attribute but with different conditions

* fixed issue #277: allow usage of collection names when creating edges
  the fix of this issue also implies validation of collection names / ids passed to
  the REST edge create method. edges with invalid collection ids or names in the
  "from" or "to" values will be rejected and not saved


v1.1.beta2 (2012-11-13)
-----------------------

* fixed arangoirb compilation

* fixed doxygen


v1.1.beta1 (2012-10-24)
-----------------------

* fixed AQL optimizer bug

* WARNING:
  - the user has changed from "arango" to "arangodb", the start script has changed from
    "arangod" to "arangodb", the database directory has changed from "/var/arangodb" to
    "/var/lib/arangodb" to be compliant with various Linux policies

  - In 1.1, we have introduced types for collections: regular documents go into document
    collections, and edges go into edge collections. The prefixing (db.xxx vs. edges.xxx)
    works slightly different in 1.1: edges.xxx can still be used to access collections,
    however, it will not determine the type of existing collections anymore. To create an
    edge collection 1.1, you can use db._createEdgeCollection() or edges._create().
    And there's of course also db._createDocumentCollection().
    db._create() is also still there and will create a document collection by default,
    whereas edges._create() will create an edge collection.

  - the admin web interface that was previously available via the simple URL suffix /
    is now available via a dedicated URL suffix only: /_admin/html
    The reason for this is that routing and URLs are now subject to changes by the end user,
    and only URLs parts prefixed with underscores (e.g. /_admin or /_api) are reserved
    for ArangoDB's internal usage.

* the server now handles requests with invalid Content-Length header values as follows:
  - if Content-Length is negative, the server will respond instantly with HTTP 411
    (length required)

  - if Content-Length is positive but shorter than the supplied body, the server will
    respond with HTTP 400 (bad request)

  - if Content-Length is positive but longer than the supplied body, the server will
    wait for the client to send the missing bytes. The server allows 90 seconds for this
    and will close the connection if the client does not send the remaining data

  - if Content-Length is bigger than the maximum allowed size (512 MB), the server will
    fail with HTTP 413 (request entity too large).

  - if the length of the HTTP headers is greater than the maximum allowed size (1 MB),
    the server will fail with HTTP 431 (request header fields too large)

* issue #265: allow optional base64 encoding/decoding of action response data

* issue #252: create _modules collection using arango-upgrade (note: arango-upgrade was
  finally replaced by the `--upgrade` option for arangod)

* issue #251: allow passing arbitrary options to V8 engine using new command line option:
  --javascript.v8-options. Using this option, the Harmony features or other settings in
  v8 can be enabled if the end user requires them

* issue #248: allow AQL optimizer to pull out completely uncorrelated subqueries to the
  top level, resulting in less repeated evaluation of the subquery

* upgraded to Doxygen 1.8.0

* issue #247: added AQL function MERGE_RECURSIVE

* issue #246: added clear() function in arangosh

* issue #245: Documentation: Central place for naming rules/limits inside ArangoDB

* reduced size of hash index elements by 50 %, allowing more index elements to fit in
  memory

* issue #235: GUI Shell throws Error:ReferenceError: db is not defined

* issue #229: methods marked as "under construction"

* issue #228: remove unfinished APIs (/_admin/config/*)

* having the OpenSSL library installed is now a prerequisite to compiling ArangoDB
  Also removed the --enable-ssl configure option because ssl is always required.

* added AQL functions TO_LIST, NOT_LIST

* issue #224: add optional Content-Id for batch requests

* issue #221: more documentation on AQL explain functionality. Also added
  ArangoStatement.explain() client method

* added db._createStatement() method on server as well (was previously available
  on the client only)

* issue #219: continue in case of "document not found" error in PATHS() function

* issue #213: make waitForSync overridable on specific actions

* changed AQL optimizer to use indexes in more cases. Previously, indexes might
  not have been used when in a reference expression the inner collection was
  specified last. Example: FOR u1 IN users FOR u2 IN users FILTER u1._id == u2._id
  Previously, this only checked whether an index could be used for u2._id (not
  possible). It was not checked whether an index on u1._id could be used (possible).
  Now, for expressions that have references/attribute names on both sides of the
  above as above, indexes are checked for both sides.

* issue #204: extend the CSV import by TSV and by user configurable
  separator character(s)

* issue #180: added support for batch operations

* added startup option --server.backlog-size
  this allows setting the value of the backlog for the listen() system call.
  the default value is 10, the maximum value is platform-dependent

* introduced new configure option "--enable-maintainer-mode" for
  ArangoDB maintainers. this option replaces the previous compile switches
  --with-boost-test, --enable-bison, --enable-flex and --enable-errors-dependency
  the individual configure options have been removed. --enable-maintainer-mode
  turns them all on.

* removed potentially unused configure option --enable-memfail

* fixed issue #197: HTML web interface calls /_admin/user-manager/session

* fixed issue #195: VERSION file in database directory

* fixed issue #193: REST API HEAD request returns a message body on 404

* fixed issue #188: intermittent issues with 1.0.0
  (server-side cursors not cleaned up in all cases, pthreads deadlock issue)

* issue #189: key store should use ISO datetime format bug

* issue #187: run arango-upgrade on server start (note: arango-upgrade was finally
  replaced by the `--upgrade` option for arangod)n

* fixed issue #183: strange unittest error

* fixed issue #182: manual pages

* fixed issue #181: use getaddrinfo

* moved default database directory to "/var/lib/arangodb" in accordance with
  http://www.pathname.com/fhs/pub/fhs-2.3.html

* fixed issue #179: strange text in import manual

* fixed issue #178: test for aragoimp is missing

* fixed issue #177: a misleading error message was returned if unknown variables
  were used in certain positions in an AQL query.

* fixed issue #176: explain how to use AQL from the arangosh

* issue #175: re-added hidden (and deprecated) option --server.http-port. This
  option is only there to be downwards-compatible to Arango 1.0.

* fixed issue #174: missing Documentation for `within`

* fixed issue #170: add db.<coll_name>.all().toArray() to arangosh help screen

* fixed issue #169: missing argument in Simple Queries

* added program arango-upgrade. This program must be run after installing ArangoDB
  and after upgrading from a previous version of ArangoDB. The arango-upgrade script
  will ensure all system collections are created and present in the correct state.
  It will also perform any necessary data updates.
  Note: arango-upgrade was finally replaced by the `--upgrade` option for arangod.

* issue #153: edge collection should be a flag for a collection
  collections now have a type so that the distinction between document and edge
  collections can now be done at runtime using a collection's type value.
  A collection's type can be queried in Javascript using the <collection>.type() method.

  When new collections are created using db._create(), they will be document
  collections by default. When edge._create() is called, an edge collection will be created.
  To explicitly create a collection of a specific/different type, use the methods
  _createDocumentCollection() or _createEdgeCollection(), which are available for
  both the db and the edges object.
  The Javascript objects ArangoEdges and ArangoEdgesCollection have been removed
  completely.
  All internal and test code has been adjusted for this, and client code
  that uses edges.* should also still work because edges is still there and creates
  edge collections when _create() is called.

  INCOMPATIBLE CHANGE: Client code might still need to be changed in the following aspect:
  Previously, collections did not have a type so documents and edges could be inserted
  in the same collection. This is now disallowed. Edges can only be inserted into
  edge collections now. As there were no collection types in 1.0, ArangoDB will perform
  an automatic upgrade when migrating from 1.0 to 1.1.
  The automatic upgrade will check every collection and determine its type as follows:
  - if among the first 50 documents in the collection there are documents with
    attributes "_from" and "_to", the collection is typed as an edge collection
  - if among the first 50 documents in the collection there are no documents with
    attributes "_from" and "_to", the collection is made as a document collection

* issue #150: call V8 garbage collection on server periodically

* issue #110: added support for partial updates

  The REST API for documents now offers an HTTP PATCH method to partially update
  documents. Overwriting/replacing documents is still available via the HTTP PUT method
  as before. The Javascript API in the shell also offers a new update() method in extension to
  the previously existing replace() method.


v1.0.4 (2012-11-12)
-------------------

* issue #275: strange error message in arangosh 1.0.3 at startup


v1.0.3 (2012-11-08)
-------------------

* fixed AQL optimizer bug

* issue #273: fixed segfault in arangosh on HTTP 40x

* issue #265: allow optional base64 encoding/decoding of action response data

* issue #252: _modules collection not created automatically


v1.0.2 (2012-10-22)
-------------------

* repository CentOS-X.Y moved to CentOS-X, same for Debian

* bugfix for rollback from edges

* bugfix for hash indexes

* bugfix for StringBuffer::erase_front

* added autoload for modules

* added AQL function TO_LIST


v1.0.1 (2012-09-30)
-------------------

* draft for issue #165: front-end application howto

* updated mruby to cf8fdea4a6598aa470e698e8cbc9b9b492319d

* fix for issue #190: install doesn't create log directory

* fix for issue #194: potential race condition between creating and dropping collections

* fix for issue #193: REST API HEAD request returns a message body on 404

* fix for issue #188: intermittent issues with 1.0.0

* fix for issue #163: server cannot create collection because of abandoned files

* fix for issue #150: call V8 garbage collection on server periodically


v1.0.0 (2012-08-17)
-------------------

* fix for issue #157: check for readline and ncurses headers, not only libraries


v1.0.beta4 (2012-08-15)
-----------------------

* fix for issue #152: fix memleak for barriers


v1.0.beta3 (2012-08-10)
-----------------------

* fix for issue #151: Memleak, collection data not removed

* fix for issue #149: Inconsistent port for admin interface

* fix for issue #163: server cannot create collection because of abandoned files

* fix for issue #157: check for readline and ncurses headers, not only libraries

* fix for issue #108: db.<collection>.truncate() inefficient

* fix for issue #109: added startup note about cached collection names and how to
  refresh them

* fix for issue #156: fixed memleaks in /_api/import

* fix for issue #59: added tests for /_api/import

* modified return value for calls to /_api/import: now, the attribute "empty" is
  returned as well, stating the number of empty lines in the input. Also changed the
  return value of the error code attribute ("errorNum") from 1100 ("corrupted datafile")
  to 400 ("bad request") in case invalid/unexpected JSON data was sent to the server.
  This error code is more appropriate as no datafile is broken but just input data is
  incorrect.

* fix for issue #152: Memleak for barriers

* fix for issue #151: Memleak, collection data not removed

* value of --database.maximal-journal-size parameter is now validated on startup. If
  value is smaller than the minimum value (currently 1048576), an error is thrown and
  the server will not start. Before this change, the global value of maximal journal
  size was not validated at server start, but only on collection level

* increased sleep value in statistics creation loop from 10 to 500 microseconds. This
  reduces accuracy of statistics values somewhere after the decimal points but saves
  CPU time.

* avoid additional sync() calls when writing partial shape data (attribute name data)
  to disk. sync() will still be called when the shape marker (will be written after
  the attributes) is written to disk

* issue #147: added flag --database.force-sync-shapes to force synching of shape data
  to disk. The default value is true so it is the same behavior as in version 1.0.
  if set to false, shape data is synched to disk if waitForSync for the collection is
  set to true, otherwise, shape data is not synched.

* fix for issue #145: strange issue on Travis: added epsilon for numeric comparison in
  geo index

* fix for issue #136: adjusted message during indexing

* issue #131: added timeout for HTTP keep-alive connections. The default value is 300
  seconds. There is a startup parameter server.keep-alive-timeout to configure the value.
  Setting it to 0 will disable keep-alive entirely on the server.

* fix for issue #137: AQL optimizer should use indexes for ref accesses with
  2 named attributes


v1.0.beta2 (2012-08-03)
-----------------------

* fix for issue #134: improvements for centos RPM

* fixed problem with disable-admin-interface in config file


v1.0.beta1 (2012-07-29)
-----------------------

* fixed issue #118: We need a collection "debugger"

* fixed issue #126: Access-Shaper must be cached

* INCOMPATIBLE CHANGE: renamed parameters "connect-timeout" and "request-timeout"
  for arangosh and arangoimp to "--server.connect-timeout" and "--server.request-timeout"

* INCOMPATIBLE CHANGE: authorization is now required on the server side
  Clients sending requests without HTTP authorization will be rejected with HTTP 401
  To allow backwards compatibility, the server can be started with the option
  "--server.disable-authentication"

* added options "--server.username" and "--server.password" for arangosh and arangoimp
  These parameters must be used to specify the user and password to be used when
  connecting to the server. If no password is given on the command line, arangosh/
  arangoimp will interactively prompt for a password.
  If no user name is specified on the command line, the default user "root" will be
  used.

* added startup option "--server.ssl-cipher-list" to determine which ciphers to
  use in SSL context. also added SSL_OP_CIPHER_SERVER_PREFERENCE to SSL default
  options so ciphers are tried in server and not in client order

* changed default SSL protocol to TLSv1 instead of SSLv2

* changed log-level of SSL-related messages

* added SSL connections if server is compiled with OpenSSL support. Use --help-ssl

* INCOMPATIBLE CHANGE: removed startup option "--server.admin-port".
  The new endpoints feature (see --server.endpoint) allows opening multiple endpoints
  anyway, and the distinction between admin and "other" endpoints can be emulated
  later using privileges.

* INCOMPATIBLE CHANGE: removed startup options "--port", "--server.port", and
  "--server.http-port" for arangod.
  These options have been replaced by the new "--server.endpoint" parameter

* INCOMPATIBLE CHANGE: removed startup option "--server" for arangosh and arangoimp.
  These options have been replaced by the new "--server.endpoint" parameter

* Added "--server.endpoint" option to arangod, arangosh, and arangoimp.
  For arangod, this option allows specifying the bind endpoints for the server
  The server can be bound to one or multiple endpoints at once. For arangosh
  and arangoimp, the option specifies the server endpoint to connect to.
  The following endpoint syntax is currently supported:
  - tcp://host:port or http@tcp://host:port (HTTP over IPv4)
  - tcp://[host]:port or http@tcp://[host]:port (HTTP over IPv6)
  - ssl://host:port or http@tcp://host:port (HTTP over SSL-encrypted IPv4)
  - ssl://[host]:port or http@tcp://[host]:port (HTTP over SSL-encrypted IPv6)
  - unix:///path/to/socket or http@unix:///path/to/socket (HTTP over UNIX socket)

  If no port is specified, the default port of 8529 will be used.

* INCOMPATIBLE CHANGE: removed startup options "--server.require-keep-alive" and
  "--server.secure-require-keep-alive".
  The server will now behave as follows which should be more conforming to the
  HTTP standard:
  * if a client sends a "Connection: close" header, the server will close the
    connection
  * if a client sends a "Connection: keep-alive" header, the server will not
    close the connection
  * if a client does not send any "Connection" header, the server will assume
    "keep-alive" if the request was an HTTP/1.1 request, and "close" if the
    request was an HTTP/1.0 request

* (minimal) internal optimizations for HTTP request parsing and response header
  handling

* fixed Unicode unescaping bugs for \f and surrogate pairs in BasicsC/strings.c

* changed implementation of TRI_BlockCrc32 algorithm to use 8 bytes at a time

* fixed issue #122: arangod doesn't start if <log.file> cannot be created

* fixed issue #121: wrong collection size reported

* fixed issue #98: Unable to change journalSize

* fixed issue #88: fds not closed

* fixed escaping of document data in HTML admin front end

* added HTTP basic authentication, this is always turned on

* added server startup option --server.disable-admin-interface to turn off the
  HTML admin interface

* honor server startup option --database.maximal-journal-size when creating new
  collections without specific journalsize setting. Previously, these
  collections were always created with journal file sizes of 32 MB and the
  --database.maximal-journal-size setting was ignored

* added server startup option --database.wait-for-sync to control the default
  behavior

* renamed "--unit-tests" to "--javascript.unit-tests"


v1.0.alpha3 (2012-06-30)
------------------------

* fixed issue #116: createCollection=create option doesn't work

* fixed issue #115: Compilation issue under OSX 10.7 Lion & 10.8 Mountain Lion
  (homebrew)

* fixed issue #114: image not found

* fixed issue #111: crash during "make unittests"

* fixed issue #104: client.js -> ARANGO_QUIET is not defined


v1.0.alpha2 (2012-06-24)
------------------------

* fixed issue #112: do not accept document with duplicate attribute names

* fixed issue #103: Should we cleanup the directory structure

* fixed issue #100: "count" attribute exists in cursor response with "count:
  false"

* fixed issue #84 explain command

* added new MRuby version (2012-06-02)

* added --log.filter

* cleanup of command line options:
** --startup.directory => --javascript.startup-directory
** --quite => --quiet
** --gc.interval => --javascript.gc-interval
** --startup.modules-path => --javascript.modules-path
** --action.system-directory => --javascript.action-directory
** --javascript.action-threads => removed (is now the same pool as --server.threads)

* various bug-fixes

* support for import

* added option SKIP_RANGES=1 for make unittests

* fixed several range-related assertion failures in the AQL query optimizer

* fixed AQL query optimizations for some edge cases (e.g. nested subqueries with
  invalid constant filter expressions)


v1.0.alpha1 (2012-05-28)
------------------------

Alpha Release of ArangoDB 1.0<|MERGE_RESOLUTION|>--- conflicted
+++ resolved
@@ -1,15 +1,13 @@
 devel
 -----
 
-<<<<<<< HEAD
 * fixed issue #2889: Traversal query using incorrect collection id
 
 * fixed issue #2884: AQL traversal uniqueness constraints "propagating" to other traversals? Weird results
-=======
+
 * arangoexport: added --query; pass a aql query to export the result
 
 * fixed issue #2879: No result when querying for the last record of a query
->>>>>>> fe8b9b70
 
 * ui: allows now to edit default access level for collections in database
   _system for all users except the root user.
