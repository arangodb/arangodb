--- conflicted
+++ resolved
@@ -1,11 +1,10 @@
 devel
 -----
 
-<<<<<<< HEAD
 * added `/_admin/repair/distributeShardsLike` that repairs collections with
   distributeShardsLike where the shards aren't actually distributed like in the
   prototype collection, as could happen due to internal issue #1770
-=======
+
 * removed option `--cluster.my-local-info` in favor of persisted server UUIDs
 
   The option `--cluster.my-local-info` was deprecated since ArangoDB 3.3.
@@ -14,7 +13,6 @@
   documents and primary index entries. Available only when using RocksDB
 
 * arangodump now supports `--threads` option to dump collections in parallel
->>>>>>> dd88e3b0
 
 * fix issue #4924: removeFollower now prefers to remove the last follower(s)
 
