--- conflicted
+++ resolved
@@ -1,13 +1,10 @@
 v3.2.5 (2017-XX-XX)
 -------------------
 
-<<<<<<< HEAD
 * fixed issue #3395: AQL: cannot instantiate CollectBlock with undetermined 
   aggregation method
-=======
 
 * UI: fixed wrong user attribute name validation, issue #3228
->>>>>>> 4055731a
 
 * fix potential overflow in CRC marker check when a corrupted CRC marker 
   is found at the very beginning of an MMFiles datafile
