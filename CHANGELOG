devel
-----

<<<<<<< HEAD
* UI: document/edge editor now remembering their modes (e.g. code or tree)
=======
* UI: optimized error messages for invalid graph definitions. Also fixed a
  graph renderer cleanrenderer cleanup error.
>>>>>>> 4eab985e

* UI: added a delay within the graph viewer while changing the colors of the
  graph. Necessary due different browser behaviour.

* added options `--encryption.keyfile` and `--encryption.key-generator` to arangodump
  and arangorestore

* removed `--recycle-ids` option for arangorestore

  using that option could have led to problems on the restore, with potential
  id conflicts between the originating server (the source dump server) and the
  target server (the restore server)

* add readonly mode REST API

* allow compilation of ArangoDB source code with g++ 7

* upgrade minimum required g++ compiler version to g++ 5.4
  That means ArangoDB source code will not compile with g++ 4.x or g++ < 5.4 anymore.

* AQL: during a traversal if a vertex is not found. It will not print an ERROR to the log and continue
  with a NULL value, but will register a warning at the query and continue with a NULL value.
  The situation is not desired as an ERROR as ArangoDB can store edges pointing to non-existing
  vertex which is perfectly valid, but it may be a n issue on the data model, so users
  can directly see it on the query now and do not "by accident" have to check the LOG output.

* potential fix for issue #3562: Document WITHIN_RECTANGLE not found

* introduce `enforceReplicationFactor` attribute for creating collections:
  this optional parameter controls if the coordinator should bail out during collection
  creation if there are not enough DBServers available for the desired `replicationFactor`.

* fixed issue #3516: Show execution time in arangosh

  this change adds more dynamic prompt components for arangosh
  The following components are now available for dynamic prompts,
  settable via the `--console.prompt` option in arangosh:

  - '%t': current time as timestamp
  - '%p': duration of last command in seconds
  - '%d': name of current database
  - '%e': current endpoint
  - '%E': current endpoint without protocol
  - '%u': current user

  The time a command takes can be displayed easily by starting arangosh with `--console.prompt "%p> "`.

* make the ArangoShell refill its collection cache when a yet-unknown collection
  is first accessed. This fixes the following problem:

      arangosh1> db._collections();  // shell1 lists all collections
      arangosh2> db._create("test"); // shell2 now creates a new collection 'test'
      arangosh1> db.test.insert({}); // shell1 is not aware of the collection created
                                     // in shell2, so the insert will fail

* make AQL `DISTINCT` not change the order of the results it is applied on

* incremental transfer of initial collection data now can handle partial
  responses for a chunk, allowing the leader/master to send smaller chunks
  (in terms of HTTP response size) and limit memory usage

  this optimization is only active if client applications send the "offset" parameter
  in their requests to PUT `/_api/replication/keys/<id>?type=docs`

* initial creation of shards for cluster collections is now faster with
  `replicationFactor` values bigger than 1. this is achieved by an optimization
  for the case when the collection on the leader is still empty

* potential fix for issue #3517: several "filesystem full" errors in logs
  while there's a lot of disk space

* added C++ implementations for AQL function `SUBSTRING()`, `LEFT()`, `RIGHT()` and `TRIM()`

* show C++ function name of call site in ArangoDB log output

  this requires option `--log.line-number` to be set to *true*

* UI: added word wrapping to query editor

* UI: fixed wrong user attribute name validation, issue #3228

* make AQL return a proper error message in case of a unique key constraint
  violation. previously it only returned the generic "unique constraint violated"
  error message but omitted the details about which index caused the problem.

  This addresses https://stackoverflow.com/questions/46427126/arangodb-3-2-unique-constraint-violation-id-or-key

* added option `--server.local-authentication`

* UI: added user roles

* added config option `--log.color` to toggle colorful logging to terminal

* added config option `--log.thread-name` to additionally log thread names

* usernames must not start with `:role:`, added new options:
    --server.authentication-timeout
    --ldap.roles-attribute-name
    --ldap.roles-transformation
    --ldap.roles-search
    --ldap.superuser-role
    --ldap.roles-include
    --ldap.roles-exclude

* performance improvements for full collection scans and a few other operations
  in MMFiles engine

* added `--rocksdb.encryption-key-generator` for enterprise

* removed `--compat28` parameter from arangodump and replication API

  older ArangoDB versions will no longer be supported by these tools.

* increase the recommended value for `/proc/sys/vm/max_map_count` to a value
  eight times as high as the previous recommended value. Increasing the
  values helps to prevent an ArangoDB server from running out of memory mappings.

  The raised minimum recommended value may lead to ArangoDB showing some startup
  warnings as follows:

      WARNING {memory} maximum number of memory mappings per process is 65530, which seems too low. it is recommended to set it to at least 512000
      WARNING {memory} execute 'sudo sysctl -w "vm.max_map_count=512000"'


v3.2.7 (2017-11-13)
-------------------

* Cluster customers, which have upgraded from 3.1 to 3.2 need to upgrade
  to 3.2.7. The cluster supervision is otherwise not operational.

* Fixed issue #3597: AQL with path filters returns unexpected results
  In some cases breadth first search in combination with vertex filters
  yields wrong result, the filter was not applied correctly.

* fixed some undefined behavior in some internal value caches for AQL GatherNodes
  and SortNodes, which could have led to sorted results being effectively not
  correctly sorted.

* make the replication applier for the RocksDB engine start automatically after a
  restart of the server if the applier was configured with its `autoStart` property
  set to `true`. previously the replication appliers were only automatically restarted
  at server start for the MMFiles engine.

* fixed arangodump batch size adaptivity in cluster mode and upped default batch size
  for arangodump

  these changes speed up arangodump in cluster context

* smart graphs now return a proper inventory in response to replication inventory
  requests

* fixed issue #3618: Inconsistent behavior of OR statement with object bind parameters

* only users with read/write rights on the "_system" database can now execute
  "_admin/shutdown" as well as modify properties of the write-ahead log (WAL)

* increase default maximum number of V8 contexts to at least 16 if not explicitly
  configured otherwise.
  the procedure for determining the actual maximum value of V8 contexts is unchanged
  apart from the value `16` and works as follows:
  - if explicitly set, the value of the configuration option `--javascript.v8-contexts`
    is used as the maximum number of V8 contexts
  - when the option is not set, the maximum number of V8 contexts is determined
    by the configuration option `--server.threads` if that option is set. if
    `--server.threads` is not set, then the maximum number of V8 contexts is the
    server's reported hardware concurrency (number of processors visible
    to the arangod process). if that would result in a maximum value of less than 16
    in any of these two cases, then the maximum value will be increased to 16.

* fixed issue #3447: ArangoError 1202: AQL: NotFound: (while executing) when
  updating collection

* potential fix for issue #3581: Unexpected "rocksdb unique constraint
  violated" with unique hash index

* fixed geo index optimizer rule for geo indexes with a single (array of coordinates)
  attribute.

* improved the speed of the shards overview in cluster (API endpoint /_api/cluster/shardDistribution API)
  It is now guaranteed to return after ~2 seconds even if the entire cluster is unresponsive.

* fix agency precondition check for complex objects
  this fixes issues with several CAS operations in the agency

* several fixes for agency restart and shutdown

* the cluster-internal representation of planned collection objects is now more
  lightweight than before, using less memory and not allocating any cache for indexes
  etc.

* fixed issue #3403: How to kill long running AQL queries with the browser console's
  AQL (display issue)

* fixed issue #3549: server reading ENGINE config file fails on common standard
  newline character

* UI: fixed error notifications for collection modifications

* several improvements for the truncate operation on collections:

  * the timeout for the truncate operation was increased in cluster mode in
    order to prevent too frequent "could not truncate collection" errors

  * after a truncate operation, collections in MMFiles still used disk space.
    to reclaim disk space used by truncated collection, the truncate actions
    in the web interface and from the ArangoShell now issue an extra WAL flush
    command (in cluster mode, this command is also propagated to all servers).
    the WAL flush allows all servers to write out any pending operations into the
    datafiles of the truncated collection. afterwards, a final journal rotate
    command is sent, which enables the compaction to entirely remove all datafiles
    and journals for the truncated collection, so that all disk space can be
    reclaimed

  * for MMFiles a special method will be called after a truncate operation so that
    all indexes of the collection can free most of their memory. previously some
    indexes (hash and skiplist indexes) partially kept already allocated memory
    in order to avoid future memory allocations

  * after a truncate operation in the RocksDB engine, an additional compaction
    will be triggered for the truncated collection. this compaction removes all
    deletions from the key space so that follow-up scans over the collection's key
    range do not have to filter out lots of already-removed values

  These changes make truncate operations potentially more time-consuming than before,
  but allow for memory/disk space savings afterwards.

* enable JEMalloc background threads for purging and returning unused memory
  back to the operating system (Linux only)

  JEMalloc will create its background threads on demand. The number of background
  threads is capped by the number of CPUs or active arenas. The background threads run
  periodically and purge unused memory pages, allowing memory to be returned to the
  operating system.

  This change will make the arangod process create several additional threads.
  It is accompanied by an increased `TasksMax` value in the systemd service configuration
  file for the arangodb3 service.

* upgraded bundled V8 engine to bugfix version v5.7.492.77

  this upgrade fixes a memory leak in upstream V8 described in
  https://bugs.chromium.org/p/v8/issues/detail?id=5945 that will result in memory
  chunks only getting uncommitted but not unmapped


v3.2.6 (2017-10-26)
-------------------

* UI: fixed event cleanup in cluster shards view

* UI: reduced cluster dashboard api calls

* fixed a permission problem that prevented collection contents to be displayed
  in the web interface

* removed posix_fadvise call from RocksDB's PosixSequentialFile::Read(). This is
  consistent with Facebook PR 2573 (#3505)

  this fix should improve the performance of the replication with the RocksDB
  storage engine

* allow changing of collection replication factor for existing collections

* UI: replicationFactor of a collection is now changeable in a cluster
  environment

* several fixes for the cluster agency

* fixed undefined behavior in the RocksDB-based geo index

* fixed Foxxmaster failover

* purging or removing the Debian/Ubuntu arangodb3 packages now properly stops
  the arangod instance before actuallying purging or removing


v3.2.5 (2017-10-16)
-------------------

* general-graph module and _api/gharial now accept cluster options
  for collection creation. It is now possible to set replicationFactor and
  numberOfShards for all collections created via this graph object.
  So adding a new collection will not result in a singleShard and
  no replication anymore.

* fixed issue #3408: Hard crash in query for pagination

* minimum number of V8 contexts in console mode must be 2, not 1. this is
  required to ensure the console gets one dedicated V8 context and all other
  operations have at least one extra context. This requirement was not enforced
  anymore.

* fixed issue #3395: AQL: cannot instantiate CollectBlock with undetermined
  aggregation method

* UI: fixed wrong user attribute name validation, issue #3228

* fix potential overflow in CRC marker check when a corrupted CRC marker
  is found at the very beginning of an MMFiles datafile

* UI: fixed unresponsive events in cluster shards view

* Add statistics about the V8 context counts and number of available/active/busy
  threads we expose through the server statistics interface.


v3.2.4 (2017-09-26)
-------------------

* UI: no default index selected during index creation

* UI: added replicationFactor option during SmartGraph creation

* make the MMFiles compactor perform less writes during normal compaction
  operation

  This partially fixes issue #3144

* make the MMFiles compactor configurable

  The following options have been added:

* `--compaction.db-sleep-time`: sleep interval between two compaction runs
    (in s)
  * `--compaction.min-interval"`: minimum sleep time between two compaction
     runs (in s)
  * `--compaction.min-small-data-file-size`: minimal filesize threshold
    original datafiles have to be below for a compaction
  * `--compaction.dead-documents-threshold`: minimum unused count of documents
    in a datafile
  * `--compaction.dead-size-threshold`: how many bytes of the source data file
    are allowed to be unused at most
  * `--compaction.dead-size-percent-threshold`: how many percent of the source
    datafile should be unused at least
  * `--compaction.max-files`: Maximum number of files to merge to one file
  * `--compaction.max-result-file-size`: how large may the compaction result
    file become (in bytes)
  * `--compaction.max-file-size-factor`: how large the resulting file may
    be in comparison to the collection's `--database.maximal-journal-size' setting`

* fix downwards-incompatibility in /_api/explain REST handler

* fix Windows implementation for fs.getTempPath() to also create a
  sub-directory as we do on linux

* fixed a multi-threading issue in cluster-internal communication

* performance improvements for traversals and edge lookups

* removed internal memory zone handling code. the memory zones were a leftover
  from the early ArangoDB days and did not provide any value in the current
  implementation.

* (Enterprise only) added `skipInaccessibleCollections` option for AQL queries:
  if set, AQL queries (especially graph traversals) will treat collections to
  which a user has no access rights to as if these collections were empty.

* adjusted scheduler thread handling to start and stop less threads in
  normal operations

* leader-follower replication catchup code has been rewritten in C++

* early stage AQL optimization now also uses the C++ implementations of
  AQL functions if present. Previously it always referred to the JavaScript
  implementations and ignored the C++ implementations. This change gives
  more flexibility to the AQL optimizer.

* ArangoDB tty log output is now colored for log messages with levels
  FATAL, ERR and WARN.

* changed the return values of AQL functions `REGEX_TEST` and `REGEX_REPLACE`
  to `null` when the input regex is invalid. Previous versions of ArangoDB
  partly returned `false` for invalid regexes and partly `null`.

* added `--log.role` option for arangod

  When set to `true`, this option will make the ArangoDB logger print a single
  character with the server's role into each logged message. The roles are:

  - U: undefined/unclear (used at startup)
  - S: single server
  - C: coordinator
  - P: primary
  - A: agent

  The default value for this option is `false`, so no roles will be logged.


v3.2.3 (2017-09-07)
-------------------

* fixed issue #3106: orphan collections could not be registered in general-graph module

* fixed wrong selection of the database inside the internal cluster js api

* added startup option `--server.check-max-memory-mappings` to make arangod check
  the number of memory mappings currently used by the process and compare it with
  the maximum number of allowed mappings as determined by /proc/sys/vm/max_map_count

  The default value is `true`, so the checks will be performed. When the current
  number of mappings exceeds 90% of the maximum number of mappings, the creation
  of further V8 contexts will be deferred.

  Note that this option is effective on Linux systems only.

* arangoimp now has a `--remove-attribute` option

* added V8 context lifetime control options
  `--javascript.v8-contexts-max-invocations` and `--javascript.v8-contexts-max-age`

  These options allow specifying after how many invocations a used V8 context is
  disposed, or after what time a V8 context is disposed automatically after its
  creation. If either of the two thresholds is reached, an idl V8 context will be
  disposed.

  The default value of `--javascript.v8-contexts-max-invocations` is 0, meaning that
  the maximum number of invocations per context is unlimited. The default value
  for `--javascript.v8-contexts-max-age` is 60 seconds.

* fixed wrong UI cluster health information

* fixed issue #3070: Add index in _jobs collection

* fixed issue #3125: HTTP Foxx API JSON parsing

* fixed issue #3120: Foxx queue: job isn't running when server.authentication = true

* fixed supervision failure detection and handling, which happened with simultaneous
  agency leadership change


v3.2.2 (2017-08-23)
-------------------

* make "Rebalance shards" button work in selected database only, and not make
  it rebalance the shards of all databases

* fixed issue #2847: adjust the response of the DELETE `/_api/users/database/*` calls

* fixed issue #3075: Error when upgrading arangoDB on linux ubuntu 16.04

* fixed a buffer overrun in linenoise console input library for long input strings

* increase size of the linenoise input buffer to 8 KB

* abort compilation if the detected GCC or CLANG isn't in the range of compilers
  we support

* fixed spurious cluster hangups by always sending AQL-query related requests
  to the correct servers, even after failover or when a follower drops

  The problem with the previous shard-based approach was that responsibilities
  for shards may change from one server to another at runtime, after the query
  was already instanciated. The coordinator and other parts of the query then
  sent further requests for the query to the servers now responsible for the
  shards.
  However, an AQL query must send all further requests to the same servers on
  which the query was originally instanciated, even in case of failover.
  Otherwise this would potentially send requests to servers that do not know
  about the query, and would also send query shutdown requests to the wrong
  servers, leading to abandoned queries piling up and using resources until
  they automatically time out.

* fixed issue with RocksDB engine acquiring the collection count values too
  early, leading to the collection count values potentially being slightly off
  even in exclusive transactions (for which the exclusive access should provide
  an always-correct count value)

* fixed some issues in leader-follower catch-up code, specifically for the
  RocksDB engine

* make V8 log fatal errors to syslog before it terminates the process.
  This change is effective on Linux only.

* fixed issue with MMFiles engine creating superfluous collection journals
  on shutdown

* fixed issue #3067: Upgrade from 3.2 to 3.2.1 reset autoincrement keys

* fixed issue #3044: ArangoDB server shutdown unexpectedly

* fixed issue #3039: Incorrect filter interpretation

* fixed issue #3037: Foxx, internal server error when I try to add a new service

* improved MMFiles fulltext index document removal performance
  and fulltext index query performance for bigger result sets

* ui: fixed a display bug within the slow and running queries view

* ui: fixed a bug when success event triggers twice in a modal

* ui: fixed the appearance of the documents filter

* ui: graph vertex collections not restricted to 10 anymore

* fixed issue #2835: UI detection of JWT token in case of server restart or upgrade

* upgrade jemalloc version to 5.0.1

  This fixes problems with the memory allocator returing "out of memory" when
  calling munmap to free memory in order to return it to the OS.

  It seems that calling munmap on Linux can increase the number of mappings, at least
  when a region is partially unmapped. This can lead to the process exceeding its
  maximum number of mappings, and munmap and future calls to mmap returning errors.

  jemalloc version 5.0.1 does not have the `--enable-munmap` configure option anymore,
  so the problem is avoided. To return memory to the OS eventually, jemalloc 5's
  background purge threads are used on Linux.

* fixed issue #2978: log something more obvious when you log a Buffer

* fixed issue #2982: AQL parse error?

* fixed issue #3125: HTTP Foxx API Json parsing

v3.2.1 (2017-08-09)
-------------------

* added C++ implementations for AQL functions `LEFT()`, `RIGHT()` and `TRIM()`

* fixed docs for issue #2968: Collection _key autoincrement value increases on error

* fixed issue #3011: Optimizer rule reduce-extraction-to-projection breaks queries

* Now allowing to restore users in a sharded environment as well
  It is still not possible to restore collections that are sharded
  differently than by _key.

* fixed an issue with restoring of system collections and user rights.
  It was not possible to restore users into an authenticated server.

* fixed issue #2977: Documentation for db._createDatabase is wrong

* ui: added bind parameters to slow query history view

* fixed issue #1751: Slow Query API should provide bind parameters, webui should display them

* ui: fixed a bug when moving multiple documents was not possible

* fixed docs for issue #2968: Collection _key autoincrement value increases on error

* AQL CHAR_LENGTH(null) returns now 0. Since AQL TO_STRING(null) is '' (string of length 0)

* ui: now supports single js file upload for Foxx services in addition to zip files

* fixed a multi-threading issue in the agency when callElection was called
  while the Supervision was calling updateSnapshot

* added startup option `--query.tracking-with-bindvars`

  This option controls whether the list of currently running queries
  and the list of slow queries should contain the bind variables used
  in the queries or not.

  The option can be changed at runtime using the commands

      // enables tracking of bind variables
      // set to false to turn tracking of bind variables off
      var value = true;
      require("@arangodb/aql/queries").properties({
        trackBindVars: value
      });

* index selectivity estimates are now available in the cluster as well

* fixed issue #2943: loadIndexesIntoMemory not returning the same structure
  as the rest of the collection APIs

* fixed issue #2949: ArangoError 1208: illegal name

* fixed issue #2874: Collection properties do not return `isVolatile`
  attribute

* potential fix for issue #2939: Segmentation fault when starting
  coordinator node

* fixed issue #2810: out of memory error when running UPDATE/REPLACE
  on medium-size collection

* fix potential deadlock errors in collector thread

* disallow the usage of volatile collections in the RocksDB engine
  by throwing an error when a collection is created with attribute
  `isVolatile` set to `true`.
  Volatile collections are unsupported by the RocksDB engine, so
  creating them should not succeed and silently create a non-volatile
  collection

* prevent V8 from issuing SIGILL instructions when it runs out of memory

  Now arangod will attempt to log a FATAL error into its logfile in case V8
  runs out of memory. In case V8 runs out of memory, it will still terminate the
  entire process. But at least there should be something in the ArangoDB logs
  indicating what the problem was. Apart from that, the arangod process should
  now be exited with SIGABRT rather than SIGILL as it shouldn't return into the
  V8 code that aborted the process with `__builtin_trap`.

  this potentially fixes issue #2920: DBServer crashing automatically post upgrade to 3.2

* Foxx queues and tasks now ensure that the scripts in them run with the same
  permissions as the Foxx code who started the task / queue

* fixed issue #2928: Offset problems

* fixed issue #2876: wrong skiplist index usage in edge collection

* fixed issue #2868: cname missing from logger-follow results in rocksdb

* fixed issue #2889: Traversal query using incorrect collection id

* fixed issue #2884: AQL traversal uniqueness constraints "propagating" to other traversals? Weird results

* arangoexport: added `--query` option for passing an AQL query to export the result

* fixed issue #2879: No result when querying for the last record of a query

* ui: allows now to edit default access level for collections in database
  _system for all users except the root user.

* The _users collection is no longer accessible outside the arngod process, _queues is always read-only

* added new option "--rocksdb.max-background-jobs"

* removed options "--rocksdb.max-background-compactions", "--rocksdb.base-background-compactions" and "--rocksdb.max-background-flushes"

* option "--rocksdb.compaction-read-ahead-size" now defaults to 2MB

* change Windows build so that RocksDB doesn't enforce AVX optimizations by default
  This fixes startup crashes on servers that do not have AVX CPU extensions

* speed up RocksDB secondary index creation and dropping

* removed RocksDB note in Geo index docs


v3.2.0 (2017-07-20)
-------------------

* fixed UI issues

* fixed multi-threading issues in Pregel

* fixed Foxx resilience

* added command-line option `--javascript.allow-admin-execute`

  This option can be used to control whether user-defined JavaScript code
  is allowed to be executed on server by sending via HTTP to the API endpoint
  `/_admin/execute`  with an authenticated user account.
  The default value is `false`, which disables the execution of user-defined
  code. This is also the recommended setting for production. In test environments,
  it may be convenient to turn the option on in order to send arbitrary setup
  or teardown commands for execution on the server.


v3.2.beta6 (2017-07-18)
-----------------------

* various bugfixes


v3.2.beta5 (2017-07-16)
-----------------------

* numerous bugfixes


v3.2.beta4 (2017-07-04)
-----------------------

* ui: fixed document view _from and _to linking issue for special characters

* added function `db._parse(query)` for parsing an AQL query and returning information about it

* fixed one medium priority and two low priority security user interface
  issues found by owasp zap.

* ui: added index deduplicate options

* ui: fixed renaming of collections for the rocksdb storage engine

* documentation and js fixes for secondaries

* RocksDB storage format was changed, users of the previous beta/alpha versions
  must delete the database directory and re-import their data

* enabled permissions on database and collection level

* added and changed some user related REST APIs
    * added `PUT /_api/user/{user}/database/{database}/{collection}` to change collection permission
    * added `GET /_api/user/{user}/database/{database}/{collection}`
    * added optional `full` parameter to the `GET /_api/user/{user}/database/` REST call

* added user functions in the arangoshell `@arangodb/users` module
    * added `grantCollection` and `revokeCollection` functions
    * added `permission(user, database, collection)` to retrieve collection specific rights

* added "deduplicate" attribute for array indexes, which controls whether inserting
  duplicate index values from the same document into a unique array index will lead to
  an error or not:

      // with deduplicate = true, which is the default value:
      db._create("test");
      db.test.ensureIndex({ type: "hash", fields: ["tags[*]"], deduplicate: true });
      db.test.insert({ tags: ["a", "b"] });
      db.test.insert({ tags: ["c", "d", "c"] }); // will work, because deduplicate = true
      db.test.insert({ tags: ["a"] }); // will fail

      // with deduplicate = false
      db._create("test");
      db.test.ensureIndex({ type: "hash", fields: ["tags[*]"], deduplicate: false });
      db.test.insert({ tags: ["a", "b"] });
      db.test.insert({ tags: ["c", "d", "c"] }); // will not work, because deduplicate = false
      db.test.insert({ tags: ["a"] }); // will fail

  The "deduplicate" attribute is now also accepted by the index creation HTTP
  API endpoint POST /_api/index and is returned by GET /_api/index.

* added optimizer rule "remove-filters-covered-by-traversal"

* Debian/Ubuntu installer: make messages about future package upgrades more clear

* fix a hangup in VST

  The problem happened when the two first chunks of a VST message arrived
  together on a connection that was newly switched to VST.

* fix deletion of outdated WAL files in RocksDB engine

* make use of selectivity estimates in hash, skiplist and persistent indexes
  in RocksDB engine

* changed VM overcommit recommendation for user-friendliness

* fix a shutdown bug in the cluster: a destroyed query could still be active

* do not terminate the entire server process if a temp file cannot be created
  (Windows only)

* fix log output in the front-end, it stopped in case of too many messages


v3.2.beta3 (2017-06-27)
-----------------------

* numerous bugfixes


v3.2.beta2 (2017-06-20)
-----------------------

* potentially fixed issue #2559: Duplicate _key generated on insertion

* fix invalid results (too many) when a skipping LIMIT was used for a
  traversal. `LIMIT x` or `LIMIT 0, x` were not affected, but `LIMIT s, x`
  may have returned too many results

* fix races in SSL communication code

* fix invalid locking in JWT authentication cache, which could have
  crashed the server

* fix invalid first group results for sorted AQL COLLECT when LIMIT
  was used

* fix potential race, which could make arangod hang on startup

* removed `exception` field from transaction error result; users should throw
  explicit `Error` instances to return custom exceptions (addresses issue #2561)

* fixed issue #2613: Reduce log level when Foxx manager tries to self heal missing database

* add a read only mode for users and collection level authorization

* removed `exception` field from transaction error result; users should throw
  explicit `Error` instances to return custom exceptions (addresses issue #2561)

* fixed issue #2677: Foxx disabling development mode creates non-deterministic service bundle

* fixed issue #2684: Legacy service UI not working


v3.2.beta1 (2017-06-12)
-----------------------

* provide more context for index errors (addresses issue #342)

* arangod now validates several OS/environment settings on startup and warns if
  the settings are non-ideal. Most of the checks are executed on Linux systems only.

* fixed issue #2515: The replace-or-with-in optimization rule might prevent use of indexes

* added `REGEX_REPLACE` AQL function

* the RocksDB storage format was changed, users of the previous alpha versions
  must delete the database directory and re-import their data

* added server startup option `--query.fail-on-warning`

  setting this option to `true` will abort any AQL query with an exception if
  it causes a warning at runtime. The value can be overridden per query by
  setting the `failOnWarning` attribute in a query's options.

* added --rocksdb.num-uncompressed-levels to adjust number of non-compressed levels

* added checks for memory managment and warn (i. e. if hugepages are enabled)

* set default SSL cipher suite string to "HIGH:!EXPORT:!aNULL@STRENGTH"

* fixed issue #2469: Authentication = true does not protect foxx-routes

* fixed issue #2459: compile success but can not run with rocksdb

* `--server.maximal-queue-size` is now an absolute maximum. If the queue is
  full, then 503 is returned. Setting it to 0 means "no limit".

* (Enterprise only) added authentication against an LDAP server

* fixed issue #2083: Foxx services aren't distributed to all coordinators

* fixed issue #2384: new coordinators don't pick up existing Foxx services

* fixed issue #2408: Foxx service validation causes unintended side-effects

* extended HTTP API with routes for managing Foxx services

* added distinction between hasUser and authorized within Foxx
  (cluster internal requests are authorized requests but don't have a user)

* arangoimp now has a `--threads` option to enable parallel imports of data

* PR #2514: Foxx services that can't be fixed by self-healing now serve a 503 error

* added `time` function to `@arangodb` module


v3.2.alpha4 (2017-04-25)
------------------------

* fixed issue #2450: Bad optimization plan on simple query

* fixed issue #2448: ArangoDB Web UI takes no action when Delete button is clicked

* fixed issue #2442: Frontend shows already deleted databases during login

* added 'x-content-type-options: nosniff' to avoid MSIE bug

* set default value for `--ssl.protocol` from TLSv1 to TLSv1.2.

* AQL breaking change in cluster:
  The SHORTEST_PATH statement using edge-collection names instead
  of a graph name now requires to explicitly name the vertex-collection names
  within the AQL query in the cluster. It can be done by adding `WITH <name>`
  at the beginning of the query.

  Example:
  ```
  FOR v,e IN OUTBOUND SHORTEST_PATH @start TO @target edges [...]
  ```

  Now has to be:

  ```
  WITH vertices
  FOR v,e IN OUTBOUND SHORTEST_PATH @start TO @target edges [...]
  ```

  This change is due to avoid dead-lock sitations in clustered case.
  An error stating the above is included.

* add implicit use of geo indexes when using SORT/FILTER in AQL, without
  the need to use the special-purpose geo AQL functions `NEAR` or `WITHIN`.

  the special purpose `NEAR` AQL function can now be substituted with the
  following AQL (provided there is a geo index present on the `doc.latitude`
  and `doc.longitude` attributes):

      FOR doc in geoSort
        SORT DISTANCE(doc.latitude, doc.longitude, 0, 0)
        LIMIT 5
        RETURN doc

  `WITHIN` can be substituted with the following AQL:

      FOR doc in geoFilter
        FILTER DISTANCE(doc.latitude, doc.longitude, 0, 0) < 2000
        RETURN doc

  Compared to using the special purpose AQL functions this approach has the
  advantage that it is more composable, and will also honor any `LIMIT` values
  used in the AQL query.

* potential fix for shutdown hangs on OSX

* added KB, MB, GB prefix for integer parameters, % for integer parameters
  with a base value

* added JEMALLOC 4.5.0

* added `--vm.resident-limit` and `--vm.path` for file-backed memory mapping
  after reaching a configurable maximum RAM size

* try recommended limit for file descriptors in case of unlimited
  hard limit

* issue #2413: improve logging in case of lock timeout and deadlocks

* added log topic attribute to /_admin/log api

* removed internal build option `USE_DEV_TIMERS`

  Enabling this option activated some proprietary timers for only selected
  events in arangod. Instead better use `perf` to gather timings.


v3.2.alpha3 (2017-03-22)
------------------------

* increase default collection lock timeout from 30 to 900 seconds

* added function `db._engine()` for retrieval of storage engine information at
  server runtime

  There is also an HTTP REST handler at GET /_api/engine that returns engine
  information.

* require at least cmake 3.2 for building ArangoDB

* make arangod start with less V8 JavaScript contexts

  This speeds up the server start (a little bit) and makes it use less memory.
  Whenever a V8 context is needed by a Foxx action or some other operation and
  there is no usable V8 context, a new one will be created dynamically now.

  Up to `--javascript.v8-contexts` V8 contexts will be created, so this option
  will change its meaning. Previously as many V8 contexts as specified by this
  option were created at server start, and the number of V8 contexts did not
  change at runtime. Now up to this number of V8 contexts will be in use at the
  same time, but the actual number of V8 contexts is dynamic.

  The garbage collector thread will automatically delete unused V8 contexts after
  a while. The number of spare contexts will go down to as few as configured in
  the new option `--javascript.v8-contexts-minimum`. Actually that many V8 contexts
  are also created at server start.

  The first few requests in new V8 contexts will take longer than in contexts
  that have been there already. Performance may therefore suffer a bit for the
  initial requests sent to ArangoDB or when there are only few but performance-
  critical situations in which new V8 contexts will be created. If this is a
  concern, it can easily be fixed by setting `--javascipt.v8-contexts-minimum`
  and `--javascript.v8-contexts` to a relatively high value, which will guarantee
  that many number of V8 contexts to be created at startup and kept around even
  when unused.

  Waiting for an unused V8 context will now also abort if no V8 context can be
  acquired/created after 120 seconds.

* improved diagnostic messages written to logfiles by supervisor process

* fixed issue #2367

* added "bindVars" to attributes of currently running and slow queries

* added "jsonl" as input file type for arangoimp

* upgraded version of bundled zlib library from 1.2.8 to 1.2.11

* added input file type `auto` for arangoimp so it can automatically detect the
  type of the input file from the filename extension

* fixed variables parsing in GraphQL

* added `--translate` option for arangoimp to translate attribute names from
  the input files to attriubte names expected by ArangoDB

  The `--translate` option can be specified multiple times (once per translation
  to be executed). The following example renames the "id" column from the input
  file to "_key", and the "from" column to "_from", and the "to" column to "_to":

      arangoimp --type csv --file data.csv --translate "id=_key" --translate "from=_from" --translate "to=_to"

  `--translate` works for CSV and TSV inputs only.

* changed default value for `--server.max-packet-size` from 128 MB to 256 MB

* fixed issue #2350

* fixed issue #2349

* fixed issue #2346

* fixed issue #2342

* change default string truncation length from 80 characters to 256 characters for
  `print`/`printShell` functions in ArangoShell and arangod. This will emit longer
  prefixes of string values before truncating them with `...`, which is helpful
  for debugging.

* always validate incoming JSON HTTP requests for duplicate attribute names

  Incoming JSON data with duplicate attribute names will now be rejected as
  invalid. Previous versions of ArangoDB only validated the uniqueness of
  attribute names inside incoming JSON for some API endpoints, but not
  consistently for all APIs.

* don't let read-only transactions block the WAL collector

* allow passing own `graphql-sync` module instance to Foxx GraphQL router

* arangoexport can now export to csv format

* arangoimp: fixed issue #2214

* Foxx: automatically add CORS response headers

* added "OPTIONS" to CORS `access-control-allow-methods` header

* Foxx: Fix arangoUser sometimes not being set correctly

* fixed issue #1974


v3.2.alpha2 (2017-02-20)
------------------------

* ui: fixed issue #2065

* ui: fixed a dashboard related memory issue

* Internal javascript rest actions will now hide their stack traces to the client
  unless maintainer mode is activated. Instead they will always log to the logfile

* Removed undocumented internal HTTP API:
  * PUT _api/edges

  The documented GET _api/edges and the undocumented POST _api/edges remains unmodified.

* updated V8 version to 5.7.0.0

* change undocumented behaviour in case of invalid revision ids in
  If-Match and If-None-Match headers from 400 (BAD) to 412 (PRECONDITION
  FAILED).

* change undocumented behaviour in case of invalid revision ids in
  JavaScript document operations from 1239 ("illegal document revision")
  to 1200 ("conflict").

* added data export tool, arangoexport.

  arangoexport can be used to export collections to json, jsonl or xml
  and export a graph or collections to xgmml.

* fixed a race condition when closing a connection

* raised default hard limit on threads for very small to 64

* fixed negative counting of http connection in UI


v3.2.alpha1 (2017-02-05)
------------------------

* added figure `httpRequests` to AQL query statistics

* removed revisions cache intermediate layer implementation

* obsoleted startup options `--database.revision-cache-chunk-size` and
  `--database.revision-cache-target-size`

* fix potential port number over-/underruns

* added startup option `--log.shorten-filenames` for controlling whether filenames
  in log messages should be shortened to just the filename with the absolute path

* removed IndexThreadFeature, made `--database.index-threads` option obsolete

* changed index filling to make it more parallel, dispatch tasks to boost::asio

* more detailed stacktraces in Foxx apps

* generated Foxx services now use swagger tags


v3.1.24 (XXXX-XX-XX)
--------------------

* fixed one more LIMIT issue in traversals


v3.1.23 (2017-06-19)
--------------------

* potentially fixed issue #2559: Duplicate _key generated on insertion

* fix races in SSL communication code

* fix invalid results (too many) when a skipping LIMIT was used for a
  traversal. `LIMIT x` or `LIMIT 0, x` were not affected, but `LIMIT s, x`
  may have returned too many results

* fix invalid first group results for sorted AQL COLLECT when LIMIT
  was used

* fix invalid locking in JWT authentication cache, which could have
  crashed the server

* fix undefined behavior in traverser when traversals were used inside
  a FOR loop


v3.1.22 (2017-06-07)
--------------------

* fixed issue #2505: Problem with export + report of a bug

* documented changed behavior of WITH

* fixed ui glitch in aardvark

* avoid agency compaction bug

* fixed issue #2283: disabled proxy communication internally


v3.1.21 (2017-05-22)
--------------------

* fixed issue #2488:  AQL operator IN error when data use base64 chars

* more randomness in seeding RNG

v3.1.20 (2016-05-16)
--------------------

* fixed incorrect sorting for distributeShardsLike

* improve reliability of AgencyComm communication with Agency

* fixed shard numbering bug, where ids were erouneously incremented by 1

* remove an unnecessary precondition in createCollectionCoordinator

* funny fail rotation fix

* fix in SimpleHttpClient for correct advancement of readBufferOffset

* forward SIG_HUP in supervisor process to the server process to fix logrotaion
  You need to stop the remaining arangod server process manually for the upgrade to work.


v3.1.19 (2017-04-28)
--------------------

* Fixed a StackOverflow issue in Traversal and ShortestPath. Occured if many (>1000) input
  values in a row do not return any result. Fixes issue: #2445

* fixed issue #2448

* fixed issue #2442

* added 'x-content-type-options: nosniff' to avoid MSIE bug

* fixed issue #2441

* fixed issue #2440

* Fixed a StackOverflow issue in Traversal and ShortestPath. Occured if many (>1000) input
  values in a row do not return any result. Fixes issue: #2445

* fix occasional hanging shutdowns on OS X


v3.1.18 (2017-04-18)
--------------------

* fixed error in continuous synchronization of collections

* fixed spurious hangs on server shutdown

* better error messages during restore collection

* completely overhaul supervision. More detailed tests

* Fixed a dead-lock situation in cluster traversers, it could happen in
  rare cases if the computation on one DBServer could be completed much earlier
  than the other server. It could also be restricted to SmartGraphs only.

* (Enterprise only) Fixed a bug in SmartGraph DepthFirstSearch. In some
  more complicated queries, the maxDepth limit of 1 was not considered strictly
  enough, causing the traverser to do unlimited depth searches.

* fixed issue #2415

* fixed issue #2422

* fixed issue #1974


v3.1.17 (2017-04-04)
--------------------

* (Enterprise only) fixed a bug where replicationFactor was not correctly
  forwarded in SmartGraph creation.

* fixed issue #2404

* fixed issue #2397

* ui - fixed smart graph option not appearing

* fixed issue #2389

* fixed issue #2400


v3.1.16 (2017-03-27)
--------------------

* fixed issue #2392

* try to raise file descriptors to at least 8192, warn otherwise

* ui - aql editor improvements + updated ace editor version (memory leak)

* fixed lost HTTP requests

* ui - fixed some event issues

* avoid name resolution when given connection string is a valid ip address

* helps with issue #1842, bug in COLLECT statement in connection with LIMIT.

* fix locking bug in cluster traversals

* increase lock timeout defaults

* increase various cluster timeouts

* limit default target size for revision cache to 1GB, which is better for
  tight RAM situations (used to be 40% of (totalRAM - 1GB), use
  --database.revision-cache-target-size <VALUEINBYTES> to get back the
  old behaviour

* fixed a bug with restarted servers indicating status as "STARTUP"
  rather that "SERVING" in Nodes UI.


v3.1.15 (2017-03-20)
--------------------

* add logrotate configuration as requested in #2355

* fixed issue #2376

* ui - changed document api due a chrome bug

* ui - fixed a submenu bug

* added endpoint /_api/cluster/endpoints in cluster case to get all
  coordinator endpoints

* fix documentation of /_api/endpoint, declaring this API obsolete.

* Foxx response objects now have a `type` method for manipulating the content-type header

* Foxx tests now support `xunit` and `tap` reporters


v3.1.14 (2017-03-13)
--------------------

* ui - added feature request (multiple start nodes within graph viewer) #2317

* added missing locks to authentication cache methods

* ui - added feature request (multiple start nodes within graph viewer) #2317

* ui - fixed wrong merge of statistics information from different coordinators

* ui - fixed issue #2316

* ui - fixed wrong protocol usage within encrypted environment

* fixed compile error on Mac Yosemite

* minor UI fixes


v3.1.13 (2017-03-06)
--------------------

* fixed variables parsing in GraphQL

* fixed issue #2214

* fixed issue #2342

* changed thread handling to queue only user requests on coordinator

* use exponential backoff when waiting for collection locks

* repair short name server lookup in cluster in the case of a removed
  server


v3.1.12 (2017-02-28)
--------------------

* disable shell color escape sequences on Windows

* fixed issue #2326

* fixed issue #2320

* fixed issue #2315

* fixed a race condition when closing a connection

* raised default hard limit on threads for very small to 64

* fixed negative counting of http connection in UI

* fixed a race when renaming collections

* fixed a race when dropping databases


v3.1.11 (2017-02-17)
--------------------

* fixed a race between connection closing and sending out last chunks of data to clients
  when the "Connection: close" HTTP header was set in requests

* ui: optimized smart graph creation usability

* ui: fixed #2308

* fixed a race in async task cancellation via `require("@arangodb/tasks").unregisterTask()`

* fixed spuriously hanging threads in cluster AQL that could sit idle for a few minutes

* fixed potential numeric overflow for big index ids in index deletion API

* fixed sort issue in cluster, occurring when one of the local sort buffers of a
  GatherNode was empty

* reduce number of HTTP requests made for certain kinds of join queries in cluster,
  leading to speedup of some join queries

* supervision deals with demised coordinators correctly again

* implement a timeout in TraverserEngineRegistry

* agent communication reduced in large batches of append entries RPCs

* inception no longer estimates RAFT timings

* compaction in agents has been moved to a separate thread

* replicated logs hold local timestamps

* supervision jobs failed leader and failed follower revisited for
  function in precarious stability situations

* fixed bug in random number generator for 64bit int


v3.1.10 (2017-02-02)
--------------------

* updated versions of bundled node modules:
  - joi: from 8.4.2 to 9.2.0
  - joi-to-json-schema: from 2.2.0 to 2.3.0
  - sinon: from 1.17.4 to 1.17.6
  - lodash: from 4.13.1 to 4.16.6

* added shortcut for AQL ternary operator
  instead of `condition ? true-part : false-part` it is now possible to also use a
  shortcut variant `condition ? : false-part`, e.g.

      FOR doc IN docs RETURN doc.value ?: 'not present'

  instead of

      FOR doc IN docs RETURN doc.value ? doc.value : 'not present'

* fixed wrong sorting order in cluster, if an index was used to sort with many
  shards.

* added --replication-factor, --number-of-shards and --wait-for-sync to arangobench

* turn on UTF-8 string validation for VelocyPack values received via VST connections

* fixed issue #2257

* upgraded Boost version to 1.62.0

* added optional detail flag for db.<collection>.count()
  setting the flag to `true` will make the count operation returned the per-shard
  counts for the collection:

      db._create("test", { numberOfShards: 10 });
      for (i = 0; i < 1000; ++i) {
        db.test.insert({value: i});
      }
      db.test.count(true);

      {
        "s100058" : 99,
        "s100057" : 103,
        "s100056" : 100,
        "s100050" : 94,
        "s100055" : 90,
        "s100054" : 122,
        "s100051" : 109,
        "s100059" : 99,
        "s100053" : 95,
        "s100052" : 89
      }

* added optional memory limit for AQL queries:

      db._query("FOR i IN 1..100000 SORT i RETURN i", {}, { options: { memoryLimit: 100000 } });

  This option limits the default maximum amount of memory (in bytes) that a single
  AQL query can use.
  When a single AQL query reaches the specified limit value, the query will be
  aborted with a *resource limit exceeded* exception. In a cluster, the memory
  accounting is done per shard, so the limit value is effectively a memory limit per
  query per shard.

  The global limit value can be overriden per query by setting the *memoryLimit*
  option value for individual queries when running an AQL query.

* added server startup option `--query.memory-limit`

* added convenience function to create vertex-centric indexes.

  Usage: `db.collection.ensureVertexCentricIndex("label", {type: "hash", direction: "outbound"})`
  That will create an index that can be used on OUTBOUND with filtering on the
  edge attribute `label`.

* change default log output for tools to stdout (instead of stderr)

* added option -D to define a configuration file environment key=value

* changed encoding behavior for URLs encoded in the C++ code of ArangoDB:
  previously the special characters `-`, `_`, `~` and `.` were returned as-is
  after URL-encoding, now `.` will be encoded to be `%2e`.
  This also changes the behavior of how incoming URIs are processed: previously
  occurrences of `..` in incoming request URIs were collapsed (e.g. `a/../b/` was
  collapsed to a plain `b/`). Now `..` in incoming request URIs are not collapsed.

* Foxx request URL suffix is no longer unescaped

* @arangodb/request option json now defaults to `true` if the response body is not empty and encoding is not explicitly set to `null` (binary).
  The option can still be set to `false` to avoid unnecessary attempts at parsing the response as JSON.

* Foxx configuration values for unknown options will be discarded when saving the configuration in production mode using the web interface

* module.context.dependencies is now immutable

* process.stdout.isTTY now returns `true` in arangosh and when running arangod with the `--console` flag

* add support for Swagger tags in Foxx


v3.1.9 (XXXX-XX-XX)
-------------------

* macos CLI package: store databases and apps in the users home directory

* ui: fixed re-login issue within a non system db, when tab was closed

* fixed a race in the VelocyStream Commtask implementation

* fixed issue #2256


v3.1.8 (2017-01-09)
-------------------

* add Windows silent installer

* add handling of debug symbols during Linux & windows release builds.

* fixed issue #2181

* fixed issue #2248: reduce V8 max old space size from 3 GB to 1 GB on 32 bit systems

* upgraded Boost version to 1.62.0

* fixed issue #2238

* fixed issue #2234

* agents announce new endpoints in inception phase to leader

* agency leadership accepts updatet endpoints to given uuid

* unified endpoints replace localhost with 127.0.0.1

* fix several problems within an authenticated cluster


v3.1.7 (2016-12-29)
-------------------

* fixed one too many elections in RAFT

* new agency comm backported from devel


v3.1.6 (2016-12-20)
-------------------

* fixed issue #2227

* fixed issue #2220

* agency constituent/agent bug fixes in race conditions picking up
  leadership

* supervision does not need waking up anymore as it is running
  regardless

* agents challenge their leadership more rigorously


v3.1.5 (2016-12-16)
-------------------

* lowered default value of `--database.revision-cache-target-size` from 75% of
  RAM to less than 40% of RAM

* fixed issue #2218

* fixed issue #2217

* Foxx router.get/post/etc handler argument can no longer accidentally omitted

* fixed issue #2223


v3.1.4 (2016-12-08)
-------------------

* fixed issue #2211

* fixed issue #2204

* at cluster start, coordinators wait until at least one DBserver is there,
  and either at least two DBservers are there or 15s have passed, before they
  initiate the bootstrap of system collections.

* more robust agency startup from devel

* supervision's AddFollower adds many followers at once

* supervision has new FailedFollower job

* agency's Node has new method getArray

* agency RAFT timing estimates more conservative in waitForSync
  scenario

* agency RAFT timing estimates capped at maximum 2.0/10.0 for low/high


v3.1.3 (2016-12-02)
-------------------

* fix a traversal bug when using skiplist indexes:
  if we have a skiplist of ["a", "unused", "_from"] and a traversal like:
  FOR v,e,p IN OUTBOUND @start @@edges
    FILTER p.edges[0].a == 'foo'
    RETURN v
  And the above index applied on "a" is considered better than EdgeIndex, than
  the executor got into undefined behaviour.

* fix endless loop when trying to create a collection with replicationFactor: -1


v3.1.2 (2016-11-24)
-------------------

* added support for descriptions field in Foxx dependencies

* (Enterprise only) fixed a bug in the statistic report for SmartGraph traversals.
Now they state correctly how many documents were fetched from the index and how many
have been filtered.

* Prevent uniform shard distribution when replicationFactor == numServers

v3.1.1 (2016-11-15)
-------------------

* fixed issue #2176

* fixed issue #2168

* display index usage of traversals in AQL explainer output (previously missing)

* fixed issue #2163

* preserve last-used HLC value across server starts

* allow more control over handling of pre-3.1 _rev values

  this changes the server startup option `--database.check-30-revisions` from a boolean (true/false)
  parameter to a string parameter with the following possible values:

  - "fail":
    will validate _rev values of 3.0 collections on collection loading and throw an exception when invalid _rev values are found.
    in this case collections with invalid _rev values are marked as corrupted and cannot be used in the ArangoDB 3.1 instance.
    the fix procedure for such collections is to export the collections from 3.0 database with arangodump and restore them in 3.1 with arangorestore.
    collections that do not contain invalid _rev values are marked as ok and will not be re-checked on following loads.
    collections that contain invalid _rev values will be re-checked on following loads.

  - "true":
    will validate _rev values of 3.0 collections on collection loading and print a warning when invalid _rev values are found.
    in this case collections with invalid _rev values can be used in the ArangoDB 3.1 instance.
    however, subsequent operations on documents with invalid _rev values may silently fail or fail with explicit errors.
    the fix procedure for such collections is to export the collections from 3.0 database with arangodump and restore them in 3.1 with arangorestore.
    collections that do not contain invalid _rev values are marked as ok and will not be re-checked on following loads.
    collections that contain invalid _rev values will be re-checked on following loads.

  - "false":
    will not validate _rev values on collection loading and not print warnings.
    no hint is given when invalid _rev values are found.
    subsequent operations on documents with invalid _rev values may silently fail or fail with explicit errors.
    this setting does not affect whether collections are re-checked later.
    collections will be re-checked on following loads if `--database.check-30-revisions` is later set to either `true` or `fail`.

  The change also suppresses warnings that were printed when collections were restored using arangorestore, and the restore
  data contained invalid _rev values. Now these warnings are suppressed, and new HLC _rev values are generated for these documents
  as before.

* added missing functions to AQL syntax highlighter in web interface

* fixed display of `ANY` direction in traversal explainer output (direction `ANY` was shown as either
  `INBOUND` or `OUTBOUND`)

* changed behavior of toJSON() function when serializing an object before saving it in the database

  if an object provides a toJSON() function, this function is still called for serializing it.
  the change is that the result of toJSON() is not stringified anymore, but saved as is. previous
  versions of ArangoDB called toJSON() and after that additionally stringified its result.

  This change will affect the saving of JS Buffer objects, which will now be saved as arrays of
  bytes instead of a comma-separated string of the Buffer's byte contents.

* allow creating unique indexes on more attributes than present in shardKeys

  The following combinations of shardKeys and indexKeys are allowed/not allowed:

  shardKeys     indexKeys
      a             a        ok
      a             b    not ok
      a           a b        ok
    a b             a    not ok
    a b             b    not ok
    a b           a b        ok
    a b         a b c        ok
  a b c           a b    not ok
  a b c         a b c        ok

* fixed wrong version in web interface login screen (EE only)

* make web interface not display an exclamation mark next to ArangoDB version number 3.1

* fixed search for arbitrary document attributes in web interface in case multiple
  search values were used on different attribute names. in this case, the search always
  produced an empty result

* disallow updating `_from` and `_to` values of edges in Smart Graphs. Updating these
  attributes would lead to potential redistribution of edges to other shards, which must be
  avoided.

* fixed issue #2148

* updated graphql-sync dependency to 0.6.2

* fixed issue #2156

* fixed CRC4 assembly linkage


v3.1.0 (2016-10-29)
-------------------

* AQL breaking change in cluster:

  from ArangoDB 3.1 onwards `WITH` is required for traversals in a
  clustered environment in order to avoid deadlocks.

  Note that for queries that access only a single collection or that have all
  collection names specified somewhere else in the query string, there is no
  need to use *WITH*. *WITH* is only useful when the AQL query parser cannot
  automatically figure out which collections are going to be used by the query.
  *WITH* is only useful for queries that dynamically access collections, e.g.
  via traversals, shortest path operations or the *DOCUMENT()* function.

  more info can be found [here](https://github.com/arangodb/arangodb/blob/devel/Documentation/Books/AQL/Operations/With.md)

* added AQL function `DISTANCE` to calculate the distance between two arbitrary
  coordinates (haversine formula)

* fixed issue #2110

* added Auto-aptation of RAFT timings as calculations only


v3.1.rc2 (2016-10-10)
---------------------

* second release candidate


v3.1.rc1 (2016-09-30)
---------------------

* first release candidate


v3.1.alpha2 (2016-09-01)
------------------------

* added module.context.createDocumentationRouter to replace module.context.apiDocumentation

* bug in RAFT implementation of reads. dethroned leader still answered requests in isolation

* ui: added new graph viewer

* ui: aql-editor added tabular & graph display

* ui: aql-editor improved usability

* ui: aql-editor: query profiling support

* fixed issue #2109

* fixed issue #2111

* fixed issue #2075

* added AQL function `DISTANCE` to calculate the distance between two arbitrary
  coordinates (haversine formula)

* rewrote scheduler and dispatcher based on boost::asio

  parameters changed:
    `--scheduler.threads` and `--server.threads` are now merged into a single one: `--server.threads`

    hidden `--server.extra-threads` has been removed

    hidden `--server.aql-threads` has been removed

    hidden `--server.backend` has been removed

    hidden `--server.show-backends` has been removed

    hidden `--server.thread-affinity` has been removed

* fixed issue #2086

* fixed issue #2079

* fixed issue #2071

  make the AQL query optimizer inject filter condition expressions referred to
  by variables during filter condition aggregation.
  For example, in the following query

      FOR doc IN collection
        LET cond1 = (doc.value == 1)
        LET cond2 = (doc.value == 2)
        FILTER cond1 || cond2
        RETURN { doc, cond1, cond2 }

  the optimizer will now inject the conditions for `cond1` and `cond2` into the filter
  condition `cond1 || cond2`, expanding it to `(doc.value == 1) || (doc.value == 2)`
  and making these conditions available for index searching.

  Note that the optimizer previously already injected some conditions into other
  conditions, but only if the variable that defined the condition was not used
  elsewhere. For example, the filter condition in the query

      FOR doc IN collection
        LET cond = (doc.value == 1)
        FILTER cond
        RETURN { doc }

  already got optimized before because `cond` was only used once in the query and
  the optimizer decided to inject it into the place where it was used.

  This only worked for variables that were referred to once in the query.
  When a variable was used multiple times, the condition was not injected as
  in the following query:

      FOR doc IN collection
        LET cond = (doc.value == 1)
        FILTER cond
        RETURN { doc, cond }

  The fix for #2070 now will enable this optimization so that the query can
  use an index on `doc.value` if available.

* changed behavior of AQL array comparison operators for empty arrays:
  * `ALL` and `ANY` now always return `false` when the left-hand operand is an
    empty array. The behavior for non-empty arrays does not change:
    * `[] ALL == 1` will return `false`
    * `[1] ALL == 1` will return `true`
    * `[1, 2] ALL == 1` will return `false`
    * `[2, 2] ALL == 1` will return `false`
    * `[] ANY == 1` will return `false`
    * `[1] ANY == 1` will return `true`
    * `[1, 2] ANY == 1` will return `true`
    * `[2, 2] ANY == 1` will return `false`
  * `NONE` now always returns `true` when the left-hand operand is an empty array.
    The behavior for non-empty arrays does not change:
    * `[] NONE == 1` will return `true`
    * `[1] NONE == 1` will return `false`
    * `[1, 2] NONE == 1` will return `false`
    * `[2, 2] NONE == 1` will return `true`

* added experimental AQL functions `JSON_STRINGIFY` and `JSON_PARSE`

* added experimental support for incoming gzip-compressed requests

* added HTTP REST APIs for online loglevel adjustments:

  - GET `/_admin/log/level` returns the current loglevel settings
  - PUT `/_admin/log/level` modifies the current loglevel settings

* PATCH /_api/gharial/{graph-name}/vertex/{collection-name}/{vertex-key}
  - changed default value for keepNull to true

* PATCH /_api/gharial/{graph-name}/edge/{collection-name}/{edge-key}
  - changed default value for keepNull to true

* renamed `maximalSize` attribute in parameter.json files to `journalSize`

  The `maximalSize` attribute will still be picked up from collections that
  have not been adjusted. Responses from the replication API will now also use
  `journalSize` instead of `maximalSize`.

* added `--cluster.system-replication-factor` in order to adjust the
  replication factor for new system collections

* fixed issue #2012

* added a memory expection in case V8 memory gets too low

* added Optimizer Rule for other indexes in Traversals
  this allows AQL traversals to use other indexes than the edge index.
  So traversals with filters on edges can now make use of more specific
  indexes, e.g.

      FOR v, e, p IN 2 OUTBOUND @start @@edge FILTER p.edges[0].foo == "bar"

  will prefer a Hash Index on [_from, foo] above the EdgeIndex.

* fixed epoch computation in hybrid logical clock

* fixed thread affinity

* replaced require("internal").db by require("@arangodb").db

* added option `--skip-lines` for arangoimp
  this allows skipping the first few lines from the import file in case the
  CSV or TSV import are used

* fixed periodic jobs: there should be only one instance running - even if it
  runs longer than the period

* improved performance of primary index and edge index lookups

* optimizations for AQL `[*]` operator in case no filter, no projection and
  no offset/limit are used

* added AQL function `OUTERSECTION` to return the symmetric difference of its
  input arguments

* Foxx manifests of installed services are now saved to disk with indentation

* Foxx tests and scripts in development mode should now always respect updated
  files instead of loading stale modules

* When disabling Foxx development mode the setup script is now re-run

* Foxx now provides an easy way to directly serve GraphQL requests using the
  `@arangodb/foxx/graphql` module and the bundled `graphql-sync` dependency

* Foxx OAuth2 module now correctly passes the `access_token` to the OAuth2 server

* added iconv-lite and timezone modules

* web interface now allows installing GitHub and zip services in legacy mode

* added module.context.createDocumentationRouter to replace module.context.apiDocumentation

* bug in RAFT implementation of reads. dethroned leader still answered
  requests in isolation

* all lambdas in ClusterInfo might have been left with dangling references.

* Agency bug fix for handling of empty json objects as values.

* Foxx tests no longer support the Mocha QUnit interface as this resulted in weird
  inconsistencies in the BDD and TDD interfaces. This fixes the TDD interface
  as well as out-of-sequence problems when using the BDD before/after functions.

* updated bundled JavaScript modules to latest versions; joi has been updated from 8.4 to 9.2
  (see [joi 9.0.0 release notes](https://github.com/hapijs/joi/issues/920) for information on
  breaking changes and new features)

* fixed issue #2139

* updated graphql-sync dependency to 0.6.2

* fixed issue #2156


v3.0.13 (XXXX-XX-XX)
--------------------

* fixed issue #2315

* fixed issue #2210


v3.0.12 (2016-11-23)
--------------------

* fixed issue #2176

* fixed issue #2168

* fixed issues #2149, #2159

* fixed error reporting for issue #2158

* fixed assembly linkage bug in CRC4 module

* added support for descriptions field in Foxx dependencies


v3.0.11 (2016-11-08)
--------------------

* fixed issue #2140: supervisor dies instead of respawning child

* fixed issue #2131: use shard key value entered by user in web interface

* fixed issue #2129: cannot kill a long-run query

* fixed issue #2110

* fixed issue #2081

* fixed issue #2038

* changes to Foxx service configuration or dependencies should now be
  stored correctly when options are cleared or omitted

* Foxx tests no longer support the Mocha QUnit interface as this resulted in weird
  inconsistencies in the BDD and TDD interfaces. This fixes the TDD interface
  as well as out-of-sequence problems when using the BDD before/after functions.

* fixed issue #2148


v3.0.10 (2016-09-26)
--------------------

* fixed issue #2072

* fixed issue #2070

* fixed slow cluster starup issues. supervision will demonstrate more
  patience with db servers


v3.0.9 (2016-09-21)
-------------------

* fixed issue #2064

* fixed issue #2060

* speed up `collection.any()` and skiplist index creation

* fixed multiple issues where ClusterInfo bug hung agency in limbo
  timeouting on multiple collection and database callbacks


v3.0.8 (2016-09-14)
-------------------

* fixed issue #2052

* fixed issue #2005

* fixed issue #2039

* fixed multiple issues where ClusterInfo bug hung agency in limbo
  timeouting on multiple collection and database callbacks


v3.0.7 (2016-09-05)
-------------------

* new supervision job handles db server failure during collection creation.


v3.0.6 (2016-09-02)
-------------------

* fixed issue #2026

* slightly better error diagnostics for AQL query compilation and replication

* fixed issue #2018

* fixed issue #2015

* fixed issue #2012

* fixed wrong default value for arangoimp's `--on-duplicate` value

* fix execution of AQL traversal expressions when there are multiple
  conditions that refer to variables set outside the traversal

* properly return HTTP 503 in JS actions when backend is gone

* supervision creates new key in agency for failed servers

* new shards will not be allocated on failed or cleaned servers


v3.0.5 (2016-08-18)
-------------------

* execute AQL ternary operator via C++ if possible

* fixed issue #1977

* fixed extraction of _id attribute in AQL traversal conditions

* fix SSL agency endpoint

* Minimum RAFT timeout was one order of magnitude to short.

* Optimized RAFT RPCs from leader to followers for efficiency.

* Optimized RAFT RPC handling on followers with respect to compaction.

* Fixed bug in handling of duplicates and overlapping logs

* Fixed bug in supervision take over after leadership change.

v3.0.4 (2016-08-01)
-------------------

* added missing lock for periodic jobs access

* fix multiple foxx related cluster issues

* fix handling of empty AQL query strings

* fixed issue in `INTERSECTION` AQL function with duplicate elements
  in the source arrays

* fixed issue #1970

* fixed issue #1968

* fixed issue #1967

* fixed issue #1962

* fixed issue #1959

* replaced require("internal").db by require("@arangodb").db

* fixed issue #1954

* fixed issue #1953

* fixed issue #1950

* fixed issue #1949

* fixed issue #1943

* fixed segfault in V8, by backporting https://bugs.chromium.org/p/v8/issues/detail?id=5033

* Foxx OAuth2 module now correctly passes the `access_token` to the OAuth2 server

* fixed credentialed CORS requests properly respecting --http.trusted-origin

* fixed a crash in V8Periodic task (forgotten lock)

* fixed two bugs in synchronous replication (syncCollectionFinalize)


v3.0.3 (2016-07-17)
-------------------

* fixed issue #1942

* fixed issue #1941

* fixed array index batch insertion issues for hash indexes that caused problems when
  no elements remained for insertion

* fixed AQL MERGE() function with External objects originating from traversals

* fixed some logfile recovery errors with error message "document not found"

* fixed issue #1937

* fixed issue #1936

* improved performance of arangorestore in clusters with synchronous
  replication

* Foxx tests and scripts in development mode should now always respect updated
  files instead of loading stale modules

* When disabling Foxx development mode the setup script is now re-run

* Foxx manifests of installed services are now saved to disk with indentation


v3.0.2 (2016-07-09)
-------------------

* fixed assertion failure in case multiple remove operations were used in the same query

* fixed upsert behavior in case upsert was used in a loop with the same document example

* fixed issue #1930

* don't expose local file paths in Foxx error messages.

* fixed issue #1929

* make arangodump dump the attribute `isSystem` when dumping the structure
  of a collection, additionally make arangorestore not fail when the attribute
  is missing

* fixed "Could not extract custom attribute" issue when using COLLECT with
  MIN/MAX functions in some contexts

* honor presence of persistent index for sorting

* make AQL query optimizer not skip "use-indexes-rule", even if enough
  plans have been created already

* make AQL optimizer not skip "use-indexes-rule", even if enough execution plans
  have been created already

* fix double precision value loss in VelocyPack JSON parser

* added missing SSL support for arangorestore

* improved cluster import performance

* fix Foxx thumbnails on DC/OS

* fix Foxx configuration not being saved

* fix Foxx app access from within the frontend on DC/OS

* add option --default-replication-factor to arangorestore and simplify
  the control over the number of shards when restoring

* fix a bug in the VPack -> V8 conversion if special attributes _key,
  _id, _rev, _from and _to had non-string values, which is allowed
  below the top level

* fix malloc_usable_size for darwin


v3.0.1 (2016-06-30)
-------------------

* fixed periodic jobs: there should be only one instance running - even if it
  runs longer than the period

* increase max. number of collections in AQL queries from 32 to 256

* fixed issue #1916: header "authorization" is required" when opening
  services page

* fixed issue #1915: Explain: member out of range

* fixed issue #1914: fix unterminated buffer

* don't remove lockfile if we are the same (now stale) pid
  fixes docker setups (our pid will always be 1)

* do not use revision id comparisons in compaction for determining whether a
  revision is obsolete, but marker memory addresses
  this ensures revision ids don't matter when compacting documents

* escape Unicode characters in JSON HTTP responses
  this converts UTF-8 characters in HTTP responses of arangod into `\uXXXX`
  escape sequences. This makes the HTTP responses fit into the 7 bit ASCII
  character range, which speeds up HTTP response parsing for some clients,
  namely node.js/v8

* add write before read collections when starting a user transaction
  this allows specifying the same collection in both read and write mode without
  unintended side effects

* fixed buffer overrun that occurred when building very large result sets

* index lookup optimizations for primary index and edge index

* fixed "collection is a nullptr" issue when starting a traversal from a transaction

* enable /_api/import on coordinator servers


v3.0.0 (2016-06-22)
-------------------

* minor GUI fixxes

* fix for replication and nonces


v3.0.0-rc3 (2016-06-19)
-----------------------

* renamed various Foxx errors to no longer refer to Foxx services as apps

* adjusted various error messages in Foxx to be more informative

* specifying "files" in a Foxx manifest to be mounted at the service root
  no longer results in 404s when trying to access non-file routes

* undeclared path parameters in Foxx no longer break the service

* trusted reverse proxy support is now handled more consistently

* ArangoDB request compatibility and user are now exposed in Foxx

* all bundled NPM modules have been upgraded to their latest versions


v3.0.0-rc2 (2016-06-12)
-----------------------

* added option `--server.max-packet-size` for client tools

* renamed option `--server.ssl-protocol` to `--ssl.protocol` in client tools
  (was already done for arangod, but overlooked for client tools)

* fix handling of `--ssl.protocol` value 5 (TLS v1.2) in client tools, which
  claimed to support it but didn't

* config file can use '@include' to include a different config file as base


v3.0.0-rc1 (2016-06-10)
-----------------------

* the user management has changed: it now has users that are independent of
  databases. A user can have one or more database assigned to the user.

* forward ported V8 Comparator bugfix for inline heuristics from
  https://github.com/v8/v8/commit/5ff7901e24c2c6029114567de5a08ed0f1494c81

* changed to-string conversion for AQL objects and arrays, used by the AQL
  function `TO_STRING()` and implicit to-string casts in AQL

  - arrays are now converted into their JSON-stringify equivalents, e.g.

    - `[ ]` is now converted to `[]`
    - `[ 1, 2, 3 ]` is now converted to `[1,2,3]`
    - `[ "test", 1, 2 ] is now converted to `["test",1,2]`

    Previous versions of ArangoDB converted arrays with no members into the
    empty string, and non-empty arrays into a comma-separated list of member
    values, without the surrounding angular brackets. Additionally, string
    array members were not enclosed in quotes in the result string:

    - `[ ]` was converted to ``
    - `[ 1, 2, 3 ]` was converted to `1,2,3`
    - `[ "test", 1, 2 ] was converted to `test,1,2`

  - objects are now converted to their JSON-stringify equivalents, e.g.

    - `{ }` is converted to `{}`
    - `{ a: 1, b: 2 }` is converted to `{"a":1,"b":2}`
    - `{ "test" : "foobar" }` is converted to `{"test":"foobar"}`

    Previous versions of ArangoDB always converted objects into the string
    `[object Object]`

  This change affects also the AQL functions `CONCAT()` and `CONCAT_SEPARATOR()`
  which treated array values differently in previous versions. Previous versions
  of ArangoDB automatically flattened array values on the first level of the array,
  e.g. `CONCAT([1, 2, 3, [ 4, 5, 6 ]])` produced `1,2,3,4,5,6`. Now this will produce
  `[1,2,3,[4,5,6]]`. To flatten array members on the top level, you can now use
  the more explicit `CONCAT(FLATTEN([1, 2, 3, [4, 5, 6]], 1))`.

* added C++ implementations for AQL functions `SLICE()`, `CONTAINS()` and
  `RANDOM_TOKEN()`

* as a consequence of the upgrade to V8 version 5, the implementation of the
  JavaScript `Buffer` object had to be changed. JavaScript `Buffer` objects in
  ArangoDB now always store their data on the heap. There is no shared pool
  for small Buffer values, and no pointing into existing Buffer data when
  extracting slices. This change may increase the cost of creating Buffers with
  short contents or when peeking into existing Buffers, but was required for
  safer memory management and to prevent leaks.

* the `db` object's function `_listDatabases()` was renamed to just `_databases()`
  in order to make it more consistent with the existing `_collections()` function.
  Additionally the `db` object's `_listEndpoints()` function was renamed to just
  `_endpoints()`.

* changed default value of `--server.authentication` from `false` to `true` in
  configuration files etc/relative/arangod.conf and etc/arangodb/arangod.conf.in.
  This means the server will be started with authentication enabled by default,
  requiring all client connections to provide authentication data when connecting
  to ArangoDB. Authentication can still be turned off via setting the value of
  `--server.authentication` to `false` in ArangoDB's configuration files or by
  specifying the option on the command-line.

* Changed result format for querying all collections via the API GET `/_api/collection`.

  Previous versions of ArangoDB returned an object with an attribute named `collections`
  and an attribute named `names`. Both contained all available collections, but
  `collections` contained the collections as an array, and `names` contained the
  collections again, contained in an object in which the attribute names were the
  collection names, e.g.

  ```
  {
    "collections": [
      {"id":"5874437","name":"test","isSystem":false,"status":3,"type":2},
      {"id":"17343237","name":"something","isSystem":false,"status":3,"type":2},
      ...
    ],
    "names": {
      "test": {"id":"5874437","name":"test","isSystem":false,"status":3,"type":2},
      "something": {"id":"17343237","name":"something","isSystem":false,"status":3,"type":2},
      ...
    }
  }
  ```
  This result structure was redundant, and therefore has been simplified to just

  ```
  {
    "result": [
      {"id":"5874437","name":"test","isSystem":false,"status":3,"type":2},
      {"id":"17343237","name":"something","isSystem":false,"status":3,"type":2},
      ...
    ]
  }
  ```

  in ArangoDB 3.0.

* added AQL functions `TYPENAME()` and `HASH()`

* renamed arangob tool to arangobench

* added AQL string comparison operator `LIKE`

  The operator can be used to compare strings like this:

      value LIKE search

  The operator is currently implemented by calling the already existing AQL
  function `LIKE`.

  This change also makes `LIKE` an AQL keyword. Using `LIKE` in either case as
  an attribute or collection name in AQL thus requires quoting.

* make AQL optimizer rule "remove-unnecessary-calculations" fire in more cases

  The rule will now remove calculations that are used exactly once in other
  expressions (e.g. `LET a = doc RETURN a.value`) and calculations,
  or calculations that are just references (e.g. `LET a = b`).

* renamed AQL optimizer rule "merge-traversal-filter" to "optimize-traversals"
  Additionally, the optimizer rule will remove unused edge and path result variables
  from the traversal in case they are specified in the `FOR` section of the traversal,
  but not referenced later in the query. This saves constructing edges and paths
  results.

* added AQL optimizer rule "inline-subqueries"

  This rule can pull out certain subqueries that are used as an operand to a `FOR`
  loop one level higher, eliminating the subquery completely. For example, the query

      FOR i IN (FOR j IN [1,2,3] RETURN j) RETURN i

  will be transformed by the rule to:

      FOR i IN [1,2,3] RETURN i

  The query

      FOR name IN (FOR doc IN _users FILTER doc.status == 1 RETURN doc.name) LIMIT 2 RETURN name

  will be transformed into

      FOR tmp IN _users FILTER tmp.status == 1 LIMIT 2 RETURN tmp.name

  The rule will only fire when the subquery is used as an operand to a `FOR` loop, and
  if the subquery does not contain a `COLLECT` with an `INTO` variable.

* added new endpoint "srv://" for DNS service records

* The result order of the AQL functions VALUES and ATTRIBUTES has never been
  guaranteed and it only had the "correct" ordering by accident when iterating
  over objects that were not loaded from the database. This accidental behavior
  is now changed by introduction of VelocyPack. No ordering is guaranteed unless
  you specify the sort parameter.

* removed configure option `--enable-logger`

* added AQL array comparison operators

  All AQL comparison operators now also exist in an array variant. In the
  array variant, the operator is preceded with one of the keywords *ALL*, *ANY*
  or *NONE*. Using one of these keywords changes the operator behavior to
  execute the comparison operation for all, any, or none of its left hand
  argument values. It is therefore expected that the left hand argument
  of an array operator is an array.

  Examples:

      [ 1, 2, 3 ] ALL IN [ 2, 3, 4 ]   // false
      [ 1, 2, 3 ] ALL IN [ 1, 2, 3 ]   // true
      [ 1, 2, 3 ] NONE IN [ 3 ]        // false
      [ 1, 2, 3 ] NONE IN [ 23, 42 ]   // true
      [ 1, 2, 3 ] ANY IN [ 4, 5, 6 ]   // false
      [ 1, 2, 3 ] ANY IN [ 1, 42 ]     // true
      [ 1, 2, 3 ] ANY == 2             // true
      [ 1, 2, 3 ] ANY == 4             // false
      [ 1, 2, 3 ] ANY > 0              // true
      [ 1, 2, 3 ] ANY <= 1             // true
      [ 1, 2, 3 ] NONE < 99            // false
      [ 1, 2, 3 ] NONE > 10            // true
      [ 1, 2, 3 ] ALL > 2              // false
      [ 1, 2, 3 ] ALL > 0              // true
      [ 1, 2, 3 ] ALL >= 3             // false
      ["foo", "bar"] ALL != "moo"      // true
      ["foo", "bar"] NONE == "bar"     // false
      ["foo", "bar"] ANY == "foo"      // true

* improved AQL optimizer to remove unnecessary sort operations in more cases

* allow enclosing AQL identifiers in forward ticks in addition to using
  backward ticks

  This allows for convenient writing of AQL queries in JavaScript template strings
  (which are delimited with backticks themselves), e.g.

      var q = `FOR doc IN ´collection´ RETURN doc.´name´`;

* allow to set `print.limitString` to configure the number of characters
  to output before truncating

* make logging configurable per log "topic"

  `--log.level <level>` sets the global log level to <level>, e.g. `info`,
  `debug`, `trace`.

  `--log.level topic=<level>` sets the log level for a specific topic.
  Currently, the following topics exist: `collector`, `compactor`, `mmap`,
  `performance`, `queries`, and `requests`. `performance` and `requests` are
  set to FATAL by default. `queries` is set to info. All others are
  set to the global level by default.

  The new log option `--log.output <definition>` allows directing the global
  or per-topic log output to different outputs. The output definition
  "<definition>" can be one of

    "-" for stdin
    "+" for stderr
    "syslog://<syslog-facility>"
    "syslog://<syslog-facility>/<application-name>"
    "file://<relative-path>"

  The option can be specified multiple times in order to configure the output
  for different log topics. To set up a per-topic output configuration, use
  `--log.output <topic>=<definition>`, e.g.

    queries=file://queries.txt

  logs all queries to the file "queries.txt".

* the option `--log.requests-file` is now deprecated. Instead use

    `--log.level requests=info`
    `--log.output requests=file://requests.txt`

* the option `--log.facility` is now deprecated. Instead use

    `--log.output requests=syslog://facility`

* the option `--log.performance` is now deprecated. Instead use

    `--log.level performance=trace`

* removed option `--log.source-filter`

* removed configure option `--enable-logger`

* change collection directory names to include a random id component at the end

  The new pattern is `collection-<id>-<random>`, where `<id>` is the collection
  id and `<random>` is a random number. Previous versions of ArangoDB used a
  pattern `collection-<id>` without the random number.

  ArangoDB 3.0 understands both the old and name directory name patterns.

* removed mostly unused internal spin-lock implementation

* removed support for pre-Windows 7-style locks. This removes compatibility for
  Windows versions older than Windows 7 (e.g. Windows Vista, Windows XP) and
  Windows 2008R2 (e.g. Windows 2008).

* changed names of sub-threads started by arangod

* added option `--default-number-of-shards` to arangorestore, allowing creating
  collections with a specifiable number of shards from a non-cluster dump

* removed support for CoffeeScript source files

* removed undocumented SleepAndRequeue

* added WorkMonitor to inspect server threads

* when downloading a Foxx service from the web interface the suggested filename
  is now based on the service's mount path instead of simply "app.zip"

* the `@arangodb/request` response object now stores the parsed JSON response
  body in a property `json` instead of `body` when the request was made using the
  `json` option. The `body` instead contains the response body as a string.

* the Foxx API has changed significantly, 2.8 services are still supported
  using a backwards-compatible "legacy mode"


v2.8.12 (XXXX-XX-XX)
--------------------

* issue #2091: decrease connect timeout to 5 seconds on startup

* fixed issue #2072

* slightly better error diagnostics for some replication errors

* fixed issue #1977

* fixed issue in `INTERSECTION` AQL function with duplicate elements
  in the source arrays

* fixed issue #1962

* fixed issue #1959

* export aqlQuery template handler as require('org/arangodb').aql for forwards-compatibility


v2.8.11 (2016-07-13)
--------------------

* fixed array index batch insertion issues for hash indexes that caused problems when
  no elements remained for insertion

* fixed issue #1937


v2.8.10 (2016-07-01)
--------------------

* make sure next local _rev value used for a document is at least as high as the
  _rev value supplied by external sources such as replication

* make adding a collection in both read- and write-mode to a transaction behave as
  expected (write includes read). This prevents the `unregister collection used in
  transaction` error

* fixed sometimes invalid result for `byExample(...).count()` when an index plus
  post-filtering was used

* fixed "collection is a nullptr" issue when starting a traversal from a transaction

* honor the value of startup option `--database.wait-for-sync` (that is used to control
  whether new collections are created with `waitForSync` set to `true` by default) also
  when creating collections via the HTTP API (and thus the ArangoShell). When creating
  a collection via these mechanisms, the option was ignored so far, which was inconsistent.

* fixed issue #1826: arangosh --javascript.execute: internal error (geo index issue)

* fixed issue #1823: Arango crashed hard executing very simple query on windows


v2.8.9 (2016-05-13)
-------------------

* fixed escaping and quoting of extra parameters for executables in Mac OS X App

* added "waiting for" status variable to web interface collection figures view

* fixed undefined behavior in query cache invaldation

* fixed access to /_admin/statistics API in case statistics are disable via option
  `--server.disable-statistics`

* Foxx manager will no longer fail hard when Foxx store is unreachable unless installing
  a service from the Foxx store (e.g. when behind a firewall or GitHub is unreachable).


v2.8.8 (2016-04-19)
-------------------

* fixed issue #1805: Query: internal error (location: arangod/Aql/AqlValue.cpp:182).
  Please report this error to arangodb.com (while executing)

* allow specifying collection name prefixes for `_from` and `_to` in arangoimp:

  To avoid specifying complete document ids (consisting of collection names and document
  keys) for *_from* and *_to* values when importing edges with arangoimp, there are now
  the options *--from-collection-prefix* and *--to-collection-prefix*.

  If specified, these values will be automatically prepended to each value in *_from*
  (or *_to* resp.). This allows specifying only document keys inside *_from* and/or *_to*.

  *Example*

      > arangoimp --from-collection-prefix users --to-collection-prefix products ...

  Importing the following document will then create an edge between *users/1234* and
  *products/4321*:

  ```js
  { "_from" : "1234", "_to" : "4321", "desc" : "users/1234 is connected to products/4321" }
  ```

* requests made with the interactive system API documentation in the web interface
  (Swagger) will now respect the active database instead of always using `_system`


v2.8.7 (2016-04-07)
-------------------

* optimized primary=>secondary failover

* fix to-boolean conversion for documents in AQL

* expose the User-Agent HTTP header from the ArangoShell since Github seems to
  require it now, and we use the ArangoShell for fetching Foxx repositories from Github

* work with http servers that only send

* fixed potential race condition between compactor and collector threads

* fix removal of temporary directories on arangosh exit

* javadoc-style comments in Foxx services are no longer interpreted as
  Foxx comments outside of controller/script/exports files (#1748)

* removed remaining references to class syntax for Foxx Model and Repository
  from the documentation

* added a safe-guard for corrupted master-pointer


v2.8.6 (2016-03-23)
-------------------

* arangosh can now execute JavaScript script files that contain a shebang
  in the first line of the file. This allows executing script files directly.

  Provided there is a script file `/path/to/script.js` with the shebang
  `#!arangosh --javascript.execute`:

      > cat /path/to/script.js
      #!arangosh --javascript.execute
      print("hello from script.js");

  If the script file is made executable

      > chmod a+x /path/to/script.js

  it can be invoked on the shell directly and use arangosh for its execution:

      > /path/to/script.js
      hello from script.js

  This did not work in previous versions of ArangoDB, as the whole script contents
  (including the shebang) were treated as JavaScript code.
  Now shebangs in script files will now be ignored for all files passed to arangosh's
  `--javascript.execute` parameter.

  The alternative way of executing a JavaScript file with arangosh still works:

      > arangosh --javascript.execute /path/to/script.js
      hello from script.js

* added missing reset of traversal state for nested traversals.
  The state of nested traversals (a traversal in an AQL query that was
  located in a repeatedly executed subquery or inside another FOR loop)
  was not reset properly, so that multiple invocations of the same nested
  traversal with different start vertices led to the nested traversal
  always using the start vertex provided on the first invocation.

* fixed issue #1781: ArangoDB startup time increased tremendously

* fixed issue #1783: SIGHUP should rotate the log


v2.8.5 (2016-03-11)
-------------------

* Add OpenSSL handler for TLS V1.2 as sugested by kurtkincaid in #1771

* fixed issue #1765 (The webinterface should display the correct query time)
  and #1770 (Display ACTUAL query time in aardvark's AQL editor)

* Windows: the unhandled exception handler now calls the windows logging
  facilities directly without locks.
  This fixes lockups on crashes from the logging framework.

* improve nullptr handling in logger.

* added new endpoint "srv://" for DNS service records

* `org/arangodb/request` no longer sets the content-type header to the
  string "undefined" when no content-type header should be sent (issue #1776)


v2.8.4 (2016-03-01)
-------------------

* global modules are no longer incorrectly resolved outside the ArangoDB
  JavaScript directory or the Foxx service's root directory (issue #1577)

* improved error messages from Foxx and JavaScript (issues #1564, #1565, #1744)


v2.8.3 (2016-02-22)
-------------------

* fixed AQL filter condition collapsing for deeply-nested cases, potentially
  enabling usage of indexes in some dedicated cases

* added parentheses in AQL explain command output to correctly display precedence
  of logical and arithmetic operators

* Foxx Model event listeners defined on the model are now correctly invoked by
  the Repository methods (issue #1665)

* Deleting a Foxx service in the frontend should now always succeed even if the
  files no longer exist on the file system (issue #1358)

* Routing actions loaded from the database no longer throw exceptions when
  trying to load other modules using "require"

* The `org/arangodb/request` response object now sets a property `json` to the
  parsed JSON response body in addition to overwriting the `body` property when
  the request was made using the `json` option.

* Improved Windows stability

* Fixed a bug in the interactive API documentation that would escape slashes
  in document-handle fields. Document handles are now provided as separate
  fields for collection name and document key.


v2.8.2 (2016-02-09)
-------------------

* the continuous replication applier will now prevent the master's WAL logfiles
  from being removed if they are still needed by the applier on the slave. This
  should help slaves that suffered from masters garbage collection WAL logfiles
  which would have been needed by the slave later.

  The initial synchronization will block removal of still needed WAL logfiles
  on the master for 10 minutes initially, and will extend this period when further
  requests are made to the master. Initial synchronization hands over its handle
  for blocking logfile removal to the continuous replication when started via
  the *setupReplication* function. In this case, continuous replication will
  extend the logfile removal blocking period for the required WAL logfiles when
  the slave makes additional requests.

  All handles that block logfile removal will time out automatically after at
  most 5 minutes should a master not be contacted by the slave anymore (e.g. in
  case the slave's replication is turned off, the slaves loses the connection
  to the master or the slave goes down).

* added all-in-one function *setupReplication* to synchronize data from master
  to slave and start the continuous replication:

      require("@arangodb/replication").setupReplication(configuration);

  The command will return when the initial synchronization is finished and the
  continuous replication has been started, or in case the initial synchronization
  has failed.

  If the initial synchronization is successful, the command will store the given
  configuration on the slave. It also configures the continuous replication to start
  automatically if the slave is restarted, i.e. *autoStart* is set to *true*.

  If the command is run while the slave's replication applier is already running,
  it will first stop the running applier, drop its configuration and do a
  resynchronization of data with the master. It will then use the provided configration,
  overwriting any previously existing replication configuration on the slave.

  The following example demonstrates how to use the command for setting up replication
  for the *_system* database. Note that it should be run on the slave and not the
  master:

      db._useDatabase("_system");
      require("@arangodb/replication").setupReplication({
        endpoint: "tcp://master.domain.org:8529",
        username: "myuser",
        password: "mypasswd",
        verbose: false,
        includeSystem: false,
        incremental: true,
        autoResync: true
      });

* the *sync* and *syncCollection* functions now always start the data synchronization
  as an asynchronous server job. The call to *sync* or *syncCollection* will block
  until synchronization is either complete or has failed with an error. The functions
  will automatically poll the slave periodically for status updates.

  The main benefit is that the connection to the slave does not need to stay open
  permanently and is thus not affected by timeout issues. Additionally the caller does
  not need to query the synchronization status from the slave manually as this is
  now performed automatically by these functions.

* fixed undefined behavior when explaining some types of AQL traversals, fixed
  display of some types of traversals in AQL explain output


v2.8.1 (2016-01-29)
-------------------

* Improved AQL Pattern matching by allowing to specify a different traversal
  direction for one or many of the edge collections.

      FOR v, e, p IN OUTBOUND @start @@ec1, INBOUND @@ec2, @@ec3

  will traverse *ec1* and *ec3* in the OUTBOUND direction and for *ec2* it will use
  the INBOUND direction. These directions can be combined in arbitrary ways, the
  direction defined after *IN [steps]* will we used as default direction and can
  be overriden for specific collections.
  This feature is only available for collection lists, it is not possible to
  combine it with graph names.

* detect more types of transaction deadlocks early

* fixed display of relational operators in traversal explain output

* fixed undefined behavior in AQL function `PARSE_IDENTIFIER`

* added "engines" field to Foxx services generated in the admin interface

* added AQL function `IS_SAME_COLLECTION`:

  *IS_SAME_COLLECTION(collection, document)*: Return true if *document* has the same
  collection id as the collection specified in *collection*. *document* can either be
  a [document handle](../Glossary/README.md#document-handle) string, or a document with
  an *_id* attribute. The function does not validate whether the collection actually
  contains the specified document, but only compares the name of the specified collection
  with the collection name part of the specified document.
  If *document* is neither an object with an *id* attribute nor a *string* value,
  the function will return *null* and raise a warning.

      /* true */
      IS_SAME_COLLECTION('_users', '_users/my-user')
      IS_SAME_COLLECTION('_users', { _id: '_users/my-user' })

      /* false */
      IS_SAME_COLLECTION('_users', 'foobar/baz')
      IS_SAME_COLLECTION('_users', { _id: 'something/else' })


v2.8.0 (2016-01-25)
-------------------

* avoid recursive locking


v2.8.0-beta8 (2016-01-19)
-------------------------

* improved internal datafile statistics for compaction and compaction triggering
  conditions, preventing excessive growth of collection datafiles under some
  workloads. This should also fix issue #1596.

* renamed AQL optimizer rule `remove-collect-into` to `remove-collect-variables`

* fixed primary and edge index lookups prematurely aborting searches when the
  specified id search value contained a different collection than the collection
  the index was created for


v2.8.0-beta7 (2016-01-06)
-------------------------

* added vm.runInThisContext

* added AQL keyword `AGGREGATE` for use in AQL `COLLECT` statement

  Using `AGGREGATE` allows more efficient aggregation (incrementally while building
  the groups) than previous versions of AQL, which built group aggregates afterwards
  from the total of all group values.

  `AGGREGATE` can be used inside a `COLLECT` statement only. If used, it must follow
  the declaration of grouping keys:

      FOR doc IN collection
        COLLECT gender = doc.gender AGGREGATE minAge = MIN(doc.age), maxAge = MAX(doc.age)
        RETURN { gender, minAge, maxAge }

  or, if no grouping keys are used, it can follow the `COLLECT` keyword:

      FOR doc IN collection
        COLLECT AGGREGATE minAge = MIN(doc.age), maxAge = MAX(doc.age)
        RETURN {
  minAge, maxAge
}

  Only specific expressions are allowed on the right-hand side of each `AGGREGATE`
  assignment:

  - on the top level the expression must be a call to one of the supported aggregation
    functions `LENGTH`, `MIN`, `MAX`, `SUM`, `AVERAGE`, `STDDEV_POPULATION`, `STDDEV_SAMPLE`,
    `VARIANCE_POPULATION`, or `VARIANCE_SAMPLE`

  - the expression must not refer to variables introduced in the `COLLECT` itself

* Foxx: mocha test paths with wildcard characters (asterisks) now work on Windows

* reserved AQL keyword `NONE` for future use

* web interface: fixed a graph display bug concerning dashboard view

* web interface: fixed several bugs during the dashboard initialize process

* web interface: included several bugfixes: #1597, #1611, #1623

* AQL query optimizer now converts `LENGTH(collection-name)` to an optimized
  expression that returns the number of documents in a collection

* adjusted the behavior of the expansion (`[*]`) operator in AQL for non-array values

  In ArangoDB 2.8, calling the expansion operator on a non-array value will always
  return an empty array. Previous versions of ArangoDB expanded non-array values by
  calling the `TO_ARRAY()` function for the value, which for example returned an
  array with a single value for boolean, numeric and string input values, and an array
  with the object's values for an object input value. This behavior was inconsistent
  with how the expansion operator works for the array indexes in 2.8, so the behavior
  is now unified:

  - if the left-hand side operand of `[*]` is an array, the array will be returned as
    is when calling `[*]` on it
  - if the left-hand side operand of `[*]` is not an array, an empty array will be
    returned by `[*]`

  AQL queries that rely on the old behavior can be changed by either calling `TO_ARRAY`
  explicitly or by using the `[*]` at the correct position.

  The following example query will change its result in 2.8 compared to 2.7:

      LET values = "foo" RETURN values[*]

  In 2.7 the query has returned the array `[ "foo" ]`, but in 2.8 it will return an
  empty array `[ ]`. To make it return the array `[ "foo" ]` again, an explicit
  `TO_ARRAY` function call is needed in 2.8 (which in this case allows the removal
  of the `[*]` operator altogether). This also works in 2.7:

      LET values = "foo" RETURN TO_ARRAY(values)

  Another example:

      LET values = [ { name: "foo" }, { name: "bar" } ]
      RETURN values[*].name[*]

  The above returned `[ [ "foo" ], [ "bar" ] ] in 2.7. In 2.8 it will return
  `[ [ ], [ ] ]`, because the value of `name` is not an array. To change the results
  to the 2.7 style, the query can be changed to

      LET values = [ { name: "foo" }, { name: "bar" } ]
      RETURN values[* RETURN TO_ARRAY(CURRENT.name)]

  The above also works in 2.7.
  The following types of queries won't change:

      LET values = [ 1, 2, 3 ] RETURN values[*]
      LET values = [ { name: "foo" }, { name: "bar" } ] RETURN values[*].name
      LET values = [ { names: [ "foo", "bar" ] }, { names: [ "baz" ] } ] RETURN values[*].names[*]
      LET values = [ { names: [ "foo", "bar" ] }, { names: [ "baz" ] } ] RETURN values[*].names[**]

* slightly adjusted V8 garbage collection strategy so that collection eventually
  happens in all contexts that hold V8 external references to documents and
  collections.

  also adjusted default value of `--javascript.gc-frequency` from 10 seconds to
  15 seconds, as less internal operations are carried out in JavaScript.

* fixes for AQL optimizer and traversal

* added `--create-collection-type` option to arangoimp

  This allows specifying the type of the collection to be created when
  `--create-collection` is set to `true`.

* Foxx export cache should no longer break if a broken app is loaded in the
  web admin interface.


v2.8.0-beta2 (2015-12-16)
-------------------------

* added AQL query optimizer rule "sort-in-values"

  This rule pre-sorts the right-hand side operand of the `IN` and `NOT IN`
  operators so the operation can use a binary search with logarithmic complexity
  instead of a linear search. The rule is applied when the right-hand side
  operand of an `IN` or `NOT IN` operator in a filter condition is a variable that
  is defined in a different loop/scope than the operator itself. Additionally,
  the filter condition must consist of solely the `IN` or `NOT IN` operation
  in order to avoid any side-effects.

* changed collection status terminology in web interface for collections for
  which an unload request has been issued from `in the process of being unloaded`
  to `will be unloaded`.

* unloading a collection via the web interface will now trigger garbage collection
  in all v8 contexts and force a WAL flush. This increases the chances of perfoming
  the unload faster.

* added the following attributes to the result of `collection.figures()` and the
  corresponding HTTP API at `PUT /_api/collection/<name>/figures`:

  - `documentReferences`: The number of references to documents in datafiles
    that JavaScript code currently holds. This information can be used for
    debugging compaction and unload issues.
  - `waitingFor`: An optional string value that contains information about
    which object type is at the head of the collection's cleanup queue. This
    information can be used for debugging compaction and unload issues.
  - `compactionStatus.time`: The point in time the compaction for the collection
    was last executed. This information can be used for debugging compaction
    issues.
  - `compactionStatus.message`: The action that was performed when the compaction
    was last run for the collection. This information can be used for debugging
    compaction issues.

  Note: `waitingFor` and `compactionStatus` may be empty when called on a coordinator
  in a cluster.

* the compaction will now provide queryable status info that can be used to track
  its progress. The compaction status is displayed in the web interface, too.

* better error reporting for arangodump and arangorestore

* arangodump will now fail by default when trying to dump edges that
  refer to already dropped collections. This can be circumvented by
  specifying the option `--force true` when invoking arangodump

* fixed cluster upgrade procedure

* the AQL functions `NEAR` and `WITHIN` now have stricter validations
  for their input parameters `limit`, `radius` and `distance`. They may now throw
  exceptions when invalid parameters are passed that may have not led
  to exceptions in previous versions.

* deprecation warnings now log stack traces

* Foxx: improved backwards compatibility with 2.5 and 2.6

  - reverted Model and Repository back to non-ES6 "classes" because of
    compatibility issues when using the extend method with a constructor

  - removed deprecation warnings for extend and controller.del

  - restored deprecated method Model.toJSONSchema

  - restored deprecated `type`, `jwt` and `sessionStorageApp` options
    in Controller#activateSessions

* Fixed a deadlock problem in the cluster


v2.8.0-beta1 (2015-12-06)
-------------------------

* added AQL function `IS_DATESTRING(value)`

  Returns true if *value* is a string that can be used in a date function.
  This includes partial dates such as *2015* or *2015-10* and strings containing
  invalid dates such as *2015-02-31*. The function will return false for all
  non-string values, even if some of them may be usable in date functions.


v2.8.0-alpha1 (2015-12-03)
--------------------------

* added AQL keywords `GRAPH`, `OUTBOUND`, `INBOUND` and `ANY` for use in graph
  traversals, reserved AQL keyword `ALL` for future use

  Usage of these keywords as collection names, variable names or attribute names
  in AQL queries will not be possible without quoting. For example, the following
  AQL query will still work as it uses a quoted collection name and a quoted
  attribute name:

      FOR doc IN `OUTBOUND`
        RETURN doc.`any`

* issue #1593: added AQL `POW` function for exponentation

* added cluster execution site info in explain output for AQL queries

* replication improvements:

  - added `autoResync` configuration parameter for continuous replication.

    When set to `true`, a replication slave will automatically trigger a full data
    re-synchronization with the master when the master cannot provide the log data
    the slave had asked for. Note that `autoResync` will only work when the option
    `requireFromPresent` is also set to `true` for the continuous replication, or
    when the continuous syncer is started and detects that no start tick is present.

    Automatic re-synchronization may transfer a lot of data from the master to the
    slave and may be expensive. It is therefore turned off by default.
    When turned off, the slave will never perform an automatic re-synchronization
    with the master.

  - added `idleMinWaitTime` and `idleMaxWaitTime` configuration parameters for
    continuous replication.

    These parameters can be used to control the minimum and maximum wait time the
    slave will (intentionally) idle and not poll for master log changes in case the
    master had sent the full logs already.
    The `idleMaxWaitTime` value will only be used when `adapativePolling` is set
    to `true`. When `adaptivePolling` is disable, only `idleMinWaitTime` will be
    used as a constant time span in which the slave will not poll the master for
    further changes. The default values are 0.5 seconds for `idleMinWaitTime` and
    2.5 seconds for `idleMaxWaitTime`, which correspond to the hard-coded values
    used in previous versions of ArangoDB.

  - added `initialSyncMaxWaitTime` configuration parameter for initial and continuous
    replication

    This option controls the maximum wait time (in seconds) that the initial
    synchronization will wait for a response from the master when fetching initial
    collection data. If no response is received within this time period, the initial
    synchronization will give up and fail. This option is also relevant for
    continuous replication in case *autoResync* is set to *true*, as then the
    continuous replication may trigger a full data re-synchronization in case
    the master cannot the log data the slave had asked for.

  - HTTP requests sent from the slave to the master during initial synchronization
    will now be retried if they fail with connection problems.

  - the initial synchronization now logs its progress so it can be queried using
    the regular replication status check APIs.

  - added `async` attribute for `sync` and `syncCollection` operations called from
    the ArangoShell. Setthing this attribute to `true` will make the synchronization
    job on the server go into the background, so that the shell does not block. The
    status of the started asynchronous synchronization job can be queried from the
    ArangoShell like this:

        /* starts initial synchronization */
        var replication = require("@arangodb/replication");
        var id = replication.sync({
          endpoint: "tcp://master.domain.org:8529",
          username: "myuser",
          password: "mypasswd",
          async: true
       });

       /* now query the id of the returned async job and print the status */
       print(replication.getSyncResult(id));

    The result of `getSyncResult()` will be `false` while the server-side job
    has not completed, and different to `false` if it has completed. When it has
    completed, all job result details will be returned by the call to `getSyncResult()`.


* fixed non-deterministic query results in some cluster queries

* fixed issue #1589

* return HTTP status code 410 (gone) instead of HTTP 408 (request timeout) for
  server-side operations that are canceled / killed. Sending 410 instead of 408
  prevents clients from re-starting the same (canceled) operation. Google Chrome
  for example sends the HTTP request again in case it is responded with an HTTP
  408, and this is exactly the opposite of the desired behavior when an operation
  is canceled / killed by the user.

* web interface: queries in AQL editor now cancelable

* web interface: dashboard - added replication information

* web interface: AQL editor now supports bind parameters

* added startup option `--server.hide-product-header` to make the server not send
  the HTTP response header `"Server: ArangoDB"` in its HTTP responses. By default,
  the option is turned off so the header is still sent as usual.

* added new AQL function `UNSET_RECURSIVE` to recursively unset attritutes from
  objects/documents

* switched command-line editor in ArangoShell and arangod to linenoise-ng

* added automatic deadlock detection for transactions

  In case a deadlock is detected, a multi-collection operation may be rolled back
  automatically and fail with error 29 (`deadlock detected`). Client code for
  operations containing more than one collection should be aware of this potential
  error and handle it accordingly, either by giving up or retrying the transaction.

* Added C++ implementations for the AQL arithmetic operations and the following
  AQL functions:
  - ABS
  - APPEND
  - COLLECTIONS
  - CURRENT_DATABASE
  - DOCUMENT
  - EDGES
  - FIRST
  - FIRST_DOCUMENT
  - FIRST_LIST
  - FLATTEN
  - FLOOR
  - FULLTEXT
  - LAST
  - MEDIAN
  - MERGE_RECURSIVE
  - MINUS
  - NEAR
  - NOT_NULL
  - NTH
  - PARSE_IDENTIFIER
  - PERCENTILE
  - POP
  - POSITION
  - PUSH
  - RAND
  - RANGE
  - REMOVE_NTH
  - REMOVE_VALUE
  - REMOVE_VALUES
  - ROUND
  - SHIFT
  - SQRT
  - STDDEV_POPULATION
  - STDDEV_SAMPLE
  - UNSHIFT
  - VARIANCE_POPULATION
  - VARIANCE_SAMPLE
  - WITHIN
  - ZIP

* improved performance of skipping over many documents in an AQL query when no
  indexes and no filters are used, e.g.

      FOR doc IN collection
        LIMIT 1000000, 10
        RETURN doc

* Added array indexes

  Hash indexes and skiplist indexes can now optionally be defined for array values
  so they index individual array members.

  To define an index for array values, the attribute name is extended with the
  expansion operator `[*]` in the index definition:

      arangosh> db.colName.ensureHashIndex("tags[*]");

  When given the following document

      { tags: [ "AQL", "ArangoDB", "Index" ] }

  the index will now contain the individual values `"AQL"`, `"ArangoDB"` and `"Index"`.

  Now the index can be used for finding all documents having `"ArangoDB"` somewhere in their
  tags array using the following AQL query:

      FOR doc IN colName
        FILTER "ArangoDB" IN doc.tags[*]
        RETURN doc

* rewrote AQL query optimizer rule `use-index-range` and renamed it to `use-indexes`.
  The name change affects rule names in the optimizer's output.

* rewrote AQL execution node `IndexRangeNode` and renamed it to `IndexNode`. The name
  change affects node names in the optimizer's explain output.

* added convenience function `db._explain(query)` for human-readable explanation
  of AQL queries

* module resolution as used by `require` now behaves more like in node.js

* the `org/arangodb/request` module now returns response bodies for error responses
  by default. The old behavior of not returning bodies for error responses can be
  re-enabled by explicitly setting the option `returnBodyOnError` to `false` (#1437)


v2.7.6 (2016-01-30)
-------------------

* detect more types of transaction deadlocks early


v2.7.5 (2016-01-22)
-------------------

* backported added automatic deadlock detection for transactions

  In case a deadlock is detected, a multi-collection operation may be rolled back
  automatically and fail with error 29 (`deadlock detected`). Client code for
  operations containing more than one collection should be aware of this potential
  error and handle it accordingly, either by giving up or retrying the transaction.

* improved internal datafile statistics for compaction and compaction triggering
  conditions, preventing excessive growth of collection datafiles under some
  workloads. This should also fix issue #1596.

* Foxx export cache should no longer break if a broken app is loaded in the
  web admin interface.

* Foxx: removed some incorrect deprecation warnings.

* Foxx: mocha test paths with wildcard characters (asterisks) now work on Windows


v2.7.4 (2015-12-21)
-------------------

* slightly adjusted V8 garbage collection strategy so that collection eventually
  happens in all contexts that hold V8 external references to documents and
  collections.

* added the following attributes to the result of `collection.figures()` and the
  corresponding HTTP API at `PUT /_api/collection/<name>/figures`:

  - `documentReferences`: The number of references to documents in datafiles
    that JavaScript code currently holds. This information can be used for
    debugging compaction and unload issues.
  - `waitingFor`: An optional string value that contains information about
    which object type is at the head of the collection's cleanup queue. This
    information can be used for debugging compaction and unload issues.
  - `compactionStatus.time`: The point in time the compaction for the collection
    was last executed. This information can be used for debugging compaction
    issues.
  - `compactionStatus.message`: The action that was performed when the compaction
    was last run for the collection. This information can be used for debugging
    compaction issues.

  Note: `waitingFor` and `compactionStatus` may be empty when called on a coordinator
  in a cluster.

* the compaction will now provide queryable status info that can be used to track
  its progress. The compaction status is displayed in the web interface, too.


v2.7.3 (2015-12-17)
-------------------

* fixed some replication value conversion issues when replication applier properties
  were set via ArangoShell

* fixed disappearing of documents for collections transferred via `sync` or
  `syncCollection` if the collection was dropped right before synchronization
  and drop and (re-)create collection markers were located in the same WAL file


* fixed an issue where overwriting the system sessions collection would break
  the web interface when authentication is enabled

v2.7.2 (2015-12-01)
-------------------

* replication improvements:

  - added `autoResync` configuration parameter for continuous replication.

    When set to `true`, a replication slave will automatically trigger a full data
    re-synchronization with the master when the master cannot provide the log data
    the slave had asked for. Note that `autoResync` will only work when the option
    `requireFromPresent` is also set to `true` for the continuous replication, or
    when the continuous syncer is started and detects that no start tick is present.

    Automatic re-synchronization may transfer a lot of data from the master to the
    slave and may be expensive. It is therefore turned off by default.
    When turned off, the slave will never perform an automatic re-synchronization
    with the master.

  - added `idleMinWaitTime` and `idleMaxWaitTime` configuration parameters for
    continuous replication.

    These parameters can be used to control the minimum and maximum wait time the
    slave will (intentionally) idle and not poll for master log changes in case the
    master had sent the full logs already.
    The `idleMaxWaitTime` value will only be used when `adapativePolling` is set
    to `true`. When `adaptivePolling` is disable, only `idleMinWaitTime` will be
    used as a constant time span in which the slave will not poll the master for
    further changes. The default values are 0.5 seconds for `idleMinWaitTime` and
    2.5 seconds for `idleMaxWaitTime`, which correspond to the hard-coded values
    used in previous versions of ArangoDB.

  - added `initialSyncMaxWaitTime` configuration parameter for initial and continuous
    replication

    This option controls the maximum wait time (in seconds) that the initial
    synchronization will wait for a response from the master when fetching initial
    collection data. If no response is received within this time period, the initial
    synchronization will give up and fail. This option is also relevant for
    continuous replication in case *autoResync* is set to *true*, as then the
    continuous replication may trigger a full data re-synchronization in case
    the master cannot the log data the slave had asked for.

  - HTTP requests sent from the slave to the master during initial synchronization
    will now be retried if they fail with connection problems.

  - the initial synchronization now logs its progress so it can be queried using
    the regular replication status check APIs.

* fixed non-deterministic query results in some cluster queries

* added missing lock instruction for primary index in compactor size calculation

* fixed issue #1589

* fixed issue #1583

* fixed undefined behavior when accessing the top level of a document with the `[*]`
  operator

* fixed potentially invalid pointer access in shaper when the currently accessed
  document got re-located by the WAL collector at the very same time

* Foxx: optional configuration options no longer log validation errors when assigned
  empty values (#1495)

* Foxx: constructors provided to Repository and Model sub-classes via extend are
  now correctly called (#1592)


v2.7.1 (2015-11-07)
-------------------

* switch to linenoise next generation

* exclude `_apps` collection from replication

  The slave has its own `_apps` collection which it populates on server start.
  When replicating data from the master to the slave, the data from the master may
  clash with the slave's own data in the `_apps` collection. Excluding the `_apps`
  collection from replication avoids this.

* disable replication appliers when starting in modes `--upgrade`, `--no-server`
  and `--check-upgrade`

* more detailed output in arango-dfdb

* fixed "no start tick" issue in replication applier

  This error could occur after restarting a slave server after a shutdown
  when no data was ever transferred from the master to the slave via the
  continuous replication

* fixed problem during SSL client connection abort that led to scheduler thread
  staying at 100% CPU saturation

* fixed potential segfault in AQL `NEIGHBORS` function implementation when C++ function
  variant was used and collection names were passed as strings

* removed duplicate target for some frontend JavaScript files from the Makefile

* make AQL function `MERGE()` work on a single array parameter, too.
  This allows combining the attributes of multiple objects from an array into
  a single object, e.g.

      RETURN MERGE([
        { foo: 'bar' },
        { quux: 'quetzalcoatl', ruled: true },
        { bar: 'baz', foo: 'done' }
      ])

  will now return:

      {
        "foo": "done",
        "quux": "quetzalcoatl",
        "ruled": true,
        "bar": "baz"
      }

* fixed potential deadlock in collection status changing on Windows

* fixed hard-coded `incremental` parameter in shell implementation of
  `syncCollection` function in replication module

* fix for GCC5: added check for '-stdlib' option


v2.7.0 (2015-10-09)
-------------------

* fixed request statistics aggregation
  When arangod was started in supervisor mode, the request statistics always showed
  0 requests, as the statistics aggregation thread did not run then.

* read server configuration files before dropping privileges. this ensures that
  the SSL keyfile specified in the configuration can be read with the server's start
  privileges (i.e. root when using a standard ArangoDB package).

* fixed replication with a 2.6 replication configuration and issues with a 2.6 master

* raised default value of `--server.descriptors-minimum` to 1024

* allow Foxx apps to be installed underneath URL path `/_open/`, so they can be
  (intentionally) accessed without authentication.

* added *allowImplicit* sub-attribute in collections declaration of transactions.
  The *allowImplicit* attributes allows making transactions fail should they
  read-access a collection that was not explicitly declared in the *collections*
  array of the transaction.

* added "special" password ARANGODB_DEFAULT_ROOT_PASSWORD. If you pass
  ARANGODB_DEFAULT_ROOT_PASSWORD as password, it will read the password
  from the environment variable ARANGODB_DEFAULT_ROOT_PASSWORD


v2.7.0-rc2 (2015-09-22)
-----------------------

* fix over-eager datafile compaction

  This should reduce the need to compact directly after loading a collection when a
  collection datafile contained many insertions and updates for the same documents. It
  should also prevent from re-compacting already merged datafiles in case not many
  changes were made. Compaction will also make fewer index lookups than before.

* added `syncCollection()` function in module `org/arangodb/replication`

  This allows synchronizing the data of a single collection from a master to a slave
  server. Synchronization can either restore the whole collection by transferring all
  documents from the master to the slave, or incrementally by only transferring documents
  that differ. This is done by partitioning the collection's entire key space into smaller
  chunks and comparing the data chunk-wise between master and slave. Only chunks that are
  different will be re-transferred.

  The `syncCollection()` function can be used as follows:

      require("org/arangodb/replication").syncCollection(collectionName, options);

  e.g.

      require("org/arangodb/replication").syncCollection("myCollection", {
        endpoint: "tcp://127.0.0.1:8529",  /* master */
        username: "root",                  /* username for master */
        password: "secret",                /* password for master */
        incremental: true                  /* use incremental mode */
      });


* additionally allow the following characters in document keys:

  `(` `)` `+` `,` `=` `;` `$` `!` `*` `'` `%`


v2.7.0-rc1 (2015-09-17)
-----------------------

* removed undocumented server-side-only collection functions:
  * collection.OFFSET()
  * collection.NTH()
  * collection.NTH2()
  * collection.NTH3()

* upgraded Swagger to version 2.0 for the Documentation

  This gives the user better prepared test request structures.
  More conversions will follow so finally client libraries can be auto-generated.

* added extra AQL functions for date and time calculation and manipulation.
  These functions were contributed by GitHub users @CoDEmanX and @friday.
  A big thanks for their work!

  The following extra date functions are available from 2.7 on:

  * `DATE_DAYOFYEAR(date)`: Returns the day of year number of *date*.
    The return values range from 1 to 365, or 366 in a leap year respectively.

  * `DATE_ISOWEEK(date)`: Returns the ISO week date of *date*.
    The return values range from 1 to 53. Monday is considered the first day of the week.
    There are no fractional weeks, thus the last days in December may belong to the first
    week of the next year, and the first days in January may be part of the previous year's
    last week.

  * `DATE_LEAPYEAR(date)`: Returns whether the year of *date* is a leap year.

  * `DATE_QUARTER(date)`: Returns the quarter of the given date (1-based):
    * 1: January, February, March
    * 2: April, May, June
    * 3: July, August, September
    * 4: October, November, December

  - *DATE_DAYS_IN_MONTH(date)*: Returns the number of days in *date*'s month (28..31).

  * `DATE_ADD(date, amount, unit)`: Adds *amount* given in *unit* to *date* and
    returns the calculated date.

    *unit* can be either of the following to specify the time unit to add or
    subtract (case-insensitive):
    - y, year, years
    - m, month, months
    - w, week, weeks
    - d, day, days
    - h, hour, hours
    - i, minute, minutes
    - s, second, seconds
    - f, millisecond, milliseconds

    *amount* is the number of *unit*s to add (positive value) or subtract
    (negative value).

  * `DATE_SUBTRACT(date, amount, unit)`: Subtracts *amount* given in *unit* from
    *date* and returns the calculated date.

    It works the same as `DATE_ADD()`, except that it subtracts. It is equivalent
    to calling `DATE_ADD()` with a negative amount, except that `DATE_SUBTRACT()`
    can also subtract ISO durations. Note that negative ISO durations are not
    supported (i.e. starting with `-P`, like `-P1Y`).

  * `DATE_DIFF(date1, date2, unit, asFloat)`: Calculate the difference
    between two dates in given time *unit*, optionally with decimal places.
    Returns a negative value if *date1* is greater than *date2*.

  * `DATE_COMPARE(date1, date2, unitRangeStart, unitRangeEnd)`: Compare two
    partial dates and return true if they match, false otherwise. The parts to
    compare are defined by a range of time units.

    The full range is: years, months, days, hours, minutes, seconds, milliseconds.
    Pass the unit to start from as *unitRangeStart*, and the unit to end with as
    *unitRangeEnd*. All units in between will be compared. Leave out *unitRangeEnd*
    to only compare *unitRangeStart*.

  * `DATE_FORMAT(date, format)`: Format a date according to the given format string.
    It supports the following placeholders (case-insensitive):
    - %t: timestamp, in milliseconds since midnight 1970-01-01
    - %z: ISO date (0000-00-00T00:00:00.000Z)
    - %w: day of week (0..6)
    - %y: year (0..9999)
    - %yy: year (00..99), abbreviated (last two digits)
    - %yyyy: year (0000..9999), padded to length of 4
    - %yyyyyy: year (-009999 .. +009999), with sign prefix and padded to length of 6
    - %m: month (1..12)
    - %mm: month (01..12), padded to length of 2
    - %d: day (1..31)
    - %dd: day (01..31), padded to length of 2
    - %h: hour (0..23)
    - %hh: hour (00..23), padded to length of 2
    - %i: minute (0..59)
    - %ii: minute (00..59), padded to length of 2
    - %s: second (0..59)
    - %ss: second (00..59), padded to length of 2
    - %f: millisecond (0..999)
    - %fff: millisecond (000..999), padded to length of 3
    - %x: day of year (1..366)
    - %xxx: day of year (001..366), padded to length of 3
    - %k: ISO week date (1..53)
    - %kk: ISO week date (01..53), padded to length of 2
    - %l: leap year (0 or 1)
    - %q: quarter (1..4)
    - %a: days in month (28..31)
    - %mmm: abbreviated English name of month (Jan..Dec)
    - %mmmm: English name of month (January..December)
    - %www: abbreviated English name of weekday (Sun..Sat)
    - %wwww: English name of weekday (Sunday..Saturday)
    - %&: special escape sequence for rare occasions
    - %%: literal %
    - %: ignored

* new WAL logfiles and datafiles are now created non-sparse

  This prevents SIGBUS signals being raised when memory of a sparse datafile is accessed
  and the disk is full and the accessed file part is not actually disk-backed. In
  this case the mapped memory region is not necessarily backed by physical memory, and
  accessing the memory may raise SIGBUS and crash arangod.

* the `internal.download()` function and the module `org/arangodb/request` used some
  internal library function that handled the sending of HTTP requests from inside of
  ArangoDB. This library unconditionally set an HTTP header `Accept-Encoding: gzip`
  in all outgoing HTTP requests.

  This has been fixed in 2.7, so `Accept-Encoding: gzip` is not set automatically anymore.
  Additionally, the header `User-Agent: ArangoDB` is not set automatically either. If
  client applications desire to send these headers, they are free to add it when
  constructing the requests using the `download` function or the request module.

* fixed issue #1436: org/arangodb/request advertises deflate without supporting it

* added template string generator function `aqlQuery` for generating AQL queries

  This can be used to generate safe AQL queries with JavaScript parameter
  variables or expressions easily:

      var name = 'test';
      var attributeName = '_key';
      var query = aqlQuery`FOR u IN users FILTER u.name == ${name} RETURN u.${attributeName}`;
      db._query(query);

* report memory usage for document header data (revision id, pointer to data etc.)
  in `db.collection.figures()`. The memory used for document headers will now
  show up in the already existing attribute `indexes.size`. Due to that, the index
  sizes reported by `figures()` in 2.7 will be higher than those reported by 2.6,
  but the 2.7 values are more accurate.

* IMPORTANT CHANGE: the filenames in dumps created by arangodump now contain
  not only the name of the dumped collection, but also an additional 32-digit hash
  value. This is done to prevent overwriting dump files in case-insensitive file
  systems when there exist multiple collections with the same name (but with
  different cases).

  For example, if a database has two collections: `test` and `Test`, previous
  versions of ArangoDB created the files

  * `test.structure.json` and `test.data.json` for collection `test`
  * `Test.structure.json` and `Test.data.json` for collection `Test`

  This did not work for case-insensitive filesystems, because the files for the
  second collection would have overwritten the files of the first. arangodump in
  2.7 will create the following filenames instead:

  * `test_098f6bcd4621d373cade4e832627b4f6.structure.json` and `test_098f6bcd4621d373cade4e832627b4f6.data.json`
  * `Test_0cbc6611f5540bd0809a388dc95a615b.structure.json` and `Test_0cbc6611f5540bd0809a388dc95a615b.data.json`

  These filenames will be unambiguous even in case-insensitive filesystems.

* IMPORTANT CHANGE: make arangod actually close lingering client connections
  when idle for at least the duration specified via `--server.keep-alive-timeout`.
  In previous versions of ArangoDB, connections were not closed by the server
  when the timeout was reached and the client was still connected. Now the
  connection is properly closed by the server in case of timeout. Client
  applications relying on the old behavior may now need to reconnect to the
  server when their idle connections time out and get closed (note: connections
  being idle for a long time may be closed by the OS or firewalls anyway -
  client applications should be aware of that and try to reconnect).

* IMPORTANT CHANGE: when starting arangod, the server will drop the process
  privileges to the specified values in options `--server.uid` and `--server.gid`
  instantly after parsing the startup options.

  That means when either `--server.uid` or `--server.gid` are set, the privilege
  change will happen earlier. This may prevent binding the server to an endpoint
  with a port number lower than 1024 if the arangodb user has no privileges
  for that. Previous versions of ArangoDB changed the privileges later, so some
  startup actions were still carried out under the invoking user (i.e. likely
  *root* when started via init.d or system scripts) and especially binding to
  low port numbers was still possible there.

  The default privileges for user *arangodb* will not be sufficient for binding
  to port numbers lower than 1024. To have an ArangoDB 2.7 bind to a port number
  lower than 1024, it needs to be started with either a different privileged user,
  or the privileges of the *arangodb* user have to raised manually beforehand.

* added AQL optimizer rule `patch-update-statements`

* Linux startup scripts and systemd configuration for arangod now try to
  adjust the NOFILE (number of open files) limits for the process. The limit
  value is set to 131072 (128k) when ArangoDB is started via start/stop
  commands

* When ArangoDB is started/stopped manually via the start/stop commands, the
  main process will wait for up to 10 seconds after it forks the supervisor
  and arangod child processes. If the startup fails within that period, the
  start/stop script will fail with an exit code other than zero. If the
  startup of the supervisor or arangod is still ongoing after 10 seconds,
  the main program will still return with exit code 0. The limit of 10 seconds
  is arbitrary because the time required for a startup is not known in advance.

* added startup option `--database.throw-collection-not-loaded-error`

  Accessing a not-yet loaded collection will automatically load a collection
  on first access. This flag controls what happens in case an operation
  would need to wait for another thread to finalize loading a collection. If
  set to *true*, then the first operation that accesses an unloaded collection
  will load it. Further threads that try to access the same collection while
  it is still loading immediately fail with an error (1238, *collection not loaded*).
  This is to prevent all server threads from being blocked while waiting on the
  same collection to finish loading. When the first thread has completed loading
  the collection, the collection becomes regularly available, and all operations
  from that point on can be carried out normally, and error 1238 will not be
  thrown anymore for that collection.

  If set to *false*, the first thread that accesses a not-yet loaded collection
  will still load it. Other threads that try to access the collection while
  loading will not fail with error 1238 but instead block until the collection
  is fully loaded. This configuration might lead to all server threads being
  blocked because they are all waiting for the same collection to complete
  loading. Setting the option to *true* will prevent this from happening, but
  requires clients to catch error 1238 and react on it (maybe by scheduling
  a retry for later).

  The default value is *false*.

* added better control-C support in arangosh

  When CTRL-C is pressed in arangosh, it will now print a `^C` first. Pressing
  CTRL-C again will reset the prompt if something was entered before, or quit
  arangosh if no command was entered directly before.

  This affects the arangosh version build with Readline-support only (Linux
  and MacOS).

  The MacOS version of ArangoDB for Homebrew now depends on Readline, too. The
  Homebrew formula has been changed accordingly.
  When self-compiling ArangoDB on MacOS without Homebrew, Readline now is a
  prerequisite.

* increased default value for collection-specific `indexBuckets` value from 1 to 8

  Collections created from 2.7 on will use the new default value of `8` if not
  overridden on collection creation or later using
  `collection.properties({ indexBuckets: ... })`.

  The `indexBuckets` value determines the number of buckets to use for indexes of
  type `primary`, `hash` and `edge`. Having multiple index buckets allows splitting
  an index into smaller components, which can be filled in parallel when a collection
  is loading. Additionally, resizing and reallocation of indexes are faster and
  less intrusive if the index uses multiple buckets, because resize and reallocation
  will affect only data in a single bucket instead of all index values.

  The index buckets will be filled in parallel when loading a collection if the collection
  has an `indexBuckets` value greater than 1 and the collection contains a significant
  amount of documents/edges (the current threshold is 256K documents but this value
  may change in future versions of ArangoDB).

* changed HTTP client to use poll instead of select on Linux and MacOS

  This affects the ArangoShell and user-defined JavaScript code running inside
  arangod that initiates its own HTTP calls.

  Using poll instead of select allows using arbitrary high file descriptors
  (bigger than the compiled in FD_SETSIZE). Server connections are still handled using
  epoll, which has never been affected by FD_SETSIZE.

* implemented AQL `LIKE` function using ICU regexes

* added `RETURN DISTINCT` for AQL queries to return unique results:

      FOR doc IN collection
        RETURN DISTINCT doc.status

  This change also introduces `DISTINCT` as an AQL keyword.

* removed `createNamedQueue()` and `addJob()` functions from org/arangodb/tasks

* use less locks and more atomic variables in the internal dispatcher
  and V8 context handling implementations. This leads to improved throughput in
  some ArangoDB internals and allows for higher HTTP request throughput for
  many operations.

  A short overview of the improvements can be found here:

  https://www.arangodb.com/2015/08/throughput-enhancements/

* added shorthand notation for attribute names in AQL object literals:

      LET name = "Peter"
      LET age = 42
      RETURN { name, age }

  The above is the shorthand equivalent of the generic form

      LET name = "Peter"
      LET age = 42
      RETURN { name : name, age : age }

* removed configure option `--enable-timings`

  This option did not have any effect.

* removed configure option `--enable-figures`

  This option previously controlled whether HTTP request statistics code was
  compiled into ArangoDB or not. The previous default value was `true` so
  statistics code was available in official packages. Setting the option to
  `false` led to compile errors so it is doubtful the default value was
  ever changed. By removing the option some internal statistics code was also
  simplified.

* removed run-time manipulation methods for server endpoints:

  * `db._removeEndpoint()`
  * `db._configureEndpoint()`
  * HTTP POST `/_api/endpoint`
  * HTTP DELETE `/_api/endpoint`

* AQL query result cache

  The query result cache can optionally cache the complete results of all or selected AQL queries.
  It can be operated in the following modes:

  * `off`: the cache is disabled. No query results will be stored
  * `on`: the cache will store the results of all AQL queries unless their `cache`
    attribute flag is set to `false`
  * `demand`: the cache will store the results of AQL queries that have their
    `cache` attribute set to `true`, but will ignore all others

  The mode can be set at server startup using the `--database.query-cache-mode` configuration
  option and later changed at runtime.

  The following HTTP REST APIs have been added for controlling the query cache:

  * HTTP GET `/_api/query-cache/properties`: returns the global query cache configuration
  * HTTP PUT `/_api/query-cache/properties`: modifies the global query cache configuration
  * HTTP DELETE `/_api/query-cache`: invalidates all results in the query cache

  The following JavaScript functions have been added for controlling the query cache:

  * `require("org/arangodb/aql/cache").properties()`: returns the global query cache configuration
  * `require("org/arangodb/aql/cache").properties(properties)`: modifies the global query cache configuration
  * `require("org/arangodb/aql/cache").clear()`: invalidates all results in the query cache

* do not link arangoimp against V8

* AQL function call arguments optimization

  This will lead to arguments in function calls inside AQL queries not being copied but passed
  by reference. This may speed up calls to functions with bigger argument values or queries that
  call functions a lot of times.

* upgraded V8 version to 4.3.61

* removed deprecated AQL `SKIPLIST` function.

  This function was introduced in older versions of ArangoDB with a less powerful query optimizer to
  retrieve data from a skiplist index using a `LIMIT` clause. It was marked as deprecated in ArangoDB
  2.6.

  Since ArangoDB 2.3 the behavior of the `SKIPLIST` function can be emulated using regular AQL
  constructs, e.g.

      FOR doc IN @@collection
        FILTER doc.value >= @value
        SORT doc.value DESC
        LIMIT 1
        RETURN doc

* the `skip()` function for simple queries does not accept negative input any longer.
  This feature was deprecated in 2.6.0.

* fix exception handling

  In some cases JavaScript exceptions would re-throw without information of the original problem.
  Now the original exception is logged for failure analysis.

* based REST API method PUT `/_api/simple/all` on the cursor API and make it use AQL internally.

  The change speeds up this REST API method and will lead to additional query information being
  returned by the REST API. Clients can use this extra information or ignore it.

* Foxx Queue job success/failure handlers arguments have changed from `(jobId, jobData, result, jobFailures)` to `(result, jobData, job)`.

* added Foxx Queue job options `repeatTimes`, `repeatUntil` and `repeatDelay` to automatically re-schedule jobs when they are completed.

* added Foxx manifest configuration type `password` to mask values in the web interface.

* fixed default values in Foxx manifest configurations sometimes not being used as defaults.

* fixed optional parameters in Foxx manifest configurations sometimes not being cleared correctly.

* Foxx dependencies can now be marked as optional using a slightly more verbose syntax in your manifest file.

* converted Foxx constructors to ES6 classes so you can extend them using class syntax.

* updated aqb to 2.0.

* updated chai to 3.0.

* Use more madvise calls to speed up things when memory is tight, in particular
  at load time but also for random accesses later.

* Overhauled web interface

  The web interface now has a new design.

  The API documentation for ArangoDB has been moved from "Tools" to "Links" in the web interface.

  The "Applications" tab in the web interfaces has been renamed to "Services".


v2.6.12 (2015-12-02)
--------------------

* fixed disappearing of documents for collections transferred via `sync` if the
  the collection was dropped right before synchronization and drop and (re-)create
  collection markers were located in the same WAL file

* added missing lock instruction for primary index in compactor size calculation

* fixed issue #1589

* fixed issue #1583

* Foxx: optional configuration options no longer log validation errors when assigned
  empty values (#1495)


v2.6.11 (2015-11-18)
--------------------

* fixed potentially invalid pointer access in shaper when the currently accessed
  document got re-located by the WAL collector at the very same time


v2.6.10 (2015-11-10)
--------------------

* disable replication appliers when starting in modes `--upgrade`, `--no-server`
  and `--check-upgrade`

* more detailed output in arango-dfdb

* fixed potential deadlock in collection status changing on Windows

* issue #1521: Can't dump/restore with user and password


v2.6.9 (2015-09-29)
-------------------

* added "special" password ARANGODB_DEFAULT_ROOT_PASSWORD. If you pass
  ARANGODB_DEFAULT_ROOT_PASSWORD as password, it will read the password
  from the environment variable ARANGODB_DEFAULT_ROOT_PASSWORD

* fixed failing AQL skiplist, sort and limit combination

  When using a Skiplist index on an attribute (say "a") and then using sort
  and skip on this attribute caused the result to be empty e.g.:

    require("internal").db.test.ensureSkiplist("a");
    require("internal").db._query("FOR x IN test SORT x.a LIMIT 10, 10");

  Was always empty no matter how many documents are stored in test.
  This is now fixed.

v2.6.8 (2015-09-09)
-------------------

* ARM only:

  The ArangoDB packages for ARM require the kernel to allow unaligned memory access.
  How the kernel handles unaligned memory access is configurable at runtime by
  checking and adjusting the contents `/proc/cpu/alignment`.

  In order to operate on ARM, ArangoDB requires the bit 1 to be set. This will
  make the kernel trap and adjust unaligned memory accesses. If this bit is not
  set, the kernel may send a SIGBUS signal to ArangoDB and terminate it.

  To set bit 1 in `/proc/cpu/alignment` use the following command as a privileged
  user (e.g. root):

      echo "2" > /proc/cpu/alignment

  Note that this setting affects all user processes and not just ArangoDB. Setting
  the alignment with the above command will also not make the setting permanent,
  so it will be lost after a restart of the system. In order to make the setting
  permanent, it should be executed during system startup or before starting arangod.

  The ArangoDB start/stop scripts do not adjust the alignment setting, but rely on
  the environment to have the correct alignment setting already. The reason for this
  is that the alignment settings also affect all other user processes (which ArangoDB
  is not aware of) and thus may have side-effects outside of ArangoDB. It is therefore
  more reasonable to have the system administrator carry out the change.


v2.6.7 (2015-08-25)
-------------------

* improved AssocMulti index performance when resizing.

  This makes the edge index perform less I/O when under memory pressure.


v2.6.6 (2015-08-23)
-------------------

* added startup option `--server.additional-threads` to create separate queues
  for slow requests.


v2.6.5 (2015-08-17)
-------------------

* added startup option `--database.throw-collection-not-loaded-error`

  Accessing a not-yet loaded collection will automatically load a collection
  on first access. This flag controls what happens in case an operation
  would need to wait for another thread to finalize loading a collection. If
  set to *true*, then the first operation that accesses an unloaded collection
  will load it. Further threads that try to access the same collection while
  it is still loading immediately fail with an error (1238, *collection not loaded*).
  This is to prevent all server threads from being blocked while waiting on the
  same collection to finish loading. When the first thread has completed loading
  the collection, the collection becomes regularly available, and all operations
  from that point on can be carried out normally, and error 1238 will not be
  thrown anymore for that collection.

  If set to *false*, the first thread that accesses a not-yet loaded collection
  will still load it. Other threads that try to access the collection while
  loading will not fail with error 1238 but instead block until the collection
  is fully loaded. This configuration might lead to all server threads being
  blocked because they are all waiting for the same collection to complete
  loading. Setting the option to *true* will prevent this from happening, but
  requires clients to catch error 1238 and react on it (maybe by scheduling
  a retry for later).

  The default value is *false*.

* fixed busy wait loop in scheduler threads that sometimes consumed 100% CPU while
  waiting for events on connections closed unexpectedly by the client side

* handle attribute `indexBuckets` when restoring collections via arangorestore.
  Previously the `indexBuckets` attribute value from the dump was ignored, and the
   server default value for `indexBuckets` was used when restoring a collection.

* fixed "EscapeValue already set error" crash in V8 actions that might have occurred when
  canceling V8-based operations.


v2.6.4 (2015-08-01)
-------------------

* V8: Upgrade to version 4.1.0.27 - this is intended to be the stable V8 version.

* fixed issue #1424: Arango shell should not processing arrows pushing on keyboard


v2.6.3 (2015-07-21)
-------------------

* issue #1409: Document values with null character truncated


v2.6.2 (2015-07-04)
-------------------

* fixed issue #1383: bindVars for HTTP API doesn't work with empty string

* fixed handling of default values in Foxx manifest configurations

* fixed handling of optional parameters in Foxx manifest configurations

* fixed a reference error being thrown in Foxx queues when a function-based job type is used that is not available and no options object is passed to queue.push


v2.6.1 (2015-06-24)
-------------------

* Add missing swagger files to cmake build. fixes #1368

* fixed documentation errors


v2.6.0 (2015-06-20)
-------------------

* using negative values for `SimpleQuery.skip()` is deprecated.
  This functionality will be removed in future versions of ArangoDB.

* The following simple query functions are now deprecated:

  * collection.near
  * collection.within
  * collection.geo
  * collection.fulltext
  * collection.range
  * collection.closedRange

  This also lead to the following REST API methods being deprecated from now on:

  * PUT /_api/simple/near
  * PUT /_api/simple/within
  * PUT /_api/simple/fulltext
  * PUT /_api/simple/range

  It is recommended to replace calls to these functions or APIs with equivalent AQL queries,
  which are more flexible because they can be combined with other operations:

      FOR doc IN NEAR(@@collection, @latitude, @longitude, @limit)
        RETURN doc

      FOR doc IN WITHIN(@@collection, @latitude, @longitude, @radius, @distanceAttributeName)
        RETURN doc

      FOR doc IN FULLTEXT(@@collection, @attributeName, @queryString, @limit)
        RETURN doc

      FOR doc IN @@collection
        FILTER doc.value >= @left && doc.value < @right
        LIMIT @skip, @limit
        RETURN doc`

  The above simple query functions and REST API methods may be removed in future versions
  of ArangoDB.

* deprecated now-obsolete AQL `SKIPLIST` function

  The function was introduced in older versions of ArangoDB with a less powerful query optimizer to
  retrieve data from a skiplist index using a `LIMIT` clause.

  Since 2.3 the same goal can be achieved by using regular AQL constructs, e.g.

      FOR doc IN collection FILTER doc.value >= @value SORT doc.value DESC LIMIT 1 RETURN doc

* fixed issues when switching the database inside tasks and during shutdown of database cursors

  These features were added during 2.6 alpha stage so the fixes affect devel/2.6-alpha builds only

* issue #1360: improved foxx-manager help

* added `--enable-tcmalloc` configure option.

  When this option is set, arangod and the client tools will be linked against tcmalloc, which replaces
  the system allocator. When the option is set, a tcmalloc library must be present on the system under
  one of the names `libtcmalloc`, `libtcmalloc_minimal` or `libtcmalloc_debug`.

  As this is a configure option, it is supported for manual builds on Linux-like systems only. tcmalloc
  support is currently experimental.

* issue #1353: Windows: HTTP API - incorrect path in errorMessage

* issue #1347: added option `--create-database` for arangorestore.

  Setting this option to `true` will now create the target database if it does not exist. When creating
  the target database, the username and passwords passed to arangorestore will be used to create an
  initial user for the new database.

* issue #1345: advanced debug information for User Functions

* issue #1341: Can't use bindvars in UPSERT

* fixed vulnerability in JWT implementation.

* changed default value of option `--database.ignore-datafile-errors` from `true` to `false`

  If the new default value of `false` is used, then arangod will refuse loading collections that contain
  datafiles with CRC mismatches or other errors. A collection with datafile errors will then become
  unavailable. This prevents follow up errors from happening.

  The only way to access such collection is to use the datafile debugger (arango-dfdb) and try to repair
  or truncate the datafile with it.

  If `--database.ignore-datafile-errors` is set to `true`, then collections will become available
  even if parts of their data cannot be loaded. This helps availability, but may cause (partial) data
  loss and follow up errors.

* added server startup option `--server.session-timeout` for controlling the timeout of user sessions
  in the web interface

* add sessions and cookie authentication for ArangoDB's web interface

  ArangoDB's built-in web interface now uses sessions. Session information ids are stored in cookies,
  so clients using the web interface must accept cookies in order to use it

* web interface: display query execution time in AQL editor

* web interface: renamed AQL query *submit* button to *execute*

* web interface: added query explain feature in AQL editor

* web interface: demo page added. only working if demo data is available, hidden otherwise

* web interface: added support for custom app scripts with optional arguments and results

* web interface: mounted apps that need to be configured are now indicated in the app overview

* web interface: added button for running tests to app details

* web interface: added button for configuring app dependencies to app details

* web interface: upgraded API documentation to use Swagger 2

* INCOMPATIBLE CHANGE

  removed startup option `--log.severity`

  The docs for `--log.severity` mentioned lots of severities (e.g. `exception`, `technical`, `functional`, `development`)
  but only a few severities (e.g. `all`, `human`) were actually used, with `human` being the default and `all` enabling the
  additional logging of requests. So the option pretended to control a lot of things which it actually didn't. Additionally,
  the option `--log.requests-file` was around for a long time already, also controlling request logging.

  Because the `--log.severity` option effectively did not control that much, it was removed. A side effect of removing the
  option is that 2.5 installations which used `--log.severity all` will not log requests after the upgrade to 2.6. This can
  be adjusted by setting the `--log.requests-file` option.

* add backtrace to fatal log events

* added optional `limit` parameter for AQL function `FULLTEXT`

* make fulltext index also index text values contained in direct sub-objects of the indexed
  attribute.

  Previous versions of ArangoDB only indexed the attribute value if it was a string. Sub-attributes
  of the index attribute were ignored when fulltext indexing.

  Now, if the index attribute value is an object, the object's values will each be included in the
  fulltext index if they are strings. If the index attribute value is an array, the array's values
  will each be included in the fulltext index if they are strings.

  For example, with a fulltext index present on the `translations` attribute, the following text
  values will now be indexed:

      var c = db._create("example");
      c.ensureFulltextIndex("translations");
      c.insert({ translations: { en: "fox", de: "Fuchs", fr: "renard", ru: "лиса" } });
      c.insert({ translations: "Fox is the English translation of the German word Fuchs" });
      c.insert({ translations: [ "ArangoDB", "document", "database", "Foxx" ] });

      c.fulltext("translations", "лиса").toArray();       // returns only first document
      c.fulltext("translations", "Fox").toArray();        // returns first and second documents
      c.fulltext("translations", "prefix:Fox").toArray(); // returns all three documents

* added batch document removal and lookup commands:

      collection.lookupByKeys(keys)
      collection.removeByKeys(keys)

  These commands can be used to perform multi-document lookup and removal operations efficiently
  from the ArangoShell. The argument to these operations is an array of document keys.

  Also added HTTP APIs for batch document commands:

  * PUT /_api/simple/lookup-by-keys
  * PUT /_api/simple/remove-by-keys

* properly prefix document address URLs with the current database name for calls to the REST
  API method GET `/_api/document?collection=...` (that method will return partial URLs to all
  documents in the collection).

  Previous versions of ArangoDB returned the URLs starting with `/_api/` but without the current
  database name, e.g. `/_api/document/mycollection/mykey`. Starting with 2.6, the response URLs
  will include the database name as well, e.g. `/_db/_system/_api/document/mycollection/mykey`.

* added dedicated collection export HTTP REST API

  ArangoDB now provides a dedicated collection export API, which can take snapshots of entire
  collections more efficiently than the general-purpose cursor API. The export API is useful
  to transfer the contents of an entire collection to a client application. It provides optional
  filtering on specific attributes.

  The export API is available at endpoint `POST /_api/export?collection=...`. The API has the
  same return value structure as the already established cursor API (`POST /_api/cursor`).

  An introduction to the export API is given in this blog post:
  http://jsteemann.github.io/blog/2015/04/04/more-efficient-data-exports/

* subquery optimizations for AQL queries

  This optimization avoids copying intermediate results into subqueries that are not required
  by the subquery.

  A brief description can be found here:
  http://jsteemann.github.io/blog/2015/05/04/subquery-optimizations/

* return value optimization for AQL queries

  This optimization avoids copying the final query result inside the query's main `ReturnNode`.

  A brief description can be found here:
  http://jsteemann.github.io/blog/2015/05/04/return-value-optimization-for-aql/

* speed up AQL queries containing big `IN` lists for index lookups

  `IN` lists used for index lookups had performance issues in previous versions of ArangoDB.
  These issues have been addressed in 2.6 so using bigger `IN` lists for filtering is much
  faster.

  A brief description can be found here:
  http://jsteemann.github.io/blog/2015/05/07/in-list-improvements/

* allow `@` and `.` characters in document keys, too

  This change also leads to document keys being URL-encoded when returned in HTTP `location`
  response headers.

* added alternative implementation for AQL COLLECT

  The alternative method uses a hash table for grouping and does not require its input elements
  to be sorted. It will be taken into account by the optimizer for `COLLECT` statements that do
  not use an `INTO` clause.

  In case a `COLLECT` statement can use the hash table variant, the optimizer will create an extra
  plan for it at the beginning of the planning phase. In this plan, no extra `SORT` node will be
  added in front of the `COLLECT` because the hash table variant of `COLLECT` does not require
  sorted input. Instead, a `SORT` node will be added after it to sort its output. This `SORT` node
  may be optimized away again in later stages. If the sort order of the result is irrelevant to
  the user, adding an extra `SORT null` after a hash `COLLECT` operation will allow the optimizer to
  remove the sorts altogether.

  In addition to the hash table variant of `COLLECT`, the optimizer will modify the original plan
  to use the regular `COLLECT` implementation. As this implementation requires sorted input, the
  optimizer will insert a `SORT` node in front of the `COLLECT`. This `SORT` node may be optimized
  away in later stages.

  The created plans will then be shipped through the regular optimization pipeline. In the end,
  the optimizer will pick the plan with the lowest estimated total cost as usual. The hash table
  variant does not require an up-front sort of the input, and will thus be preferred over the
  regular `COLLECT` if the optimizer estimates many input elements for the `COLLECT` node and
  cannot use an index to sort them.

  The optimizer can be explicitly told to use the regular *sorted* variant of `COLLECT` by
  suffixing a `COLLECT` statement with `OPTIONS { "method" : "sorted" }`. This will override the
  optimizer guesswork and only produce the *sorted* variant of `COLLECT`.

  A blog post on the new `COLLECT` implementation can be found here:
  http://jsteemann.github.io/blog/2015/04/22/collecting-with-a-hash-table/

* refactored HTTP REST API for cursors

  The HTTP REST API for cursors (`/_api/cursor`) has been refactored to improve its performance
  and use less memory.

  A post showing some of the performance improvements can be found here:
  http://jsteemann.github.io/blog/2015/04/01/improvements-for-the-cursor-api/

* simplified return value syntax for data-modification AQL queries

  ArangoDB 2.4 since version allows to return results from data-modification AQL queries. The
  syntax for this was quite limited and verbose:

      FOR i IN 1..10
        INSERT { value: i } IN test
        LET inserted = NEW
        RETURN inserted

  The `LET inserted = NEW RETURN inserted` was required literally to return the inserted
  documents. No calculations could be made using the inserted documents.

  This is now more flexible. After a data-modification clause (e.g. `INSERT`, `UPDATE`, `REPLACE`,
  `REMOVE`, `UPSERT`) there can follow any number of `LET` calculations. These calculations can
  refer to the pseudo-values `OLD` and `NEW` that are created by the data-modification statements.

  This allows returning projections of inserted or updated documents, e.g.:

      FOR i IN 1..10
        INSERT { value: i } IN test
        RETURN { _key: NEW._key, value: i }

  Still not every construct is allowed after a data-modification clause. For example, no functions
  can be called that may access documents.

  More information can be found here:
  http://jsteemann.github.io/blog/2015/03/27/improvements-for-data-modification-queries/

* added AQL `UPSERT` statement

  This adds an `UPSERT` statement to AQL that is a combination of both `INSERT` and `UPDATE` /
  `REPLACE`. The `UPSERT` will search for a matching document using a user-provided example.
  If no document matches the example, the *insert* part of the `UPSERT` statement will be
  executed. If there is a match, the *update* / *replace* part will be carried out:

      UPSERT { page: 'index.html' }                 /* search example */
        INSERT { page: 'index.html', pageViews: 1 } /* insert part */
        UPDATE { pageViews: OLD.pageViews + 1 }     /* update part */
        IN pageViews

  `UPSERT` can be used with an `UPDATE` or `REPLACE` clause. The `UPDATE` clause will perform
  a partial update of the found document, whereas the `REPLACE` clause will replace the found
  document entirely. The `UPDATE` or `REPLACE` parts can refer to the pseudo-value `OLD`, which
  contains all attributes of the found document.

  `UPSERT` statements can optionally return values. In the following query, the return
  attribute `found` will return the found document before the `UPDATE` was applied. If no
  document was found, `found` will contain a value of `null`. The `updated` result attribute will
  contain the inserted / updated document:

      UPSERT { page: 'index.html' }                 /* search example */
        INSERT { page: 'index.html', pageViews: 1 } /* insert part */
        UPDATE { pageViews: OLD.pageViews + 1 }     /* update part */
        IN pageViews
        RETURN { found: OLD, updated: NEW }

  A more detailed description of `UPSERT` can be found here:
  http://jsteemann.github.io/blog/2015/03/27/preview-of-the-upsert-command/

* adjusted default configuration value for `--server.backlog-size` from 10 to 64.

* issue #1231: bug xor feature in AQL: LENGTH(null) == 4

  This changes the behavior of the AQL `LENGTH` function as follows:

  - if the single argument to `LENGTH()` is `null`, then the result will now be `0`. In previous
    versions of ArangoDB, the result of `LENGTH(null)` was `4`.

  - if the single argument to `LENGTH()` is `true`, then the result will now be `1`. In previous
    versions of ArangoDB, the result of `LENGTH(true)` was `4`.

  - if the single argument to `LENGTH()` is `false`, then the result will now be `0`. In previous
    versions of ArangoDB, the result of `LENGTH(false)` was `5`.

  The results of `LENGTH()` with string, numeric, array object argument values do not change.

* issue #1298: Bulk import if data already exists (#1298)

  This change extends the HTTP REST API for bulk imports as follows:

  When documents are imported and the `_key` attribute is specified for them, the import can be
  used for inserting and updating/replacing documents. Previously, the import could be used for
  inserting new documents only, and re-inserting a document with an existing key would have failed
  with a *unique key constraint violated* error.

  The above behavior is still the default. However, the API now allows controlling the behavior
  in case of a unique key constraint error via the optional URL parameter `onDuplicate`.

  This parameter can have one of the following values:

  - `error`: when a unique key constraint error occurs, do not import or update the document but
    report an error. This is the default.

  - `update`: when a unique key constraint error occurs, try to (partially) update the existing
    document with the data specified in the import. This may still fail if the document would
    violate secondary unique indexes. Only the attributes present in the import data will be
    updated and other attributes already present will be preserved. The number of updated documents
    will be reported in the `updated` attribute of the HTTP API result.

  - `replace`: when a unique key constraint error occurs, try to fully replace the existing
    document with the data specified in the import. This may still fail if the document would
    violate secondary unique indexes. The number of replaced documents will be reported in the
    `updated` attribute of the HTTP API result.

  - `ignore`: when a unique key constraint error occurs, ignore this error. There will be no
    insert, update or replace for the particular document. Ignored documents will be reported
    separately in the `ignored` attribute of the HTTP API result.

  The result of the HTTP import API will now contain the attributes `ignored` and `updated`, which
  contain the number of ignored and updated documents respectively. These attributes will contain a
  value of zero unless the `onDuplicate` URL parameter is set to either `update` or `replace`
  (in this case the `updated` attribute may contain non-zero values) or `ignore` (in this case the
  `ignored` attribute may contain a non-zero value).

  To support the feature, arangoimp also has a new command line option `--on-duplicate` which can
  have one of the values `error`, `update`, `replace`, `ignore`. The default value is `error`.

  A few examples for using arangoimp with the `--on-duplicate` option can be found here:
  http://jsteemann.github.io/blog/2015/04/14/updating-documents-with-arangoimp/

* changed behavior of `db._query()` in the ArangoShell:

  if the command's result is printed in the shell, the first 10 results will be printed. Previously
  only a basic description of the underlying query result cursor was printed. Additionally, if the
  cursor result contains more than 10 results, the cursor is assigned to a global variable `more`,
  which can be used to iterate over the cursor result.

  Example:

      arangosh [_system]> db._query("FOR i IN 1..15 RETURN i")
      [object ArangoQueryCursor, count: 15, hasMore: true]

      [
        1,
        2,
        3,
        4,
        5,
        6,
        7,
        8,
        9,
        10
      ]

      type 'more' to show more documents


      arangosh [_system]> more
      [object ArangoQueryCursor, count: 15, hasMore: false]

      [
        11,
        12,
        13,
        14,
        15
      ]

* Disallow batchSize value 0 in HTTP `POST /_api/cursor`:

  The HTTP REST API `POST /_api/cursor` does not accept a `batchSize` parameter value of
  `0` any longer. A batch size of 0 never made much sense, but previous versions of ArangoDB
  did not check for this value. Now creating a cursor using a `batchSize` value 0 will
  result in an HTTP 400 error response

* REST Server: fix memory leaks when failing to add jobs

* 'EDGES' AQL Function

  The AQL function `EDGES` got a new fifth option parameter.
  Right now only one option is available: 'includeVertices'. This is a boolean parameter
  that allows to modify the result of the `EDGES` function.
  Default is 'includeVertices: false' which does not have any effect.
  'includeVertices: true' modifies the result, such that
  {vertex: <vertexDocument>, edge: <edgeDocument>} is returned.

* INCOMPATIBLE CHANGE:

  The result format of the AQL function `NEIGHBORS` has been changed.
  Before it has returned an array of objects containing 'vertex' and 'edge'.
  Now it will only contain the vertex directly.
  Also an additional option 'includeData' has been added.
  This is used to define if only the 'vertex._id' value should be returned (false, default),
  or if the vertex should be looked up in the collection and the complete JSON should be returned
  (true).
  Using only the id values can lead to significantly improved performance if this is the only information
  required.

  In order to get the old result format prior to ArangoDB 2.6, please use the function EDGES instead.
  Edges allows for a new option 'includeVertices' which, set to true, returns exactly the format of NEIGHBORS.
  Example:

      NEIGHBORS(<vertexCollection>, <edgeCollection>, <vertex>, <direction>, <example>)

  This can now be achieved by:

      EDGES(<edgeCollection>, <vertex>, <direction>, <example>, {includeVertices: true})

  If you are nesting several NEIGHBORS steps you can speed up their performance in the following way:

  Old Example:

  FOR va IN NEIGHBORS(Users, relations, 'Users/123', 'outbound') FOR vc IN NEIGHBORS(Products, relations, va.vertex._id, 'outbound') RETURN vc

  This can now be achieved by:

  FOR va IN NEIGHBORS(Users, relations, 'Users/123', 'outbound') FOR vc IN NEIGHBORS(Products, relations, va, 'outbound', null, {includeData: true}) RETURN vc
                                                                                                          ^^^^                  ^^^^^^^^^^^^^^^^^^^
                                                                                                  Use intermediate directly     include Data for final

* INCOMPATIBLE CHANGE:

  The AQL function `GRAPH_NEIGHBORS` now provides an additional option `includeData`.
  This option allows controlling whether the function should return the complete vertices
  or just their IDs. Returning only the IDs instead of the full vertices can lead to
  improved performance .

  If provided, `includeData` is set to `true`, all vertices in the result will be returned
  with all their attributes. The default value of `includeData` is `false`.
  This makes the default function results incompatible with previous versions of ArangoDB.

  To get the old result style in ArangoDB 2.6, please set the options as follows in calls
  to `GRAPH_NEIGHBORS`:

      GRAPH_NEIGHBORS(<graph>, <vertex>, { includeData: true })

* INCOMPATIBLE CHANGE:

  The AQL function `GRAPH_COMMON_NEIGHBORS` now provides an additional option `includeData`.
  This option allows controlling whether the function should return the complete vertices
  or just their IDs. Returning only the IDs instead of the full vertices can lead to
  improved performance .

  If provided, `includeData` is set to `true`, all vertices in the result will be returned
  with all their attributes. The default value of `includeData` is `false`.
  This makes the default function results incompatible with previous versions of ArangoDB.

  To get the old result style in ArangoDB 2.6, please set the options as follows in calls
  to `GRAPH_COMMON_NEIGHBORS`:

      GRAPH_COMMON_NEIGHBORS(<graph>, <vertexExamples1>, <vertexExamples2>, { includeData: true }, { includeData: true })

* INCOMPATIBLE CHANGE:

  The AQL function `GRAPH_SHORTEST_PATH` now provides an additional option `includeData`.
  This option allows controlling whether the function should return the complete vertices
  and edges or just their IDs. Returning only the IDs instead of full vertices and edges
  can lead to improved performance .

  If provided, `includeData` is set to `true`, all vertices and edges in the result will
  be returned with all their attributes. There is also an optional parameter `includePath` of
  type object.
  It has two optional sub-attributes `vertices` and `edges`, both of type boolean.
  Both can be set individually and the result will include all vertices on the path if
  `includePath.vertices == true` and all edges if `includePath.edges == true` respectively.

  The default value of `includeData` is `false`, and paths are now excluded by default.
  This makes the default function results incompatible with previous versions of ArangoDB.

  To get the old result style in ArangoDB 2.6, please set the options as follows in calls
  to `GRAPH_SHORTEST_PATH`:

      GRAPH_SHORTEST_PATH(<graph>, <source>, <target>, { includeData: true, includePath: { edges: true, vertices: true } })

  The attributes `startVertex` and `vertex` that were present in the results of `GRAPH_SHORTEST_PATH`
  in previous versions of ArangoDB will not be produced in 2.6. To calculate these attributes in 2.6,
  please extract the first and last elements from the `vertices` result attribute.

* INCOMPATIBLE CHANGE:

  The AQL function `GRAPH_DISTANCE_TO` will now return only the id the destination vertex
  in the `vertex` attribute, and not the full vertex data with all vertex attributes.

* INCOMPATIBLE CHANGE:

  All graph measurements functions in JavaScript module `general-graph` that calculated a
  single figure previously returned an array containing just the figure. Now these functions
  will return the figure directly and not put it inside an array.

  The affected functions are:

  * `graph._absoluteEccentricity`
  * `graph._eccentricity`
  * `graph._absoluteCloseness`
  * `graph._closeness`
  * `graph._absoluteBetweenness`
  * `graph._betweenness`
  * `graph._radius`
  * `graph._diameter`

* Create the `_graphs` collection in new databases with `waitForSync` attribute set to `false`

  The previous `waitForSync` value was `true`, so default the behavior when creating and dropping
  graphs via the HTTP REST API changes as follows if the new settings are in effect:

  * `POST /_api/graph` by default returns `HTTP 202` instead of `HTTP 201`
  * `DELETE /_api/graph/graph-name` by default returns `HTTP 202` instead of `HTTP 201`

  If the `_graphs` collection still has its `waitForSync` value set to `true`, then the HTTP status
  code will not change.

* Upgraded ICU to version 54; this increases performance in many places.
  based on https://code.google.com/p/chromium/issues/detail?id=428145

* added support for HTTP push aka chunked encoding

* issue #1051: add info whether server is running in service or user mode?

  This will add a "mode" attribute to the result of the result of HTTP GET `/_api/version?details=true`

  "mode" can have the following values:

  - `standalone`: server was started manually (e.g. on command-line)
  - `service`: service is running as Windows service, in daemon mode or under the supervisor

* improve system error messages in Windows port

* increased default value of `--server.request-timeout` from 300 to 1200 seconds for client tools
  (arangosh, arangoimp, arangodump, arangorestore)

* increased default value of `--server.connect-timeout` from 3 to 5 seconds for client tools
  (arangosh, arangoimp, arangodump, arangorestore)

* added startup option `--server.foxx-queues-poll-interval`

  This startup option controls the frequency with which the Foxx queues manager is checking
  the queue (or queues) for jobs to be executed.

  The default value is `1` second. Lowering this value will result in the queue manager waking
  up and checking the queues more frequently, which may increase CPU usage of the server.
  When not using Foxx queues, this value can be raised to save some CPU time.

* added startup option `--server.foxx-queues`

  This startup option controls whether the Foxx queue manager will check queue and job entries.
  Disabling this option can reduce server load but will prevent jobs added to Foxx queues from
  being processed at all.

  The default value is `true`, enabling the Foxx queues feature.

* make Foxx queues really database-specific.

  Foxx queues were and are stored in a database-specific collection `_queues`. However, a global
  cache variable for the queues led to the queue names being treated database-independently, which
  was wrong.

  Since 2.6, Foxx queues names are truly database-specific, so the same queue name can be used in
  two different databases for two different queues. Until then, it is advisable to think of queues
  as already being database-specific, and using the database name as a queue name prefix to be
  avoid name conflicts, e.g.:

      var queueName = "myQueue";
      var Foxx = require("org/arangodb/foxx");
      Foxx.queues.create(db._name() + ":" + queueName);

* added support for Foxx queue job types defined as app scripts.

  The old job types introduced in 2.4 are still supported but are known to cause issues in 2.5
  and later when the server is restarted or the job types are not defined in every thread.

  The new job types avoid this issue by storing an explicit mount path and script name rather
  than an assuming the job type is defined globally. It is strongly recommended to convert your
  job types to the new script-based system.

* renamed Foxx sessions option "sessionStorageApp" to "sessionStorage". The option now also accepts session storages directly.

* Added the following JavaScript methods for file access:
  * fs.copyFile() to copy single files
  * fs.copyRecursive() to copy directory trees
  * fs.chmod() to set the file permissions (non-Windows only)

* Added process.env for accessing the process environment from JavaScript code

* Cluster: kickstarter shutdown routines will more precisely follow the shutdown of its nodes.

* Cluster: don't delete agency connection objects that are currently in use.

* Cluster: improve passing along of HTTP errors

* fixed issue #1247: debian init script problems

* multi-threaded index creation on collection load

  When a collection contains more than one secondary index, they can be built in memory in
  parallel when the collection is loaded. How many threads are used for parallel index creation
  is determined by the new configuration parameter `--database.index-threads`. If this is set
  to 0, indexes are built by the opening thread only and sequentially. This is equivalent to
  the behavior in 2.5 and before.

* speed up building up primary index when loading collections

* added `count` attribute to `parameters.json` files of collections. This attribute indicates
  the number of live documents in the collection on unload. It is read when the collection is
  (re)loaded to determine the initial size for the collection's primary index

* removed remainders of MRuby integration, removed arangoirb

* simplified `controllers` property in Foxx manifests. You can now specify a filename directly
  if you only want to use a single file mounted at the base URL of your Foxx app.

* simplified `exports` property in Foxx manifests. You can now specify a filename directly if
  you only want to export variables from a single file in your Foxx app.

* added support for node.js-style exports in Foxx exports. Your Foxx exports file can now export
  arbitrary values using the `module.exports` property instead of adding properties to the
  `exports` object.

* added `scripts` property to Foxx manifests. You should now specify the `setup` and `teardown`
  files as properties of the `scripts` object in your manifests and can define custom,
  app-specific scripts that can be executed from the web interface or the CLI.

* added `tests` property to Foxx manifests. You can now define test cases using the `mocha`
  framework which can then be executed inside ArangoDB.

* updated `joi` package to 6.0.8.

* added `extendible` package.

* added Foxx model lifecycle events to repositories. See #1257.

* speed up resizing of edge index.

* allow to split an edge index into buckets which are resized individually.
  This is controlled by the `indexBuckets` attribute in the `properties`
  of the collection.

* fix a cluster deadlock bug in larger clusters by marking a thread waiting
  for a lock on a DBserver as blocked


v2.5.7 (2015-08-02)
-------------------

* V8: Upgrade to version 4.1.0.27 - this is intended to be the stable V8 version.


v2.5.6 (2015-07-21)
-------------------

* alter Windows build infrastructure so we can properly store pdb files.

* potentially fixed issue #1313: Wrong metric calculation at dashboard

  Escape whitespace in process name when scanning /proc/pid/stats

  This fixes statistics values read from that file

* Fixed variable naming in AQL `COLLECT INTO` results in case the COLLECT is placed
  in a subquery which itself is followed by other constructs that require variables


v2.5.5 (2015-05-29)
-------------------

* fixed vulnerability in JWT implementation.

* fixed format string for reading /proc/pid/stat

* take into account barriers used in different V8 contexts


v2.5.4 (2015-05-14)
-------------------

* added startup option `--log.performance`: specifying this option at startup will log
  performance-related info messages, mainly timings via the regular logging mechanisms

* cluster fixes

* fix for recursive copy under Windows


v2.5.3 (2015-04-29)
-------------------

* Fix fs.move to work across filesystem borders; Fixes Foxx app installation problems;
  issue #1292.

* Fix Foxx app install when installed on a different drive on Windows

* issue #1322: strange AQL result

* issue #1318: Inconsistent db._create() syntax

* issue #1315: queries to a collection fail with an empty response if the
  collection contains specific JSON data

* issue #1300: Make arangodump not fail if target directory exists but is empty

* allow specifying higher values than SOMAXCONN for `--server.backlog-size`

  Previously, arangod would not start when a `--server.backlog-size` value was
  specified that was higher than the platform's SOMAXCONN header value.

  Now, arangod will use the user-provided value for `--server.backlog-size` and
  pass it to the listen system call even if the value is higher than SOMAXCONN.
  If the user-provided value is higher than SOMAXCONN, arangod will log a warning
  on startup.

* Fixed a cluster deadlock bug. Mark a thread that is in a RemoteBlock as
  blocked to allow for additional dispatcher threads to be started.

* Fix locking in cluster by using another ReadWriteLock class for collections.

* Add a second DispatcherQueue for AQL in the cluster. This fixes a
  cluster-AQL thread explosion bug.


v2.5.2 (2015-04-11)
-------------------

* modules stored in _modules are automatically flushed when changed

* added missing query-id parameter in documentation of HTTP DELETE `/_api/query` endpoint

* added iterator for edge index in AQL queries

  this change may lead to less edges being read when used together with a LIMIT clause

* make graph viewer in web interface issue less expensive queries for determining
  a random vertex from the graph, and for determining vertex attributes

* issue #1285: syntax error, unexpected $undefined near '@_to RETURN obj

  this allows AQL bind parameter names to also start with underscores

* moved /_api/query to C++

* issue #1289: Foxx models created from database documents expose an internal method

* added `Foxx.Repository#exists`

* parallelize initialization of V8 context in multiple threads

* fixed a possible crash when the debug-level was TRACE

* cluster: do not initialize statistics collection on each
  coordinator, this fixes a race condition at startup

* cluster: fix a startup race w.r.t. the _configuration collection

* search for db:// JavaScript modules only after all local files have been
  considered, this speeds up the require command in a cluster considerably

* general cluster speedup in certain areas


v2.5.1 (2015-03-19)
-------------------

* fixed bug that caused undefined behavior when an AQL query was killed inside
  a calculation block

* fixed memleaks in AQL query cleanup in case out-of-memory errors are thrown

* by default, Debian and RedHat packages are built with debug symbols

* added option `--database.ignore-logfile-errors`

  This option controls how collection datafiles with a CRC mismatch are treated.

  If set to `false`, CRC mismatch errors in collection datafiles will lead
  to a collection not being loaded at all. If a collection needs to be loaded
  during WAL recovery, the WAL recovery will also abort (if not forced with
  `--wal.ignore-recovery-errors true`). Setting this flag to `false` protects
  users from unintentionally using a collection with corrupted datafiles, from
  which only a subset of the original data can be recovered.

  If set to `true`, CRC mismatch errors in collection datafiles will lead to
  the datafile being partially loaded. All data up to until the mismatch will
  be loaded. This will enable users to continue with collection datafiles
  that are corrupted, but will result in only a partial load of the data.
  The WAL recovery will still abort when encountering a collection with a
  corrupted datafile, at least if `--wal.ignore-recovery-errors` is not set to
  `true`.

  The default value is *true*, so for collections with corrupted datafiles
  there might be partial data loads once the WAL recovery has finished. If
  the WAL recovery will need to load a collection with a corrupted datafile,
  it will still stop when using the default values.

* INCOMPATIBLE CHANGE:

  make the arangod server refuse to start if during startup it finds a non-readable
  `parameter.json` file for a database or a collection.

  Stopping the startup process in this case requires manual intervention (fixing
  the unreadable files), but prevents follow-up errors due to ignored databases or
  collections from happening.

* datafiles and `parameter.json` files written by arangod are now created with read and write
  privileges for the arangod process user, and with read and write privileges for the arangod
  process group.

  Previously, these files were created with user read and write permissions only.

* INCOMPATIBLE CHANGE:

  abort WAL recovery if one of the collection's datafiles cannot be opened

* INCOMPATIBLE CHANGE:

  never try to raise the privileges after dropping them, this can lead to a race condition while
  running the recovery

  If you require to run ArangoDB on a port lower than 1024, you must run ArangoDB as root.

* fixed inefficiencies in `remove` methods of general-graph module

* added option `--database.slow-query-threshold` for controlling the default AQL slow query
  threshold value on server start

* add system error strings for Windows on many places

* rework service startup so we announce 'RUNNING' only when we're finished starting.

* use the Windows eventlog for FATAL and ERROR - log messages

* fix service handling in NSIS Windows installer, specify human readable name

* add the ICU_DATA environment variable to the fatal error messages

* fixed issue #1265: arangod crashed with SIGSEGV

* fixed issue #1241: Wildcards in examples


v2.5.0 (2015-03-09)
-------------------

* installer fixes for Windows

* fix for downloading Foxx

* fixed issue #1258: http pipelining not working?


v2.5.0-beta4 (2015-03-05)
-------------------------

* fixed issue #1247: debian init script problems


v2.5.0-beta3 (2015-02-27)
-------------------------

* fix Windows install path calculation in arango

* fix Windows logging of long strings

* fix possible undefinedness of const strings in Windows


v2.5.0-beta2 (2015-02-23)
-------------------------

* fixed issue #1256: agency binary not found #1256

* fixed issue #1230: API: document/col-name/_key and cursor return different floats

* front-end: dashboard tries not to (re)load statistics if user has no access

* V8: Upgrade to version 3.31.74.1

* etcd: Upgrade to version 2.0 - This requires go 1.3 to compile at least.

* refuse to startup if ICU wasn't initialized, this will i.e. prevent errors from being printed,
  and libraries from being loaded.

* front-end: unwanted removal of index table header after creating new index

* fixed issue #1248: chrome: applications filtering not working

* fixed issue #1198: queries remain in aql editor (front-end) if you navigate through different tabs

* Simplify usage of Foxx

  Thanks to our user feedback we learned that Foxx is a powerful, yet rather complicated concept.
  With this release we tried to make it less complicated while keeping all its strength.
  That includes a rewrite of the documentation as well as some code changes as listed below:

  * Moved Foxx applications to a different folder.

    The naming convention now is: <app-path>/_db/<dbname>/<mountpoint>/APP
    Before it was: <app-path>/databases/<dbname>/<appname>:<appversion>
    This caused some trouble as apps where cached based on name and version and updates did not apply.
    Hence the path on filesystem and the app's access URL had no relation to one another.
    Now the path on filesystem is identical to the URL (except for slashes and the appended APP)

  * Rewrite of Foxx routing

    The routing of Foxx has been exposed to major internal changes we adjusted because of user feedback.
    This allows us to set the development mode per mountpoint without having to change paths and hold
    apps at separate locations.

  * Foxx Development mode

    The development mode used until 2.4 is gone. It has been replaced by a much more mature version.
    This includes the deprecation of the javascript.dev-app-path parameter, which is useless since 2.5.
    Instead of having two separate app directories for production and development, apps now reside in
    one place, which is used for production as well as for development.
    Apps can still be put into development mode, changing their behavior compared to production mode.
    Development mode apps are still reread from disk at every request, and still they ship more debug
    output.

    This change has also made the startup options `--javascript.frontend-development-mode` and
    `--javascript.dev-app-path` obsolete. The former option will not have any effect when set, and the
    latter option is only read and used during the upgrade to 2.5 and does not have any effects later.

  * Foxx install process

    Installing Foxx apps has been a two step process: import them into ArangoDB and mount them at a
    specific mountpoint. These operations have been joined together. You can install an app at one
    mountpoint, that's it. No fetch, mount, unmount, purge cycle anymore. The commands have been
    simplified to just:

    * install: get your Foxx app up and running
    * uninstall: shut it down and erase it from disk

  * Foxx error output

    Until 2.4 the errors produced by Foxx were not optimal. Often, the error message was just
    `unable to parse manifest` and contained only an internal stack trace.
    In 2.5 we made major improvements there, including a much more fine-grained error output that
    helps you debug your Foxx apps. The error message printed is now much closer to its source and
    should help you track it down.

    Also we added the default handlers for unhandled errors in Foxx apps:

    * You will get a nice internal error page whenever your Foxx app is called but was not installed
      due to any error
    * You will get a proper error message when having an uncaught error appears in any app route

    In production mode the messages above will NOT contain any information about your Foxx internals
    and are safe to be exposed to third party users.
    In development mode the messages above will contain the stacktrace (if available), making it easier for
    your in-house devs to track down errors in the application.

* added `console` object to Foxx apps. All Foxx apps now have a console object implementing
  the familiar Console API in their global scope, which can be used to log diagnostic
  messages to the database.

* added `org/arangodb/request` module, which provides a simple API for making HTTP requests
  to external services.

* added optimizer rule `propagate-constant-attributes`

  This rule will look inside `FILTER` conditions for constant value equality comparisons,
  and insert the constant values in other places in `FILTER`s. For example, the rule will
  insert `42` instead of `i.value` in the second `FILTER` of the following query:

      FOR i IN c1 FOR j IN c2 FILTER i.value == 42 FILTER j.value == i.value RETURN 1

* added `filtered` value to AQL query execution statistics

  This value indicates how many documents were filtered by `FilterNode`s in the AQL query.
  Note that `IndexRangeNode`s can also filter documents by selecting only the required ranges
  from the index. The `filtered` value will not include the work done by `IndexRangeNode`s,
  but only the work performed by `FilterNode`s.

* added support for sparse hash and skiplist indexes

  Hash and skiplist indexes can optionally be made sparse. Sparse indexes exclude documents
  in which at least one of the index attributes is either not set or has a value of `null`.

  As such documents are excluded from sparse indexes, they may contain fewer documents than
  their non-sparse counterparts. This enables faster indexing and can lead to reduced memory
  usage in case the indexed attribute does occur only in some, but not all documents of the
  collection. Sparse indexes will also reduce the number of collisions in non-unique hash
  indexes in case non-existing or optional attributes are indexed.

  In order to create a sparse index, an object with the attribute `sparse` can be added to
  the index creation commands:

      db.collection.ensureHashIndex(attributeName, { sparse: true });
      db.collection.ensureHashIndex(attributeName1, attributeName2, { sparse: true });
      db.collection.ensureUniqueConstraint(attributeName, { sparse: true });
      db.collection.ensureUniqueConstraint(attributeName1, attributeName2, { sparse: true });

      db.collection.ensureSkiplist(attributeName, { sparse: true });
      db.collection.ensureSkiplist(attributeName1, attributeName2, { sparse: true });
      db.collection.ensureUniqueSkiplist(attributeName, { sparse: true });
      db.collection.ensureUniqueSkiplist(attributeName1, attributeName2, { sparse: true });

  Note that in place of the above specialized index creation commands, it is recommended to use
  the more general index creation command `ensureIndex`:

  ```js
  db.collection.ensureIndex({ type: "hash", sparse: true, unique: true, fields: [ attributeName ] });
  db.collection.ensureIndex({ type: "skiplist", sparse: false, unique: false, fields: [ "a", "b" ] });
  ```

  When not explicitly set, the `sparse` attribute defaults to `false` for new indexes.

  This causes a change in behavior when creating a unique hash index without specifying the
  sparse flag: in 2.4, unique hash indexes were implicitly sparse, always excluding `null` values.
  There was no option to control this behavior, and sparsity was neither supported for non-unique
  hash indexes nor skiplists in 2.4. This implicit sparsity of unique hash indexes was considered
  an inconsistency, and therefore the behavior was cleaned up in 2.5. As of 2.5, indexes will
  only be created sparse if sparsity is explicitly requested. Existing unique hash indexes from 2.4
  or before will automatically be migrated so they are still sparse after the upgrade to 2.5.

  Geo indexes are implicitly sparse, meaning documents without the indexed location attribute or
  containing invalid location coordinate values will be excluded from the index automatically. This
  is also a change when compared to pre-2.5 behavior, when documents with missing or invalid
  coordinate values may have caused errors on insertion when the geo index' `unique` flag was set
  and its `ignoreNull` flag was not.

  This was confusing and has been rectified in 2.5. The method `ensureGeoConstaint()` now does the
  same as `ensureGeoIndex()`. Furthermore, the attributes `constraint`, `unique`, `ignoreNull` and
  `sparse` flags are now completely ignored when creating geo indexes.

  The same is true for fulltext indexes. There is no need to specify non-uniqueness or sparsity for
  geo or fulltext indexes. They will always be non-unique and sparse.

  As sparse indexes may exclude some documents, they cannot be used for every type of query.
  Sparse hash indexes cannot be used to find documents for which at least one of the indexed
  attributes has a value of `null`. For example, the following AQL query cannot use a sparse
  index, even if one was created on attribute `attr`:

      FOR doc In collection
        FILTER doc.attr == null
        RETURN doc

  If the lookup value is non-constant, a sparse index may or may not be used, depending on
  the other types of conditions in the query. If the optimizer can safely determine that
  the lookup value cannot be `null`, a sparse index may be used. When uncertain, the optimizer
  will not make use of a sparse index in a query in order to produce correct results.

  For example, the following queries cannot use a sparse index on `attr` because the optimizer
  will not know beforehand whether the comparison values for `doc.attr` will include `null`:

      FOR doc In collection
        FILTER doc.attr == SOME_FUNCTION(...)
        RETURN doc

      FOR other IN otherCollection
        FOR doc In collection
          FILTER doc.attr == other.attr
          RETURN doc

  Sparse skiplist indexes can be used for sorting if the optimizer can safely detect that the
  index range does not include `null` for any of the index attributes.

* inspection of AQL data-modification queries will now detect if the data-modification part
  of the query can run in lockstep with the data retrieval part of the query, or if the data
  retrieval part must be executed before the data modification can start.

  Executing the two in lockstep allows using much smaller buffers for intermediate results
  and starts the actual data-modification operations much earlier than if the two phases
  were executed separately.

* Allow dynamic attribute names in AQL object literals

  This allows using arbitrary expressions to construct attribute names in object
  literals specified in AQL queries. To disambiguate expressions and other unquoted
  attribute names, dynamic attribute names need to be enclosed in brackets (`[` and `]`).
  Example:

      FOR i IN 1..100
        RETURN { [ CONCAT('value-of-', i) ] : i }

* make AQL optimizer rule "use-index-for-sort" remove sort also in case a non-sorted
  index (e.g. a hash index) is used for only equality lookups and all sort attributes
  are covered by the index.

  Example that does not require an extra sort (needs hash index on `value`):

      FOR doc IN collection FILTER doc.value == 1 SORT doc.value RETURN doc

  Another example that does not require an extra sort (with hash index on `value1`, `value2`):

      FOR doc IN collection FILTER doc.value1 == 1 && doc.value2 == 2 SORT doc.value1, doc.value2 RETURN doc

* make AQL optimizer rule "use-index-for-sort" remove sort also in case the sort criteria
  excludes the left-most index attributes, but the left-most index attributes are used
  by the index for equality-only lookups.

  Example that can use the index for sorting (needs skiplist index on `value1`, `value2`):

      FOR doc IN collection FILTER doc.value1 == 1 SORT doc.value2 RETURN doc

* added selectivity estimates for primary index, edge index, and hash index

  The selectivity estimates are returned by the `GET /_api/index` REST API method
  in a sub-attribute `selectivityEstimate` for each index that supports it. This
  attribute will be omitted for indexes that do not provide selectivity estimates.
  If provided, the selectivity estimate will be a numeric value between 0 and 1.

  Selectivity estimates will also be reported in the result of `collection.getIndexes()`
  for all indexes that support this. If no selectivity estimate can be determined for
  an index, the attribute `selectivityEstimate` will be omitted here, too.

  The web interface also shows selectivity estimates for each index that supports this.

  Currently the following index types can provide selectivity estimates:
  - primary index
  - edge index
  - hash index (unique and non-unique)

  No selectivity estimates will be provided when running in cluster mode.

* fixed issue #1226: arangod log issues

* added additional logger if arangod is started in foreground mode on a tty

* added AQL optimizer rule "move-calculations-down"

* use exclusive native SRWLocks on Windows instead of native mutexes

* added AQL functions `MD5`, `SHA1`, and `RANDOM_TOKEN`.

* reduced number of string allocations when parsing certain AQL queries

  parsing numbers (integers or doubles) does not require a string allocation
  per number anymore

* RequestContext#bodyParam now accepts arbitrary joi schemas and rejects invalid (but well-formed) request bodies.

* enforce that AQL user functions are wrapped inside JavaScript function () declarations

  AQL user functions were always expected to be wrapped inside a JavaScript function, but previously
  this was not enforced when registering a user function. Enforcing the AQL user functions to be contained
  inside functions prevents functions from doing some unexpected things that may have led to undefined
  behavior.

* Windows service uninstalling: only remove service if it points to the currently running binary,
  or --force was specified.

* Windows (debug only): print stacktraces on crash and run minidump

* Windows (cygwin): if you run arangosh in a cygwin shell or via ssh we will detect this and use
  the appropriate output functions.

* Windows: improve process management

* fix IPv6 reverse ip lookups - so far we only did IPv4 addresses.

* improve join documentation, add outer join example

* run jslint for unit tests too, to prevent "memory leaks" by global js objects with native code.

* fix error logging for exceptions - we wouldn't log the exception message itself so far.

* improve error reporting in the http client (Windows & *nix)

* improve error reports in cluster

* Standard errors can now contain custom messages.


v2.4.7 (XXXX-XX-XX)
-------------------

* fixed issue #1282: Geo WITHIN_RECTANGLE for nested lat/lng


v2.4.6 (2015-03-18)
-------------------

* added option `--database.ignore-logfile-errors`

  This option controls how collection datafiles with a CRC mismatch are treated.

  If set to `false`, CRC mismatch errors in collection datafiles will lead
  to a collection not being loaded at all. If a collection needs to be loaded
  during WAL recovery, the WAL recovery will also abort (if not forced with
  `--wal.ignore-recovery-errors true`). Setting this flag to `false` protects
  users from unintentionally using a collection with corrupted datafiles, from
  which only a subset of the original data can be recovered.

  If set to `true`, CRC mismatch errors in collection datafiles will lead to
  the datafile being partially loaded. All data up to until the mismatch will
  be loaded. This will enable users to continue with a collection datafiles
  that are corrupted, but will result in only a partial load of the data.
  The WAL recovery will still abort when encountering a collection with a
  corrupted datafile, at least if `--wal.ignore-recovery-errors` is not set to
  `true`.

  The default value is *true*, so for collections with corrupted datafiles
  there might be partial data loads once the WAL recovery has finished. If
  the WAL recovery will need to load a collection with a corrupted datafile,
  it will still stop when using the default values.

* INCOMPATIBLE CHANGE:

  make the arangod server refuse to start if during startup it finds a non-readable
  `parameter.json` file for a database or a collection.

  Stopping the startup process in this case requires manual intervention (fixing
  the unreadable files), but prevents follow-up errors due to ignored databases or
  collections from happening.

* datafiles and `parameter.json` files written by arangod are now created with read and write
  privileges for the arangod process user, and with read and write privileges for the arangod
  process group.

  Previously, these files were created with user read and write permissions only.

* INCOMPATIBLE CHANGE:

  abort WAL recovery if one of the collection's datafiles cannot be opened

* INCOMPATIBLE CHANGE:

  never try to raise the privileges after dropping them, this can lead to a race condition while
  running the recovery

  If you require to run ArangoDB on a port lower than 1024, you must run ArangoDB as root.

* fixed inefficiencies in `remove` methods of general-graph module

* added option `--database.slow-query-threshold` for controlling the default AQL slow query
  threshold value on server start


v2.4.5 (2015-03-16)
-------------------

* added elapsed time to HTTP request logging output (`--log.requests-file`)

* added AQL current and slow query tracking, killing of AQL queries

  This change enables retrieving the list of currently running AQL queries inside the selected database.
  AQL queries with an execution time beyond a certain threshold can be moved to a "slow query" facility
  and retrieved from there. Queries can also be killed by specifying the query id.

  This change adds the following HTTP REST APIs:

  - `GET /_api/query/current`: for retrieving the list of currently running queries
  - `GET /_api/query/slow`: for retrieving the list of slow queries
  - `DELETE /_api/query/slow`: for clearing the list of slow queries
  - `GET /_api/query/properties`: for retrieving the properties for query tracking
  - `PUT /_api/query/properties`: for adjusting the properties for query tracking
  - `DELETE /_api/query/<id>`: for killing an AQL query

  The following JavaScript APIs have been added:

  - require("org/arangodb/aql/queries").current();
  - require("org/arangodb/aql/queries").slow();
  - require("org/arangodb/aql/queries").clearSlow();
  - require("org/arangodb/aql/queries").properties();
  - require("org/arangodb/aql/queries").kill();

* fixed issue #1265: arangod crashed with SIGSEGV

* fixed issue #1241: Wildcards in examples

* fixed comment parsing in Foxx controllers


v2.4.4 (2015-02-24)
-------------------

* fixed the generation template for foxx apps. It now does not create deprecated functions anymore

* add custom visitor functionality for `GRAPH_NEIGHBORS` function, too

* increased default value of traversal option *maxIterations* to 100 times of its previous
  default value


v2.4.3 (2015-02-06)
-------------------

* fix multi-threading with openssl when running under Windows

* fix timeout on socket operations when running under Windows

* Fixed an error in Foxx routing which caused some apps that worked in 2.4.1 to fail with status 500: `undefined is not a function` errors in 2.4.2
  This error was occurring due to seldom internal rerouting introduced by the malformed application handler.


v2.4.2 (2015-01-30)
-------------------

* added custom visitor functionality for AQL traversals

  This allows more complex result processing in traversals triggered by AQL. A few examples
  are shown in [this article](http://jsteemann.github.io/blog/2015/01/28/using-custom-visitors-in-aql-graph-traversals/).

* improved number of results estimated for nodes of type EnumerateListNode and SubqueryNode
  in AQL explain output

* added AQL explain helper to explain arbitrary AQL queries

  The helper function prints the query execution plan and the indexes to be used in the
  query. It can be invoked from the ArangoShell or the web interface as follows:

      require("org/arangodb/aql/explainer").explain(query);

* enable use of indexes for certain AQL conditions with non-equality predicates, in
  case the condition(s) also refer to indexed attributes

  The following queries will now be able to use indexes:

      FILTER a.indexed == ... && a.indexed != ...
      FILTER a.indexed == ... && a.nonIndexed != ...
      FILTER a.indexed == ... && ! (a.indexed == ...)
      FILTER a.indexed == ... && ! (a.nonIndexed == ...)
      FILTER a.indexed == ... && ! (a.indexed != ...)
      FILTER a.indexed == ... && ! (a.nonIndexed != ...)
      FILTER (a.indexed == ... && a.nonIndexed == ...) || (a.indexed == ... && a.nonIndexed == ...)
      FILTER (a.indexed == ... && a.nonIndexed != ...) || (a.indexed == ... && a.nonIndexed != ...)

* Fixed spuriously occurring "collection not found" errors when running queries on local
  collections on a cluster DB server

* Fixed upload of Foxx applications to the server for apps exceeding approx. 1 MB zipped.

* Malformed Foxx applications will now return a more useful error when any route is requested.

  In Production a Foxx app mounted on /app will display an html page on /app/* stating a 503 Service temporarily not available.
  It will not state any information about your Application.
  Before it was a 404 Not Found without any information and not distinguishable from a correct not found on your route.

  In Development Mode the html page also contains information about the error occurred.

* Unhandled errors thrown in Foxx routes are now handled by the Foxx framework itself.

  In Production the route will return a status 500 with a body {error: "Error statement"}.
  In Development the route will return a status 500 with a body {error: "Error statement", stack: "..."}

  Before, it was status 500 with a plain text stack including ArangoDB internal routing information.

* The Applications tab in web interface will now request development apps more often.
  So if you have a fixed a syntax error in your app it should always be visible after reload.


v2.4.1 (2015-01-19)
-------------------

* improved WAL recovery output

* fixed certain OR optimizations in AQL optimizer

* better diagnostics for arangoimp

* fixed invalid result of HTTP REST API method `/_admin/foxx/rescan`

* fixed possible segmentation fault when passing a Buffer object into a V8 function
  as a parameter

* updated AQB module to 1.8.0.


v2.4.0 (2015-01-13)
-------------------

* updated AQB module to 1.7.0.

* fixed V8 integration-related crashes

* make `fs.move(src, dest)` also fail when both `src` and `dest` are
  existing directories. This ensures the same behavior of the move operation
  on different platforms.

* fixed AQL insert operation for multi-shard collections in cluster

* added optional return value for AQL data-modification queries.
  This allows returning the documents inserted, removed or updated with the query, e.g.

      FOR doc IN docs REMOVE doc._key IN docs LET removed = OLD RETURN removed
      FOR doc IN docs INSERT { } IN docs LET inserted = NEW RETURN inserted
      FOR doc IN docs UPDATE doc._key WITH { } IN docs LET previous = OLD RETURN previous
      FOR doc IN docs UPDATE doc._key WITH { } IN docs LET updated = NEW RETURN updated

  The variables `OLD` and `NEW` are automatically available when a `REMOVE`, `INSERT`,
  `UPDATE` or `REPLACE` statement is immediately followed by a `LET` statement.
  Note that the `LET` and `RETURN` statements in data-modification queries are not as
  flexible as the general versions of `LET` and `RETURN`. When returning documents from
  data-modification operations, only a single variable can be assigned using `LET`, and
  the assignment can only be either `OLD` or `NEW`, but not an arbitrary expression. The
  `RETURN` statement also allows using the just-created variable only, and no arbitrary
  expressions.


v2.4.0-beta1 (2014-12-26)
--------------------------

* fixed superstates in FoxxGenerator

* fixed issue #1065: Aardvark: added creation of documents and edges with _key property

* fixed issue #1198: Aardvark: current AQL editor query is now cached

* Upgraded V8 version from 3.16.14 to 3.29.59

  The built-in version of V8 has been upgraded from 3.16.14 to 3.29.59.
  This activates several ES6 (also dubbed *Harmony* or *ES.next*) features in
  ArangoDB, both in the ArangoShell and the ArangoDB server. They can be
  used for scripting and in server-side actions such as Foxx routes, traversals
  etc.

  The following ES6 features are available in ArangoDB 2.4 by default:

  * iterators
  * the `of` operator
  * symbols
  * predefined collections types (Map, Set etc.)
  * typed arrays

  Many other ES6 features are disabled by default, but can be made available by
  starting arangod or arangosh with the appropriate options:

  * arrow functions
  * proxies
  * generators
  * String, Array, and Number enhancements
  * constants
  * enhanced object and numeric literals

  To activate all these ES6 features in arangod or arangosh, start it with
  the following options:

      arangosh --javascript.v8-options="--harmony --harmony_generators"

  More details on the available ES6 features can be found in
  [this blog](https://jsteemann.github.io/blog/2014/12/19/using-es6-features-in-arangodb/).

* Added Foxx generator for building Hypermedia APIs

  A more detailed description is [here](https://www.arangodb.com/2014/12/08/building-hypermedia-apis-foxxgenerator)

* New `Applications` tab in web interface:

  The `applications` tab got a complete redesign.
  It will now only show applications that are currently running on ArangoDB.
  For a selected application, a new detailed view has been created.
  This view provides a better overview of the app:
  * author
  * license
  * version
  * contributors
  * download links
  * API documentation

  To install a new application, a new dialog is now available.
  It provides the features already available in the console application `foxx-manager` plus some more:
  * install an application from Github
  * install an application from a zip file
  * install an application from ArangoDB's application store
  * create a new application from scratch: this feature uses a generator to
    create a Foxx application with pre-defined CRUD methods for a given list
    of collections. The generated Foxx app can either be downloaded as a zip file or
    be installed on the server. Starting with a new Foxx app has never been easier.

* fixed issue #1102: Aardvark: Layout bug in documents overview

  The documents overview was entirely destroyed in some situations on Firefox.
  We replaced the plugin we used there.

* fixed issue #1168: Aardvark: pagination buttons jumping

* fixed issue #1161: Aardvark: Click on Import JSON imports previously uploaded file

* removed configure options `--enable-all-in-one-v8`, `--enable-all-in-one-icu`,
  and `--enable-all-in-one-libev`.

* global internal rename to fix naming incompatibilities with JSON:

  Internal functions with names containing `array` have been renamed to `object`,
  internal functions with names containing `list` have been renamed to `array`.
  The renaming was mainly done in the C++ parts. The documentation has also been
  adjusted so that the correct JSON type names are used in most places.

  The change also led to the addition of a few function aliases in AQL:

  * `TO_LIST` now is an alias of the new `TO_ARRAY`
  * `IS_LIST` now is an alias of the new `IS_ARRAY`
  * `IS_DOCUMENT` now is an alias of the new `IS_OBJECT`

  The changed also renamed the option `mergeArrays` to `mergeObjects` for AQL
  data-modification query options and HTTP document modification API

* AQL: added optimizer rule "remove-filter-covered-by-index"

  This rule removes FilterNodes and CalculationNodes from an execution plan if the
  filter is already covered by a previous IndexRangeNode. Removing the CalculationNode
  and the FilterNode will speed up query execution because the query requires less
  computation.

* AQL: added optimizer rule "remove-sort-rand"

  This rule removes a `SORT RAND()` expression from a query and moves the random
  iteration into the appropriate `EnumerateCollectionNode`. This is more efficient
  than individually enumerating and then sorting randomly.

* AQL: range optimizations for IN and OR

  This change enables usage of indexes for several additional cases. Filters containing
  the `IN` operator can now make use of indexes, and multiple OR- or AND-combined filter
  conditions can now also use indexes if the filters are accessing the same indexed
  attribute.

  Here are a few examples of queries that can now use indexes but couldn't before:

    FOR doc IN collection
      FILTER doc.indexedAttribute == 1 || doc.indexedAttribute > 99
      RETURN doc

    FOR doc IN collection
      FILTER doc.indexedAttribute IN [ 3, 42 ] || doc.indexedAttribute > 99
      RETURN doc

    FOR doc IN collection
      FILTER (doc.indexedAttribute > 2 && doc.indexedAttribute < 10) ||
             (doc.indexedAttribute > 23 && doc.indexedAttribute < 42)
      RETURN doc

* fixed issue #500: AQL parentheses issue

  This change allows passing subqueries as AQL function parameters without using
  duplicate brackets (e.g. `FUNC(query)` instead of `FUNC((query))`

* added optional `COUNT` clause to AQL `COLLECT`

  This allows more efficient group count calculation queries, e.g.

      FOR doc IN collection
        COLLECT age = doc.age WITH COUNT INTO length
        RETURN { age: age, count: length }

  A count-only query is also possible:

      FOR doc IN collection
        COLLECT WITH COUNT INTO length
        RETURN length

* fixed missing makeDirectory when fetching a Foxx application from a zip file

* fixed issue #1134: Change the default endpoint to localhost

  This change will modify the IP address ArangoDB listens on to 127.0.0.1 by default.
  This will make new ArangoDB installations unaccessible from clients other than
  localhost unless changed. This is a security feature.

  To make ArangoDB accessible from any client, change the server's configuration
  (`--server.endpoint`) to either `tcp://0.0.0.0:8529` or the server's publicly
  visible IP address.

* deprecated `Repository#modelPrototype`. Use `Repository#model` instead.

* IMPORTANT CHANGE: by default, system collections are included in replication and all
  replication API return values. This will lead to user accounts and credentials
  data being replicated from master to slave servers. This may overwrite
  slave-specific database users.

  If this is undesired, the `_users` collection can be excluded from replication
  easily by setting the `includeSystem` attribute to `false` in the following commands:

  * replication.sync({ includeSystem: false });
  * replication.applier.properties({ includeSystem: false });

  This will exclude all system collections (including `_aqlfunctions`, `_graphs` etc.)
  from the initial synchronization and the continuous replication.

  If this is also undesired, it is also possible to specify a list of collections to
  exclude from the initial synchronization and the continuous replication using the
  `restrictCollections` attribute, e.g.:

      replication.applier.properties({
        includeSystem: true,
        restrictType: "exclude",
        restrictCollections: [ "_users", "_graphs", "foo" ]
      });

  The HTTP API methods for fetching the replication inventory and for dumping collections
  also support the `includeSystem` control flag via a URL parameter.

* removed DEPRECATED replication methods:
  * `replication.logger.start()`
  * `replication.logger.stop()`
  * `replication.logger.properties()`
  * HTTP PUT `/_api/replication/logger-start`
  * HTTP PUT `/_api/replication/logger-stop`
  * HTTP GET `/_api/replication/logger-config`
  * HTTP PUT `/_api/replication/logger-config`

* fixed issue #1174, which was due to locking problems in distributed
  AQL execution

* improved cluster locking for AQL avoiding deadlocks

* use DistributeNode for modifying queries with REPLACE and UPDATE, if
  possible


v2.3.6 (2015-XX-XX)
-------------------

* fixed AQL subquery optimization that produced wrong result when multiple subqueries
  directly followed each other and and a directly following `LET` statement did refer
  to any but the first subquery.


v2.3.5 (2015-01-16)
-------------------

* fixed intermittent 404 errors in Foxx apps after mounting or unmounting apps

* fixed issue #1200: Expansion operator results in "Cannot call method 'forEach' of null"

* fixed issue #1199: Cannot unlink root node of plan


v2.3.4 (2014-12-23)
-------------------

* fixed cerberus path for MyArangoDB


v2.3.3 (2014-12-17)
-------------------

* fixed error handling in instantiation of distributed AQL queries, this
  also fixes a bug in cluster startup with many servers

* issue #1185: parse non-fractional JSON numbers with exponent (e.g. `4e-261`)

* issue #1159: allow --server.request-timeout and --server.connect-timeout of 0


v2.3.2 (2014-12-09)
-------------------

* fixed issue #1177: Fix bug in the user app's storage

* fixed issue #1173: AQL Editor "Save current query" resets user password

* fixed missing makeDirectory when fetching a Foxx application from a zip file

* put in warning about default changed: fixed issue #1134: Change the default endpoint to localhost

* fixed issue #1163: invalid fullCount value returned from AQL

* fixed range operator precedence

* limit default maximum number of plans created by AQL optimizer to 256 (from 1024)

* make AQL optimizer not generate an extra plan if an index can be used, but modify
  existing plans in place

* fixed AQL cursor ttl (time-to-live) issue

  Any user-specified cursor ttl value was not honored since 2.3.0.

* fixed segfault in AQL query hash index setup with unknown shapes

* fixed memleaks

* added AQL optimizer rule for removing `INTO` from a `COLLECT` statement if not needed

* fixed issue #1131

  This change provides the `KEEP` clause for `COLLECT ... INTO`. The `KEEP` clause
  allows controlling which variables will be kept in the variable created by `INTO`.

* fixed issue #1147, must protect dispatcher ID for etcd

v2.3.1 (2014-11-28)
-------------------

* recreate password if missing during upgrade

* fixed issue #1126

* fixed non-working subquery index optimizations

* do not restrict summary of Foxx applications to 60 characters

* fixed display of "required" path parameters in Foxx application documentation

* added more optimizations of constants values in AQL FILTER conditions

* fixed invalid or-to-in optimization for FILTERs containing comparisons
  with boolean values

* fixed replication of `_graphs` collection

* added AQL list functions `PUSH`, `POP`, `UNSHIFT`, `SHIFT`, `REMOVE_VALUES`,
  `REMOVE_VALUE`, `REMOVE_NTH` and `APPEND`

* added AQL functions `CALL` and `APPLY` to dynamically call other functions

* fixed AQL optimizer cost estimation for LIMIT node

* prevent Foxx queues from permanently writing to the journal even when
  server is idle

* fixed AQL COLLECT statement with INTO clause, which copied more variables
  than v2.2 and thus lead to too much memory consumption.
  This deals with #1107.

* fixed AQL COLLECT statement, this concerned every COLLECT statement,
  only the first group had access to the values of the variables before
  the COLLECT statement. This deals with #1127.

* fixed some AQL internals, where sometimes too many items were
  fetched from upstream in the presence of a LIMIT clause. This should
  generally improve performance.


v2.3.0 (2014-11-18)
-------------------

* fixed syslog flags. `--log.syslog` is deprecated and setting it has no effect,
  `--log.facility` now works as described. Application name has been changed from
  `triagens` to `arangod`. It can be changed using `--log.application`. The syslog
  will only contain the actual log message. The datetime prefix is omitted.

* fixed deflate in SimpleHttpClient

* fixed issue #1104: edgeExamples broken or changed

* fixed issue #1103: Error while importing user queries

* fixed issue #1100: AQL: HAS() fails on doc[attribute_name]

* fixed issue #1098: runtime error when creating graph vertex

* hide system applications in **Applications** tab by default

  Display of system applications can be toggled by using the *system applications*
  toggle in the UI.

* added HTTP REST API for managing tasks (`/_api/tasks`)

* allow passing character lists as optional parameter to AQL functions `TRIM`,
  `LTRIM` and `RTRIM`

  These functions now support trimming using custom character lists. If no character
  lists are specified, all whitespace characters will be removed as previously:

      TRIM("  foobar\t \r\n ")         // "foobar"
      TRIM(";foo;bar;baz, ", "; ")     // "foo;bar;baz"

* added AQL string functions `LTRIM`, `RTRIM`, `FIND_FIRST`, `FIND_LAST`, `SPLIT`,
  `SUBSTITUTE`

* added AQL functions `ZIP`, `VALUES` and `PERCENTILE`

* made AQL functions `CONCAT` and `CONCAT_SEPARATOR` work with list arguments

* dynamically create extra dispatcher threads if required

* fixed issue #1097: schemas in the API docs no longer show required properties as optional


v2.3.0-beta2 (2014-11-08)
-------------------------

* front-end: new icons for uploading and downloading JSON documents into a collection

* front-end: fixed documents pagination css display error

* front-end: fixed flickering of the progress view

* front-end: fixed missing event for documents filter function

* front-end: jsoneditor: added CMD+Return (Mac) CTRL+Return (Linux/Win) shortkey for
  saving a document

* front-end: added information tooltip for uploading json documents.

* front-end: added database management view to the collapsed navigation menu

* front-end: added collection truncation feature

* fixed issue #1086: arangoimp: Odd errors if arguments are not given properly

* performance improvements for AQL queries that use JavaScript-based expressions
  internally

* added AQL geo functions `WITHIN_RECTANGLE` and `IS_IN_POLYGON`

* fixed non-working query results download in AQL editor of web interface

* removed debug print message in AQL editor query export routine

* fixed issue #1075: Aardvark: user name required even if auth is off #1075

  The fix for this prefills the username input field with the current user's
  account name if any and `root` (the default username) otherwise. Additionally,
  the tooltip text has been slightly adjusted.

* fixed issue #1069: Add 'raw' link to swagger ui so that the raw swagger
  json can easily be retrieved

  This adds a link to the Swagger API docs to an application's detail view in
  the **Applications** tab of the web interface. The link produces the Swagger
  JSON directly. If authentication is turned on, the link requires authentication,
  too.

* documentation updates


v2.3.0-beta1 (2014-11-01)
-------------------------

* added dedicated `NOT IN` operator for AQL

  Previously, a `NOT IN` was only achievable by writing a negated `IN` condition:

      FOR i IN ... FILTER ! (i IN [ 23, 42 ]) ...

  This can now alternatively be expressed more intuitively as follows:

      FOR i IN ... FILTER i NOT IN [ 23, 42 ] ...

* added alternative logical operator syntax for AQL

  Previously, the logical operators in AQL could only be written as:
  - `&&`: logical and
  - `||`: logical or
  - `!`: negation

  ArangoDB 2.3 introduces the alternative variants for these operators:
  - `AND`: logical and
  - `OR`: logical or
  - `NOT`: negation

  The new syntax is just an alternative to the old syntax, allowing easier
  migration from SQL. The old syntax is still fully supported and will be.

* improved output of `ArangoStatement.parse()` and POST `/_api/query`

  If an AQL query can be parsed without problems, The return value of
  `ArangoStatement.parse()` now contains an attribute `ast` with the abstract
  syntax tree of the query (before optimizations). Though this is an internal
  representation of the query and is subject to change, it can be used to inspect
  how ArangoDB interprets a given query.

* improved `ArangoStatement.explain()` and POST `/_api/explain`

  The commands for explaining AQL queries have been improved.

* added command-line option `--javascript.v8-contexts` to control the number of
  V8 contexts created in arangod.

  Previously, the number of V8 contexts was equal to the number of server threads
  (as specified by option `--server.threads`).

  However, it may be sensible to create different amounts of threads and V8
  contexts. If the option is not specified, the number of V8 contexts created
  will be equal to the number of server threads. Thus no change in configuration
  is required to keep the old behavior.

  If you are using the default config files or merge them with your local config
  files, please review if the default number of server threads is okay in your
  environment. Additionally you should verify that the number of V8 contexts
  created (as specified in option `--javascript.v8-contexts`) is okay.

* the number of server.threads specified is now the minimum of threads
  started. There are situation in which threads are waiting for results of
  distributed database servers. In this case the number of threads is
  dynamically increased.

* removed index type "bitarray"

  Bitarray indexes were only half-way documented and integrated in previous versions
  of ArangoDB so their benefit was limited. The support for bitarray indexes has
  thus been removed in ArangoDB 2.3. It is not possible to create indexes of type
  "bitarray" with ArangoDB 2.3.

  When a collection is opened that contains a bitarray index definition created
  with a previous version of ArangoDB, ArangoDB will ignore it and log the following
  warning:

      index type 'bitarray' is not supported in this version of ArangoDB and is ignored

  Future versions of ArangoDB may automatically remove such index definitions so the
  warnings will eventually disappear.

* removed internal "_admin/modules/flush" in order to fix requireApp

* added basic support for handling binary data in Foxx

  Requests with binary payload can be processed in Foxx applications by
  using the new method `res.rawBodyBuffer()`. This will return the unparsed request
  body as a Buffer object.

  There is now also the method `req.requestParts()` available in Foxx to retrieve
  the individual components of a multipart HTTP request.

  Buffer objects can now be used when setting the response body of any Foxx action.
  Additionally, `res.send()` has been added as a convenience method for returning
  strings, JSON objects or buffers from a Foxx action:

      res.send("<p>some HTML</p>");
      res.send({ success: true });
      res.send(new Buffer("some binary data"));

  The convenience method `res.sendFile()` can now be used to easily return the
  contents of a file from a Foxx action:

      res.sendFile(applicationContext.foxxFilename("image.png"));

  `fs.write` now accepts not only strings but also Buffer objects as second parameter:

      fs.write(filename, "some data");
      fs.write(filename, new Buffer("some binary data"));

  `fs.readBuffer` can be used to return the contents of a file in a Buffer object.

* improved performance of insertion into non-unique hash indexes significantly in case
  many duplicate keys are used in the index

* issue #1042: set time zone in log output

  the command-line option `--log.use-local-time` was added to print dates and times in
  the server-local timezone instead of UTC

* command-line options that require a boolean value now validate the
  value given on the command-line

  This prevents issues if no value is specified for an option that
  requires a boolean value. For example, the following command-line would
  have caused trouble in 2.2, because `--server.endpoint` would have been
  used as the value for the `--server.disable-authentication` options
  (which requires a boolean value):

      arangod --server.disable-authentication --server.endpoint tcp://127.0.0.1:8529 data

  In 2.3, running this command will fail with an error and requires to
  be modified to:

      arangod --server.disable-authentication true --server.endpoint tcp://127.0.0.1:8529 data

* improved performance of CSV import in arangoimp

* fixed issue #1027: Stack traces are off-by-one

* fixed issue #1026: Modules loaded in different files within the same app
  should refer to the same module

* fixed issue #1025: Traversal not as expected in undirected graph

* added a _relation function in the general-graph module.

  This deprecated _directedRelation and _undirectedRelation.
  ArangoDB does not offer any constraints for undirected edges
  which caused some confusion of users how undirected relations
  have to be handled. Relation now only supports directed relations
  and the user can actively simulate undirected relations.

* changed return value of Foxx.applicationContext#collectionName:

  Previously, the function could return invalid collection names because
  invalid characters were not replaced in the application name prefix, only
  in the collection name passed.

  Now, the function replaces invalid characters also in the application name
  prefix, which might to slightly different results for application names that
  contained any characters outside the ranges [a-z], [A-Z] and [0-9].

* prevent XSS in AQL editor and logs view

* integrated tutorial into ArangoShell and web interface

* added option `--backslash-escape` for arangoimp when running CSV file imports

* front-end: added download feature for (filtered) documents

* front-end: added download feature for the results of a user query

* front-end: added function to move documents to another collection

* front-end: added sort-by attribute to the documents filter

* front-end: added sorting feature to database, graph management and user management view.

* issue #989: front-end: Databases view not refreshing after deleting a database

* issue #991: front-end: Database search broken

* front-end: added infobox which shows more information about a document (_id, _rev, _key) or
  an edge (_id, _rev, _key, _from, _to). The from and to attributes are clickable and redirect
  to their document location.

* front-end: added edit-mode for deleting multiple documents at the same time.

* front-end: added delete button to the detailed document/edge view.

* front-end: added visual feedback for saving documents/edges inside the editor (error/success).

* front-end: added auto-focusing for the first input field in a modal.

* front-end: added validation for user input in a modal.

* front-end: user defined queries are now stored inside the database and are bound to the current
  user, instead of using the local storage functionality of the browsers. The outcome of this is
  that user defined queries are now independently usable from any device. Also queries can now be
  edited through the standard document editor of the front-end through the _users collection.

* front-end: added import and export functionality for user defined queries.

* front-end: added new keywords and functions to the aql-editor theme

* front-end: applied tile-style to the graph view

* front-end: now using the new graph api including multi-collection support

* front-end: foxx apps are now deletable

* front-end: foxx apps are now installable and updateable through github, if github is their
  origin.

* front-end: added foxx app version control. Multiple versions of a single foxx app are now
  installable and easy to manage and are also arranged in groups.

* front-end: the user-set filter of a collection is now stored until the user navigates to
  another collection.

* front-end: fetching and filtering of documents, statistics, and query operations are now
  handled with asynchronous ajax calls.

* front-end: added progress indicator if the front-end is waiting for a server operation.

* front-end: fixed wrong count of documents in the documents view of a collection.

* front-end: fixed unexpected styling of the manage db view and navigation.

* front-end: fixed wrong handling of select fields in a modal view.

* front-end: fixed wrong positioning of some tooltips.

* automatically call `toJSON` function of JavaScript objects (if present)
  when serializing them into database documents. This change allows
  storing JavaScript date objects in the database in a sensible manner.


v2.2.7 (2014-11-19)
-------------------

* fixed issue #998: Incorrect application URL for non-system Foxx apps

* fixed issue #1079: AQL editor: keyword WITH in UPDATE query is not highlighted

* fix memory leak in cluster nodes

* fixed registration of AQL user-defined functions in Web UI (JS shell)

* fixed error display in Web UI for certain errors
  (now error message is printed instead of 'undefined')

* fixed issue #1059: bug in js module console

* fixed issue #1056: "fs": zip functions fail with passwords

* fixed issue #1063: Docs: measuring unit of --wal.logfile-size?

* fixed issue #1062: Docs: typo in 14.2 Example data


v2.2.6 (2014-10-20)
-------------------

* fixed issue #972: Compilation Issue

* fixed issue #743: temporary directories are now unique and one can read
  off the tool that created them, if empty, they are removed atexit

* Highly improved performance of all AQL GRAPH_* functions.

* Orphan collections in general graphs can now be found via GRAPH_VERTICES
  if either "any" or no direction is defined

* Fixed documentation for AQL function GRAPH_NEIGHBORS.
  The option "vertexCollectionRestriction" is meant to filter the target
  vertices only, and should not filter the path.

* Fixed a bug in GRAPH_NEIGHBORS which enforced only empty results
  under certain conditions


v2.2.5 (2014-10-09)
-------------------

* fixed issue #961: allow non-JSON values in undocument request bodies

* fixed issue 1028: libicu is now statically linked

* fixed cached lookups of collections on the server, which may have caused spurious
  problems after collection rename operations


v2.2.4 (2014-10-01)
-------------------

* fixed accessing `_from` and `_to` attributes in `collection.byExample` and
  `collection.firstExample`

  These internal attributes were not handled properly in the mentioned functions, so
  searching for them did not always produce documents

* fixed issue #1030: arangoimp 2.2.3 crashing, not logging on large Windows CSV file

* fixed issue #1025: Traversal not as expected in undirected graph

* fixed issue #1020

  This requires re-introducing the startup option `--database.force-sync-properties`.

  This option can again be used to force fsyncs of collection, index and database properties
  stored as JSON strings on disk in files named `parameter.json`. Syncing these files after
  a write may be necessary if the underlying storage does not sync file contents by itself
  in a "sensible" amount of time after a file has been written and closed.

  The default value is `true` so collection, index and database properties will always be
  synced to disk immediately. This affects creating, renaming and dropping collections as
  well as creating and dropping databases and indexes. Each of these operations will perform
  an additional fsync on the `parameter.json` file if the option is set to `true`.

  It might be sensible to set this option to `false` for workloads that create and drop a
  lot of collections (e.g. test runs).

  Document operations such as creating, updating and dropping documents are not affected
  by this option.

* fixed issue #1016: AQL editor bug

* fixed issue #1014: WITHIN function returns wrong distance

* fixed AQL shortest path calculation in function `GRAPH_SHORTEST_PATH` to return
  complete vertex objects instead of just vertex ids

* allow changing of attributes of documents stored in server-side JavaScript variables

  Previously, the following did not work:

      var doc = db.collection.document(key);
      doc._key = "abc"; // overwriting internal attributes not supported
      doc.value = 123;  // overwriting existing attributes not supported

  Now, modifying documents stored in server-side variables (e.g. `doc` in the above case)
  is supported. Modifying the variables will not update the documents in the database,
  but will modify the JavaScript object (which can be written back to the database using
  `db.collection.update` or `db.collection.replace`)

* fixed issue #997: arangoimp apparently doesn't support files >2gig on Windows

  large file support (requires using `_stat64` instead of `stat`) is now supported on
  Windows


v2.2.3 (2014-09-02)
-------------------

* added `around` for Foxx controller

* added `type` option for HTTP API `GET /_api/document?collection=...`

  This allows controlling the type of results to be returned. By default, paths to
  documents will be returned, e.g.

      [
        `/_api/document/test/mykey1`,
        `/_api/document/test/mykey2`,
        ...
      ]

  To return a list of document ids instead of paths, the `type` URL parameter can be
  set to `id`:

      [
        `test/mykey1`,
        `test/mykey2`,
        ...
      ]

  To return a list of document keys only, the `type` URL parameter can be set to `key`:

      [
        `mykey1`,
        `mykey2`,
        ...
      ]


* properly capitalize HTTP response header field names in case the `x-arango-async`
  HTTP header was used in a request.

* fixed several documentation issues

* speedup for several general-graph functions, AQL functions starting with `GRAPH_`
  and traversals


v2.2.2 (2014-08-08)
-------------------

* allow storing non-reserved attribute names starting with an underscore

  Previous versions of ArangoDB parsed away all attribute names that started with an
  underscore (e.g. `_test', '_foo', `_bar`) on all levels of a document (root level
  and sub-attribute levels). While this behavior was documented, it was unintuitive and
  prevented storing documents inside other documents, e.g.:

      {
        "_key" : "foo",
        "_type" : "mydoc",
        "references" : [
          {
            "_key" : "something",
            "_rev" : "...",
            "value" : 1
          },
          {
            "_key" : "something else",
            "_rev" : "...",
            "value" : 2
          }
        ]
      }

  In the above example, previous versions of ArangoDB removed all attributes and
  sub-attributes that started with underscores, meaning the embedded documents would lose
  some of their attributes. 2.2.2 should preserve such attributes, and will also allow
  storing user-defined attribute names on the top-level even if they start with underscores
  (such as `_type` in the above example).

* fix conversion of JavaScript String, Number and Boolean objects to JSON.

  Objects created in JavaScript using `new Number(...)`, `new String(...)`, or
  `new Boolean(...)` were not converted to JSON correctly.

* fixed a race condition on task registration (i.e. `require("org/arangodb/tasks").register()`)

  this race condition led to undefined behavior when a just-created task with no offset and
  no period was instantly executed and deleted by the task scheduler, before the `register`
  function returned to the caller.

* changed run-tests.sh to execute all suitable tests.

* switch to new version of gyp

* fixed upgrade button


v2.2.1 (2014-07-24)
-------------------

* fixed hanging write-ahead log recovery for certain cases that involved dropping
  databases

* fixed issue with --check-version: when creating a new database the check failed

* issue #947 Foxx applicationContext missing some properties

* fixed issue with --check-version: when creating a new database the check failed

* added startup option `--wal.suppress-shape-information`

  Setting this option to `true` will reduce memory and disk space usage and require
  less CPU time when modifying documents or edges. It should therefore be turned on
  for standalone ArangoDB servers. However, for servers that are used as replication
  masters, setting this option to `true` will effectively disable the usage of the
  write-ahead log for replication, so it should be set to `false` for any replication
  master servers.

  The default value for this option is `false`.

* added optional `ttl` attribute to specify result cursor expiration for HTTP API method
  `POST /_api/cursor`

  The `ttl` attribute can be used to prevent cursor results from timing out too early.

* issue #947: Foxx applicationContext missing some properties

* (reported by Christian Neubauer):

  The problem was that in Google's V8, signed and unsigned chars are not always declared cleanly.
  so we need to force v8 to compile with forced signed chars which is done by the Flag:
    -fsigned-char
  at least it is enough to follow the instructions of compiling arango on rasperry
  and add "CFLAGS='-fsigned-char'" to the make command of V8 and remove the armv7=0

* Fixed a bug with the replication client. In the case of single document
  transactions the collection was not write locked.


v2.2.0 (2014-07-10)
-------------------

* The replication methods `logger.start`, `logger.stop` and `logger.properties` are
  no-ops in ArangoDB 2.2 as there is no separate replication logger anymore. Data changes
  are logged into the write-ahead log in ArangoDB 2.2, and not separately by the
  replication logger. The replication logger object is still there in ArangoDB 2.2 to
  ensure backwards-compatibility, however, logging cannot be started, stopped or
  configured anymore. Using any of these methods will do nothing.

  This also affects the following HTTP API methods:
  - `PUT /_api/replication/logger-start`
  - `PUT /_api/replication/logger-stop`
  - `GET /_api/replication/logger-config`
  - `PUT /_api/replication/logger-config`

  Using any of these methods is discouraged from now on as they will be removed in
  future versions of ArangoDB.

* INCOMPATIBLE CHANGE: replication of transactions has changed. Previously, transactions
  were logged on a master in one big block and shipped to a slave in one block, too.
  Now transactions will be logged and replicated as separate entries, allowing transactions
  to be bigger and also ensure replication progress.

  This change also affects the behavior of the `stop` method of the replication applier.
  If the replication applier is now stopped manually using the `stop` method and later
  restarted using the `start` method, any transactions that were unfinished at the
  point of stopping will be aborted on a slave, even if they later commit on the master.

  In ArangoDB 2.2, stopping the replication applier manually should be avoided unless the
  goal is to stop replication permanently or to do a full resync with the master anyway.
  If the replication applier still must be stopped, it should be made sure that the
  slave has fetched and applied all pending operations from a master, and that no
  extra transactions are started on the master before the `stop` command on the slave
  is executed.

  Replication of transactions in ArangoDB 2.2 might also lock the involved collections on
  the slave while a transaction is either committed or aborted on the master and the
  change has been replicated to the slave. This change in behavior may be important for
  slave servers that are used for read-scaling. In order to avoid long lasting collection
  locks on the slave, transactions should be kept small.

  The `_replication` system collection is not used anymore in ArangoDB 2.2 and its usage is
  discouraged.

* INCOMPATIBLE CHANGE: the figures reported by the `collection.figures` method
  now only reflect documents and data contained in the journals and datafiles of
  collections. Documents or deletions contained only in the write-ahead log will
  not influence collection figures until the write-ahead log garbage collection
  kicks in. The figures for a collection might therefore underreport the total
  resource usage of a collection.

  Additionally, the attributes `lastTick` and `uncollectedLogfileEntries` have been
  added to the result of the `figures` operation and the HTTP API method
  `PUT /_api/collection/figures`

* added `insert` method as an alias for `save`. Documents can now be inserted into
  a collection using either method:

      db.test.save({ foo: "bar" });
      db.test.insert({ foo: "bar" });

* added support for data-modification AQL queries

* added AQL keywords `INSERT`, `UPDATE`, `REPLACE` and `REMOVE` (and `WITH`) to
  support data-modification AQL queries.

  Unquoted usage of these keywords for attribute names in AQL queries will likely
  fail in ArangoDB 2.2. If any such attribute name needs to be used in a query, it
  should be enclosed in backticks to indicate the usage of a literal attribute
  name.

  For example, the following query will fail in ArangoDB 2.2 with a parse error:

      FOR i IN foo RETURN i.remove

  and needs to be rewritten like this:

      FOR i IN foo RETURN i.`remove`

* disallow storing of JavaScript objects that contain JavaScript native objects
  of type `Date`, `Function`, `RegExp` or `External`, e.g.

      db.test.save({ foo: /bar/ });
      db.test.save({ foo: new Date() });

  will now print

      Error: <data> cannot be converted into JSON shape: could not shape document

  Previously, objects of these types were silently converted into an empty object
  (i.e. `{ }`).

  To store such objects in a collection, explicitly convert them into strings
  like this:

      db.test.save({ foo: String(/bar/) });
      db.test.save({ foo: String(new Date()) });

* The replication methods `logger.start`, `logger.stop` and `logger.properties` are
  no-ops in ArangoDB 2.2 as there is no separate replication logger anymore. Data changes
  are logged into the write-ahead log in ArangoDB 2.2, and not separately by the
  replication logger. The replication logger object is still there in ArangoDB 2.2 to
  ensure backwards-compatibility, however, logging cannot be started, stopped or
  configured anymore. Using any of these methods will do nothing.

  This also affects the following HTTP API methods:
  - `PUT /_api/replication/logger-start`
  - `PUT /_api/replication/logger-stop`
  - `GET /_api/replication/logger-config`
  - `PUT /_api/replication/logger-config`

  Using any of these methods is discouraged from now on as they will be removed in
  future versions of ArangoDB.

* INCOMPATIBLE CHANGE: replication of transactions has changed. Previously, transactions
  were logged on a master in one big block and shipped to a slave in one block, too.
  Now transactions will be logged and replicated as separate entries, allowing transactions
  to be bigger and also ensure replication progress.

  This change also affects the behavior of the `stop` method of the replication applier.
  If the replication applier is now stopped manually using the `stop` method and later
  restarted using the `start` method, any transactions that were unfinished at the
  point of stopping will be aborted on a slave, even if they later commit on the master.

  In ArangoDB 2.2, stopping the replication applier manually should be avoided unless the
  goal is to stop replication permanently or to do a full resync with the master anyway.
  If the replication applier still must be stopped, it should be made sure that the
  slave has fetched and applied all pending operations from a master, and that no
  extra transactions are started on the master before the `stop` command on the slave
  is executed.

  Replication of transactions in ArangoDB 2.2 might also lock the involved collections on
  the slave while a transaction is either committed or aborted on the master and the
  change has been replicated to the slave. This change in behavior may be important for
  slave servers that are used for read-scaling. In order to avoid long lasting collection
  locks on the slave, transactions should be kept small.

  The `_replication` system collection is not used anymore in ArangoDB 2.2 and its usage is
  discouraged.

* INCOMPATIBLE CHANGE: the figures reported by the `collection.figures` method
  now only reflect documents and data contained in the journals and datafiles of
  collections. Documents or deletions contained only in the write-ahead log will
  not influence collection figures until the write-ahead log garbage collection
  kicks in. The figures for a collection might therefore underreport the total
  resource usage of a collection.

  Additionally, the attributes `lastTick` and `uncollectedLogfileEntries` have been
  added to the result of the `figures` operation and the HTTP API method
  `PUT /_api/collection/figures`

* added `insert` method as an alias for `save`. Documents can now be inserted into
  a collection using either method:

      db.test.save({ foo: "bar" });
      db.test.insert({ foo: "bar" });

* added support for data-modification AQL queries

* added AQL keywords `INSERT`, `UPDATE`, `REPLACE` and `REMOVE` (and `WITH`) to
  support data-modification AQL queries.

  Unquoted usage of these keywords for attribute names in AQL queries will likely
  fail in ArangoDB 2.2. If any such attribute name needs to be used in a query, it
  should be enclosed in backticks to indicate the usage of a literal attribute
  name.

  For example, the following query will fail in ArangoDB 2.2 with a parse error:

      FOR i IN foo RETURN i.remove

  and needs to be rewritten like this:

      FOR i IN foo RETURN i.`remove`

* disallow storing of JavaScript objects that contain JavaScript native objects
  of type `Date`, `Function`, `RegExp` or `External`, e.g.

      db.test.save({ foo: /bar/ });
      db.test.save({ foo: new Date() });

  will now print

      Error: <data> cannot be converted into JSON shape: could not shape document

  Previously, objects of these types were silently converted into an empty object
  (i.e. `{ }`).

  To store such objects in a collection, explicitly convert them into strings
  like this:

      db.test.save({ foo: String(/bar/) });
      db.test.save({ foo: String(new Date()) });

* honor startup option `--server.disable-statistics` when deciding whether or not
  to start periodic statistics collection jobs

  Previously, the statistics collection jobs were started even if the server was
  started with the `--server.disable-statistics` flag being set to `true`

* removed startup option `--random.no-seed`

  This option had no effect in previous versions of ArangoDB and was thus removed.

* removed startup option `--database.remove-on-drop`

  This option was used for debugging only.

* removed startup option `--database.force-sync-properties`

  This option is now superfluous as collection properties are now stored in the
  write-ahead log.

* introduced write-ahead log

  All write operations in an ArangoDB server instance are automatically logged
  to the server's write-ahead log. The write-ahead log is a set of append-only
  logfiles, and it is used in case of a crash recovery and for replication.
  Data from the write-ahead log will eventually be moved into the journals or
  datafiles of collections, allowing the server to remove older write-ahead log
  logfiles. Figures of collections will be updated when data are moved from the
  write-ahead log into the journals or datafiles of collections.

  Cross-collection transactions in ArangoDB should benefit considerably by this
  change, as less writes than in previous versions are required to ensure the data
  of multiple collections are atomically and durably committed. All data-modifying
  operations inside transactions (insert, update, remove) will write their
  operations into the write-ahead log directly, making transactions with multiple
  operations also require less physical memory than in previous versions of ArangoDB,
  that required all transaction data to fit into RAM.

  The `_trx` system collection is not used anymore in ArangoDB 2.2 and its usage is
  discouraged.

  The data in the write-ahead log can also be used in the replication context.
  The `_replication` collection that was used in previous versions of ArangoDB to
  store all changes on the server is not used anymore in ArangoDB 2.2. Instead,
  slaves can read from a master's write-ahead log to get informed about most
  recent changes. This removes the need to store data-modifying operations in
  both the actual place and the `_replication` collection.

* removed startup option `--server.disable-replication-logger`

  This option is superfluous in ArangoDB 2.2. There is no dedicated replication
  logger in ArangoDB 2.2. There is now always the write-ahead log, and it is also
  used as the server's replication log. Specifying the startup option
  `--server.disable-replication-logger` will do nothing in ArangoDB 2.2, but the
  option should not be used anymore as it might be removed in a future version.

* changed behavior of replication logger

  There is no dedicated replication logger in ArangoDB 2.2 as there is the
  write-ahead log now. The existing APIs for starting and stopping the replication
  logger still exist in ArangoDB 2.2 for downwards-compatibility, but calling
  the start or stop operations are no-ops in ArangoDB 2.2. When querying the
  replication logger status via the API, the server will always report that the
  replication logger is running. Configuring the replication logger is a no-op
  in ArangoDB 2.2, too. Changing the replication logger configuration has no
  effect. Instead, the write-ahead log configuration can be changed.

* removed MRuby integration for arangod

  ArangoDB had an experimental MRuby integration in some of the publish builds.
  This wasn't continuously developed, and so it has been removed in ArangoDB 2.2.

  This change has led to the following startup options being superfluous:

  - `--ruby.gc-interval`
  - `--ruby.action-directory`
  - `--ruby.modules-path`
  - `--ruby.startup-directory`

  Specifying these startup options will do nothing in ArangoDB 2.2, but the
  options should be avoided from now on as they might be removed in future versions.

* reclaim index memory when last document in collection is deleted

  Previously, deleting documents from a collection did not lead to index sizes being
  reduced. Instead, the already allocated index memory was re-used when a collection
  was refilled.

  Now, index memory for primary indexes and hash indexes is reclaimed instantly when
  the last document from a collection is removed.

* inlined and optimized functions in hash indexes

* added AQL TRANSLATE function

  This function can be used to perform lookups from static lists, e.g.

      LET countryNames = { US: "United States", UK: "United Kingdom", FR: "France" }
      RETURN TRANSLATE("FR", countryNames)

* fixed datafile debugger

* fixed check-version for empty directory

* moved try/catch block to the top of routing chain

* added mountedApp function for foxx-manager

* fixed issue #883: arango 2.1 - when starting multi-machine cluster, UI web
  does not change to cluster overview

* fixed dfdb: should not start any other V8 threads

* cleanup of version-check, added module org/arangodb/database-version,
  added --check-version option

* fixed issue #881: [2.1.0] Bombarded (every 10 sec or so) with
  "WARNING format string is corrupt" when in non-system DB Dashboard

* specialized primary index implementation to allow faster hash table
  rebuilding and reduce lookups in datafiles for the actual value of `_key`.

* issue #862: added `--overwrite` option to arangoimp

* removed number of property lookups for documents during AQL queries that
  access documents

* prevent buffering of long print results in arangosh's and arangod's print
  command

  this change will emit buffered intermediate print results and discard the
  output buffer to quickly deliver print results to the user, and to prevent
  constructing very large buffers for large results

* removed sorting of attribute names for use in a collection's shaper

  sorting attribute names was done on document insert to keep attributes
  of a collection in sorted order for faster comparisons. The sort order
  of attributes was only used in one particular and unlikely case, so it
  was removed. Collections with many different attribute names should
  benefit from this change by faster inserts and slightly less memory usage.

* fixed a bug in arangodump which got the collection name in _from and _to
  attributes of edges wrong (all were "_unknown")

* fixed a bug in arangorestore which did not recognize wrong _from and _to
  attributes of edges

* improved error detection and reporting in arangorestore


v2.1.1 (2014-06-06)
-------------------

* fixed dfdb: should not start any other V8 threads

* signature for collection functions was modified

  The basic change was the substitution of the input parameter of the
  function by an generic options object which can contain multiple
  option parameter of the function.
  Following functions were modified
  remove
  removeBySample
  replace
  replaceBySample
  update
  updateBySample

  Old signature is yet supported but it will be removed in future versions

v2.1.0 (2014-05-29)
-------------------

* implemented upgrade procedure for clusters

* fixed communication issue with agency which prevented reconnect
  after an agent failure

* fixed cluster dashboard in the case that one but not all servers
  in the cluster are down

* fixed a bug with coordinators creating local database objects
  in the wrong order (_system needs to be done first)

* improved cluster dashboard


v2.1.0-rc2 (2014-05-25)
-----------------------

* fixed issue #864: Inconsistent behavior of AQL REVERSE(list) function


v2.1.0-rc1 (XXXX-XX-XX)
-----------------------

* added server-side periodic task management functions:

  - require("org/arangodb/tasks").register(): registers a periodic task
  - require("org/arangodb/tasks").unregister(): unregisters and removes a
    periodic task
  - require("org/arangodb/tasks").get(): retrieves a specific tasks or all
    existing tasks

  the previous undocumented function `internal.definePeriodic` is now
  deprecated and will be removed in a future release.

* decrease the size of some seldom used system collections on creation.

  This will make these collections use less disk space and mapped memory.

* added AQL date functions

* added AQL FLATTEN() list function

* added index memory statistics to `db.<collection>.figures()` function

  The `figures` function will now return a sub-document `indexes`, which lists
  the number of indexes in the `count` sub-attribute, and the total memory
  usage of the indexes in bytes in the `size` sub-attribute.

* added AQL CURRENT_DATABASE() function

  This function returns the current database's name.

* added AQL CURRENT_USER() function

  This function returns the current user from an AQL query. The current user is the
  username that was specified in the `Authorization` HTTP header of the request. If
  authentication is turned off or the query was executed outside a request context,
  the function will return `null`.

* fixed issue #796: Searching with newline chars broken?

  fixed slightly different handling of backslash escape characters in a few
  AQL functions. Now handling of escape sequences should be consistent, and
  searching for newline characters should work the same everywhere

* added OpenSSL version check for configure

  It will report all OpenSSL versions < 1.0.1g as being too old.
  `configure` will only complain about an outdated OpenSSL version but not stop.

* require C++ compiler support (requires g++ 4.8, clang++ 3.4 or Visual Studio 13)

* less string copying returning JSONified documents from ArangoDB, e.g. via
  HTTP GET `/_api/document/<collection>/<document>`

* issue #798: Lower case http headers from arango

  This change allows returning capitalized HTTP headers, e.g.
  `Content-Length` instead of `content-length`.
  The HTTP spec says that headers are case-insensitive, but
  in fact several clients rely on a specific case in response
  headers.
  This change will capitalize HTTP headers if the `X-Arango-Version`
  request header is sent by the client and contains a value of at
  least `20100` (for version 2.1). The default value for the
  compatibility can also be set at server start, using the
  `--server.default-api-compatibility` option.

* simplified usage of `db._createStatement()`

  Previously, the function could not be called with a query string parameter as
  follows:

      db._createStatement(queryString);

  Calling it as above resulted in an error because the function expected an
  object as its parameter. From now on, it's possible to call the function with
  just the query string.

* make ArangoDB not send back a `WWW-Authenticate` header to a client in case the
  client sends the `X-Omit-WWW-Authenticate` HTTP header.

  This is done to prevent browsers from showing their built-in HTTP authentication
  dialog for AJAX requests that require authentication.
  ArangoDB will still return an HTTP 401 (Unauthorized) if the request doesn't
  contain valid credentials, but it will omit the `WWW-Authenticate` header,
  allowing clients to bypass the browser's authentication dialog.

* added REST API method HTTP GET `/_api/job/job-id` to query the status of an
  async job without potentially fetching it from the list of done jobs

* fixed non-intuitive behavior in jobs API: previously, querying the status
  of an async job via the API HTTP PUT `/_api/job/job-id` removed a currently
  executing async job from the list of queryable jobs on the server.
  Now, when querying the result of an async job that is still executing,
  the job is kept in the list of queryable jobs so its result can be fetched
  by a subsequent request.

* use a new data structure for the edge index of an edge collection. This
  improves the performance for the creation of the edge index and in
  particular speeds up removal of edges in graphs. Note however that
  this change might change the order in which edges starting at
  or ending in a vertex are returned. However, this order was never
  guaranteed anyway and it is not sensible to guarantee any particular
  order.

* provide a size hint to edge and hash indexes when initially filling them
  this will lead to less re-allocations when populating these indexes

  this may speed up building indexes when opening an existing collection

* don't requeue identical context methods in V8 threads in case a method is
  already registered

* removed arangod command line option `--database.remove-on-compacted`

* export the sort attribute for graph traversals to the HTTP interface

* add support for arangodump/arangorestore for clusters


v2.0.8 (XXXX-XX-XX)
-------------------

* fixed too-busy iteration over skiplists

  Even when a skiplist query was restricted by a limit clause, the skiplist
  index was queried without the limit. this led to slower-than-necessary
  execution times.

* fixed timeout overflows on 32 bit systems

  this bug has led to problems when select was called with a high timeout
  value (2000+ seconds) on 32bit systems that don't have a forgiving select
  implementation. when the call was made on these systems, select failed
  so no data would be read or sent over the connection

  this might have affected some cluster-internal operations.

* fixed ETCD issues on 32 bit systems

  ETCD was non-functional on 32 bit systems at all. The first call to the
  watch API crashed it. This was because atomic operations worked on data
  structures that were not properly aligned on 32 bit systems.

* fixed issue #848: db.someEdgeCollection.inEdge does not return correct
  value when called the 2nd time after a .save to the edge collection


v2.0.7 (2014-05-05)
-------------------

* issue #839: Foxx Manager missing "unfetch"

* fixed a race condition at startup

  this fixes undefined behavior in case the logger was involved directly at
  startup, before the logger initialization code was called. This should have
  occurred only for code that was executed before the invocation of main(),
  e.g. during ctor calls of statically defined objects.


v2.0.6 (2014-04-22)
-------------------

* fixed issue #835: arangosh doesn't show correct database name



v2.0.5 (2014-04-21)
-------------------

* Fixed a caching problem in IE JS Shell

* added cancelation for async jobs

* upgraded to new gyp for V8

* new Windows installer


v2.0.4 (2014-04-14)
-------------------

* fixed cluster authentication front-end issues for Firefox and IE, there are
  still problems with Chrome


v2.0.3 (2014-04-14)
-------------------

* fixed AQL optimizer bug

* fixed front-end issues

* added password change dialog


v2.0.2 (2014-04-06)
-------------------

* during cluster startup, do not log (somewhat expected) connection errors with
  log level error, but with log level info

* fixed dashboard modals

* fixed connection check for cluster planning front end: firefox does
  not support async:false

* document how to persist a cluster plan in order to relaunch an existing
  cluster later


v2.0.1 (2014-03-31)
-------------------

* make ArangoDB not send back a `WWW-Authenticate` header to a client in case the
  client sends the `X-Omit-WWW-Authenticate` HTTP header.

  This is done to prevent browsers from showing their built-in HTTP authentication
  dialog for AJAX requests that require authentication.
  ArangoDB will still return an HTTP 401 (Unauthorized) if the request doesn't
  contain valid credentials, but it will omit the `WWW-Authenticate` header,
  allowing clients to bypass the browser's authentication dialog.

* fixed isses in arango-dfdb:

  the dfdb was not able to unload certain system collections, so these couldn't be
  inspected with the dfdb sometimes. Additionally, it did not truncate corrupt
  markers from datafiles under some circumstances

* added `changePassword` attribute for users

* fixed non-working "save" button in collection edit view of web interface
  clicking the save button did nothing. one had to press enter in one of the input
  fields to send modified form data

* fixed V8 compile error on MacOS X

* prevent `body length: -9223372036854775808` being logged in development mode for
  some Foxx HTTP responses

* fixed several bugs in web interface dashboard

* fixed issue #783: coffee script not working in manifest file

* fixed issue #783: coffee script not working in manifest file

* fixed issue #781: Cant save current query from AQL editor ui

* bumped version in `X-Arango-Version` compatibility header sent by arangosh and other
  client tools from `1.5` to `2.0`.

* fixed startup options for arango-dfdb, added details option for arango-dfdb

* fixed display of missing error messages and codes in arangosh

* when creating a collection via the web interface, the collection type was always
  "document", regardless of the user's choice


v2.0.0 (2014-03-10)
-------------------

* first 2.0 release


v2.0.0-rc2 (2014-03-07)
-----------------------

* fixed cluster authorization


v2.0.0-rc1 (2014-02-28)
-----------------------

* added sharding :-)

* added collection._dbName attribute to query the name of the database from a collection

  more detailed documentation on the sharding and cluster features can be found in the user
  manual, section **Sharding**

* INCOMPATIBLE CHANGE: using complex values in AQL filter conditions with operators other
  than equality (e.g. >=, >, <=, <) will disable usage of skiplist indexes for filter
  evaluation.

  For example, the following queries will be affected by change:

      FOR doc IN docs FILTER doc.value < { foo: "bar" } RETURN doc
      FOR doc IN docs FILTER doc.value >= [ 1, 2, 3 ] RETURN doc

  The following queries will not be affected by the change:

      FOR doc IN docs FILTER doc.value == 1 RETURN doc
      FOR doc IN docs FILTER doc.value == "foo" RETURN doc
      FOR doc IN docs FILTER doc.value == [ 1, 2, 3 ] RETURN doc
      FOR doc IN docs FILTER doc.value == { foo: "bar" } RETURN doc

* INCOMPATIBLE CHANGE: removed undocumented method `collection.saveOrReplace`

  this feature was never advertised nor documented nor tested.

* INCOMPATIBLE CHANGE: removed undocumented REST API method `/_api/simple/BY-EXAMPLE-HASH`

  this feature was never advertised nor documented nor tested.

* added explicit startup parameter `--server.reuse-address`

  This flag can be used to control whether sockets should be acquired with the SO_REUSEADDR
  flag.

  Regardless of this setting, sockets on Windows are always acquired using the
  SO_EXCLUSIVEADDRUSE flag.

* removed undocumented REST API method GET `/_admin/database-name`

* added user validation API at POST `/_api/user/<username>`

* slightly improved users management API in `/_api/user`:

  Previously, when creating a new user via HTTP POST, the username needed to be
  passed in an attribute `username`. When users were returned via this API,
  the usernames were returned in an attribute named `user`. This was slightly
  confusing and was changed in 2.0 as follows:

  - when adding a user via HTTP POST, the username can be specified in an attribute
  `user`. If this attribute is not used, the API will look into the attribute `username`
  as before and use that value.
  - when users are returned via HTTP GET, the usernames are still returned in an
    attribute `user`.

  This change should be fully downwards-compatible with the previous version of the API.

* added AQL SLICE function to extract slices from lists

* made module loader more node compatible

* the startup option `--javascript.package-path` for arangosh is now deprecated and does
  nothing. Using it will not cause an error, but the option is ignored.

* added coffee script support

* Several UI improvements.

* Exchanged icons in the graphviewer toolbar

* always start networking and HTTP listeners when starting the server (even in
  console mode)

* allow vertex and edge filtering with user-defined functions in TRAVERSAL,
  TRAVERSAL_TREE and SHORTEST_PATH AQL functions:

      // using user-defined AQL functions for edge and vertex filtering
      RETURN TRAVERSAL(friends, friendrelations, "friends/john", "outbound", {
        followEdges: "myfunctions::checkedge",
        filterVertices: "myfunctions::checkvertex"
      })

      // using the following custom filter functions
      var aqlfunctions = require("org/arangodb/aql/functions");
      aqlfunctions.register("myfunctions::checkedge", function (config, vertex, edge, path) {
        return (edge.type !== 'dislikes'); // don't follow these edges
      }, false);

      aqlfunctions.register("myfunctions::checkvertex", function (config, vertex, path) {
        if (vertex.isDeleted || ! vertex.isActive) {
          return [ "prune", "exclude" ]; // exclude these and don't follow them
        }
        return [ ]; // include everything else
      }, false);

* fail if invalid `strategy`, `order` or `itemOrder` attribute values
  are passed to the AQL TRAVERSAL function. Omitting these attributes
  is not considered an error, but specifying an invalid value for any
  of these attributes will make an AQL query fail.

* issue #751: Create database through API should return HTTP status code 201

  By default, the server now returns HTTP 201 (created) when creating a new
  database successfully. To keep compatibility with older ArangoDB versions, the
  startup parameter `--server.default-api-compatibility` can be set to a value
  of `10400` to indicate API compatibility with ArangoDB 1.4. The compatibility
  can also be enforced by setting the `X-Arango-Version` HTTP header in a
  client request to this API on a per-request basis.

* allow direct access from the `db` object to collections whose names start
  with an underscore (e.g. db._users).

  Previously, access to such collections via the `db` object was possible from
  arangosh, but not from arangod (and thus Foxx and actions). The only way
  to access such collections from these places was via the `db._collection(<name>)`
  workaround.

* allow `\n` (as well as `\r\n`) as line terminator in batch requests sent to
  `/_api/batch` HTTP API.

* use `--data-binary` instead of `--data` parameter in generated cURL examples

* issue #703: Also show path of logfile for fm.config()

* issue #675: Dropping a collection used in "graph" module breaks the graph

* added "static" Graph.drop() method for graphs API

* fixed issue #695: arangosh server.password error

* use pretty-printing in `--console` mode by default

* simplified ArangoDB startup options

  Some startup options are now superfluous or their usage is simplified. The
  following options have been changed:

  * `--javascript.modules-path`: this option has been removed. The modules paths
    are determined by arangod and arangosh automatically based on the value of
    `--javascript.startup-directory`.

    If the option is set on startup, it is ignored so startup will not abort with
    an error `unrecognized option`.

  * `--javascript.action-directory`: this option has been removed. The actions
    directory is determined by arangod automatically based on the value of
    `--javascript.startup-directory`.

    If the option is set on startup, it is ignored so startup will not abort with
    an error `unrecognized option`.

  * `--javascript.package-path`: this option is still available but it is not
    required anymore to set the standard package paths (e.g. `js/npm`). arangod
    will automatically use this standard package path regardless of whether it
    was specified via the options.

    It is possible to use this option to add additional package paths to the
    standard value.

  Configuration files included with arangod are adjusted accordingly.

* layout of the graphs tab adapted to better fit with the other tabs

* database selection is moved to the bottom right corner of the web interface

* removed priority queue index type

  this feature was never advertised nor documented nor tested.

* display internal attributes in document source view of web interface

* removed separate shape collections

  When upgrading to ArangoDB 2.0, existing collections will be converted to include
  shapes and attribute markers in the datafiles instead of using separate files for
  shapes.

  When a collection is converted, existing shapes from the SHAPES directory will
  be written to a new datafile in the collection directory, and the SHAPES directory
  will be removed afterwards.

  This saves up to 2 MB of memory and disk space for each collection
  (savings are higher, the less different shapes there are in a collection).
  Additionally, one less file descriptor per opened collection will be used.

  When creating a new collection, the amount of sync calls may be reduced. The same
  may be true for documents with yet-unknown shapes. This may help performance
  in these cases.

* added AQL functions `NTH` and `POSITION`

* added signal handler for arangosh to save last command in more cases

* added extra prompt placeholders for arangosh:
  - `%e`: current endpoint
  - `%u`: current user

* added arangosh option `--javascript.gc-interval` to control amount of
  garbage collection performed by arangosh

* fixed issue #651: Allow addEdge() to take vertex ids in the JS library

* removed command-line option `--log.format`

  In previous versions, this option did not have an effect for most log messages, so
  it got removed.

* removed C++ logger implementation

  Logging inside ArangoDB is now done using the LOG_XXX() macros. The LOGGER_XXX()
  macros are gone.

* added collection status "loading"


v1.4.16 (XXXX-XX-XX)
--------------------

* fixed too eager datafile deletion

  this issue could have caused a crash when the compaction had marked datafiles as obsolete
  and they were removed while "old" temporary query results still pointed to the old datafile
  positions

* fixed issue #826: Replication fails when a collection's configuration changes


v1.4.15 (2014-04-19)
--------------------

* bugfix for AQL query optimizer

  the following type of query was too eagerly optimized, leading to errors in code-generation:

      LET a = (FOR i IN [] RETURN i) LET b = (FOR i IN [] RETURN i) RETURN 1

  the problem occurred when both lists in the subqueries were empty. In this case invalid code
  was generated and the query couldn't be executed.


v1.4.14 (2014-04-05)
--------------------

* fixed race conditions during shape / attribute insertion

  A race condition could have led to spurious `cannot find attribute #xx` or
  `cannot find shape #xx` (where xx is a number) warning messages being logged
  by the server. This happened when a new attribute was inserted and at the same
  time was queried by another thread.

  Also fixed a race condition that may have occurred when a thread tried to
  access the shapes / attributes hash tables while they were resized. In this
  cases, the shape / attribute may have been hashed to a wrong slot.

* fixed a memory barrier / cpu synchronization problem with libev, affecting
  Windows with Visual Studio 2013 (probably earlier versions are affected, too)

  The issue is described in detail here:
  http://lists.schmorp.de/pipermail/libev/2014q1/002318.html


v1.4.13 (2014-03-14)
--------------------

* added diagnostic output for Foxx application upload

* allow dump & restore from ArangoDB 1.4 with an ArangoDB 2.0 server

* allow startup options `temp-path` and `default-language` to be specified from the arangod
  configuration file and not only from the command line

* fixed too eager compaction

  The compaction will now wait for several seconds before trying to re-compact the same
  collection. Additionally, some other limits have been introduced for the compaction.


v1.4.12 (2014-03-05)
--------------------

* fixed display bug in web interface which caused the following problems:
  - documents were displayed in web interface as being empty
  - document attributes view displayed many attributes with content "undefined"
  - document source view displayed many attributes with name "TYPEOF" and value "undefined"
  - an alert popping up in the browser with message "Datatables warning..."

* re-introduced old-style read-write locks to supports Windows versions older than
  Windows 2008R2 and Windows 7. This should re-enable support for Windows Vista and
  Windows 2008.


v1.4.11 (2014-02-27)
--------------------

* added SHORTEST_PATH AQL function

  this calculates the shortest paths between two vertices, using the Dijkstra
  algorithm, employing a min-heap

  By default, ArangoDB does not know the distance between any two vertices and
  will use a default distance of 1. A custom distance function can be registered
  as an AQL user function to make the distance calculation use any document
  attributes or custom logic:

      RETURN SHORTEST_PATH(cities, motorways, "cities/CGN", "cities/MUC", "outbound", {
        paths: true,
        distance: "myfunctions::citydistance"
      })

      // using the following custom distance function
      var aqlfunctions = require("org/arangodb/aql/functions");
      aqlfunctions.register("myfunctions::distance", function (config, vertex1, vertex2, edge) {
        return Math.sqrt(Math.pow(vertex1.x - vertex2.x) + Math.pow(vertex1.y - vertex2.y));
      }, false);

* fixed bug in Graph.pathTo function

* fixed small memleak in AQL optimizer

* fixed access to potentially uninitialized variable when collection had a cap constraint


v1.4.10 (2014-02-21)
--------------------

* fixed graph constructor to allow graph with some parameter to be used

* added node.js "events" and "stream"

* updated npm packages

* added loading of .json file

* Fixed http return code in graph api with waitForSync parameter.

* Fixed documentation in graph, simple and index api.

* removed 2 tests due to change in ruby library.

* issue #756: set access-control-expose-headers on CORS response

  the following headers are now whitelisted by ArangoDB in CORS responses:
  - etag
  - content-encoding
  - content-length
  - location
  - server
  - x-arango-errors
  - x-arango-async-id


v1.4.9 (2014-02-07)
-------------------

* return a document's current etag in response header for HTTP HEAD requests on
  documents that return an HTTP 412 (precondition failed) error. This allows
  retrieving the document's current revision easily.

* added AQL function `SKIPLIST` to directly access skiplist indexes from AQL

  This is a shortcut method to use a skiplist index for retrieving specific documents in
  indexed order. The function capability is rather limited, but it may be used
  for several cases to speed up queries. The documents are returned in index order if
  only one condition is used.

      /* return all documents with mycollection.created > 12345678 */
      FOR doc IN SKIPLIST(mycollection, { created: [[ '>', 12345678 ]] })
        RETURN doc

      /* return first document with mycollection.created > 12345678 */
      FOR doc IN SKIPLIST(mycollection, { created: [[ '>', 12345678 ]] }, 0, 1)
        RETURN doc

      /* return all documents with mycollection.created between 12345678 and 123456790 */
      FOR doc IN SKIPLIST(mycollection, { created: [[ '>', 12345678 ], [ '<=', 123456790 ]] })
        RETURN doc

      /* return all documents with mycollection.a equal 1 and .b equal 2 */
      FOR doc IN SKIPLIST(mycollection, { a: [[ '==', 1 ]], b: [[ '==', 2 ]] })
        RETURN doc

  The function requires a skiplist index with the exact same attributes to
  be present on the specified collection. All attributes present in the skiplist
  index must be specified in the conditions specified for the `SKIPLIST` function.
  Attribute declaration order is important, too: attributes must be specified in the
  same order in the condition as they have been declared in the skiplist index.

* added command-line option `--server.disable-authentication-unix-sockets`

  with this option, authentication can be disabled for all requests coming
  in via UNIX domain sockets, enabling clients located on the same host as
  the ArangoDB server to connect without authentication.
  Other connections (e.g. TCP/IP) are not affected by this option.

  The default value for this option is `false`.
  Note: this option is only supported on platforms that support Unix domain
  sockets.

* call global arangod instance destructor on shutdown

* issue #755: TRAVERSAL does not use strategy, order and itemOrder options

  these options were not honored when configuring a traversal via the AQL
  TRAVERSAL function. Now, these options are used if specified.

* allow vertex and edge filtering with user-defined functions in TRAVERSAL,
  TRAVERSAL_TREE and SHORTEST_PATH AQL functions:

      // using user-defined AQL functions for edge and vertex filtering
      RETURN TRAVERSAL(friends, friendrelations, "friends/john", "outbound", {
        followEdges: "myfunctions::checkedge",
        filterVertices: "myfunctions::checkvertex"
      })

      // using the following custom filter functions
      var aqlfunctions = require("org/arangodb/aql/functions");
      aqlfunctions.register("myfunctions::checkedge", function (config, vertex, edge, path) {
        return (edge.type !== 'dislikes'); // don't follow these edges
      }, false);

      aqlfunctions.register("myfunctions::checkvertex", function (config, vertex, path) {
        if (vertex.isDeleted || ! vertex.isActive) {
          return [ "prune", "exclude" ]; // exclude these and don't follow them
        }
        return [ ]; // include everything else
      }, false);

* issue #748: add vertex filtering to AQL's TRAVERSAL[_TREE]() function


v1.4.8 (2014-01-31)
-------------------

* install foxx apps in the web interface

* fixed a segfault in the import API


v1.4.7 (2014-01-23)
-------------------

* issue #744: Add usage example arangoimp from Command line

* issue #738: added __dirname, __filename pseudo-globals. Fixes #733. (@by pluma)

* mount all Foxx applications in system apps directory on startup


v1.4.6 (2014-01-20)
-------------------

* issue #736: AQL function to parse collection and key from document handle

* added fm.rescan() method for Foxx-Manager

* fixed issue #734: foxx cookie and route problem

* added method `fm.configJson` for arangosh

* include `startupPath` in result of API `/_api/foxx/config`


v1.4.5 (2014-01-15)
-------------------

* fixed issue #726: Alternate Windows Install Method

* fixed issue #716: dpkg -P doesn't remove everything

* fixed bugs in description of HTTP API `_api/index`

* fixed issue #732: Rest API GET revision number

* added missing documentation for several methods in HTTP API `/_api/edge/...`

* fixed typos in description of HTTP API `_api/document`

* defer evaluation of AQL subqueries and logical operators (lazy evaluation)

* Updated font in WebFrontend, it now contains a version that renders properly on Windows

* generally allow function return values as call parameters to AQL functions

* fixed potential deadlock in global context method execution

* added override file "arangod.conf.local" (and co)


v1.4.4 (2013-12-24)
-------------------

* uid and gid are now set in the scripts, there is no longer a separate config file for
  arangod when started from a script

* foxx-manager is now an alias for arangosh

* arango-dfdb is now an alias for arangod, moved from bin to sbin

* changed from readline to linenoise for Windows

* added --install-service and --uninstall-service for Windows

* removed --daemon and --supervisor for Windows

* arangosh and arangod now uses the config-file which maps the binary name, i. e. if you
  rename arangosh to foxx-manager it will use the config file foxx-manager.conf

* fixed lock file for Windows

* fixed issue #711, #687: foxx-manager throws internal errors

* added `--server.ssl-protocol` option for client tools
  this allows connecting from arangosh, arangoimp, arangoimp etc. to an ArangoDB
  server that uses a non-default value for `--server.ssl-protocol`. The default
  value for the SSL protocol is 4 (TLSv1). If the server is configured to use a
  different protocol, it was not possible to connect to it with the client tools.

* added more detailed request statistics

  This adds the number of async-executed HTTP requests plus the number of HTTP
  requests per individual HTTP method type.

* added `--force` option for arangorestore
  this option allows continuing a restore operation even if the server reports errors
  in the middle of the restore operation

* better error reporting for arangorestore
  in case the server returned an HTTP error, arangorestore previously reported this
  error as `internal error` without any details only. Now server-side errors are
  reported by arangorestore with the server's error message

* include more system collections in dumps produced by arangodump
  previously some system collections were intentionally excluded from dumps, even if the
  dump was run with `--include-system-collections`. for example, the collections `_aal`,
  `_modules`, `_routing`, and `_users` were excluded. This makes sense in a replication
  context but not always in a dump context.
  When specifying `--include-system-collections`, arangodump will now include the above-
  mentioned collections in the dump, too. Some other system collections are still excluded
  even when the dump is run with `--include-system-collections`, for example `_replication`
  and `_trx`.

* fixed issue #701: ArangoStatement undefined in arangosh

* fixed typos in configuration files


v1.4.3 (2013-11-25)
-------------------

* fixed a segfault in the AQL optimizer, occurring when a constant non-list value was
  used on the right-hand side of an IN operator that had a collection attribute on the
  left-hand side

* issue #662:

  Fixed access violation errors (crashes) in the Windows version, occurring under some
  circumstances when accessing databases with multiple clients in parallel

* fixed issue #681: Problem with ArchLinux PKGBUILD configuration


v1.4.2 (2013-11-20)
-------------------

* fixed issue #669: Tiny documentation update

* ported Windows version to use native Windows API SRWLocks (slim read-write locks)
  and condition variables instead of homemade versions

  MSDN states the following about the compatibility of SRWLocks and Condition Variables:

      Minimum supported client:
      Windows Server 2008 [desktop apps | Windows Store apps]

      Minimum supported server:
      Windows Vista [desktop apps | Windows Store apps]

* fixed issue #662: ArangoDB on Windows hanging

  This fixes a deadlock issue that occurred on Windows when documents were written to
  a collection at the same time when some other thread tried to drop the collection.

* fixed file-based logging in Windows

  the logger complained on startup if the specified log file already existed

* fixed startup of server in daemon mode (`--daemon` startup option)

* fixed a segfault in the AQL optimizer

* issue #671: Method graph.measurement does not exist

* changed Windows condition variable implementation to use Windows native
  condition variables

  This is an attempt to fix spurious Windows hangs as described in issue #662.

* added documentation for JavaScript traversals

* added --code-page command-line option for Windows version of arangosh

* fixed a problem when creating edges via the web interface.

  The problem only occurred if a collection was created with type "document
  collection" via the web interface, and afterwards was dropped and re-created
  with type "edge collection". If the web interface page was not reloaded,
  the old collection type (document) was cached, making the subsequent creation
  of edges into the (seeming-to-be-document) collection fail.

  The fix is to not cache the collection type in the web interface. Users of
  an older version of the web interface can reload the collections page if they
  are affected.

* fixed a caching problem in arangosh: if a collection was created using the web
  interface, and then removed via arangosh, arangosh did not actually drop the
  collection due to caching.

  Because the `drop` operation was not carried out, this caused misleading error
  messages when trying to re-create the collection (e.g. `cannot create collection:
  duplicate name`).

* fixed ALT-introduced characters for arangosh console input on Windows

  The Windows readline port was not able to handle characters that are built
  using CTRL or ALT keys. Regular characters entered using the CTRL or ALT keys
  were silently swallowed and not passed to the terminal input handler.

  This did not seem to cause problems for the US keyboard layout, but was a
  severe issue for keyboard layouts that require the ALT (or ALT-GR) key to
  construct characters. For example, entering the character `{` with a German
  keyboard layout requires pressing ALT-GR + 9.

* fixed issue #665: Hash/skiplist combo madness bit my ass

  this fixes a problem with missing/non-deterministic rollbacks of inserts in
  case of a unique constraint violation into a collection with multiple secondary
  indexes (with at least one of them unique)

* fixed issue #664: ArangoDB installer on Windows requires drive c:

* partly fixed issue #662: ArangoDB on Windows hanging

  This fixes dropping databases on Windows. In previous 1.4 versions on Windows,
  one shape collection file was not unloaded and removed when dropping a database,
  leaving one directory and one shape collection file in the otherwise-dropped
  database directory.

* fixed issue #660: updated documentation on indexes


v1.4.1 (2013-11-08)
-------------------

* performance improvements for skip-list deletes


v1.4.1-rc1 (2013-11-07)
-----------------------

* fixed issue #635: Web-Interface should have a "Databases" Menu for Management

* fixed issue #624: Web-Interface is missing a Database selector

* fixed segfault in bitarray query

* fixed issue #656: Cannot create unique index through web interface

* fixed issue #654: bitarray index makes server down

* fixed issue #653: Slow query

* fixed issue #650: Randomness of any() should be improved

* made AQL `DOCUMENT()` function polymorphic and work with just one parameter.

  This allows using the `DOCUMENT` function like this:

      DOCUMENT('users/john')
      DOCUMENT([ 'users/john', 'users/amy' ])

  in addition to the existing use cases:

      DOCUMENT(users, 'users/john')
      DOCUMENT(users, 'john')
      DOCUMENT(users, [ 'users/john' ])
      DOCUMENT(users, [ 'users/john', 'users/amy' ])
      DOCUMENT(users, [ 'john', 'amy' ])

* simplified usage of ArangoDB batch API

  It is not necessary anymore to send the batch boundary in the HTTP `Content-Type`
  header. Previously, the batch API expected the client to send a Content-Type header
  of`multipart/form-data; boundary=<some boundary value>`. This is still supported in
  ArangoDB 2.0, but clients can now also omit this header. If the header is not
  present in a client request, ArangoDB will ignore the request content type and
  read the MIME boundary from the beginning of the request body.

  This also allows using the batch API with the Swagger "Try it out" feature (which is
  not too good at sending a different or even dynamic content-type request header).

* added API method GET `/_api/database/user`

  This returns the list of databases a specific user can see without changing the
  username/passwd.

* issue #424: Documentation about IDs needs to be upgraded


v1.4.0 (2013-10-29)
-------------------

* fixed issue #648: /batch API is missing from Web Interface API Documentation (Swagger)

* fixed issue #647: Icon tooltips missing

* fixed issue #646: index creation in web interface

* fixed issue #645: Allow jumping from edge to linked vertices

* merged PR for issue #643: Some minor corrections and a link to "Downloads"

* fixed issue #642: Completion of error handling

* fixed issue #639: compiling v1.4 on maverick produces warnings on -Wstrict-null-sentinel

* fixed issue #634: Web interface bug: Escape does not always propagate

* fixed issue #620: added startup option `--server.default-api-compatibility`

  This adds the following changes to the ArangoDB server and clients:
  - the server provides a new startup option `--server.default-api-compatibility`.
    This option can be used to determine the compatibility of (some) server API
    return values. The value for this parameter is a server version number,
    calculated as follows: `10000 * major + 100 * minor` (e.g. `10400` for ArangoDB
    1.3). The default value is `10400` (1.4), the minimum allowed value is `10300`
    (1.3).

    When setting this option to a value lower than the current server version,
    the server might respond with old-style results to "old" clients, increasing
    compatibility with "old" (non-up-to-date) clients.

  - the server will on each incoming request check for an HTTP header
    `x-arango-version`. Clients can optionally set this header to the API
    version number they support. For example, if a client sends the HTTP header
    `x-arango-version: 10300`, the server will pick this up and might send ArangoDB
    1.3-style responses in some situations.

    Setting either the startup parameter or using the HTTP header (or both) allows
    running "old" clients with newer versions of ArangoDB, without having to adjust
    the clients too much.

  - the `location` headers returned by the server for the APIs `/_api/document/...`
    and `/_api/collection/...` will have different values depending on the used API
    version. If the API compatibility is `10300`, the `location` headers returned
    will look like this:

        location: /_api/document/....

    whereas when an API compatibility of `10400` or higher is used, the `location`
    headers will look like this:

        location: /_db/<database name>/_api/document/...

  Please note that even in the presence of this, old API versions still may not
  be supported forever by the server.

* fixed issue #643: Some minor corrections and a link to "Downloads" by @frankmayer

* started issue #642: Completion of error handling

* fixed issue #639: compiling v1.4 on maverick produces warnings on
  -Wstrict-null-sentinel

* fixed issue #621: Standard Config needs to be fixed

* added function to manage indexes (web interface)

* improved server shutdown time by signaling shutdown to applicationserver,
  logging, cleanup and compactor threads

* added foxx-manager `replace` command

* added foxx-manager `installed` command (a more intuitive alias for `list`)

* fixed issue #617: Swagger API is missing '/_api/version'

* fixed issue #615: Swagger API: Some commands have no parameter entry forms

* fixed issue #614: API : Typo in : Request URL /_api/database/current

* fixed issue #609: Graph viz tool - different background color

* fixed issue #608: arangosh config files - eventually missing in the manual

* fixed issue #607: Admin interface: no core documentation

* fixed issue #603: Aardvark Foxx App Manager

* fixed a bug in type-mapping between AQL user functions and the AQL layer

  The bug caused errors like the following when working with collection documents
  in an AQL user function:

      TypeError: Cannot assign to read only property '_id' of #<ShapedJson>

* create less system collections when creating a new database

  This is achieved by deferring collection creation until the collections are actually
  needed by ArangoDB. The following collections are affected by the change:
  - `_fishbowl`
  - `_structures`


v1.4.0-beta2 (2013-10-14)
-------------------------

* fixed compaction on Windows

  The compaction on Windows did not ftruncate the cleaned datafiles to a smaller size.
  This has been fixed so not only the content of the files is cleaned but also files
  are re-created with potentially smaller sizes.

* only the following system collections will be excluded from replication from now on:
  - `_replication`
  - `_trx`
  - `_users`
  - `_aal`
  - `_fishbowl`
  - `_modules`
  - `_routing`

  Especially the following system collections will now be included in replication:
  - `_aqlfunctions`
  - `_graphs`

  In previous versions of ArangoDB, all system collections were excluded from the
  replication.

  The change also caused a change in the replication logger and applier:
  in previous versions of ArangoDB, only a collection's id was logged for an operation.
  This has not caused problems for non-system collections but for system collections
  there ids might differ. In addition to a collection id ArangoDB will now also log the
  name of a collection for each replication event.

  The replication applier will now look for the collection name attribute in logged
  events preferably.

* added database selection to arango-dfdb

* provide foxx-manager, arangodump, and arangorestore in Windows build

* ArangoDB 1.4 will refuse to start if option `--javascript.app-path` is not set.

* added startup option `--server.allow-method-override`

  This option can be set to allow overriding the HTTP request method in a request using
  one of the following custom headers:

  - x-http-method-override
  - x-http-method
  - x-method-override

  This allows bypassing proxies and tools that would otherwise just let certain types of
  requests pass. Enabling this option may impose a security risk, so it should only be
  used in very controlled environments.

  The default value for this option is `false` (no method overriding allowed).

* added "details" URL parameter for bulk import API

  Setting the `details` URL parameter to `true` in a call to POST `/_api/import` will make
  the import return details about non-imported documents in the `details` attribute. If
  `details` is `false` or omitted, no `details` attribute will be present in the response.
  This is the same behavior that previous ArangoDB versions exposed.

* added "complete" option for bulk import API

  Setting the `complete` URL parameter to `true` in a call to POST `/_api/import` will make
  the import completely fail if at least one of documents cannot be imported successfully.

  It defaults to `false`, which will make ArangoDB continue importing the other documents
  from the import even if some documents cannot be imported. This is the same behavior that
  previous ArangoDB versions exposed.

* added missing swagger documentation for `/_api/log`

* calling `/_api/logs` (or `/_admin/logs`) is only permitted from the `_system` database now.

  Calling this API method for/from other database will result in an HTTP 400.

' ported fix from https://github.com/novus/nvd3/commit/0894152def263b8dee60192f75f66700cea532cc

  This prevents JavaScript errors from occurring in Chrome when in the admin interface,
  section "Dashboard".

* show current database name in web interface (bottom right corner)

* added missing documentation for /_api/import in swagger API docs

* allow specification of database name for replication sync command replication applier

  This allows syncing from a master database with a different name than the slave database.

* issue #601: Show DB in prompt

  arangosh now displays the database name as part of the prompt by default.

  Can change the prompt by using the `--prompt` option, e.g.

      > arangosh --prompt "my db is named \"%d\"> "


v1.4.0-beta1 (2013-10-01)
-------------------------

* make the Foxx manager use per-database app directories

  Each database now has its own subdirectory for Foxx applications. Each database
  can thus use different Foxx applications if required. A Foxx app for a specific
  database resides in `<app-path>/databases/<database-name>/<app-name>`.

  System apps are shared between all databases. They reside in `<app-path>/system/<app-name>`.

* only trigger an engine reset in development mode for URLs starting with `/dev/`

  This prevents ArangoDB from reloading all Foxx applications when it is not
  actually necessary.

* changed error code from 10 (bad parameter) to 1232 (invalid key generator) for
  errors that are due to an invalid key generator specification when creating a new
  collection

* automatic detection of content-type / mime-type for Foxx assets based on filenames,
  added possibility to override auto detection

* added endpoint management API at `/_api/endpoint`

* changed HTTP return code of PUT `/_api/cursor` from 400 to 404 in case a
  non-existing cursor is referred to

* issue #360: added support for asynchronous requests

  Incoming HTTP requests with the headers `x-arango-async: true` or
  `x-arango-async: store` will be answered by the server instantly with a generic
  HTTP 202 (Accepted) response.

  The actual requests will be queued and processed by the server asynchronously,
  allowing the client to continue sending other requests without waiting for the
  server to process the actually requested operation.

  The exact point in time when a queued request is executed is undefined. If an
  error occurs during execution of an asynchronous request, the client will not
  be notified by the server.

  The maximum size of the asynchronous task queue can be controlled using the new
  option `--scheduler.maximal-queue-size`. If the queue contains this many number of
  tasks and a new asynchronous request comes in, the server will reject it with an
  HTTP 500 (internal server error) response.

  Results of incoming requests marked with header `x-arango-async: true` will be
  discarded by the server immediately. Clients have no way of accessing the result
  of such asynchronously executed request. This is just _fire and forget_.

  To later retrieve the result of an asynchronously executed request, clients can
  mark a request with the header `x-arango-async: keep`. This makes the server
  store the result of the request in memory until explicitly fetched by a client
  via the `/_api/job` API. The `/_api/job` API also provides methods for basic
  inspection of which pending or already finished requests there are on the server,
  plus ways for garbage collecting unneeded results.

* Added new option `--scheduler.maximal-queue-size`.

* issue #590: Manifest Lint

* added data dump and restore tools, arangodump and arangorestore.

  arangodump can be used to create a logical dump of an ArangoDB database, or
  just dedicated collections. It can be used to dump both a collection's structure
  (properties and indexes) and data (documents).

  arangorestore can be used to restore data from a dump created with arangodump.
  arangorestore currently does not re-create any indexes, and doesn't yet handle
  referenced documents in edges properly when doing just partial restores.
  This will be fixed until 1.4 stable.

* introduced `--server.database` option for arangosh, arangoimp, and arangob.

  The option allows these client tools to use a certain database for their actions.
  In arangosh, the current database can be switched at any time using the command

      db._useDatabase(<name>);

  When no database is specified, all client tools will assume they should use the
  default database `_system`. This is done for downwards-compatibility reasons.

* added basic multi database support (alpha)

  New databases can be created using the REST API POST `/_api/database` and the
  shell command `db._createDatabase(<name>)`.

  The default database in ArangoDB is called `_system`. This database is always
  present and cannot be deleted by the user. When an older version of ArangoDB is
  upgraded to 1.4, the previously only database will automatically become the
  `_system` database.

  New databases can be created with the above commands, and can be deleted with the
  REST API DELETE `/_api/database/<name>` or the shell command `db._dropDatabase(<name>);`.

  Deleting databases is still unstable in ArangoDB 1.4 alpha and might crash the
  server. This will be fixed until 1.4 stable.

  To access a specific database via the HTTP REST API, the `/_db/<name>/` prefix
  can be used in all URLs. ArangoDB will check if an incoming request starts with
  this prefix, and will automatically pick the database name from it. If the prefix
  is not there, ArangoDB will assume the request is made for the default database
  (`_system`). This is done for downwards-compatibility reasons.

  That means, the following URL pathnames are logically identical:

      /_api/document/mycollection/1234
      /_db/_system/document/mycollection/1234

  To access a different database (e.g. `test`), the URL pathname would look like this:

      /_db/test/document/mycollection/1234

  New databases can also be created and existing databases can only be dropped from
  within the default database (`_system`). It is not possible to drop the `_system`
  database itself.

  Cross-database operations are unintended and unsupported. The intention of the
  multi-database feature is to have the possibility to have a few databases managed
  by ArangoDB in parallel, but to only access one database at a time from a connection
  or a request.

  When accessing the web interface via the URL pathname `/_admin/html/` or `/_admin/aardvark`,
  the web interface for the default database (`_system`) will be displayed.
  To access the web interface for a different database, the database name can be
  put into the URLs as a prefix, e.g. `/_db/test/_admin/html` or
  `/_db/test/_admin/aardvark`.

  All internal request handlers and also all user-defined request handlers and actions
  (including Foxx) will only get to see the unprefixed URL pathnames (i.e. excluding
  any database name prefix). This is to ensure downwards-compatibility.

  To access the name of the requested database from any action (including Foxx), use
  use `req.database`.

  For example, when calling the URL `/myapp/myaction`, the content of `req.database`
  will be `_system` (the default database because no database got specified) and the
  content of `req.url` will be `/myapp/myaction`.

  When calling the URL `/_db/test/myapp/myaction`, the content of `req.database` will be
  `test`, and the content of `req.url` will still be `/myapp/myaction`.

* Foxx now excludes files starting with . (dot) when bundling assets

  This mitigates problems with editor swap files etc.

* made the web interface a Foxx application

  This change caused the files for the web interface to be moved from `html/admin` to
  `js/apps/aardvark` in the file system.

  The base URL for the admin interface changed from `_admin/html/index.html` to
  `_admin/aardvark/index.html`.

  The "old" redirection to `_admin/html/index.html` will now produce a 404 error.

  When starting ArangoDB with the `--upgrade` option, this will automatically be remedied
  by putting in a redirection from `/` to `/_admin/aardvark/index.html`, and from
  `/_admin/html/index.html` to `/_admin/aardvark/index.html`.

  This also obsoletes the following configuration (command-line) options:
  - `--server.admin-directory`
  - `--server.disable-admin-interface`

  when using these now obsolete options when the server is started, no error is produced
  for downwards-compatibility.

* changed User-Agent value sent by arangoimp, arangosh, and arangod from "VOC-Agent" to
  "ArangoDB"

* changed journal file creation behavior as follows:

  Previously, a journal file for a collection was always created when a collection was
  created. When a journal filled up and became full, the current journal was made a
  datafile, and a new (empty) journal was created automatically. There weren't many
  intended situations when a collection did not have at least one journal.

  This is changed now as follows:
  - when a collection is created, no journal file will be created automatically
  - when there is a write into a collection without a journal, the journal will be
    created lazily
  - when there is a write into a collection with a full journal, a new journal will
    be created automatically

  From the end user perspective, nothing should have changed, except that there is now
  less disk usage for empty collections. Disk usage of infrequently updated collections
  might also be reduced significantly by running the `rotate()` method of a collection,
  and not writing into a collection subsequently.

* added method `collection.rotate()`

  This allows premature rotation of a collection's current journal file into a (read-only)
  datafile. The purpose of using `rotate()` is to prematurely allow compaction (which is
  performed on datafiles only) on data, even if the journal was not filled up completely.

  Using `rotate()` may make sense in the following scenario:

      c = db._create("test");
      for (i = 0; i < 1000; ++i) {
        c.save(...); // insert lots of data here
      }

      ...
      c.truncate(); // collection is now empty
      // only data in datafiles will be compacted by following compaction runs
      // all data in the current journal would not be compacted

      // calling rotate will make the current journal a datafile, and thus make it
      // eligible for compaction
      c.rotate();

  Using `rotate()` may also be useful when data in a collection is known to not change
  in the immediate future. After having completed all write operations on a collection,
  performing a `rotate()` will reduce the size of the current journal to the actually
  required size (remember that journals are pre-allocated with a specific size) before
  making the journal a datafile. Thus `rotate()` may cause disk space savings, even if
  the datafiles does not qualify for compaction after rotation.

  Note: rotating the journal is asynchronous, so that the actual rotation may be executed
  after `rotate()` returns to the caller.

* changed compaction to merge small datafiles together (up to 3 datafiles are merged in
  a compaction run)

  In the regular case, this should leave less small datafiles stay around on disk and allow
  using less file descriptors in total.

* added AQL MINUS function

* added AQL UNION_DISTINCT function (more efficient than combination of `UNIQUE(UNION())`)

* updated mruby to 2013-08-22

* issue #587: Add db._create() in help for startup arangosh

* issue #586: Share a link on installation instructions in the User Manual

* issue #585: Bison 2.4 missing on Mac for custom build

* issue #584: Web interface images broken in devel

* issue #583: Small documentation update

* issue #581: Parameter binding for attributes

* issue #580: Small improvements (by @guidoreina)

* issue #577: Missing documentation for collection figures in implementor manual

* issue #576: Get disk usage for collections and graphs

  This extends the result of the REST API for /_api/collection/figures with
  the attributes `compactors.count`, `compactors.fileSize`, `shapefiles.count`,
  and `shapefiles.fileSize`.

* issue #575: installing devel version on mac (low prio)

* issue #574: Documentation (POST /_admin/routing/reload)

* issue #558: HTTP cursors, allow count to ignore LIMIT


v1.4.0-alpha1 (2013-08-02)
--------------------------

* added replication. check online manual for details.

* added server startup options `--server.disable-replication-logger` and
  `--server.disable-replication-applier`

* removed action deployment tool, this now handled with Foxx and its manager or
  by kaerus node utility

* fixed a server crash when using byExample / firstExample inside a transaction
  and the collection contained a usable hash/skiplist index for the example

* defineHttp now only expects a single context

* added collection detail dialog (web interface)

  Shows collection properties, figures (datafiles, journals, attributes, etc.)
  and indexes.

* added documents filter (web interface)

  Allows searching for documents based on attribute values. One or many filter
  conditions can be defined, using comparison operators such as '==', '<=', etc.

* improved AQL editor (web interface)

  Editor supports keyboard shortcuts (Submit, Undo, Redo, Select).
  Editor allows saving and reusing of user-defined queries.
  Added example queries to AQL editor.
  Added comment button.

* added document import (web interface)

  Allows upload of JSON-data from files. Files must have an extension of .json.

* added dashboard (web interface)

  Shows the status of replication and multiple system charts, e.g.
  Virtual Memory Size, Request Time, HTTP Connections etc.

* added API method `/_api/graph` to query all graphs with all properties.

* added example queries in web interface AQL editor

* added arango.reconnect(<host>) method for arangosh to dynamically switch server or
  user name

* added AQL range operator `..`

  The `..` operator can be used to easily iterate over a sequence of numeric
  values. It will produce a list of values in the defined range, with both bounding
  values included.

  Example:

      2010..2013

  will produce the following result:

      [ 2010, 2011, 2012, 2013 ]

* added AQL RANGE function

* added collection.first(count) and collection.last(count) document access functions

  These functions allow accessing the first or last n documents in a collection. The order
  is determined by document insertion/update time.

* added AQL INTERSECTION function

* INCOMPATIBLE CHANGE: changed AQL user function namespace resolution operator from `:` to `::`

  AQL user-defined functions were introduced in ArangoDB 1.3, and the namespace resolution
  operator for them was the single colon (`:`). A function call looked like this:

      RETURN mygroup:myfunc()

  The single colon caused an ambiguity in the AQL grammar, making it indistinguishable from
  named attributes or the ternary operator in some cases, e.g.

      { mygroup:myfunc ? mygroup:myfunc }

  The change of the namespace resolution operator from `:` to `::` fixes this ambiguity.

  Existing user functions in the database will be automatically fixed when starting ArangoDB
  1.4 with the `--upgrade` option. However, queries using user-defined functions need to be
  adjusted on the client side to use the new operator.

* allow multiple AQL LET declarations separated by comma, e.g.
  LET a = 1, b = 2, c = 3

* more useful AQL error messages

  The error position (line/column) is more clearly indicated for parse errors.
  Additionally, if a query references a collection that cannot be found, the error
  message will give a hint on the collection name

* changed return value for AQL `DOCUMENT` function in case document is not found

  Previously, when the AQL `DOCUMENT` function was called with the id of a document and
  the document could not be found, it returned `undefined`. This value is not part of the
  JSON type system and this has caused some problems.
  Starting with ArangoDB 1.4, the `DOCUMENT` function will return `null` if the document
  looked for cannot be found.

  In case the function is called with a list of documents, it will continue to return all
  found documents, and will not return `null` for non-found documents. This has not changed.

* added single line comments for AQL

  Single line comments can be started with a double forward slash: `//`.
  They end at the end of the line, or the end of the query string, whichever is first.

* fixed documentation issues #567, #568, #571.

* added collection.checksum(<withData>) method to calculate CRC checksums for
  collections

  This can be used to
  - check if data in a collection has changed
  - compare the contents of two collections on different ArangoDB instances

* issue #565: add description line to aal.listAvailable()

* fixed several out-of-memory situations when double freeing or invalid memory
  accesses could happen

* less msyncing during the creation of collections

  This is achieved by not syncing the initial (standard) markers in shapes collections.
  After all standard markers are written, the shapes collection will get synced.

* renamed command-line option `--log.filter` to `--log.source-filter` to avoid
  misunderstandings

* introduced new command-line option `--log.content-filter` to optionally restrict
  logging to just specific log messages (containing the filter string, case-sensitive).

  For example, to filter on just log entries which contain `ArangoDB`, use:

      --log.content-filter "ArangoDB"

* added optional command-line option `--log.requests-file` to log incoming HTTP
  requests to a file.

  When used, all HTTP requests will be logged to the specified file, containing the
  client IP address, HTTP method, requests URL, HTTP response code, and size of the
  response body.

* added a signal handler for SIGUSR1 signal:

  when ArangoDB receives this signal, it will respond all further incoming requests
  with an HTTP 503 (Service Unavailable) error. This will be the case until another
  SIGUSR1 signal is caught. This will make ArangoDB start serving requests regularly
  again. Note: this is not implemented on Windows.

* limited maximum request URI length to 16384 bytes:

  Incoming requests with longer request URIs will be responded to with an HTTP
  414 (Request-URI Too Long) error.

* require version 1.0 or 1.1 in HTTP version signature of requests sent by clients:

  Clients sending requests with a non-HTTP 1.0 or non-HTTP 1.1 version number will
  be served with an HTTP 505 (HTTP Version Not Supported) error.

* updated manual on indexes:

  using system attributes such as `_id`, `_key`, `_from`, `_to`, `_rev` in indexes is
  disallowed and will be rejected by the server. This was the case since ArangoDB 1.3,
  but was not properly documented.

* issue #563: can aal become a default object?

  aal is now a prefab object in arangosh

* prevent certain system collections from being renamed, dropped, or even unloaded.

  Which restrictions there are for which system collections may vary from release to
  release, but users should in general not try to modify system collections directly
  anyway.

  Note: there are no such restrictions for user-created collections.

* issue #559: added Foxx documentation to user manual

* added server startup option `--server.authenticate-system-only`. This option can be
  used to restrict the need for HTTP authentication to internal functionality and APIs,
  such as `/_api/*` and `/_admin/*`.
  Setting this option to `true` will thus force authentication for the ArangoDB APIs
  and the web interface, but allow unauthenticated requests for other URLs (including
  user defined actions and Foxx applications).
  The default value of this option is `false`, meaning that if authentication is turned
  on, authentication is still required for *all* incoming requests. Only by setting the
  option to `true` this restriction is lifted and authentication becomes required for
  URLs starting with `/_` only.

  Please note that authentication still needs to be enabled regularly by setting the
  `--server.disable-authentication` parameter to `false`. Otherwise no authentication
  will be required for any URLs as before.

* protect collections against unloading when there are still document barriers around.

* extended cap constraints to optionally limit the active data size in a collection to
  a specific number of bytes.

  The arguments for creating a cap constraint are now:
  `collection.ensureCapConstraint(<count>, <byteSize>);`

  It is supported to specify just a count as in ArangoDB 1.3 and before, to specify
  just a fileSize, or both. The first met constraint will trigger the automated
  document removal.

* added `db._exists(doc)` and `collection.exists(doc)` for easy document existence checks

* added API `/_api/current-database` to retrieve information about the database the
  client is currently connected to (note: the API `/_api/current-database` has been
  removed in the meantime. The functionality is accessible via `/_api/database/current`
  now).

* ensure a proper order of tick values in datafiles/journals/compactors.
  any new files written will have the _tick values of their markers in order. for
  older files, there are edge cases at the beginning and end of the datafiles when
  _tick values are not properly in order.

* prevent caching of static pages in PathHandler.
  whenever a static page is requested that is served by the general PathHandler, the
  server will respond to HTTP GET requests with a "Cache-Control: max-age=86400" header.

* added "doCompact" attribute when creating collections and to collection.properties().
  The attribute controls whether collection datafiles are compacted.

* changed the HTTP return code from 400 to 404 for some cases when there is a referral
  to a non-existing collection or document.

* introduced error code 1909 `too many iterations` that is thrown when graph traversals
  hit the `maxIterations` threshold.

* optionally limit traversals to a certain number of iterations
  the limitation can be achieved via the traversal API by setting the `maxIterations`
  attribute, and also via the AQL `TRAVERSAL` and `TRAVERSAL_TREE` functions by setting
  the same attribute. If traversals are not limited by the end user, a server-defined
  limit for `maxIterations` may be used to prevent server-side traversals from running
  endlessly.

* added graph traversal API at `/_api/traversal`

* added "API" link in web interface, pointing to REST API generated with Swagger

* moved "About" link in web interface into "links" menu

* allow incremental access to the documents in a collection from out of AQL
  this allows reading documents from a collection chunks when a full collection scan
  is required. memory usage might be must lower in this case and queries might finish
  earlier if there is an additional LIMIT statement

* changed AQL COLLECT to use a stable sort, so any previous SORT order is preserved

* issue #547: Javascript error in the web interface

* issue #550: Make AQL graph functions support key in addition to id

* issue #526: Unable to escape when an errorneous command is entered into the js shell

* issue #523: Graph and vertex methods for the javascript api

* issue #517: Foxx: Route parameters with capital letters fail

* issue #512: Binded Parameters for LIMIT


v1.3.3 (2013-08-01)
-------------------

* issue #570: updateFishbowl() fails once

* updated and fixed generated examples

* issue #559: added Foxx documentation to user manual

* added missing error reporting for errors that happened during import of edges


v1.3.2 (2013-06-21)
-------------------

* fixed memleak in internal.download()

* made the shape-collection journal size adaptive:
  if too big shapes come in, a shape journal will be created with a big-enough size
  automatically. the maximum size of a shape journal is still restricted, but to a
  very big value that should never be reached in practice.

* fixed a segfault that occurred when inserting documents with a shape size bigger
  than the default shape journal size (2MB)

* fixed a locking issue in collection.truncate()

* fixed value overflow in accumulated filesizes reported by collection.figures()

* issue #545: AQL FILTER unnecessary (?) loop

* issue #549: wrong return code with --daemon


v1.3.1 (2013-05-24)
-------------------

* removed currently unused _ids collection

* fixed usage of --temp-path in aranogd and arangosh

* issue #540: suppress return of temporary internal variables in AQL

* issue #530: ReferenceError: ArangoError is not a constructor

* issue #535: Problem with AQL user functions javascript API

* set --javascript.app-path for test execution to prevent startup error

* issue #532: Graph _edgesCache returns invalid data?

* issue #531: Arangod errors

* issue #529: Really weird transaction issue

* fixed usage of --temp-path in aranogd and arangosh


v1.3.0 (2013-05-10)
-------------------

* fixed problem on restart ("datafile-xxx is not sealed") when server was killed
  during a compaction run

* fixed leak when using cursors with very small batchSize

* issue #508: `unregistergroup` function not mentioned in http interface docs

* issue #507: GET /_api/aqlfunction returns code inside parentheses

* fixed issue #489: Bug in aal.install

* fixed issue 505: statistics not populated on MacOS


v1.3.0-rc1 (2013-04-24)
-----------------------

* updated documentation for 1.3.0

* added node modules and npm packages

* changed compaction to only compact datafiles with more at least 10% of dead
  documents (byte size-wise)

* issue #498: fixed reload of authentication info when using
  `require("org/arangodb/users").reload()`

* issue #495: Passing an empty array to create a document results in a
  "phantom" document

* added more precision for requests statistics figures

* added "sum" attribute for individual statistics results in statistics API
  at /_admin/statistics

* made "limit" an optional parameter in AQL function NEAR().
  limit can now be either omitted completely, or set to 0. If so, an internal
  default value (currently 100) will be applied for the limit.

* issue #481

* added "attributes.count" to output of `collection.figures()`
  this also affects the REST API /_api/collection/<name>/figures

* added IndexedPropertyGetter for ShapedJson objects

* added API for user-defined AQL functions

* issue #475: A better error message for deleting a non-existent graph

* issue #474: Web interface problems with the JS Shell

* added missing documentation for AQL UNION function

* added transaction support.
  This provides ACID transactions for ArangoDB. Transactions can be invoked
  using the `db._executeTransaction()` function, or the `/_api/transaction`
  REST API.

* switched to semantic versioning (at least for alpha & alpha naming)

* added saveOrReplace() for server-side JS

v1.3.alpha1 (2013-04-05)
------------------------

* cleanup of Module, Package, ArangoApp and modules "internal", "fs", "console"

* use Error instead of string in throw to allow stack-trace

* issue #454: error while creation of Collection

* make `collection.count()` not recalculate the number of documents on the fly, but
  use some internal document counters.

* issue #457: invalid string value in web interface

* make datafile id (datafile->_fid) identical to the numeric part of the filename.
  E.g. the datafile `journal-123456.db` will now have a datafile marker with the same
  fid (i.e. `123456`) instead of a different value. This change will only affect
  datafiles that are created with 1.3 and not any older files.
  The intention behind this change is to make datafile debugging easier.

* consistently discard document attributes with reserved names (system attributes)
  but without any known meaning, for example `_test`, `_foo`, ...

  Previously, these attributes were saved with the document regularly in some cases,
  but were discarded in other cases.
  Now these attributes are discarded consistently. "Real" system attributes such as
  `_key`, `_from`, `_to` are not affected and will work as before.

  Additionally, attributes with an empty name (``) are discarded when documents are
  saved.

  Though using reserved or empty attribute names in documents was not really and
  consistently supported in previous versions of ArangoDB, this change might cause
  an incompatibility for clients that rely on this feature.

* added server startup flag `--database.force-sync-properties` to force syncing of
  collection properties on collection creation, deletion and on property update.
  The default value is true to mimic the behavior of previous versions of ArangoDB.
  If set to false, collection properties are written to disk but no call to sync()
  is made.

* added detailed output of server version and components for REST APIs
  `/_admin/version` and `/_api/version`. To retrieve this extended information,
  call the REST APIs with URL parameter `details=true`.

* issue #443: For git-based builds include commit hash in version

* adjust startup log output to be more compact, less verbose

* set the required minimum number of file descriptors to 256.
  On server start, this number is enforced on systems that have rlimit. If the limit
  cannot be enforced, starting the server will fail.
  Note: 256 is considered to be the absolute minimum value. Depending on the use case
  for ArangoDB, a much higher number of file descriptors should be used.

  To avoid checking & potentially changing the number of maximum open files, use the
  startup option `--server.descriptors-minimum 0`

* fixed shapedjson to json conversion for special numeric values (NaN, +inf, -inf).
  Before, "NaN", "inf", or "-inf" were written into the JSONified output, but these
  values are not allowed in JSON. Now, "null" is written to the JSONified output as
  required.

* added AQL functions VARIANCE_POPULATION(), VARIANCE_SAMPLE(), STDDEV_POPULATION(),
  STDDEV_SAMPLE(), AVERAGE(), MEDIAN() to calculate statistical values for lists

* added AQL SQRT() function

* added AQL TRIM(), LEFT() and RIGHT() string functions

* fixed issue #436: GET /_api/document on edge

* make AQL REVERSE() and LENGTH() functions work on strings, too

* disabled DOT generation in `make doxygen`. this speeds up docs generation

* renamed startup option `--dispatcher.report-intervall` to `--dispatcher.report-interval`

* renamed startup option `--scheduler.report-intervall` to `--scheduler.report-interval`

* slightly changed output of REST API method /_admin/log.
  Previously, the log messages returned also contained the date and log level, now
  they will only contain the log message, and no date and log level information.
  This information can be re-created by API users from the `timestamp` and `level`
  attributes of the result.

* removed configure option `--enable-zone-debug`
  memory zone debugging is now automatically turned on when compiling with ArangoDB
  `--enable-maintainer-mode`

* removed configure option `--enable-arangob`
  arangob is now always included in the build


v1.2.3 (XXXX-XX-XX)
-------------------

* added optional parameter `edgexamples` for AQL function EDGES() and NEIGHBORS()

* added AQL function NEIGHBORS()

* added freebsd support

* fixed firstExample() query with `_id` and `_key` attributes

* issue triAGENS/ArangoDB-PHP#55: AQL optimizer may have mis-optimized duplicate
  filter statements with limit


v1.2.2 (2013-03-26)
-------------------

* fixed save of objects with common sub-objects

* issue #459: fulltext internal memory allocation didn't scale well
  This fix improves loading times for collections with fulltext indexes that have
  lots of equal words indexed.

* issue #212: auto-increment support

  The feature can be used by creating a collection with the extra `keyOptions`
  attribute as follows:

      db._create("mycollection", { keyOptions: { type: "autoincrement", offset: 1, increment: 10, allowUserKeys: true } });

  The `type` attribute will make sure the keys will be auto-generated if no
  `_key` attribute is specified for a document.

  The `allowUserKeys` attribute determines whether users might still supply own
  `_key` values with documents or if this is considered an error.

  The `increment` value determines the actual increment value, whereas the `offset`
  value can be used to seed to value sequence with a specific starting value.
  This will be useful later in a multi-master setup, when multiple servers can use
  different auto-increment seed values and thus generate non-conflicting auto-increment values.

  The default values currently are:

  - `allowUserKeys`: `true`
  - `offset`: `0`
  - `increment`: `1`

  The only other available key generator type currently is `traditional`.
  The `traditional` key generator will auto-generate keys in a fashion as ArangoDB
  always did (some increasing integer value, with a more or less unpredictable
  increment value).

  Note that for the `traditional` key generator there is only the option to disallow
  user-supplied keys and give the server the sole responsibility for key generation.
  This can be achieved by setting the `allowUserKeys` property to `false`.

  This change also introduces the following errors that API implementors may want to check
  the return values for:

  - 1222: `document key unexpected`: will be raised when a document is created with
    a `_key` attribute, but the underlying collection was set up with the `keyOptions`
    attribute `allowUserKeys: false`.

  - 1225: `out of keys`: will be raised when the auto-increment key generator runs
    out of keys. This may happen when the next key to be generated is 2^64 or higher.
    In practice, this will only happen if the values for `increment` or `offset` are
    not set appropriately, or if users are allowed to supply own keys, those keys
    are near the 2^64 threshold, and later the auto-increment feature kicks in and
    generates keys that cross that threshold.

    In practice it should not occur with proper configuration and proper usage of the
    collections.

  This change may also affect the following REST APIs:
  - POST `/_api/collection`: the server does now accept the optional `keyOptions`
    attribute in the second parameter
  - GET `/_api/collection/properties`: will return the `keyOptions` attribute as part
    of the collection's properties. The previous optional attribute `createOptions`
    is now gone.

* fixed `ArangoStatement.explain()` method with bind variables

* fixed misleading "cursor not found" error message in arangosh that occurred when
  `count()` was called for client-side cursors

* fixed handling of empty attribute names, which may have crashed the server under
  certain circumstances before

* fixed usage of invalid pointer in error message output when index description could
  not be opened


v1.2.1 (2013-03-14)
-------------------

* issue #444: please darken light color in arangosh

* issue #442: pls update post install info on osx

* fixed conversion of special double values (NaN, -inf, +inf) when converting from
  shapedjson to JSON

* fixed compaction of markers (location of _key was not updated correctly in memory,
  leading to _keys pointing to undefined memory after datafile rotation)

* fixed edge index key pointers to use document master pointer plus offset instead
  of direct _key address

* fixed case when server could not create any more journal or compactor files.
  Previously a wrong status code may have been returned, and not being able to create
  a new compactor file may have led to an infinite loop with error message
  "could not create compactor".

* fixed value truncation for numeric filename parts when renaming datafiles/journals


v1.2.0 (2013-03-01)
-------------------

* by default statistics are now switch off; in order to enable comment out
  the "disable-statistics = yes" line in "arangod.conf"

* fixed issue #435: csv parser skips data at buffer border

* added server startup option `--server.disable-statistics` to turn off statistics
  gathering without recompilation of ArangoDB.
  This partly addresses issue #432.

* fixed dropping of indexes without collection name, e.g.
  `db.xxx.dropIndex("123456");`
  Dropping an index like this failed with an assertion error.

* fixed issue #426: arangoimp should be able to import edges into edge collections

* fixed issue #425: In case of conflict ArangoDB returns HTTP 400 Bad request
  (with 1207 Error) instead of HTTP 409 Conflict

* fixed too greedy token consumption in AQL for negative values:
  e.g. in the statement `RETURN { a: 1 -2 }` the minus token was consumed as part
  of the value `-2`, and not interpreted as the binary arithmetic operator


v1.2.beta3 (2013-02-22)
-----------------------

* issue #427: ArangoDB Importer Manual has no navigation links (previous|home|next)

* issue #319: Documentation missing for Emergency console and incomplete for datafile debugger.

* issue #370: add documentation for reloadRouting and flushServerModules

* issue #393: added REST API for user management at /_api/user

* issue #393, #128: added simple cryptographic functions for user actions in module "crypto":
  * require("org/arangodb/crypto").md5()
  * require("org/arangodb/crypto").sha256()
  * require("org/arangodb/crypto").rand()

* added replaceByExample() Javascript and REST API method

* added updateByExample() Javascript and REST API method

* added optional "limit" parameter for removeByExample() Javascript and REST API method

* fixed issue #413

* updated bundled V8 version from 3.9.4 to 3.16.14.1
  Note: the Windows version used a more recent version (3.14.0.1) and was not updated.

* fixed issue #404: keep original request url in request object


v1.2.beta2 (2013-02-15)
-----------------------

* fixed issue #405: 1.2 compile warnings

* fixed issue #333: [debian] Group "arangodb" is not used when starting vie init.d script

* added optional parameter 'excludeSystem' to GET /_api/collection
  This parameter can be used to disable returning system collections in the list
  of all collections.

* added AQL functions KEEP() and UNSET()

* fixed issue #348: "HTTP Interface for Administration and Monitoring"
  documentation errors.

* fix stringification of specific positive int64 values. Stringification of int64
  values with the upper 32 bits cleared and the 33rd bit set were broken.

* issue #395:  Collection properties() function should return 'isSystem' for
  Javascript and REST API

* make server stop after upgrade procedure when invoked with `--upgrade option`.
  When started with the `--upgrade` option, the server will perfom
  the upgrade, and then exit with a status code indicating the result of the
  upgrade (0 = success, 1 = failure). To start the server regularly in either
  daemon or console mode, the `--upgrade` option must not be specified.
  This change was introduced to allow init.d scripts check the result of
  the upgrade procedure, even in case an upgrade was successful.
  this was introduced as part of issue #391.

* added AQL function EDGES()

* added more crash-protection when reading corrupted collections at startup

* added documentation for AQL function CONTAINS()

* added AQL function LIKE()

* replaced redundant error return code 1520 (Unable to open collection) with error code
  1203 (Collection not found). These error codes have the same meanings, but one of
  them was returned from AQL queries only, the other got thrown by other parts of
  ArangoDB. Now, error 1203 (Collection not found) is used in AQL too in case a
  non-existing collection is used.

v1.2.beta1 (2013-02-01)
-----------------------

* fixed issue #382: [Documentation error] Maschine... should be Machine...

* unified history file locations for arangod, arangosh, and arangoirb.
  - The readline history for arangod (emergency console) is now stored in file
    $HOME/.arangod. It was stored in $HOME/.arango before.
  - The readline history for arangosh is still stored in $HOME/.arangosh.
  - The readline history for arangoirb is now stored in $HOME/.arangoirb. It was
    stored in $HOME/.arango-mrb before.

* fixed issue #381: _users user should have a unique constraint

* allow negative list indexes in AQL to access elements from the end of a list,
  e.g. ```RETURN values[-1]``` will return the last element of the `values` list.

* collection ids, index ids, cursor ids, and document revision ids created and
  returned by ArangoDB are now returned as strings with numeric content inside.
  This is done to prevent some value overrun/truncation in any part of the
  complete client/server workflow.
  In ArangoDB 1.1 and before, these values were previously returned as
  (potentially very big) integer values. This may cause problems (clipping, overrun,
  precision loss) for clients that do not support big integers natively and store
  such values in IEEE754 doubles internally. This type loses precision after about
  52 bits and is thus not safe to hold an id.
  Javascript and 32 bit-PHP are examples for clients that may cause such problems.
  Therefore, ids are now returned by ArangoDB as strings, with the string
  content being the integer value as before.

  Example for documents ("_rev" attribute):
  - Document returned by ArangoDB 1.1: { "_rev": 1234, ... }
  - Document returned by ArangoDB 1.2: { "_rev": "1234", ... }

  Example for collections ("id" attribute / "_id" property):
  - Collection returned by ArangoDB 1.1: { "id": 9327643, "name": "test", ... }
  - Collection returned by ArangoDB 1.2: { "id": "9327643", "name": "test", ... }

  Example for cursors ("id" attribute):
  - Collection returned by ArangoDB 1.1: { "id": 11734292, "hasMore": true, ... }
  - Collection returned by ArangoDB 1.2: { "id": "11734292", "hasMore": true, ... }

* global variables are not automatically available anymore when starting the
  arangod Javascript emergency console (i.e. ```arangod --console```).

  Especially, the variables `db`, `edges`, and `internal` are not available
  anymore. `db` and `internal` can be made available in 1.2 by
  ```var db = require("org/arangodb").db;``` and
  ```var internal = require("internal");```, respectively.
  The reason for this change is to get rid of global variables in the server
  because this will allow more specific inclusion of functionality.

  For convenience, the global variable `db` is still available by default in
  arangosh. The global variable `edges`, which since ArangoDB 1.1 was kind of
  a redundant wrapper of `db`, has been removed in 1.2 completely.
  Please use `db` instead, and if creating an edge collection, use the explicit
  ```db._createEdgeCollection()``` command.

* issue #374: prevent endless redirects when calling admin interface with
  unexpected URLs

* issue #373: TRAVERSAL() `trackPaths` option does not work. Instead `paths` does work

* issue #358: added support for CORS

* honor optional waitForSync property for document removal, replace, update, and
  save operations in arangosh. The waitForSync parameter for these operations
  was previously honored by the REST API and on the server-side, but not when
  the waitForSync parameter was specified for a document operation in arangosh.

* calls to db.collection.figures() and /_api/collection/<collection>/figures now
  additionally return the number of shapes used in the collection in the
  extra attribute "shapes.count"

* added AQL TRAVERSAL_TREE() function to return a hierarchical result from a traversal

* added AQL TRAVERSAL() function to return the results from a traversal

* added AQL function ATTRIBUTES() to return the attribute names of a document

* removed internal server-side AQL functions from global scope.

  Now the AQL internal functions can only be accessed via the exports of the
  ahuacatl module, which can be included via ```require("org/arangodb/ahuacatl")```.
  It shouldn't be necessary for clients to access this module at all, but
  internal code may use this module.

  The previously global AQL-related server-side functions were moved to the
  internal namespace. This produced the following function name changes on
  the server:

     old name              new name
     ------------------------------------------------------
     AHUACATL_RUN       => require("internal").AQL_QUERY
     AHUACATL_EXPLAIN   => require("internal").AQL_EXPLAIN
     AHUACATL_PARSE     => require("internal").AQL_PARSE

  Again, clients shouldn't have used these functions at all as there is the
  ArangoStatement object to execute AQL queries.

* fixed issue #366: Edges index returns strange description

* added AQL function MATCHES() to check a document against a list of examples

* added documentation and tests for db.collection.removeByExample

* added --progress option for arangoimp. This will show the percentage of the input
  file that has been processed by arangoimp while the import is still running. It can
  be used as a rough indicator of progress for the entire import.

* make the server log documents that cannot be imported via /_api/import into the
  logfile using the warning log level. This may help finding illegal documents in big
  import runs.

* check on server startup whether the database directory and all collection directories
  are writable. if not, the server startup will be aborted. this prevents serious
  problems with collections being non-writable and this being detected at some pointer
  after the server has been started

* allow the following AQL constructs: FUNC(...)[...], FUNC(...).attribute

* fixed issue #361: Bug in Admin Interface. Header disappears when clicking new collection

* Added in-memory only collections

  Added collection creation parameter "isVolatile":
  if set to true, the collection is created as an in-memory only collection,
  meaning that all document data of that collection will reside in memory only,
  and will not be stored permanently to disk.
  This means that all collection data will be lost when the collection is unloaded
  or the server is shut down.
  As this collection type does not have datafile disk overhead for the regular
  document operations, it may be faster than normal disk-backed collections. The
  actual performance gains strongly depend on the underlying OS, filesystem, and
  settings though.
  This collection type should be used for caches only and not for any sensible data
  that cannot be re-created otherwise.
  Some platforms, namely Windows, currently do not support this collection type.
  When creating an in-memory collection on such platform, an error message will be
  returned by ArangoDB telling the user the platform does not support it.

  Note: in-memory collections are an experimental feature. The feature might
  change drastically or even be removed altogether in a future version of ArangoDB.

* fixed issue #353: Please include "pretty print" in Emergency Console

* fixed issue #352: "pretty print" console.log
  This was achieved by adding the dump() function for the "internal" object

* reduced insertion time for edges index
  Inserting into the edges index now avoids costly comparisons in case of a hash
  collision, reducing the prefilling/loading timer for bigger edge collections

* added fulltext queries to AQL via FULLTEXT() function. This allows search
  fulltext indexes from an AQL query to find matching documents

* added fulltext index type. This index type allows indexing words and prefixes of
  words from a specific document attribute. The index can be queries using a
  SimpleQueryFull object, the HTTP REST API at /_api/simple/fulltext, or via AQL

* added collection.revision() method to determine whether a collection has changed.
  The revision method returns a revision string that can be used by client programs
  for equality/inequality comparisons. The value returned by the revision method
  should be treated by clients as an opaque string and clients should not try to
  figure out the sense of the revision id. This is still useful enough to check
  whether data in a collection has changed.

* issue #346: adaptively determine NUMBER_HEADERS_PER_BLOCK

* issue #338: arangosh cursor positioning problems

* issue #326: use limit optimization with filters

* issue #325: use index to avoid sorting

* issue #324: add limit optimization to AQL

* removed arango-password script and added Javascript functionality to add/delete
  users instead. The functionality is contained in module `users` and can be invoked
  as follows from arangosh and arangod:
  * require("users").save("name", "passwd");
  * require("users").replace("name", "newPasswd");
  * require("users").remove("name");
  * require("users").reload();
  These functions are intentionally not offered via the web interface.
  This also addresses issue #313

* changed print output in arangosh and the web interface for JSON objects.
  Previously, printing a JSON object in arangosh resulted in the attribute values
  being printed as proper JSON, but attribute names were printed unquoted and
  unescaped. This was fine for the purpose of arangosh, but lead to invalid
  JSON being produced. Now, arangosh will produce valid JSON that can be used
  to send it back to ArangoDB or use it with arangoimp etc.

* fixed issue #300: allow importing documents via the REST /_api/import API
  from a JSON list, too.
  So far, the API only supported importing from a format that had one JSON object
  on each line. This is sometimes inconvenient, e.g. when the result of an AQL
  query or any other list is to be imported. This list is a JSON list and does not
  necessary have a document per line if pretty-printed.
  arangoimp now supports the JSON list format, too. However, the format requires
  arangoimp and the server to read the entire dataset at once. If the dataset is
  too big (bigger than --max-upload-size) then the import will be rejected. Even if
  increased, the entire list must fit in memory on both the client and the server,
  and this may be more resource-intensive than importing individual lines in chunks.

* removed unused parameter --reuse-ids for arangoimp. This parameter did not have
  any effect in 1.2, was never publicly announced and did evil (TM) things.

* fixed issue #297 (partly): added whitespace between command line and
  command result in arangosh, added shell colors for better usability

* fixed issue #296: system collections not usable from AQL

* fixed issue #295: deadlock on shutdown

* fixed issue #293: AQL queries should exploit edges index

* fixed issue #292: use index when filtering on _key in AQL

* allow user-definable document keys
  users can now define their own document keys by using the _key attribute
  when creating new documents or edges. Once specified, the value of _key is
  immutable.
  The restrictions for user-defined key values are:
  * the key must be at most 254 bytes long
  * it must consist of the letters a-z (lower or upper case), the digits 0-9,
    the underscore (_) or dash (-) characters only
  * any other characters, especially multi-byte sequences, whitespace or
    punctuation characters cannot be used inside key values

  Specifying a document key is optional when creating new documents. If no
  document key is specified, ArangoDB will create a document key itself.
  There are no guarantees about the format and pattern of auto-generated document
  keys other than the above restrictions.
  Clients should therefore treat auto-generated document keys as opaque values.
  Keys can be used to look up and reference documents, e.g.:
  * saving a document: `db.users.save({ "_key": "fred", ... })`
  * looking up a document: `db.users.document("fred")`
  * referencing other documents: `edges.relations.save("users/fred", "users/john", ...)`

  This change is downwards-compatible to ArangoDB 1.1 because in ArangoDB 1.1
  users were not able to define their own keys. If the user does not supply a _key
  attribute when creating a document, ArangoDB 1.2 will still generate a key of
  its own as ArangoDB 1.1 did. However, all documents returned by ArangoDB 1.2 will
  include a _key attribute and clients should be able to handle that (e.g. by
  ignoring it if not needed). Documents returned will still include the _id attribute
  as in ArangoDB 1.1.

* require collection names everywhere where a collection id was allowed in
  ArangoDB 1.1 & 1.0
  This change requires clients to use a collection name in place of a collection id
  at all places the client deals with collections.
  Examples:
  * creating edges: the _from and _to attributes must now contain collection names instead
    of collection ids: `edges.relations.save("test/my-key1", "test/my-key2", ...)`
  * retrieving edges: the returned _from and _to attributes now will contain collection
    names instead of ids, too: _from: `test/fred` instead of `1234/3455`
  * looking up documents: db.users.document("fred") or db._document("users/fred")

  Collection names must be used in REST API calls instead of collection ids, too.
  This change is thus not completely downwards-compatible to ArangoDB 1.1. ArangoDB 1.1
  required users to use collection ids in many places instead of collection names.
  This was unintuitive and caused overhead in cases when just the collection name was
  known on client-side but not its id. This overhead can now be avoided so clients can
  work with the collection names directly. There is no need to work with collection ids
  on the client side anymore.
  This change will likely require adjustments to API calls issued by clients, and also
  requires a change in how clients handle the _id value of returned documents. Previously,
  the _id value of returned documents contained the collection id, a slash separator and
  the document number. Since 1.2, _id will contain the collection name, a slash separator
  and the document key. The same applies to the _from and _to attribute values of edges
  that are returned by ArangoDB.

  Also removed (now unnecessary) location header in responses of the collections REST API.
  The location header was previously returned because it was necessary for clients.
  When clients created a collection, they specified the collection name. The collection
  id was generated on the server, but the client needed to use the server-generated
  collection id for further API calls, e.g. when creating edges etc. Therefore, the
  full collection URL, also containing the collection id, was returned by the server in
  responses to the collection API, in the HTTP location header.
  Returning the location header has become unnecessary in ArangoDB 1.2 because users
  can access collections by name and do not need to care about collection ids.


v1.1.3 (2013-XX-XX)
-------------------

* fix case when an error message was looked up for an error code but no error
  message was found. In this case a NULL ptr was returned and not checked everywhere.
  The place this error popped up was when inserting into a non-unique hash index
  failed with a specific, invalid error code.

* fixed issue #381:  db._collection("_users").getIndexes();

* fixed issue #379: arango-password fatal issue javscript.startup-directory

* fixed issue #372: Command-Line Options for the Authentication and Authorization


v1.1.2 (2013-01-20)
-------------------

* upgraded to mruby 2013-01-20 583983385b81c21f82704b116eab52d606a609f4

* fixed issue #357: Some spelling and grammar errors

* fixed issue #355: fix quotes in pdf manual

* fixed issue #351: Strange arangosh error message for long running query

* fixed randomly hanging connections in arangosh on MacOS

* added "any" query method: this returns a random document from a collection. It
  is also available via REST HTTP at /_api/simple/any.

* added deployment tool

* added getPeerVertex

* small fix for logging of long messages: the last character of log messages longer
  than 256 bytes was not logged.

* fixed truncation of human-readable log messages for web interface: the trailing \0
  byte was not appended for messages longer than 256 bytes

* fixed issue #341: ArangoDB crashes when stressed with Batch jobs
  Contrary to the issue title, this did not have anything to do with batch jobs but
  with too high memory usage. The memory usage of ArangoDB is now reduced for cases
   when there are lots of small collections with few documents each

* started with issue #317: Feature Request (from Google Groups): DATE handling

* backported issue #300: Extend arangoImp to Allow importing resultset-like
  (list of documents) formatted files

* fixed issue #337: "WaitForSync" on new collection does not work on Win/X64

* fixed issue #336: Collections REST API docs

* fixed issue #335: mmap errors due to wrong memory address calculation

* fixed issue #332: arangoimp --use-ids parameter seems to have no impact

* added option '--server.disable-authentication' for arangosh as well. No more passwd
  prompts if not needed

* fixed issue #330: session logging for arangosh

* fixed issue #329: Allow passing script file(s) as parameters for arangosh to run

* fixed issue #328: 1.1 compile warnings

* fixed issue #327: Javascript parse errors in front end


v1.1.1 (2012-12-18)
-------------------

* fixed issue #339: DELETE /_api/cursor/cursor-identifier return incollect errorNum

  The fix for this has led to a signature change of the function actions.resultNotFound().
  The meaning of parameter #3 for This function has changed from the error message string
  to the error code. The error message string is now parameter #4.
  Any client code that uses this function in custom actions must be adjusted.

* fixed issue #321: Problem upgrading arangodb 1.0.4 to 1.1.0 with Homebrew (OSX 10.8.2)

* fixed issue #230: add navigation and search for online documentation

* fixed issue #315: Strange result in PATH

* fixed issue #323: Wrong function returned in error message of AQL CHAR_LENGTH()

* fixed some log errors on startup / shutdown due to pid file handling and changing
  of directories


v1.1.0 (2012-12-05)
-------------------

* WARNING:
  arangod now performs a database version check at startup. It will look for a file
  named "VERSION" in its database directory. If the file is not present, arangod will
  perform an automatic upgrade of the database directory. This should be the normal
  case when upgrading from ArangoDB 1.0 to ArangoDB 1.1.

  If the VERSION file is present but is from an older version of ArangoDB, arangod
  will refuse to start and ask the user to run a manual upgrade first. A manual upgrade
  can be performed by starting arangod with the option `--upgrade`.

  This upgrade procedure shall ensure that users have full control over when they
  perform any updates/upgrades of their data, and can plan backups accordingly. The
  procedure also guarantees that the server is not run without any required system
  collections or with in incompatible data state.

* added AQL function DOCUMENT() to retrieve a document by its _id value

* fixed issue #311: fixed segfault on unload

* fixed issue #309: renamed stub "import" button from web interface

* fixed issue #307: added WaitForSync column in collections list in in web interface

* fixed issue #306: naming in web interface

* fixed issue #304: do not clear AQL query text input when switching tabs in
  web interface

* fixed issue #303: added documentation about usage of var keyword in web interface

* fixed issue #301: PATCH does not work in web interface

# fixed issue #269: fix make distclean & clean

* fixed issue #296: system collections not usable from AQL

* fixed issue #295: deadlock on shutdown

* added collection type label to web interface

* fixed issue #290: the web interface now disallows creating non-edges in edge collections
  when creating collections via the web interface, the collection type must also be
  specified (default is document collection)

* fixed issue #289: tab-completion does not insert any spaces

* fixed issue #282: fix escaping in web interface

* made AQL function NOT_NULL take any number of arguments. Will now return its
  first argument that is not null, or null if all arguments are null. This is downwards
  compatible.

* changed misleading AQL function name NOT_LIST() to FIRST_LIST() and slightly changed
  the behavior. The function will now return its first argument that is a list, or null
  if none of the arguments are lists.
  This is mostly downwards-compatible. The only change to the previous implementation in
  1.1-beta will happen if two arguments were passed and the 1st and 2nd arguments were
  both no lists. In previous 1.1, the 2nd argument was returned as is, but now null
  will be returned.

* add AQL function FIRST_DOCUMENT(), with same behavior as FIRST_LIST(), but working
  with documents instead of lists.

* added UPGRADING help text

* fixed issue #284: fixed Javascript errors when adding edges/vertices without own
  attributes

* fixed issue #283: AQL LENGTH() now works on documents, too

* fixed issue #281: documentation for skip lists shows wrong example

* fixed AQL optimizer bug, related to OR-combined conditions that filtered on the
  same attribute but with different conditions

* fixed issue #277: allow usage of collection names when creating edges
  the fix of this issue also implies validation of collection names / ids passed to
  the REST edge create method. edges with invalid collection ids or names in the
  "from" or "to" values will be rejected and not saved


v1.1.beta2 (2012-11-13)
-----------------------

* fixed arangoirb compilation

* fixed doxygen


v1.1.beta1 (2012-10-24)
-----------------------

* fixed AQL optimizer bug

* WARNING:
  - the user has changed from "arango" to "arangodb", the start script has changed from
    "arangod" to "arangodb", the database directory has changed from "/var/arangodb" to
    "/var/lib/arangodb" to be compliant with various Linux policies

  - In 1.1, we have introduced types for collections: regular documents go into document
    collections, and edges go into edge collections. The prefixing (db.xxx vs. edges.xxx)
    works slightly different in 1.1: edges.xxx can still be used to access collections,
    however, it will not determine the type of existing collections anymore. To create an
    edge collection 1.1, you can use db._createEdgeCollection() or edges._create().
    And there's of course also db._createDocumentCollection().
    db._create() is also still there and will create a document collection by default,
    whereas edges._create() will create an edge collection.

  - the admin web interface that was previously available via the simple URL suffix /
    is now available via a dedicated URL suffix only: /_admin/html
    The reason for this is that routing and URLs are now subject to changes by the end user,
    and only URLs parts prefixed with underscores (e.g. /_admin or /_api) are reserved
    for ArangoDB's internal usage.

* the server now handles requests with invalid Content-Length header values as follows:
  - if Content-Length is negative, the server will respond instantly with HTTP 411
    (length required)

  - if Content-Length is positive but shorter than the supplied body, the server will
    respond with HTTP 400 (bad request)

  - if Content-Length is positive but longer than the supplied body, the server will
    wait for the client to send the missing bytes. The server allows 90 seconds for this
    and will close the connection if the client does not send the remaining data

  - if Content-Length is bigger than the maximum allowed size (512 MB), the server will
    fail with HTTP 413 (request entity too large).

  - if the length of the HTTP headers is greater than the maximum allowed size (1 MB),
    the server will fail with HTTP 431 (request header fields too large)

* issue #265: allow optional base64 encoding/decoding of action response data

* issue #252: create _modules collection using arango-upgrade (note: arango-upgrade was
  finally replaced by the `--upgrade` option for arangod)

* issue #251: allow passing arbitrary options to V8 engine using new command line option:
  --javascript.v8-options. Using this option, the Harmony features or other settings in
  v8 can be enabled if the end user requires them

* issue #248: allow AQL optimizer to pull out completely uncorrelated subqueries to the
  top level, resulting in less repeated evaluation of the subquery

* upgraded to Doxygen 1.8.0

* issue #247: added AQL function MERGE_RECURSIVE

* issue #246: added clear() function in arangosh

* issue #245: Documentation: Central place for naming rules/limits inside ArangoDB

* reduced size of hash index elements by 50 %, allowing more index elements to fit in
  memory

* issue #235: GUI Shell throws Error:ReferenceError: db is not defined

* issue #229: methods marked as "under construction"

* issue #228: remove unfinished APIs (/_admin/config/*)

* having the OpenSSL library installed is now a prerequisite to compiling ArangoDB
  Also removed the --enable-ssl configure option because ssl is always required.

* added AQL functions TO_LIST, NOT_LIST

* issue #224: add optional Content-Id for batch requests

* issue #221: more documentation on AQL explain functionality. Also added
  ArangoStatement.explain() client method

* added db._createStatement() method on server as well (was previously available
  on the client only)

* issue #219: continue in case of "document not found" error in PATHS() function

* issue #213: make waitForSync overridable on specific actions

* changed AQL optimizer to use indexes in more cases. Previously, indexes might
  not have been used when in a reference expression the inner collection was
  specified last. Example: FOR u1 IN users FOR u2 IN users FILTER u1._id == u2._id
  Previously, this only checked whether an index could be used for u2._id (not
  possible). It was not checked whether an index on u1._id could be used (possible).
  Now, for expressions that have references/attribute names on both sides of the
  above as above, indexes are checked for both sides.

* issue #204: extend the CSV import by TSV and by user configurable
  separator character(s)

* issue #180: added support for batch operations

* added startup option --server.backlog-size
  this allows setting the value of the backlog for the listen() system call.
  the default value is 10, the maximum value is platform-dependent

* introduced new configure option "--enable-maintainer-mode" for
  ArangoDB maintainers. this option replaces the previous compile switches
  --with-boost-test, --enable-bison, --enable-flex and --enable-errors-dependency
  the individual configure options have been removed. --enable-maintainer-mode
  turns them all on.

* removed potentially unused configure option --enable-memfail

* fixed issue #197: HTML web interface calls /_admin/user-manager/session

* fixed issue #195: VERSION file in database directory

* fixed issue #193: REST API HEAD request returns a message body on 404

* fixed issue #188: intermittent issues with 1.0.0
  (server-side cursors not cleaned up in all cases, pthreads deadlock issue)

* issue #189: key store should use ISO datetime format bug

* issue #187: run arango-upgrade on server start (note: arango-upgrade was finally
  replaced by the `--upgrade` option for arangod)n

* fixed issue #183: strange unittest error

* fixed issue #182: manual pages

* fixed issue #181: use getaddrinfo

* moved default database directory to "/var/lib/arangodb" in accordance with
  http://www.pathname.com/fhs/pub/fhs-2.3.html

* fixed issue #179: strange text in import manual

* fixed issue #178: test for aragoimp is missing

* fixed issue #177: a misleading error message was returned if unknown variables
  were used in certain positions in an AQL query.

* fixed issue #176: explain how to use AQL from the arangosh

* issue #175: re-added hidden (and deprecated) option --server.http-port. This
  option is only there to be downwards-compatible to Arango 1.0.

* fixed issue #174: missing Documentation for `within`

* fixed issue #170: add db.<coll_name>.all().toArray() to arangosh help screen

* fixed issue #169: missing argument in Simple Queries

* added program arango-upgrade. This program must be run after installing ArangoDB
  and after upgrading from a previous version of ArangoDB. The arango-upgrade script
  will ensure all system collections are created and present in the correct state.
  It will also perform any necessary data updates.
  Note: arango-upgrade was finally replaced by the `--upgrade` option for arangod.

* issue #153: edge collection should be a flag for a collection
  collections now have a type so that the distinction between document and edge
  collections can now be done at runtime using a collection's type value.
  A collection's type can be queried in Javascript using the <collection>.type() method.

  When new collections are created using db._create(), they will be document
  collections by default. When edge._create() is called, an edge collection will be created.
  To explicitly create a collection of a specific/different type, use the methods
  _createDocumentCollection() or _createEdgeCollection(), which are available for
  both the db and the edges object.
  The Javascript objects ArangoEdges and ArangoEdgesCollection have been removed
  completely.
  All internal and test code has been adjusted for this, and client code
  that uses edges.* should also still work because edges is still there and creates
  edge collections when _create() is called.

  INCOMPATIBLE CHANGE: Client code might still need to be changed in the following aspect:
  Previously, collections did not have a type so documents and edges could be inserted
  in the same collection. This is now disallowed. Edges can only be inserted into
  edge collections now. As there were no collection types in 1.0, ArangoDB will perform
  an automatic upgrade when migrating from 1.0 to 1.1.
  The automatic upgrade will check every collection and determine its type as follows:
  - if among the first 50 documents in the collection there are documents with
    attributes "_from" and "_to", the collection is typed as an edge collection
  - if among the first 50 documents in the collection there are no documents with
    attributes "_from" and "_to", the collection is made as a document collection

* issue #150: call V8 garbage collection on server periodically

* issue #110: added support for partial updates

  The REST API for documents now offers an HTTP PATCH method to partially update
  documents. Overwriting/replacing documents is still available via the HTTP PUT method
  as before. The Javascript API in the shell also offers a new update() method in extension to
  the previously existing replace() method.


v1.0.4 (2012-11-12)
-------------------

* issue #275: strange error message in arangosh 1.0.3 at startup


v1.0.3 (2012-11-08)
-------------------

* fixed AQL optimizer bug

* issue #273: fixed segfault in arangosh on HTTP 40x

* issue #265: allow optional base64 encoding/decoding of action response data

* issue #252: _modules collection not created automatically


v1.0.2 (2012-10-22)
-------------------

* repository CentOS-X.Y moved to CentOS-X, same for Debian

* bugfix for rollback from edges

* bugfix for hash indexes

* bugfix for StringBuffer::erase_front

* added autoload for modules

* added AQL function TO_LIST


v1.0.1 (2012-09-30)
-------------------

* draft for issue #165: front-end application howto

* updated mruby to cf8fdea4a6598aa470e698e8cbc9b9b492319d

* fix for issue #190: install doesn't create log directory

* fix for issue #194: potential race condition between creating and dropping collections

* fix for issue #193: REST API HEAD request returns a message body on 404

* fix for issue #188: intermittent issues with 1.0.0

* fix for issue #163: server cannot create collection because of abandoned files

* fix for issue #150: call V8 garbage collection on server periodically


v1.0.0 (2012-08-17)
-------------------

* fix for issue #157: check for readline and ncurses headers, not only libraries


v1.0.beta4 (2012-08-15)
-----------------------

* fix for issue #152: fix memleak for barriers


v1.0.beta3 (2012-08-10)
-----------------------

* fix for issue #151: Memleak, collection data not removed

* fix for issue #149: Inconsistent port for admin interface

* fix for issue #163: server cannot create collection because of abandoned files

* fix for issue #157: check for readline and ncurses headers, not only libraries

* fix for issue #108: db.<collection>.truncate() inefficient

* fix for issue #109: added startup note about cached collection names and how to
  refresh them

* fix for issue #156: fixed memleaks in /_api/import

* fix for issue #59: added tests for /_api/import

* modified return value for calls to /_api/import: now, the attribute "empty" is
  returned as well, stating the number of empty lines in the input. Also changed the
  return value of the error code attribute ("errorNum") from 1100 ("corrupted datafile")
  to 400 ("bad request") in case invalid/unexpected JSON data was sent to the server.
  This error code is more appropriate as no datafile is broken but just input data is
  incorrect.

* fix for issue #152: Memleak for barriers

* fix for issue #151: Memleak, collection data not removed

* value of --database.maximal-journal-size parameter is now validated on startup. If
  value is smaller than the minimum value (currently 1048576), an error is thrown and
  the server will not start. Before this change, the global value of maximal journal
  size was not validated at server start, but only on collection level

* increased sleep value in statistics creation loop from 10 to 500 microseconds. This
  reduces accuracy of statistics values somewhere after the decimal points but saves
  CPU time.

* avoid additional sync() calls when writing partial shape data (attribute name data)
  to disk. sync() will still be called when the shape marker (will be written after
  the attributes) is written to disk

* issue #147: added flag --database.force-sync-shapes to force synching of shape data
  to disk. The default value is true so it is the same behavior as in version 1.0.
  if set to false, shape data is synched to disk if waitForSync for the collection is
  set to true, otherwise, shape data is not synched.

* fix for issue #145: strange issue on Travis: added epsilon for numeric comparison in
  geo index

* fix for issue #136: adjusted message during indexing

* issue #131: added timeout for HTTP keep-alive connections. The default value is 300
  seconds. There is a startup parameter server.keep-alive-timeout to configure the value.
  Setting it to 0 will disable keep-alive entirely on the server.

* fix for issue #137: AQL optimizer should use indexes for ref accesses with
  2 named attributes


v1.0.beta2 (2012-08-03)
-----------------------

* fix for issue #134: improvements for centos RPM

* fixed problem with disable-admin-interface in config file


v1.0.beta1 (2012-07-29)
-----------------------

* fixed issue #118: We need a collection "debugger"

* fixed issue #126: Access-Shaper must be cached

* INCOMPATIBLE CHANGE: renamed parameters "connect-timeout" and "request-timeout"
  for arangosh and arangoimp to "--server.connect-timeout" and "--server.request-timeout"

* INCOMPATIBLE CHANGE: authorization is now required on the server side
  Clients sending requests without HTTP authorization will be rejected with HTTP 401
  To allow backwards compatibility, the server can be started with the option
  "--server.disable-authentication"

* added options "--server.username" and "--server.password" for arangosh and arangoimp
  These parameters must be used to specify the user and password to be used when
  connecting to the server. If no password is given on the command line, arangosh/
  arangoimp will interactively prompt for a password.
  If no user name is specified on the command line, the default user "root" will be
  used.

* added startup option "--server.ssl-cipher-list" to determine which ciphers to
  use in SSL context. also added SSL_OP_CIPHER_SERVER_PREFERENCE to SSL default
  options so ciphers are tried in server and not in client order

* changed default SSL protocol to TLSv1 instead of SSLv2

* changed log-level of SSL-related messages

* added SSL connections if server is compiled with OpenSSL support. Use --help-ssl

* INCOMPATIBLE CHANGE: removed startup option "--server.admin-port".
  The new endpoints feature (see --server.endpoint) allows opening multiple endpoints
  anyway, and the distinction between admin and "other" endpoints can be emulated
  later using privileges.

* INCOMPATIBLE CHANGE: removed startup options "--port", "--server.port", and
  "--server.http-port" for arangod.
  These options have been replaced by the new "--server.endpoint" parameter

* INCOMPATIBLE CHANGE: removed startup option "--server" for arangosh and arangoimp.
  These options have been replaced by the new "--server.endpoint" parameter

* Added "--server.endpoint" option to arangod, arangosh, and arangoimp.
  For arangod, this option allows specifying the bind endpoints for the server
  The server can be bound to one or multiple endpoints at once. For arangosh
  and arangoimp, the option specifies the server endpoint to connect to.
  The following endpoint syntax is currently supported:
  - tcp://host:port or http@tcp://host:port (HTTP over IPv4)
  - tcp://[host]:port or http@tcp://[host]:port (HTTP over IPv6)
  - ssl://host:port or http@tcp://host:port (HTTP over SSL-encrypted IPv4)
  - ssl://[host]:port or http@tcp://[host]:port (HTTP over SSL-encrypted IPv6)
  - unix:///path/to/socket or http@unix:///path/to/socket (HTTP over UNIX socket)

  If no port is specified, the default port of 8529 will be used.

* INCOMPATIBLE CHANGE: removed startup options "--server.require-keep-alive" and
  "--server.secure-require-keep-alive".
  The server will now behave as follows which should be more conforming to the
  HTTP standard:
  * if a client sends a "Connection: close" header, the server will close the
    connection
  * if a client sends a "Connection: keep-alive" header, the server will not
    close the connection
  * if a client does not send any "Connection" header, the server will assume
    "keep-alive" if the request was an HTTP/1.1 request, and "close" if the
    request was an HTTP/1.0 request

* (minimal) internal optimizations for HTTP request parsing and response header
  handling

* fixed Unicode unescaping bugs for \f and surrogate pairs in BasicsC/strings.c

* changed implementation of TRI_BlockCrc32 algorithm to use 8 bytes at a time

* fixed issue #122: arangod doesn't start if <log.file> cannot be created

* fixed issue #121: wrong collection size reported

* fixed issue #98: Unable to change journalSize

* fixed issue #88: fds not closed

* fixed escaping of document data in HTML admin front end

* added HTTP basic authentication, this is always turned on

* added server startup option --server.disable-admin-interface to turn off the
  HTML admin interface

* honor server startup option --database.maximal-journal-size when creating new
  collections without specific journalsize setting. Previously, these
  collections were always created with journal file sizes of 32 MB and the
  --database.maximal-journal-size setting was ignored

* added server startup option --database.wait-for-sync to control the default
  behavior

* renamed "--unit-tests" to "--javascript.unit-tests"


v1.0.alpha3 (2012-06-30)
------------------------

* fixed issue #116: createCollection=create option doesn't work

* fixed issue #115: Compilation issue under OSX 10.7 Lion & 10.8 Mountain Lion
  (homebrew)

* fixed issue #114: image not found

* fixed issue #111: crash during "make unittests"

* fixed issue #104: client.js -> ARANGO_QUIET is not defined


v1.0.alpha2 (2012-06-24)
------------------------

* fixed issue #112: do not accept document with duplicate attribute names

* fixed issue #103: Should we cleanup the directory structure

* fixed issue #100: "count" attribute exists in cursor response with "count:
  false"

* fixed issue #84 explain command

* added new MRuby version (2012-06-02)

* added --log.filter

* cleanup of command line options:
** --startup.directory => --javascript.startup-directory
** --quite => --quiet
** --gc.interval => --javascript.gc-interval
** --startup.modules-path => --javascript.modules-path
** --action.system-directory => --javascript.action-directory
** --javascript.action-threads => removed (is now the same pool as --server.threads)

* various bug-fixes

* support for import

* added option SKIP_RANGES=1 for make unittests

* fixed several range-related assertion failures in the AQL query optimizer

* fixed AQL query optimizations for some edge cases (e.g. nested subqueries with
  invalid constant filter expressions)


v1.0.alpha1 (2012-05-28)
------------------------

Alpha Release of ArangoDB 1.0<|MERGE_RESOLUTION|>--- conflicted
+++ resolved
@@ -1,12 +1,10 @@
 devel
 -----
 
-<<<<<<< HEAD
 * UI: document/edge editor now remembering their modes (e.g. code or tree)
-=======
+
 * UI: optimized error messages for invalid graph definitions. Also fixed a
   graph renderer cleanrenderer cleanup error.
->>>>>>> 4eab985e
 
 * UI: added a delay within the graph viewer while changing the colors of the
   graph. Necessary due different browser behaviour.
