devel
-----

<<<<<<< HEAD
* add readonly mode rest API
=======
* allow compilation of ArangoDB with g++7

* AQL: during a traversal if a vertex is not found. It will not print an ERROR to the log and continue
  with a NULL value, but will register a warning at the query and continue with a NULL value.
  The situation is not desired as an ERROR as ArangoDB can store edges pointing to non-existing
  vertex which is perfectly valid, but it may be a n issue on the data model, so users
  can directly see it on the query now and do not "by accident" have to check the LOG output.

* UI: fixed event cleanup in cluster shards view

* fixed issue #3618: Inconsistent behavior of OR statement with object bind parameters

* potential fix for issue #3562: Document WITHIN_RECTANGLE not found
>>>>>>> b09c329a

* increase default maximum number of V8 contexts to at least 16 if not 
  explicitly configured otherwise. the mode for determining the actual maximum
  value of V8 contexts is unchanged and works as follows:
  - if explicitly set, the value of the configuration option `--javascript.v8-contexts`
    is used as the maximum number of V8 contexts
  - when the option is not set, the maximum number of V8 contexts is determined
    by the configuration option `--server.threads` if that option is set. if 
    `--server.threads` is not set, then the maximum number of V8 contexts is the
    server's reported hardware concurrency (number of processors visible
    to the arangod process). if that would result in a maximum value of 16 in 
    any of these two cases, then the maximum value will be increased to 16.

* fixed issue #3447: ArangoError 1202: AQL: NotFound: (while executing) when 
  updating collection

* potential fix for issue #3581: Unexpected "rocksdb unique constraint 
  violated" with unique hash index

* fix agency precondition check for complex objects

* introduce `enforceReplicationFactor`: An optional parameter controlling
  if the server should bail out during collection creation if there are not
  enough DBServers available for the desired `replicationFactor`.

* fixed issue #3516: Show execution time in arangosh
    
  this change adds more dynamic prompt components for arangosh
  The following components are now available for dynamic prompts, 
  settable via the `--console.prompt` option in arangosh:
    
  - '%t': current time as timestamp
  - '%p': duration of last command in seconds
  - '%d': name of current database
  - '%e': current endpoint
  - '%E': current endpoint without protocol
  - '%u': current user
    
  The time a command takes can be displayed easily by starting arangosh with `--console.prompt "%p> "`.

* make the ArangoShell refill its collection cache when a yet-unknown collection
  is first accessed. This fixes the following problem:

      arangosh1> db._collections();  // shell1 lists all collections
      arangosh2> db._create("test"); // shell2 now creates a new collection 'test'
      arangosh1> db.test.insert({}); // shell1 is not aware of the collection created
                                     // in shell2, so the insert will fail

* make AQL `DISTINCT` not change the order of the results it is applied on

* enable JEMalloc background thread for purging and returning unused memory
  back to the operating system (Linux only)

* incremental transfer of initial collection data now can handle partial 
  responses for a chunk, allowing the leader/master to send smaller chunks 
  (in terms of HTTP response size) and limit memory usage

* initial creation of shards for cluster collections is now faster with
  replicationFactor values bigger than 1. this is achieved by an optimization
  for the case when the collection on the leader is still empty

* potential fix for issue #3517: several "filesystem full" errors in logs 
  while there's a lot of disk space

* added C++ implementations for AQL function `SUBSTRING()`, `LEFT()`, `RIGHT()` and `TRIM()`

* show C++ function name of call site in ArangoDB log output

  This requires option `--log.line-number` to be set to *true*

* UI: added word wrapping to query editor

* UI: fixed wrong user attribute name validation, issue #3228

* make AQL return a proper error message in case of a unique key constraint
  violation. previously it only returned the generic "unique constraint violated"
  error message but omitted the details about which index caused the problem.

  This addresses https://stackoverflow.com/questions/46427126/arangodb-3-2-unique-constraint-violation-id-or-key

* added option `--server.local-authentication`

* UI: added user roles

* added config option `--log.color` to toggle colorful logging to terminal

* added config option `--log.thread-name` to additionally log thread names

* usernames must not start with `:role:`, added new options:
    --server.authentication-timeout
    --ldap.roles-attribute-name
    --ldap.roles-transformation
    --ldap.roles-search
    --ldap.superuser-role
    --ldap.roles-include
    --ldap.roles-exclude

* performance improvements for full collection scans and a few other operations
  in MMFiles engine

* added `--rocksdb.encryption-key-generator` for enterprise

* removed `--compat28` parameter from arangodump and replication API
  
  old Arango versions will no longer be supported by these tools.

* increase the recommended value for `/proc/sys/vm/max_map_count` to a value
  eight times as high as the previous recommended value. Increasing the
  values helps to prevent an ArangoDB server from running out of memory mappings.

  The raised minimum recommended value may lead to ArangoDB showing some startup
  warnings as follows:

      WARNING {memory} maximum number of memory mappings per process is 65530, which seems too low. it is recommended to set it to at least 512000
      WARNING {memory} execute 'sudo sysctl -w "vm.max_map_count=512000"'


v3.2.7 (XXXX-XX-XX)
-------------------


* improved the speed of shardDistribution in cluster, by moving it to c++. It is now guaranteed
  return after ~2 seconds even if the entire cluster is unresponsive.

* enable JEMalloc background thread for purging and returning unused memory
  back to the operating system (Linux only)

* fix agency precondition check for complex objects
  this fixes issues with several CAS operations in the agency


* fixed issue #3403: How to kill long running AQL queries with the browser console's
  AQL (display issue)

* fixed issue #3549: server reading ENGINE config file fails on common standard 
  newline character

* upgraded bundled V8 engine to bugfix version v5.7.492.77

  the upgrade fixes a memory leak in upstream V8 described in 
  https://bugs.chromium.org/p/v8/issues/detail?id=5945 that will result in memory
  chunks only getting uncommitted but not unmapped

* UI: fixed error notifications for collection modifications


v3.2.6 (2017-10-26)
-------------------

* UI: fixed event cleanup in cluster shards view

* UI: reduced cluster dashboard api calls

* fixed a permission problem that prevented collection contents to be displayed
  in the web interface

* removed posix_fadvise call from RocksDB's PosixSequentialFile::Read(). This is 
  consistent with Facebook PR 2573 (#3505)

  this fix should improve the performance of the replication with the RocksDB
  storage engine

* allow changing of collection replication factor for existing collections

* UI: replicationFactor of a collection is now changeable in a cluster
  environment

* several fixes for the cluster agency

* fixed undefined behavior in the RocksDB-based geo index

* fixed Foxxmaster failover

* purging or removing the Debian/Ubuntu arangodb3 packages now properly stops
  the arangod instance before actuallying purging or removing


v3.2.5 (2017-10-16)
-------------------

* general-graph module and _api/gharial now accept cluster options
  for collection creation. It is now possible to set replicationFactor and
  numberOfShards for all collections created via this graph object.
  So adding a new collection will not result in a singleShard and
  no replication anymore.

* fixed issue #3408: Hard crash in query for pagination

* minimum number of V8 contexts in console mode must be 2, not 1. this is
  required to ensure the console gets one dedicated V8 context and all other
  operations have at least one extra context. This requirement was not enforced
  anymore.

* fixed issue #3395: AQL: cannot instantiate CollectBlock with undetermined 
  aggregation method

* UI: fixed wrong user attribute name validation, issue #3228

* fix potential overflow in CRC marker check when a corrupted CRC marker 
  is found at the very beginning of an MMFiles datafile

* UI: fixed unresponsive events in cluster shards view

* Add statistics about the V8 context counts and number of available/active/busy
  threads we expose through the server statistics interface.


v3.2.4 (2017-09-26)
-------------------

* UI: no default index selected during index creation

* UI: added replicationFactor option during SmartGraph creation

* make the MMFiles compactor perform less writes during normal compaction
  operation

  This partially fixes issue #3144

* make the MMFiles compactor configurable

  The following options have been added:

* `--compaction.db-sleep-time`: sleep interval between two compaction runs
    (in s)
  * `--compaction.min-interval"`: minimum sleep time between two compaction
     runs (in s)
  * `--compaction.min-small-data-file-size`: minimal filesize threshold
    original datafiles have to be below for a compaction
  * `--compaction.dead-documents-threshold`: minimum unused count of documents
    in a datafile
  * `--compaction.dead-size-threshold`: how many bytes of the source data file
    are allowed to be unused at most
  * `--compaction.dead-size-percent-threshold`: how many percent of the source
    datafile should be unused at least
  * `--compaction.max-files`: Maximum number of files to merge to one file
  * `--compaction.max-result-file-size`: how large may the compaction result
    file become (in bytes)
  * `--compaction.max-file-size-factor`: how large the resulting file may
    be in comparison to the collection's `--database.maximal-journal-size' setting`

* fix downwards-incompatibility in /_api/explain REST handler

* fix Windows implementation for fs.getTempPath() to also create a
  sub-directory as we do on linux

* fixed a multi-threading issue in cluster-internal communication

* performance improvements for traversals and edge lookups

* removed internal memory zone handling code. the memory zones were a leftover
  from the early ArangoDB days and did not provide any value in the current
  implementation.

* (Enterprise only) added `skipInaccessibleCollections` option for AQL queries:
  if set, AQL queries (especially graph traversals) will treat collections to
  which a user has no access rights to as if these collections were empty.

* adjusted scheduler thread handling to start and stop less threads in
  normal operations

* leader-follower replication catchup code has been rewritten in C++

* early stage AQL optimization now also uses the C++ implementations of
  AQL functions if present. Previously it always referred to the JavaScript
  implementations and ignored the C++ implementations. This change gives
  more flexibility to the AQL optimizer.

* ArangoDB tty log output is now colored for log messages with levels
  FATAL, ERR and WARN.

* changed the return values of AQL functions `REGEX_TEST` and `REGEX_REPLACE`
  to `null` when the input regex is invalid. Previous versions of ArangoDB
  partly returned `false` for invalid regexes and partly `null`.

* added `--log.role` option for arangod

  When set to `true`, this option will make the ArangoDB logger print a single
  character with the server's role into each logged message. The roles are:

  - U: undefined/unclear (used at startup)
  - S: single server
  - C: coordinator
  - P: primary
  - A: agent

  The default value for this option is `false`, so no roles will be logged.


v3.2.3 (2017-09-07)
-------------------

* fixed issue #3106: orphan collections could not be registered in general-graph module

* fixed wrong selection of the database inside the internal cluster js api

* added startup option `--server.check-max-memory-mappings` to make arangod check
  the number of memory mappings currently used by the process and compare it with
  the maximum number of allowed mappings as determined by /proc/sys/vm/max_map_count

  The default value is `true`, so the checks will be performed. When the current
  number of mappings exceeds 90% of the maximum number of mappings, the creation
  of further V8 contexts will be deferred.

  Note that this option is effective on Linux systems only.

* arangoimp now has a `--remove-attribute` option

* added V8 context lifetime control options
  `--javascript.v8-contexts-max-invocations` and `--javascript.v8-contexts-max-age`

  These options allow specifying after how many invocations a used V8 context is
  disposed, or after what time a V8 context is disposed automatically after its
  creation. If either of the two thresholds is reached, an idl V8 context will be
  disposed.

  The default value of `--javascript.v8-contexts-max-invocations` is 0, meaning that
  the maximum number of invocations per context is unlimited. The default value
  for `--javascript.v8-contexts-max-age` is 60 seconds.

* fixed wrong UI cluster health information

* fixed issue #3070: Add index in _jobs collection

* fixed issue #3125: HTTP Foxx API JSON parsing

* fixed issue #3120: Foxx queue: job isn't running when server.authentication = true

* fixed supervision failure detection and handling, which happened with simultaneous
  agency leadership change


v3.2.2 (2017-08-23)
-------------------

* make "Rebalance shards" button work in selected database only, and not make
  it rebalance the shards of all databases

* fixed issue #2847: adjust the response of the DELETE `/_api/users/database/*` calls

* fixed issue #3075: Error when upgrading arangoDB on linux ubuntu 16.04

* fixed a buffer overrun in linenoise console input library for long input strings

* increase size of the linenoise input buffer to 8 KB

* abort compilation if the detected GCC or CLANG isn't in the range of compilers
  we support

* fixed spurious cluster hangups by always sending AQL-query related requests
  to the correct servers, even after failover or when a follower drops

  The problem with the previous shard-based approach was that responsibilities
  for shards may change from one server to another at runtime, after the query
  was already instanciated. The coordinator and other parts of the query then
  sent further requests for the query to the servers now responsible for the
  shards.
  However, an AQL query must send all further requests to the same servers on
  which the query was originally instanciated, even in case of failover.
  Otherwise this would potentially send requests to servers that do not know
  about the query, and would also send query shutdown requests to the wrong
  servers, leading to abandoned queries piling up and using resources until
  they automatically time out.

* fixed issue with RocksDB engine acquiring the collection count values too
  early, leading to the collection count values potentially being slightly off
  even in exclusive transactions (for which the exclusive access should provide
  an always-correct count value)

* fixed some issues in leader-follower catch-up code, specifically for the
  RocksDB engine

* make V8 log fatal errors to syslog before it terminates the process.
  This change is effective on Linux only.

* fixed issue with MMFiles engine creating superfluous collection journals
  on shutdown

* fixed issue #3067: Upgrade from 3.2 to 3.2.1 reset autoincrement keys

* fixed issue #3044: ArangoDB server shutdown unexpectedly

* fixed issue #3039: Incorrect filter interpretation

* fixed issue #3037: Foxx, internal server error when I try to add a new service

* improved MMFiles fulltext index document removal performance
  and fulltext index query performance for bigger result sets

* ui: fixed a display bug within the slow and running queries view

* ui: fixed a bug when success event triggers twice in a modal

* ui: fixed the appearance of the documents filter

* ui: graph vertex collections not restricted to 10 anymore

* fixed issue #2835: UI detection of JWT token in case of server restart or upgrade

* upgrade jemalloc version to 5.0.1

  This fixes problems with the memory allocator returing "out of memory" when
  calling munmap to free memory in order to return it to the OS.

  It seems that calling munmap on Linux can increase the number of mappings, at least
  when a region is partially unmapped. This can lead to the process exceeding its
  maximum number of mappings, and munmap and future calls to mmap returning errors.

  jemalloc version 5.0.1 does not have the `--enable-munmap` configure option anymore,
  so the problem is avoided. To return memory to the OS eventually, jemalloc 5's
  background purge threads are used on Linux.

* fixed issue #2978: log something more obvious when you log a Buffer

* fixed issue #2982: AQL parse error?

* fixed issue #3125: HTTP Foxx API Json parsing

v3.2.1 (2017-08-09)
-------------------

* added C++ implementations for AQL functions `LEFT()`, `RIGHT()` and `TRIM()`

* fixed docs for issue #2968: Collection _key autoincrement value increases on error

* fixed issue #3011: Optimizer rule reduce-extraction-to-projection breaks queries

* Now allowing to restore users in a sharded environment as well
  It is still not possible to restore collections that are sharded
  differently than by _key.

* fixed an issue with restoring of system collections and user rights.
  It was not possible to restore users into an authenticated server.

* fixed issue #2977: Documentation for db._createDatabase is wrong

* ui: added bind parameters to slow query history view

* fixed issue #1751: Slow Query API should provide bind parameters, webui should display them

* ui: fixed a bug when moving multiple documents was not possible

* fixed docs for issue #2968: Collection _key autoincrement value increases on error

* AQL CHAR_LENGTH(null) returns now 0. Since AQL TO_STRING(null) is '' (string of length 0)

* ui: now supports single js file upload for Foxx services in addition to zip files

* fixed a multi-threading issue in the agency when callElection was called
  while the Supervision was calling updateSnapshot

* added startup option `--query.tracking-with-bindvars`

  This option controls whether the list of currently running queries
  and the list of slow queries should contain the bind variables used
  in the queries or not.

  The option can be changed at runtime using the commands

      // enables tracking of bind variables
      // set to false to turn tracking of bind variables off
      var value = true;
      require("@arangodb/aql/queries").properties({
        trackBindVars: value
      });

* index selectivity estimates are now available in the cluster as well

* fixed issue #2943: loadIndexesIntoMemory not returning the same structure
  as the rest of the collection APIs

* fixed issue #2949: ArangoError 1208: illegal name

* fixed issue #2874: Collection properties do not return `isVolatile`
  attribute

* potential fix for issue #2939: Segmentation fault when starting
  coordinator node

* fixed issue #2810: out of memory error when running UPDATE/REPLACE
  on medium-size collection

* fix potential deadlock errors in collector thread

* disallow the usage of volatile collections in the RocksDB engine
  by throwing an error when a collection is created with attribute
  `isVolatile` set to `true`.
  Volatile collections are unsupported by the RocksDB engine, so
  creating them should not succeed and silently create a non-volatile
  collection

* prevent V8 from issuing SIGILL instructions when it runs out of memory

  Now arangod will attempt to log a FATAL error into its logfile in case V8
  runs out of memory. In case V8 runs out of memory, it will still terminate the
  entire process. But at least there should be something in the ArangoDB logs
  indicating what the problem was. Apart from that, the arangod process should
  now be exited with SIGABRT rather than SIGILL as it shouldn't return into the
  V8 code that aborted the process with `__builtin_trap`.

  this potentially fixes issue #2920: DBServer crashing automatically post upgrade to 3.2

* Foxx queues and tasks now ensure that the scripts in them run with the same
  permissions as the Foxx code who started the task / queue

* fixed issue #2928: Offset problems

* fixed issue #2876: wrong skiplist index usage in edge collection

* fixed issue #2868: cname missing from logger-follow results in rocksdb

* fixed issue #2889: Traversal query using incorrect collection id

* fixed issue #2884: AQL traversal uniqueness constraints "propagating" to other traversals? Weird results

* arangoexport: added `--query` option for passing an AQL query to export the result

* fixed issue #2879: No result when querying for the last record of a query

* ui: allows now to edit default access level for collections in database
  _system for all users except the root user.

* The _users collection is no longer accessible outside the arngod process, _queues is always read-only

* added new option "--rocksdb.max-background-jobs"

* removed options "--rocksdb.max-background-compactions", "--rocksdb.base-background-compactions" and "--rocksdb.max-background-flushes"

* option "--rocksdb.compaction-read-ahead-size" now defaults to 2MB

* change Windows build so that RocksDB doesn't enforce AVX optimizations by default
  This fixes startup crashes on servers that do not have AVX CPU extensions

* speed up RocksDB secondary index creation and dropping

* removed RocksDB note in Geo index docs


v3.2.0 (2017-07-20)
-------------------

* fixed UI issues

* fixed multi-threading issues in Pregel

* fixed Foxx resilience

* added command-line option `--javascript.allow-admin-execute`

  This option can be used to control whether user-defined JavaScript code
  is allowed to be executed on server by sending via HTTP to the API endpoint
  `/_admin/execute`  with an authenticated user account.
  The default value is `false`, which disables the execution of user-defined
  code. This is also the recommended setting for production. In test environments,
  it may be convenient to turn the option on in order to send arbitrary setup
  or teardown commands for execution on the server.


v3.2.beta6 (2017-07-18)
-----------------------

* various bugfixes


v3.2.beta5 (2017-07-16)
-----------------------

* numerous bugfixes


v3.2.beta4 (2017-07-04)
-----------------------

* ui: fixed document view _from and _to linking issue for special characters

* added function `db._parse(query)` for parsing an AQL query and returning information about it

* fixed one medium priority and two low priority security user interface
  issues found by owasp zap.

* ui: added index deduplicate options

* ui: fixed renaming of collections for the rocksdb storage engine

* documentation and js fixes for secondaries

* RocksDB storage format was changed, users of the previous beta/alpha versions
  must delete the database directory and re-import their data

* enabled permissions on database and collection level

* added and changed some user related REST APIs
    * added `PUT /_api/user/{user}/database/{database}/{collection}` to change collection permission
    * added `GET /_api/user/{user}/database/{database}/{collection}`
    * added optional `full` parameter to the `GET /_api/user/{user}/database/` REST call

* added user functions in the arangoshell `@arangodb/users` module
    * added `grantCollection` and `revokeCollection` functions
    * added `permission(user, database, collection)` to retrieve collection specific rights

* added "deduplicate" attribute for array indexes, which controls whether inserting
  duplicate index values from the same document into a unique array index will lead to
  an error or not:

      // with deduplicate = true, which is the default value:
      db._create("test");
      db.test.ensureIndex({ type: "hash", fields: ["tags[*]"], deduplicate: true });
      db.test.insert({ tags: ["a", "b"] });
      db.test.insert({ tags: ["c", "d", "c"] }); // will work, because deduplicate = true
      db.test.insert({ tags: ["a"] }); // will fail

      // with deduplicate = false
      db._create("test");
      db.test.ensureIndex({ type: "hash", fields: ["tags[*]"], deduplicate: false });
      db.test.insert({ tags: ["a", "b"] });
      db.test.insert({ tags: ["c", "d", "c"] }); // will not work, because deduplicate = false
      db.test.insert({ tags: ["a"] }); // will fail

  The "deduplicate" attribute is now also accepted by the index creation HTTP
  API endpoint POST /_api/index and is returned by GET /_api/index.

* added optimizer rule "remove-filters-covered-by-traversal"

* Debian/Ubuntu installer: make messages about future package upgrades more clear

* fix a hangup in VST

  The problem happened when the two first chunks of a VST message arrived
  together on a connection that was newly switched to VST.

* fix deletion of outdated WAL files in RocksDB engine

* make use of selectivity estimates in hash, skiplist and persistent indexes
  in RocksDB engine

* changed VM overcommit recommendation for user-friendliness

* fix a shutdown bug in the cluster: a destroyed query could still be active

* do not terminate the entire server process if a temp file cannot be created
  (Windows only)

* fix log output in the front-end, it stopped in case of too many messages


v3.2.beta3 (2017-06-27)
-----------------------

* numerous bugfixes


v3.2.beta2 (2017-06-20)
-----------------------

* potentially fixed issue #2559: Duplicate _key generated on insertion

* fix invalid results (too many) when a skipping LIMIT was used for a
  traversal. `LIMIT x` or `LIMIT 0, x` were not affected, but `LIMIT s, x`
  may have returned too many results

* fix races in SSL communication code

* fix invalid locking in JWT authentication cache, which could have
  crashed the server

* fix invalid first group results for sorted AQL COLLECT when LIMIT
  was used

* fix potential race, which could make arangod hang on startup

* removed `exception` field from transaction error result; users should throw
  explicit `Error` instances to return custom exceptions (addresses issue #2561)

* fixed issue #2613: Reduce log level when Foxx manager tries to self heal missing database

* add a read only mode for users and collection level authorization

* removed `exception` field from transaction error result; users should throw
  explicit `Error` instances to return custom exceptions (addresses issue #2561)

* fixed issue #2677: Foxx disabling development mode creates non-deterministic service bundle

* fixed issue #2684: Legacy service UI not working


v3.2.beta1 (2017-06-12)
-----------------------

* provide more context for index errors (addresses issue #342)

* arangod now validates several OS/environment settings on startup and warns if
  the settings are non-ideal. Most of the checks are executed on Linux systems only.

* fixed issue #2515: The replace-or-with-in optimization rule might prevent use of indexes

* added `REGEX_REPLACE` AQL function

* the RocksDB storage format was changed, users of the previous alpha versions
  must delete the database directory and re-import their data

* added server startup option `--query.fail-on-warning`

  setting this option to `true` will abort any AQL query with an exception if
  it causes a warning at runtime. The value can be overridden per query by
  setting the `failOnWarning` attribute in a query's options.

* added --rocksdb.num-uncompressed-levels to adjust number of non-compressed levels

* added checks for memory managment and warn (i. e. if hugepages are enabled)

* set default SSL cipher suite string to "HIGH:!EXPORT:!aNULL@STRENGTH"

* fixed issue #2469: Authentication = true does not protect foxx-routes

* fixed issue #2459: compile success but can not run with rocksdb

* `--server.maximal-queue-size` is now an absolute maximum. If the queue is
  full, then 503 is returned. Setting it to 0 means "no limit".

* (Enterprise only) added authentication against an LDAP server

* fixed issue #2083: Foxx services aren't distributed to all coordinators

* fixed issue #2384: new coordinators don't pick up existing Foxx services

* fixed issue #2408: Foxx service validation causes unintended side-effects

* extended HTTP API with routes for managing Foxx services

* added distinction between hasUser and authorized within Foxx
  (cluster internal requests are authorized requests but don't have a user)

* arangoimp now has a `--threads` option to enable parallel imports of data

* PR #2514: Foxx services that can't be fixed by self-healing now serve a 503 error

* added `time` function to `@arangodb` module


v3.2.alpha4 (2017-04-25)
------------------------

* fixed issue #2450: Bad optimization plan on simple query

* fixed issue #2448: ArangoDB Web UI takes no action when Delete button is clicked

* fixed issue #2442: Frontend shows already deleted databases during login

* added 'x-content-type-options: nosniff' to avoid MSIE bug

* set default value for `--ssl.protocol` from TLSv1 to TLSv1.2.

* AQL breaking change in cluster:
  The SHORTEST_PATH statement using edge-collection names instead
  of a graph name now requires to explicitly name the vertex-collection names
  within the AQL query in the cluster. It can be done by adding `WITH <name>`
  at the beginning of the query.

  Example:
  ```
  FOR v,e IN OUTBOUND SHORTEST_PATH @start TO @target edges [...]
  ```

  Now has to be:

  ```
  WITH vertices
  FOR v,e IN OUTBOUND SHORTEST_PATH @start TO @target edges [...]
  ```

  This change is due to avoid dead-lock sitations in clustered case.
  An error stating the above is included.

* add implicit use of geo indexes when using SORT/FILTER in AQL, without
  the need to use the special-purpose geo AQL functions `NEAR` or `WITHIN`.

  the special purpose `NEAR` AQL function can now be substituted with the
  following AQL (provided there is a geo index present on the `doc.latitude`
  and `doc.longitude` attributes):

      FOR doc in geoSort
        SORT DISTANCE(doc.latitude, doc.longitude, 0, 0)
        LIMIT 5
        RETURN doc

  `WITHIN` can be substituted with the following AQL:

      FOR doc in geoFilter
        FILTER DISTANCE(doc.latitude, doc.longitude, 0, 0) < 2000
        RETURN doc

  Compared to using the special purpose AQL functions this approach has the
  advantage that it is more composable, and will also honor any `LIMIT` values
  used in the AQL query.

* potential fix for shutdown hangs on OSX

* added KB, MB, GB prefix for integer parameters, % for integer parameters
  with a base value

* added JEMALLOC 4.5.0

* added `--vm.resident-limit` and `--vm.path` for file-backed memory mapping
  after reaching a configurable maximum RAM size

* try recommended limit for file descriptors in case of unlimited
  hard limit

* issue #2413: improve logging in case of lock timeout and deadlocks

* added log topic attribute to /_admin/log api

* removed internal build option `USE_DEV_TIMERS`

  Enabling this option activated some proprietary timers for only selected
  events in arangod. Instead better use `perf` to gather timings.


v3.2.alpha3 (2017-03-22)
------------------------

* increase default collection lock timeout from 30 to 900 seconds

* added function `db._engine()` for retrieval of storage engine information at
  server runtime

  There is also an HTTP REST handler at GET /_api/engine that returns engine
  information.

* require at least cmake 3.2 for building ArangoDB

* make arangod start with less V8 JavaScript contexts

  This speeds up the server start (a little bit) and makes it use less memory.
  Whenever a V8 context is needed by a Foxx action or some other operation and
  there is no usable V8 context, a new one will be created dynamically now.

  Up to `--javascript.v8-contexts` V8 contexts will be created, so this option
  will change its meaning. Previously as many V8 contexts as specified by this
  option were created at server start, and the number of V8 contexts did not
  change at runtime. Now up to this number of V8 contexts will be in use at the
  same time, but the actual number of V8 contexts is dynamic.

  The garbage collector thread will automatically delete unused V8 contexts after
  a while. The number of spare contexts will go down to as few as configured in
  the new option `--javascript.v8-contexts-minimum`. Actually that many V8 contexts
  are also created at server start.

  The first few requests in new V8 contexts will take longer than in contexts
  that have been there already. Performance may therefore suffer a bit for the
  initial requests sent to ArangoDB or when there are only few but performance-
  critical situations in which new V8 contexts will be created. If this is a
  concern, it can easily be fixed by setting `--javascipt.v8-contexts-minimum`
  and `--javascript.v8-contexts` to a relatively high value, which will guarantee
  that many number of V8 contexts to be created at startup and kept around even
  when unused.

  Waiting for an unused V8 context will now also abort if no V8 context can be
  acquired/created after 120 seconds.

* improved diagnostic messages written to logfiles by supervisor process

* fixed issue #2367

* added "bindVars" to attributes of currently running and slow queries

* added "jsonl" as input file type for arangoimp

* upgraded version of bundled zlib library from 1.2.8 to 1.2.11

* added input file type `auto` for arangoimp so it can automatically detect the
  type of the input file from the filename extension

* fixed variables parsing in GraphQL

* added `--translate` option for arangoimp to translate attribute names from
  the input files to attriubte names expected by ArangoDB

  The `--translate` option can be specified multiple times (once per translation
  to be executed). The following example renames the "id" column from the input
  file to "_key", and the "from" column to "_from", and the "to" column to "_to":

      arangoimp --type csv --file data.csv --translate "id=_key" --translate "from=_from" --translate "to=_to"

  `--translate` works for CSV and TSV inputs only.

* changed default value for `--server.max-packet-size` from 128 MB to 256 MB

* fixed issue #2350

* fixed issue #2349

* fixed issue #2346

* fixed issue #2342

* change default string truncation length from 80 characters to 256 characters for
  `print`/`printShell` functions in ArangoShell and arangod. This will emit longer
  prefixes of string values before truncating them with `...`, which is helpful
  for debugging.

* always validate incoming JSON HTTP requests for duplicate attribute names

  Incoming JSON data with duplicate attribute names will now be rejected as
  invalid. Previous versions of ArangoDB only validated the uniqueness of
  attribute names inside incoming JSON for some API endpoints, but not
  consistently for all APIs.

* don't let read-only transactions block the WAL collector

* allow passing own `graphql-sync` module instance to Foxx GraphQL router

* arangoexport can now export to csv format

* arangoimp: fixed issue #2214

* Foxx: automatically add CORS response headers

* added "OPTIONS" to CORS `access-control-allow-methods` header

* Foxx: Fix arangoUser sometimes not being set correctly

* fixed issue #1974


v3.2.alpha2 (2017-02-20)
------------------------

* ui: fixed issue #2065

* ui: fixed a dashboard related memory issue

* Internal javascript rest actions will now hide their stack traces to the client
  unless maintainer mode is activated. Instead they will always log to the logfile

* Removed undocumented internal HTTP API:
  * PUT _api/edges

  The documented GET _api/edges and the undocumented POST _api/edges remains unmodified.

* updated V8 version to 5.7.0.0

* change undocumented behaviour in case of invalid revision ids in
  If-Match and If-None-Match headers from 400 (BAD) to 412 (PRECONDITION
  FAILED).

* change undocumented behaviour in case of invalid revision ids in
  JavaScript document operations from 1239 ("illegal document revision")
  to 1200 ("conflict").

* added data export tool, arangoexport.

  arangoexport can be used to export collections to json, jsonl or xml
  and export a graph or collections to xgmml.

* fixed a race condition when closing a connection

* raised default hard limit on threads for very small to 64

* fixed negative counting of http connection in UI


v3.2.alpha1 (2017-02-05)
------------------------

* added figure `httpRequests` to AQL query statistics

* removed revisions cache intermediate layer implementation

* obsoleted startup options `--database.revision-cache-chunk-size` and
  `--database.revision-cache-target-size`

* fix potential port number over-/underruns

* added startup option `--log.shorten-filenames` for controlling whether filenames
  in log messages should be shortened to just the filename with the absolute path

* removed IndexThreadFeature, made `--database.index-threads` option obsolete

* changed index filling to make it more parallel, dispatch tasks to boost::asio

* more detailed stacktraces in Foxx apps

* generated Foxx services now use swagger tags


v3.1.24 (XXXX-XX-XX)
--------------------

* fixed one more LIMIT issue in traversals


v3.1.23 (2017-06-19)
--------------------

* potentially fixed issue #2559: Duplicate _key generated on insertion

* fix races in SSL communication code

* fix invalid results (too many) when a skipping LIMIT was used for a
  traversal. `LIMIT x` or `LIMIT 0, x` were not affected, but `LIMIT s, x`
  may have returned too many results

* fix invalid first group results for sorted AQL COLLECT when LIMIT
  was used

* fix invalid locking in JWT authentication cache, which could have
  crashed the server

* fix undefined behavior in traverser when traversals were used inside
  a FOR loop


v3.1.22 (2017-06-07)
--------------------

* fixed issue #2505: Problem with export + report of a bug

* documented changed behavior of WITH

* fixed ui glitch in aardvark

* avoid agency compaction bug

* fixed issue #2283: disabled proxy communication internally


v3.1.21 (2017-05-22)
--------------------

* fixed issue #2488:  AQL operator IN error when data use base64 chars

* more randomness in seeding RNG

v3.1.20 (2016-05-16)
--------------------

* fixed incorrect sorting for distributeShardsLike

* improve reliability of AgencyComm communication with Agency

* fixed shard numbering bug, where ids were erouneously incremented by 1

* remove an unnecessary precondition in createCollectionCoordinator

* funny fail rotation fix

* fix in SimpleHttpClient for correct advancement of readBufferOffset

* forward SIG_HUP in supervisor process to the server process to fix logrotaion
  You need to stop the remaining arangod server process manually for the upgrade to work.


v3.1.19 (2017-04-28)
--------------------

* Fixed a StackOverflow issue in Traversal and ShortestPath. Occured if many (>1000) input
  values in a row do not return any result. Fixes issue: #2445

* fixed issue #2448

* fixed issue #2442

* added 'x-content-type-options: nosniff' to avoid MSIE bug

* fixed issue #2441

* fixed issue #2440

* Fixed a StackOverflow issue in Traversal and ShortestPath. Occured if many (>1000) input
  values in a row do not return any result. Fixes issue: #2445

* fix occasional hanging shutdowns on OS X


v3.1.18 (2017-04-18)
--------------------

* fixed error in continuous synchronization of collections

* fixed spurious hangs on server shutdown

* better error messages during restore collection

* completely overhaul supervision. More detailed tests

* Fixed a dead-lock situation in cluster traversers, it could happen in
  rare cases if the computation on one DBServer could be completed much earlier
  than the other server. It could also be restricted to SmartGraphs only.

* (Enterprise only) Fixed a bug in SmartGraph DepthFirstSearch. In some
  more complicated queries, the maxDepth limit of 1 was not considered strictly
  enough, causing the traverser to do unlimited depth searches.

* fixed issue #2415

* fixed issue #2422

* fixed issue #1974


v3.1.17 (2017-04-04)
--------------------

* (Enterprise only) fixed a bug where replicationFactor was not correctly
  forwarded in SmartGraph creation.

* fixed issue #2404

* fixed issue #2397

* ui - fixed smart graph option not appearing

* fixed issue #2389

* fixed issue #2400


v3.1.16 (2017-03-27)
--------------------

* fixed issue #2392

* try to raise file descriptors to at least 8192, warn otherwise

* ui - aql editor improvements + updated ace editor version (memory leak)

* fixed lost HTTP requests

* ui - fixed some event issues

* avoid name resolution when given connection string is a valid ip address

* helps with issue #1842, bug in COLLECT statement in connection with LIMIT.

* fix locking bug in cluster traversals

* increase lock timeout defaults

* increase various cluster timeouts

* limit default target size for revision cache to 1GB, which is better for
  tight RAM situations (used to be 40% of (totalRAM - 1GB), use
  --database.revision-cache-target-size <VALUEINBYTES> to get back the
  old behaviour

* fixed a bug with restarted servers indicating status as "STARTUP"
  rather that "SERVING" in Nodes UI.


v3.1.15 (2017-03-20)
--------------------

* add logrotate configuration as requested in #2355

* fixed issue #2376

* ui - changed document api due a chrome bug

* ui - fixed a submenu bug

* added endpoint /_api/cluster/endpoints in cluster case to get all
  coordinator endpoints

* fix documentation of /_api/endpoint, declaring this API obsolete.

* Foxx response objects now have a `type` method for manipulating the content-type header

* Foxx tests now support `xunit` and `tap` reporters


v3.1.14 (2017-03-13)
--------------------

* ui - added feature request (multiple start nodes within graph viewer) #2317

* added missing locks to authentication cache methods

* ui - added feature request (multiple start nodes within graph viewer) #2317

* ui - fixed wrong merge of statistics information from different coordinators

* ui - fixed issue #2316

* ui - fixed wrong protocol usage within encrypted environment

* fixed compile error on Mac Yosemite

* minor UI fixes


v3.1.13 (2017-03-06)
--------------------

* fixed variables parsing in GraphQL

* fixed issue #2214

* fixed issue #2342

* changed thread handling to queue only user requests on coordinator

* use exponential backoff when waiting for collection locks

* repair short name server lookup in cluster in the case of a removed
  server


v3.1.12 (2017-02-28)
--------------------

* disable shell color escape sequences on Windows

* fixed issue #2326

* fixed issue #2320

* fixed issue #2315

* fixed a race condition when closing a connection

* raised default hard limit on threads for very small to 64

* fixed negative counting of http connection in UI

* fixed a race when renaming collections

* fixed a race when dropping databases


v3.1.11 (2017-02-17)
--------------------

* fixed a race between connection closing and sending out last chunks of data to clients
  when the "Connection: close" HTTP header was set in requests

* ui: optimized smart graph creation usability

* ui: fixed #2308

* fixed a race in async task cancellation via `require("@arangodb/tasks").unregisterTask()`

* fixed spuriously hanging threads in cluster AQL that could sit idle for a few minutes

* fixed potential numeric overflow for big index ids in index deletion API

* fixed sort issue in cluster, occurring when one of the local sort buffers of a
  GatherNode was empty

* reduce number of HTTP requests made for certain kinds of join queries in cluster,
  leading to speedup of some join queries

* supervision deals with demised coordinators correctly again

* implement a timeout in TraverserEngineRegistry

* agent communication reduced in large batches of append entries RPCs

* inception no longer estimates RAFT timings

* compaction in agents has been moved to a separate thread

* replicated logs hold local timestamps

* supervision jobs failed leader and failed follower revisited for
  function in precarious stability situations

* fixed bug in random number generator for 64bit int


v3.1.10 (2017-02-02)
--------------------

* updated versions of bundled node modules:
  - joi: from 8.4.2 to 9.2.0
  - joi-to-json-schema: from 2.2.0 to 2.3.0
  - sinon: from 1.17.4 to 1.17.6
  - lodash: from 4.13.1 to 4.16.6

* added shortcut for AQL ternary operator
  instead of `condition ? true-part : false-part` it is now possible to also use a
  shortcut variant `condition ? : false-part`, e.g.

      FOR doc IN docs RETURN doc.value ?: 'not present'

  instead of

      FOR doc IN docs RETURN doc.value ? doc.value : 'not present'

* fixed wrong sorting order in cluster, if an index was used to sort with many
  shards.

* added --replication-factor, --number-of-shards and --wait-for-sync to arangobench

* turn on UTF-8 string validation for VelocyPack values received via VST connections

* fixed issue #2257

* upgraded Boost version to 1.62.0

* added optional detail flag for db.<collection>.count()
  setting the flag to `true` will make the count operation returned the per-shard
  counts for the collection:

      db._create("test", { numberOfShards: 10 });
      for (i = 0; i < 1000; ++i) {
        db.test.insert({value: i});
      }
      db.test.count(true);

      {
        "s100058" : 99,
        "s100057" : 103,
        "s100056" : 100,
        "s100050" : 94,
        "s100055" : 90,
        "s100054" : 122,
        "s100051" : 109,
        "s100059" : 99,
        "s100053" : 95,
        "s100052" : 89
      }

* added optional memory limit for AQL queries:

      db._query("FOR i IN 1..100000 SORT i RETURN i", {}, { options: { memoryLimit: 100000 } });

  This option limits the default maximum amount of memory (in bytes) that a single
  AQL query can use.
  When a single AQL query reaches the specified limit value, the query will be
  aborted with a *resource limit exceeded* exception. In a cluster, the memory
  accounting is done per shard, so the limit value is effectively a memory limit per
  query per shard.

  The global limit value can be overriden per query by setting the *memoryLimit*
  option value for individual queries when running an AQL query.

* added server startup option `--query.memory-limit`

* added convenience function to create vertex-centric indexes.

  Usage: `db.collection.ensureVertexCentricIndex("label", {type: "hash", direction: "outbound"})`
  That will create an index that can be used on OUTBOUND with filtering on the
  edge attribute `label`.

* change default log output for tools to stdout (instead of stderr)

* added option -D to define a configuration file environment key=value

* changed encoding behavior for URLs encoded in the C++ code of ArangoDB:
  previously the special characters `-`, `_`, `~` and `.` were returned as-is
  after URL-encoding, now `.` will be encoded to be `%2e`.
  This also changes the behavior of how incoming URIs are processed: previously
  occurrences of `..` in incoming request URIs were collapsed (e.g. `a/../b/` was
  collapsed to a plain `b/`). Now `..` in incoming request URIs are not collapsed.

* Foxx request URL suffix is no longer unescaped

* @arangodb/request option json now defaults to `true` if the response body is not empty and encoding is not explicitly set to `null` (binary).
  The option can still be set to `false` to avoid unnecessary attempts at parsing the response as JSON.

* Foxx configuration values for unknown options will be discarded when saving the configuration in production mode using the web interface

* module.context.dependencies is now immutable

* process.stdout.isTTY now returns `true` in arangosh and when running arangod with the `--console` flag

* add support for Swagger tags in Foxx


v3.1.9 (XXXX-XX-XX)
-------------------

* macos CLI package: store databases and apps in the users home directory

* ui: fixed re-login issue within a non system db, when tab was closed

* fixed a race in the VelocyStream Commtask implementation

* fixed issue #2256


v3.1.8 (2017-01-09)
-------------------

* add Windows silent installer

* add handling of debug symbols during Linux & windows release builds.

* fixed issue #2181

* fixed issue #2248: reduce V8 max old space size from 3 GB to 1 GB on 32 bit systems

* upgraded Boost version to 1.62.0

* fixed issue #2238

* fixed issue #2234

* agents announce new endpoints in inception phase to leader

* agency leadership accepts updatet endpoints to given uuid

* unified endpoints replace localhost with 127.0.0.1

* fix several problems within an authenticated cluster


v3.1.7 (2016-12-29)
-------------------

* fixed one too many elections in RAFT

* new agency comm backported from devel


v3.1.6 (2016-12-20)
-------------------

* fixed issue #2227

* fixed issue #2220

* agency constituent/agent bug fixes in race conditions picking up
  leadership

* supervision does not need waking up anymore as it is running
  regardless

* agents challenge their leadership more rigorously


v3.1.5 (2016-12-16)
-------------------

* lowered default value of `--database.revision-cache-target-size` from 75% of
  RAM to less than 40% of RAM

* fixed issue #2218

* fixed issue #2217

* Foxx router.get/post/etc handler argument can no longer accidentally omitted

* fixed issue #2223


v3.1.4 (2016-12-08)
-------------------

* fixed issue #2211

* fixed issue #2204

* at cluster start, coordinators wait until at least one DBserver is there,
  and either at least two DBservers are there or 15s have passed, before they
  initiate the bootstrap of system collections.

* more robust agency startup from devel

* supervision's AddFollower adds many followers at once

* supervision has new FailedFollower job

* agency's Node has new method getArray

* agency RAFT timing estimates more conservative in waitForSync
  scenario

* agency RAFT timing estimates capped at maximum 2.0/10.0 for low/high


v3.1.3 (2016-12-02)
-------------------

* fix a traversal bug when using skiplist indexes:
  if we have a skiplist of ["a", "unused", "_from"] and a traversal like:
  FOR v,e,p IN OUTBOUND @start @@edges
    FILTER p.edges[0].a == 'foo'
    RETURN v
  And the above index applied on "a" is considered better than EdgeIndex, than
  the executor got into undefined behaviour.

* fix endless loop when trying to create a collection with replicationFactor: -1


v3.1.2 (2016-11-24)
-------------------

* added support for descriptions field in Foxx dependencies

* (Enterprise only) fixed a bug in the statistic report for SmartGraph traversals.
Now they state correctly how many documents were fetched from the index and how many
have been filtered.

* Prevent uniform shard distribution when replicationFactor == numServers

v3.1.1 (2016-11-15)
-------------------

* fixed issue #2176

* fixed issue #2168

* display index usage of traversals in AQL explainer output (previously missing)

* fixed issue #2163

* preserve last-used HLC value across server starts

* allow more control over handling of pre-3.1 _rev values

  this changes the server startup option `--database.check-30-revisions` from a boolean (true/false)
  parameter to a string parameter with the following possible values:

  - "fail":
    will validate _rev values of 3.0 collections on collection loading and throw an exception when invalid _rev values are found.
    in this case collections with invalid _rev values are marked as corrupted and cannot be used in the ArangoDB 3.1 instance.
    the fix procedure for such collections is to export the collections from 3.0 database with arangodump and restore them in 3.1 with arangorestore.
    collections that do not contain invalid _rev values are marked as ok and will not be re-checked on following loads.
    collections that contain invalid _rev values will be re-checked on following loads.

  - "true":
    will validate _rev values of 3.0 collections on collection loading and print a warning when invalid _rev values are found.
    in this case collections with invalid _rev values can be used in the ArangoDB 3.1 instance.
    however, subsequent operations on documents with invalid _rev values may silently fail or fail with explicit errors.
    the fix procedure for such collections is to export the collections from 3.0 database with arangodump and restore them in 3.1 with arangorestore.
    collections that do not contain invalid _rev values are marked as ok and will not be re-checked on following loads.
    collections that contain invalid _rev values will be re-checked on following loads.

  - "false":
    will not validate _rev values on collection loading and not print warnings.
    no hint is given when invalid _rev values are found.
    subsequent operations on documents with invalid _rev values may silently fail or fail with explicit errors.
    this setting does not affect whether collections are re-checked later.
    collections will be re-checked on following loads if `--database.check-30-revisions` is later set to either `true` or `fail`.

  The change also suppresses warnings that were printed when collections were restored using arangorestore, and the restore
  data contained invalid _rev values. Now these warnings are suppressed, and new HLC _rev values are generated for these documents
  as before.

* added missing functions to AQL syntax highlighter in web interface

* fixed display of `ANY` direction in traversal explainer output (direction `ANY` was shown as either
  `INBOUND` or `OUTBOUND`)

* changed behavior of toJSON() function when serializing an object before saving it in the database

  if an object provides a toJSON() function, this function is still called for serializing it.
  the change is that the result of toJSON() is not stringified anymore, but saved as is. previous
  versions of ArangoDB called toJSON() and after that additionally stringified its result.

  This change will affect the saving of JS Buffer objects, which will now be saved as arrays of
  bytes instead of a comma-separated string of the Buffer's byte contents.

* allow creating unique indexes on more attributes than present in shardKeys

  The following combinations of shardKeys and indexKeys are allowed/not allowed:

  shardKeys     indexKeys
      a             a        ok
      a             b    not ok
      a           a b        ok
    a b             a    not ok
    a b             b    not ok
    a b           a b        ok
    a b         a b c        ok
  a b c           a b    not ok
  a b c         a b c        ok

* fixed wrong version in web interface login screen (EE only)

* make web interface not display an exclamation mark next to ArangoDB version number 3.1

* fixed search for arbitrary document attributes in web interface in case multiple
  search values were used on different attribute names. in this case, the search always
  produced an empty result

* disallow updating `_from` and `_to` values of edges in Smart Graphs. Updating these
  attributes would lead to potential redistribution of edges to other shards, which must be
  avoided.

* fixed issue #2148

* updated graphql-sync dependency to 0.6.2

* fixed issue #2156

* fixed CRC4 assembly linkage


v3.1.0 (2016-10-29)
-------------------

* AQL breaking change in cluster:

  from ArangoDB 3.1 onwards `WITH` is required for traversals in a
  clustered environment in order to avoid deadlocks.

  Note that for queries that access only a single collection or that have all
  collection names specified somewhere else in the query string, there is no
  need to use *WITH*. *WITH* is only useful when the AQL query parser cannot
  automatically figure out which collections are going to be used by the query.
  *WITH* is only useful for queries that dynamically access collections, e.g.
  via traversals, shortest path operations or the *DOCUMENT()* function.

  more info can be found [here](https://github.com/arangodb/arangodb/blob/devel/Documentation/Books/AQL/Operations/With.md)

* added AQL function `DISTANCE` to calculate the distance between two arbitrary
  coordinates (haversine formula)

* fixed issue #2110

* added Auto-aptation of RAFT timings as calculations only


v3.1.rc2 (2016-10-10)
---------------------

* second release candidate


v3.1.rc1 (2016-09-30)
---------------------

* first release candidate


v3.1.alpha2 (2016-09-01)
------------------------

* added module.context.createDocumentationRouter to replace module.context.apiDocumentation

* bug in RAFT implementation of reads. dethroned leader still answered requests in isolation

* ui: added new graph viewer

* ui: aql-editor added tabular & graph display

* ui: aql-editor improved usability

* ui: aql-editor: query profiling support

* fixed issue #2109

* fixed issue #2111

* fixed issue #2075

* added AQL function `DISTANCE` to calculate the distance between two arbitrary
  coordinates (haversine formula)

* rewrote scheduler and dispatcher based on boost::asio

  parameters changed:
    `--scheduler.threads` and `--server.threads` are now merged into a single one: `--server.threads`

    hidden `--server.extra-threads` has been removed

    hidden `--server.aql-threads` has been removed

    hidden `--server.backend` has been removed

    hidden `--server.show-backends` has been removed

    hidden `--server.thread-affinity` has been removed

* fixed issue #2086

* fixed issue #2079

* fixed issue #2071

  make the AQL query optimizer inject filter condition expressions referred to
  by variables during filter condition aggregation.
  For example, in the following query

      FOR doc IN collection
        LET cond1 = (doc.value == 1)
        LET cond2 = (doc.value == 2)
        FILTER cond1 || cond2
        RETURN { doc, cond1, cond2 }

  the optimizer will now inject the conditions for `cond1` and `cond2` into the filter
  condition `cond1 || cond2`, expanding it to `(doc.value == 1) || (doc.value == 2)`
  and making these conditions available for index searching.

  Note that the optimizer previously already injected some conditions into other
  conditions, but only if the variable that defined the condition was not used
  elsewhere. For example, the filter condition in the query

      FOR doc IN collection
        LET cond = (doc.value == 1)
        FILTER cond
        RETURN { doc }

  already got optimized before because `cond` was only used once in the query and
  the optimizer decided to inject it into the place where it was used.

  This only worked for variables that were referred to once in the query.
  When a variable was used multiple times, the condition was not injected as
  in the following query:

      FOR doc IN collection
        LET cond = (doc.value == 1)
        FILTER cond
        RETURN { doc, cond }

  The fix for #2070 now will enable this optimization so that the query can
  use an index on `doc.value` if available.

* changed behavior of AQL array comparison operators for empty arrays:
  * `ALL` and `ANY` now always return `false` when the left-hand operand is an
    empty array. The behavior for non-empty arrays does not change:
    * `[] ALL == 1` will return `false`
    * `[1] ALL == 1` will return `true`
    * `[1, 2] ALL == 1` will return `false`
    * `[2, 2] ALL == 1` will return `false`
    * `[] ANY == 1` will return `false`
    * `[1] ANY == 1` will return `true`
    * `[1, 2] ANY == 1` will return `true`
    * `[2, 2] ANY == 1` will return `false`
  * `NONE` now always returns `true` when the left-hand operand is an empty array.
    The behavior for non-empty arrays does not change:
    * `[] NONE == 1` will return `true`
    * `[1] NONE == 1` will return `false`
    * `[1, 2] NONE == 1` will return `false`
    * `[2, 2] NONE == 1` will return `true`

* added experimental AQL functions `JSON_STRINGIFY` and `JSON_PARSE`

* added experimental support for incoming gzip-compressed requests

* added HTTP REST APIs for online loglevel adjustments:

  - GET `/_admin/log/level` returns the current loglevel settings
  - PUT `/_admin/log/level` modifies the current loglevel settings

* PATCH /_api/gharial/{graph-name}/vertex/{collection-name}/{vertex-key}
  - changed default value for keepNull to true

* PATCH /_api/gharial/{graph-name}/edge/{collection-name}/{edge-key}
  - changed default value for keepNull to true

* renamed `maximalSize` attribute in parameter.json files to `journalSize`

  The `maximalSize` attribute will still be picked up from collections that
  have not been adjusted. Responses from the replication API will now also use
  `journalSize` instead of `maximalSize`.

* added `--cluster.system-replication-factor` in order to adjust the
  replication factor for new system collections

* fixed issue #2012

* added a memory expection in case V8 memory gets too low

* added Optimizer Rule for other indexes in Traversals
  this allows AQL traversals to use other indexes than the edge index.
  So traversals with filters on edges can now make use of more specific
  indexes, e.g.

      FOR v, e, p IN 2 OUTBOUND @start @@edge FILTER p.edges[0].foo == "bar"

  will prefer a Hash Index on [_from, foo] above the EdgeIndex.

* fixed epoch computation in hybrid logical clock

* fixed thread affinity

* replaced require("internal").db by require("@arangodb").db

* added option `--skip-lines` for arangoimp
  this allows skipping the first few lines from the import file in case the
  CSV or TSV import are used

* fixed periodic jobs: there should be only one instance running - even if it
  runs longer than the period

* improved performance of primary index and edge index lookups

* optimizations for AQL `[*]` operator in case no filter, no projection and
  no offset/limit are used

* added AQL function `OUTERSECTION` to return the symmetric difference of its
  input arguments

* Foxx manifests of installed services are now saved to disk with indentation

* Foxx tests and scripts in development mode should now always respect updated
  files instead of loading stale modules

* When disabling Foxx development mode the setup script is now re-run

* Foxx now provides an easy way to directly serve GraphQL requests using the
  `@arangodb/foxx/graphql` module and the bundled `graphql-sync` dependency

* Foxx OAuth2 module now correctly passes the `access_token` to the OAuth2 server

* added iconv-lite and timezone modules

* web interface now allows installing GitHub and zip services in legacy mode

* added module.context.createDocumentationRouter to replace module.context.apiDocumentation

* bug in RAFT implementation of reads. dethroned leader still answered
  requests in isolation

* all lambdas in ClusterInfo might have been left with dangling references.

* Agency bug fix for handling of empty json objects as values.

* Foxx tests no longer support the Mocha QUnit interface as this resulted in weird
  inconsistencies in the BDD and TDD interfaces. This fixes the TDD interface
  as well as out-of-sequence problems when using the BDD before/after functions.

* updated bundled JavaScript modules to latest versions; joi has been updated from 8.4 to 9.2
  (see [joi 9.0.0 release notes](https://github.com/hapijs/joi/issues/920) for information on
  breaking changes and new features)

* fixed issue #2139

* updated graphql-sync dependency to 0.6.2

* fixed issue #2156


v3.0.13 (XXXX-XX-XX)
--------------------

* fixed issue #2315

* fixed issue #2210


v3.0.12 (2016-11-23)
--------------------

* fixed issue #2176

* fixed issue #2168

* fixed issues #2149, #2159

* fixed error reporting for issue #2158

* fixed assembly linkage bug in CRC4 module

* added support for descriptions field in Foxx dependencies


v3.0.11 (2016-11-08)
--------------------

* fixed issue #2140: supervisor dies instead of respawning child

* fixed issue #2131: use shard key value entered by user in web interface

* fixed issue #2129: cannot kill a long-run query

* fixed issue #2110

* fixed issue #2081

* fixed issue #2038

* changes to Foxx service configuration or dependencies should now be
  stored correctly when options are cleared or omitted

* Foxx tests no longer support the Mocha QUnit interface as this resulted in weird
  inconsistencies in the BDD and TDD interfaces. This fixes the TDD interface
  as well as out-of-sequence problems when using the BDD before/after functions.

* fixed issue #2148


v3.0.10 (2016-09-26)
--------------------

* fixed issue #2072

* fixed issue #2070

* fixed slow cluster starup issues. supervision will demonstrate more
  patience with db servers


v3.0.9 (2016-09-21)
-------------------

* fixed issue #2064

* fixed issue #2060

* speed up `collection.any()` and skiplist index creation

* fixed multiple issues where ClusterInfo bug hung agency in limbo
  timeouting on multiple collection and database callbacks


v3.0.8 (2016-09-14)
-------------------

* fixed issue #2052

* fixed issue #2005

* fixed issue #2039

* fixed multiple issues where ClusterInfo bug hung agency in limbo
  timeouting on multiple collection and database callbacks


v3.0.7 (2016-09-05)
-------------------

* new supervision job handles db server failure during collection creation.


v3.0.6 (2016-09-02)
-------------------

* fixed issue #2026

* slightly better error diagnostics for AQL query compilation and replication

* fixed issue #2018

* fixed issue #2015

* fixed issue #2012

* fixed wrong default value for arangoimp's `--on-duplicate` value

* fix execution of AQL traversal expressions when there are multiple
  conditions that refer to variables set outside the traversal

* properly return HTTP 503 in JS actions when backend is gone

* supervision creates new key in agency for failed servers

* new shards will not be allocated on failed or cleaned servers


v3.0.5 (2016-08-18)
-------------------

* execute AQL ternary operator via C++ if possible

* fixed issue #1977

* fixed extraction of _id attribute in AQL traversal conditions

* fix SSL agency endpoint

* Minimum RAFT timeout was one order of magnitude to short.

* Optimized RAFT RPCs from leader to followers for efficiency.

* Optimized RAFT RPC handling on followers with respect to compaction.

* Fixed bug in handling of duplicates and overlapping logs

* Fixed bug in supervision take over after leadership change.

v3.0.4 (2016-08-01)
-------------------

* added missing lock for periodic jobs access

* fix multiple foxx related cluster issues

* fix handling of empty AQL query strings

* fixed issue in `INTERSECTION` AQL function with duplicate elements
  in the source arrays

* fixed issue #1970

* fixed issue #1968

* fixed issue #1967

* fixed issue #1962

* fixed issue #1959

* replaced require("internal").db by require("@arangodb").db

* fixed issue #1954

* fixed issue #1953

* fixed issue #1950

* fixed issue #1949

* fixed issue #1943

* fixed segfault in V8, by backporting https://bugs.chromium.org/p/v8/issues/detail?id=5033

* Foxx OAuth2 module now correctly passes the `access_token` to the OAuth2 server

* fixed credentialed CORS requests properly respecting --http.trusted-origin

* fixed a crash in V8Periodic task (forgotten lock)

* fixed two bugs in synchronous replication (syncCollectionFinalize)


v3.0.3 (2016-07-17)
-------------------

* fixed issue #1942

* fixed issue #1941

* fixed array index batch insertion issues for hash indexes that caused problems when
  no elements remained for insertion

* fixed AQL MERGE() function with External objects originating from traversals

* fixed some logfile recovery errors with error message "document not found"

* fixed issue #1937

* fixed issue #1936

* improved performance of arangorestore in clusters with synchronous
  replication

* Foxx tests and scripts in development mode should now always respect updated
  files instead of loading stale modules

* When disabling Foxx development mode the setup script is now re-run

* Foxx manifests of installed services are now saved to disk with indentation


v3.0.2 (2016-07-09)
-------------------

* fixed assertion failure in case multiple remove operations were used in the same query

* fixed upsert behavior in case upsert was used in a loop with the same document example

* fixed issue #1930

* don't expose local file paths in Foxx error messages.

* fixed issue #1929

* make arangodump dump the attribute `isSystem` when dumping the structure
  of a collection, additionally make arangorestore not fail when the attribute
  is missing

* fixed "Could not extract custom attribute" issue when using COLLECT with
  MIN/MAX functions in some contexts

* honor presence of persistent index for sorting

* make AQL query optimizer not skip "use-indexes-rule", even if enough
  plans have been created already

* make AQL optimizer not skip "use-indexes-rule", even if enough execution plans
  have been created already

* fix double precision value loss in VelocyPack JSON parser

* added missing SSL support for arangorestore

* improved cluster import performance

* fix Foxx thumbnails on DC/OS

* fix Foxx configuration not being saved

* fix Foxx app access from within the frontend on DC/OS

* add option --default-replication-factor to arangorestore and simplify
  the control over the number of shards when restoring

* fix a bug in the VPack -> V8 conversion if special attributes _key,
  _id, _rev, _from and _to had non-string values, which is allowed
  below the top level

* fix malloc_usable_size for darwin


v3.0.1 (2016-06-30)
-------------------

* fixed periodic jobs: there should be only one instance running - even if it
  runs longer than the period

* increase max. number of collections in AQL queries from 32 to 256

* fixed issue #1916: header "authorization" is required" when opening
  services page

* fixed issue #1915: Explain: member out of range

* fixed issue #1914: fix unterminated buffer

* don't remove lockfile if we are the same (now stale) pid
  fixes docker setups (our pid will always be 1)

* do not use revision id comparisons in compaction for determining whether a
  revision is obsolete, but marker memory addresses
  this ensures revision ids don't matter when compacting documents

* escape Unicode characters in JSON HTTP responses
  this converts UTF-8 characters in HTTP responses of arangod into `\uXXXX`
  escape sequences. This makes the HTTP responses fit into the 7 bit ASCII
  character range, which speeds up HTTP response parsing for some clients,
  namely node.js/v8

* add write before read collections when starting a user transaction
  this allows specifying the same collection in both read and write mode without
  unintended side effects

* fixed buffer overrun that occurred when building very large result sets

* index lookup optimizations for primary index and edge index

* fixed "collection is a nullptr" issue when starting a traversal from a transaction

* enable /_api/import on coordinator servers


v3.0.0 (2016-06-22)
-------------------

* minor GUI fixxes

* fix for replication and nonces


v3.0.0-rc3 (2016-06-19)
-----------------------

* renamed various Foxx errors to no longer refer to Foxx services as apps

* adjusted various error messages in Foxx to be more informative

* specifying "files" in a Foxx manifest to be mounted at the service root
  no longer results in 404s when trying to access non-file routes

* undeclared path parameters in Foxx no longer break the service

* trusted reverse proxy support is now handled more consistently

* ArangoDB request compatibility and user are now exposed in Foxx

* all bundled NPM modules have been upgraded to their latest versions


v3.0.0-rc2 (2016-06-12)
-----------------------

* added option `--server.max-packet-size` for client tools

* renamed option `--server.ssl-protocol` to `--ssl.protocol` in client tools
  (was already done for arangod, but overlooked for client tools)

* fix handling of `--ssl.protocol` value 5 (TLS v1.2) in client tools, which
  claimed to support it but didn't

* config file can use '@include' to include a different config file as base


v3.0.0-rc1 (2016-06-10)
-----------------------

* the user management has changed: it now has users that are independent of
  databases. A user can have one or more database assigned to the user.

* forward ported V8 Comparator bugfix for inline heuristics from
  https://github.com/v8/v8/commit/5ff7901e24c2c6029114567de5a08ed0f1494c81

* changed to-string conversion for AQL objects and arrays, used by the AQL
  function `TO_STRING()` and implicit to-string casts in AQL

  - arrays are now converted into their JSON-stringify equivalents, e.g.

    - `[ ]` is now converted to `[]`
    - `[ 1, 2, 3 ]` is now converted to `[1,2,3]`
    - `[ "test", 1, 2 ] is now converted to `["test",1,2]`

    Previous versions of ArangoDB converted arrays with no members into the
    empty string, and non-empty arrays into a comma-separated list of member
    values, without the surrounding angular brackets. Additionally, string
    array members were not enclosed in quotes in the result string:

    - `[ ]` was converted to ``
    - `[ 1, 2, 3 ]` was converted to `1,2,3`
    - `[ "test", 1, 2 ] was converted to `test,1,2`

  - objects are now converted to their JSON-stringify equivalents, e.g.

    - `{ }` is converted to `{}`
    - `{ a: 1, b: 2 }` is converted to `{"a":1,"b":2}`
    - `{ "test" : "foobar" }` is converted to `{"test":"foobar"}`

    Previous versions of ArangoDB always converted objects into the string
    `[object Object]`

  This change affects also the AQL functions `CONCAT()` and `CONCAT_SEPARATOR()`
  which treated array values differently in previous versions. Previous versions
  of ArangoDB automatically flattened array values on the first level of the array,
  e.g. `CONCAT([1, 2, 3, [ 4, 5, 6 ]])` produced `1,2,3,4,5,6`. Now this will produce
  `[1,2,3,[4,5,6]]`. To flatten array members on the top level, you can now use
  the more explicit `CONCAT(FLATTEN([1, 2, 3, [4, 5, 6]], 1))`.

* added C++ implementations for AQL functions `SLICE()`, `CONTAINS()` and
  `RANDOM_TOKEN()`

* as a consequence of the upgrade to V8 version 5, the implementation of the
  JavaScript `Buffer` object had to be changed. JavaScript `Buffer` objects in
  ArangoDB now always store their data on the heap. There is no shared pool
  for small Buffer values, and no pointing into existing Buffer data when
  extracting slices. This change may increase the cost of creating Buffers with
  short contents or when peeking into existing Buffers, but was required for
  safer memory management and to prevent leaks.

* the `db` object's function `_listDatabases()` was renamed to just `_databases()`
  in order to make it more consistent with the existing `_collections()` function.
  Additionally the `db` object's `_listEndpoints()` function was renamed to just
  `_endpoints()`.

* changed default value of `--server.authentication` from `false` to `true` in
  configuration files etc/relative/arangod.conf and etc/arangodb/arangod.conf.in.
  This means the server will be started with authentication enabled by default,
  requiring all client connections to provide authentication data when connecting
  to ArangoDB. Authentication can still be turned off via setting the value of
  `--server.authentication` to `false` in ArangoDB's configuration files or by
  specifying the option on the command-line.

* Changed result format for querying all collections via the API GET `/_api/collection`.

  Previous versions of ArangoDB returned an object with an attribute named `collections`
  and an attribute named `names`. Both contained all available collections, but
  `collections` contained the collections as an array, and `names` contained the
  collections again, contained in an object in which the attribute names were the
  collection names, e.g.

  ```
  {
    "collections": [
      {"id":"5874437","name":"test","isSystem":false,"status":3,"type":2},
      {"id":"17343237","name":"something","isSystem":false,"status":3,"type":2},
      ...
    ],
    "names": {
      "test": {"id":"5874437","name":"test","isSystem":false,"status":3,"type":2},
      "something": {"id":"17343237","name":"something","isSystem":false,"status":3,"type":2},
      ...
    }
  }
  ```
  This result structure was redundant, and therefore has been simplified to just

  ```
  {
    "result": [
      {"id":"5874437","name":"test","isSystem":false,"status":3,"type":2},
      {"id":"17343237","name":"something","isSystem":false,"status":3,"type":2},
      ...
    ]
  }
  ```

  in ArangoDB 3.0.

* added AQL functions `TYPENAME()` and `HASH()`

* renamed arangob tool to arangobench

* added AQL string comparison operator `LIKE`

  The operator can be used to compare strings like this:

      value LIKE search

  The operator is currently implemented by calling the already existing AQL
  function `LIKE`.

  This change also makes `LIKE` an AQL keyword. Using `LIKE` in either case as
  an attribute or collection name in AQL thus requires quoting.

* make AQL optimizer rule "remove-unnecessary-calculations" fire in more cases

  The rule will now remove calculations that are used exactly once in other
  expressions (e.g. `LET a = doc RETURN a.value`) and calculations,
  or calculations that are just references (e.g. `LET a = b`).

* renamed AQL optimizer rule "merge-traversal-filter" to "optimize-traversals"
  Additionally, the optimizer rule will remove unused edge and path result variables
  from the traversal in case they are specified in the `FOR` section of the traversal,
  but not referenced later in the query. This saves constructing edges and paths
  results.

* added AQL optimizer rule "inline-subqueries"

  This rule can pull out certain subqueries that are used as an operand to a `FOR`
  loop one level higher, eliminating the subquery completely. For example, the query

      FOR i IN (FOR j IN [1,2,3] RETURN j) RETURN i

  will be transformed by the rule to:

      FOR i IN [1,2,3] RETURN i

  The query

      FOR name IN (FOR doc IN _users FILTER doc.status == 1 RETURN doc.name) LIMIT 2 RETURN name

  will be transformed into

      FOR tmp IN _users FILTER tmp.status == 1 LIMIT 2 RETURN tmp.name

  The rule will only fire when the subquery is used as an operand to a `FOR` loop, and
  if the subquery does not contain a `COLLECT` with an `INTO` variable.

* added new endpoint "srv://" for DNS service records

* The result order of the AQL functions VALUES and ATTRIBUTES has never been
  guaranteed and it only had the "correct" ordering by accident when iterating
  over objects that were not loaded from the database. This accidental behavior
  is now changed by introduction of VelocyPack. No ordering is guaranteed unless
  you specify the sort parameter.

* removed configure option `--enable-logger`

* added AQL array comparison operators

  All AQL comparison operators now also exist in an array variant. In the
  array variant, the operator is preceded with one of the keywords *ALL*, *ANY*
  or *NONE*. Using one of these keywords changes the operator behavior to
  execute the comparison operation for all, any, or none of its left hand
  argument values. It is therefore expected that the left hand argument
  of an array operator is an array.

  Examples:

      [ 1, 2, 3 ] ALL IN [ 2, 3, 4 ]   // false
      [ 1, 2, 3 ] ALL IN [ 1, 2, 3 ]   // true
      [ 1, 2, 3 ] NONE IN [ 3 ]        // false
      [ 1, 2, 3 ] NONE IN [ 23, 42 ]   // true
      [ 1, 2, 3 ] ANY IN [ 4, 5, 6 ]   // false
      [ 1, 2, 3 ] ANY IN [ 1, 42 ]     // true
      [ 1, 2, 3 ] ANY == 2             // true
      [ 1, 2, 3 ] ANY == 4             // false
      [ 1, 2, 3 ] ANY > 0              // true
      [ 1, 2, 3 ] ANY <= 1             // true
      [ 1, 2, 3 ] NONE < 99            // false
      [ 1, 2, 3 ] NONE > 10            // true
      [ 1, 2, 3 ] ALL > 2              // false
      [ 1, 2, 3 ] ALL > 0              // true
      [ 1, 2, 3 ] ALL >= 3             // false
      ["foo", "bar"] ALL != "moo"      // true
      ["foo", "bar"] NONE == "bar"     // false
      ["foo", "bar"] ANY == "foo"      // true

* improved AQL optimizer to remove unnecessary sort operations in more cases

* allow enclosing AQL identifiers in forward ticks in addition to using
  backward ticks

  This allows for convenient writing of AQL queries in JavaScript template strings
  (which are delimited with backticks themselves), e.g.

      var q = `FOR doc IN ´collection´ RETURN doc.´name´`;

* allow to set `print.limitString` to configure the number of characters
  to output before truncating

* make logging configurable per log "topic"

  `--log.level <level>` sets the global log level to <level>, e.g. `info`,
  `debug`, `trace`.

  `--log.level topic=<level>` sets the log level for a specific topic.
  Currently, the following topics exist: `collector`, `compactor`, `mmap`,
  `performance`, `queries`, and `requests`. `performance` and `requests` are
  set to FATAL by default. `queries` is set to info. All others are
  set to the global level by default.

  The new log option `--log.output <definition>` allows directing the global
  or per-topic log output to different outputs. The output definition
  "<definition>" can be one of

    "-" for stdin
    "+" for stderr
    "syslog://<syslog-facility>"
    "syslog://<syslog-facility>/<application-name>"
    "file://<relative-path>"

  The option can be specified multiple times in order to configure the output
  for different log topics. To set up a per-topic output configuration, use
  `--log.output <topic>=<definition>`, e.g.

    queries=file://queries.txt

  logs all queries to the file "queries.txt".

* the option `--log.requests-file` is now deprecated. Instead use

    `--log.level requests=info`
    `--log.output requests=file://requests.txt`

* the option `--log.facility` is now deprecated. Instead use

    `--log.output requests=syslog://facility`

* the option `--log.performance` is now deprecated. Instead use

    `--log.level performance=trace`

* removed option `--log.source-filter`

* removed configure option `--enable-logger`

* change collection directory names to include a random id component at the end

  The new pattern is `collection-<id>-<random>`, where `<id>` is the collection
  id and `<random>` is a random number. Previous versions of ArangoDB used a
  pattern `collection-<id>` without the random number.

  ArangoDB 3.0 understands both the old and name directory name patterns.

* removed mostly unused internal spin-lock implementation

* removed support for pre-Windows 7-style locks. This removes compatibility for
  Windows versions older than Windows 7 (e.g. Windows Vista, Windows XP) and
  Windows 2008R2 (e.g. Windows 2008).

* changed names of sub-threads started by arangod

* added option `--default-number-of-shards` to arangorestore, allowing creating
  collections with a specifiable number of shards from a non-cluster dump

* removed support for CoffeeScript source files

* removed undocumented SleepAndRequeue

* added WorkMonitor to inspect server threads

* when downloading a Foxx service from the web interface the suggested filename
  is now based on the service's mount path instead of simply "app.zip"

* the `@arangodb/request` response object now stores the parsed JSON response
  body in a property `json` instead of `body` when the request was made using the
  `json` option. The `body` instead contains the response body as a string.

* the Foxx API has changed significantly, 2.8 services are still supported
  using a backwards-compatible "legacy mode"


v2.8.12 (XXXX-XX-XX)
--------------------

* issue #2091: decrease connect timeout to 5 seconds on startup

* fixed issue #2072

* slightly better error diagnostics for some replication errors

* fixed issue #1977

* fixed issue in `INTERSECTION` AQL function with duplicate elements
  in the source arrays

* fixed issue #1962

* fixed issue #1959

* export aqlQuery template handler as require('org/arangodb').aql for forwards-compatibility


v2.8.11 (2016-07-13)
--------------------

* fixed array index batch insertion issues for hash indexes that caused problems when
  no elements remained for insertion

* fixed issue #1937


v2.8.10 (2016-07-01)
--------------------

* make sure next local _rev value used for a document is at least as high as the
  _rev value supplied by external sources such as replication

* make adding a collection in both read- and write-mode to a transaction behave as
  expected (write includes read). This prevents the `unregister collection used in
  transaction` error

* fixed sometimes invalid result for `byExample(...).count()` when an index plus
  post-filtering was used

* fixed "collection is a nullptr" issue when starting a traversal from a transaction

* honor the value of startup option `--database.wait-for-sync` (that is used to control
  whether new collections are created with `waitForSync` set to `true` by default) also
  when creating collections via the HTTP API (and thus the ArangoShell). When creating
  a collection via these mechanisms, the option was ignored so far, which was inconsistent.

* fixed issue #1826: arangosh --javascript.execute: internal error (geo index issue)

* fixed issue #1823: Arango crashed hard executing very simple query on windows


v2.8.9 (2016-05-13)
-------------------

* fixed escaping and quoting of extra parameters for executables in Mac OS X App

* added "waiting for" status variable to web interface collection figures view

* fixed undefined behavior in query cache invaldation

* fixed access to /_admin/statistics API in case statistics are disable via option
  `--server.disable-statistics`

* Foxx manager will no longer fail hard when Foxx store is unreachable unless installing
  a service from the Foxx store (e.g. when behind a firewall or GitHub is unreachable).


v2.8.8 (2016-04-19)
-------------------

* fixed issue #1805: Query: internal error (location: arangod/Aql/AqlValue.cpp:182).
  Please report this error to arangodb.com (while executing)

* allow specifying collection name prefixes for `_from` and `_to` in arangoimp:

  To avoid specifying complete document ids (consisting of collection names and document
  keys) for *_from* and *_to* values when importing edges with arangoimp, there are now
  the options *--from-collection-prefix* and *--to-collection-prefix*.

  If specified, these values will be automatically prepended to each value in *_from*
  (or *_to* resp.). This allows specifying only document keys inside *_from* and/or *_to*.

  *Example*

      > arangoimp --from-collection-prefix users --to-collection-prefix products ...

  Importing the following document will then create an edge between *users/1234* and
  *products/4321*:

  ```js
  { "_from" : "1234", "_to" : "4321", "desc" : "users/1234 is connected to products/4321" }
  ```

* requests made with the interactive system API documentation in the web interface
  (Swagger) will now respect the active database instead of always using `_system`


v2.8.7 (2016-04-07)
-------------------

* optimized primary=>secondary failover

* fix to-boolean conversion for documents in AQL

* expose the User-Agent HTTP header from the ArangoShell since Github seems to
  require it now, and we use the ArangoShell for fetching Foxx repositories from Github

* work with http servers that only send

* fixed potential race condition between compactor and collector threads

* fix removal of temporary directories on arangosh exit

* javadoc-style comments in Foxx services are no longer interpreted as
  Foxx comments outside of controller/script/exports files (#1748)

* removed remaining references to class syntax for Foxx Model and Repository
  from the documentation

* added a safe-guard for corrupted master-pointer


v2.8.6 (2016-03-23)
-------------------

* arangosh can now execute JavaScript script files that contain a shebang
  in the first line of the file. This allows executing script files directly.

  Provided there is a script file `/path/to/script.js` with the shebang
  `#!arangosh --javascript.execute`:

      > cat /path/to/script.js
      #!arangosh --javascript.execute
      print("hello from script.js");

  If the script file is made executable

      > chmod a+x /path/to/script.js

  it can be invoked on the shell directly and use arangosh for its execution:

      > /path/to/script.js
      hello from script.js

  This did not work in previous versions of ArangoDB, as the whole script contents
  (including the shebang) were treated as JavaScript code.
  Now shebangs in script files will now be ignored for all files passed to arangosh's
  `--javascript.execute` parameter.

  The alternative way of executing a JavaScript file with arangosh still works:

      > arangosh --javascript.execute /path/to/script.js
      hello from script.js

* added missing reset of traversal state for nested traversals.
  The state of nested traversals (a traversal in an AQL query that was
  located in a repeatedly executed subquery or inside another FOR loop)
  was not reset properly, so that multiple invocations of the same nested
  traversal with different start vertices led to the nested traversal
  always using the start vertex provided on the first invocation.

* fixed issue #1781: ArangoDB startup time increased tremendously

* fixed issue #1783: SIGHUP should rotate the log


v2.8.5 (2016-03-11)
-------------------

* Add OpenSSL handler for TLS V1.2 as sugested by kurtkincaid in #1771

* fixed issue #1765 (The webinterface should display the correct query time)
  and #1770 (Display ACTUAL query time in aardvark's AQL editor)

* Windows: the unhandled exception handler now calls the windows logging
  facilities directly without locks.
  This fixes lockups on crashes from the logging framework.

* improve nullptr handling in logger.

* added new endpoint "srv://" for DNS service records

* `org/arangodb/request` no longer sets the content-type header to the
  string "undefined" when no content-type header should be sent (issue #1776)


v2.8.4 (2016-03-01)
-------------------

* global modules are no longer incorrectly resolved outside the ArangoDB
  JavaScript directory or the Foxx service's root directory (issue #1577)

* improved error messages from Foxx and JavaScript (issues #1564, #1565, #1744)


v2.8.3 (2016-02-22)
-------------------

* fixed AQL filter condition collapsing for deeply-nested cases, potentially
  enabling usage of indexes in some dedicated cases

* added parentheses in AQL explain command output to correctly display precedence
  of logical and arithmetic operators

* Foxx Model event listeners defined on the model are now correctly invoked by
  the Repository methods (issue #1665)

* Deleting a Foxx service in the frontend should now always succeed even if the
  files no longer exist on the file system (issue #1358)

* Routing actions loaded from the database no longer throw exceptions when
  trying to load other modules using "require"

* The `org/arangodb/request` response object now sets a property `json` to the
  parsed JSON response body in addition to overwriting the `body` property when
  the request was made using the `json` option.

* Improved Windows stability

* Fixed a bug in the interactive API documentation that would escape slashes
  in document-handle fields. Document handles are now provided as separate
  fields for collection name and document key.


v2.8.2 (2016-02-09)
-------------------

* the continuous replication applier will now prevent the master's WAL logfiles
  from being removed if they are still needed by the applier on the slave. This
  should help slaves that suffered from masters garbage collection WAL logfiles
  which would have been needed by the slave later.

  The initial synchronization will block removal of still needed WAL logfiles
  on the master for 10 minutes initially, and will extend this period when further
  requests are made to the master. Initial synchronization hands over its handle
  for blocking logfile removal to the continuous replication when started via
  the *setupReplication* function. In this case, continuous replication will
  extend the logfile removal blocking period for the required WAL logfiles when
  the slave makes additional requests.

  All handles that block logfile removal will time out automatically after at
  most 5 minutes should a master not be contacted by the slave anymore (e.g. in
  case the slave's replication is turned off, the slaves loses the connection
  to the master or the slave goes down).

* added all-in-one function *setupReplication* to synchronize data from master
  to slave and start the continuous replication:

      require("@arangodb/replication").setupReplication(configuration);

  The command will return when the initial synchronization is finished and the
  continuous replication has been started, or in case the initial synchronization
  has failed.

  If the initial synchronization is successful, the command will store the given
  configuration on the slave. It also configures the continuous replication to start
  automatically if the slave is restarted, i.e. *autoStart* is set to *true*.

  If the command is run while the slave's replication applier is already running,
  it will first stop the running applier, drop its configuration and do a
  resynchronization of data with the master. It will then use the provided configration,
  overwriting any previously existing replication configuration on the slave.

  The following example demonstrates how to use the command for setting up replication
  for the *_system* database. Note that it should be run on the slave and not the
  master:

      db._useDatabase("_system");
      require("@arangodb/replication").setupReplication({
        endpoint: "tcp://master.domain.org:8529",
        username: "myuser",
        password: "mypasswd",
        verbose: false,
        includeSystem: false,
        incremental: true,
        autoResync: true
      });

* the *sync* and *syncCollection* functions now always start the data synchronization
  as an asynchronous server job. The call to *sync* or *syncCollection* will block
  until synchronization is either complete or has failed with an error. The functions
  will automatically poll the slave periodically for status updates.

  The main benefit is that the connection to the slave does not need to stay open
  permanently and is thus not affected by timeout issues. Additionally the caller does
  not need to query the synchronization status from the slave manually as this is
  now performed automatically by these functions.

* fixed undefined behavior when explaining some types of AQL traversals, fixed
  display of some types of traversals in AQL explain output


v2.8.1 (2016-01-29)
-------------------

* Improved AQL Pattern matching by allowing to specify a different traversal
  direction for one or many of the edge collections.

      FOR v, e, p IN OUTBOUND @start @@ec1, INBOUND @@ec2, @@ec3

  will traverse *ec1* and *ec3* in the OUTBOUND direction and for *ec2* it will use
  the INBOUND direction. These directions can be combined in arbitrary ways, the
  direction defined after *IN [steps]* will we used as default direction and can
  be overriden for specific collections.
  This feature is only available for collection lists, it is not possible to
  combine it with graph names.

* detect more types of transaction deadlocks early

* fixed display of relational operators in traversal explain output

* fixed undefined behavior in AQL function `PARSE_IDENTIFIER`

* added "engines" field to Foxx services generated in the admin interface

* added AQL function `IS_SAME_COLLECTION`:

  *IS_SAME_COLLECTION(collection, document)*: Return true if *document* has the same
  collection id as the collection specified in *collection*. *document* can either be
  a [document handle](../Glossary/README.md#document-handle) string, or a document with
  an *_id* attribute. The function does not validate whether the collection actually
  contains the specified document, but only compares the name of the specified collection
  with the collection name part of the specified document.
  If *document* is neither an object with an *id* attribute nor a *string* value,
  the function will return *null* and raise a warning.

      /* true */
      IS_SAME_COLLECTION('_users', '_users/my-user')
      IS_SAME_COLLECTION('_users', { _id: '_users/my-user' })

      /* false */
      IS_SAME_COLLECTION('_users', 'foobar/baz')
      IS_SAME_COLLECTION('_users', { _id: 'something/else' })


v2.8.0 (2016-01-25)
-------------------

* avoid recursive locking


v2.8.0-beta8 (2016-01-19)
-------------------------

* improved internal datafile statistics for compaction and compaction triggering
  conditions, preventing excessive growth of collection datafiles under some
  workloads. This should also fix issue #1596.

* renamed AQL optimizer rule `remove-collect-into` to `remove-collect-variables`

* fixed primary and edge index lookups prematurely aborting searches when the
  specified id search value contained a different collection than the collection
  the index was created for


v2.8.0-beta7 (2016-01-06)
-------------------------

* added vm.runInThisContext

* added AQL keyword `AGGREGATE` for use in AQL `COLLECT` statement

  Using `AGGREGATE` allows more efficient aggregation (incrementally while building
  the groups) than previous versions of AQL, which built group aggregates afterwards
  from the total of all group values.

  `AGGREGATE` can be used inside a `COLLECT` statement only. If used, it must follow
  the declaration of grouping keys:

      FOR doc IN collection
        COLLECT gender = doc.gender AGGREGATE minAge = MIN(doc.age), maxAge = MAX(doc.age)
        RETURN { gender, minAge, maxAge }

  or, if no grouping keys are used, it can follow the `COLLECT` keyword:

      FOR doc IN collection
        COLLECT AGGREGATE minAge = MIN(doc.age), maxAge = MAX(doc.age)
        RETURN {
  minAge, maxAge
}

  Only specific expressions are allowed on the right-hand side of each `AGGREGATE`
  assignment:

  - on the top level the expression must be a call to one of the supported aggregation
    functions `LENGTH`, `MIN`, `MAX`, `SUM`, `AVERAGE`, `STDDEV_POPULATION`, `STDDEV_SAMPLE`,
    `VARIANCE_POPULATION`, or `VARIANCE_SAMPLE`

  - the expression must not refer to variables introduced in the `COLLECT` itself

* Foxx: mocha test paths with wildcard characters (asterisks) now work on Windows

* reserved AQL keyword `NONE` for future use

* web interface: fixed a graph display bug concerning dashboard view

* web interface: fixed several bugs during the dashboard initialize process

* web interface: included several bugfixes: #1597, #1611, #1623

* AQL query optimizer now converts `LENGTH(collection-name)` to an optimized
  expression that returns the number of documents in a collection

* adjusted the behavior of the expansion (`[*]`) operator in AQL for non-array values

  In ArangoDB 2.8, calling the expansion operator on a non-array value will always
  return an empty array. Previous versions of ArangoDB expanded non-array values by
  calling the `TO_ARRAY()` function for the value, which for example returned an
  array with a single value for boolean, numeric and string input values, and an array
  with the object's values for an object input value. This behavior was inconsistent
  with how the expansion operator works for the array indexes in 2.8, so the behavior
  is now unified:

  - if the left-hand side operand of `[*]` is an array, the array will be returned as
    is when calling `[*]` on it
  - if the left-hand side operand of `[*]` is not an array, an empty array will be
    returned by `[*]`

  AQL queries that rely on the old behavior can be changed by either calling `TO_ARRAY`
  explicitly or by using the `[*]` at the correct position.

  The following example query will change its result in 2.8 compared to 2.7:

      LET values = "foo" RETURN values[*]

  In 2.7 the query has returned the array `[ "foo" ]`, but in 2.8 it will return an
  empty array `[ ]`. To make it return the array `[ "foo" ]` again, an explicit
  `TO_ARRAY` function call is needed in 2.8 (which in this case allows the removal
  of the `[*]` operator altogether). This also works in 2.7:

      LET values = "foo" RETURN TO_ARRAY(values)

  Another example:

      LET values = [ { name: "foo" }, { name: "bar" } ]
      RETURN values[*].name[*]

  The above returned `[ [ "foo" ], [ "bar" ] ] in 2.7. In 2.8 it will return
  `[ [ ], [ ] ]`, because the value of `name` is not an array. To change the results
  to the 2.7 style, the query can be changed to

      LET values = [ { name: "foo" }, { name: "bar" } ]
      RETURN values[* RETURN TO_ARRAY(CURRENT.name)]

  The above also works in 2.7.
  The following types of queries won't change:

      LET values = [ 1, 2, 3 ] RETURN values[*]
      LET values = [ { name: "foo" }, { name: "bar" } ] RETURN values[*].name
      LET values = [ { names: [ "foo", "bar" ] }, { names: [ "baz" ] } ] RETURN values[*].names[*]
      LET values = [ { names: [ "foo", "bar" ] }, { names: [ "baz" ] } ] RETURN values[*].names[**]

* slightly adjusted V8 garbage collection strategy so that collection eventually
  happens in all contexts that hold V8 external references to documents and
  collections.

  also adjusted default value of `--javascript.gc-frequency` from 10 seconds to
  15 seconds, as less internal operations are carried out in JavaScript.

* fixes for AQL optimizer and traversal

* added `--create-collection-type` option to arangoimp

  This allows specifying the type of the collection to be created when
  `--create-collection` is set to `true`.

* Foxx export cache should no longer break if a broken app is loaded in the
  web admin interface.


v2.8.0-beta2 (2015-12-16)
-------------------------

* added AQL query optimizer rule "sort-in-values"

  This rule pre-sorts the right-hand side operand of the `IN` and `NOT IN`
  operators so the operation can use a binary search with logarithmic complexity
  instead of a linear search. The rule is applied when the right-hand side
  operand of an `IN` or `NOT IN` operator in a filter condition is a variable that
  is defined in a different loop/scope than the operator itself. Additionally,
  the filter condition must consist of solely the `IN` or `NOT IN` operation
  in order to avoid any side-effects.

* changed collection status terminology in web interface for collections for
  which an unload request has been issued from `in the process of being unloaded`
  to `will be unloaded`.

* unloading a collection via the web interface will now trigger garbage collection
  in all v8 contexts and force a WAL flush. This increases the chances of perfoming
  the unload faster.

* added the following attributes to the result of `collection.figures()` and the
  corresponding HTTP API at `PUT /_api/collection/<name>/figures`:

  - `documentReferences`: The number of references to documents in datafiles
    that JavaScript code currently holds. This information can be used for
    debugging compaction and unload issues.
  - `waitingFor`: An optional string value that contains information about
    which object type is at the head of the collection's cleanup queue. This
    information can be used for debugging compaction and unload issues.
  - `compactionStatus.time`: The point in time the compaction for the collection
    was last executed. This information can be used for debugging compaction
    issues.
  - `compactionStatus.message`: The action that was performed when the compaction
    was last run for the collection. This information can be used for debugging
    compaction issues.

  Note: `waitingFor` and `compactionStatus` may be empty when called on a coordinator
  in a cluster.

* the compaction will now provide queryable status info that can be used to track
  its progress. The compaction status is displayed in the web interface, too.

* better error reporting for arangodump and arangorestore

* arangodump will now fail by default when trying to dump edges that
  refer to already dropped collections. This can be circumvented by
  specifying the option `--force true` when invoking arangodump

* fixed cluster upgrade procedure

* the AQL functions `NEAR` and `WITHIN` now have stricter validations
  for their input parameters `limit`, `radius` and `distance`. They may now throw
  exceptions when invalid parameters are passed that may have not led
  to exceptions in previous versions.

* deprecation warnings now log stack traces

* Foxx: improved backwards compatibility with 2.5 and 2.6

  - reverted Model and Repository back to non-ES6 "classes" because of
    compatibility issues when using the extend method with a constructor

  - removed deprecation warnings for extend and controller.del

  - restored deprecated method Model.toJSONSchema

  - restored deprecated `type`, `jwt` and `sessionStorageApp` options
    in Controller#activateSessions

* Fixed a deadlock problem in the cluster


v2.8.0-beta1 (2015-12-06)
-------------------------

* added AQL function `IS_DATESTRING(value)`

  Returns true if *value* is a string that can be used in a date function.
  This includes partial dates such as *2015* or *2015-10* and strings containing
  invalid dates such as *2015-02-31*. The function will return false for all
  non-string values, even if some of them may be usable in date functions.


v2.8.0-alpha1 (2015-12-03)
--------------------------

* added AQL keywords `GRAPH`, `OUTBOUND`, `INBOUND` and `ANY` for use in graph
  traversals, reserved AQL keyword `ALL` for future use

  Usage of these keywords as collection names, variable names or attribute names
  in AQL queries will not be possible without quoting. For example, the following
  AQL query will still work as it uses a quoted collection name and a quoted
  attribute name:

      FOR doc IN `OUTBOUND`
        RETURN doc.`any`

* issue #1593: added AQL `POW` function for exponentation

* added cluster execution site info in explain output for AQL queries

* replication improvements:

  - added `autoResync` configuration parameter for continuous replication.

    When set to `true`, a replication slave will automatically trigger a full data
    re-synchronization with the master when the master cannot provide the log data
    the slave had asked for. Note that `autoResync` will only work when the option
    `requireFromPresent` is also set to `true` for the continuous replication, or
    when the continuous syncer is started and detects that no start tick is present.

    Automatic re-synchronization may transfer a lot of data from the master to the
    slave and may be expensive. It is therefore turned off by default.
    When turned off, the slave will never perform an automatic re-synchronization
    with the master.

  - added `idleMinWaitTime` and `idleMaxWaitTime` configuration parameters for
    continuous replication.

    These parameters can be used to control the minimum and maximum wait time the
    slave will (intentionally) idle and not poll for master log changes in case the
    master had sent the full logs already.
    The `idleMaxWaitTime` value will only be used when `adapativePolling` is set
    to `true`. When `adaptivePolling` is disable, only `idleMinWaitTime` will be
    used as a constant time span in which the slave will not poll the master for
    further changes. The default values are 0.5 seconds for `idleMinWaitTime` and
    2.5 seconds for `idleMaxWaitTime`, which correspond to the hard-coded values
    used in previous versions of ArangoDB.

  - added `initialSyncMaxWaitTime` configuration parameter for initial and continuous
    replication

    This option controls the maximum wait time (in seconds) that the initial
    synchronization will wait for a response from the master when fetching initial
    collection data. If no response is received within this time period, the initial
    synchronization will give up and fail. This option is also relevant for
    continuous replication in case *autoResync* is set to *true*, as then the
    continuous replication may trigger a full data re-synchronization in case
    the master cannot the log data the slave had asked for.

  - HTTP requests sent from the slave to the master during initial synchronization
    will now be retried if they fail with connection problems.

  - the initial synchronization now logs its progress so it can be queried using
    the regular replication status check APIs.

  - added `async` attribute for `sync` and `syncCollection` operations called from
    the ArangoShell. Setthing this attribute to `true` will make the synchronization
    job on the server go into the background, so that the shell does not block. The
    status of the started asynchronous synchronization job can be queried from the
    ArangoShell like this:

        /* starts initial synchronization */
        var replication = require("@arangodb/replication");
        var id = replication.sync({
          endpoint: "tcp://master.domain.org:8529",
          username: "myuser",
          password: "mypasswd",
          async: true
       });

       /* now query the id of the returned async job and print the status */
       print(replication.getSyncResult(id));

    The result of `getSyncResult()` will be `false` while the server-side job
    has not completed, and different to `false` if it has completed. When it has
    completed, all job result details will be returned by the call to `getSyncResult()`.


* fixed non-deterministic query results in some cluster queries

* fixed issue #1589

* return HTTP status code 410 (gone) instead of HTTP 408 (request timeout) for
  server-side operations that are canceled / killed. Sending 410 instead of 408
  prevents clients from re-starting the same (canceled) operation. Google Chrome
  for example sends the HTTP request again in case it is responded with an HTTP
  408, and this is exactly the opposite of the desired behavior when an operation
  is canceled / killed by the user.

* web interface: queries in AQL editor now cancelable

* web interface: dashboard - added replication information

* web interface: AQL editor now supports bind parameters

* added startup option `--server.hide-product-header` to make the server not send
  the HTTP response header `"Server: ArangoDB"` in its HTTP responses. By default,
  the option is turned off so the header is still sent as usual.

* added new AQL function `UNSET_RECURSIVE` to recursively unset attritutes from
  objects/documents

* switched command-line editor in ArangoShell and arangod to linenoise-ng

* added automatic deadlock detection for transactions

  In case a deadlock is detected, a multi-collection operation may be rolled back
  automatically and fail with error 29 (`deadlock detected`). Client code for
  operations containing more than one collection should be aware of this potential
  error and handle it accordingly, either by giving up or retrying the transaction.

* Added C++ implementations for the AQL arithmetic operations and the following
  AQL functions:
  - ABS
  - APPEND
  - COLLECTIONS
  - CURRENT_DATABASE
  - DOCUMENT
  - EDGES
  - FIRST
  - FIRST_DOCUMENT
  - FIRST_LIST
  - FLATTEN
  - FLOOR
  - FULLTEXT
  - LAST
  - MEDIAN
  - MERGE_RECURSIVE
  - MINUS
  - NEAR
  - NOT_NULL
  - NTH
  - PARSE_IDENTIFIER
  - PERCENTILE
  - POP
  - POSITION
  - PUSH
  - RAND
  - RANGE
  - REMOVE_NTH
  - REMOVE_VALUE
  - REMOVE_VALUES
  - ROUND
  - SHIFT
  - SQRT
  - STDDEV_POPULATION
  - STDDEV_SAMPLE
  - UNSHIFT
  - VARIANCE_POPULATION
  - VARIANCE_SAMPLE
  - WITHIN
  - ZIP

* improved performance of skipping over many documents in an AQL query when no
  indexes and no filters are used, e.g.

      FOR doc IN collection
        LIMIT 1000000, 10
        RETURN doc

* Added array indexes

  Hash indexes and skiplist indexes can now optionally be defined for array values
  so they index individual array members.

  To define an index for array values, the attribute name is extended with the
  expansion operator `[*]` in the index definition:

      arangosh> db.colName.ensureHashIndex("tags[*]");

  When given the following document

      { tags: [ "AQL", "ArangoDB", "Index" ] }

  the index will now contain the individual values `"AQL"`, `"ArangoDB"` and `"Index"`.

  Now the index can be used for finding all documents having `"ArangoDB"` somewhere in their
  tags array using the following AQL query:

      FOR doc IN colName
        FILTER "ArangoDB" IN doc.tags[*]
        RETURN doc

* rewrote AQL query optimizer rule `use-index-range` and renamed it to `use-indexes`.
  The name change affects rule names in the optimizer's output.

* rewrote AQL execution node `IndexRangeNode` and renamed it to `IndexNode`. The name
  change affects node names in the optimizer's explain output.

* added convenience function `db._explain(query)` for human-readable explanation
  of AQL queries

* module resolution as used by `require` now behaves more like in node.js

* the `org/arangodb/request` module now returns response bodies for error responses
  by default. The old behavior of not returning bodies for error responses can be
  re-enabled by explicitly setting the option `returnBodyOnError` to `false` (#1437)


v2.7.6 (2016-01-30)
-------------------

* detect more types of transaction deadlocks early


v2.7.5 (2016-01-22)
-------------------

* backported added automatic deadlock detection for transactions

  In case a deadlock is detected, a multi-collection operation may be rolled back
  automatically and fail with error 29 (`deadlock detected`). Client code for
  operations containing more than one collection should be aware of this potential
  error and handle it accordingly, either by giving up or retrying the transaction.

* improved internal datafile statistics for compaction and compaction triggering
  conditions, preventing excessive growth of collection datafiles under some
  workloads. This should also fix issue #1596.

* Foxx export cache should no longer break if a broken app is loaded in the
  web admin interface.

* Foxx: removed some incorrect deprecation warnings.

* Foxx: mocha test paths with wildcard characters (asterisks) now work on Windows


v2.7.4 (2015-12-21)
-------------------

* slightly adjusted V8 garbage collection strategy so that collection eventually
  happens in all contexts that hold V8 external references to documents and
  collections.

* added the following attributes to the result of `collection.figures()` and the
  corresponding HTTP API at `PUT /_api/collection/<name>/figures`:

  - `documentReferences`: The number of references to documents in datafiles
    that JavaScript code currently holds. This information can be used for
    debugging compaction and unload issues.
  - `waitingFor`: An optional string value that contains information about
    which object type is at the head of the collection's cleanup queue. This
    information can be used for debugging compaction and unload issues.
  - `compactionStatus.time`: The point in time the compaction for the collection
    was last executed. This information can be used for debugging compaction
    issues.
  - `compactionStatus.message`: The action that was performed when the compaction
    was last run for the collection. This information can be used for debugging
    compaction issues.

  Note: `waitingFor` and `compactionStatus` may be empty when called on a coordinator
  in a cluster.

* the compaction will now provide queryable status info that can be used to track
  its progress. The compaction status is displayed in the web interface, too.


v2.7.3 (2015-12-17)
-------------------

* fixed some replication value conversion issues when replication applier properties
  were set via ArangoShell

* fixed disappearing of documents for collections transferred via `sync` or
  `syncCollection` if the collection was dropped right before synchronization
  and drop and (re-)create collection markers were located in the same WAL file


* fixed an issue where overwriting the system sessions collection would break
  the web interface when authentication is enabled

v2.7.2 (2015-12-01)
-------------------

* replication improvements:

  - added `autoResync` configuration parameter for continuous replication.

    When set to `true`, a replication slave will automatically trigger a full data
    re-synchronization with the master when the master cannot provide the log data
    the slave had asked for. Note that `autoResync` will only work when the option
    `requireFromPresent` is also set to `true` for the continuous replication, or
    when the continuous syncer is started and detects that no start tick is present.

    Automatic re-synchronization may transfer a lot of data from the master to the
    slave and may be expensive. It is therefore turned off by default.
    When turned off, the slave will never perform an automatic re-synchronization
    with the master.

  - added `idleMinWaitTime` and `idleMaxWaitTime` configuration parameters for
    continuous replication.

    These parameters can be used to control the minimum and maximum wait time the
    slave will (intentionally) idle and not poll for master log changes in case the
    master had sent the full logs already.
    The `idleMaxWaitTime` value will only be used when `adapativePolling` is set
    to `true`. When `adaptivePolling` is disable, only `idleMinWaitTime` will be
    used as a constant time span in which the slave will not poll the master for
    further changes. The default values are 0.5 seconds for `idleMinWaitTime` and
    2.5 seconds for `idleMaxWaitTime`, which correspond to the hard-coded values
    used in previous versions of ArangoDB.

  - added `initialSyncMaxWaitTime` configuration parameter for initial and continuous
    replication

    This option controls the maximum wait time (in seconds) that the initial
    synchronization will wait for a response from the master when fetching initial
    collection data. If no response is received within this time period, the initial
    synchronization will give up and fail. This option is also relevant for
    continuous replication in case *autoResync* is set to *true*, as then the
    continuous replication may trigger a full data re-synchronization in case
    the master cannot the log data the slave had asked for.

  - HTTP requests sent from the slave to the master during initial synchronization
    will now be retried if they fail with connection problems.

  - the initial synchronization now logs its progress so it can be queried using
    the regular replication status check APIs.

* fixed non-deterministic query results in some cluster queries

* added missing lock instruction for primary index in compactor size calculation

* fixed issue #1589

* fixed issue #1583

* fixed undefined behavior when accessing the top level of a document with the `[*]`
  operator

* fixed potentially invalid pointer access in shaper when the currently accessed
  document got re-located by the WAL collector at the very same time

* Foxx: optional configuration options no longer log validation errors when assigned
  empty values (#1495)

* Foxx: constructors provided to Repository and Model sub-classes via extend are
  now correctly called (#1592)


v2.7.1 (2015-11-07)
-------------------

* switch to linenoise next generation

* exclude `_apps` collection from replication

  The slave has its own `_apps` collection which it populates on server start.
  When replicating data from the master to the slave, the data from the master may
  clash with the slave's own data in the `_apps` collection. Excluding the `_apps`
  collection from replication avoids this.

* disable replication appliers when starting in modes `--upgrade`, `--no-server`
  and `--check-upgrade`

* more detailed output in arango-dfdb

* fixed "no start tick" issue in replication applier

  This error could occur after restarting a slave server after a shutdown
  when no data was ever transferred from the master to the slave via the
  continuous replication

* fixed problem during SSL client connection abort that led to scheduler thread
  staying at 100% CPU saturation

* fixed potential segfault in AQL `NEIGHBORS` function implementation when C++ function
  variant was used and collection names were passed as strings

* removed duplicate target for some frontend JavaScript files from the Makefile

* make AQL function `MERGE()` work on a single array parameter, too.
  This allows combining the attributes of multiple objects from an array into
  a single object, e.g.

      RETURN MERGE([
        { foo: 'bar' },
        { quux: 'quetzalcoatl', ruled: true },
        { bar: 'baz', foo: 'done' }
      ])

  will now return:

      {
        "foo": "done",
        "quux": "quetzalcoatl",
        "ruled": true,
        "bar": "baz"
      }

* fixed potential deadlock in collection status changing on Windows

* fixed hard-coded `incremental` parameter in shell implementation of
  `syncCollection` function in replication module

* fix for GCC5: added check for '-stdlib' option


v2.7.0 (2015-10-09)
-------------------

* fixed request statistics aggregation
  When arangod was started in supervisor mode, the request statistics always showed
  0 requests, as the statistics aggregation thread did not run then.

* read server configuration files before dropping privileges. this ensures that
  the SSL keyfile specified in the configuration can be read with the server's start
  privileges (i.e. root when using a standard ArangoDB package).

* fixed replication with a 2.6 replication configuration and issues with a 2.6 master

* raised default value of `--server.descriptors-minimum` to 1024

* allow Foxx apps to be installed underneath URL path `/_open/`, so they can be
  (intentionally) accessed without authentication.

* added *allowImplicit* sub-attribute in collections declaration of transactions.
  The *allowImplicit* attributes allows making transactions fail should they
  read-access a collection that was not explicitly declared in the *collections*
  array of the transaction.

* added "special" password ARANGODB_DEFAULT_ROOT_PASSWORD. If you pass
  ARANGODB_DEFAULT_ROOT_PASSWORD as password, it will read the password
  from the environment variable ARANGODB_DEFAULT_ROOT_PASSWORD


v2.7.0-rc2 (2015-09-22)
-----------------------

* fix over-eager datafile compaction

  This should reduce the need to compact directly after loading a collection when a
  collection datafile contained many insertions and updates for the same documents. It
  should also prevent from re-compacting already merged datafiles in case not many
  changes were made. Compaction will also make fewer index lookups than before.

* added `syncCollection()` function in module `org/arangodb/replication`

  This allows synchronizing the data of a single collection from a master to a slave
  server. Synchronization can either restore the whole collection by transferring all
  documents from the master to the slave, or incrementally by only transferring documents
  that differ. This is done by partitioning the collection's entire key space into smaller
  chunks and comparing the data chunk-wise between master and slave. Only chunks that are
  different will be re-transferred.

  The `syncCollection()` function can be used as follows:

      require("org/arangodb/replication").syncCollection(collectionName, options);

  e.g.

      require("org/arangodb/replication").syncCollection("myCollection", {
        endpoint: "tcp://127.0.0.1:8529",  /* master */
        username: "root",                  /* username for master */
        password: "secret",                /* password for master */
        incremental: true                  /* use incremental mode */
      });


* additionally allow the following characters in document keys:

  `(` `)` `+` `,` `=` `;` `$` `!` `*` `'` `%`


v2.7.0-rc1 (2015-09-17)
-----------------------

* removed undocumented server-side-only collection functions:
  * collection.OFFSET()
  * collection.NTH()
  * collection.NTH2()
  * collection.NTH3()

* upgraded Swagger to version 2.0 for the Documentation

  This gives the user better prepared test request structures.
  More conversions will follow so finally client libraries can be auto-generated.

* added extra AQL functions for date and time calculation and manipulation.
  These functions were contributed by GitHub users @CoDEmanX and @friday.
  A big thanks for their work!

  The following extra date functions are available from 2.7 on:

  * `DATE_DAYOFYEAR(date)`: Returns the day of year number of *date*.
    The return values range from 1 to 365, or 366 in a leap year respectively.

  * `DATE_ISOWEEK(date)`: Returns the ISO week date of *date*.
    The return values range from 1 to 53. Monday is considered the first day of the week.
    There are no fractional weeks, thus the last days in December may belong to the first
    week of the next year, and the first days in January may be part of the previous year's
    last week.

  * `DATE_LEAPYEAR(date)`: Returns whether the year of *date* is a leap year.

  * `DATE_QUARTER(date)`: Returns the quarter of the given date (1-based):
    * 1: January, February, March
    * 2: April, May, June
    * 3: July, August, September
    * 4: October, November, December

  - *DATE_DAYS_IN_MONTH(date)*: Returns the number of days in *date*'s month (28..31).

  * `DATE_ADD(date, amount, unit)`: Adds *amount* given in *unit* to *date* and
    returns the calculated date.

    *unit* can be either of the following to specify the time unit to add or
    subtract (case-insensitive):
    - y, year, years
    - m, month, months
    - w, week, weeks
    - d, day, days
    - h, hour, hours
    - i, minute, minutes
    - s, second, seconds
    - f, millisecond, milliseconds

    *amount* is the number of *unit*s to add (positive value) or subtract
    (negative value).

  * `DATE_SUBTRACT(date, amount, unit)`: Subtracts *amount* given in *unit* from
    *date* and returns the calculated date.

    It works the same as `DATE_ADD()`, except that it subtracts. It is equivalent
    to calling `DATE_ADD()` with a negative amount, except that `DATE_SUBTRACT()`
    can also subtract ISO durations. Note that negative ISO durations are not
    supported (i.e. starting with `-P`, like `-P1Y`).

  * `DATE_DIFF(date1, date2, unit, asFloat)`: Calculate the difference
    between two dates in given time *unit*, optionally with decimal places.
    Returns a negative value if *date1* is greater than *date2*.

  * `DATE_COMPARE(date1, date2, unitRangeStart, unitRangeEnd)`: Compare two
    partial dates and return true if they match, false otherwise. The parts to
    compare are defined by a range of time units.

    The full range is: years, months, days, hours, minutes, seconds, milliseconds.
    Pass the unit to start from as *unitRangeStart*, and the unit to end with as
    *unitRangeEnd*. All units in between will be compared. Leave out *unitRangeEnd*
    to only compare *unitRangeStart*.

  * `DATE_FORMAT(date, format)`: Format a date according to the given format string.
    It supports the following placeholders (case-insensitive):
    - %t: timestamp, in milliseconds since midnight 1970-01-01
    - %z: ISO date (0000-00-00T00:00:00.000Z)
    - %w: day of week (0..6)
    - %y: year (0..9999)
    - %yy: year (00..99), abbreviated (last two digits)
    - %yyyy: year (0000..9999), padded to length of 4
    - %yyyyyy: year (-009999 .. +009999), with sign prefix and padded to length of 6
    - %m: month (1..12)
    - %mm: month (01..12), padded to length of 2
    - %d: day (1..31)
    - %dd: day (01..31), padded to length of 2
    - %h: hour (0..23)
    - %hh: hour (00..23), padded to length of 2
    - %i: minute (0..59)
    - %ii: minute (00..59), padded to length of 2
    - %s: second (0..59)
    - %ss: second (00..59), padded to length of 2
    - %f: millisecond (0..999)
    - %fff: millisecond (000..999), padded to length of 3
    - %x: day of year (1..366)
    - %xxx: day of year (001..366), padded to length of 3
    - %k: ISO week date (1..53)
    - %kk: ISO week date (01..53), padded to length of 2
    - %l: leap year (0 or 1)
    - %q: quarter (1..4)
    - %a: days in month (28..31)
    - %mmm: abbreviated English name of month (Jan..Dec)
    - %mmmm: English name of month (January..December)
    - %www: abbreviated English name of weekday (Sun..Sat)
    - %wwww: English name of weekday (Sunday..Saturday)
    - %&: special escape sequence for rare occasions
    - %%: literal %
    - %: ignored

* new WAL logfiles and datafiles are now created non-sparse

  This prevents SIGBUS signals being raised when memory of a sparse datafile is accessed
  and the disk is full and the accessed file part is not actually disk-backed. In
  this case the mapped memory region is not necessarily backed by physical memory, and
  accessing the memory may raise SIGBUS and crash arangod.

* the `internal.download()` function and the module `org/arangodb/request` used some
  internal library function that handled the sending of HTTP requests from inside of
  ArangoDB. This library unconditionally set an HTTP header `Accept-Encoding: gzip`
  in all outgoing HTTP requests.

  This has been fixed in 2.7, so `Accept-Encoding: gzip` is not set automatically anymore.
  Additionally, the header `User-Agent: ArangoDB` is not set automatically either. If
  client applications desire to send these headers, they are free to add it when
  constructing the requests using the `download` function or the request module.

* fixed issue #1436: org/arangodb/request advertises deflate without supporting it

* added template string generator function `aqlQuery` for generating AQL queries

  This can be used to generate safe AQL queries with JavaScript parameter
  variables or expressions easily:

      var name = 'test';
      var attributeName = '_key';
      var query = aqlQuery`FOR u IN users FILTER u.name == ${name} RETURN u.${attributeName}`;
      db._query(query);

* report memory usage for document header data (revision id, pointer to data etc.)
  in `db.collection.figures()`. The memory used for document headers will now
  show up in the already existing attribute `indexes.size`. Due to that, the index
  sizes reported by `figures()` in 2.7 will be higher than those reported by 2.6,
  but the 2.7 values are more accurate.

* IMPORTANT CHANGE: the filenames in dumps created by arangodump now contain
  not only the name of the dumped collection, but also an additional 32-digit hash
  value. This is done to prevent overwriting dump files in case-insensitive file
  systems when there exist multiple collections with the same name (but with
  different cases).

  For example, if a database has two collections: `test` and `Test`, previous
  versions of ArangoDB created the files

  * `test.structure.json` and `test.data.json` for collection `test`
  * `Test.structure.json` and `Test.data.json` for collection `Test`

  This did not work for case-insensitive filesystems, because the files for the
  second collection would have overwritten the files of the first. arangodump in
  2.7 will create the following filenames instead:

  * `test_098f6bcd4621d373cade4e832627b4f6.structure.json` and `test_098f6bcd4621d373cade4e832627b4f6.data.json`
  * `Test_0cbc6611f5540bd0809a388dc95a615b.structure.json` and `Test_0cbc6611f5540bd0809a388dc95a615b.data.json`

  These filenames will be unambiguous even in case-insensitive filesystems.

* IMPORTANT CHANGE: make arangod actually close lingering client connections
  when idle for at least the duration specified via `--server.keep-alive-timeout`.
  In previous versions of ArangoDB, connections were not closed by the server
  when the timeout was reached and the client was still connected. Now the
  connection is properly closed by the server in case of timeout. Client
  applications relying on the old behavior may now need to reconnect to the
  server when their idle connections time out and get closed (note: connections
  being idle for a long time may be closed by the OS or firewalls anyway -
  client applications should be aware of that and try to reconnect).

* IMPORTANT CHANGE: when starting arangod, the server will drop the process
  privileges to the specified values in options `--server.uid` and `--server.gid`
  instantly after parsing the startup options.

  That means when either `--server.uid` or `--server.gid` are set, the privilege
  change will happen earlier. This may prevent binding the server to an endpoint
  with a port number lower than 1024 if the arangodb user has no privileges
  for that. Previous versions of ArangoDB changed the privileges later, so some
  startup actions were still carried out under the invoking user (i.e. likely
  *root* when started via init.d or system scripts) and especially binding to
  low port numbers was still possible there.

  The default privileges for user *arangodb* will not be sufficient for binding
  to port numbers lower than 1024. To have an ArangoDB 2.7 bind to a port number
  lower than 1024, it needs to be started with either a different privileged user,
  or the privileges of the *arangodb* user have to raised manually beforehand.

* added AQL optimizer rule `patch-update-statements`

* Linux startup scripts and systemd configuration for arangod now try to
  adjust the NOFILE (number of open files) limits for the process. The limit
  value is set to 131072 (128k) when ArangoDB is started via start/stop
  commands

* When ArangoDB is started/stopped manually via the start/stop commands, the
  main process will wait for up to 10 seconds after it forks the supervisor
  and arangod child processes. If the startup fails within that period, the
  start/stop script will fail with an exit code other than zero. If the
  startup of the supervisor or arangod is still ongoing after 10 seconds,
  the main program will still return with exit code 0. The limit of 10 seconds
  is arbitrary because the time required for a startup is not known in advance.

* added startup option `--database.throw-collection-not-loaded-error`

  Accessing a not-yet loaded collection will automatically load a collection
  on first access. This flag controls what happens in case an operation
  would need to wait for another thread to finalize loading a collection. If
  set to *true*, then the first operation that accesses an unloaded collection
  will load it. Further threads that try to access the same collection while
  it is still loading immediately fail with an error (1238, *collection not loaded*).
  This is to prevent all server threads from being blocked while waiting on the
  same collection to finish loading. When the first thread has completed loading
  the collection, the collection becomes regularly available, and all operations
  from that point on can be carried out normally, and error 1238 will not be
  thrown anymore for that collection.

  If set to *false*, the first thread that accesses a not-yet loaded collection
  will still load it. Other threads that try to access the collection while
  loading will not fail with error 1238 but instead block until the collection
  is fully loaded. This configuration might lead to all server threads being
  blocked because they are all waiting for the same collection to complete
  loading. Setting the option to *true* will prevent this from happening, but
  requires clients to catch error 1238 and react on it (maybe by scheduling
  a retry for later).

  The default value is *false*.

* added better control-C support in arangosh

  When CTRL-C is pressed in arangosh, it will now print a `^C` first. Pressing
  CTRL-C again will reset the prompt if something was entered before, or quit
  arangosh if no command was entered directly before.

  This affects the arangosh version build with Readline-support only (Linux
  and MacOS).

  The MacOS version of ArangoDB for Homebrew now depends on Readline, too. The
  Homebrew formula has been changed accordingly.
  When self-compiling ArangoDB on MacOS without Homebrew, Readline now is a
  prerequisite.

* increased default value for collection-specific `indexBuckets` value from 1 to 8

  Collections created from 2.7 on will use the new default value of `8` if not
  overridden on collection creation or later using
  `collection.properties({ indexBuckets: ... })`.

  The `indexBuckets` value determines the number of buckets to use for indexes of
  type `primary`, `hash` and `edge`. Having multiple index buckets allows splitting
  an index into smaller components, which can be filled in parallel when a collection
  is loading. Additionally, resizing and reallocation of indexes are faster and
  less intrusive if the index uses multiple buckets, because resize and reallocation
  will affect only data in a single bucket instead of all index values.

  The index buckets will be filled in parallel when loading a collection if the collection
  has an `indexBuckets` value greater than 1 and the collection contains a significant
  amount of documents/edges (the current threshold is 256K documents but this value
  may change in future versions of ArangoDB).

* changed HTTP client to use poll instead of select on Linux and MacOS

  This affects the ArangoShell and user-defined JavaScript code running inside
  arangod that initiates its own HTTP calls.

  Using poll instead of select allows using arbitrary high file descriptors
  (bigger than the compiled in FD_SETSIZE). Server connections are still handled using
  epoll, which has never been affected by FD_SETSIZE.

* implemented AQL `LIKE` function using ICU regexes

* added `RETURN DISTINCT` for AQL queries to return unique results:

      FOR doc IN collection
        RETURN DISTINCT doc.status

  This change also introduces `DISTINCT` as an AQL keyword.

* removed `createNamedQueue()` and `addJob()` functions from org/arangodb/tasks

* use less locks and more atomic variables in the internal dispatcher
  and V8 context handling implementations. This leads to improved throughput in
  some ArangoDB internals and allows for higher HTTP request throughput for
  many operations.

  A short overview of the improvements can be found here:

  https://www.arangodb.com/2015/08/throughput-enhancements/

* added shorthand notation for attribute names in AQL object literals:

      LET name = "Peter"
      LET age = 42
      RETURN { name, age }

  The above is the shorthand equivalent of the generic form

      LET name = "Peter"
      LET age = 42
      RETURN { name : name, age : age }

* removed configure option `--enable-timings`

  This option did not have any effect.

* removed configure option `--enable-figures`

  This option previously controlled whether HTTP request statistics code was
  compiled into ArangoDB or not. The previous default value was `true` so
  statistics code was available in official packages. Setting the option to
  `false` led to compile errors so it is doubtful the default value was
  ever changed. By removing the option some internal statistics code was also
  simplified.

* removed run-time manipulation methods for server endpoints:

  * `db._removeEndpoint()`
  * `db._configureEndpoint()`
  * HTTP POST `/_api/endpoint`
  * HTTP DELETE `/_api/endpoint`

* AQL query result cache

  The query result cache can optionally cache the complete results of all or selected AQL queries.
  It can be operated in the following modes:

  * `off`: the cache is disabled. No query results will be stored
  * `on`: the cache will store the results of all AQL queries unless their `cache`
    attribute flag is set to `false`
  * `demand`: the cache will store the results of AQL queries that have their
    `cache` attribute set to `true`, but will ignore all others

  The mode can be set at server startup using the `--database.query-cache-mode` configuration
  option and later changed at runtime.

  The following HTTP REST APIs have been added for controlling the query cache:

  * HTTP GET `/_api/query-cache/properties`: returns the global query cache configuration
  * HTTP PUT `/_api/query-cache/properties`: modifies the global query cache configuration
  * HTTP DELETE `/_api/query-cache`: invalidates all results in the query cache

  The following JavaScript functions have been added for controlling the query cache:

  * `require("org/arangodb/aql/cache").properties()`: returns the global query cache configuration
  * `require("org/arangodb/aql/cache").properties(properties)`: modifies the global query cache configuration
  * `require("org/arangodb/aql/cache").clear()`: invalidates all results in the query cache

* do not link arangoimp against V8

* AQL function call arguments optimization

  This will lead to arguments in function calls inside AQL queries not being copied but passed
  by reference. This may speed up calls to functions with bigger argument values or queries that
  call functions a lot of times.

* upgraded V8 version to 4.3.61

* removed deprecated AQL `SKIPLIST` function.

  This function was introduced in older versions of ArangoDB with a less powerful query optimizer to
  retrieve data from a skiplist index using a `LIMIT` clause. It was marked as deprecated in ArangoDB
  2.6.

  Since ArangoDB 2.3 the behavior of the `SKIPLIST` function can be emulated using regular AQL
  constructs, e.g.

      FOR doc IN @@collection
        FILTER doc.value >= @value
        SORT doc.value DESC
        LIMIT 1
        RETURN doc

* the `skip()` function for simple queries does not accept negative input any longer.
  This feature was deprecated in 2.6.0.

* fix exception handling

  In some cases JavaScript exceptions would re-throw without information of the original problem.
  Now the original exception is logged for failure analysis.

* based REST API method PUT `/_api/simple/all` on the cursor API and make it use AQL internally.

  The change speeds up this REST API method and will lead to additional query information being
  returned by the REST API. Clients can use this extra information or ignore it.

* Foxx Queue job success/failure handlers arguments have changed from `(jobId, jobData, result, jobFailures)` to `(result, jobData, job)`.

* added Foxx Queue job options `repeatTimes`, `repeatUntil` and `repeatDelay` to automatically re-schedule jobs when they are completed.

* added Foxx manifest configuration type `password` to mask values in the web interface.

* fixed default values in Foxx manifest configurations sometimes not being used as defaults.

* fixed optional parameters in Foxx manifest configurations sometimes not being cleared correctly.

* Foxx dependencies can now be marked as optional using a slightly more verbose syntax in your manifest file.

* converted Foxx constructors to ES6 classes so you can extend them using class syntax.

* updated aqb to 2.0.

* updated chai to 3.0.

* Use more madvise calls to speed up things when memory is tight, in particular
  at load time but also for random accesses later.

* Overhauled web interface

  The web interface now has a new design.

  The API documentation for ArangoDB has been moved from "Tools" to "Links" in the web interface.

  The "Applications" tab in the web interfaces has been renamed to "Services".


v2.6.12 (2015-12-02)
--------------------

* fixed disappearing of documents for collections transferred via `sync` if the
  the collection was dropped right before synchronization and drop and (re-)create
  collection markers were located in the same WAL file

* added missing lock instruction for primary index in compactor size calculation

* fixed issue #1589

* fixed issue #1583

* Foxx: optional configuration options no longer log validation errors when assigned
  empty values (#1495)


v2.6.11 (2015-11-18)
--------------------

* fixed potentially invalid pointer access in shaper when the currently accessed
  document got re-located by the WAL collector at the very same time


v2.6.10 (2015-11-10)
--------------------

* disable replication appliers when starting in modes `--upgrade`, `--no-server`
  and `--check-upgrade`

* more detailed output in arango-dfdb

* fixed potential deadlock in collection status changing on Windows

* issue #1521: Can't dump/restore with user and password


v2.6.9 (2015-09-29)
-------------------

* added "special" password ARANGODB_DEFAULT_ROOT_PASSWORD. If you pass
  ARANGODB_DEFAULT_ROOT_PASSWORD as password, it will read the password
  from the environment variable ARANGODB_DEFAULT_ROOT_PASSWORD

* fixed failing AQL skiplist, sort and limit combination

  When using a Skiplist index on an attribute (say "a") and then using sort
  and skip on this attribute caused the result to be empty e.g.:

    require("internal").db.test.ensureSkiplist("a");
    require("internal").db._query("FOR x IN test SORT x.a LIMIT 10, 10");

  Was always empty no matter how many documents are stored in test.
  This is now fixed.

v2.6.8 (2015-09-09)
-------------------

* ARM only:

  The ArangoDB packages for ARM require the kernel to allow unaligned memory access.
  How the kernel handles unaligned memory access is configurable at runtime by
  checking and adjusting the contents `/proc/cpu/alignment`.

  In order to operate on ARM, ArangoDB requires the bit 1 to be set. This will
  make the kernel trap and adjust unaligned memory accesses. If this bit is not
  set, the kernel may send a SIGBUS signal to ArangoDB and terminate it.

  To set bit 1 in `/proc/cpu/alignment` use the following command as a privileged
  user (e.g. root):

      echo "2" > /proc/cpu/alignment

  Note that this setting affects all user processes and not just ArangoDB. Setting
  the alignment with the above command will also not make the setting permanent,
  so it will be lost after a restart of the system. In order to make the setting
  permanent, it should be executed during system startup or before starting arangod.

  The ArangoDB start/stop scripts do not adjust the alignment setting, but rely on
  the environment to have the correct alignment setting already. The reason for this
  is that the alignment settings also affect all other user processes (which ArangoDB
  is not aware of) and thus may have side-effects outside of ArangoDB. It is therefore
  more reasonable to have the system administrator carry out the change.


v2.6.7 (2015-08-25)
-------------------

* improved AssocMulti index performance when resizing.

  This makes the edge index perform less I/O when under memory pressure.


v2.6.6 (2015-08-23)
-------------------

* added startup option `--server.additional-threads` to create separate queues
  for slow requests.


v2.6.5 (2015-08-17)
-------------------

* added startup option `--database.throw-collection-not-loaded-error`

  Accessing a not-yet loaded collection will automatically load a collection
  on first access. This flag controls what happens in case an operation
  would need to wait for another thread to finalize loading a collection. If
  set to *true*, then the first operation that accesses an unloaded collection
  will load it. Further threads that try to access the same collection while
  it is still loading immediately fail with an error (1238, *collection not loaded*).
  This is to prevent all server threads from being blocked while waiting on the
  same collection to finish loading. When the first thread has completed loading
  the collection, the collection becomes regularly available, and all operations
  from that point on can be carried out normally, and error 1238 will not be
  thrown anymore for that collection.

  If set to *false*, the first thread that accesses a not-yet loaded collection
  will still load it. Other threads that try to access the collection while
  loading will not fail with error 1238 but instead block until the collection
  is fully loaded. This configuration might lead to all server threads being
  blocked because they are all waiting for the same collection to complete
  loading. Setting the option to *true* will prevent this from happening, but
  requires clients to catch error 1238 and react on it (maybe by scheduling
  a retry for later).

  The default value is *false*.

* fixed busy wait loop in scheduler threads that sometimes consumed 100% CPU while
  waiting for events on connections closed unexpectedly by the client side

* handle attribute `indexBuckets` when restoring collections via arangorestore.
  Previously the `indexBuckets` attribute value from the dump was ignored, and the
   server default value for `indexBuckets` was used when restoring a collection.

* fixed "EscapeValue already set error" crash in V8 actions that might have occurred when
  canceling V8-based operations.


v2.6.4 (2015-08-01)
-------------------

* V8: Upgrade to version 4.1.0.27 - this is intended to be the stable V8 version.

* fixed issue #1424: Arango shell should not processing arrows pushing on keyboard


v2.6.3 (2015-07-21)
-------------------

* issue #1409: Document values with null character truncated


v2.6.2 (2015-07-04)
-------------------

* fixed issue #1383: bindVars for HTTP API doesn't work with empty string

* fixed handling of default values in Foxx manifest configurations

* fixed handling of optional parameters in Foxx manifest configurations

* fixed a reference error being thrown in Foxx queues when a function-based job type is used that is not available and no options object is passed to queue.push


v2.6.1 (2015-06-24)
-------------------

* Add missing swagger files to cmake build. fixes #1368

* fixed documentation errors


v2.6.0 (2015-06-20)
-------------------

* using negative values for `SimpleQuery.skip()` is deprecated.
  This functionality will be removed in future versions of ArangoDB.

* The following simple query functions are now deprecated:

  * collection.near
  * collection.within
  * collection.geo
  * collection.fulltext
  * collection.range
  * collection.closedRange

  This also lead to the following REST API methods being deprecated from now on:

  * PUT /_api/simple/near
  * PUT /_api/simple/within
  * PUT /_api/simple/fulltext
  * PUT /_api/simple/range

  It is recommended to replace calls to these functions or APIs with equivalent AQL queries,
  which are more flexible because they can be combined with other operations:

      FOR doc IN NEAR(@@collection, @latitude, @longitude, @limit)
        RETURN doc

      FOR doc IN WITHIN(@@collection, @latitude, @longitude, @radius, @distanceAttributeName)
        RETURN doc

      FOR doc IN FULLTEXT(@@collection, @attributeName, @queryString, @limit)
        RETURN doc

      FOR doc IN @@collection
        FILTER doc.value >= @left && doc.value < @right
        LIMIT @skip, @limit
        RETURN doc`

  The above simple query functions and REST API methods may be removed in future versions
  of ArangoDB.

* deprecated now-obsolete AQL `SKIPLIST` function

  The function was introduced in older versions of ArangoDB with a less powerful query optimizer to
  retrieve data from a skiplist index using a `LIMIT` clause.

  Since 2.3 the same goal can be achieved by using regular AQL constructs, e.g.

      FOR doc IN collection FILTER doc.value >= @value SORT doc.value DESC LIMIT 1 RETURN doc

* fixed issues when switching the database inside tasks and during shutdown of database cursors

  These features were added during 2.6 alpha stage so the fixes affect devel/2.6-alpha builds only

* issue #1360: improved foxx-manager help

* added `--enable-tcmalloc` configure option.

  When this option is set, arangod and the client tools will be linked against tcmalloc, which replaces
  the system allocator. When the option is set, a tcmalloc library must be present on the system under
  one of the names `libtcmalloc`, `libtcmalloc_minimal` or `libtcmalloc_debug`.

  As this is a configure option, it is supported for manual builds on Linux-like systems only. tcmalloc
  support is currently experimental.

* issue #1353: Windows: HTTP API - incorrect path in errorMessage

* issue #1347: added option `--create-database` for arangorestore.

  Setting this option to `true` will now create the target database if it does not exist. When creating
  the target database, the username and passwords passed to arangorestore will be used to create an
  initial user for the new database.

* issue #1345: advanced debug information for User Functions

* issue #1341: Can't use bindvars in UPSERT

* fixed vulnerability in JWT implementation.

* changed default value of option `--database.ignore-datafile-errors` from `true` to `false`

  If the new default value of `false` is used, then arangod will refuse loading collections that contain
  datafiles with CRC mismatches or other errors. A collection with datafile errors will then become
  unavailable. This prevents follow up errors from happening.

  The only way to access such collection is to use the datafile debugger (arango-dfdb) and try to repair
  or truncate the datafile with it.

  If `--database.ignore-datafile-errors` is set to `true`, then collections will become available
  even if parts of their data cannot be loaded. This helps availability, but may cause (partial) data
  loss and follow up errors.

* added server startup option `--server.session-timeout` for controlling the timeout of user sessions
  in the web interface

* add sessions and cookie authentication for ArangoDB's web interface

  ArangoDB's built-in web interface now uses sessions. Session information ids are stored in cookies,
  so clients using the web interface must accept cookies in order to use it

* web interface: display query execution time in AQL editor

* web interface: renamed AQL query *submit* button to *execute*

* web interface: added query explain feature in AQL editor

* web interface: demo page added. only working if demo data is available, hidden otherwise

* web interface: added support for custom app scripts with optional arguments and results

* web interface: mounted apps that need to be configured are now indicated in the app overview

* web interface: added button for running tests to app details

* web interface: added button for configuring app dependencies to app details

* web interface: upgraded API documentation to use Swagger 2

* INCOMPATIBLE CHANGE

  removed startup option `--log.severity`

  The docs for `--log.severity` mentioned lots of severities (e.g. `exception`, `technical`, `functional`, `development`)
  but only a few severities (e.g. `all`, `human`) were actually used, with `human` being the default and `all` enabling the
  additional logging of requests. So the option pretended to control a lot of things which it actually didn't. Additionally,
  the option `--log.requests-file` was around for a long time already, also controlling request logging.

  Because the `--log.severity` option effectively did not control that much, it was removed. A side effect of removing the
  option is that 2.5 installations which used `--log.severity all` will not log requests after the upgrade to 2.6. This can
  be adjusted by setting the `--log.requests-file` option.

* add backtrace to fatal log events

* added optional `limit` parameter for AQL function `FULLTEXT`

* make fulltext index also index text values contained in direct sub-objects of the indexed
  attribute.

  Previous versions of ArangoDB only indexed the attribute value if it was a string. Sub-attributes
  of the index attribute were ignored when fulltext indexing.

  Now, if the index attribute value is an object, the object's values will each be included in the
  fulltext index if they are strings. If the index attribute value is an array, the array's values
  will each be included in the fulltext index if they are strings.

  For example, with a fulltext index present on the `translations` attribute, the following text
  values will now be indexed:

      var c = db._create("example");
      c.ensureFulltextIndex("translations");
      c.insert({ translations: { en: "fox", de: "Fuchs", fr: "renard", ru: "лиса" } });
      c.insert({ translations: "Fox is the English translation of the German word Fuchs" });
      c.insert({ translations: [ "ArangoDB", "document", "database", "Foxx" ] });

      c.fulltext("translations", "лиса").toArray();       // returns only first document
      c.fulltext("translations", "Fox").toArray();        // returns first and second documents
      c.fulltext("translations", "prefix:Fox").toArray(); // returns all three documents

* added batch document removal and lookup commands:

      collection.lookupByKeys(keys)
      collection.removeByKeys(keys)

  These commands can be used to perform multi-document lookup and removal operations efficiently
  from the ArangoShell. The argument to these operations is an array of document keys.

  Also added HTTP APIs for batch document commands:

  * PUT /_api/simple/lookup-by-keys
  * PUT /_api/simple/remove-by-keys

* properly prefix document address URLs with the current database name for calls to the REST
  API method GET `/_api/document?collection=...` (that method will return partial URLs to all
  documents in the collection).

  Previous versions of ArangoDB returned the URLs starting with `/_api/` but without the current
  database name, e.g. `/_api/document/mycollection/mykey`. Starting with 2.6, the response URLs
  will include the database name as well, e.g. `/_db/_system/_api/document/mycollection/mykey`.

* added dedicated collection export HTTP REST API

  ArangoDB now provides a dedicated collection export API, which can take snapshots of entire
  collections more efficiently than the general-purpose cursor API. The export API is useful
  to transfer the contents of an entire collection to a client application. It provides optional
  filtering on specific attributes.

  The export API is available at endpoint `POST /_api/export?collection=...`. The API has the
  same return value structure as the already established cursor API (`POST /_api/cursor`).

  An introduction to the export API is given in this blog post:
  http://jsteemann.github.io/blog/2015/04/04/more-efficient-data-exports/

* subquery optimizations for AQL queries

  This optimization avoids copying intermediate results into subqueries that are not required
  by the subquery.

  A brief description can be found here:
  http://jsteemann.github.io/blog/2015/05/04/subquery-optimizations/

* return value optimization for AQL queries

  This optimization avoids copying the final query result inside the query's main `ReturnNode`.

  A brief description can be found here:
  http://jsteemann.github.io/blog/2015/05/04/return-value-optimization-for-aql/

* speed up AQL queries containing big `IN` lists for index lookups

  `IN` lists used for index lookups had performance issues in previous versions of ArangoDB.
  These issues have been addressed in 2.6 so using bigger `IN` lists for filtering is much
  faster.

  A brief description can be found here:
  http://jsteemann.github.io/blog/2015/05/07/in-list-improvements/

* allow `@` and `.` characters in document keys, too

  This change also leads to document keys being URL-encoded when returned in HTTP `location`
  response headers.

* added alternative implementation for AQL COLLECT

  The alternative method uses a hash table for grouping and does not require its input elements
  to be sorted. It will be taken into account by the optimizer for `COLLECT` statements that do
  not use an `INTO` clause.

  In case a `COLLECT` statement can use the hash table variant, the optimizer will create an extra
  plan for it at the beginning of the planning phase. In this plan, no extra `SORT` node will be
  added in front of the `COLLECT` because the hash table variant of `COLLECT` does not require
  sorted input. Instead, a `SORT` node will be added after it to sort its output. This `SORT` node
  may be optimized away again in later stages. If the sort order of the result is irrelevant to
  the user, adding an extra `SORT null` after a hash `COLLECT` operation will allow the optimizer to
  remove the sorts altogether.

  In addition to the hash table variant of `COLLECT`, the optimizer will modify the original plan
  to use the regular `COLLECT` implementation. As this implementation requires sorted input, the
  optimizer will insert a `SORT` node in front of the `COLLECT`. This `SORT` node may be optimized
  away in later stages.

  The created plans will then be shipped through the regular optimization pipeline. In the end,
  the optimizer will pick the plan with the lowest estimated total cost as usual. The hash table
  variant does not require an up-front sort of the input, and will thus be preferred over the
  regular `COLLECT` if the optimizer estimates many input elements for the `COLLECT` node and
  cannot use an index to sort them.

  The optimizer can be explicitly told to use the regular *sorted* variant of `COLLECT` by
  suffixing a `COLLECT` statement with `OPTIONS { "method" : "sorted" }`. This will override the
  optimizer guesswork and only produce the *sorted* variant of `COLLECT`.

  A blog post on the new `COLLECT` implementation can be found here:
  http://jsteemann.github.io/blog/2015/04/22/collecting-with-a-hash-table/

* refactored HTTP REST API for cursors

  The HTTP REST API for cursors (`/_api/cursor`) has been refactored to improve its performance
  and use less memory.

  A post showing some of the performance improvements can be found here:
  http://jsteemann.github.io/blog/2015/04/01/improvements-for-the-cursor-api/

* simplified return value syntax for data-modification AQL queries

  ArangoDB 2.4 since version allows to return results from data-modification AQL queries. The
  syntax for this was quite limited and verbose:

      FOR i IN 1..10
        INSERT { value: i } IN test
        LET inserted = NEW
        RETURN inserted

  The `LET inserted = NEW RETURN inserted` was required literally to return the inserted
  documents. No calculations could be made using the inserted documents.

  This is now more flexible. After a data-modification clause (e.g. `INSERT`, `UPDATE`, `REPLACE`,
  `REMOVE`, `UPSERT`) there can follow any number of `LET` calculations. These calculations can
  refer to the pseudo-values `OLD` and `NEW` that are created by the data-modification statements.

  This allows returning projections of inserted or updated documents, e.g.:

      FOR i IN 1..10
        INSERT { value: i } IN test
        RETURN { _key: NEW._key, value: i }

  Still not every construct is allowed after a data-modification clause. For example, no functions
  can be called that may access documents.

  More information can be found here:
  http://jsteemann.github.io/blog/2015/03/27/improvements-for-data-modification-queries/

* added AQL `UPSERT` statement

  This adds an `UPSERT` statement to AQL that is a combination of both `INSERT` and `UPDATE` /
  `REPLACE`. The `UPSERT` will search for a matching document using a user-provided example.
  If no document matches the example, the *insert* part of the `UPSERT` statement will be
  executed. If there is a match, the *update* / *replace* part will be carried out:

      UPSERT { page: 'index.html' }                 /* search example */
        INSERT { page: 'index.html', pageViews: 1 } /* insert part */
        UPDATE { pageViews: OLD.pageViews + 1 }     /* update part */
        IN pageViews

  `UPSERT` can be used with an `UPDATE` or `REPLACE` clause. The `UPDATE` clause will perform
  a partial update of the found document, whereas the `REPLACE` clause will replace the found
  document entirely. The `UPDATE` or `REPLACE` parts can refer to the pseudo-value `OLD`, which
  contains all attributes of the found document.

  `UPSERT` statements can optionally return values. In the following query, the return
  attribute `found` will return the found document before the `UPDATE` was applied. If no
  document was found, `found` will contain a value of `null`. The `updated` result attribute will
  contain the inserted / updated document:

      UPSERT { page: 'index.html' }                 /* search example */
        INSERT { page: 'index.html', pageViews: 1 } /* insert part */
        UPDATE { pageViews: OLD.pageViews + 1 }     /* update part */
        IN pageViews
        RETURN { found: OLD, updated: NEW }

  A more detailed description of `UPSERT` can be found here:
  http://jsteemann.github.io/blog/2015/03/27/preview-of-the-upsert-command/

* adjusted default configuration value for `--server.backlog-size` from 10 to 64.

* issue #1231: bug xor feature in AQL: LENGTH(null) == 4

  This changes the behavior of the AQL `LENGTH` function as follows:

  - if the single argument to `LENGTH()` is `null`, then the result will now be `0`. In previous
    versions of ArangoDB, the result of `LENGTH(null)` was `4`.

  - if the single argument to `LENGTH()` is `true`, then the result will now be `1`. In previous
    versions of ArangoDB, the result of `LENGTH(true)` was `4`.

  - if the single argument to `LENGTH()` is `false`, then the result will now be `0`. In previous
    versions of ArangoDB, the result of `LENGTH(false)` was `5`.

  The results of `LENGTH()` with string, numeric, array object argument values do not change.

* issue #1298: Bulk import if data already exists (#1298)

  This change extends the HTTP REST API for bulk imports as follows:

  When documents are imported and the `_key` attribute is specified for them, the import can be
  used for inserting and updating/replacing documents. Previously, the import could be used for
  inserting new documents only, and re-inserting a document with an existing key would have failed
  with a *unique key constraint violated* error.

  The above behavior is still the default. However, the API now allows controlling the behavior
  in case of a unique key constraint error via the optional URL parameter `onDuplicate`.

  This parameter can have one of the following values:

  - `error`: when a unique key constraint error occurs, do not import or update the document but
    report an error. This is the default.

  - `update`: when a unique key constraint error occurs, try to (partially) update the existing
    document with the data specified in the import. This may still fail if the document would
    violate secondary unique indexes. Only the attributes present in the import data will be
    updated and other attributes already present will be preserved. The number of updated documents
    will be reported in the `updated` attribute of the HTTP API result.

  - `replace`: when a unique key constraint error occurs, try to fully replace the existing
    document with the data specified in the import. This may still fail if the document would
    violate secondary unique indexes. The number of replaced documents will be reported in the
    `updated` attribute of the HTTP API result.

  - `ignore`: when a unique key constraint error occurs, ignore this error. There will be no
    insert, update or replace for the particular document. Ignored documents will be reported
    separately in the `ignored` attribute of the HTTP API result.

  The result of the HTTP import API will now contain the attributes `ignored` and `updated`, which
  contain the number of ignored and updated documents respectively. These attributes will contain a
  value of zero unless the `onDuplicate` URL parameter is set to either `update` or `replace`
  (in this case the `updated` attribute may contain non-zero values) or `ignore` (in this case the
  `ignored` attribute may contain a non-zero value).

  To support the feature, arangoimp also has a new command line option `--on-duplicate` which can
  have one of the values `error`, `update`, `replace`, `ignore`. The default value is `error`.

  A few examples for using arangoimp with the `--on-duplicate` option can be found here:
  http://jsteemann.github.io/blog/2015/04/14/updating-documents-with-arangoimp/

* changed behavior of `db._query()` in the ArangoShell:

  if the command's result is printed in the shell, the first 10 results will be printed. Previously
  only a basic description of the underlying query result cursor was printed. Additionally, if the
  cursor result contains more than 10 results, the cursor is assigned to a global variable `more`,
  which can be used to iterate over the cursor result.

  Example:

      arangosh [_system]> db._query("FOR i IN 1..15 RETURN i")
      [object ArangoQueryCursor, count: 15, hasMore: true]

      [
        1,
        2,
        3,
        4,
        5,
        6,
        7,
        8,
        9,
        10
      ]

      type 'more' to show more documents


      arangosh [_system]> more
      [object ArangoQueryCursor, count: 15, hasMore: false]

      [
        11,
        12,
        13,
        14,
        15
      ]

* Disallow batchSize value 0 in HTTP `POST /_api/cursor`:

  The HTTP REST API `POST /_api/cursor` does not accept a `batchSize` parameter value of
  `0` any longer. A batch size of 0 never made much sense, but previous versions of ArangoDB
  did not check for this value. Now creating a cursor using a `batchSize` value 0 will
  result in an HTTP 400 error response

* REST Server: fix memory leaks when failing to add jobs

* 'EDGES' AQL Function

  The AQL function `EDGES` got a new fifth option parameter.
  Right now only one option is available: 'includeVertices'. This is a boolean parameter
  that allows to modify the result of the `EDGES` function.
  Default is 'includeVertices: false' which does not have any effect.
  'includeVertices: true' modifies the result, such that
  {vertex: <vertexDocument>, edge: <edgeDocument>} is returned.

* INCOMPATIBLE CHANGE:

  The result format of the AQL function `NEIGHBORS` has been changed.
  Before it has returned an array of objects containing 'vertex' and 'edge'.
  Now it will only contain the vertex directly.
  Also an additional option 'includeData' has been added.
  This is used to define if only the 'vertex._id' value should be returned (false, default),
  or if the vertex should be looked up in the collection and the complete JSON should be returned
  (true).
  Using only the id values can lead to significantly improved performance if this is the only information
  required.

  In order to get the old result format prior to ArangoDB 2.6, please use the function EDGES instead.
  Edges allows for a new option 'includeVertices' which, set to true, returns exactly the format of NEIGHBORS.
  Example:

      NEIGHBORS(<vertexCollection>, <edgeCollection>, <vertex>, <direction>, <example>)

  This can now be achieved by:

      EDGES(<edgeCollection>, <vertex>, <direction>, <example>, {includeVertices: true})

  If you are nesting several NEIGHBORS steps you can speed up their performance in the following way:

  Old Example:

  FOR va IN NEIGHBORS(Users, relations, 'Users/123', 'outbound') FOR vc IN NEIGHBORS(Products, relations, va.vertex._id, 'outbound') RETURN vc

  This can now be achieved by:

  FOR va IN NEIGHBORS(Users, relations, 'Users/123', 'outbound') FOR vc IN NEIGHBORS(Products, relations, va, 'outbound', null, {includeData: true}) RETURN vc
                                                                                                          ^^^^                  ^^^^^^^^^^^^^^^^^^^
                                                                                                  Use intermediate directly     include Data for final

* INCOMPATIBLE CHANGE:

  The AQL function `GRAPH_NEIGHBORS` now provides an additional option `includeData`.
  This option allows controlling whether the function should return the complete vertices
  or just their IDs. Returning only the IDs instead of the full vertices can lead to
  improved performance .

  If provided, `includeData` is set to `true`, all vertices in the result will be returned
  with all their attributes. The default value of `includeData` is `false`.
  This makes the default function results incompatible with previous versions of ArangoDB.

  To get the old result style in ArangoDB 2.6, please set the options as follows in calls
  to `GRAPH_NEIGHBORS`:

      GRAPH_NEIGHBORS(<graph>, <vertex>, { includeData: true })

* INCOMPATIBLE CHANGE:

  The AQL function `GRAPH_COMMON_NEIGHBORS` now provides an additional option `includeData`.
  This option allows controlling whether the function should return the complete vertices
  or just their IDs. Returning only the IDs instead of the full vertices can lead to
  improved performance .

  If provided, `includeData` is set to `true`, all vertices in the result will be returned
  with all their attributes. The default value of `includeData` is `false`.
  This makes the default function results incompatible with previous versions of ArangoDB.

  To get the old result style in ArangoDB 2.6, please set the options as follows in calls
  to `GRAPH_COMMON_NEIGHBORS`:

      GRAPH_COMMON_NEIGHBORS(<graph>, <vertexExamples1>, <vertexExamples2>, { includeData: true }, { includeData: true })

* INCOMPATIBLE CHANGE:

  The AQL function `GRAPH_SHORTEST_PATH` now provides an additional option `includeData`.
  This option allows controlling whether the function should return the complete vertices
  and edges or just their IDs. Returning only the IDs instead of full vertices and edges
  can lead to improved performance .

  If provided, `includeData` is set to `true`, all vertices and edges in the result will
  be returned with all their attributes. There is also an optional parameter `includePath` of
  type object.
  It has two optional sub-attributes `vertices` and `edges`, both of type boolean.
  Both can be set individually and the result will include all vertices on the path if
  `includePath.vertices == true` and all edges if `includePath.edges == true` respectively.

  The default value of `includeData` is `false`, and paths are now excluded by default.
  This makes the default function results incompatible with previous versions of ArangoDB.

  To get the old result style in ArangoDB 2.6, please set the options as follows in calls
  to `GRAPH_SHORTEST_PATH`:

      GRAPH_SHORTEST_PATH(<graph>, <source>, <target>, { includeData: true, includePath: { edges: true, vertices: true } })

  The attributes `startVertex` and `vertex` that were present in the results of `GRAPH_SHORTEST_PATH`
  in previous versions of ArangoDB will not be produced in 2.6. To calculate these attributes in 2.6,
  please extract the first and last elements from the `vertices` result attribute.

* INCOMPATIBLE CHANGE:

  The AQL function `GRAPH_DISTANCE_TO` will now return only the id the destination vertex
  in the `vertex` attribute, and not the full vertex data with all vertex attributes.

* INCOMPATIBLE CHANGE:

  All graph measurements functions in JavaScript module `general-graph` that calculated a
  single figure previously returned an array containing just the figure. Now these functions
  will return the figure directly and not put it inside an array.

  The affected functions are:

  * `graph._absoluteEccentricity`
  * `graph._eccentricity`
  * `graph._absoluteCloseness`
  * `graph._closeness`
  * `graph._absoluteBetweenness`
  * `graph._betweenness`
  * `graph._radius`
  * `graph._diameter`

* Create the `_graphs` collection in new databases with `waitForSync` attribute set to `false`

  The previous `waitForSync` value was `true`, so default the behavior when creating and dropping
  graphs via the HTTP REST API changes as follows if the new settings are in effect:

  * `POST /_api/graph` by default returns `HTTP 202` instead of `HTTP 201`
  * `DELETE /_api/graph/graph-name` by default returns `HTTP 202` instead of `HTTP 201`

  If the `_graphs` collection still has its `waitForSync` value set to `true`, then the HTTP status
  code will not change.

* Upgraded ICU to version 54; this increases performance in many places.
  based on https://code.google.com/p/chromium/issues/detail?id=428145

* added support for HTTP push aka chunked encoding

* issue #1051: add info whether server is running in service or user mode?

  This will add a "mode" attribute to the result of the result of HTTP GET `/_api/version?details=true`

  "mode" can have the following values:

  - `standalone`: server was started manually (e.g. on command-line)
  - `service`: service is running as Windows service, in daemon mode or under the supervisor

* improve system error messages in Windows port

* increased default value of `--server.request-timeout` from 300 to 1200 seconds for client tools
  (arangosh, arangoimp, arangodump, arangorestore)

* increased default value of `--server.connect-timeout` from 3 to 5 seconds for client tools
  (arangosh, arangoimp, arangodump, arangorestore)

* added startup option `--server.foxx-queues-poll-interval`

  This startup option controls the frequency with which the Foxx queues manager is checking
  the queue (or queues) for jobs to be executed.

  The default value is `1` second. Lowering this value will result in the queue manager waking
  up and checking the queues more frequently, which may increase CPU usage of the server.
  When not using Foxx queues, this value can be raised to save some CPU time.

* added startup option `--server.foxx-queues`

  This startup option controls whether the Foxx queue manager will check queue and job entries.
  Disabling this option can reduce server load but will prevent jobs added to Foxx queues from
  being processed at all.

  The default value is `true`, enabling the Foxx queues feature.

* make Foxx queues really database-specific.

  Foxx queues were and are stored in a database-specific collection `_queues`. However, a global
  cache variable for the queues led to the queue names being treated database-independently, which
  was wrong.

  Since 2.6, Foxx queues names are truly database-specific, so the same queue name can be used in
  two different databases for two different queues. Until then, it is advisable to think of queues
  as already being database-specific, and using the database name as a queue name prefix to be
  avoid name conflicts, e.g.:

      var queueName = "myQueue";
      var Foxx = require("org/arangodb/foxx");
      Foxx.queues.create(db._name() + ":" + queueName);

* added support for Foxx queue job types defined as app scripts.

  The old job types introduced in 2.4 are still supported but are known to cause issues in 2.5
  and later when the server is restarted or the job types are not defined in every thread.

  The new job types avoid this issue by storing an explicit mount path and script name rather
  than an assuming the job type is defined globally. It is strongly recommended to convert your
  job types to the new script-based system.

* renamed Foxx sessions option "sessionStorageApp" to "sessionStorage". The option now also accepts session storages directly.

* Added the following JavaScript methods for file access:
  * fs.copyFile() to copy single files
  * fs.copyRecursive() to copy directory trees
  * fs.chmod() to set the file permissions (non-Windows only)

* Added process.env for accessing the process environment from JavaScript code

* Cluster: kickstarter shutdown routines will more precisely follow the shutdown of its nodes.

* Cluster: don't delete agency connection objects that are currently in use.

* Cluster: improve passing along of HTTP errors

* fixed issue #1247: debian init script problems

* multi-threaded index creation on collection load

  When a collection contains more than one secondary index, they can be built in memory in
  parallel when the collection is loaded. How many threads are used for parallel index creation
  is determined by the new configuration parameter `--database.index-threads`. If this is set
  to 0, indexes are built by the opening thread only and sequentially. This is equivalent to
  the behavior in 2.5 and before.

* speed up building up primary index when loading collections

* added `count` attribute to `parameters.json` files of collections. This attribute indicates
  the number of live documents in the collection on unload. It is read when the collection is
  (re)loaded to determine the initial size for the collection's primary index

* removed remainders of MRuby integration, removed arangoirb

* simplified `controllers` property in Foxx manifests. You can now specify a filename directly
  if you only want to use a single file mounted at the base URL of your Foxx app.

* simplified `exports` property in Foxx manifests. You can now specify a filename directly if
  you only want to export variables from a single file in your Foxx app.

* added support for node.js-style exports in Foxx exports. Your Foxx exports file can now export
  arbitrary values using the `module.exports` property instead of adding properties to the
  `exports` object.

* added `scripts` property to Foxx manifests. You should now specify the `setup` and `teardown`
  files as properties of the `scripts` object in your manifests and can define custom,
  app-specific scripts that can be executed from the web interface or the CLI.

* added `tests` property to Foxx manifests. You can now define test cases using the `mocha`
  framework which can then be executed inside ArangoDB.

* updated `joi` package to 6.0.8.

* added `extendible` package.

* added Foxx model lifecycle events to repositories. See #1257.

* speed up resizing of edge index.

* allow to split an edge index into buckets which are resized individually.
  This is controlled by the `indexBuckets` attribute in the `properties`
  of the collection.

* fix a cluster deadlock bug in larger clusters by marking a thread waiting
  for a lock on a DBserver as blocked


v2.5.7 (2015-08-02)
-------------------

* V8: Upgrade to version 4.1.0.27 - this is intended to be the stable V8 version.


v2.5.6 (2015-07-21)
-------------------

* alter Windows build infrastructure so we can properly store pdb files.

* potentially fixed issue #1313: Wrong metric calculation at dashboard

  Escape whitespace in process name when scanning /proc/pid/stats

  This fixes statistics values read from that file

* Fixed variable naming in AQL `COLLECT INTO` results in case the COLLECT is placed
  in a subquery which itself is followed by other constructs that require variables


v2.5.5 (2015-05-29)
-------------------

* fixed vulnerability in JWT implementation.

* fixed format string for reading /proc/pid/stat

* take into account barriers used in different V8 contexts


v2.5.4 (2015-05-14)
-------------------

* added startup option `--log.performance`: specifying this option at startup will log
  performance-related info messages, mainly timings via the regular logging mechanisms

* cluster fixes

* fix for recursive copy under Windows


v2.5.3 (2015-04-29)
-------------------

* Fix fs.move to work across filesystem borders; Fixes Foxx app installation problems;
  issue #1292.

* Fix Foxx app install when installed on a different drive on Windows

* issue #1322: strange AQL result

* issue #1318: Inconsistent db._create() syntax

* issue #1315: queries to a collection fail with an empty response if the
  collection contains specific JSON data

* issue #1300: Make arangodump not fail if target directory exists but is empty

* allow specifying higher values than SOMAXCONN for `--server.backlog-size`

  Previously, arangod would not start when a `--server.backlog-size` value was
  specified that was higher than the platform's SOMAXCONN header value.

  Now, arangod will use the user-provided value for `--server.backlog-size` and
  pass it to the listen system call even if the value is higher than SOMAXCONN.
  If the user-provided value is higher than SOMAXCONN, arangod will log a warning
  on startup.

* Fixed a cluster deadlock bug. Mark a thread that is in a RemoteBlock as
  blocked to allow for additional dispatcher threads to be started.

* Fix locking in cluster by using another ReadWriteLock class for collections.

* Add a second DispatcherQueue for AQL in the cluster. This fixes a
  cluster-AQL thread explosion bug.


v2.5.2 (2015-04-11)
-------------------

* modules stored in _modules are automatically flushed when changed

* added missing query-id parameter in documentation of HTTP DELETE `/_api/query` endpoint

* added iterator for edge index in AQL queries

  this change may lead to less edges being read when used together with a LIMIT clause

* make graph viewer in web interface issue less expensive queries for determining
  a random vertex from the graph, and for determining vertex attributes

* issue #1285: syntax error, unexpected $undefined near '@_to RETURN obj

  this allows AQL bind parameter names to also start with underscores

* moved /_api/query to C++

* issue #1289: Foxx models created from database documents expose an internal method

* added `Foxx.Repository#exists`

* parallelize initialization of V8 context in multiple threads

* fixed a possible crash when the debug-level was TRACE

* cluster: do not initialize statistics collection on each
  coordinator, this fixes a race condition at startup

* cluster: fix a startup race w.r.t. the _configuration collection

* search for db:// JavaScript modules only after all local files have been
  considered, this speeds up the require command in a cluster considerably

* general cluster speedup in certain areas


v2.5.1 (2015-03-19)
-------------------

* fixed bug that caused undefined behavior when an AQL query was killed inside
  a calculation block

* fixed memleaks in AQL query cleanup in case out-of-memory errors are thrown

* by default, Debian and RedHat packages are built with debug symbols

* added option `--database.ignore-logfile-errors`

  This option controls how collection datafiles with a CRC mismatch are treated.

  If set to `false`, CRC mismatch errors in collection datafiles will lead
  to a collection not being loaded at all. If a collection needs to be loaded
  during WAL recovery, the WAL recovery will also abort (if not forced with
  `--wal.ignore-recovery-errors true`). Setting this flag to `false` protects
  users from unintentionally using a collection with corrupted datafiles, from
  which only a subset of the original data can be recovered.

  If set to `true`, CRC mismatch errors in collection datafiles will lead to
  the datafile being partially loaded. All data up to until the mismatch will
  be loaded. This will enable users to continue with collection datafiles
  that are corrupted, but will result in only a partial load of the data.
  The WAL recovery will still abort when encountering a collection with a
  corrupted datafile, at least if `--wal.ignore-recovery-errors` is not set to
  `true`.

  The default value is *true*, so for collections with corrupted datafiles
  there might be partial data loads once the WAL recovery has finished. If
  the WAL recovery will need to load a collection with a corrupted datafile,
  it will still stop when using the default values.

* INCOMPATIBLE CHANGE:

  make the arangod server refuse to start if during startup it finds a non-readable
  `parameter.json` file for a database or a collection.

  Stopping the startup process in this case requires manual intervention (fixing
  the unreadable files), but prevents follow-up errors due to ignored databases or
  collections from happening.

* datafiles and `parameter.json` files written by arangod are now created with read and write
  privileges for the arangod process user, and with read and write privileges for the arangod
  process group.

  Previously, these files were created with user read and write permissions only.

* INCOMPATIBLE CHANGE:

  abort WAL recovery if one of the collection's datafiles cannot be opened

* INCOMPATIBLE CHANGE:

  never try to raise the privileges after dropping them, this can lead to a race condition while
  running the recovery

  If you require to run ArangoDB on a port lower than 1024, you must run ArangoDB as root.

* fixed inefficiencies in `remove` methods of general-graph module

* added option `--database.slow-query-threshold` for controlling the default AQL slow query
  threshold value on server start

* add system error strings for Windows on many places

* rework service startup so we announce 'RUNNING' only when we're finished starting.

* use the Windows eventlog for FATAL and ERROR - log messages

* fix service handling in NSIS Windows installer, specify human readable name

* add the ICU_DATA environment variable to the fatal error messages

* fixed issue #1265: arangod crashed with SIGSEGV

* fixed issue #1241: Wildcards in examples


v2.5.0 (2015-03-09)
-------------------

* installer fixes for Windows

* fix for downloading Foxx

* fixed issue #1258: http pipelining not working?


v2.5.0-beta4 (2015-03-05)
-------------------------

* fixed issue #1247: debian init script problems


v2.5.0-beta3 (2015-02-27)
-------------------------

* fix Windows install path calculation in arango

* fix Windows logging of long strings

* fix possible undefinedness of const strings in Windows


v2.5.0-beta2 (2015-02-23)
-------------------------

* fixed issue #1256: agency binary not found #1256

* fixed issue #1230: API: document/col-name/_key and cursor return different floats

* front-end: dashboard tries not to (re)load statistics if user has no access

* V8: Upgrade to version 3.31.74.1

* etcd: Upgrade to version 2.0 - This requires go 1.3 to compile at least.

* refuse to startup if ICU wasn't initialized, this will i.e. prevent errors from being printed,
  and libraries from being loaded.

* front-end: unwanted removal of index table header after creating new index

* fixed issue #1248: chrome: applications filtering not working

* fixed issue #1198: queries remain in aql editor (front-end) if you navigate through different tabs

* Simplify usage of Foxx

  Thanks to our user feedback we learned that Foxx is a powerful, yet rather complicated concept.
  With this release we tried to make it less complicated while keeping all its strength.
  That includes a rewrite of the documentation as well as some code changes as listed below:

  * Moved Foxx applications to a different folder.

    The naming convention now is: <app-path>/_db/<dbname>/<mountpoint>/APP
    Before it was: <app-path>/databases/<dbname>/<appname>:<appversion>
    This caused some trouble as apps where cached based on name and version and updates did not apply.
    Hence the path on filesystem and the app's access URL had no relation to one another.
    Now the path on filesystem is identical to the URL (except for slashes and the appended APP)

  * Rewrite of Foxx routing

    The routing of Foxx has been exposed to major internal changes we adjusted because of user feedback.
    This allows us to set the development mode per mountpoint without having to change paths and hold
    apps at separate locations.

  * Foxx Development mode

    The development mode used until 2.4 is gone. It has been replaced by a much more mature version.
    This includes the deprecation of the javascript.dev-app-path parameter, which is useless since 2.5.
    Instead of having two separate app directories for production and development, apps now reside in
    one place, which is used for production as well as for development.
    Apps can still be put into development mode, changing their behavior compared to production mode.
    Development mode apps are still reread from disk at every request, and still they ship more debug
    output.

    This change has also made the startup options `--javascript.frontend-development-mode` and
    `--javascript.dev-app-path` obsolete. The former option will not have any effect when set, and the
    latter option is only read and used during the upgrade to 2.5 and does not have any effects later.

  * Foxx install process

    Installing Foxx apps has been a two step process: import them into ArangoDB and mount them at a
    specific mountpoint. These operations have been joined together. You can install an app at one
    mountpoint, that's it. No fetch, mount, unmount, purge cycle anymore. The commands have been
    simplified to just:

    * install: get your Foxx app up and running
    * uninstall: shut it down and erase it from disk

  * Foxx error output

    Until 2.4 the errors produced by Foxx were not optimal. Often, the error message was just
    `unable to parse manifest` and contained only an internal stack trace.
    In 2.5 we made major improvements there, including a much more fine-grained error output that
    helps you debug your Foxx apps. The error message printed is now much closer to its source and
    should help you track it down.

    Also we added the default handlers for unhandled errors in Foxx apps:

    * You will get a nice internal error page whenever your Foxx app is called but was not installed
      due to any error
    * You will get a proper error message when having an uncaught error appears in any app route

    In production mode the messages above will NOT contain any information about your Foxx internals
    and are safe to be exposed to third party users.
    In development mode the messages above will contain the stacktrace (if available), making it easier for
    your in-house devs to track down errors in the application.

* added `console` object to Foxx apps. All Foxx apps now have a console object implementing
  the familiar Console API in their global scope, which can be used to log diagnostic
  messages to the database.

* added `org/arangodb/request` module, which provides a simple API for making HTTP requests
  to external services.

* added optimizer rule `propagate-constant-attributes`

  This rule will look inside `FILTER` conditions for constant value equality comparisons,
  and insert the constant values in other places in `FILTER`s. For example, the rule will
  insert `42` instead of `i.value` in the second `FILTER` of the following query:

      FOR i IN c1 FOR j IN c2 FILTER i.value == 42 FILTER j.value == i.value RETURN 1

* added `filtered` value to AQL query execution statistics

  This value indicates how many documents were filtered by `FilterNode`s in the AQL query.
  Note that `IndexRangeNode`s can also filter documents by selecting only the required ranges
  from the index. The `filtered` value will not include the work done by `IndexRangeNode`s,
  but only the work performed by `FilterNode`s.

* added support for sparse hash and skiplist indexes

  Hash and skiplist indexes can optionally be made sparse. Sparse indexes exclude documents
  in which at least one of the index attributes is either not set or has a value of `null`.

  As such documents are excluded from sparse indexes, they may contain fewer documents than
  their non-sparse counterparts. This enables faster indexing and can lead to reduced memory
  usage in case the indexed attribute does occur only in some, but not all documents of the
  collection. Sparse indexes will also reduce the number of collisions in non-unique hash
  indexes in case non-existing or optional attributes are indexed.

  In order to create a sparse index, an object with the attribute `sparse` can be added to
  the index creation commands:

      db.collection.ensureHashIndex(attributeName, { sparse: true });
      db.collection.ensureHashIndex(attributeName1, attributeName2, { sparse: true });
      db.collection.ensureUniqueConstraint(attributeName, { sparse: true });
      db.collection.ensureUniqueConstraint(attributeName1, attributeName2, { sparse: true });

      db.collection.ensureSkiplist(attributeName, { sparse: true });
      db.collection.ensureSkiplist(attributeName1, attributeName2, { sparse: true });
      db.collection.ensureUniqueSkiplist(attributeName, { sparse: true });
      db.collection.ensureUniqueSkiplist(attributeName1, attributeName2, { sparse: true });

  Note that in place of the above specialized index creation commands, it is recommended to use
  the more general index creation command `ensureIndex`:

  ```js
  db.collection.ensureIndex({ type: "hash", sparse: true, unique: true, fields: [ attributeName ] });
  db.collection.ensureIndex({ type: "skiplist", sparse: false, unique: false, fields: [ "a", "b" ] });
  ```

  When not explicitly set, the `sparse` attribute defaults to `false` for new indexes.

  This causes a change in behavior when creating a unique hash index without specifying the
  sparse flag: in 2.4, unique hash indexes were implicitly sparse, always excluding `null` values.
  There was no option to control this behavior, and sparsity was neither supported for non-unique
  hash indexes nor skiplists in 2.4. This implicit sparsity of unique hash indexes was considered
  an inconsistency, and therefore the behavior was cleaned up in 2.5. As of 2.5, indexes will
  only be created sparse if sparsity is explicitly requested. Existing unique hash indexes from 2.4
  or before will automatically be migrated so they are still sparse after the upgrade to 2.5.

  Geo indexes are implicitly sparse, meaning documents without the indexed location attribute or
  containing invalid location coordinate values will be excluded from the index automatically. This
  is also a change when compared to pre-2.5 behavior, when documents with missing or invalid
  coordinate values may have caused errors on insertion when the geo index' `unique` flag was set
  and its `ignoreNull` flag was not.

  This was confusing and has been rectified in 2.5. The method `ensureGeoConstaint()` now does the
  same as `ensureGeoIndex()`. Furthermore, the attributes `constraint`, `unique`, `ignoreNull` and
  `sparse` flags are now completely ignored when creating geo indexes.

  The same is true for fulltext indexes. There is no need to specify non-uniqueness or sparsity for
  geo or fulltext indexes. They will always be non-unique and sparse.

  As sparse indexes may exclude some documents, they cannot be used for every type of query.
  Sparse hash indexes cannot be used to find documents for which at least one of the indexed
  attributes has a value of `null`. For example, the following AQL query cannot use a sparse
  index, even if one was created on attribute `attr`:

      FOR doc In collection
        FILTER doc.attr == null
        RETURN doc

  If the lookup value is non-constant, a sparse index may or may not be used, depending on
  the other types of conditions in the query. If the optimizer can safely determine that
  the lookup value cannot be `null`, a sparse index may be used. When uncertain, the optimizer
  will not make use of a sparse index in a query in order to produce correct results.

  For example, the following queries cannot use a sparse index on `attr` because the optimizer
  will not know beforehand whether the comparison values for `doc.attr` will include `null`:

      FOR doc In collection
        FILTER doc.attr == SOME_FUNCTION(...)
        RETURN doc

      FOR other IN otherCollection
        FOR doc In collection
          FILTER doc.attr == other.attr
          RETURN doc

  Sparse skiplist indexes can be used for sorting if the optimizer can safely detect that the
  index range does not include `null` for any of the index attributes.

* inspection of AQL data-modification queries will now detect if the data-modification part
  of the query can run in lockstep with the data retrieval part of the query, or if the data
  retrieval part must be executed before the data modification can start.

  Executing the two in lockstep allows using much smaller buffers for intermediate results
  and starts the actual data-modification operations much earlier than if the two phases
  were executed separately.

* Allow dynamic attribute names in AQL object literals

  This allows using arbitrary expressions to construct attribute names in object
  literals specified in AQL queries. To disambiguate expressions and other unquoted
  attribute names, dynamic attribute names need to be enclosed in brackets (`[` and `]`).
  Example:

      FOR i IN 1..100
        RETURN { [ CONCAT('value-of-', i) ] : i }

* make AQL optimizer rule "use-index-for-sort" remove sort also in case a non-sorted
  index (e.g. a hash index) is used for only equality lookups and all sort attributes
  are covered by the index.

  Example that does not require an extra sort (needs hash index on `value`):

      FOR doc IN collection FILTER doc.value == 1 SORT doc.value RETURN doc

  Another example that does not require an extra sort (with hash index on `value1`, `value2`):

      FOR doc IN collection FILTER doc.value1 == 1 && doc.value2 == 2 SORT doc.value1, doc.value2 RETURN doc

* make AQL optimizer rule "use-index-for-sort" remove sort also in case the sort criteria
  excludes the left-most index attributes, but the left-most index attributes are used
  by the index for equality-only lookups.

  Example that can use the index for sorting (needs skiplist index on `value1`, `value2`):

      FOR doc IN collection FILTER doc.value1 == 1 SORT doc.value2 RETURN doc

* added selectivity estimates for primary index, edge index, and hash index

  The selectivity estimates are returned by the `GET /_api/index` REST API method
  in a sub-attribute `selectivityEstimate` for each index that supports it. This
  attribute will be omitted for indexes that do not provide selectivity estimates.
  If provided, the selectivity estimate will be a numeric value between 0 and 1.

  Selectivity estimates will also be reported in the result of `collection.getIndexes()`
  for all indexes that support this. If no selectivity estimate can be determined for
  an index, the attribute `selectivityEstimate` will be omitted here, too.

  The web interface also shows selectivity estimates for each index that supports this.

  Currently the following index types can provide selectivity estimates:
  - primary index
  - edge index
  - hash index (unique and non-unique)

  No selectivity estimates will be provided when running in cluster mode.

* fixed issue #1226: arangod log issues

* added additional logger if arangod is started in foreground mode on a tty

* added AQL optimizer rule "move-calculations-down"

* use exclusive native SRWLocks on Windows instead of native mutexes

* added AQL functions `MD5`, `SHA1`, and `RANDOM_TOKEN`.

* reduced number of string allocations when parsing certain AQL queries

  parsing numbers (integers or doubles) does not require a string allocation
  per number anymore

* RequestContext#bodyParam now accepts arbitrary joi schemas and rejects invalid (but well-formed) request bodies.

* enforce that AQL user functions are wrapped inside JavaScript function () declarations

  AQL user functions were always expected to be wrapped inside a JavaScript function, but previously
  this was not enforced when registering a user function. Enforcing the AQL user functions to be contained
  inside functions prevents functions from doing some unexpected things that may have led to undefined
  behavior.

* Windows service uninstalling: only remove service if it points to the currently running binary,
  or --force was specified.

* Windows (debug only): print stacktraces on crash and run minidump

* Windows (cygwin): if you run arangosh in a cygwin shell or via ssh we will detect this and use
  the appropriate output functions.

* Windows: improve process management

* fix IPv6 reverse ip lookups - so far we only did IPv4 addresses.

* improve join documentation, add outer join example

* run jslint for unit tests too, to prevent "memory leaks" by global js objects with native code.

* fix error logging for exceptions - we wouldn't log the exception message itself so far.

* improve error reporting in the http client (Windows & *nix)

* improve error reports in cluster

* Standard errors can now contain custom messages.


v2.4.7 (XXXX-XX-XX)
-------------------

* fixed issue #1282: Geo WITHIN_RECTANGLE for nested lat/lng


v2.4.6 (2015-03-18)
-------------------

* added option `--database.ignore-logfile-errors`

  This option controls how collection datafiles with a CRC mismatch are treated.

  If set to `false`, CRC mismatch errors in collection datafiles will lead
  to a collection not being loaded at all. If a collection needs to be loaded
  during WAL recovery, the WAL recovery will also abort (if not forced with
  `--wal.ignore-recovery-errors true`). Setting this flag to `false` protects
  users from unintentionally using a collection with corrupted datafiles, from
  which only a subset of the original data can be recovered.

  If set to `true`, CRC mismatch errors in collection datafiles will lead to
  the datafile being partially loaded. All data up to until the mismatch will
  be loaded. This will enable users to continue with a collection datafiles
  that are corrupted, but will result in only a partial load of the data.
  The WAL recovery will still abort when encountering a collection with a
  corrupted datafile, at least if `--wal.ignore-recovery-errors` is not set to
  `true`.

  The default value is *true*, so for collections with corrupted datafiles
  there might be partial data loads once the WAL recovery has finished. If
  the WAL recovery will need to load a collection with a corrupted datafile,
  it will still stop when using the default values.

* INCOMPATIBLE CHANGE:

  make the arangod server refuse to start if during startup it finds a non-readable
  `parameter.json` file for a database or a collection.

  Stopping the startup process in this case requires manual intervention (fixing
  the unreadable files), but prevents follow-up errors due to ignored databases or
  collections from happening.

* datafiles and `parameter.json` files written by arangod are now created with read and write
  privileges for the arangod process user, and with read and write privileges for the arangod
  process group.

  Previously, these files were created with user read and write permissions only.

* INCOMPATIBLE CHANGE:

  abort WAL recovery if one of the collection's datafiles cannot be opened

* INCOMPATIBLE CHANGE:

  never try to raise the privileges after dropping them, this can lead to a race condition while
  running the recovery

  If you require to run ArangoDB on a port lower than 1024, you must run ArangoDB as root.

* fixed inefficiencies in `remove` methods of general-graph module

* added option `--database.slow-query-threshold` for controlling the default AQL slow query
  threshold value on server start


v2.4.5 (2015-03-16)
-------------------

* added elapsed time to HTTP request logging output (`--log.requests-file`)

* added AQL current and slow query tracking, killing of AQL queries

  This change enables retrieving the list of currently running AQL queries inside the selected database.
  AQL queries with an execution time beyond a certain threshold can be moved to a "slow query" facility
  and retrieved from there. Queries can also be killed by specifying the query id.

  This change adds the following HTTP REST APIs:

  - `GET /_api/query/current`: for retrieving the list of currently running queries
  - `GET /_api/query/slow`: for retrieving the list of slow queries
  - `DELETE /_api/query/slow`: for clearing the list of slow queries
  - `GET /_api/query/properties`: for retrieving the properties for query tracking
  - `PUT /_api/query/properties`: for adjusting the properties for query tracking
  - `DELETE /_api/query/<id>`: for killing an AQL query

  The following JavaScript APIs have been added:

  - require("org/arangodb/aql/queries").current();
  - require("org/arangodb/aql/queries").slow();
  - require("org/arangodb/aql/queries").clearSlow();
  - require("org/arangodb/aql/queries").properties();
  - require("org/arangodb/aql/queries").kill();

* fixed issue #1265: arangod crashed with SIGSEGV

* fixed issue #1241: Wildcards in examples

* fixed comment parsing in Foxx controllers


v2.4.4 (2015-02-24)
-------------------

* fixed the generation template for foxx apps. It now does not create deprecated functions anymore

* add custom visitor functionality for `GRAPH_NEIGHBORS` function, too

* increased default value of traversal option *maxIterations* to 100 times of its previous
  default value


v2.4.3 (2015-02-06)
-------------------

* fix multi-threading with openssl when running under Windows

* fix timeout on socket operations when running under Windows

* Fixed an error in Foxx routing which caused some apps that worked in 2.4.1 to fail with status 500: `undefined is not a function` errors in 2.4.2
  This error was occurring due to seldom internal rerouting introduced by the malformed application handler.


v2.4.2 (2015-01-30)
-------------------

* added custom visitor functionality for AQL traversals

  This allows more complex result processing in traversals triggered by AQL. A few examples
  are shown in [this article](http://jsteemann.github.io/blog/2015/01/28/using-custom-visitors-in-aql-graph-traversals/).

* improved number of results estimated for nodes of type EnumerateListNode and SubqueryNode
  in AQL explain output

* added AQL explain helper to explain arbitrary AQL queries

  The helper function prints the query execution plan and the indexes to be used in the
  query. It can be invoked from the ArangoShell or the web interface as follows:

      require("org/arangodb/aql/explainer").explain(query);

* enable use of indexes for certain AQL conditions with non-equality predicates, in
  case the condition(s) also refer to indexed attributes

  The following queries will now be able to use indexes:

      FILTER a.indexed == ... && a.indexed != ...
      FILTER a.indexed == ... && a.nonIndexed != ...
      FILTER a.indexed == ... && ! (a.indexed == ...)
      FILTER a.indexed == ... && ! (a.nonIndexed == ...)
      FILTER a.indexed == ... && ! (a.indexed != ...)
      FILTER a.indexed == ... && ! (a.nonIndexed != ...)
      FILTER (a.indexed == ... && a.nonIndexed == ...) || (a.indexed == ... && a.nonIndexed == ...)
      FILTER (a.indexed == ... && a.nonIndexed != ...) || (a.indexed == ... && a.nonIndexed != ...)

* Fixed spuriously occurring "collection not found" errors when running queries on local
  collections on a cluster DB server

* Fixed upload of Foxx applications to the server for apps exceeding approx. 1 MB zipped.

* Malformed Foxx applications will now return a more useful error when any route is requested.

  In Production a Foxx app mounted on /app will display an html page on /app/* stating a 503 Service temporarily not available.
  It will not state any information about your Application.
  Before it was a 404 Not Found without any information and not distinguishable from a correct not found on your route.

  In Development Mode the html page also contains information about the error occurred.

* Unhandled errors thrown in Foxx routes are now handled by the Foxx framework itself.

  In Production the route will return a status 500 with a body {error: "Error statement"}.
  In Development the route will return a status 500 with a body {error: "Error statement", stack: "..."}

  Before, it was status 500 with a plain text stack including ArangoDB internal routing information.

* The Applications tab in web interface will now request development apps more often.
  So if you have a fixed a syntax error in your app it should always be visible after reload.


v2.4.1 (2015-01-19)
-------------------

* improved WAL recovery output

* fixed certain OR optimizations in AQL optimizer

* better diagnostics for arangoimp

* fixed invalid result of HTTP REST API method `/_admin/foxx/rescan`

* fixed possible segmentation fault when passing a Buffer object into a V8 function
  as a parameter

* updated AQB module to 1.8.0.


v2.4.0 (2015-01-13)
-------------------

* updated AQB module to 1.7.0.

* fixed V8 integration-related crashes

* make `fs.move(src, dest)` also fail when both `src` and `dest` are
  existing directories. This ensures the same behavior of the move operation
  on different platforms.

* fixed AQL insert operation for multi-shard collections in cluster

* added optional return value for AQL data-modification queries.
  This allows returning the documents inserted, removed or updated with the query, e.g.

      FOR doc IN docs REMOVE doc._key IN docs LET removed = OLD RETURN removed
      FOR doc IN docs INSERT { } IN docs LET inserted = NEW RETURN inserted
      FOR doc IN docs UPDATE doc._key WITH { } IN docs LET previous = OLD RETURN previous
      FOR doc IN docs UPDATE doc._key WITH { } IN docs LET updated = NEW RETURN updated

  The variables `OLD` and `NEW` are automatically available when a `REMOVE`, `INSERT`,
  `UPDATE` or `REPLACE` statement is immediately followed by a `LET` statement.
  Note that the `LET` and `RETURN` statements in data-modification queries are not as
  flexible as the general versions of `LET` and `RETURN`. When returning documents from
  data-modification operations, only a single variable can be assigned using `LET`, and
  the assignment can only be either `OLD` or `NEW`, but not an arbitrary expression. The
  `RETURN` statement also allows using the just-created variable only, and no arbitrary
  expressions.


v2.4.0-beta1 (2014-12-26)
--------------------------

* fixed superstates in FoxxGenerator

* fixed issue #1065: Aardvark: added creation of documents and edges with _key property

* fixed issue #1198: Aardvark: current AQL editor query is now cached

* Upgraded V8 version from 3.16.14 to 3.29.59

  The built-in version of V8 has been upgraded from 3.16.14 to 3.29.59.
  This activates several ES6 (also dubbed *Harmony* or *ES.next*) features in
  ArangoDB, both in the ArangoShell and the ArangoDB server. They can be
  used for scripting and in server-side actions such as Foxx routes, traversals
  etc.

  The following ES6 features are available in ArangoDB 2.4 by default:

  * iterators
  * the `of` operator
  * symbols
  * predefined collections types (Map, Set etc.)
  * typed arrays

  Many other ES6 features are disabled by default, but can be made available by
  starting arangod or arangosh with the appropriate options:

  * arrow functions
  * proxies
  * generators
  * String, Array, and Number enhancements
  * constants
  * enhanced object and numeric literals

  To activate all these ES6 features in arangod or arangosh, start it with
  the following options:

      arangosh --javascript.v8-options="--harmony --harmony_generators"

  More details on the available ES6 features can be found in
  [this blog](https://jsteemann.github.io/blog/2014/12/19/using-es6-features-in-arangodb/).

* Added Foxx generator for building Hypermedia APIs

  A more detailed description is [here](https://www.arangodb.com/2014/12/08/building-hypermedia-apis-foxxgenerator)

* New `Applications` tab in web interface:

  The `applications` tab got a complete redesign.
  It will now only show applications that are currently running on ArangoDB.
  For a selected application, a new detailed view has been created.
  This view provides a better overview of the app:
  * author
  * license
  * version
  * contributors
  * download links
  * API documentation

  To install a new application, a new dialog is now available.
  It provides the features already available in the console application `foxx-manager` plus some more:
  * install an application from Github
  * install an application from a zip file
  * install an application from ArangoDB's application store
  * create a new application from scratch: this feature uses a generator to
    create a Foxx application with pre-defined CRUD methods for a given list
    of collections. The generated Foxx app can either be downloaded as a zip file or
    be installed on the server. Starting with a new Foxx app has never been easier.

* fixed issue #1102: Aardvark: Layout bug in documents overview

  The documents overview was entirely destroyed in some situations on Firefox.
  We replaced the plugin we used there.

* fixed issue #1168: Aardvark: pagination buttons jumping

* fixed issue #1161: Aardvark: Click on Import JSON imports previously uploaded file

* removed configure options `--enable-all-in-one-v8`, `--enable-all-in-one-icu`,
  and `--enable-all-in-one-libev`.

* global internal rename to fix naming incompatibilities with JSON:

  Internal functions with names containing `array` have been renamed to `object`,
  internal functions with names containing `list` have been renamed to `array`.
  The renaming was mainly done in the C++ parts. The documentation has also been
  adjusted so that the correct JSON type names are used in most places.

  The change also led to the addition of a few function aliases in AQL:

  * `TO_LIST` now is an alias of the new `TO_ARRAY`
  * `IS_LIST` now is an alias of the new `IS_ARRAY`
  * `IS_DOCUMENT` now is an alias of the new `IS_OBJECT`

  The changed also renamed the option `mergeArrays` to `mergeObjects` for AQL
  data-modification query options and HTTP document modification API

* AQL: added optimizer rule "remove-filter-covered-by-index"

  This rule removes FilterNodes and CalculationNodes from an execution plan if the
  filter is already covered by a previous IndexRangeNode. Removing the CalculationNode
  and the FilterNode will speed up query execution because the query requires less
  computation.

* AQL: added optimizer rule "remove-sort-rand"

  This rule removes a `SORT RAND()` expression from a query and moves the random
  iteration into the appropriate `EnumerateCollectionNode`. This is more efficient
  than individually enumerating and then sorting randomly.

* AQL: range optimizations for IN and OR

  This change enables usage of indexes for several additional cases. Filters containing
  the `IN` operator can now make use of indexes, and multiple OR- or AND-combined filter
  conditions can now also use indexes if the filters are accessing the same indexed
  attribute.

  Here are a few examples of queries that can now use indexes but couldn't before:

    FOR doc IN collection
      FILTER doc.indexedAttribute == 1 || doc.indexedAttribute > 99
      RETURN doc

    FOR doc IN collection
      FILTER doc.indexedAttribute IN [ 3, 42 ] || doc.indexedAttribute > 99
      RETURN doc

    FOR doc IN collection
      FILTER (doc.indexedAttribute > 2 && doc.indexedAttribute < 10) ||
             (doc.indexedAttribute > 23 && doc.indexedAttribute < 42)
      RETURN doc

* fixed issue #500: AQL parentheses issue

  This change allows passing subqueries as AQL function parameters without using
  duplicate brackets (e.g. `FUNC(query)` instead of `FUNC((query))`

* added optional `COUNT` clause to AQL `COLLECT`

  This allows more efficient group count calculation queries, e.g.

      FOR doc IN collection
        COLLECT age = doc.age WITH COUNT INTO length
        RETURN { age: age, count: length }

  A count-only query is also possible:

      FOR doc IN collection
        COLLECT WITH COUNT INTO length
        RETURN length

* fixed missing makeDirectory when fetching a Foxx application from a zip file

* fixed issue #1134: Change the default endpoint to localhost

  This change will modify the IP address ArangoDB listens on to 127.0.0.1 by default.
  This will make new ArangoDB installations unaccessible from clients other than
  localhost unless changed. This is a security feature.

  To make ArangoDB accessible from any client, change the server's configuration
  (`--server.endpoint`) to either `tcp://0.0.0.0:8529` or the server's publicly
  visible IP address.

* deprecated `Repository#modelPrototype`. Use `Repository#model` instead.

* IMPORTANT CHANGE: by default, system collections are included in replication and all
  replication API return values. This will lead to user accounts and credentials
  data being replicated from master to slave servers. This may overwrite
  slave-specific database users.

  If this is undesired, the `_users` collection can be excluded from replication
  easily by setting the `includeSystem` attribute to `false` in the following commands:

  * replication.sync({ includeSystem: false });
  * replication.applier.properties({ includeSystem: false });

  This will exclude all system collections (including `_aqlfunctions`, `_graphs` etc.)
  from the initial synchronization and the continuous replication.

  If this is also undesired, it is also possible to specify a list of collections to
  exclude from the initial synchronization and the continuous replication using the
  `restrictCollections` attribute, e.g.:

      replication.applier.properties({
        includeSystem: true,
        restrictType: "exclude",
        restrictCollections: [ "_users", "_graphs", "foo" ]
      });

  The HTTP API methods for fetching the replication inventory and for dumping collections
  also support the `includeSystem` control flag via a URL parameter.

* removed DEPRECATED replication methods:
  * `replication.logger.start()`
  * `replication.logger.stop()`
  * `replication.logger.properties()`
  * HTTP PUT `/_api/replication/logger-start`
  * HTTP PUT `/_api/replication/logger-stop`
  * HTTP GET `/_api/replication/logger-config`
  * HTTP PUT `/_api/replication/logger-config`

* fixed issue #1174, which was due to locking problems in distributed
  AQL execution

* improved cluster locking for AQL avoiding deadlocks

* use DistributeNode for modifying queries with REPLACE and UPDATE, if
  possible


v2.3.6 (2015-XX-XX)
-------------------

* fixed AQL subquery optimization that produced wrong result when multiple subqueries
  directly followed each other and and a directly following `LET` statement did refer
  to any but the first subquery.


v2.3.5 (2015-01-16)
-------------------

* fixed intermittent 404 errors in Foxx apps after mounting or unmounting apps

* fixed issue #1200: Expansion operator results in "Cannot call method 'forEach' of null"

* fixed issue #1199: Cannot unlink root node of plan


v2.3.4 (2014-12-23)
-------------------

* fixed cerberus path for MyArangoDB


v2.3.3 (2014-12-17)
-------------------

* fixed error handling in instantiation of distributed AQL queries, this
  also fixes a bug in cluster startup with many servers

* issue #1185: parse non-fractional JSON numbers with exponent (e.g. `4e-261`)

* issue #1159: allow --server.request-timeout and --server.connect-timeout of 0


v2.3.2 (2014-12-09)
-------------------

* fixed issue #1177: Fix bug in the user app's storage

* fixed issue #1173: AQL Editor "Save current query" resets user password

* fixed missing makeDirectory when fetching a Foxx application from a zip file

* put in warning about default changed: fixed issue #1134: Change the default endpoint to localhost

* fixed issue #1163: invalid fullCount value returned from AQL

* fixed range operator precedence

* limit default maximum number of plans created by AQL optimizer to 256 (from 1024)

* make AQL optimizer not generate an extra plan if an index can be used, but modify
  existing plans in place

* fixed AQL cursor ttl (time-to-live) issue

  Any user-specified cursor ttl value was not honored since 2.3.0.

* fixed segfault in AQL query hash index setup with unknown shapes

* fixed memleaks

* added AQL optimizer rule for removing `INTO` from a `COLLECT` statement if not needed

* fixed issue #1131

  This change provides the `KEEP` clause for `COLLECT ... INTO`. The `KEEP` clause
  allows controlling which variables will be kept in the variable created by `INTO`.

* fixed issue #1147, must protect dispatcher ID for etcd

v2.3.1 (2014-11-28)
-------------------

* recreate password if missing during upgrade

* fixed issue #1126

* fixed non-working subquery index optimizations

* do not restrict summary of Foxx applications to 60 characters

* fixed display of "required" path parameters in Foxx application documentation

* added more optimizations of constants values in AQL FILTER conditions

* fixed invalid or-to-in optimization for FILTERs containing comparisons
  with boolean values

* fixed replication of `_graphs` collection

* added AQL list functions `PUSH`, `POP`, `UNSHIFT`, `SHIFT`, `REMOVE_VALUES`,
  `REMOVE_VALUE`, `REMOVE_NTH` and `APPEND`

* added AQL functions `CALL` and `APPLY` to dynamically call other functions

* fixed AQL optimizer cost estimation for LIMIT node

* prevent Foxx queues from permanently writing to the journal even when
  server is idle

* fixed AQL COLLECT statement with INTO clause, which copied more variables
  than v2.2 and thus lead to too much memory consumption.
  This deals with #1107.

* fixed AQL COLLECT statement, this concerned every COLLECT statement,
  only the first group had access to the values of the variables before
  the COLLECT statement. This deals with #1127.

* fixed some AQL internals, where sometimes too many items were
  fetched from upstream in the presence of a LIMIT clause. This should
  generally improve performance.


v2.3.0 (2014-11-18)
-------------------

* fixed syslog flags. `--log.syslog` is deprecated and setting it has no effect,
  `--log.facility` now works as described. Application name has been changed from
  `triagens` to `arangod`. It can be changed using `--log.application`. The syslog
  will only contain the actual log message. The datetime prefix is omitted.

* fixed deflate in SimpleHttpClient

* fixed issue #1104: edgeExamples broken or changed

* fixed issue #1103: Error while importing user queries

* fixed issue #1100: AQL: HAS() fails on doc[attribute_name]

* fixed issue #1098: runtime error when creating graph vertex

* hide system applications in **Applications** tab by default

  Display of system applications can be toggled by using the *system applications*
  toggle in the UI.

* added HTTP REST API for managing tasks (`/_api/tasks`)

* allow passing character lists as optional parameter to AQL functions `TRIM`,
  `LTRIM` and `RTRIM`

  These functions now support trimming using custom character lists. If no character
  lists are specified, all whitespace characters will be removed as previously:

      TRIM("  foobar\t \r\n ")         // "foobar"
      TRIM(";foo;bar;baz, ", "; ")     // "foo;bar;baz"

* added AQL string functions `LTRIM`, `RTRIM`, `FIND_FIRST`, `FIND_LAST`, `SPLIT`,
  `SUBSTITUTE`

* added AQL functions `ZIP`, `VALUES` and `PERCENTILE`

* made AQL functions `CONCAT` and `CONCAT_SEPARATOR` work with list arguments

* dynamically create extra dispatcher threads if required

* fixed issue #1097: schemas in the API docs no longer show required properties as optional


v2.3.0-beta2 (2014-11-08)
-------------------------

* front-end: new icons for uploading and downloading JSON documents into a collection

* front-end: fixed documents pagination css display error

* front-end: fixed flickering of the progress view

* front-end: fixed missing event for documents filter function

* front-end: jsoneditor: added CMD+Return (Mac) CTRL+Return (Linux/Win) shortkey for
  saving a document

* front-end: added information tooltip for uploading json documents.

* front-end: added database management view to the collapsed navigation menu

* front-end: added collection truncation feature

* fixed issue #1086: arangoimp: Odd errors if arguments are not given properly

* performance improvements for AQL queries that use JavaScript-based expressions
  internally

* added AQL geo functions `WITHIN_RECTANGLE` and `IS_IN_POLYGON`

* fixed non-working query results download in AQL editor of web interface

* removed debug print message in AQL editor query export routine

* fixed issue #1075: Aardvark: user name required even if auth is off #1075

  The fix for this prefills the username input field with the current user's
  account name if any and `root` (the default username) otherwise. Additionally,
  the tooltip text has been slightly adjusted.

* fixed issue #1069: Add 'raw' link to swagger ui so that the raw swagger
  json can easily be retrieved

  This adds a link to the Swagger API docs to an application's detail view in
  the **Applications** tab of the web interface. The link produces the Swagger
  JSON directly. If authentication is turned on, the link requires authentication,
  too.

* documentation updates


v2.3.0-beta1 (2014-11-01)
-------------------------

* added dedicated `NOT IN` operator for AQL

  Previously, a `NOT IN` was only achievable by writing a negated `IN` condition:

      FOR i IN ... FILTER ! (i IN [ 23, 42 ]) ...

  This can now alternatively be expressed more intuitively as follows:

      FOR i IN ... FILTER i NOT IN [ 23, 42 ] ...

* added alternative logical operator syntax for AQL

  Previously, the logical operators in AQL could only be written as:
  - `&&`: logical and
  - `||`: logical or
  - `!`: negation

  ArangoDB 2.3 introduces the alternative variants for these operators:
  - `AND`: logical and
  - `OR`: logical or
  - `NOT`: negation

  The new syntax is just an alternative to the old syntax, allowing easier
  migration from SQL. The old syntax is still fully supported and will be.

* improved output of `ArangoStatement.parse()` and POST `/_api/query`

  If an AQL query can be parsed without problems, The return value of
  `ArangoStatement.parse()` now contains an attribute `ast` with the abstract
  syntax tree of the query (before optimizations). Though this is an internal
  representation of the query and is subject to change, it can be used to inspect
  how ArangoDB interprets a given query.

* improved `ArangoStatement.explain()` and POST `/_api/explain`

  The commands for explaining AQL queries have been improved.

* added command-line option `--javascript.v8-contexts` to control the number of
  V8 contexts created in arangod.

  Previously, the number of V8 contexts was equal to the number of server threads
  (as specified by option `--server.threads`).

  However, it may be sensible to create different amounts of threads and V8
  contexts. If the option is not specified, the number of V8 contexts created
  will be equal to the number of server threads. Thus no change in configuration
  is required to keep the old behavior.

  If you are using the default config files or merge them with your local config
  files, please review if the default number of server threads is okay in your
  environment. Additionally you should verify that the number of V8 contexts
  created (as specified in option `--javascript.v8-contexts`) is okay.

* the number of server.threads specified is now the minimum of threads
  started. There are situation in which threads are waiting for results of
  distributed database servers. In this case the number of threads is
  dynamically increased.

* removed index type "bitarray"

  Bitarray indexes were only half-way documented and integrated in previous versions
  of ArangoDB so their benefit was limited. The support for bitarray indexes has
  thus been removed in ArangoDB 2.3. It is not possible to create indexes of type
  "bitarray" with ArangoDB 2.3.

  When a collection is opened that contains a bitarray index definition created
  with a previous version of ArangoDB, ArangoDB will ignore it and log the following
  warning:

      index type 'bitarray' is not supported in this version of ArangoDB and is ignored

  Future versions of ArangoDB may automatically remove such index definitions so the
  warnings will eventually disappear.

* removed internal "_admin/modules/flush" in order to fix requireApp

* added basic support for handling binary data in Foxx

  Requests with binary payload can be processed in Foxx applications by
  using the new method `res.rawBodyBuffer()`. This will return the unparsed request
  body as a Buffer object.

  There is now also the method `req.requestParts()` available in Foxx to retrieve
  the individual components of a multipart HTTP request.

  Buffer objects can now be used when setting the response body of any Foxx action.
  Additionally, `res.send()` has been added as a convenience method for returning
  strings, JSON objects or buffers from a Foxx action:

      res.send("<p>some HTML</p>");
      res.send({ success: true });
      res.send(new Buffer("some binary data"));

  The convenience method `res.sendFile()` can now be used to easily return the
  contents of a file from a Foxx action:

      res.sendFile(applicationContext.foxxFilename("image.png"));

  `fs.write` now accepts not only strings but also Buffer objects as second parameter:

      fs.write(filename, "some data");
      fs.write(filename, new Buffer("some binary data"));

  `fs.readBuffer` can be used to return the contents of a file in a Buffer object.

* improved performance of insertion into non-unique hash indexes significantly in case
  many duplicate keys are used in the index

* issue #1042: set time zone in log output

  the command-line option `--log.use-local-time` was added to print dates and times in
  the server-local timezone instead of UTC

* command-line options that require a boolean value now validate the
  value given on the command-line

  This prevents issues if no value is specified for an option that
  requires a boolean value. For example, the following command-line would
  have caused trouble in 2.2, because `--server.endpoint` would have been
  used as the value for the `--server.disable-authentication` options
  (which requires a boolean value):

      arangod --server.disable-authentication --server.endpoint tcp://127.0.0.1:8529 data

  In 2.3, running this command will fail with an error and requires to
  be modified to:

      arangod --server.disable-authentication true --server.endpoint tcp://127.0.0.1:8529 data

* improved performance of CSV import in arangoimp

* fixed issue #1027: Stack traces are off-by-one

* fixed issue #1026: Modules loaded in different files within the same app
  should refer to the same module

* fixed issue #1025: Traversal not as expected in undirected graph

* added a _relation function in the general-graph module.

  This deprecated _directedRelation and _undirectedRelation.
  ArangoDB does not offer any constraints for undirected edges
  which caused some confusion of users how undirected relations
  have to be handled. Relation now only supports directed relations
  and the user can actively simulate undirected relations.

* changed return value of Foxx.applicationContext#collectionName:

  Previously, the function could return invalid collection names because
  invalid characters were not replaced in the application name prefix, only
  in the collection name passed.

  Now, the function replaces invalid characters also in the application name
  prefix, which might to slightly different results for application names that
  contained any characters outside the ranges [a-z], [A-Z] and [0-9].

* prevent XSS in AQL editor and logs view

* integrated tutorial into ArangoShell and web interface

* added option `--backslash-escape` for arangoimp when running CSV file imports

* front-end: added download feature for (filtered) documents

* front-end: added download feature for the results of a user query

* front-end: added function to move documents to another collection

* front-end: added sort-by attribute to the documents filter

* front-end: added sorting feature to database, graph management and user management view.

* issue #989: front-end: Databases view not refreshing after deleting a database

* issue #991: front-end: Database search broken

* front-end: added infobox which shows more information about a document (_id, _rev, _key) or
  an edge (_id, _rev, _key, _from, _to). The from and to attributes are clickable and redirect
  to their document location.

* front-end: added edit-mode for deleting multiple documents at the same time.

* front-end: added delete button to the detailed document/edge view.

* front-end: added visual feedback for saving documents/edges inside the editor (error/success).

* front-end: added auto-focusing for the first input field in a modal.

* front-end: added validation for user input in a modal.

* front-end: user defined queries are now stored inside the database and are bound to the current
  user, instead of using the local storage functionality of the browsers. The outcome of this is
  that user defined queries are now independently usable from any device. Also queries can now be
  edited through the standard document editor of the front-end through the _users collection.

* front-end: added import and export functionality for user defined queries.

* front-end: added new keywords and functions to the aql-editor theme

* front-end: applied tile-style to the graph view

* front-end: now using the new graph api including multi-collection support

* front-end: foxx apps are now deletable

* front-end: foxx apps are now installable and updateable through github, if github is their
  origin.

* front-end: added foxx app version control. Multiple versions of a single foxx app are now
  installable and easy to manage and are also arranged in groups.

* front-end: the user-set filter of a collection is now stored until the user navigates to
  another collection.

* front-end: fetching and filtering of documents, statistics, and query operations are now
  handled with asynchronous ajax calls.

* front-end: added progress indicator if the front-end is waiting for a server operation.

* front-end: fixed wrong count of documents in the documents view of a collection.

* front-end: fixed unexpected styling of the manage db view and navigation.

* front-end: fixed wrong handling of select fields in a modal view.

* front-end: fixed wrong positioning of some tooltips.

* automatically call `toJSON` function of JavaScript objects (if present)
  when serializing them into database documents. This change allows
  storing JavaScript date objects in the database in a sensible manner.


v2.2.7 (2014-11-19)
-------------------

* fixed issue #998: Incorrect application URL for non-system Foxx apps

* fixed issue #1079: AQL editor: keyword WITH in UPDATE query is not highlighted

* fix memory leak in cluster nodes

* fixed registration of AQL user-defined functions in Web UI (JS shell)

* fixed error display in Web UI for certain errors
  (now error message is printed instead of 'undefined')

* fixed issue #1059: bug in js module console

* fixed issue #1056: "fs": zip functions fail with passwords

* fixed issue #1063: Docs: measuring unit of --wal.logfile-size?

* fixed issue #1062: Docs: typo in 14.2 Example data


v2.2.6 (2014-10-20)
-------------------

* fixed issue #972: Compilation Issue

* fixed issue #743: temporary directories are now unique and one can read
  off the tool that created them, if empty, they are removed atexit

* Highly improved performance of all AQL GRAPH_* functions.

* Orphan collections in general graphs can now be found via GRAPH_VERTICES
  if either "any" or no direction is defined

* Fixed documentation for AQL function GRAPH_NEIGHBORS.
  The option "vertexCollectionRestriction" is meant to filter the target
  vertices only, and should not filter the path.

* Fixed a bug in GRAPH_NEIGHBORS which enforced only empty results
  under certain conditions


v2.2.5 (2014-10-09)
-------------------

* fixed issue #961: allow non-JSON values in undocument request bodies

* fixed issue 1028: libicu is now statically linked

* fixed cached lookups of collections on the server, which may have caused spurious
  problems after collection rename operations


v2.2.4 (2014-10-01)
-------------------

* fixed accessing `_from` and `_to` attributes in `collection.byExample` and
  `collection.firstExample`

  These internal attributes were not handled properly in the mentioned functions, so
  searching for them did not always produce documents

* fixed issue #1030: arangoimp 2.2.3 crashing, not logging on large Windows CSV file

* fixed issue #1025: Traversal not as expected in undirected graph

* fixed issue #1020

  This requires re-introducing the startup option `--database.force-sync-properties`.

  This option can again be used to force fsyncs of collection, index and database properties
  stored as JSON strings on disk in files named `parameter.json`. Syncing these files after
  a write may be necessary if the underlying storage does not sync file contents by itself
  in a "sensible" amount of time after a file has been written and closed.

  The default value is `true` so collection, index and database properties will always be
  synced to disk immediately. This affects creating, renaming and dropping collections as
  well as creating and dropping databases and indexes. Each of these operations will perform
  an additional fsync on the `parameter.json` file if the option is set to `true`.

  It might be sensible to set this option to `false` for workloads that create and drop a
  lot of collections (e.g. test runs).

  Document operations such as creating, updating and dropping documents are not affected
  by this option.

* fixed issue #1016: AQL editor bug

* fixed issue #1014: WITHIN function returns wrong distance

* fixed AQL shortest path calculation in function `GRAPH_SHORTEST_PATH` to return
  complete vertex objects instead of just vertex ids

* allow changing of attributes of documents stored in server-side JavaScript variables

  Previously, the following did not work:

      var doc = db.collection.document(key);
      doc._key = "abc"; // overwriting internal attributes not supported
      doc.value = 123;  // overwriting existing attributes not supported

  Now, modifying documents stored in server-side variables (e.g. `doc` in the above case)
  is supported. Modifying the variables will not update the documents in the database,
  but will modify the JavaScript object (which can be written back to the database using
  `db.collection.update` or `db.collection.replace`)

* fixed issue #997: arangoimp apparently doesn't support files >2gig on Windows

  large file support (requires using `_stat64` instead of `stat`) is now supported on
  Windows


v2.2.3 (2014-09-02)
-------------------

* added `around` for Foxx controller

* added `type` option for HTTP API `GET /_api/document?collection=...`

  This allows controlling the type of results to be returned. By default, paths to
  documents will be returned, e.g.

      [
        `/_api/document/test/mykey1`,
        `/_api/document/test/mykey2`,
        ...
      ]

  To return a list of document ids instead of paths, the `type` URL parameter can be
  set to `id`:

      [
        `test/mykey1`,
        `test/mykey2`,
        ...
      ]

  To return a list of document keys only, the `type` URL parameter can be set to `key`:

      [
        `mykey1`,
        `mykey2`,
        ...
      ]


* properly capitalize HTTP response header field names in case the `x-arango-async`
  HTTP header was used in a request.

* fixed several documentation issues

* speedup for several general-graph functions, AQL functions starting with `GRAPH_`
  and traversals


v2.2.2 (2014-08-08)
-------------------

* allow storing non-reserved attribute names starting with an underscore

  Previous versions of ArangoDB parsed away all attribute names that started with an
  underscore (e.g. `_test', '_foo', `_bar`) on all levels of a document (root level
  and sub-attribute levels). While this behavior was documented, it was unintuitive and
  prevented storing documents inside other documents, e.g.:

      {
        "_key" : "foo",
        "_type" : "mydoc",
        "references" : [
          {
            "_key" : "something",
            "_rev" : "...",
            "value" : 1
          },
          {
            "_key" : "something else",
            "_rev" : "...",
            "value" : 2
          }
        ]
      }

  In the above example, previous versions of ArangoDB removed all attributes and
  sub-attributes that started with underscores, meaning the embedded documents would lose
  some of their attributes. 2.2.2 should preserve such attributes, and will also allow
  storing user-defined attribute names on the top-level even if they start with underscores
  (such as `_type` in the above example).

* fix conversion of JavaScript String, Number and Boolean objects to JSON.

  Objects created in JavaScript using `new Number(...)`, `new String(...)`, or
  `new Boolean(...)` were not converted to JSON correctly.

* fixed a race condition on task registration (i.e. `require("org/arangodb/tasks").register()`)

  this race condition led to undefined behavior when a just-created task with no offset and
  no period was instantly executed and deleted by the task scheduler, before the `register`
  function returned to the caller.

* changed run-tests.sh to execute all suitable tests.

* switch to new version of gyp

* fixed upgrade button


v2.2.1 (2014-07-24)
-------------------

* fixed hanging write-ahead log recovery for certain cases that involved dropping
  databases

* fixed issue with --check-version: when creating a new database the check failed

* issue #947 Foxx applicationContext missing some properties

* fixed issue with --check-version: when creating a new database the check failed

* added startup option `--wal.suppress-shape-information`

  Setting this option to `true` will reduce memory and disk space usage and require
  less CPU time when modifying documents or edges. It should therefore be turned on
  for standalone ArangoDB servers. However, for servers that are used as replication
  masters, setting this option to `true` will effectively disable the usage of the
  write-ahead log for replication, so it should be set to `false` for any replication
  master servers.

  The default value for this option is `false`.

* added optional `ttl` attribute to specify result cursor expiration for HTTP API method
  `POST /_api/cursor`

  The `ttl` attribute can be used to prevent cursor results from timing out too early.

* issue #947: Foxx applicationContext missing some properties

* (reported by Christian Neubauer):

  The problem was that in Google's V8, signed and unsigned chars are not always declared cleanly.
  so we need to force v8 to compile with forced signed chars which is done by the Flag:
    -fsigned-char
  at least it is enough to follow the instructions of compiling arango on rasperry
  and add "CFLAGS='-fsigned-char'" to the make command of V8 and remove the armv7=0

* Fixed a bug with the replication client. In the case of single document
  transactions the collection was not write locked.


v2.2.0 (2014-07-10)
-------------------

* The replication methods `logger.start`, `logger.stop` and `logger.properties` are
  no-ops in ArangoDB 2.2 as there is no separate replication logger anymore. Data changes
  are logged into the write-ahead log in ArangoDB 2.2, and not separately by the
  replication logger. The replication logger object is still there in ArangoDB 2.2 to
  ensure backwards-compatibility, however, logging cannot be started, stopped or
  configured anymore. Using any of these methods will do nothing.

  This also affects the following HTTP API methods:
  - `PUT /_api/replication/logger-start`
  - `PUT /_api/replication/logger-stop`
  - `GET /_api/replication/logger-config`
  - `PUT /_api/replication/logger-config`

  Using any of these methods is discouraged from now on as they will be removed in
  future versions of ArangoDB.

* INCOMPATIBLE CHANGE: replication of transactions has changed. Previously, transactions
  were logged on a master in one big block and shipped to a slave in one block, too.
  Now transactions will be logged and replicated as separate entries, allowing transactions
  to be bigger and also ensure replication progress.

  This change also affects the behavior of the `stop` method of the replication applier.
  If the replication applier is now stopped manually using the `stop` method and later
  restarted using the `start` method, any transactions that were unfinished at the
  point of stopping will be aborted on a slave, even if they later commit on the master.

  In ArangoDB 2.2, stopping the replication applier manually should be avoided unless the
  goal is to stop replication permanently or to do a full resync with the master anyway.
  If the replication applier still must be stopped, it should be made sure that the
  slave has fetched and applied all pending operations from a master, and that no
  extra transactions are started on the master before the `stop` command on the slave
  is executed.

  Replication of transactions in ArangoDB 2.2 might also lock the involved collections on
  the slave while a transaction is either committed or aborted on the master and the
  change has been replicated to the slave. This change in behavior may be important for
  slave servers that are used for read-scaling. In order to avoid long lasting collection
  locks on the slave, transactions should be kept small.

  The `_replication` system collection is not used anymore in ArangoDB 2.2 and its usage is
  discouraged.

* INCOMPATIBLE CHANGE: the figures reported by the `collection.figures` method
  now only reflect documents and data contained in the journals and datafiles of
  collections. Documents or deletions contained only in the write-ahead log will
  not influence collection figures until the write-ahead log garbage collection
  kicks in. The figures for a collection might therefore underreport the total
  resource usage of a collection.

  Additionally, the attributes `lastTick` and `uncollectedLogfileEntries` have been
  added to the result of the `figures` operation and the HTTP API method
  `PUT /_api/collection/figures`

* added `insert` method as an alias for `save`. Documents can now be inserted into
  a collection using either method:

      db.test.save({ foo: "bar" });
      db.test.insert({ foo: "bar" });

* added support for data-modification AQL queries

* added AQL keywords `INSERT`, `UPDATE`, `REPLACE` and `REMOVE` (and `WITH`) to
  support data-modification AQL queries.

  Unquoted usage of these keywords for attribute names in AQL queries will likely
  fail in ArangoDB 2.2. If any such attribute name needs to be used in a query, it
  should be enclosed in backticks to indicate the usage of a literal attribute
  name.

  For example, the following query will fail in ArangoDB 2.2 with a parse error:

      FOR i IN foo RETURN i.remove

  and needs to be rewritten like this:

      FOR i IN foo RETURN i.`remove`

* disallow storing of JavaScript objects that contain JavaScript native objects
  of type `Date`, `Function`, `RegExp` or `External`, e.g.

      db.test.save({ foo: /bar/ });
      db.test.save({ foo: new Date() });

  will now print

      Error: <data> cannot be converted into JSON shape: could not shape document

  Previously, objects of these types were silently converted into an empty object
  (i.e. `{ }`).

  To store such objects in a collection, explicitly convert them into strings
  like this:

      db.test.save({ foo: String(/bar/) });
      db.test.save({ foo: String(new Date()) });

* The replication methods `logger.start`, `logger.stop` and `logger.properties` are
  no-ops in ArangoDB 2.2 as there is no separate replication logger anymore. Data changes
  are logged into the write-ahead log in ArangoDB 2.2, and not separately by the
  replication logger. The replication logger object is still there in ArangoDB 2.2 to
  ensure backwards-compatibility, however, logging cannot be started, stopped or
  configured anymore. Using any of these methods will do nothing.

  This also affects the following HTTP API methods:
  - `PUT /_api/replication/logger-start`
  - `PUT /_api/replication/logger-stop`
  - `GET /_api/replication/logger-config`
  - `PUT /_api/replication/logger-config`

  Using any of these methods is discouraged from now on as they will be removed in
  future versions of ArangoDB.

* INCOMPATIBLE CHANGE: replication of transactions has changed. Previously, transactions
  were logged on a master in one big block and shipped to a slave in one block, too.
  Now transactions will be logged and replicated as separate entries, allowing transactions
  to be bigger and also ensure replication progress.

  This change also affects the behavior of the `stop` method of the replication applier.
  If the replication applier is now stopped manually using the `stop` method and later
  restarted using the `start` method, any transactions that were unfinished at the
  point of stopping will be aborted on a slave, even if they later commit on the master.

  In ArangoDB 2.2, stopping the replication applier manually should be avoided unless the
  goal is to stop replication permanently or to do a full resync with the master anyway.
  If the replication applier still must be stopped, it should be made sure that the
  slave has fetched and applied all pending operations from a master, and that no
  extra transactions are started on the master before the `stop` command on the slave
  is executed.

  Replication of transactions in ArangoDB 2.2 might also lock the involved collections on
  the slave while a transaction is either committed or aborted on the master and the
  change has been replicated to the slave. This change in behavior may be important for
  slave servers that are used for read-scaling. In order to avoid long lasting collection
  locks on the slave, transactions should be kept small.

  The `_replication` system collection is not used anymore in ArangoDB 2.2 and its usage is
  discouraged.

* INCOMPATIBLE CHANGE: the figures reported by the `collection.figures` method
  now only reflect documents and data contained in the journals and datafiles of
  collections. Documents or deletions contained only in the write-ahead log will
  not influence collection figures until the write-ahead log garbage collection
  kicks in. The figures for a collection might therefore underreport the total
  resource usage of a collection.

  Additionally, the attributes `lastTick` and `uncollectedLogfileEntries` have been
  added to the result of the `figures` operation and the HTTP API method
  `PUT /_api/collection/figures`

* added `insert` method as an alias for `save`. Documents can now be inserted into
  a collection using either method:

      db.test.save({ foo: "bar" });
      db.test.insert({ foo: "bar" });

* added support for data-modification AQL queries

* added AQL keywords `INSERT`, `UPDATE`, `REPLACE` and `REMOVE` (and `WITH`) to
  support data-modification AQL queries.

  Unquoted usage of these keywords for attribute names in AQL queries will likely
  fail in ArangoDB 2.2. If any such attribute name needs to be used in a query, it
  should be enclosed in backticks to indicate the usage of a literal attribute
  name.

  For example, the following query will fail in ArangoDB 2.2 with a parse error:

      FOR i IN foo RETURN i.remove

  and needs to be rewritten like this:

      FOR i IN foo RETURN i.`remove`

* disallow storing of JavaScript objects that contain JavaScript native objects
  of type `Date`, `Function`, `RegExp` or `External`, e.g.

      db.test.save({ foo: /bar/ });
      db.test.save({ foo: new Date() });

  will now print

      Error: <data> cannot be converted into JSON shape: could not shape document

  Previously, objects of these types were silently converted into an empty object
  (i.e. `{ }`).

  To store such objects in a collection, explicitly convert them into strings
  like this:

      db.test.save({ foo: String(/bar/) });
      db.test.save({ foo: String(new Date()) });

* honor startup option `--server.disable-statistics` when deciding whether or not
  to start periodic statistics collection jobs

  Previously, the statistics collection jobs were started even if the server was
  started with the `--server.disable-statistics` flag being set to `true`

* removed startup option `--random.no-seed`

  This option had no effect in previous versions of ArangoDB and was thus removed.

* removed startup option `--database.remove-on-drop`

  This option was used for debugging only.

* removed startup option `--database.force-sync-properties`

  This option is now superfluous as collection properties are now stored in the
  write-ahead log.

* introduced write-ahead log

  All write operations in an ArangoDB server instance are automatically logged
  to the server's write-ahead log. The write-ahead log is a set of append-only
  logfiles, and it is used in case of a crash recovery and for replication.
  Data from the write-ahead log will eventually be moved into the journals or
  datafiles of collections, allowing the server to remove older write-ahead log
  logfiles. Figures of collections will be updated when data are moved from the
  write-ahead log into the journals or datafiles of collections.

  Cross-collection transactions in ArangoDB should benefit considerably by this
  change, as less writes than in previous versions are required to ensure the data
  of multiple collections are atomically and durably committed. All data-modifying
  operations inside transactions (insert, update, remove) will write their
  operations into the write-ahead log directly, making transactions with multiple
  operations also require less physical memory than in previous versions of ArangoDB,
  that required all transaction data to fit into RAM.

  The `_trx` system collection is not used anymore in ArangoDB 2.2 and its usage is
  discouraged.

  The data in the write-ahead log can also be used in the replication context.
  The `_replication` collection that was used in previous versions of ArangoDB to
  store all changes on the server is not used anymore in ArangoDB 2.2. Instead,
  slaves can read from a master's write-ahead log to get informed about most
  recent changes. This removes the need to store data-modifying operations in
  both the actual place and the `_replication` collection.

* removed startup option `--server.disable-replication-logger`

  This option is superfluous in ArangoDB 2.2. There is no dedicated replication
  logger in ArangoDB 2.2. There is now always the write-ahead log, and it is also
  used as the server's replication log. Specifying the startup option
  `--server.disable-replication-logger` will do nothing in ArangoDB 2.2, but the
  option should not be used anymore as it might be removed in a future version.

* changed behavior of replication logger

  There is no dedicated replication logger in ArangoDB 2.2 as there is the
  write-ahead log now. The existing APIs for starting and stopping the replication
  logger still exist in ArangoDB 2.2 for downwards-compatibility, but calling
  the start or stop operations are no-ops in ArangoDB 2.2. When querying the
  replication logger status via the API, the server will always report that the
  replication logger is running. Configuring the replication logger is a no-op
  in ArangoDB 2.2, too. Changing the replication logger configuration has no
  effect. Instead, the write-ahead log configuration can be changed.

* removed MRuby integration for arangod

  ArangoDB had an experimental MRuby integration in some of the publish builds.
  This wasn't continuously developed, and so it has been removed in ArangoDB 2.2.

  This change has led to the following startup options being superfluous:

  - `--ruby.gc-interval`
  - `--ruby.action-directory`
  - `--ruby.modules-path`
  - `--ruby.startup-directory`

  Specifying these startup options will do nothing in ArangoDB 2.2, but the
  options should be avoided from now on as they might be removed in future versions.

* reclaim index memory when last document in collection is deleted

  Previously, deleting documents from a collection did not lead to index sizes being
  reduced. Instead, the already allocated index memory was re-used when a collection
  was refilled.

  Now, index memory for primary indexes and hash indexes is reclaimed instantly when
  the last document from a collection is removed.

* inlined and optimized functions in hash indexes

* added AQL TRANSLATE function

  This function can be used to perform lookups from static lists, e.g.

      LET countryNames = { US: "United States", UK: "United Kingdom", FR: "France" }
      RETURN TRANSLATE("FR", countryNames)

* fixed datafile debugger

* fixed check-version for empty directory

* moved try/catch block to the top of routing chain

* added mountedApp function for foxx-manager

* fixed issue #883: arango 2.1 - when starting multi-machine cluster, UI web
  does not change to cluster overview

* fixed dfdb: should not start any other V8 threads

* cleanup of version-check, added module org/arangodb/database-version,
  added --check-version option

* fixed issue #881: [2.1.0] Bombarded (every 10 sec or so) with
  "WARNING format string is corrupt" when in non-system DB Dashboard

* specialized primary index implementation to allow faster hash table
  rebuilding and reduce lookups in datafiles for the actual value of `_key`.

* issue #862: added `--overwrite` option to arangoimp

* removed number of property lookups for documents during AQL queries that
  access documents

* prevent buffering of long print results in arangosh's and arangod's print
  command

  this change will emit buffered intermediate print results and discard the
  output buffer to quickly deliver print results to the user, and to prevent
  constructing very large buffers for large results

* removed sorting of attribute names for use in a collection's shaper

  sorting attribute names was done on document insert to keep attributes
  of a collection in sorted order for faster comparisons. The sort order
  of attributes was only used in one particular and unlikely case, so it
  was removed. Collections with many different attribute names should
  benefit from this change by faster inserts and slightly less memory usage.

* fixed a bug in arangodump which got the collection name in _from and _to
  attributes of edges wrong (all were "_unknown")

* fixed a bug in arangorestore which did not recognize wrong _from and _to
  attributes of edges

* improved error detection and reporting in arangorestore


v2.1.1 (2014-06-06)
-------------------

* fixed dfdb: should not start any other V8 threads

* signature for collection functions was modified

  The basic change was the substitution of the input parameter of the
  function by an generic options object which can contain multiple
  option parameter of the function.
  Following functions were modified
  remove
  removeBySample
  replace
  replaceBySample
  update
  updateBySample

  Old signature is yet supported but it will be removed in future versions

v2.1.0 (2014-05-29)
-------------------

* implemented upgrade procedure for clusters

* fixed communication issue with agency which prevented reconnect
  after an agent failure

* fixed cluster dashboard in the case that one but not all servers
  in the cluster are down

* fixed a bug with coordinators creating local database objects
  in the wrong order (_system needs to be done first)

* improved cluster dashboard


v2.1.0-rc2 (2014-05-25)
-----------------------

* fixed issue #864: Inconsistent behavior of AQL REVERSE(list) function


v2.1.0-rc1 (XXXX-XX-XX)
-----------------------

* added server-side periodic task management functions:

  - require("org/arangodb/tasks").register(): registers a periodic task
  - require("org/arangodb/tasks").unregister(): unregisters and removes a
    periodic task
  - require("org/arangodb/tasks").get(): retrieves a specific tasks or all
    existing tasks

  the previous undocumented function `internal.definePeriodic` is now
  deprecated and will be removed in a future release.

* decrease the size of some seldom used system collections on creation.

  This will make these collections use less disk space and mapped memory.

* added AQL date functions

* added AQL FLATTEN() list function

* added index memory statistics to `db.<collection>.figures()` function

  The `figures` function will now return a sub-document `indexes`, which lists
  the number of indexes in the `count` sub-attribute, and the total memory
  usage of the indexes in bytes in the `size` sub-attribute.

* added AQL CURRENT_DATABASE() function

  This function returns the current database's name.

* added AQL CURRENT_USER() function

  This function returns the current user from an AQL query. The current user is the
  username that was specified in the `Authorization` HTTP header of the request. If
  authentication is turned off or the query was executed outside a request context,
  the function will return `null`.

* fixed issue #796: Searching with newline chars broken?

  fixed slightly different handling of backslash escape characters in a few
  AQL functions. Now handling of escape sequences should be consistent, and
  searching for newline characters should work the same everywhere

* added OpenSSL version check for configure

  It will report all OpenSSL versions < 1.0.1g as being too old.
  `configure` will only complain about an outdated OpenSSL version but not stop.

* require C++ compiler support (requires g++ 4.8, clang++ 3.4 or Visual Studio 13)

* less string copying returning JSONified documents from ArangoDB, e.g. via
  HTTP GET `/_api/document/<collection>/<document>`

* issue #798: Lower case http headers from arango

  This change allows returning capitalized HTTP headers, e.g.
  `Content-Length` instead of `content-length`.
  The HTTP spec says that headers are case-insensitive, but
  in fact several clients rely on a specific case in response
  headers.
  This change will capitalize HTTP headers if the `X-Arango-Version`
  request header is sent by the client and contains a value of at
  least `20100` (for version 2.1). The default value for the
  compatibility can also be set at server start, using the
  `--server.default-api-compatibility` option.

* simplified usage of `db._createStatement()`

  Previously, the function could not be called with a query string parameter as
  follows:

      db._createStatement(queryString);

  Calling it as above resulted in an error because the function expected an
  object as its parameter. From now on, it's possible to call the function with
  just the query string.

* make ArangoDB not send back a `WWW-Authenticate` header to a client in case the
  client sends the `X-Omit-WWW-Authenticate` HTTP header.

  This is done to prevent browsers from showing their built-in HTTP authentication
  dialog for AJAX requests that require authentication.
  ArangoDB will still return an HTTP 401 (Unauthorized) if the request doesn't
  contain valid credentials, but it will omit the `WWW-Authenticate` header,
  allowing clients to bypass the browser's authentication dialog.

* added REST API method HTTP GET `/_api/job/job-id` to query the status of an
  async job without potentially fetching it from the list of done jobs

* fixed non-intuitive behavior in jobs API: previously, querying the status
  of an async job via the API HTTP PUT `/_api/job/job-id` removed a currently
  executing async job from the list of queryable jobs on the server.
  Now, when querying the result of an async job that is still executing,
  the job is kept in the list of queryable jobs so its result can be fetched
  by a subsequent request.

* use a new data structure for the edge index of an edge collection. This
  improves the performance for the creation of the edge index and in
  particular speeds up removal of edges in graphs. Note however that
  this change might change the order in which edges starting at
  or ending in a vertex are returned. However, this order was never
  guaranteed anyway and it is not sensible to guarantee any particular
  order.

* provide a size hint to edge and hash indexes when initially filling them
  this will lead to less re-allocations when populating these indexes

  this may speed up building indexes when opening an existing collection

* don't requeue identical context methods in V8 threads in case a method is
  already registered

* removed arangod command line option `--database.remove-on-compacted`

* export the sort attribute for graph traversals to the HTTP interface

* add support for arangodump/arangorestore for clusters


v2.0.8 (XXXX-XX-XX)
-------------------

* fixed too-busy iteration over skiplists

  Even when a skiplist query was restricted by a limit clause, the skiplist
  index was queried without the limit. this led to slower-than-necessary
  execution times.

* fixed timeout overflows on 32 bit systems

  this bug has led to problems when select was called with a high timeout
  value (2000+ seconds) on 32bit systems that don't have a forgiving select
  implementation. when the call was made on these systems, select failed
  so no data would be read or sent over the connection

  this might have affected some cluster-internal operations.

* fixed ETCD issues on 32 bit systems

  ETCD was non-functional on 32 bit systems at all. The first call to the
  watch API crashed it. This was because atomic operations worked on data
  structures that were not properly aligned on 32 bit systems.

* fixed issue #848: db.someEdgeCollection.inEdge does not return correct
  value when called the 2nd time after a .save to the edge collection


v2.0.7 (2014-05-05)
-------------------

* issue #839: Foxx Manager missing "unfetch"

* fixed a race condition at startup

  this fixes undefined behavior in case the logger was involved directly at
  startup, before the logger initialization code was called. This should have
  occurred only for code that was executed before the invocation of main(),
  e.g. during ctor calls of statically defined objects.


v2.0.6 (2014-04-22)
-------------------

* fixed issue #835: arangosh doesn't show correct database name



v2.0.5 (2014-04-21)
-------------------

* Fixed a caching problem in IE JS Shell

* added cancelation for async jobs

* upgraded to new gyp for V8

* new Windows installer


v2.0.4 (2014-04-14)
-------------------

* fixed cluster authentication front-end issues for Firefox and IE, there are
  still problems with Chrome


v2.0.3 (2014-04-14)
-------------------

* fixed AQL optimizer bug

* fixed front-end issues

* added password change dialog


v2.0.2 (2014-04-06)
-------------------

* during cluster startup, do not log (somewhat expected) connection errors with
  log level error, but with log level info

* fixed dashboard modals

* fixed connection check for cluster planning front end: firefox does
  not support async:false

* document how to persist a cluster plan in order to relaunch an existing
  cluster later


v2.0.1 (2014-03-31)
-------------------

* make ArangoDB not send back a `WWW-Authenticate` header to a client in case the
  client sends the `X-Omit-WWW-Authenticate` HTTP header.

  This is done to prevent browsers from showing their built-in HTTP authentication
  dialog for AJAX requests that require authentication.
  ArangoDB will still return an HTTP 401 (Unauthorized) if the request doesn't
  contain valid credentials, but it will omit the `WWW-Authenticate` header,
  allowing clients to bypass the browser's authentication dialog.

* fixed isses in arango-dfdb:

  the dfdb was not able to unload certain system collections, so these couldn't be
  inspected with the dfdb sometimes. Additionally, it did not truncate corrupt
  markers from datafiles under some circumstances

* added `changePassword` attribute for users

* fixed non-working "save" button in collection edit view of web interface
  clicking the save button did nothing. one had to press enter in one of the input
  fields to send modified form data

* fixed V8 compile error on MacOS X

* prevent `body length: -9223372036854775808` being logged in development mode for
  some Foxx HTTP responses

* fixed several bugs in web interface dashboard

* fixed issue #783: coffee script not working in manifest file

* fixed issue #783: coffee script not working in manifest file

* fixed issue #781: Cant save current query from AQL editor ui

* bumped version in `X-Arango-Version` compatibility header sent by arangosh and other
  client tools from `1.5` to `2.0`.

* fixed startup options for arango-dfdb, added details option for arango-dfdb

* fixed display of missing error messages and codes in arangosh

* when creating a collection via the web interface, the collection type was always
  "document", regardless of the user's choice


v2.0.0 (2014-03-10)
-------------------

* first 2.0 release


v2.0.0-rc2 (2014-03-07)
-----------------------

* fixed cluster authorization


v2.0.0-rc1 (2014-02-28)
-----------------------

* added sharding :-)

* added collection._dbName attribute to query the name of the database from a collection

  more detailed documentation on the sharding and cluster features can be found in the user
  manual, section **Sharding**

* INCOMPATIBLE CHANGE: using complex values in AQL filter conditions with operators other
  than equality (e.g. >=, >, <=, <) will disable usage of skiplist indexes for filter
  evaluation.

  For example, the following queries will be affected by change:

      FOR doc IN docs FILTER doc.value < { foo: "bar" } RETURN doc
      FOR doc IN docs FILTER doc.value >= [ 1, 2, 3 ] RETURN doc

  The following queries will not be affected by the change:

      FOR doc IN docs FILTER doc.value == 1 RETURN doc
      FOR doc IN docs FILTER doc.value == "foo" RETURN doc
      FOR doc IN docs FILTER doc.value == [ 1, 2, 3 ] RETURN doc
      FOR doc IN docs FILTER doc.value == { foo: "bar" } RETURN doc

* INCOMPATIBLE CHANGE: removed undocumented method `collection.saveOrReplace`

  this feature was never advertised nor documented nor tested.

* INCOMPATIBLE CHANGE: removed undocumented REST API method `/_api/simple/BY-EXAMPLE-HASH`

  this feature was never advertised nor documented nor tested.

* added explicit startup parameter `--server.reuse-address`

  This flag can be used to control whether sockets should be acquired with the SO_REUSEADDR
  flag.

  Regardless of this setting, sockets on Windows are always acquired using the
  SO_EXCLUSIVEADDRUSE flag.

* removed undocumented REST API method GET `/_admin/database-name`

* added user validation API at POST `/_api/user/<username>`

* slightly improved users management API in `/_api/user`:

  Previously, when creating a new user via HTTP POST, the username needed to be
  passed in an attribute `username`. When users were returned via this API,
  the usernames were returned in an attribute named `user`. This was slightly
  confusing and was changed in 2.0 as follows:

  - when adding a user via HTTP POST, the username can be specified in an attribute
  `user`. If this attribute is not used, the API will look into the attribute `username`
  as before and use that value.
  - when users are returned via HTTP GET, the usernames are still returned in an
    attribute `user`.

  This change should be fully downwards-compatible with the previous version of the API.

* added AQL SLICE function to extract slices from lists

* made module loader more node compatible

* the startup option `--javascript.package-path` for arangosh is now deprecated and does
  nothing. Using it will not cause an error, but the option is ignored.

* added coffee script support

* Several UI improvements.

* Exchanged icons in the graphviewer toolbar

* always start networking and HTTP listeners when starting the server (even in
  console mode)

* allow vertex and edge filtering with user-defined functions in TRAVERSAL,
  TRAVERSAL_TREE and SHORTEST_PATH AQL functions:

      // using user-defined AQL functions for edge and vertex filtering
      RETURN TRAVERSAL(friends, friendrelations, "friends/john", "outbound", {
        followEdges: "myfunctions::checkedge",
        filterVertices: "myfunctions::checkvertex"
      })

      // using the following custom filter functions
      var aqlfunctions = require("org/arangodb/aql/functions");
      aqlfunctions.register("myfunctions::checkedge", function (config, vertex, edge, path) {
        return (edge.type !== 'dislikes'); // don't follow these edges
      }, false);

      aqlfunctions.register("myfunctions::checkvertex", function (config, vertex, path) {
        if (vertex.isDeleted || ! vertex.isActive) {
          return [ "prune", "exclude" ]; // exclude these and don't follow them
        }
        return [ ]; // include everything else
      }, false);

* fail if invalid `strategy`, `order` or `itemOrder` attribute values
  are passed to the AQL TRAVERSAL function. Omitting these attributes
  is not considered an error, but specifying an invalid value for any
  of these attributes will make an AQL query fail.

* issue #751: Create database through API should return HTTP status code 201

  By default, the server now returns HTTP 201 (created) when creating a new
  database successfully. To keep compatibility with older ArangoDB versions, the
  startup parameter `--server.default-api-compatibility` can be set to a value
  of `10400` to indicate API compatibility with ArangoDB 1.4. The compatibility
  can also be enforced by setting the `X-Arango-Version` HTTP header in a
  client request to this API on a per-request basis.

* allow direct access from the `db` object to collections whose names start
  with an underscore (e.g. db._users).

  Previously, access to such collections via the `db` object was possible from
  arangosh, but not from arangod (and thus Foxx and actions). The only way
  to access such collections from these places was via the `db._collection(<name>)`
  workaround.

* allow `\n` (as well as `\r\n`) as line terminator in batch requests sent to
  `/_api/batch` HTTP API.

* use `--data-binary` instead of `--data` parameter in generated cURL examples

* issue #703: Also show path of logfile for fm.config()

* issue #675: Dropping a collection used in "graph" module breaks the graph

* added "static" Graph.drop() method for graphs API

* fixed issue #695: arangosh server.password error

* use pretty-printing in `--console` mode by default

* simplified ArangoDB startup options

  Some startup options are now superfluous or their usage is simplified. The
  following options have been changed:

  * `--javascript.modules-path`: this option has been removed. The modules paths
    are determined by arangod and arangosh automatically based on the value of
    `--javascript.startup-directory`.

    If the option is set on startup, it is ignored so startup will not abort with
    an error `unrecognized option`.

  * `--javascript.action-directory`: this option has been removed. The actions
    directory is determined by arangod automatically based on the value of
    `--javascript.startup-directory`.

    If the option is set on startup, it is ignored so startup will not abort with
    an error `unrecognized option`.

  * `--javascript.package-path`: this option is still available but it is not
    required anymore to set the standard package paths (e.g. `js/npm`). arangod
    will automatically use this standard package path regardless of whether it
    was specified via the options.

    It is possible to use this option to add additional package paths to the
    standard value.

  Configuration files included with arangod are adjusted accordingly.

* layout of the graphs tab adapted to better fit with the other tabs

* database selection is moved to the bottom right corner of the web interface

* removed priority queue index type

  this feature was never advertised nor documented nor tested.

* display internal attributes in document source view of web interface

* removed separate shape collections

  When upgrading to ArangoDB 2.0, existing collections will be converted to include
  shapes and attribute markers in the datafiles instead of using separate files for
  shapes.

  When a collection is converted, existing shapes from the SHAPES directory will
  be written to a new datafile in the collection directory, and the SHAPES directory
  will be removed afterwards.

  This saves up to 2 MB of memory and disk space for each collection
  (savings are higher, the less different shapes there are in a collection).
  Additionally, one less file descriptor per opened collection will be used.

  When creating a new collection, the amount of sync calls may be reduced. The same
  may be true for documents with yet-unknown shapes. This may help performance
  in these cases.

* added AQL functions `NTH` and `POSITION`

* added signal handler for arangosh to save last command in more cases

* added extra prompt placeholders for arangosh:
  - `%e`: current endpoint
  - `%u`: current user

* added arangosh option `--javascript.gc-interval` to control amount of
  garbage collection performed by arangosh

* fixed issue #651: Allow addEdge() to take vertex ids in the JS library

* removed command-line option `--log.format`

  In previous versions, this option did not have an effect for most log messages, so
  it got removed.

* removed C++ logger implementation

  Logging inside ArangoDB is now done using the LOG_XXX() macros. The LOGGER_XXX()
  macros are gone.

* added collection status "loading"


v1.4.16 (XXXX-XX-XX)
--------------------

* fixed too eager datafile deletion

  this issue could have caused a crash when the compaction had marked datafiles as obsolete
  and they were removed while "old" temporary query results still pointed to the old datafile
  positions

* fixed issue #826: Replication fails when a collection's configuration changes


v1.4.15 (2014-04-19)
--------------------

* bugfix for AQL query optimizer

  the following type of query was too eagerly optimized, leading to errors in code-generation:

      LET a = (FOR i IN [] RETURN i) LET b = (FOR i IN [] RETURN i) RETURN 1

  the problem occurred when both lists in the subqueries were empty. In this case invalid code
  was generated and the query couldn't be executed.


v1.4.14 (2014-04-05)
--------------------

* fixed race conditions during shape / attribute insertion

  A race condition could have led to spurious `cannot find attribute #xx` or
  `cannot find shape #xx` (where xx is a number) warning messages being logged
  by the server. This happened when a new attribute was inserted and at the same
  time was queried by another thread.

  Also fixed a race condition that may have occurred when a thread tried to
  access the shapes / attributes hash tables while they were resized. In this
  cases, the shape / attribute may have been hashed to a wrong slot.

* fixed a memory barrier / cpu synchronization problem with libev, affecting
  Windows with Visual Studio 2013 (probably earlier versions are affected, too)

  The issue is described in detail here:
  http://lists.schmorp.de/pipermail/libev/2014q1/002318.html


v1.4.13 (2014-03-14)
--------------------

* added diagnostic output for Foxx application upload

* allow dump & restore from ArangoDB 1.4 with an ArangoDB 2.0 server

* allow startup options `temp-path` and `default-language` to be specified from the arangod
  configuration file and not only from the command line

* fixed too eager compaction

  The compaction will now wait for several seconds before trying to re-compact the same
  collection. Additionally, some other limits have been introduced for the compaction.


v1.4.12 (2014-03-05)
--------------------

* fixed display bug in web interface which caused the following problems:
  - documents were displayed in web interface as being empty
  - document attributes view displayed many attributes with content "undefined"
  - document source view displayed many attributes with name "TYPEOF" and value "undefined"
  - an alert popping up in the browser with message "Datatables warning..."

* re-introduced old-style read-write locks to supports Windows versions older than
  Windows 2008R2 and Windows 7. This should re-enable support for Windows Vista and
  Windows 2008.


v1.4.11 (2014-02-27)
--------------------

* added SHORTEST_PATH AQL function

  this calculates the shortest paths between two vertices, using the Dijkstra
  algorithm, employing a min-heap

  By default, ArangoDB does not know the distance between any two vertices and
  will use a default distance of 1. A custom distance function can be registered
  as an AQL user function to make the distance calculation use any document
  attributes or custom logic:

      RETURN SHORTEST_PATH(cities, motorways, "cities/CGN", "cities/MUC", "outbound", {
        paths: true,
        distance: "myfunctions::citydistance"
      })

      // using the following custom distance function
      var aqlfunctions = require("org/arangodb/aql/functions");
      aqlfunctions.register("myfunctions::distance", function (config, vertex1, vertex2, edge) {
        return Math.sqrt(Math.pow(vertex1.x - vertex2.x) + Math.pow(vertex1.y - vertex2.y));
      }, false);

* fixed bug in Graph.pathTo function

* fixed small memleak in AQL optimizer

* fixed access to potentially uninitialized variable when collection had a cap constraint


v1.4.10 (2014-02-21)
--------------------

* fixed graph constructor to allow graph with some parameter to be used

* added node.js "events" and "stream"

* updated npm packages

* added loading of .json file

* Fixed http return code in graph api with waitForSync parameter.

* Fixed documentation in graph, simple and index api.

* removed 2 tests due to change in ruby library.

* issue #756: set access-control-expose-headers on CORS response

  the following headers are now whitelisted by ArangoDB in CORS responses:
  - etag
  - content-encoding
  - content-length
  - location
  - server
  - x-arango-errors
  - x-arango-async-id


v1.4.9 (2014-02-07)
-------------------

* return a document's current etag in response header for HTTP HEAD requests on
  documents that return an HTTP 412 (precondition failed) error. This allows
  retrieving the document's current revision easily.

* added AQL function `SKIPLIST` to directly access skiplist indexes from AQL

  This is a shortcut method to use a skiplist index for retrieving specific documents in
  indexed order. The function capability is rather limited, but it may be used
  for several cases to speed up queries. The documents are returned in index order if
  only one condition is used.

      /* return all documents with mycollection.created > 12345678 */
      FOR doc IN SKIPLIST(mycollection, { created: [[ '>', 12345678 ]] })
        RETURN doc

      /* return first document with mycollection.created > 12345678 */
      FOR doc IN SKIPLIST(mycollection, { created: [[ '>', 12345678 ]] }, 0, 1)
        RETURN doc

      /* return all documents with mycollection.created between 12345678 and 123456790 */
      FOR doc IN SKIPLIST(mycollection, { created: [[ '>', 12345678 ], [ '<=', 123456790 ]] })
        RETURN doc

      /* return all documents with mycollection.a equal 1 and .b equal 2 */
      FOR doc IN SKIPLIST(mycollection, { a: [[ '==', 1 ]], b: [[ '==', 2 ]] })
        RETURN doc

  The function requires a skiplist index with the exact same attributes to
  be present on the specified collection. All attributes present in the skiplist
  index must be specified in the conditions specified for the `SKIPLIST` function.
  Attribute declaration order is important, too: attributes must be specified in the
  same order in the condition as they have been declared in the skiplist index.

* added command-line option `--server.disable-authentication-unix-sockets`

  with this option, authentication can be disabled for all requests coming
  in via UNIX domain sockets, enabling clients located on the same host as
  the ArangoDB server to connect without authentication.
  Other connections (e.g. TCP/IP) are not affected by this option.

  The default value for this option is `false`.
  Note: this option is only supported on platforms that support Unix domain
  sockets.

* call global arangod instance destructor on shutdown

* issue #755: TRAVERSAL does not use strategy, order and itemOrder options

  these options were not honored when configuring a traversal via the AQL
  TRAVERSAL function. Now, these options are used if specified.

* allow vertex and edge filtering with user-defined functions in TRAVERSAL,
  TRAVERSAL_TREE and SHORTEST_PATH AQL functions:

      // using user-defined AQL functions for edge and vertex filtering
      RETURN TRAVERSAL(friends, friendrelations, "friends/john", "outbound", {
        followEdges: "myfunctions::checkedge",
        filterVertices: "myfunctions::checkvertex"
      })

      // using the following custom filter functions
      var aqlfunctions = require("org/arangodb/aql/functions");
      aqlfunctions.register("myfunctions::checkedge", function (config, vertex, edge, path) {
        return (edge.type !== 'dislikes'); // don't follow these edges
      }, false);

      aqlfunctions.register("myfunctions::checkvertex", function (config, vertex, path) {
        if (vertex.isDeleted || ! vertex.isActive) {
          return [ "prune", "exclude" ]; // exclude these and don't follow them
        }
        return [ ]; // include everything else
      }, false);

* issue #748: add vertex filtering to AQL's TRAVERSAL[_TREE]() function


v1.4.8 (2014-01-31)
-------------------

* install foxx apps in the web interface

* fixed a segfault in the import API


v1.4.7 (2014-01-23)
-------------------

* issue #744: Add usage example arangoimp from Command line

* issue #738: added __dirname, __filename pseudo-globals. Fixes #733. (@by pluma)

* mount all Foxx applications in system apps directory on startup


v1.4.6 (2014-01-20)
-------------------

* issue #736: AQL function to parse collection and key from document handle

* added fm.rescan() method for Foxx-Manager

* fixed issue #734: foxx cookie and route problem

* added method `fm.configJson` for arangosh

* include `startupPath` in result of API `/_api/foxx/config`


v1.4.5 (2014-01-15)
-------------------

* fixed issue #726: Alternate Windows Install Method

* fixed issue #716: dpkg -P doesn't remove everything

* fixed bugs in description of HTTP API `_api/index`

* fixed issue #732: Rest API GET revision number

* added missing documentation for several methods in HTTP API `/_api/edge/...`

* fixed typos in description of HTTP API `_api/document`

* defer evaluation of AQL subqueries and logical operators (lazy evaluation)

* Updated font in WebFrontend, it now contains a version that renders properly on Windows

* generally allow function return values as call parameters to AQL functions

* fixed potential deadlock in global context method execution

* added override file "arangod.conf.local" (and co)


v1.4.4 (2013-12-24)
-------------------

* uid and gid are now set in the scripts, there is no longer a separate config file for
  arangod when started from a script

* foxx-manager is now an alias for arangosh

* arango-dfdb is now an alias for arangod, moved from bin to sbin

* changed from readline to linenoise for Windows

* added --install-service and --uninstall-service for Windows

* removed --daemon and --supervisor for Windows

* arangosh and arangod now uses the config-file which maps the binary name, i. e. if you
  rename arangosh to foxx-manager it will use the config file foxx-manager.conf

* fixed lock file for Windows

* fixed issue #711, #687: foxx-manager throws internal errors

* added `--server.ssl-protocol` option for client tools
  this allows connecting from arangosh, arangoimp, arangoimp etc. to an ArangoDB
  server that uses a non-default value for `--server.ssl-protocol`. The default
  value for the SSL protocol is 4 (TLSv1). If the server is configured to use a
  different protocol, it was not possible to connect to it with the client tools.

* added more detailed request statistics

  This adds the number of async-executed HTTP requests plus the number of HTTP
  requests per individual HTTP method type.

* added `--force` option for arangorestore
  this option allows continuing a restore operation even if the server reports errors
  in the middle of the restore operation

* better error reporting for arangorestore
  in case the server returned an HTTP error, arangorestore previously reported this
  error as `internal error` without any details only. Now server-side errors are
  reported by arangorestore with the server's error message

* include more system collections in dumps produced by arangodump
  previously some system collections were intentionally excluded from dumps, even if the
  dump was run with `--include-system-collections`. for example, the collections `_aal`,
  `_modules`, `_routing`, and `_users` were excluded. This makes sense in a replication
  context but not always in a dump context.
  When specifying `--include-system-collections`, arangodump will now include the above-
  mentioned collections in the dump, too. Some other system collections are still excluded
  even when the dump is run with `--include-system-collections`, for example `_replication`
  and `_trx`.

* fixed issue #701: ArangoStatement undefined in arangosh

* fixed typos in configuration files


v1.4.3 (2013-11-25)
-------------------

* fixed a segfault in the AQL optimizer, occurring when a constant non-list value was
  used on the right-hand side of an IN operator that had a collection attribute on the
  left-hand side

* issue #662:

  Fixed access violation errors (crashes) in the Windows version, occurring under some
  circumstances when accessing databases with multiple clients in parallel

* fixed issue #681: Problem with ArchLinux PKGBUILD configuration


v1.4.2 (2013-11-20)
-------------------

* fixed issue #669: Tiny documentation update

* ported Windows version to use native Windows API SRWLocks (slim read-write locks)
  and condition variables instead of homemade versions

  MSDN states the following about the compatibility of SRWLocks and Condition Variables:

      Minimum supported client:
      Windows Server 2008 [desktop apps | Windows Store apps]

      Minimum supported server:
      Windows Vista [desktop apps | Windows Store apps]

* fixed issue #662: ArangoDB on Windows hanging

  This fixes a deadlock issue that occurred on Windows when documents were written to
  a collection at the same time when some other thread tried to drop the collection.

* fixed file-based logging in Windows

  the logger complained on startup if the specified log file already existed

* fixed startup of server in daemon mode (`--daemon` startup option)

* fixed a segfault in the AQL optimizer

* issue #671: Method graph.measurement does not exist

* changed Windows condition variable implementation to use Windows native
  condition variables

  This is an attempt to fix spurious Windows hangs as described in issue #662.

* added documentation for JavaScript traversals

* added --code-page command-line option for Windows version of arangosh

* fixed a problem when creating edges via the web interface.

  The problem only occurred if a collection was created with type "document
  collection" via the web interface, and afterwards was dropped and re-created
  with type "edge collection". If the web interface page was not reloaded,
  the old collection type (document) was cached, making the subsequent creation
  of edges into the (seeming-to-be-document) collection fail.

  The fix is to not cache the collection type in the web interface. Users of
  an older version of the web interface can reload the collections page if they
  are affected.

* fixed a caching problem in arangosh: if a collection was created using the web
  interface, and then removed via arangosh, arangosh did not actually drop the
  collection due to caching.

  Because the `drop` operation was not carried out, this caused misleading error
  messages when trying to re-create the collection (e.g. `cannot create collection:
  duplicate name`).

* fixed ALT-introduced characters for arangosh console input on Windows

  The Windows readline port was not able to handle characters that are built
  using CTRL or ALT keys. Regular characters entered using the CTRL or ALT keys
  were silently swallowed and not passed to the terminal input handler.

  This did not seem to cause problems for the US keyboard layout, but was a
  severe issue for keyboard layouts that require the ALT (or ALT-GR) key to
  construct characters. For example, entering the character `{` with a German
  keyboard layout requires pressing ALT-GR + 9.

* fixed issue #665: Hash/skiplist combo madness bit my ass

  this fixes a problem with missing/non-deterministic rollbacks of inserts in
  case of a unique constraint violation into a collection with multiple secondary
  indexes (with at least one of them unique)

* fixed issue #664: ArangoDB installer on Windows requires drive c:

* partly fixed issue #662: ArangoDB on Windows hanging

  This fixes dropping databases on Windows. In previous 1.4 versions on Windows,
  one shape collection file was not unloaded and removed when dropping a database,
  leaving one directory and one shape collection file in the otherwise-dropped
  database directory.

* fixed issue #660: updated documentation on indexes


v1.4.1 (2013-11-08)
-------------------

* performance improvements for skip-list deletes


v1.4.1-rc1 (2013-11-07)
-----------------------

* fixed issue #635: Web-Interface should have a "Databases" Menu for Management

* fixed issue #624: Web-Interface is missing a Database selector

* fixed segfault in bitarray query

* fixed issue #656: Cannot create unique index through web interface

* fixed issue #654: bitarray index makes server down

* fixed issue #653: Slow query

* fixed issue #650: Randomness of any() should be improved

* made AQL `DOCUMENT()` function polymorphic and work with just one parameter.

  This allows using the `DOCUMENT` function like this:

      DOCUMENT('users/john')
      DOCUMENT([ 'users/john', 'users/amy' ])

  in addition to the existing use cases:

      DOCUMENT(users, 'users/john')
      DOCUMENT(users, 'john')
      DOCUMENT(users, [ 'users/john' ])
      DOCUMENT(users, [ 'users/john', 'users/amy' ])
      DOCUMENT(users, [ 'john', 'amy' ])

* simplified usage of ArangoDB batch API

  It is not necessary anymore to send the batch boundary in the HTTP `Content-Type`
  header. Previously, the batch API expected the client to send a Content-Type header
  of`multipart/form-data; boundary=<some boundary value>`. This is still supported in
  ArangoDB 2.0, but clients can now also omit this header. If the header is not
  present in a client request, ArangoDB will ignore the request content type and
  read the MIME boundary from the beginning of the request body.

  This also allows using the batch API with the Swagger "Try it out" feature (which is
  not too good at sending a different or even dynamic content-type request header).

* added API method GET `/_api/database/user`

  This returns the list of databases a specific user can see without changing the
  username/passwd.

* issue #424: Documentation about IDs needs to be upgraded


v1.4.0 (2013-10-29)
-------------------

* fixed issue #648: /batch API is missing from Web Interface API Documentation (Swagger)

* fixed issue #647: Icon tooltips missing

* fixed issue #646: index creation in web interface

* fixed issue #645: Allow jumping from edge to linked vertices

* merged PR for issue #643: Some minor corrections and a link to "Downloads"

* fixed issue #642: Completion of error handling

* fixed issue #639: compiling v1.4 on maverick produces warnings on -Wstrict-null-sentinel

* fixed issue #634: Web interface bug: Escape does not always propagate

* fixed issue #620: added startup option `--server.default-api-compatibility`

  This adds the following changes to the ArangoDB server and clients:
  - the server provides a new startup option `--server.default-api-compatibility`.
    This option can be used to determine the compatibility of (some) server API
    return values. The value for this parameter is a server version number,
    calculated as follows: `10000 * major + 100 * minor` (e.g. `10400` for ArangoDB
    1.3). The default value is `10400` (1.4), the minimum allowed value is `10300`
    (1.3).

    When setting this option to a value lower than the current server version,
    the server might respond with old-style results to "old" clients, increasing
    compatibility with "old" (non-up-to-date) clients.

  - the server will on each incoming request check for an HTTP header
    `x-arango-version`. Clients can optionally set this header to the API
    version number they support. For example, if a client sends the HTTP header
    `x-arango-version: 10300`, the server will pick this up and might send ArangoDB
    1.3-style responses in some situations.

    Setting either the startup parameter or using the HTTP header (or both) allows
    running "old" clients with newer versions of ArangoDB, without having to adjust
    the clients too much.

  - the `location` headers returned by the server for the APIs `/_api/document/...`
    and `/_api/collection/...` will have different values depending on the used API
    version. If the API compatibility is `10300`, the `location` headers returned
    will look like this:

        location: /_api/document/....

    whereas when an API compatibility of `10400` or higher is used, the `location`
    headers will look like this:

        location: /_db/<database name>/_api/document/...

  Please note that even in the presence of this, old API versions still may not
  be supported forever by the server.

* fixed issue #643: Some minor corrections and a link to "Downloads" by @frankmayer

* started issue #642: Completion of error handling

* fixed issue #639: compiling v1.4 on maverick produces warnings on
  -Wstrict-null-sentinel

* fixed issue #621: Standard Config needs to be fixed

* added function to manage indexes (web interface)

* improved server shutdown time by signaling shutdown to applicationserver,
  logging, cleanup and compactor threads

* added foxx-manager `replace` command

* added foxx-manager `installed` command (a more intuitive alias for `list`)

* fixed issue #617: Swagger API is missing '/_api/version'

* fixed issue #615: Swagger API: Some commands have no parameter entry forms

* fixed issue #614: API : Typo in : Request URL /_api/database/current

* fixed issue #609: Graph viz tool - different background color

* fixed issue #608: arangosh config files - eventually missing in the manual

* fixed issue #607: Admin interface: no core documentation

* fixed issue #603: Aardvark Foxx App Manager

* fixed a bug in type-mapping between AQL user functions and the AQL layer

  The bug caused errors like the following when working with collection documents
  in an AQL user function:

      TypeError: Cannot assign to read only property '_id' of #<ShapedJson>

* create less system collections when creating a new database

  This is achieved by deferring collection creation until the collections are actually
  needed by ArangoDB. The following collections are affected by the change:
  - `_fishbowl`
  - `_structures`


v1.4.0-beta2 (2013-10-14)
-------------------------

* fixed compaction on Windows

  The compaction on Windows did not ftruncate the cleaned datafiles to a smaller size.
  This has been fixed so not only the content of the files is cleaned but also files
  are re-created with potentially smaller sizes.

* only the following system collections will be excluded from replication from now on:
  - `_replication`
  - `_trx`
  - `_users`
  - `_aal`
  - `_fishbowl`
  - `_modules`
  - `_routing`

  Especially the following system collections will now be included in replication:
  - `_aqlfunctions`
  - `_graphs`

  In previous versions of ArangoDB, all system collections were excluded from the
  replication.

  The change also caused a change in the replication logger and applier:
  in previous versions of ArangoDB, only a collection's id was logged for an operation.
  This has not caused problems for non-system collections but for system collections
  there ids might differ. In addition to a collection id ArangoDB will now also log the
  name of a collection for each replication event.

  The replication applier will now look for the collection name attribute in logged
  events preferably.

* added database selection to arango-dfdb

* provide foxx-manager, arangodump, and arangorestore in Windows build

* ArangoDB 1.4 will refuse to start if option `--javascript.app-path` is not set.

* added startup option `--server.allow-method-override`

  This option can be set to allow overriding the HTTP request method in a request using
  one of the following custom headers:

  - x-http-method-override
  - x-http-method
  - x-method-override

  This allows bypassing proxies and tools that would otherwise just let certain types of
  requests pass. Enabling this option may impose a security risk, so it should only be
  used in very controlled environments.

  The default value for this option is `false` (no method overriding allowed).

* added "details" URL parameter for bulk import API

  Setting the `details` URL parameter to `true` in a call to POST `/_api/import` will make
  the import return details about non-imported documents in the `details` attribute. If
  `details` is `false` or omitted, no `details` attribute will be present in the response.
  This is the same behavior that previous ArangoDB versions exposed.

* added "complete" option for bulk import API

  Setting the `complete` URL parameter to `true` in a call to POST `/_api/import` will make
  the import completely fail if at least one of documents cannot be imported successfully.

  It defaults to `false`, which will make ArangoDB continue importing the other documents
  from the import even if some documents cannot be imported. This is the same behavior that
  previous ArangoDB versions exposed.

* added missing swagger documentation for `/_api/log`

* calling `/_api/logs` (or `/_admin/logs`) is only permitted from the `_system` database now.

  Calling this API method for/from other database will result in an HTTP 400.

' ported fix from https://github.com/novus/nvd3/commit/0894152def263b8dee60192f75f66700cea532cc

  This prevents JavaScript errors from occurring in Chrome when in the admin interface,
  section "Dashboard".

* show current database name in web interface (bottom right corner)

* added missing documentation for /_api/import in swagger API docs

* allow specification of database name for replication sync command replication applier

  This allows syncing from a master database with a different name than the slave database.

* issue #601: Show DB in prompt

  arangosh now displays the database name as part of the prompt by default.

  Can change the prompt by using the `--prompt` option, e.g.

      > arangosh --prompt "my db is named \"%d\"> "


v1.4.0-beta1 (2013-10-01)
-------------------------

* make the Foxx manager use per-database app directories

  Each database now has its own subdirectory for Foxx applications. Each database
  can thus use different Foxx applications if required. A Foxx app for a specific
  database resides in `<app-path>/databases/<database-name>/<app-name>`.

  System apps are shared between all databases. They reside in `<app-path>/system/<app-name>`.

* only trigger an engine reset in development mode for URLs starting with `/dev/`

  This prevents ArangoDB from reloading all Foxx applications when it is not
  actually necessary.

* changed error code from 10 (bad parameter) to 1232 (invalid key generator) for
  errors that are due to an invalid key generator specification when creating a new
  collection

* automatic detection of content-type / mime-type for Foxx assets based on filenames,
  added possibility to override auto detection

* added endpoint management API at `/_api/endpoint`

* changed HTTP return code of PUT `/_api/cursor` from 400 to 404 in case a
  non-existing cursor is referred to

* issue #360: added support for asynchronous requests

  Incoming HTTP requests with the headers `x-arango-async: true` or
  `x-arango-async: store` will be answered by the server instantly with a generic
  HTTP 202 (Accepted) response.

  The actual requests will be queued and processed by the server asynchronously,
  allowing the client to continue sending other requests without waiting for the
  server to process the actually requested operation.

  The exact point in time when a queued request is executed is undefined. If an
  error occurs during execution of an asynchronous request, the client will not
  be notified by the server.

  The maximum size of the asynchronous task queue can be controlled using the new
  option `--scheduler.maximal-queue-size`. If the queue contains this many number of
  tasks and a new asynchronous request comes in, the server will reject it with an
  HTTP 500 (internal server error) response.

  Results of incoming requests marked with header `x-arango-async: true` will be
  discarded by the server immediately. Clients have no way of accessing the result
  of such asynchronously executed request. This is just _fire and forget_.

  To later retrieve the result of an asynchronously executed request, clients can
  mark a request with the header `x-arango-async: keep`. This makes the server
  store the result of the request in memory until explicitly fetched by a client
  via the `/_api/job` API. The `/_api/job` API also provides methods for basic
  inspection of which pending or already finished requests there are on the server,
  plus ways for garbage collecting unneeded results.

* Added new option `--scheduler.maximal-queue-size`.

* issue #590: Manifest Lint

* added data dump and restore tools, arangodump and arangorestore.

  arangodump can be used to create a logical dump of an ArangoDB database, or
  just dedicated collections. It can be used to dump both a collection's structure
  (properties and indexes) and data (documents).

  arangorestore can be used to restore data from a dump created with arangodump.
  arangorestore currently does not re-create any indexes, and doesn't yet handle
  referenced documents in edges properly when doing just partial restores.
  This will be fixed until 1.4 stable.

* introduced `--server.database` option for arangosh, arangoimp, and arangob.

  The option allows these client tools to use a certain database for their actions.
  In arangosh, the current database can be switched at any time using the command

      db._useDatabase(<name>);

  When no database is specified, all client tools will assume they should use the
  default database `_system`. This is done for downwards-compatibility reasons.

* added basic multi database support (alpha)

  New databases can be created using the REST API POST `/_api/database` and the
  shell command `db._createDatabase(<name>)`.

  The default database in ArangoDB is called `_system`. This database is always
  present and cannot be deleted by the user. When an older version of ArangoDB is
  upgraded to 1.4, the previously only database will automatically become the
  `_system` database.

  New databases can be created with the above commands, and can be deleted with the
  REST API DELETE `/_api/database/<name>` or the shell command `db._dropDatabase(<name>);`.

  Deleting databases is still unstable in ArangoDB 1.4 alpha and might crash the
  server. This will be fixed until 1.4 stable.

  To access a specific database via the HTTP REST API, the `/_db/<name>/` prefix
  can be used in all URLs. ArangoDB will check if an incoming request starts with
  this prefix, and will automatically pick the database name from it. If the prefix
  is not there, ArangoDB will assume the request is made for the default database
  (`_system`). This is done for downwards-compatibility reasons.

  That means, the following URL pathnames are logically identical:

      /_api/document/mycollection/1234
      /_db/_system/document/mycollection/1234

  To access a different database (e.g. `test`), the URL pathname would look like this:

      /_db/test/document/mycollection/1234

  New databases can also be created and existing databases can only be dropped from
  within the default database (`_system`). It is not possible to drop the `_system`
  database itself.

  Cross-database operations are unintended and unsupported. The intention of the
  multi-database feature is to have the possibility to have a few databases managed
  by ArangoDB in parallel, but to only access one database at a time from a connection
  or a request.

  When accessing the web interface via the URL pathname `/_admin/html/` or `/_admin/aardvark`,
  the web interface for the default database (`_system`) will be displayed.
  To access the web interface for a different database, the database name can be
  put into the URLs as a prefix, e.g. `/_db/test/_admin/html` or
  `/_db/test/_admin/aardvark`.

  All internal request handlers and also all user-defined request handlers and actions
  (including Foxx) will only get to see the unprefixed URL pathnames (i.e. excluding
  any database name prefix). This is to ensure downwards-compatibility.

  To access the name of the requested database from any action (including Foxx), use
  use `req.database`.

  For example, when calling the URL `/myapp/myaction`, the content of `req.database`
  will be `_system` (the default database because no database got specified) and the
  content of `req.url` will be `/myapp/myaction`.

  When calling the URL `/_db/test/myapp/myaction`, the content of `req.database` will be
  `test`, and the content of `req.url` will still be `/myapp/myaction`.

* Foxx now excludes files starting with . (dot) when bundling assets

  This mitigates problems with editor swap files etc.

* made the web interface a Foxx application

  This change caused the files for the web interface to be moved from `html/admin` to
  `js/apps/aardvark` in the file system.

  The base URL for the admin interface changed from `_admin/html/index.html` to
  `_admin/aardvark/index.html`.

  The "old" redirection to `_admin/html/index.html` will now produce a 404 error.

  When starting ArangoDB with the `--upgrade` option, this will automatically be remedied
  by putting in a redirection from `/` to `/_admin/aardvark/index.html`, and from
  `/_admin/html/index.html` to `/_admin/aardvark/index.html`.

  This also obsoletes the following configuration (command-line) options:
  - `--server.admin-directory`
  - `--server.disable-admin-interface`

  when using these now obsolete options when the server is started, no error is produced
  for downwards-compatibility.

* changed User-Agent value sent by arangoimp, arangosh, and arangod from "VOC-Agent" to
  "ArangoDB"

* changed journal file creation behavior as follows:

  Previously, a journal file for a collection was always created when a collection was
  created. When a journal filled up and became full, the current journal was made a
  datafile, and a new (empty) journal was created automatically. There weren't many
  intended situations when a collection did not have at least one journal.

  This is changed now as follows:
  - when a collection is created, no journal file will be created automatically
  - when there is a write into a collection without a journal, the journal will be
    created lazily
  - when there is a write into a collection with a full journal, a new journal will
    be created automatically

  From the end user perspective, nothing should have changed, except that there is now
  less disk usage for empty collections. Disk usage of infrequently updated collections
  might also be reduced significantly by running the `rotate()` method of a collection,
  and not writing into a collection subsequently.

* added method `collection.rotate()`

  This allows premature rotation of a collection's current journal file into a (read-only)
  datafile. The purpose of using `rotate()` is to prematurely allow compaction (which is
  performed on datafiles only) on data, even if the journal was not filled up completely.

  Using `rotate()` may make sense in the following scenario:

      c = db._create("test");
      for (i = 0; i < 1000; ++i) {
        c.save(...); // insert lots of data here
      }

      ...
      c.truncate(); // collection is now empty
      // only data in datafiles will be compacted by following compaction runs
      // all data in the current journal would not be compacted

      // calling rotate will make the current journal a datafile, and thus make it
      // eligible for compaction
      c.rotate();

  Using `rotate()` may also be useful when data in a collection is known to not change
  in the immediate future. After having completed all write operations on a collection,
  performing a `rotate()` will reduce the size of the current journal to the actually
  required size (remember that journals are pre-allocated with a specific size) before
  making the journal a datafile. Thus `rotate()` may cause disk space savings, even if
  the datafiles does not qualify for compaction after rotation.

  Note: rotating the journal is asynchronous, so that the actual rotation may be executed
  after `rotate()` returns to the caller.

* changed compaction to merge small datafiles together (up to 3 datafiles are merged in
  a compaction run)

  In the regular case, this should leave less small datafiles stay around on disk and allow
  using less file descriptors in total.

* added AQL MINUS function

* added AQL UNION_DISTINCT function (more efficient than combination of `UNIQUE(UNION())`)

* updated mruby to 2013-08-22

* issue #587: Add db._create() in help for startup arangosh

* issue #586: Share a link on installation instructions in the User Manual

* issue #585: Bison 2.4 missing on Mac for custom build

* issue #584: Web interface images broken in devel

* issue #583: Small documentation update

* issue #581: Parameter binding for attributes

* issue #580: Small improvements (by @guidoreina)

* issue #577: Missing documentation for collection figures in implementor manual

* issue #576: Get disk usage for collections and graphs

  This extends the result of the REST API for /_api/collection/figures with
  the attributes `compactors.count`, `compactors.fileSize`, `shapefiles.count`,
  and `shapefiles.fileSize`.

* issue #575: installing devel version on mac (low prio)

* issue #574: Documentation (POST /_admin/routing/reload)

* issue #558: HTTP cursors, allow count to ignore LIMIT


v1.4.0-alpha1 (2013-08-02)
--------------------------

* added replication. check online manual for details.

* added server startup options `--server.disable-replication-logger` and
  `--server.disable-replication-applier`

* removed action deployment tool, this now handled with Foxx and its manager or
  by kaerus node utility

* fixed a server crash when using byExample / firstExample inside a transaction
  and the collection contained a usable hash/skiplist index for the example

* defineHttp now only expects a single context

* added collection detail dialog (web interface)

  Shows collection properties, figures (datafiles, journals, attributes, etc.)
  and indexes.

* added documents filter (web interface)

  Allows searching for documents based on attribute values. One or many filter
  conditions can be defined, using comparison operators such as '==', '<=', etc.

* improved AQL editor (web interface)

  Editor supports keyboard shortcuts (Submit, Undo, Redo, Select).
  Editor allows saving and reusing of user-defined queries.
  Added example queries to AQL editor.
  Added comment button.

* added document import (web interface)

  Allows upload of JSON-data from files. Files must have an extension of .json.

* added dashboard (web interface)

  Shows the status of replication and multiple system charts, e.g.
  Virtual Memory Size, Request Time, HTTP Connections etc.

* added API method `/_api/graph` to query all graphs with all properties.

* added example queries in web interface AQL editor

* added arango.reconnect(<host>) method for arangosh to dynamically switch server or
  user name

* added AQL range operator `..`

  The `..` operator can be used to easily iterate over a sequence of numeric
  values. It will produce a list of values in the defined range, with both bounding
  values included.

  Example:

      2010..2013

  will produce the following result:

      [ 2010, 2011, 2012, 2013 ]

* added AQL RANGE function

* added collection.first(count) and collection.last(count) document access functions

  These functions allow accessing the first or last n documents in a collection. The order
  is determined by document insertion/update time.

* added AQL INTERSECTION function

* INCOMPATIBLE CHANGE: changed AQL user function namespace resolution operator from `:` to `::`

  AQL user-defined functions were introduced in ArangoDB 1.3, and the namespace resolution
  operator for them was the single colon (`:`). A function call looked like this:

      RETURN mygroup:myfunc()

  The single colon caused an ambiguity in the AQL grammar, making it indistinguishable from
  named attributes or the ternary operator in some cases, e.g.

      { mygroup:myfunc ? mygroup:myfunc }

  The change of the namespace resolution operator from `:` to `::` fixes this ambiguity.

  Existing user functions in the database will be automatically fixed when starting ArangoDB
  1.4 with the `--upgrade` option. However, queries using user-defined functions need to be
  adjusted on the client side to use the new operator.

* allow multiple AQL LET declarations separated by comma, e.g.
  LET a = 1, b = 2, c = 3

* more useful AQL error messages

  The error position (line/column) is more clearly indicated for parse errors.
  Additionally, if a query references a collection that cannot be found, the error
  message will give a hint on the collection name

* changed return value for AQL `DOCUMENT` function in case document is not found

  Previously, when the AQL `DOCUMENT` function was called with the id of a document and
  the document could not be found, it returned `undefined`. This value is not part of the
  JSON type system and this has caused some problems.
  Starting with ArangoDB 1.4, the `DOCUMENT` function will return `null` if the document
  looked for cannot be found.

  In case the function is called with a list of documents, it will continue to return all
  found documents, and will not return `null` for non-found documents. This has not changed.

* added single line comments for AQL

  Single line comments can be started with a double forward slash: `//`.
  They end at the end of the line, or the end of the query string, whichever is first.

* fixed documentation issues #567, #568, #571.

* added collection.checksum(<withData>) method to calculate CRC checksums for
  collections

  This can be used to
  - check if data in a collection has changed
  - compare the contents of two collections on different ArangoDB instances

* issue #565: add description line to aal.listAvailable()

* fixed several out-of-memory situations when double freeing or invalid memory
  accesses could happen

* less msyncing during the creation of collections

  This is achieved by not syncing the initial (standard) markers in shapes collections.
  After all standard markers are written, the shapes collection will get synced.

* renamed command-line option `--log.filter` to `--log.source-filter` to avoid
  misunderstandings

* introduced new command-line option `--log.content-filter` to optionally restrict
  logging to just specific log messages (containing the filter string, case-sensitive).

  For example, to filter on just log entries which contain `ArangoDB`, use:

      --log.content-filter "ArangoDB"

* added optional command-line option `--log.requests-file` to log incoming HTTP
  requests to a file.

  When used, all HTTP requests will be logged to the specified file, containing the
  client IP address, HTTP method, requests URL, HTTP response code, and size of the
  response body.

* added a signal handler for SIGUSR1 signal:

  when ArangoDB receives this signal, it will respond all further incoming requests
  with an HTTP 503 (Service Unavailable) error. This will be the case until another
  SIGUSR1 signal is caught. This will make ArangoDB start serving requests regularly
  again. Note: this is not implemented on Windows.

* limited maximum request URI length to 16384 bytes:

  Incoming requests with longer request URIs will be responded to with an HTTP
  414 (Request-URI Too Long) error.

* require version 1.0 or 1.1 in HTTP version signature of requests sent by clients:

  Clients sending requests with a non-HTTP 1.0 or non-HTTP 1.1 version number will
  be served with an HTTP 505 (HTTP Version Not Supported) error.

* updated manual on indexes:

  using system attributes such as `_id`, `_key`, `_from`, `_to`, `_rev` in indexes is
  disallowed and will be rejected by the server. This was the case since ArangoDB 1.3,
  but was not properly documented.

* issue #563: can aal become a default object?

  aal is now a prefab object in arangosh

* prevent certain system collections from being renamed, dropped, or even unloaded.

  Which restrictions there are for which system collections may vary from release to
  release, but users should in general not try to modify system collections directly
  anyway.

  Note: there are no such restrictions for user-created collections.

* issue #559: added Foxx documentation to user manual

* added server startup option `--server.authenticate-system-only`. This option can be
  used to restrict the need for HTTP authentication to internal functionality and APIs,
  such as `/_api/*` and `/_admin/*`.
  Setting this option to `true` will thus force authentication for the ArangoDB APIs
  and the web interface, but allow unauthenticated requests for other URLs (including
  user defined actions and Foxx applications).
  The default value of this option is `false`, meaning that if authentication is turned
  on, authentication is still required for *all* incoming requests. Only by setting the
  option to `true` this restriction is lifted and authentication becomes required for
  URLs starting with `/_` only.

  Please note that authentication still needs to be enabled regularly by setting the
  `--server.disable-authentication` parameter to `false`. Otherwise no authentication
  will be required for any URLs as before.

* protect collections against unloading when there are still document barriers around.

* extended cap constraints to optionally limit the active data size in a collection to
  a specific number of bytes.

  The arguments for creating a cap constraint are now:
  `collection.ensureCapConstraint(<count>, <byteSize>);`

  It is supported to specify just a count as in ArangoDB 1.3 and before, to specify
  just a fileSize, or both. The first met constraint will trigger the automated
  document removal.

* added `db._exists(doc)` and `collection.exists(doc)` for easy document existence checks

* added API `/_api/current-database` to retrieve information about the database the
  client is currently connected to (note: the API `/_api/current-database` has been
  removed in the meantime. The functionality is accessible via `/_api/database/current`
  now).

* ensure a proper order of tick values in datafiles/journals/compactors.
  any new files written will have the _tick values of their markers in order. for
  older files, there are edge cases at the beginning and end of the datafiles when
  _tick values are not properly in order.

* prevent caching of static pages in PathHandler.
  whenever a static page is requested that is served by the general PathHandler, the
  server will respond to HTTP GET requests with a "Cache-Control: max-age=86400" header.

* added "doCompact" attribute when creating collections and to collection.properties().
  The attribute controls whether collection datafiles are compacted.

* changed the HTTP return code from 400 to 404 for some cases when there is a referral
  to a non-existing collection or document.

* introduced error code 1909 `too many iterations` that is thrown when graph traversals
  hit the `maxIterations` threshold.

* optionally limit traversals to a certain number of iterations
  the limitation can be achieved via the traversal API by setting the `maxIterations`
  attribute, and also via the AQL `TRAVERSAL` and `TRAVERSAL_TREE` functions by setting
  the same attribute. If traversals are not limited by the end user, a server-defined
  limit for `maxIterations` may be used to prevent server-side traversals from running
  endlessly.

* added graph traversal API at `/_api/traversal`

* added "API" link in web interface, pointing to REST API generated with Swagger

* moved "About" link in web interface into "links" menu

* allow incremental access to the documents in a collection from out of AQL
  this allows reading documents from a collection chunks when a full collection scan
  is required. memory usage might be must lower in this case and queries might finish
  earlier if there is an additional LIMIT statement

* changed AQL COLLECT to use a stable sort, so any previous SORT order is preserved

* issue #547: Javascript error in the web interface

* issue #550: Make AQL graph functions support key in addition to id

* issue #526: Unable to escape when an errorneous command is entered into the js shell

* issue #523: Graph and vertex methods for the javascript api

* issue #517: Foxx: Route parameters with capital letters fail

* issue #512: Binded Parameters for LIMIT


v1.3.3 (2013-08-01)
-------------------

* issue #570: updateFishbowl() fails once

* updated and fixed generated examples

* issue #559: added Foxx documentation to user manual

* added missing error reporting for errors that happened during import of edges


v1.3.2 (2013-06-21)
-------------------

* fixed memleak in internal.download()

* made the shape-collection journal size adaptive:
  if too big shapes come in, a shape journal will be created with a big-enough size
  automatically. the maximum size of a shape journal is still restricted, but to a
  very big value that should never be reached in practice.

* fixed a segfault that occurred when inserting documents with a shape size bigger
  than the default shape journal size (2MB)

* fixed a locking issue in collection.truncate()

* fixed value overflow in accumulated filesizes reported by collection.figures()

* issue #545: AQL FILTER unnecessary (?) loop

* issue #549: wrong return code with --daemon


v1.3.1 (2013-05-24)
-------------------

* removed currently unused _ids collection

* fixed usage of --temp-path in aranogd and arangosh

* issue #540: suppress return of temporary internal variables in AQL

* issue #530: ReferenceError: ArangoError is not a constructor

* issue #535: Problem with AQL user functions javascript API

* set --javascript.app-path for test execution to prevent startup error

* issue #532: Graph _edgesCache returns invalid data?

* issue #531: Arangod errors

* issue #529: Really weird transaction issue

* fixed usage of --temp-path in aranogd and arangosh


v1.3.0 (2013-05-10)
-------------------

* fixed problem on restart ("datafile-xxx is not sealed") when server was killed
  during a compaction run

* fixed leak when using cursors with very small batchSize

* issue #508: `unregistergroup` function not mentioned in http interface docs

* issue #507: GET /_api/aqlfunction returns code inside parentheses

* fixed issue #489: Bug in aal.install

* fixed issue 505: statistics not populated on MacOS


v1.3.0-rc1 (2013-04-24)
-----------------------

* updated documentation for 1.3.0

* added node modules and npm packages

* changed compaction to only compact datafiles with more at least 10% of dead
  documents (byte size-wise)

* issue #498: fixed reload of authentication info when using
  `require("org/arangodb/users").reload()`

* issue #495: Passing an empty array to create a document results in a
  "phantom" document

* added more precision for requests statistics figures

* added "sum" attribute for individual statistics results in statistics API
  at /_admin/statistics

* made "limit" an optional parameter in AQL function NEAR().
  limit can now be either omitted completely, or set to 0. If so, an internal
  default value (currently 100) will be applied for the limit.

* issue #481

* added "attributes.count" to output of `collection.figures()`
  this also affects the REST API /_api/collection/<name>/figures

* added IndexedPropertyGetter for ShapedJson objects

* added API for user-defined AQL functions

* issue #475: A better error message for deleting a non-existent graph

* issue #474: Web interface problems with the JS Shell

* added missing documentation for AQL UNION function

* added transaction support.
  This provides ACID transactions for ArangoDB. Transactions can be invoked
  using the `db._executeTransaction()` function, or the `/_api/transaction`
  REST API.

* switched to semantic versioning (at least for alpha & alpha naming)

* added saveOrReplace() for server-side JS

v1.3.alpha1 (2013-04-05)
------------------------

* cleanup of Module, Package, ArangoApp and modules "internal", "fs", "console"

* use Error instead of string in throw to allow stack-trace

* issue #454: error while creation of Collection

* make `collection.count()` not recalculate the number of documents on the fly, but
  use some internal document counters.

* issue #457: invalid string value in web interface

* make datafile id (datafile->_fid) identical to the numeric part of the filename.
  E.g. the datafile `journal-123456.db` will now have a datafile marker with the same
  fid (i.e. `123456`) instead of a different value. This change will only affect
  datafiles that are created with 1.3 and not any older files.
  The intention behind this change is to make datafile debugging easier.

* consistently discard document attributes with reserved names (system attributes)
  but without any known meaning, for example `_test`, `_foo`, ...

  Previously, these attributes were saved with the document regularly in some cases,
  but were discarded in other cases.
  Now these attributes are discarded consistently. "Real" system attributes such as
  `_key`, `_from`, `_to` are not affected and will work as before.

  Additionally, attributes with an empty name (``) are discarded when documents are
  saved.

  Though using reserved or empty attribute names in documents was not really and
  consistently supported in previous versions of ArangoDB, this change might cause
  an incompatibility for clients that rely on this feature.

* added server startup flag `--database.force-sync-properties` to force syncing of
  collection properties on collection creation, deletion and on property update.
  The default value is true to mimic the behavior of previous versions of ArangoDB.
  If set to false, collection properties are written to disk but no call to sync()
  is made.

* added detailed output of server version and components for REST APIs
  `/_admin/version` and `/_api/version`. To retrieve this extended information,
  call the REST APIs with URL parameter `details=true`.

* issue #443: For git-based builds include commit hash in version

* adjust startup log output to be more compact, less verbose

* set the required minimum number of file descriptors to 256.
  On server start, this number is enforced on systems that have rlimit. If the limit
  cannot be enforced, starting the server will fail.
  Note: 256 is considered to be the absolute minimum value. Depending on the use case
  for ArangoDB, a much higher number of file descriptors should be used.

  To avoid checking & potentially changing the number of maximum open files, use the
  startup option `--server.descriptors-minimum 0`

* fixed shapedjson to json conversion for special numeric values (NaN, +inf, -inf).
  Before, "NaN", "inf", or "-inf" were written into the JSONified output, but these
  values are not allowed in JSON. Now, "null" is written to the JSONified output as
  required.

* added AQL functions VARIANCE_POPULATION(), VARIANCE_SAMPLE(), STDDEV_POPULATION(),
  STDDEV_SAMPLE(), AVERAGE(), MEDIAN() to calculate statistical values for lists

* added AQL SQRT() function

* added AQL TRIM(), LEFT() and RIGHT() string functions

* fixed issue #436: GET /_api/document on edge

* make AQL REVERSE() and LENGTH() functions work on strings, too

* disabled DOT generation in `make doxygen`. this speeds up docs generation

* renamed startup option `--dispatcher.report-intervall` to `--dispatcher.report-interval`

* renamed startup option `--scheduler.report-intervall` to `--scheduler.report-interval`

* slightly changed output of REST API method /_admin/log.
  Previously, the log messages returned also contained the date and log level, now
  they will only contain the log message, and no date and log level information.
  This information can be re-created by API users from the `timestamp` and `level`
  attributes of the result.

* removed configure option `--enable-zone-debug`
  memory zone debugging is now automatically turned on when compiling with ArangoDB
  `--enable-maintainer-mode`

* removed configure option `--enable-arangob`
  arangob is now always included in the build


v1.2.3 (XXXX-XX-XX)
-------------------

* added optional parameter `edgexamples` for AQL function EDGES() and NEIGHBORS()

* added AQL function NEIGHBORS()

* added freebsd support

* fixed firstExample() query with `_id` and `_key` attributes

* issue triAGENS/ArangoDB-PHP#55: AQL optimizer may have mis-optimized duplicate
  filter statements with limit


v1.2.2 (2013-03-26)
-------------------

* fixed save of objects with common sub-objects

* issue #459: fulltext internal memory allocation didn't scale well
  This fix improves loading times for collections with fulltext indexes that have
  lots of equal words indexed.

* issue #212: auto-increment support

  The feature can be used by creating a collection with the extra `keyOptions`
  attribute as follows:

      db._create("mycollection", { keyOptions: { type: "autoincrement", offset: 1, increment: 10, allowUserKeys: true } });

  The `type` attribute will make sure the keys will be auto-generated if no
  `_key` attribute is specified for a document.

  The `allowUserKeys` attribute determines whether users might still supply own
  `_key` values with documents or if this is considered an error.

  The `increment` value determines the actual increment value, whereas the `offset`
  value can be used to seed to value sequence with a specific starting value.
  This will be useful later in a multi-master setup, when multiple servers can use
  different auto-increment seed values and thus generate non-conflicting auto-increment values.

  The default values currently are:

  - `allowUserKeys`: `true`
  - `offset`: `0`
  - `increment`: `1`

  The only other available key generator type currently is `traditional`.
  The `traditional` key generator will auto-generate keys in a fashion as ArangoDB
  always did (some increasing integer value, with a more or less unpredictable
  increment value).

  Note that for the `traditional` key generator there is only the option to disallow
  user-supplied keys and give the server the sole responsibility for key generation.
  This can be achieved by setting the `allowUserKeys` property to `false`.

  This change also introduces the following errors that API implementors may want to check
  the return values for:

  - 1222: `document key unexpected`: will be raised when a document is created with
    a `_key` attribute, but the underlying collection was set up with the `keyOptions`
    attribute `allowUserKeys: false`.

  - 1225: `out of keys`: will be raised when the auto-increment key generator runs
    out of keys. This may happen when the next key to be generated is 2^64 or higher.
    In practice, this will only happen if the values for `increment` or `offset` are
    not set appropriately, or if users are allowed to supply own keys, those keys
    are near the 2^64 threshold, and later the auto-increment feature kicks in and
    generates keys that cross that threshold.

    In practice it should not occur with proper configuration and proper usage of the
    collections.

  This change may also affect the following REST APIs:
  - POST `/_api/collection`: the server does now accept the optional `keyOptions`
    attribute in the second parameter
  - GET `/_api/collection/properties`: will return the `keyOptions` attribute as part
    of the collection's properties. The previous optional attribute `createOptions`
    is now gone.

* fixed `ArangoStatement.explain()` method with bind variables

* fixed misleading "cursor not found" error message in arangosh that occurred when
  `count()` was called for client-side cursors

* fixed handling of empty attribute names, which may have crashed the server under
  certain circumstances before

* fixed usage of invalid pointer in error message output when index description could
  not be opened


v1.2.1 (2013-03-14)
-------------------

* issue #444: please darken light color in arangosh

* issue #442: pls update post install info on osx

* fixed conversion of special double values (NaN, -inf, +inf) when converting from
  shapedjson to JSON

* fixed compaction of markers (location of _key was not updated correctly in memory,
  leading to _keys pointing to undefined memory after datafile rotation)

* fixed edge index key pointers to use document master pointer plus offset instead
  of direct _key address

* fixed case when server could not create any more journal or compactor files.
  Previously a wrong status code may have been returned, and not being able to create
  a new compactor file may have led to an infinite loop with error message
  "could not create compactor".

* fixed value truncation for numeric filename parts when renaming datafiles/journals


v1.2.0 (2013-03-01)
-------------------

* by default statistics are now switch off; in order to enable comment out
  the "disable-statistics = yes" line in "arangod.conf"

* fixed issue #435: csv parser skips data at buffer border

* added server startup option `--server.disable-statistics` to turn off statistics
  gathering without recompilation of ArangoDB.
  This partly addresses issue #432.

* fixed dropping of indexes without collection name, e.g.
  `db.xxx.dropIndex("123456");`
  Dropping an index like this failed with an assertion error.

* fixed issue #426: arangoimp should be able to import edges into edge collections

* fixed issue #425: In case of conflict ArangoDB returns HTTP 400 Bad request
  (with 1207 Error) instead of HTTP 409 Conflict

* fixed too greedy token consumption in AQL for negative values:
  e.g. in the statement `RETURN { a: 1 -2 }` the minus token was consumed as part
  of the value `-2`, and not interpreted as the binary arithmetic operator


v1.2.beta3 (2013-02-22)
-----------------------

* issue #427: ArangoDB Importer Manual has no navigation links (previous|home|next)

* issue #319: Documentation missing for Emergency console and incomplete for datafile debugger.

* issue #370: add documentation for reloadRouting and flushServerModules

* issue #393: added REST API for user management at /_api/user

* issue #393, #128: added simple cryptographic functions for user actions in module "crypto":
  * require("org/arangodb/crypto").md5()
  * require("org/arangodb/crypto").sha256()
  * require("org/arangodb/crypto").rand()

* added replaceByExample() Javascript and REST API method

* added updateByExample() Javascript and REST API method

* added optional "limit" parameter for removeByExample() Javascript and REST API method

* fixed issue #413

* updated bundled V8 version from 3.9.4 to 3.16.14.1
  Note: the Windows version used a more recent version (3.14.0.1) and was not updated.

* fixed issue #404: keep original request url in request object


v1.2.beta2 (2013-02-15)
-----------------------

* fixed issue #405: 1.2 compile warnings

* fixed issue #333: [debian] Group "arangodb" is not used when starting vie init.d script

* added optional parameter 'excludeSystem' to GET /_api/collection
  This parameter can be used to disable returning system collections in the list
  of all collections.

* added AQL functions KEEP() and UNSET()

* fixed issue #348: "HTTP Interface for Administration and Monitoring"
  documentation errors.

* fix stringification of specific positive int64 values. Stringification of int64
  values with the upper 32 bits cleared and the 33rd bit set were broken.

* issue #395:  Collection properties() function should return 'isSystem' for
  Javascript and REST API

* make server stop after upgrade procedure when invoked with `--upgrade option`.
  When started with the `--upgrade` option, the server will perfom
  the upgrade, and then exit with a status code indicating the result of the
  upgrade (0 = success, 1 = failure). To start the server regularly in either
  daemon or console mode, the `--upgrade` option must not be specified.
  This change was introduced to allow init.d scripts check the result of
  the upgrade procedure, even in case an upgrade was successful.
  this was introduced as part of issue #391.

* added AQL function EDGES()

* added more crash-protection when reading corrupted collections at startup

* added documentation for AQL function CONTAINS()

* added AQL function LIKE()

* replaced redundant error return code 1520 (Unable to open collection) with error code
  1203 (Collection not found). These error codes have the same meanings, but one of
  them was returned from AQL queries only, the other got thrown by other parts of
  ArangoDB. Now, error 1203 (Collection not found) is used in AQL too in case a
  non-existing collection is used.

v1.2.beta1 (2013-02-01)
-----------------------

* fixed issue #382: [Documentation error] Maschine... should be Machine...

* unified history file locations for arangod, arangosh, and arangoirb.
  - The readline history for arangod (emergency console) is now stored in file
    $HOME/.arangod. It was stored in $HOME/.arango before.
  - The readline history for arangosh is still stored in $HOME/.arangosh.
  - The readline history for arangoirb is now stored in $HOME/.arangoirb. It was
    stored in $HOME/.arango-mrb before.

* fixed issue #381: _users user should have a unique constraint

* allow negative list indexes in AQL to access elements from the end of a list,
  e.g. ```RETURN values[-1]``` will return the last element of the `values` list.

* collection ids, index ids, cursor ids, and document revision ids created and
  returned by ArangoDB are now returned as strings with numeric content inside.
  This is done to prevent some value overrun/truncation in any part of the
  complete client/server workflow.
  In ArangoDB 1.1 and before, these values were previously returned as
  (potentially very big) integer values. This may cause problems (clipping, overrun,
  precision loss) for clients that do not support big integers natively and store
  such values in IEEE754 doubles internally. This type loses precision after about
  52 bits and is thus not safe to hold an id.
  Javascript and 32 bit-PHP are examples for clients that may cause such problems.
  Therefore, ids are now returned by ArangoDB as strings, with the string
  content being the integer value as before.

  Example for documents ("_rev" attribute):
  - Document returned by ArangoDB 1.1: { "_rev": 1234, ... }
  - Document returned by ArangoDB 1.2: { "_rev": "1234", ... }

  Example for collections ("id" attribute / "_id" property):
  - Collection returned by ArangoDB 1.1: { "id": 9327643, "name": "test", ... }
  - Collection returned by ArangoDB 1.2: { "id": "9327643", "name": "test", ... }

  Example for cursors ("id" attribute):
  - Collection returned by ArangoDB 1.1: { "id": 11734292, "hasMore": true, ... }
  - Collection returned by ArangoDB 1.2: { "id": "11734292", "hasMore": true, ... }

* global variables are not automatically available anymore when starting the
  arangod Javascript emergency console (i.e. ```arangod --console```).

  Especially, the variables `db`, `edges`, and `internal` are not available
  anymore. `db` and `internal` can be made available in 1.2 by
  ```var db = require("org/arangodb").db;``` and
  ```var internal = require("internal");```, respectively.
  The reason for this change is to get rid of global variables in the server
  because this will allow more specific inclusion of functionality.

  For convenience, the global variable `db` is still available by default in
  arangosh. The global variable `edges`, which since ArangoDB 1.1 was kind of
  a redundant wrapper of `db`, has been removed in 1.2 completely.
  Please use `db` instead, and if creating an edge collection, use the explicit
  ```db._createEdgeCollection()``` command.

* issue #374: prevent endless redirects when calling admin interface with
  unexpected URLs

* issue #373: TRAVERSAL() `trackPaths` option does not work. Instead `paths` does work

* issue #358: added support for CORS

* honor optional waitForSync property for document removal, replace, update, and
  save operations in arangosh. The waitForSync parameter for these operations
  was previously honored by the REST API and on the server-side, but not when
  the waitForSync parameter was specified for a document operation in arangosh.

* calls to db.collection.figures() and /_api/collection/<collection>/figures now
  additionally return the number of shapes used in the collection in the
  extra attribute "shapes.count"

* added AQL TRAVERSAL_TREE() function to return a hierarchical result from a traversal

* added AQL TRAVERSAL() function to return the results from a traversal

* added AQL function ATTRIBUTES() to return the attribute names of a document

* removed internal server-side AQL functions from global scope.

  Now the AQL internal functions can only be accessed via the exports of the
  ahuacatl module, which can be included via ```require("org/arangodb/ahuacatl")```.
  It shouldn't be necessary for clients to access this module at all, but
  internal code may use this module.

  The previously global AQL-related server-side functions were moved to the
  internal namespace. This produced the following function name changes on
  the server:

     old name              new name
     ------------------------------------------------------
     AHUACATL_RUN       => require("internal").AQL_QUERY
     AHUACATL_EXPLAIN   => require("internal").AQL_EXPLAIN
     AHUACATL_PARSE     => require("internal").AQL_PARSE

  Again, clients shouldn't have used these functions at all as there is the
  ArangoStatement object to execute AQL queries.

* fixed issue #366: Edges index returns strange description

* added AQL function MATCHES() to check a document against a list of examples

* added documentation and tests for db.collection.removeByExample

* added --progress option for arangoimp. This will show the percentage of the input
  file that has been processed by arangoimp while the import is still running. It can
  be used as a rough indicator of progress for the entire import.

* make the server log documents that cannot be imported via /_api/import into the
  logfile using the warning log level. This may help finding illegal documents in big
  import runs.

* check on server startup whether the database directory and all collection directories
  are writable. if not, the server startup will be aborted. this prevents serious
  problems with collections being non-writable and this being detected at some pointer
  after the server has been started

* allow the following AQL constructs: FUNC(...)[...], FUNC(...).attribute

* fixed issue #361: Bug in Admin Interface. Header disappears when clicking new collection

* Added in-memory only collections

  Added collection creation parameter "isVolatile":
  if set to true, the collection is created as an in-memory only collection,
  meaning that all document data of that collection will reside in memory only,
  and will not be stored permanently to disk.
  This means that all collection data will be lost when the collection is unloaded
  or the server is shut down.
  As this collection type does not have datafile disk overhead for the regular
  document operations, it may be faster than normal disk-backed collections. The
  actual performance gains strongly depend on the underlying OS, filesystem, and
  settings though.
  This collection type should be used for caches only and not for any sensible data
  that cannot be re-created otherwise.
  Some platforms, namely Windows, currently do not support this collection type.
  When creating an in-memory collection on such platform, an error message will be
  returned by ArangoDB telling the user the platform does not support it.

  Note: in-memory collections are an experimental feature. The feature might
  change drastically or even be removed altogether in a future version of ArangoDB.

* fixed issue #353: Please include "pretty print" in Emergency Console

* fixed issue #352: "pretty print" console.log
  This was achieved by adding the dump() function for the "internal" object

* reduced insertion time for edges index
  Inserting into the edges index now avoids costly comparisons in case of a hash
  collision, reducing the prefilling/loading timer for bigger edge collections

* added fulltext queries to AQL via FULLTEXT() function. This allows search
  fulltext indexes from an AQL query to find matching documents

* added fulltext index type. This index type allows indexing words and prefixes of
  words from a specific document attribute. The index can be queries using a
  SimpleQueryFull object, the HTTP REST API at /_api/simple/fulltext, or via AQL

* added collection.revision() method to determine whether a collection has changed.
  The revision method returns a revision string that can be used by client programs
  for equality/inequality comparisons. The value returned by the revision method
  should be treated by clients as an opaque string and clients should not try to
  figure out the sense of the revision id. This is still useful enough to check
  whether data in a collection has changed.

* issue #346: adaptively determine NUMBER_HEADERS_PER_BLOCK

* issue #338: arangosh cursor positioning problems

* issue #326: use limit optimization with filters

* issue #325: use index to avoid sorting

* issue #324: add limit optimization to AQL

* removed arango-password script and added Javascript functionality to add/delete
  users instead. The functionality is contained in module `users` and can be invoked
  as follows from arangosh and arangod:
  * require("users").save("name", "passwd");
  * require("users").replace("name", "newPasswd");
  * require("users").remove("name");
  * require("users").reload();
  These functions are intentionally not offered via the web interface.
  This also addresses issue #313

* changed print output in arangosh and the web interface for JSON objects.
  Previously, printing a JSON object in arangosh resulted in the attribute values
  being printed as proper JSON, but attribute names were printed unquoted and
  unescaped. This was fine for the purpose of arangosh, but lead to invalid
  JSON being produced. Now, arangosh will produce valid JSON that can be used
  to send it back to ArangoDB or use it with arangoimp etc.

* fixed issue #300: allow importing documents via the REST /_api/import API
  from a JSON list, too.
  So far, the API only supported importing from a format that had one JSON object
  on each line. This is sometimes inconvenient, e.g. when the result of an AQL
  query or any other list is to be imported. This list is a JSON list and does not
  necessary have a document per line if pretty-printed.
  arangoimp now supports the JSON list format, too. However, the format requires
  arangoimp and the server to read the entire dataset at once. If the dataset is
  too big (bigger than --max-upload-size) then the import will be rejected. Even if
  increased, the entire list must fit in memory on both the client and the server,
  and this may be more resource-intensive than importing individual lines in chunks.

* removed unused parameter --reuse-ids for arangoimp. This parameter did not have
  any effect in 1.2, was never publicly announced and did evil (TM) things.

* fixed issue #297 (partly): added whitespace between command line and
  command result in arangosh, added shell colors for better usability

* fixed issue #296: system collections not usable from AQL

* fixed issue #295: deadlock on shutdown

* fixed issue #293: AQL queries should exploit edges index

* fixed issue #292: use index when filtering on _key in AQL

* allow user-definable document keys
  users can now define their own document keys by using the _key attribute
  when creating new documents or edges. Once specified, the value of _key is
  immutable.
  The restrictions for user-defined key values are:
  * the key must be at most 254 bytes long
  * it must consist of the letters a-z (lower or upper case), the digits 0-9,
    the underscore (_) or dash (-) characters only
  * any other characters, especially multi-byte sequences, whitespace or
    punctuation characters cannot be used inside key values

  Specifying a document key is optional when creating new documents. If no
  document key is specified, ArangoDB will create a document key itself.
  There are no guarantees about the format and pattern of auto-generated document
  keys other than the above restrictions.
  Clients should therefore treat auto-generated document keys as opaque values.
  Keys can be used to look up and reference documents, e.g.:
  * saving a document: `db.users.save({ "_key": "fred", ... })`
  * looking up a document: `db.users.document("fred")`
  * referencing other documents: `edges.relations.save("users/fred", "users/john", ...)`

  This change is downwards-compatible to ArangoDB 1.1 because in ArangoDB 1.1
  users were not able to define their own keys. If the user does not supply a _key
  attribute when creating a document, ArangoDB 1.2 will still generate a key of
  its own as ArangoDB 1.1 did. However, all documents returned by ArangoDB 1.2 will
  include a _key attribute and clients should be able to handle that (e.g. by
  ignoring it if not needed). Documents returned will still include the _id attribute
  as in ArangoDB 1.1.

* require collection names everywhere where a collection id was allowed in
  ArangoDB 1.1 & 1.0
  This change requires clients to use a collection name in place of a collection id
  at all places the client deals with collections.
  Examples:
  * creating edges: the _from and _to attributes must now contain collection names instead
    of collection ids: `edges.relations.save("test/my-key1", "test/my-key2", ...)`
  * retrieving edges: the returned _from and _to attributes now will contain collection
    names instead of ids, too: _from: `test/fred` instead of `1234/3455`
  * looking up documents: db.users.document("fred") or db._document("users/fred")

  Collection names must be used in REST API calls instead of collection ids, too.
  This change is thus not completely downwards-compatible to ArangoDB 1.1. ArangoDB 1.1
  required users to use collection ids in many places instead of collection names.
  This was unintuitive and caused overhead in cases when just the collection name was
  known on client-side but not its id. This overhead can now be avoided so clients can
  work with the collection names directly. There is no need to work with collection ids
  on the client side anymore.
  This change will likely require adjustments to API calls issued by clients, and also
  requires a change in how clients handle the _id value of returned documents. Previously,
  the _id value of returned documents contained the collection id, a slash separator and
  the document number. Since 1.2, _id will contain the collection name, a slash separator
  and the document key. The same applies to the _from and _to attribute values of edges
  that are returned by ArangoDB.

  Also removed (now unnecessary) location header in responses of the collections REST API.
  The location header was previously returned because it was necessary for clients.
  When clients created a collection, they specified the collection name. The collection
  id was generated on the server, but the client needed to use the server-generated
  collection id for further API calls, e.g. when creating edges etc. Therefore, the
  full collection URL, also containing the collection id, was returned by the server in
  responses to the collection API, in the HTTP location header.
  Returning the location header has become unnecessary in ArangoDB 1.2 because users
  can access collections by name and do not need to care about collection ids.


v1.1.3 (2013-XX-XX)
-------------------

* fix case when an error message was looked up for an error code but no error
  message was found. In this case a NULL ptr was returned and not checked everywhere.
  The place this error popped up was when inserting into a non-unique hash index
  failed with a specific, invalid error code.

* fixed issue #381:  db._collection("_users").getIndexes();

* fixed issue #379: arango-password fatal issue javscript.startup-directory

* fixed issue #372: Command-Line Options for the Authentication and Authorization


v1.1.2 (2013-01-20)
-------------------

* upgraded to mruby 2013-01-20 583983385b81c21f82704b116eab52d606a609f4

* fixed issue #357: Some spelling and grammar errors

* fixed issue #355: fix quotes in pdf manual

* fixed issue #351: Strange arangosh error message for long running query

* fixed randomly hanging connections in arangosh on MacOS

* added "any" query method: this returns a random document from a collection. It
  is also available via REST HTTP at /_api/simple/any.

* added deployment tool

* added getPeerVertex

* small fix for logging of long messages: the last character of log messages longer
  than 256 bytes was not logged.

* fixed truncation of human-readable log messages for web interface: the trailing \0
  byte was not appended for messages longer than 256 bytes

* fixed issue #341: ArangoDB crashes when stressed with Batch jobs
  Contrary to the issue title, this did not have anything to do with batch jobs but
  with too high memory usage. The memory usage of ArangoDB is now reduced for cases
   when there are lots of small collections with few documents each

* started with issue #317: Feature Request (from Google Groups): DATE handling

* backported issue #300: Extend arangoImp to Allow importing resultset-like
  (list of documents) formatted files

* fixed issue #337: "WaitForSync" on new collection does not work on Win/X64

* fixed issue #336: Collections REST API docs

* fixed issue #335: mmap errors due to wrong memory address calculation

* fixed issue #332: arangoimp --use-ids parameter seems to have no impact

* added option '--server.disable-authentication' for arangosh as well. No more passwd
  prompts if not needed

* fixed issue #330: session logging for arangosh

* fixed issue #329: Allow passing script file(s) as parameters for arangosh to run

* fixed issue #328: 1.1 compile warnings

* fixed issue #327: Javascript parse errors in front end


v1.1.1 (2012-12-18)
-------------------

* fixed issue #339: DELETE /_api/cursor/cursor-identifier return incollect errorNum

  The fix for this has led to a signature change of the function actions.resultNotFound().
  The meaning of parameter #3 for This function has changed from the error message string
  to the error code. The error message string is now parameter #4.
  Any client code that uses this function in custom actions must be adjusted.

* fixed issue #321: Problem upgrading arangodb 1.0.4 to 1.1.0 with Homebrew (OSX 10.8.2)

* fixed issue #230: add navigation and search for online documentation

* fixed issue #315: Strange result in PATH

* fixed issue #323: Wrong function returned in error message of AQL CHAR_LENGTH()

* fixed some log errors on startup / shutdown due to pid file handling and changing
  of directories


v1.1.0 (2012-12-05)
-------------------

* WARNING:
  arangod now performs a database version check at startup. It will look for a file
  named "VERSION" in its database directory. If the file is not present, arangod will
  perform an automatic upgrade of the database directory. This should be the normal
  case when upgrading from ArangoDB 1.0 to ArangoDB 1.1.

  If the VERSION file is present but is from an older version of ArangoDB, arangod
  will refuse to start and ask the user to run a manual upgrade first. A manual upgrade
  can be performed by starting arangod with the option `--upgrade`.

  This upgrade procedure shall ensure that users have full control over when they
  perform any updates/upgrades of their data, and can plan backups accordingly. The
  procedure also guarantees that the server is not run without any required system
  collections or with in incompatible data state.

* added AQL function DOCUMENT() to retrieve a document by its _id value

* fixed issue #311: fixed segfault on unload

* fixed issue #309: renamed stub "import" button from web interface

* fixed issue #307: added WaitForSync column in collections list in in web interface

* fixed issue #306: naming in web interface

* fixed issue #304: do not clear AQL query text input when switching tabs in
  web interface

* fixed issue #303: added documentation about usage of var keyword in web interface

* fixed issue #301: PATCH does not work in web interface

# fixed issue #269: fix make distclean & clean

* fixed issue #296: system collections not usable from AQL

* fixed issue #295: deadlock on shutdown

* added collection type label to web interface

* fixed issue #290: the web interface now disallows creating non-edges in edge collections
  when creating collections via the web interface, the collection type must also be
  specified (default is document collection)

* fixed issue #289: tab-completion does not insert any spaces

* fixed issue #282: fix escaping in web interface

* made AQL function NOT_NULL take any number of arguments. Will now return its
  first argument that is not null, or null if all arguments are null. This is downwards
  compatible.

* changed misleading AQL function name NOT_LIST() to FIRST_LIST() and slightly changed
  the behavior. The function will now return its first argument that is a list, or null
  if none of the arguments are lists.
  This is mostly downwards-compatible. The only change to the previous implementation in
  1.1-beta will happen if two arguments were passed and the 1st and 2nd arguments were
  both no lists. In previous 1.1, the 2nd argument was returned as is, but now null
  will be returned.

* add AQL function FIRST_DOCUMENT(), with same behavior as FIRST_LIST(), but working
  with documents instead of lists.

* added UPGRADING help text

* fixed issue #284: fixed Javascript errors when adding edges/vertices without own
  attributes

* fixed issue #283: AQL LENGTH() now works on documents, too

* fixed issue #281: documentation for skip lists shows wrong example

* fixed AQL optimizer bug, related to OR-combined conditions that filtered on the
  same attribute but with different conditions

* fixed issue #277: allow usage of collection names when creating edges
  the fix of this issue also implies validation of collection names / ids passed to
  the REST edge create method. edges with invalid collection ids or names in the
  "from" or "to" values will be rejected and not saved


v1.1.beta2 (2012-11-13)
-----------------------

* fixed arangoirb compilation

* fixed doxygen


v1.1.beta1 (2012-10-24)
-----------------------

* fixed AQL optimizer bug

* WARNING:
  - the user has changed from "arango" to "arangodb", the start script has changed from
    "arangod" to "arangodb", the database directory has changed from "/var/arangodb" to
    "/var/lib/arangodb" to be compliant with various Linux policies

  - In 1.1, we have introduced types for collections: regular documents go into document
    collections, and edges go into edge collections. The prefixing (db.xxx vs. edges.xxx)
    works slightly different in 1.1: edges.xxx can still be used to access collections,
    however, it will not determine the type of existing collections anymore. To create an
    edge collection 1.1, you can use db._createEdgeCollection() or edges._create().
    And there's of course also db._createDocumentCollection().
    db._create() is also still there and will create a document collection by default,
    whereas edges._create() will create an edge collection.

  - the admin web interface that was previously available via the simple URL suffix /
    is now available via a dedicated URL suffix only: /_admin/html
    The reason for this is that routing and URLs are now subject to changes by the end user,
    and only URLs parts prefixed with underscores (e.g. /_admin or /_api) are reserved
    for ArangoDB's internal usage.

* the server now handles requests with invalid Content-Length header values as follows:
  - if Content-Length is negative, the server will respond instantly with HTTP 411
    (length required)

  - if Content-Length is positive but shorter than the supplied body, the server will
    respond with HTTP 400 (bad request)

  - if Content-Length is positive but longer than the supplied body, the server will
    wait for the client to send the missing bytes. The server allows 90 seconds for this
    and will close the connection if the client does not send the remaining data

  - if Content-Length is bigger than the maximum allowed size (512 MB), the server will
    fail with HTTP 413 (request entity too large).

  - if the length of the HTTP headers is greater than the maximum allowed size (1 MB),
    the server will fail with HTTP 431 (request header fields too large)

* issue #265: allow optional base64 encoding/decoding of action response data

* issue #252: create _modules collection using arango-upgrade (note: arango-upgrade was
  finally replaced by the `--upgrade` option for arangod)

* issue #251: allow passing arbitrary options to V8 engine using new command line option:
  --javascript.v8-options. Using this option, the Harmony features or other settings in
  v8 can be enabled if the end user requires them

* issue #248: allow AQL optimizer to pull out completely uncorrelated subqueries to the
  top level, resulting in less repeated evaluation of the subquery

* upgraded to Doxygen 1.8.0

* issue #247: added AQL function MERGE_RECURSIVE

* issue #246: added clear() function in arangosh

* issue #245: Documentation: Central place for naming rules/limits inside ArangoDB

* reduced size of hash index elements by 50 %, allowing more index elements to fit in
  memory

* issue #235: GUI Shell throws Error:ReferenceError: db is not defined

* issue #229: methods marked as "under construction"

* issue #228: remove unfinished APIs (/_admin/config/*)

* having the OpenSSL library installed is now a prerequisite to compiling ArangoDB
  Also removed the --enable-ssl configure option because ssl is always required.

* added AQL functions TO_LIST, NOT_LIST

* issue #224: add optional Content-Id for batch requests

* issue #221: more documentation on AQL explain functionality. Also added
  ArangoStatement.explain() client method

* added db._createStatement() method on server as well (was previously available
  on the client only)

* issue #219: continue in case of "document not found" error in PATHS() function

* issue #213: make waitForSync overridable on specific actions

* changed AQL optimizer to use indexes in more cases. Previously, indexes might
  not have been used when in a reference expression the inner collection was
  specified last. Example: FOR u1 IN users FOR u2 IN users FILTER u1._id == u2._id
  Previously, this only checked whether an index could be used for u2._id (not
  possible). It was not checked whether an index on u1._id could be used (possible).
  Now, for expressions that have references/attribute names on both sides of the
  above as above, indexes are checked for both sides.

* issue #204: extend the CSV import by TSV and by user configurable
  separator character(s)

* issue #180: added support for batch operations

* added startup option --server.backlog-size
  this allows setting the value of the backlog for the listen() system call.
  the default value is 10, the maximum value is platform-dependent

* introduced new configure option "--enable-maintainer-mode" for
  ArangoDB maintainers. this option replaces the previous compile switches
  --with-boost-test, --enable-bison, --enable-flex and --enable-errors-dependency
  the individual configure options have been removed. --enable-maintainer-mode
  turns them all on.

* removed potentially unused configure option --enable-memfail

* fixed issue #197: HTML web interface calls /_admin/user-manager/session

* fixed issue #195: VERSION file in database directory

* fixed issue #193: REST API HEAD request returns a message body on 404

* fixed issue #188: intermittent issues with 1.0.0
  (server-side cursors not cleaned up in all cases, pthreads deadlock issue)

* issue #189: key store should use ISO datetime format bug

* issue #187: run arango-upgrade on server start (note: arango-upgrade was finally
  replaced by the `--upgrade` option for arangod)n

* fixed issue #183: strange unittest error

* fixed issue #182: manual pages

* fixed issue #181: use getaddrinfo

* moved default database directory to "/var/lib/arangodb" in accordance with
  http://www.pathname.com/fhs/pub/fhs-2.3.html

* fixed issue #179: strange text in import manual

* fixed issue #178: test for aragoimp is missing

* fixed issue #177: a misleading error message was returned if unknown variables
  were used in certain positions in an AQL query.

* fixed issue #176: explain how to use AQL from the arangosh

* issue #175: re-added hidden (and deprecated) option --server.http-port. This
  option is only there to be downwards-compatible to Arango 1.0.

* fixed issue #174: missing Documentation for `within`

* fixed issue #170: add db.<coll_name>.all().toArray() to arangosh help screen

* fixed issue #169: missing argument in Simple Queries

* added program arango-upgrade. This program must be run after installing ArangoDB
  and after upgrading from a previous version of ArangoDB. The arango-upgrade script
  will ensure all system collections are created and present in the correct state.
  It will also perform any necessary data updates.
  Note: arango-upgrade was finally replaced by the `--upgrade` option for arangod.

* issue #153: edge collection should be a flag for a collection
  collections now have a type so that the distinction between document and edge
  collections can now be done at runtime using a collection's type value.
  A collection's type can be queried in Javascript using the <collection>.type() method.

  When new collections are created using db._create(), they will be document
  collections by default. When edge._create() is called, an edge collection will be created.
  To explicitly create a collection of a specific/different type, use the methods
  _createDocumentCollection() or _createEdgeCollection(), which are available for
  both the db and the edges object.
  The Javascript objects ArangoEdges and ArangoEdgesCollection have been removed
  completely.
  All internal and test code has been adjusted for this, and client code
  that uses edges.* should also still work because edges is still there and creates
  edge collections when _create() is called.

  INCOMPATIBLE CHANGE: Client code might still need to be changed in the following aspect:
  Previously, collections did not have a type so documents and edges could be inserted
  in the same collection. This is now disallowed. Edges can only be inserted into
  edge collections now. As there were no collection types in 1.0, ArangoDB will perform
  an automatic upgrade when migrating from 1.0 to 1.1.
  The automatic upgrade will check every collection and determine its type as follows:
  - if among the first 50 documents in the collection there are documents with
    attributes "_from" and "_to", the collection is typed as an edge collection
  - if among the first 50 documents in the collection there are no documents with
    attributes "_from" and "_to", the collection is made as a document collection

* issue #150: call V8 garbage collection on server periodically

* issue #110: added support for partial updates

  The REST API for documents now offers an HTTP PATCH method to partially update
  documents. Overwriting/replacing documents is still available via the HTTP PUT method
  as before. The Javascript API in the shell also offers a new update() method in extension to
  the previously existing replace() method.


v1.0.4 (2012-11-12)
-------------------

* issue #275: strange error message in arangosh 1.0.3 at startup


v1.0.3 (2012-11-08)
-------------------

* fixed AQL optimizer bug

* issue #273: fixed segfault in arangosh on HTTP 40x

* issue #265: allow optional base64 encoding/decoding of action response data

* issue #252: _modules collection not created automatically


v1.0.2 (2012-10-22)
-------------------

* repository CentOS-X.Y moved to CentOS-X, same for Debian

* bugfix for rollback from edges

* bugfix for hash indexes

* bugfix for StringBuffer::erase_front

* added autoload for modules

* added AQL function TO_LIST


v1.0.1 (2012-09-30)
-------------------

* draft for issue #165: front-end application howto

* updated mruby to cf8fdea4a6598aa470e698e8cbc9b9b492319d

* fix for issue #190: install doesn't create log directory

* fix for issue #194: potential race condition between creating and dropping collections

* fix for issue #193: REST API HEAD request returns a message body on 404

* fix for issue #188: intermittent issues with 1.0.0

* fix for issue #163: server cannot create collection because of abandoned files

* fix for issue #150: call V8 garbage collection on server periodically


v1.0.0 (2012-08-17)
-------------------

* fix for issue #157: check for readline and ncurses headers, not only libraries


v1.0.beta4 (2012-08-15)
-----------------------

* fix for issue #152: fix memleak for barriers


v1.0.beta3 (2012-08-10)
-----------------------

* fix for issue #151: Memleak, collection data not removed

* fix for issue #149: Inconsistent port for admin interface

* fix for issue #163: server cannot create collection because of abandoned files

* fix for issue #157: check for readline and ncurses headers, not only libraries

* fix for issue #108: db.<collection>.truncate() inefficient

* fix for issue #109: added startup note about cached collection names and how to
  refresh them

* fix for issue #156: fixed memleaks in /_api/import

* fix for issue #59: added tests for /_api/import

* modified return value for calls to /_api/import: now, the attribute "empty" is
  returned as well, stating the number of empty lines in the input. Also changed the
  return value of the error code attribute ("errorNum") from 1100 ("corrupted datafile")
  to 400 ("bad request") in case invalid/unexpected JSON data was sent to the server.
  This error code is more appropriate as no datafile is broken but just input data is
  incorrect.

* fix for issue #152: Memleak for barriers

* fix for issue #151: Memleak, collection data not removed

* value of --database.maximal-journal-size parameter is now validated on startup. If
  value is smaller than the minimum value (currently 1048576), an error is thrown and
  the server will not start. Before this change, the global value of maximal journal
  size was not validated at server start, but only on collection level

* increased sleep value in statistics creation loop from 10 to 500 microseconds. This
  reduces accuracy of statistics values somewhere after the decimal points but saves
  CPU time.

* avoid additional sync() calls when writing partial shape data (attribute name data)
  to disk. sync() will still be called when the shape marker (will be written after
  the attributes) is written to disk

* issue #147: added flag --database.force-sync-shapes to force synching of shape data
  to disk. The default value is true so it is the same behavior as in version 1.0.
  if set to false, shape data is synched to disk if waitForSync for the collection is
  set to true, otherwise, shape data is not synched.

* fix for issue #145: strange issue on Travis: added epsilon for numeric comparison in
  geo index

* fix for issue #136: adjusted message during indexing

* issue #131: added timeout for HTTP keep-alive connections. The default value is 300
  seconds. There is a startup parameter server.keep-alive-timeout to configure the value.
  Setting it to 0 will disable keep-alive entirely on the server.

* fix for issue #137: AQL optimizer should use indexes for ref accesses with
  2 named attributes


v1.0.beta2 (2012-08-03)
-----------------------

* fix for issue #134: improvements for centos RPM

* fixed problem with disable-admin-interface in config file


v1.0.beta1 (2012-07-29)
-----------------------

* fixed issue #118: We need a collection "debugger"

* fixed issue #126: Access-Shaper must be cached

* INCOMPATIBLE CHANGE: renamed parameters "connect-timeout" and "request-timeout"
  for arangosh and arangoimp to "--server.connect-timeout" and "--server.request-timeout"

* INCOMPATIBLE CHANGE: authorization is now required on the server side
  Clients sending requests without HTTP authorization will be rejected with HTTP 401
  To allow backwards compatibility, the server can be started with the option
  "--server.disable-authentication"

* added options "--server.username" and "--server.password" for arangosh and arangoimp
  These parameters must be used to specify the user and password to be used when
  connecting to the server. If no password is given on the command line, arangosh/
  arangoimp will interactively prompt for a password.
  If no user name is specified on the command line, the default user "root" will be
  used.

* added startup option "--server.ssl-cipher-list" to determine which ciphers to
  use in SSL context. also added SSL_OP_CIPHER_SERVER_PREFERENCE to SSL default
  options so ciphers are tried in server and not in client order

* changed default SSL protocol to TLSv1 instead of SSLv2

* changed log-level of SSL-related messages

* added SSL connections if server is compiled with OpenSSL support. Use --help-ssl

* INCOMPATIBLE CHANGE: removed startup option "--server.admin-port".
  The new endpoints feature (see --server.endpoint) allows opening multiple endpoints
  anyway, and the distinction between admin and "other" endpoints can be emulated
  later using privileges.

* INCOMPATIBLE CHANGE: removed startup options "--port", "--server.port", and
  "--server.http-port" for arangod.
  These options have been replaced by the new "--server.endpoint" parameter

* INCOMPATIBLE CHANGE: removed startup option "--server" for arangosh and arangoimp.
  These options have been replaced by the new "--server.endpoint" parameter

* Added "--server.endpoint" option to arangod, arangosh, and arangoimp.
  For arangod, this option allows specifying the bind endpoints for the server
  The server can be bound to one or multiple endpoints at once. For arangosh
  and arangoimp, the option specifies the server endpoint to connect to.
  The following endpoint syntax is currently supported:
  - tcp://host:port or http@tcp://host:port (HTTP over IPv4)
  - tcp://[host]:port or http@tcp://[host]:port (HTTP over IPv6)
  - ssl://host:port or http@tcp://host:port (HTTP over SSL-encrypted IPv4)
  - ssl://[host]:port or http@tcp://[host]:port (HTTP over SSL-encrypted IPv6)
  - unix:///path/to/socket or http@unix:///path/to/socket (HTTP over UNIX socket)

  If no port is specified, the default port of 8529 will be used.

* INCOMPATIBLE CHANGE: removed startup options "--server.require-keep-alive" and
  "--server.secure-require-keep-alive".
  The server will now behave as follows which should be more conforming to the
  HTTP standard:
  * if a client sends a "Connection: close" header, the server will close the
    connection
  * if a client sends a "Connection: keep-alive" header, the server will not
    close the connection
  * if a client does not send any "Connection" header, the server will assume
    "keep-alive" if the request was an HTTP/1.1 request, and "close" if the
    request was an HTTP/1.0 request

* (minimal) internal optimizations for HTTP request parsing and response header
  handling

* fixed Unicode unescaping bugs for \f and surrogate pairs in BasicsC/strings.c

* changed implementation of TRI_BlockCrc32 algorithm to use 8 bytes at a time

* fixed issue #122: arangod doesn't start if <log.file> cannot be created

* fixed issue #121: wrong collection size reported

* fixed issue #98: Unable to change journalSize

* fixed issue #88: fds not closed

* fixed escaping of document data in HTML admin front end

* added HTTP basic authentication, this is always turned on

* added server startup option --server.disable-admin-interface to turn off the
  HTML admin interface

* honor server startup option --database.maximal-journal-size when creating new
  collections without specific journalsize setting. Previously, these
  collections were always created with journal file sizes of 32 MB and the
  --database.maximal-journal-size setting was ignored

* added server startup option --database.wait-for-sync to control the default
  behavior

* renamed "--unit-tests" to "--javascript.unit-tests"


v1.0.alpha3 (2012-06-30)
------------------------

* fixed issue #116: createCollection=create option doesn't work

* fixed issue #115: Compilation issue under OSX 10.7 Lion & 10.8 Mountain Lion
  (homebrew)

* fixed issue #114: image not found

* fixed issue #111: crash during "make unittests"

* fixed issue #104: client.js -> ARANGO_QUIET is not defined


v1.0.alpha2 (2012-06-24)
------------------------

* fixed issue #112: do not accept document with duplicate attribute names

* fixed issue #103: Should we cleanup the directory structure

* fixed issue #100: "count" attribute exists in cursor response with "count:
  false"

* fixed issue #84 explain command

* added new MRuby version (2012-06-02)

* added --log.filter

* cleanup of command line options:
** --startup.directory => --javascript.startup-directory
** --quite => --quiet
** --gc.interval => --javascript.gc-interval
** --startup.modules-path => --javascript.modules-path
** --action.system-directory => --javascript.action-directory
** --javascript.action-threads => removed (is now the same pool as --server.threads)

* various bug-fixes

* support for import

* added option SKIP_RANGES=1 for make unittests

* fixed several range-related assertion failures in the AQL query optimizer

* fixed AQL query optimizations for some edge cases (e.g. nested subqueries with
  invalid constant filter expressions)


v1.0.alpha1 (2012-05-28)
------------------------

Alpha Release of ArangoDB 1.0<|MERGE_RESOLUTION|>--- conflicted
+++ resolved
@@ -1,9 +1,8 @@
 devel
 -----
 
-<<<<<<< HEAD
 * add readonly mode rest API
-=======
+
 * allow compilation of ArangoDB with g++7
 
 * AQL: during a traversal if a vertex is not found. It will not print an ERROR to the log and continue
@@ -17,7 +16,6 @@
 * fixed issue #3618: Inconsistent behavior of OR statement with object bind parameters
 
 * potential fix for issue #3562: Document WITHIN_RECTANGLE not found
->>>>>>> b09c329a
 
 * increase default maximum number of V8 contexts to at least 16 if not 
   explicitly configured otherwise. the mode for determining the actual maximum
