--- conflicted
+++ resolved
@@ -1,7 +1,6 @@
 v3.3.3 (XXXX-XX-XX)
 -------------------
 
-<<<<<<< HEAD
 * issue #3504: added option `--force-same-database` for arangorestore
 
   with this option set to true, it is possible to make any arangorestore attempt
@@ -10,14 +9,13 @@
   prevent restoring data into the "wrong" database
 
   The option is set to `false` by default to ensure backwards-compatibility
-=======
+
 * make the default value of `--rocksdb.block-cache-shard-bits` use the RocksDB
   default value. This will mostly mean the default number block cache shard
   bits is lower than before, allowing each shard to store more data and cause
   less evictions from block cache
 
 * fixed issue #4255: AQL SORT consuming too much memory
->>>>>>> f31734a1
 
 
 v3.3.2 (2018-01-04)
