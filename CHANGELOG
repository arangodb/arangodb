--- conflicted
+++ resolved
@@ -1,7 +1,6 @@
 devel
 -----
 
-<<<<<<< HEAD
 * improved error messages when managing Foxx services
 
   Install/replace/upgrade will now provide additional information when an error
@@ -9,9 +8,8 @@
   also include information about the underlying cause in the error message.
 
 * fixed some Foxx script names being displayed incorrectly in web UI and Foxx CLI
-=======
+
 * major revision of the maintenance feature
->>>>>>> 953027ba
 
 * added `uuidv4` and `genRandomBytes` methods to crypto module
 
