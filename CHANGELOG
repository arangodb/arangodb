v3.3.14 (2018-08-15)
--------------------

<<<<<<< HEAD
* fixed issue #5736: Foxx HTTP API responds with 500 error when request body
  is too short
=======
* upgraded arangodb starter version to 0.13.1

* fixed issue #5831: custom queries in the ui could not be loaded if the user
  only has read access to the _system database.

* fixed internal issue #2566: corrected web UI alignment of the nodes table

* fixed internal issue #2869: when attaching a follower with global applier to an 
  authenticated leader already existing users have not been replicated, all users 
  created/modified later are replicated.

* fixed internal issue #2865: dumping from an authenticated arangodb the users have 
  not been included

* fixed issue #5943: misplaced database ui icon and wrong cursor type were used

* fixed issue #5354: updated the web UI JSON editor, improved usability

* fixed issue #5648: fixed error message when saving unsupported document types

* fixed issue #6076: Segmentation fault after AQL query

* fixed issue #5884: Subquery nodes are no longer created on DBServers

* fixed issue #6031: Broken LIMIT in nested list iterations 

* fixed internal issue #2812: Cluster fails to create many indexes in parallel

* intermediate commits in the RocksDB engine are now only enabled in standalone AQL 
  queries (not within a JS transaction), standalone truncate as well as for the 
  "import" API


v3.3.13 (2018-07-26)
--------------------

* fixed internal issue #2567: the Web UI was showing the possibility to move a
  shard from a follower to the current leader 

* fixed issue #5977: Unexpected execution plan when subquery contains COLLECT

* Bugfix: The AQL syntax variants `UPDATE/REPLACE k WITH d` now correctly take
  _rev from k instead of d (when ignoreRevs is false) and ignore d._rev.

* put an upper bound on the number of documents to be scanned when using
  `db.<collection>.any()` in the RocksDB storage engine

  previous versions of ArangoDB did a scan of a random amount of documents in
  the collection, up to the total number of documents available. this produced
  a random selection with a good quality, but needed to scan half the number
  of documents in the collection on average.

  The new version will only scan up to 500 documents, so it produces a less
  random result, but will be a lot faster especially for large collections.
  
  The implementation of `any()` for the MMFiles engine remains unchanged. The
  MMFiles engine will pick a random document from the entire range of the 
  in-memory primary index without performing scans.

* return an empty result set instead of an "out of memory" exception when
  querying the geo index with invalid (out of range) coordinates

* added load balancer support and user-restriction to cursor API.

  If a cursor is accessed on a different coordinator than where it was created,
  the requests will be forwarded to the correct coordinator. If a cursor is
  accessed by a different user than the one who created it, the request will
  be denied.

* keep failed follower in followers list in Plan.

  This increases the changes of a failed follower getting back into sync if the
  follower comes back after a short time. In this case the follower can try to
  get in sync again, which normally takes less time than seeding a completely
  new follower.

* fix assertion failure and undefined behavior in Unix domain socket connections,
  introduced by 3.3.12

* added configuration option `--rocksdb.sync-interval`

  This option specifies interval (in milliseconds) that ArangoDB will use to 
  automatically synchronize data in RocksDB's write-ahead log (WAL) files to 
  disk. Automatic syncs will only be performed for not-yet synchronized data, 
  and only for operations that have been executed without the *waitForSync* 
  attribute.

  Automatic synchronization is performed by a background thread. The default
  sync interval is 0, meaning the automatic background syncing is turned off.
  Background syncing in 3.3 is opt-in, whereas in ArangoDB 3.4 the default sync
  interval will be 100 milliseconds.

  Note: this option is not supported on Windows platforms. Setting the sync
  interval to a value greater 0 will produce a startup warning.

* fixed graph creation sometimes failing with 'edge collection
  already used in edge def' when the edge definition contained multiple vertex
  collections, despite the edge definitions being identical

* inception could get caught in a trap, where agent configuration
  version and timeout multiplier lead to incapacitated agency

* fixed issue #5827: Batch request handling incompatible with .NET's default
  ContentType format

* fixed agency's log compaction for internal issue #2249

* inspector collects additionally disk data size and storage engine statistics


v3.3.12 (2018-07-12)
--------------------

* issue #5854: RocksDB engine would frequently request a new DelayToken.  This caused
  excessive write delay on the next Put() call.  Alternate approach taken.

* fixed graph creation under some circumstances failing with 'edge collection
  already used in edge def' despite the edge definitions being identical
>>>>>>> ddd7a5b4

* fixed issue #5727: Edge document with user provided key is inserted as many
  times as the number of shards, violating the primary index

* fixed internal issue #2658: AQL modification queries did not allow `_rev`
  checking. There is now a new option `ignoreRevs` which can be set to `false`
  in order to force AQL modification queries to match revision ids before
  doing any modifications

* fixed issue #5679: Replication applier restrictions will crash synchronisation
  after initial sync

* fixed potential issue in RETURN DISTINCT CollectBlock implementation
  that led to the block producing an empty result

* changed communication tasks to use boost strands instead of locks,
  this fixes a race condition with parallel VST communication over
  SSL

* fixed agency restart from compaction without data

* fixed for agent coming back to agency with changed endpoint and
  total data loss

* more patient agency tests to allow for ASAN tests to successfully finish


v3.3.11 (2018-06-26)
--------------------

* upgraded arangosync version to 0.5.3

* upgraded arangodb starter version to 0.12.0

* fixed internal issue #2559: "unexpected document key" error when custom
  shard keys are used and the "allowUserKeys" key generator option is set
  to false

* fixed AQL DOCUMENT lookup function for documents for sharded collections with
  more than a single shard and using a custom shard key (i.e. some shard
  key attribute other than `_key`).
  The previous implementation of DOCUMENT restricted to lookup to a single
  shard in all cases, though this restriction was invalid. That lead to
  `DOCUMENT` not finding documents in cases the wrong shard was contacted. The
  fixed implementation in 3.3.11 will reach out to all shards to find the
  document, meaning it will produce the correct result, but will cause more
  cluster-internal traffic. This increase in traffic may be high if the number
  of shards is also high, because each invocation of `DOCUMENT` will have to
  contact all shards.
  There will be no performance difference for non-sharded collections or
  collections that are sharded by `_key` or that only have a single shard.

* reimplemented replication view in web UI

* fixed internal issue #2256: ui, document id not showing up when deleting a document

* fixed internal issue #2163: wrong labels within foxx validation of service
  input parameters

* fixed internal issue #2160: fixed misplaced tooltips in indices view

* added new arangoinspect client tool, to help users and customers easily collect
  information of any ArangoDB server setup, and facilitate troubleshooting for the
  ArangoDB Support Team


v3.3.10 (2018-06-04)
--------------------

* make optimizer rule "remove-filter-covered-by-index" not stop after removing
  a sub-condition from a FILTER statement, but pass the optimized FILTER
  statement again into the optimizer rule for further optimizations.
  This allows optimizing away some more FILTER conditions than before.

* allow accessing /_admin/status URL on followers too in active failover setup

* fix cluster COLLECT optimization for attributes that were in "sorted" variant of
  COLLECT and that were provided by a sorted index on the collected attribute

* apply fulltext index optimization rule for multiple fulltext searches in
  the same query

  this fixes https://stackoverflow.com/questions/50496274/two-fulltext-searches-on-arangodb-cluster-v8-is-involved

* validate `_from` and `_to` values of edges on updates consistently

* fixed issue #5400: Unexpected AQL Result

* fixed issue #5429: Frequent 'updated local foxx repository' messages

* fixed issue #5252: Empty result if FULLTEXT() is used together with LIMIT offset

* fixed issue #5035: fixed a vulnerability issue within the web ui's index view

* inception was ignoring leader's configuration


v3.3.9 (2018-05-17)
-------------------

* added `/_admin/repair/distributeShardsLike` that repairs collections with
  distributeShardsLike where the shards aren't actually distributed like in the
  prototype collection, as could happen due to internal issue #1770

* fixed Foxx queues bug when queues are created in a request handler with an
  ArangoDB authentication header

* upgraded arangosync version to 0.5.1

* upgraded arangodb starter version to 0.11.3

* fix cluster upgrading issue introduced in 3.3.8

  the issue made arangod crash when starting a DB server with option
  `--database.auto-upgrade true`

* fix C++ implementation of AQL ZIP function to return each distinct attribute
  name only once. The previous implementation added non-unique attribute names
  multiple times, which led to follow-up issues.
  Now if an attribute name occurs multiple times in the input list of attribute
  names, it will only be incorporated once into the result object, with the
  value that corresponds to the first occurrence.
  This fix also changes the V8 implementation of the ZIP function, which now
  will always return the first value for non-unique attribute names and not the
  last occurring value.

* self heal during a Foxx service install, upgrade or replace no longer breaks
  the respective operation

* make /_api/index, /_api/database and /_api/user REST handlers use the scheduler's
  internal queue, so they do not run in an I/O handling thread

* fixed issue #4919: C++ implementation of LIKE function now matches the old and
  correct behavior of the JavaScript implementation.

* added REST API endpoint /_admin/server/availability for monitoring purposes

* UI: fixed an unreasonable event bug within the modal view engine

* fixed issue #3811: gharial api is now checking existence of _from and _to vertices
  during edge creation

* fixed internal issue #2149: number of documents in the UI is not adjusted after
  moving them

* fixed internal issue #2150: UI - loading a saved query does not update the list
  of bind parameters

* fixed internal issue #2147 - fixed database filter in UI

* fixed issue #4934: Wrong used GeoIndex depending on FILTER order

* added `query` and `aql.literal` helpers to `@arangodb` module.

* remove post-sort from GatherNode in cluster AQL queries that do use indexes
  for filtering but that do not require a sorted result

  This optimization can speed up gathering data from multiple shards, because
  it allows to remove a merge sort of the individual shards' results.

* extend the already existing "reduce-extraction-to-projection" AQL optimizer
  rule for RocksDB to provide projections of up to 5 document attributes. The
  previous implementation only supported a projection for a single document
  attribute. The new implementation will extract up to 5 document attributes from
  a document while scanning a collection via an EnumerateCollectionNode.
  Additionally the new version of the optimizer rule can also produce projections
  when scanning an index via an IndexNode.
  The optimization is benefial especially for huge documents because it will copy
  out only the projected attributes from the document instead of copying the entire
  document data from the storage engine.

  When applied, the explainer will show the projected attributes in a `projections`
  remark for an EnumerateCollectionNode or IndexNode. The optimization is limited
  to the RocksDB storage engine.

* added index-only optimization for AQL queries that can satisfy the retrieval of
  all required document attributes directly from an index.

  This optimization will be triggered for the RocksDB engine if an index is used
  that covers all required attributes of the document used later on in the query.
  If applied, it will save retrieving the actual document data (which would require
  an extra lookup in RocksDB), but will instead build the document data solely
  from the index values found. It will only be applied when using up to 5 attributes
  from the document, and only if the rest of the document data is not used later
  on in the query.

  The optimization is currently available for the RocksDB engine for the index types
  primary, edge, hash, skiplist and persistent.

  If the optimization is applied, it will show up as "index only" in an AQL
  query's execution plan for an IndexNode.

* added scan-only optimization for AQL queries that iterate over collections or
  indexes and that do not need to return the actual document values.

  Not fetching the document values from the storage engine will provide a
  considerable speedup when using the RocksDB engine, but may also help a bit
  in case of the MMFiles engine. The optimization will only be applied when
  full-scanning or index-scanning a collection without refering to any of its
  documents later on, and, for an IndexNode, if all filter conditions for the
  documents of the collection are covered by the index.

  If the optimization is applied, it will show up as "scan only" in an AQL
  query's execution plan for an EnumerateCollectionNode or an IndexNode.

* extend existing "collect-in-cluster" optimizer rule to run grouping, counting
  and deduplication on the DB servers in several cases, so that the coordinator
  will only need to sum up the potentially smaller results from the individual shards.

  The following types of COLLECT queries are covered now:
  - RETURN DISTINCT expr
  - COLLECT WITH COUNT INTO ...
  - COLLECT var1 = expr1, ..., varn = exprn (WITH COUNT INTO ...), without INTO or KEEP
  - COLLECT var1 = expr1, ..., varn = exprn AGGREGATE ..., without INTO or KEEP, for
    aggregate functions COUNT/LENGTH, SUM, MIN and MAX.

* honor specified COLLECT method in AQL COLLECT options

  for example, when the user explicitly asks for the COLLECT method
  to be `sorted`, the optimizer will now not produce an alternative
  version of the plan using the hash method.

  additionally, if the user explcitly asks for the COLLECT method to
  be `hash`, the optimizer will now change the existing plan to use
  the hash method if possible instead of just creating an alternative
  plan.

  `COLLECT ... OPTIONS { method: 'sorted' }` => always use sorted method
  `COLLECT ... OPTIONS { method: 'hash' }`   => use hash if this is technically possible
  `COLLECT ...` (no options)                 => create a plan using sorted, and another plan using hash method

* added bulk document lookups for MMFiles engine, which will improve the performance
  of document lookups from an inside an index in case the index lookup produces many
  documents


v3.3.8 (2018-04-24)
-------------------

* included version of ArangoDB Starter (`arangodb` binary) updated to v0.10.11,
  see [Starter changelog](https://github.com/arangodb-helper/arangodb/blob/master/CHANGELOG.md)

* added arangod startup option `--dump-options` to print all configuration parameters
  as a JSON object

* fixed: (Enterprise only) If you restore a SmartGraph where the collections
  are still existing and are supposed to be dropped on restore we ended up in
  duplicate name error. This is now gone and the SmartGraph is correctly restored.

* fix lookups by `_id` in smart graph edge collections

* improve startup resilience in case there are datafile errors (MMFiles)

  also allow repairing broken VERSION files automatically on startup by
  specifying the option `--database.ignore-datafile-errors true`

* fix issue #4582: UI query editor now supports usage of empty string as bind parameter value

* fixed internal issue #2148: Number of documents found by filter is misleading in web UI

* added startup option `--database.required-directory-state`

  using this option it is possible to require the database directory to be
  in a specific state on startup. the options for this value are:

  - non-existing: database directory must not exist
  - existing: database directory must exist
  - empty: database directory must exist but be empty
  - populated: database directory must exist and contain specific files already
  - any: any state allowed

* field "$schema" in Foxx manifest.json files no longer produce warnings

* added `@arangodb/locals` module to expose the Foxx service context as an
  alternative to using `module.context` directly.

* supervision can be put into maintenance mode


v3.3.7 (2018-04-11)
-------------------

* added hidden option `--query.registry-ttl` to control the lifetime of cluster AQL
  query parts

* fixed internal issue #2237: AQL queries on collections with replicationFactor:
  "satellite" crashed arangod in single server mode

* fixed restore of satellite collections: replicationFactor was set to 1 during
  restore

* fixed dump and restore of smart graphs:
  a) The dump will not include the hidden shadow collections anymore, they were dumped
     accidentially and only contain duplicated data.
  b) Restore will now ignore hidden shadow collections as all data is contained
     in the smart-edge collection. You can manually include these collections from an
     old dump (3.3.5 or earlier) by using `--force`.
  c) Restore of a smart-graph will now create smart collections properly instead
     of getting into `TIMEOUT_IN_CLUSTER_OPERATION`

* fixed issue in AQL query optimizer rule "restrict-to-single-shard", which
  may have sent documents to a wrong shard in AQL INSERT queries that specified
  the value for `_key` using an expression (and not a constant value)
  Important: if you were affected by this bug in v3.3.5 it is required that you
  recreate your dataset in v3.3.6 (i.e. dumping and restoring) instead of doing
  a simple binary upgrade

* added /_admin/status HTTP API for debugging purposes

* added ArangoShell helper function for packaging all information about an
  AQL query so it can be run and analyzed elsewhere:

  query = "FOR doc IN mycollection FILTER doc.value > 42 RETURN doc";
  require("@arangodb/aql/explainer").debugDump("/tmp/query-debug-info", query);

  Entitled users can send the generated file to the ArangoDB support to facilitate
  reproduction and debugging.

* added hidden option `--server.ask-jwt-secret`. This is an internal option
  for debugging and should not be exposed to end-users.

* fix for internal issue #2215. supervision will now wait for agent to
  fully prepare before adding 10 second grace period after leadership change

* fixed internal issue #2215's FailedLeader timeout bug

v3.3.5 (2018-03-28)
-------------------

* fixed issue #4934: Wrong used GeoIndex depending on FILTER order

* make build id appear in startup log message alongside with other version info

* make AQL data modification operations that are sent to all shards and that are
  supposed to return values (i.e. `RETURN OLD` or `RETURN NEW`) not return fake
  empty result rows if the document to be updated/replaced/removed was not present
  on the target shard

* added AQL optimizer rule `restrict-to-single-shard`

  This rule will kick in if a collection operation (index lookup or data
  modification operation) will only affect a single shard, and the operation can be
  restricted to the single shard and is not applied for all shards. This optimization
  can be applied for queries that access a collection only once in the query, and that
  do not use traversals, shortest path queries and that do not access collection data
  dynamically using the `DOCUMENT`, `FULLTEXT`, `NEAR` or `WITHIN` AQL functions.
  Additionally, the optimizer will only pull off this optimization if can safely
  determine the values of all the collection's shard keys from the query, and when the
  shard keys are covered by a single index (this is always true if the shard key is
  the default `_key`)

* display missing attributes of GatherNodes in AQL explain output

* make AQL optimizer rule `undistribute-remove-after-enum-coll` fire in a few
  more cases in which it is possible

* slightly improve index selection for the RocksDB engine when there are multiple
  competing indexes with the same attribute prefixes, but different amount of
  attributes covered. In this case, the more specialized index will be preferred
  now

* fix issue #4924: removeFollower now prefers to remove the last follower(s)

* added "collect-in-cluster" optimizer rule to have COLLECT WITH COUNT queries
  without grouping being executed on the DB servers and the coordinator only summing
  up the counts from the individual shards

* fixed issue #4900: Nested FOR query uses index but ignores other filters

* properly exit v8::Context in one place where it was missing before

* added hidden option `--cluster.index-create-timeout` for controlling the
  default value of the index creation timeout in cluster
  under normal circumstances, this option does not need to be adjusted

* increase default timeout for index creation in cluster to 3600s

* fixed issue #4843: Query-Result has more Docs than the Collection itself

* fixed the behavior of ClusterInfo when waiting for current to catch
  up with plan in create collection.

* fixed issue #4827: COLLECT on edge _to field doesn't group distinct values as expected (MMFiles)


v3.3.4 (2018-03-01)
-------------------

* fix AQL `fullCount` result value in some cluster cases when it was off a bit

* fix issue #4651: Simple query taking forever until a request timeout error

* fix issue #4657: fixed incomplete content type header

* Vastly improved the Foxx Store UI

* fix issue #4677: AQL WITH with bind parameters results in "access after data-modification"
  for two independent UPSERTs

* remove unused startup option `--ldap.permissions-attribute-name`

* fix issue #4457: create /var/tmp/arangod with correct user in supervisor mode

* remove long disfunctional admin/long_echo handler

* fixed Foxx API:

  * PUT /_api/foxx/service: Respect force flag
  * PATCH /_api/foxx/service: Check whether a service under given mount exists

* internal issue #1726: supervision failed to remove multiple servers
  from health monitoring at once.

* more information from inception, why agent is activated

* fixed a bug where supervision tried to deal with shards of virtual collections

* Behaviour of permissions for databases and collections changed:
  The new fallback rule for databases for which an access level is not explicitly specified:
  Choose the higher access level of:
    * A wildcard database grant
    * A database grant on the `_system` database
  The new fallback rule for collections for which an access level is not explicitly specified:
  Choose the higher access level of:
    * Any wildcard access grant in the same database, or on "*/*"
    * The access level for the current database
    * The access level for the `_system` database

* fix internal issue 1770: collection creation using distributeShardsLike yields
  errors and did not distribute shards correctly in the following cases:
  1. If numberOfShards * replicationFactor % nrDBServers != 0
     (shards * replication is not divisible by DBServers).
  2. If there was failover / move shard case on the leading collection
     and creating the follower collection afterwards.

* fix timeout issues in replication client expiration

* added missing edge filter to neighbors-only traversals
  in case a filter condition was moved into the traverser and the traversal was
  executed in breadth-first mode and was returning each visited vertex exactly
  once, and there was a filter on the edges of the path and the resulting vertices
  and edges were not used later, the edge filter was not applied

* fixed issue #4160: Run arangod with "--database.auto-upgrade" option always crash silently without error log

* fix internal issue #1848: AQL optimizer was trying to resolve attribute accesses
  to attributes of constant object values at query compile time, but only did so far
  the very first attribute in each object

  this fixes https://stackoverflow.com/questions/48648737/beginner-bug-in-for-loops-from-objects

* fix inconvenience: If we want to start server with a non-existing
  --javascript.app-path it will now be created (if possible)

* fixed: REST API `POST _api/foxx` now returns HTTP code 201 on success, as documented.
         returned 200 before.

* fixed: REST API `PATCH _api/foxx/dependencies` now updates the existing dependencies
         instead of replacing them.

* fixed: Foxx upload of single javascript file. You now can upload via http-url pointing
         to a javascript file.

* fixed issue #4395: If your foxx app includes an `APP` folder it got
         accidently removed by selfhealing this is not the case anymore.

* fixed internal issue #1969 - command apt-get purge/remove arangodb3e was failing


v3.3.3 (2018-01-26)
-------------------

* fix issue #4272: VERSION file keeps disappearing

* fix internal issue #81: quotation marks disappeared when switching table/json
  editor in the query editor ui

* added option `--rocksdb.throttle` to control whether write-throttling is enabled
  Write-throttling is turned on by default, to reduce chances of compactions getting
  too far behind and blocking incoming writes.

* fixed issue #4308: Crash when getter for error.name throws an error (on Windows)

* UI: fixed a query editor caching and parsing issue

* Fixed internal issue #1683: fixes an UI issue where a collection name gets wrongly cached
  within the documents overview of a collection.

* Fixed an issue with the index estimates in RocksDB in the case a transaction is aborted.
  Former the index estimates were modified if the transaction commited or not.
  Now they will only be modified if the transaction commited successfully.

* UI: optimized login view for very small screen sizes

* UI: optimized error messages for invalid query bind parameter

* Truncate in RocksDB will now do intermediate commits every 10.000 documents
  if truncate fails or the server crashes during this operation all deletes
  that have been commited so far are persisted.

* make the default value of `--rocksdb.block-cache-shard-bits` use the RocksDB
  default value. This will mostly mean the default number block cache shard
  bits is lower than before, allowing each shard to store more data and cause
  less evictions from block cache

* UI: optimized login view for very small screen sizes

* issue #4222: Permission error preventing AQL query import / export on webui

* UI: optimized error messages for invalid query bind parameter

* UI: upgraded swagger ui to version 3.9.0

* issue #3504: added option `--force-same-database` for arangorestore

  with this option set to true, it is possible to make any arangorestore attempt
  fail if the specified target database does not match the database name
  specified in the source dump's "dump.json" file. it can thus be used to
  prevent restoring data into the "wrong" database

  The option is set to `false` by default to ensure backwards-compatibility

* make the default value of `--rocksdb.block-cache-shard-bits` use the RocksDB
  default value. This will mostly mean the default number block cache shard
  bits is lower than before, allowing each shard to store more data and cause
  less evictions from block cache

* fixed issue #4255: AQL SORT consuming too much memory

* fixed incorrect persistence of RAFT vote and term


v3.3.2 (2018-01-04)
-------------------

* fixed issue #4199: Internal failure: JavaScript exception in file 'arangosh.js'
  at 98,7: ArangoError 4: Expecting type String

* fixed issue in agency supervision with a good server being left in
  failedServers

* distinguish isReady and allInSync in clusterInventory

* fixed issue #4197: AQL statement not working in 3.3.1 when upgraded from 3.2.10

* do not reuse collection ids when restoring collections from a dump, but assign
  new collection ids, this should prevent collection id conflicts

* fix issue #4393: broken handling of unix domain sockets in
  JS_Download

v3.3.1 (2017-12-28)
-------------------

* UI: displayed wrong wfs property for a collection when using RocksDB as
  storage engine

* added `--ignore-missing` option to arangoimp
  this option allows importing lines with less fields than specified in the CSV
  header line

* changed misleading error message from "no leader" to "not a leader"

* optimize usage of AQL FULLTEXT index function to a FOR loop with index
  usage in some cases
  When the optimization is applied, this especially speeds up fulltext index
  queries in the cluster

* UI: improved the behavior during collection creation in a cluster environment

* Agency lockup fixes for very small machines.

* Agency performance improvement by finer grained locking.

* Use steady_clock in agency whereever possible.

* Agency prevent Supervision thread crash.

* Fix agency integer overflow in timeout calculation.


v3.3.0 (2012-12-14)
-------------------

* release version

* added a missing try/catch block in the supervision thread


v3.3.rc8 (2017-12-12)
---------------------

* UI: fixed broken foxx configuration keys. Some valid configuration values
  could not be edited via the ui.

* UI: Shard distribution view now has an accordion view instead of displaying
  all shards of all collections at once.

* UI: pressing the return key inside a select2 box no longer triggers the modals

* UI: coordinators and db servers are now in sorted order (ascending)


v3.3.rc7 (2017-12-07)
---------------------

* fixed issue #3741: fix terminal color output in Windows

* UI: fixed issue #3822: disabled name input field for system collections

* fixed issue #3640: limit in subquery

* fixed issue #3745: Invalid result when using OLD object with array attribute in UPSERT statement

* UI: edge collections were wrongly added to from and to vertices select box during graph creation

* UI: added not found views for documents and collections

* UI: using default user database api during database creation now

* UI: the graph viewer backend now picks one random start vertex of the
  first 1000 documents instead of calling any(). The implementation of
  "any" is known to scale bad on huge collections with RocksDB.

* UI: fixed disappearing of the navigation label in some case special case

* UI: the graph viewer now displays updated label values correctly.
  Additionally the included node/edge editor now closes automatically
	after a successful node/edge update.

* fixed issue #3917: traversals with high maximal depth take extremely long
  in planning phase.


v3.3.rc4 (2017-11-28)
---------------------

* minor bug-fixes


v3.3.rc3 (2017-11-24)
---------------------

* bug-fixes


v3.3.rc2 (2017-11-22)
---------------------

* UI: document/edge editor now remembering their modes (e.g. code or tree)

* UI: optimized error messages for invalid graph definitions. Also fixed a
  graph renderer cleanup error.

* UI: added a delay within the graph viewer while changing the colors of the
  graph. Necessary due different browser behaviour.

* added options `--encryption.keyfile` and `--encryption.key-generator` to arangodump
  and arangorestore

* UI: the graph viewer now displays updated label values correctly.
  Additionally the included node/edge editor now closes automatically
	after a successful node/edge update.

* removed `--recycle-ids` option for arangorestore

  using that option could have led to problems on the restore, with potential
  id conflicts between the originating server (the source dump server) and the
  target server (the restore server)


v3.3.rc1 (2017-11-17)
---------------------

* add readonly mode REST API

* allow compilation of ArangoDB source code with g++ 7

* upgrade minimum required g++ compiler version to g++ 5.4
  That means ArangoDB source code will not compile with g++ 4.x or g++ < 5.4 anymore.

* AQL: during a traversal if a vertex is not found. It will not print an ERROR to the log and continue
  with a NULL value, but will register a warning at the query and continue with a NULL value.
  The situation is not desired as an ERROR as ArangoDB can store edges pointing to non-existing
  vertex which is perfectly valid, but it may be a n issue on the data model, so users
  can directly see it on the query now and do not "by accident" have to check the LOG output.


v3.3.beta1 (2017-11-07)
-----------------------

* introduce `enforceReplicationFactor`: An optional parameter controlling
  if the server should bail out during collection creation if there are not
  enough DBServers available for the desired `replicationFactor`.

* fixed issue #3516: Show execution time in arangosh

  this change adds more dynamic prompt components for arangosh
  The following components are now available for dynamic prompts,
  settable via the `--console.prompt` option in arangosh:

  - '%t': current time as timestamp
  - '%a': elpased time since ArangoShell start in seconds
  - '%p': duration of last command in seconds
  - '%d': name of current database
  - '%e': current endpoint
  - '%E': current endpoint without protocol
  - '%u': current user

  The time a command takes can be displayed easily by starting arangosh with `--console.prompt "%p> "`.

* make the ArangoShell refill its collection cache when a yet-unknown collection
  is first accessed. This fixes the following problem:

      arangosh1> db._collections();  // shell1 lists all collections
      arangosh2> db._create("test"); // shell2 now creates a new collection 'test'
      arangosh1> db.test.insert({}); // shell1 is not aware of the collection created
                                     // in shell2, so the insert will fail

* incremental transfer of initial collection data now can handle partial
  responses for a chunk, allowing the leader/master to send smaller chunks
  (in terms of HTTP response size) and limit memory usage

* initial creation of shards for cluster collections is now faster with
  replicationFactor values bigger than 1. this is achieved by an optimization
  for the case when the collection on the leader is still empty

* potential fix for issue #3517: several "filesystem full" errors in logs
  while there's a lot of disk space

* added C++ implementations for AQL function `SUBSTRING()`, `LEFT()`, `RIGHT()` and `TRIM()`


v3.3.milestone2 (2017-10-19)
----------------------------

* added new replication module

* make AQL `DISTINCT` not change the order of the results it is applied on

* show C++ function name of call site in ArangoDB log output

  This requires option `--log.line-number` to be set to *true*

* fixed issue #3408: Hard crash in query for pagination

* UI: fixed unresponsive events in cluster shards view

* UI: added word wrapping to query editor

* fixed issue #3395: AQL: cannot instantiate CollectBlock with undetermined
  aggregation method

* minimum number of V8 contexts in console mode must be 2, not 1. this is
  required to ensure the console gets one dedicated V8 context and all other
  operations have at least one extra context. This requirement was not enforced
  anymore.

* UI: fixed wrong user attribute name validation, issue #3228

* make AQL return a proper error message in case of a unique key constraint
  violation. previously it only returned the generic "unique constraint violated"
  error message but omitted the details about which index caused the problem.

  This addresses https://stackoverflow.com/questions/46427126/arangodb-3-2-unique-constraint-violation-id-or-key

* fix potential overflow in CRC marker check when a corrupted CRC marker
  is found at the very beginning of an MMFiles datafile


v3.3.milestone1 (2017-10-11)
----------------------------

* added option `--server.local-authentication`

* UI: added user roles

* added config option `--log.color` to toggle colorful logging to terminal

* added config option `--log.thread-name` to additionally log thread names

* usernames must not start with `:role:`, added new options:
    --server.authentication-timeout
    --ldap.roles-attribute-name
    --ldap.roles-transformation
    --ldap.roles-search
    --ldap.superuser-role
    --ldap.roles-include
    --ldap.roles-exclude

* performance improvements for full collection scans and a few other operations
  in MMFiles engine

* added `--rocksdb.encryption-key-generator` for enterprise

* removed `--compat28` parameter from arangodump and replication API

  older ArangoDB versions will no longer be supported by these tools.

* increase the recommended value for `/proc/sys/vm/max_map_count` to a value
  eight times as high as the previous recommended value. Increasing the
  values helps to prevent an ArangoDB server from running out of memory mappings.

  The raised minimum recommended value may lead to ArangoDB showing some startup
  warnings as follows:

      WARNING {memory} maximum number of memory mappings per process is 65530, which seems too low. it is recommended to set it to at least 512000
      WARNING {memory} execute 'sudo sysctl -w "vm.max_map_count=512000"'


v3.2.7 (2017-11-13)
-------------------

* Cluster customers, which have upgraded from 3.1 to 3.2 need to upgrade
  to 3.2.7. The cluster supervision is otherwise not operational.

* Fixed issue #3597: AQL with path filters returns unexpected results
  In some cases breadth first search in combination with vertex filters
  yields wrong result, the filter was not applied correctly.

* enable JEMalloc background thread for purging and returning unused memory
  back to the operating system (Linux only)

* fixed some undefined behavior in some internal value caches for AQL GatherNodes
  and SortNodes, which could have led to sorted results being effectively not
  correctly sorted.

* make the replication applier for the RocksDB engine start automatically after a
  restart of the server if the applier was configured with its `autoStart` property
  set to `true`. previously the replication appliers were only automatically restarted
  at server start for the MMFiles engine.

* fixed arangodump batch size adaptivity in cluster mode and upped default batch size
  for arangodump

  these changes speed up arangodump in cluster context

* smart graphs now return a proper inventory in response to replication inventory
  requests

* fixed issue #3618: Inconsistent behavior of OR statement with object bind parameters

* only users with read/write rights on the "_system" database can now execute
  "_admin/shutdown" as well as modify properties of the write-ahead log (WAL)

* increase default maximum number of V8 contexts to at least 16 if not explicitly
  configured otherwise.
  the procedure for determining the actual maximum value of V8 contexts is unchanged
  apart from the value `16` and works as follows:
  - if explicitly set, the value of the configuration option `--javascript.v8-contexts`
    is used as the maximum number of V8 contexts
  - when the option is not set, the maximum number of V8 contexts is determined
    by the configuration option `--server.threads` if that option is set. if
    `--server.threads` is not set, then the maximum number of V8 contexts is the
    server's reported hardware concurrency (number of processors visible
    to the arangod process). if that would result in a maximum value of less than 16
    in any of these two cases, then the maximum value will be increased to 16.

* fixed issue #3447: ArangoError 1202: AQL: NotFound: (while executing) when
  updating collection

* potential fix for issue #3581: Unexpected "rocksdb unique constraint
  violated" with unique hash index

* fixed geo index optimizer rule for geo indexes with a single (array of coordinates)
  attribute.

* improved the speed of the shards overview in cluster (API endpoint /_api/cluster/shardDistribution API)
  It is now guaranteed to return after ~2 seconds even if the entire cluster is unresponsive.

* fix agency precondition check for complex objects
  this fixes issues with several CAS operations in the agency

* several fixes for agency restart and shutdown

* the cluster-internal representation of planned collection objects is now more
  lightweight than before, using less memory and not allocating any cache for indexes
  etc.

* fixed issue #3403: How to kill long running AQL queries with the browser console's
  AQL (display issue)

* fixed issue #3549: server reading ENGINE config file fails on common standard
  newline character

* UI: fixed error notifications for collection modifications

* several improvements for the truncate operation on collections:

  * the timeout for the truncate operation was increased in cluster mode in
    order to prevent too frequent "could not truncate collection" errors

  * after a truncate operation, collections in MMFiles still used disk space.
    to reclaim disk space used by truncated collection, the truncate actions
    in the web interface and from the ArangoShell now issue an extra WAL flush
    command (in cluster mode, this command is also propagated to all servers).
    the WAL flush allows all servers to write out any pending operations into the
    datafiles of the truncated collection. afterwards, a final journal rotate
    command is sent, which enables the compaction to entirely remove all datafiles
    and journals for the truncated collection, so that all disk space can be
    reclaimed

  * for MMFiles a special method will be called after a truncate operation so that
    all indexes of the collection can free most of their memory. previously some
    indexes (hash and skiplist indexes) partially kept already allocated memory
    in order to avoid future memory allocations

  * after a truncate operation in the RocksDB engine, an additional compaction
    will be triggered for the truncated collection. this compaction removes all
    deletions from the key space so that follow-up scans over the collection's key
    range do not have to filter out lots of already-removed values

  These changes make truncate operations potentially more time-consuming than before,
  but allow for memory/disk space savings afterwards.

* enable JEMalloc background threads for purging and returning unused memory
  back to the operating system (Linux only)

  JEMalloc will create its background threads on demand. The number of background
  threads is capped by the number of CPUs or active arenas. The background threads run
  periodically and purge unused memory pages, allowing memory to be returned to the
  operating system.

  This change will make the arangod process create several additional threads.
  It is accompanied by an increased `TasksMax` value in the systemd service configuration
  file for the arangodb3 service.

* upgraded bundled V8 engine to bugfix version v5.7.492.77

  this upgrade fixes a memory leak in upstream V8 described in
  https://bugs.chromium.org/p/v8/issues/detail?id=5945 that will result in memory
  chunks only getting uncommitted but not unmapped


v3.2.6 (2017-10-26)
-------------------

* UI: fixed event cleanup in cluster shards view

* UI: reduced cluster dashboard api calls

* fixed a permission problem that prevented collection contents to be displayed
  in the web interface

* removed posix_fadvise call from RocksDB's PosixSequentialFile::Read(). This is
  consistent with Facebook PR 2573 (#3505)

  this fix should improve the performance of the replication with the RocksDB
  storage engine

* allow changing of collection replication factor for existing collections

* UI: replicationFactor of a collection is now changeable in a cluster
  environment

* several fixes for the cluster agency

* fixed undefined behavior in the RocksDB-based geo index

* fixed Foxxmaster failover

* purging or removing the Debian/Ubuntu arangodb3 packages now properly stops
  the arangod instance before actuallying purging or removing


v3.2.5 (2017-10-16)
-------------------

* general-graph module and _api/gharial now accept cluster options
  for collection creation. It is now possible to set replicationFactor and
  numberOfShards for all collections created via this graph object.
  So adding a new collection will not result in a singleShard and
  no replication anymore.

* fixed issue #3408: Hard crash in query for pagination

* minimum number of V8 contexts in console mode must be 2, not 1. this is
  required to ensure the console gets one dedicated V8 context and all other
  operations have at least one extra context. This requirement was not enforced
  anymore.

* fixed issue #3395: AQL: cannot instantiate CollectBlock with undetermined
  aggregation method

* UI: fixed wrong user attribute name validation, issue #3228

* fix potential overflow in CRC marker check when a corrupted CRC marker
  is found at the very beginning of an MMFiles datafile

* UI: fixed unresponsive events in cluster shards view

* Add statistics about the V8 context counts and number of available/active/busy
  threads we expose through the server statistics interface.


v3.2.4 (2017-09-26)
-------------------

* UI: no default index selected during index creation

* UI: added replicationFactor option during SmartGraph creation

* make the MMFiles compactor perform less writes during normal compaction
  operation

  This partially fixes issue #3144

* make the MMFiles compactor configurable

  The following options have been added:

* `--compaction.db-sleep-time`: sleep interval between two compaction runs
    (in s)
  * `--compaction.min-interval"`: minimum sleep time between two compaction
     runs (in s)
  * `--compaction.min-small-data-file-size`: minimal filesize threshold
    original datafiles have to be below for a compaction
  * `--compaction.dead-documents-threshold`: minimum unused count of documents
    in a datafile
  * `--compaction.dead-size-threshold`: how many bytes of the source data file
    are allowed to be unused at most
  * `--compaction.dead-size-percent-threshold`: how many percent of the source
    datafile should be unused at least
  * `--compaction.max-files`: Maximum number of files to merge to one file
  * `--compaction.max-result-file-size`: how large may the compaction result
    file become (in bytes)
  * `--compaction.max-file-size-factor`: how large the resulting file may
    be in comparison to the collection's `--database.maximal-journal-size' setting`

* fix downwards-incompatibility in /_api/explain REST handler

* fix Windows implementation for fs.getTempPath() to also create a
  sub-directory as we do on linux

* fixed a multi-threading issue in cluster-internal communication

* performance improvements for traversals and edge lookups

* removed internal memory zone handling code. the memory zones were a leftover
  from the early ArangoDB days and did not provide any value in the current
  implementation.

* (Enterprise only) added `skipInaccessibleCollections` option for AQL queries:
  if set, AQL queries (especially graph traversals) will treat collections to
  which a user has no access rights to as if these collections were empty.

* adjusted scheduler thread handling to start and stop less threads in
  normal operations

* leader-follower replication catchup code has been rewritten in C++

* early stage AQL optimization now also uses the C++ implementations of
  AQL functions if present. Previously it always referred to the JavaScript
  implementations and ignored the C++ implementations. This change gives
  more flexibility to the AQL optimizer.

* ArangoDB tty log output is now colored for log messages with levels
  FATAL, ERR and WARN.

* changed the return values of AQL functions `REGEX_TEST` and `REGEX_REPLACE`
  to `null` when the input regex is invalid. Previous versions of ArangoDB
  partly returned `false` for invalid regexes and partly `null`.

* added `--log.role` option for arangod

  When set to `true`, this option will make the ArangoDB logger print a single
  character with the server's role into each logged message. The roles are:

  - U: undefined/unclear (used at startup)
  - S: single server
  - C: coordinator
  - P: primary
  - A: agent

  The default value for this option is `false`, so no roles will be logged.


v3.2.3 (2017-09-07)
-------------------

* fixed issue #3106: orphan collections could not be registered in general-graph module

* fixed wrong selection of the database inside the internal cluster js api

* added startup option `--server.check-max-memory-mappings` to make arangod check
  the number of memory mappings currently used by the process and compare it with
  the maximum number of allowed mappings as determined by /proc/sys/vm/max_map_count

  The default value is `true`, so the checks will be performed. When the current
  number of mappings exceeds 90% of the maximum number of mappings, the creation
  of further V8 contexts will be deferred.

  Note that this option is effective on Linux systems only.

* arangoimp now has a `--remove-attribute` option

* added V8 context lifetime control options
  `--javascript.v8-contexts-max-invocations` and `--javascript.v8-contexts-max-age`

  These options allow specifying after how many invocations a used V8 context is
  disposed, or after what time a V8 context is disposed automatically after its
  creation. If either of the two thresholds is reached, an idl V8 context will be
  disposed.

  The default value of `--javascript.v8-contexts-max-invocations` is 0, meaning that
  the maximum number of invocations per context is unlimited. The default value
  for `--javascript.v8-contexts-max-age` is 60 seconds.

* fixed wrong UI cluster health information

* fixed issue #3070: Add index in _jobs collection

* fixed issue #3125: HTTP Foxx API JSON parsing

* fixed issue #3120: Foxx queue: job isn't running when server.authentication = true

* fixed supervision failure detection and handling, which happened with simultaneous
  agency leadership change


v3.2.2 (2017-08-23)
-------------------

* make "Rebalance shards" button work in selected database only, and not make
  it rebalance the shards of all databases

* fixed issue #2847: adjust the response of the DELETE `/_api/users/database/*` calls

* fixed issue #3075: Error when upgrading arangoDB on linux ubuntu 16.04

* fixed a buffer overrun in linenoise console input library for long input strings

* increase size of the linenoise input buffer to 8 KB

* abort compilation if the detected GCC or CLANG isn't in the range of compilers
  we support

* fixed spurious cluster hangups by always sending AQL-query related requests
  to the correct servers, even after failover or when a follower drops

  The problem with the previous shard-based approach was that responsibilities
  for shards may change from one server to another at runtime, after the query
  was already instanciated. The coordinator and other parts of the query then
  sent further requests for the query to the servers now responsible for the
  shards.
  However, an AQL query must send all further requests to the same servers on
  which the query was originally instanciated, even in case of failover.
  Otherwise this would potentially send requests to servers that do not know
  about the query, and would also send query shutdown requests to the wrong
  servers, leading to abandoned queries piling up and using resources until
  they automatically time out.

* fixed issue with RocksDB engine acquiring the collection count values too
  early, leading to the collection count values potentially being slightly off
  even in exclusive transactions (for which the exclusive access should provide
  an always-correct count value)

* fixed some issues in leader-follower catch-up code, specifically for the
  RocksDB engine

* make V8 log fatal errors to syslog before it terminates the process.
  This change is effective on Linux only.

* fixed issue with MMFiles engine creating superfluous collection journals
  on shutdown

* fixed issue #3067: Upgrade from 3.2 to 3.2.1 reset autoincrement keys

* fixed issue #3044: ArangoDB server shutdown unexpectedly

* fixed issue #3039: Incorrect filter interpretation

* fixed issue #3037: Foxx, internal server error when I try to add a new service

* improved MMFiles fulltext index document removal performance
  and fulltext index query performance for bigger result sets

* ui: fixed a display bug within the slow and running queries view

* ui: fixed a bug when success event triggers twice in a modal

* ui: fixed the appearance of the documents filter

* ui: graph vertex collections not restricted to 10 anymore

* fixed issue #2835: UI detection of JWT token in case of server restart or upgrade

* upgrade jemalloc version to 5.0.1

  This fixes problems with the memory allocator returing "out of memory" when
  calling munmap to free memory in order to return it to the OS.

  It seems that calling munmap on Linux can increase the number of mappings, at least
  when a region is partially unmapped. This can lead to the process exceeding its
  maximum number of mappings, and munmap and future calls to mmap returning errors.

  jemalloc version 5.0.1 does not have the `--enable-munmap` configure option anymore,
  so the problem is avoided. To return memory to the OS eventually, jemalloc 5's
  background purge threads are used on Linux.

* fixed issue #2978: log something more obvious when you log a Buffer

* fixed issue #2982: AQL parse error?

* fixed issue #3125: HTTP Foxx API Json parsing

v3.2.1 (2017-08-09)
-------------------

* added C++ implementations for AQL functions `LEFT()`, `RIGHT()` and `TRIM()`

* fixed docs for issue #2968: Collection _key autoincrement value increases on error

* fixed issue #3011: Optimizer rule reduce-extraction-to-projection breaks queries

* Now allowing to restore users in a sharded environment as well
  It is still not possible to restore collections that are sharded
  differently than by _key.

* fixed an issue with restoring of system collections and user rights.
  It was not possible to restore users into an authenticated server.

* fixed issue #2977: Documentation for db._createDatabase is wrong

* ui: added bind parameters to slow query history view

* fixed issue #1751: Slow Query API should provide bind parameters, webui should display them

* ui: fixed a bug when moving multiple documents was not possible

* fixed docs for issue #2968: Collection _key autoincrement value increases on error

* AQL CHAR_LENGTH(null) returns now 0. Since AQL TO_STRING(null) is '' (string of length 0)

* ui: now supports single js file upload for Foxx services in addition to zip files

* fixed a multi-threading issue in the agency when callElection was called
  while the Supervision was calling updateSnapshot

* added startup option `--query.tracking-with-bindvars`

  This option controls whether the list of currently running queries
  and the list of slow queries should contain the bind variables used
  in the queries or not.

  The option can be changed at runtime using the commands

      // enables tracking of bind variables
      // set to false to turn tracking of bind variables off
      var value = true;
      require("@arangodb/aql/queries").properties({
        trackBindVars: value
      });

* index selectivity estimates are now available in the cluster as well

* fixed issue #2943: loadIndexesIntoMemory not returning the same structure
  as the rest of the collection APIs

* fixed issue #2949: ArangoError 1208: illegal name

* fixed issue #2874: Collection properties do not return `isVolatile`
  attribute

* potential fix for issue #2939: Segmentation fault when starting
  coordinator node

* fixed issue #2810: out of memory error when running UPDATE/REPLACE
  on medium-size collection

* fix potential deadlock errors in collector thread

* disallow the usage of volatile collections in the RocksDB engine
  by throwing an error when a collection is created with attribute
  `isVolatile` set to `true`.
  Volatile collections are unsupported by the RocksDB engine, so
  creating them should not succeed and silently create a non-volatile
  collection

* prevent V8 from issuing SIGILL instructions when it runs out of memory

  Now arangod will attempt to log a FATAL error into its logfile in case V8
  runs out of memory. In case V8 runs out of memory, it will still terminate the
  entire process. But at least there should be something in the ArangoDB logs
  indicating what the problem was. Apart from that, the arangod process should
  now be exited with SIGABRT rather than SIGILL as it shouldn't return into the
  V8 code that aborted the process with `__builtin_trap`.

  this potentially fixes issue #2920: DBServer crashing automatically post upgrade to 3.2

* Foxx queues and tasks now ensure that the scripts in them run with the same
  permissions as the Foxx code who started the task / queue

* fixed issue #2928: Offset problems

* fixed issue #2876: wrong skiplist index usage in edge collection

* fixed issue #2868: cname missing from logger-follow results in rocksdb

* fixed issue #2889: Traversal query using incorrect collection id

* fixed issue #2884: AQL traversal uniqueness constraints "propagating" to other traversals? Weird results

* arangoexport: added `--query` option for passing an AQL query to export the result

* fixed issue #2879: No result when querying for the last record of a query

* ui: allows now to edit default access level for collections in database
  _system for all users except the root user.

* The _users collection is no longer accessible outside the arngod process, _queues is always read-only

* added new option "--rocksdb.max-background-jobs"

* removed options "--rocksdb.max-background-compactions", "--rocksdb.base-background-compactions" and "--rocksdb.max-background-flushes"

* option "--rocksdb.compaction-read-ahead-size" now defaults to 2MB

* change Windows build so that RocksDB doesn't enforce AVX optimizations by default
  This fixes startup crashes on servers that do not have AVX CPU extensions

* speed up RocksDB secondary index creation and dropping

* removed RocksDB note in Geo index docs


v3.2.0 (2017-07-20)
-------------------

* fixed UI issues

* fixed multi-threading issues in Pregel

* fixed Foxx resilience

* added command-line option `--javascript.allow-admin-execute`

  This option can be used to control whether user-defined JavaScript code
  is allowed to be executed on server by sending via HTTP to the API endpoint
  `/_admin/execute`  with an authenticated user account.
  The default value is `false`, which disables the execution of user-defined
  code. This is also the recommended setting for production. In test environments,
  it may be convenient to turn the option on in order to send arbitrary setup
  or teardown commands for execution on the server.


v3.2.beta6 (2017-07-18)
-----------------------

* various bugfixes


v3.2.beta5 (2017-07-16)
-----------------------

* numerous bugfixes


v3.2.beta4 (2017-07-04)
-----------------------

* ui: fixed document view _from and _to linking issue for special characters

* added function `db._parse(query)` for parsing an AQL query and returning information about it

* fixed one medium priority and two low priority security user interface
  issues found by owasp zap.

* ui: added index deduplicate options

* ui: fixed renaming of collections for the rocksdb storage engine

* documentation and js fixes for secondaries

* RocksDB storage format was changed, users of the previous beta/alpha versions
  must delete the database directory and re-import their data

* enabled permissions on database and collection level

* added and changed some user related REST APIs
    * added `PUT /_api/user/{user}/database/{database}/{collection}` to change collection permission
    * added `GET /_api/user/{user}/database/{database}/{collection}`
    * added optional `full` parameter to the `GET /_api/user/{user}/database/` REST call

* added user functions in the arangoshell `@arangodb/users` module
    * added `grantCollection` and `revokeCollection` functions
    * added `permission(user, database, collection)` to retrieve collection specific rights

* added "deduplicate" attribute for array indexes, which controls whether inserting
  duplicate index values from the same document into a unique array index will lead to
  an error or not:

      // with deduplicate = true, which is the default value:
      db._create("test");
      db.test.ensureIndex({ type: "hash", fields: ["tags[*]"], deduplicate: true });
      db.test.insert({ tags: ["a", "b"] });
      db.test.insert({ tags: ["c", "d", "c"] }); // will work, because deduplicate = true
      db.test.insert({ tags: ["a"] }); // will fail

      // with deduplicate = false
      db._create("test");
      db.test.ensureIndex({ type: "hash", fields: ["tags[*]"], deduplicate: false });
      db.test.insert({ tags: ["a", "b"] });
      db.test.insert({ tags: ["c", "d", "c"] }); // will not work, because deduplicate = false
      db.test.insert({ tags: ["a"] }); // will fail

  The "deduplicate" attribute is now also accepted by the index creation HTTP
  API endpoint POST /_api/index and is returned by GET /_api/index.

* added optimizer rule "remove-filters-covered-by-traversal"

* Debian/Ubuntu installer: make messages about future package upgrades more clear

* fix a hangup in VST

  The problem happened when the two first chunks of a VST message arrived
  together on a connection that was newly switched to VST.

* fix deletion of outdated WAL files in RocksDB engine

* make use of selectivity estimates in hash, skiplist and persistent indexes
  in RocksDB engine

* changed VM overcommit recommendation for user-friendliness

* fix a shutdown bug in the cluster: a destroyed query could still be active

* do not terminate the entire server process if a temp file cannot be created
  (Windows only)

* fix log output in the front-end, it stopped in case of too many messages


v3.2.beta3 (2017-06-27)
-----------------------

* numerous bugfixes


v3.2.beta2 (2017-06-20)
-----------------------

* potentially fixed issue #2559: Duplicate _key generated on insertion

* fix invalid results (too many) when a skipping LIMIT was used for a
  traversal. `LIMIT x` or `LIMIT 0, x` were not affected, but `LIMIT s, x`
  may have returned too many results

* fix races in SSL communication code

* fix invalid locking in JWT authentication cache, which could have
  crashed the server

* fix invalid first group results for sorted AQL COLLECT when LIMIT
  was used

* fix potential race, which could make arangod hang on startup

* removed `exception` field from transaction error result; users should throw
  explicit `Error` instances to return custom exceptions (addresses issue #2561)

* fixed issue #2613: Reduce log level when Foxx manager tries to self heal missing database

* add a read only mode for users and collection level authorization

* removed `exception` field from transaction error result; users should throw
  explicit `Error` instances to return custom exceptions (addresses issue #2561)

* fixed issue #2677: Foxx disabling development mode creates non-deterministic service bundle

* fixed issue #2684: Legacy service UI not working


v3.2.beta1 (2017-06-12)
-----------------------

* provide more context for index errors (addresses issue #342)

* arangod now validates several OS/environment settings on startup and warns if
  the settings are non-ideal. Most of the checks are executed on Linux systems only.

* fixed issue #2515: The replace-or-with-in optimization rule might prevent use of indexes

* added `REGEX_REPLACE` AQL function

* the RocksDB storage format was changed, users of the previous alpha versions
  must delete the database directory and re-import their data

* added server startup option `--query.fail-on-warning`

  setting this option to `true` will abort any AQL query with an exception if
  it causes a warning at runtime. The value can be overridden per query by
  setting the `failOnWarning` attribute in a query's options.

* added --rocksdb.num-uncompressed-levels to adjust number of non-compressed levels

* added checks for memory managment and warn (i. e. if hugepages are enabled)

* set default SSL cipher suite string to "HIGH:!EXPORT:!aNULL@STRENGTH"

* fixed issue #2469: Authentication = true does not protect foxx-routes

* fixed issue #2459: compile success but can not run with rocksdb

* `--server.maximal-queue-size` is now an absolute maximum. If the queue is
  full, then 503 is returned. Setting it to 0 means "no limit".

* (Enterprise only) added authentication against an LDAP server

* fixed issue #2083: Foxx services aren't distributed to all coordinators

* fixed issue #2384: new coordinators don't pick up existing Foxx services

* fixed issue #2408: Foxx service validation causes unintended side-effects

* extended HTTP API with routes for managing Foxx services

* added distinction between hasUser and authorized within Foxx
  (cluster internal requests are authorized requests but don't have a user)

* arangoimp now has a `--threads` option to enable parallel imports of data

* PR #2514: Foxx services that can't be fixed by self-healing now serve a 503 error

* added `time` function to `@arangodb` module


v3.2.alpha4 (2017-04-25)
------------------------

* fixed issue #2450: Bad optimization plan on simple query

* fixed issue #2448: ArangoDB Web UI takes no action when Delete button is clicked

* fixed issue #2442: Frontend shows already deleted databases during login

* added 'x-content-type-options: nosniff' to avoid MSIE bug

* set default value for `--ssl.protocol` from TLSv1 to TLSv1.2.

* AQL breaking change in cluster:
  The SHORTEST_PATH statement using edge-collection names instead
  of a graph name now requires to explicitly name the vertex-collection names
  within the AQL query in the cluster. It can be done by adding `WITH <name>`
  at the beginning of the query.

  Example:
  ```
  FOR v,e IN OUTBOUND SHORTEST_PATH @start TO @target edges [...]
  ```

  Now has to be:

  ```
  WITH vertices
  FOR v,e IN OUTBOUND SHORTEST_PATH @start TO @target edges [...]
  ```

  This change is due to avoid dead-lock sitations in clustered case.
  An error stating the above is included.

* add implicit use of geo indexes when using SORT/FILTER in AQL, without
  the need to use the special-purpose geo AQL functions `NEAR` or `WITHIN`.

  the special purpose `NEAR` AQL function can now be substituted with the
  following AQL (provided there is a geo index present on the `doc.latitude`
  and `doc.longitude` attributes):

      FOR doc in geoSort
        SORT DISTANCE(doc.latitude, doc.longitude, 0, 0)
        LIMIT 5
        RETURN doc

  `WITHIN` can be substituted with the following AQL:

      FOR doc in geoFilter
        FILTER DISTANCE(doc.latitude, doc.longitude, 0, 0) < 2000
        RETURN doc

  Compared to using the special purpose AQL functions this approach has the
  advantage that it is more composable, and will also honor any `LIMIT` values
  used in the AQL query.

* potential fix for shutdown hangs on OSX

* added KB, MB, GB prefix for integer parameters, % for integer parameters
  with a base value

* added JEMALLOC 4.5.0

* added `--vm.resident-limit` and `--vm.path` for file-backed memory mapping
  after reaching a configurable maximum RAM size

* try recommended limit for file descriptors in case of unlimited
  hard limit

* issue #2413: improve logging in case of lock timeout and deadlocks

* added log topic attribute to /_admin/log api

* removed internal build option `USE_DEV_TIMERS`

  Enabling this option activated some proprietary timers for only selected
  events in arangod. Instead better use `perf` to gather timings.


v3.2.alpha3 (2017-03-22)
------------------------

* increase default collection lock timeout from 30 to 900 seconds

* added function `db._engine()` for retrieval of storage engine information at
  server runtime

  There is also an HTTP REST handler at GET /_api/engine that returns engine
  information.

* require at least cmake 3.2 for building ArangoDB

* make arangod start with less V8 JavaScript contexts

  This speeds up the server start (a little bit) and makes it use less memory.
  Whenever a V8 context is needed by a Foxx action or some other operation and
  there is no usable V8 context, a new one will be created dynamically now.

  Up to `--javascript.v8-contexts` V8 contexts will be created, so this option
  will change its meaning. Previously as many V8 contexts as specified by this
  option were created at server start, and the number of V8 contexts did not
  change at runtime. Now up to this number of V8 contexts will be in use at the
  same time, but the actual number of V8 contexts is dynamic.

  The garbage collector thread will automatically delete unused V8 contexts after
  a while. The number of spare contexts will go down to as few as configured in
  the new option `--javascript.v8-contexts-minimum`. Actually that many V8 contexts
  are also created at server start.

  The first few requests in new V8 contexts will take longer than in contexts
  that have been there already. Performance may therefore suffer a bit for the
  initial requests sent to ArangoDB or when there are only few but performance-
  critical situations in which new V8 contexts will be created. If this is a
  concern, it can easily be fixed by setting `--javascipt.v8-contexts-minimum`
  and `--javascript.v8-contexts` to a relatively high value, which will guarantee
  that many number of V8 contexts to be created at startup and kept around even
  when unused.

  Waiting for an unused V8 context will now also abort if no V8 context can be
  acquired/created after 120 seconds.

* improved diagnostic messages written to logfiles by supervisor process

* fixed issue #2367

* added "bindVars" to attributes of currently running and slow queries

* added "jsonl" as input file type for arangoimp

* upgraded version of bundled zlib library from 1.2.8 to 1.2.11

* added input file type `auto` for arangoimp so it can automatically detect the
  type of the input file from the filename extension

* fixed variables parsing in GraphQL

* added `--translate` option for arangoimp to translate attribute names from
  the input files to attriubte names expected by ArangoDB

  The `--translate` option can be specified multiple times (once per translation
  to be executed). The following example renames the "id" column from the input
  file to "_key", and the "from" column to "_from", and the "to" column to "_to":

      arangoimp --type csv --file data.csv --translate "id=_key" --translate "from=_from" --translate "to=_to"

  `--translate` works for CSV and TSV inputs only.

* changed default value for `--server.max-packet-size` from 128 MB to 256 MB

* fixed issue #2350

* fixed issue #2349

* fixed issue #2346

* fixed issue #2342

* change default string truncation length from 80 characters to 256 characters for
  `print`/`printShell` functions in ArangoShell and arangod. This will emit longer
  prefixes of string values before truncating them with `...`, which is helpful
  for debugging.

* always validate incoming JSON HTTP requests for duplicate attribute names

  Incoming JSON data with duplicate attribute names will now be rejected as
  invalid. Previous versions of ArangoDB only validated the uniqueness of
  attribute names inside incoming JSON for some API endpoints, but not
  consistently for all APIs.

* don't let read-only transactions block the WAL collector

* allow passing own `graphql-sync` module instance to Foxx GraphQL router

* arangoexport can now export to csv format

* arangoimp: fixed issue #2214

* Foxx: automatically add CORS response headers

* added "OPTIONS" to CORS `access-control-allow-methods` header

* Foxx: Fix arangoUser sometimes not being set correctly

* fixed issue #1974


v3.2.alpha2 (2017-02-20)
------------------------

* ui: fixed issue #2065

* ui: fixed a dashboard related memory issue

* Internal javascript rest actions will now hide their stack traces to the client
  unless maintainer mode is activated. Instead they will always log to the logfile

* Removed undocumented internal HTTP API:
  * PUT _api/edges

  The documented GET _api/edges and the undocumented POST _api/edges remains unmodified.

* updated V8 version to 5.7.0.0

* change undocumented behaviour in case of invalid revision ids in
  If-Match and If-None-Match headers from 400 (BAD) to 412 (PRECONDITION
  FAILED).

* change undocumented behaviour in case of invalid revision ids in
  JavaScript document operations from 1239 ("illegal document revision")
  to 1200 ("conflict").

* added data export tool, arangoexport.

  arangoexport can be used to export collections to json, jsonl or xml
  and export a graph or collections to xgmml.

* fixed a race condition when closing a connection

* raised default hard limit on threads for very small to 64

* fixed negative counting of http connection in UI


v3.2.alpha1 (2017-02-05)
------------------------

* added figure `httpRequests` to AQL query statistics

* removed revisions cache intermediate layer implementation

* obsoleted startup options `--database.revision-cache-chunk-size` and
  `--database.revision-cache-target-size`

* fix potential port number over-/underruns

* added startup option `--log.shorten-filenames` for controlling whether filenames
  in log messages should be shortened to just the filename with the absolute path

* removed IndexThreadFeature, made `--database.index-threads` option obsolete

* changed index filling to make it more parallel, dispatch tasks to boost::asio

* more detailed stacktraces in Foxx apps

* generated Foxx services now use swagger tags


v3.1.24 (XXXX-XX-XX)
--------------------

* fixed one more LIMIT issue in traversals


v3.1.23 (2017-06-19)
--------------------

* potentially fixed issue #2559: Duplicate _key generated on insertion

* fix races in SSL communication code

* fix invalid results (too many) when a skipping LIMIT was used for a
  traversal. `LIMIT x` or `LIMIT 0, x` were not affected, but `LIMIT s, x`
  may have returned too many results

* fix invalid first group results for sorted AQL COLLECT when LIMIT
  was used

* fix invalid locking in JWT authentication cache, which could have
  crashed the server

* fix undefined behavior in traverser when traversals were used inside
  a FOR loop


v3.1.22 (2017-06-07)
--------------------

* fixed issue #2505: Problem with export + report of a bug

* documented changed behavior of WITH

* fixed ui glitch in aardvark

* avoid agency compaction bug

* fixed issue #2283: disabled proxy communication internally


v3.1.21 (2017-05-22)
--------------------

* fixed issue #2488:  AQL operator IN error when data use base64 chars

* more randomness in seeding RNG

v3.1.20 (2016-05-16)
--------------------

* fixed incorrect sorting for distributeShardsLike

* improve reliability of AgencyComm communication with Agency

* fixed shard numbering bug, where ids were erouneously incremented by 1

* remove an unnecessary precondition in createCollectionCoordinator

* funny fail rotation fix

* fix in SimpleHttpClient for correct advancement of readBufferOffset

* forward SIG_HUP in supervisor process to the server process to fix logrotaion
  You need to stop the remaining arangod server process manually for the upgrade to work.


v3.1.19 (2017-04-28)
--------------------

* Fixed a StackOverflow issue in Traversal and ShortestPath. Occured if many (>1000) input
  values in a row do not return any result. Fixes issue: #2445

* fixed issue #2448

* fixed issue #2442

* added 'x-content-type-options: nosniff' to avoid MSIE bug

* fixed issue #2441

* fixed issue #2440

* Fixed a StackOverflow issue in Traversal and ShortestPath. Occured if many (>1000) input
  values in a row do not return any result. Fixes issue: #2445

* fix occasional hanging shutdowns on OS X


v3.1.18 (2017-04-18)
--------------------

* fixed error in continuous synchronization of collections

* fixed spurious hangs on server shutdown

* better error messages during restore collection

* completely overhaul supervision. More detailed tests

* Fixed a dead-lock situation in cluster traversers, it could happen in
  rare cases if the computation on one DBServer could be completed much earlier
  than the other server. It could also be restricted to SmartGraphs only.

* (Enterprise only) Fixed a bug in SmartGraph DepthFirstSearch. In some
  more complicated queries, the maxDepth limit of 1 was not considered strictly
  enough, causing the traverser to do unlimited depth searches.

* fixed issue #2415

* fixed issue #2422

* fixed issue #1974


v3.1.17 (2017-04-04)
--------------------

* (Enterprise only) fixed a bug where replicationFactor was not correctly
  forwarded in SmartGraph creation.

* fixed issue #2404

* fixed issue #2397

* ui - fixed smart graph option not appearing

* fixed issue #2389

* fixed issue #2400


v3.1.16 (2017-03-27)
--------------------

* fixed issue #2392

* try to raise file descriptors to at least 8192, warn otherwise

* ui - aql editor improvements + updated ace editor version (memory leak)

* fixed lost HTTP requests

* ui - fixed some event issues

* avoid name resolution when given connection string is a valid ip address

* helps with issue #1842, bug in COLLECT statement in connection with LIMIT.

* fix locking bug in cluster traversals

* increase lock timeout defaults

* increase various cluster timeouts

* limit default target size for revision cache to 1GB, which is better for
  tight RAM situations (used to be 40% of (totalRAM - 1GB), use
  --database.revision-cache-target-size <VALUEINBYTES> to get back the
  old behaviour

* fixed a bug with restarted servers indicating status as "STARTUP"
  rather that "SERVING" in Nodes UI.


v3.1.15 (2017-03-20)
--------------------

* add logrotate configuration as requested in #2355

* fixed issue #2376

* ui - changed document api due a chrome bug

* ui - fixed a submenu bug

* added endpoint /_api/cluster/endpoints in cluster case to get all
  coordinator endpoints

* fix documentation of /_api/endpoint, declaring this API obsolete.

* Foxx response objects now have a `type` method for manipulating the content-type header

* Foxx tests now support `xunit` and `tap` reporters


v3.1.14 (2017-03-13)
--------------------

* ui - added feature request (multiple start nodes within graph viewer) #2317

* added missing locks to authentication cache methods

* ui - added feature request (multiple start nodes within graph viewer) #2317

* ui - fixed wrong merge of statistics information from different coordinators

* ui - fixed issue #2316

* ui - fixed wrong protocol usage within encrypted environment

* fixed compile error on Mac Yosemite

* minor UI fixes


v3.1.13 (2017-03-06)
--------------------

* fixed variables parsing in GraphQL

* fixed issue #2214

* fixed issue #2342

* changed thread handling to queue only user requests on coordinator

* use exponential backoff when waiting for collection locks

* repair short name server lookup in cluster in the case of a removed
  server


v3.1.12 (2017-02-28)
--------------------

* disable shell color escape sequences on Windows

* fixed issue #2326

* fixed issue #2320

* fixed issue #2315

* fixed a race condition when closing a connection

* raised default hard limit on threads for very small to 64

* fixed negative counting of http connection in UI

* fixed a race when renaming collections

* fixed a race when dropping databases


v3.1.11 (2017-02-17)
--------------------

* fixed a race between connection closing and sending out last chunks of data to clients
  when the "Connection: close" HTTP header was set in requests

* ui: optimized smart graph creation usability

* ui: fixed #2308

* fixed a race in async task cancellation via `require("@arangodb/tasks").unregisterTask()`

* fixed spuriously hanging threads in cluster AQL that could sit idle for a few minutes

* fixed potential numeric overflow for big index ids in index deletion API

* fixed sort issue in cluster, occurring when one of the local sort buffers of a
  GatherNode was empty

* reduce number of HTTP requests made for certain kinds of join queries in cluster,
  leading to speedup of some join queries

* supervision deals with demised coordinators correctly again

* implement a timeout in TraverserEngineRegistry

* agent communication reduced in large batches of append entries RPCs

* inception no longer estimates RAFT timings

* compaction in agents has been moved to a separate thread

* replicated logs hold local timestamps

* supervision jobs failed leader and failed follower revisited for
  function in precarious stability situations

* fixed bug in random number generator for 64bit int


v3.1.10 (2017-02-02)
--------------------

* updated versions of bundled node modules:
  - joi: from 8.4.2 to 9.2.0
  - joi-to-json-schema: from 2.2.0 to 2.3.0
  - sinon: from 1.17.4 to 1.17.6
  - lodash: from 4.13.1 to 4.16.6

* added shortcut for AQL ternary operator
  instead of `condition ? true-part : false-part` it is now possible to also use a
  shortcut variant `condition ? : false-part`, e.g.

      FOR doc IN docs RETURN doc.value ?: 'not present'

  instead of

      FOR doc IN docs RETURN doc.value ? doc.value : 'not present'

* fixed wrong sorting order in cluster, if an index was used to sort with many
  shards.

* added --replication-factor, --number-of-shards and --wait-for-sync to arangobench

* turn on UTF-8 string validation for VelocyPack values received via VST connections

* fixed issue #2257

* upgraded Boost version to 1.62.0

* added optional detail flag for db.<collection>.count()
  setting the flag to `true` will make the count operation returned the per-shard
  counts for the collection:

      db._create("test", { numberOfShards: 10 });
      for (i = 0; i < 1000; ++i) {
        db.test.insert({value: i});
      }
      db.test.count(true);

      {
        "s100058" : 99,
        "s100057" : 103,
        "s100056" : 100,
        "s100050" : 94,
        "s100055" : 90,
        "s100054" : 122,
        "s100051" : 109,
        "s100059" : 99,
        "s100053" : 95,
        "s100052" : 89
      }

* added optional memory limit for AQL queries:

      db._query("FOR i IN 1..100000 SORT i RETURN i", {}, { options: { memoryLimit: 100000 } });

  This option limits the default maximum amount of memory (in bytes) that a single
  AQL query can use.
  When a single AQL query reaches the specified limit value, the query will be
  aborted with a *resource limit exceeded* exception. In a cluster, the memory
  accounting is done per shard, so the limit value is effectively a memory limit per
  query per shard.

  The global limit value can be overriden per query by setting the *memoryLimit*
  option value for individual queries when running an AQL query.

* added server startup option `--query.memory-limit`

* added convenience function to create vertex-centric indexes.

  Usage: `db.collection.ensureVertexCentricIndex("label", {type: "hash", direction: "outbound"})`
  That will create an index that can be used on OUTBOUND with filtering on the
  edge attribute `label`.

* change default log output for tools to stdout (instead of stderr)

* added option -D to define a configuration file environment key=value

* changed encoding behavior for URLs encoded in the C++ code of ArangoDB:
  previously the special characters `-`, `_`, `~` and `.` were returned as-is
  after URL-encoding, now `.` will be encoded to be `%2e`.
  This also changes the behavior of how incoming URIs are processed: previously
  occurrences of `..` in incoming request URIs were collapsed (e.g. `a/../b/` was
  collapsed to a plain `b/`). Now `..` in incoming request URIs are not collapsed.

* Foxx request URL suffix is no longer unescaped

* @arangodb/request option json now defaults to `true` if the response body is not empty and encoding is not explicitly set to `null` (binary).
  The option can still be set to `false` to avoid unnecessary attempts at parsing the response as JSON.

* Foxx configuration values for unknown options will be discarded when saving the configuration in production mode using the web interface

* module.context.dependencies is now immutable

* process.stdout.isTTY now returns `true` in arangosh and when running arangod with the `--console` flag

* add support for Swagger tags in Foxx


v3.1.9 (XXXX-XX-XX)
-------------------

* macos CLI package: store databases and apps in the users home directory

* ui: fixed re-login issue within a non system db, when tab was closed

* fixed a race in the VelocyStream Commtask implementation

* fixed issue #2256


v3.1.8 (2017-01-09)
-------------------

* add Windows silent installer

* add handling of debug symbols during Linux & windows release builds.

* fixed issue #2181

* fixed issue #2248: reduce V8 max old space size from 3 GB to 1 GB on 32 bit systems

* upgraded Boost version to 1.62.0

* fixed issue #2238

* fixed issue #2234

* agents announce new endpoints in inception phase to leader

* agency leadership accepts updatet endpoints to given uuid

* unified endpoints replace localhost with 127.0.0.1

* fix several problems within an authenticated cluster


v3.1.7 (2016-12-29)
-------------------

* fixed one too many elections in RAFT

* new agency comm backported from devel


v3.1.6 (2016-12-20)
-------------------

* fixed issue #2227

* fixed issue #2220

* agency constituent/agent bug fixes in race conditions picking up
  leadership

* supervision does not need waking up anymore as it is running
  regardless

* agents challenge their leadership more rigorously


v3.1.5 (2016-12-16)
-------------------

* lowered default value of `--database.revision-cache-target-size` from 75% of
  RAM to less than 40% of RAM

* fixed issue #2218

* fixed issue #2217

* Foxx router.get/post/etc handler argument can no longer accidentally omitted

* fixed issue #2223


v3.1.4 (2016-12-08)
-------------------

* fixed issue #2211

* fixed issue #2204

* at cluster start, coordinators wait until at least one DBserver is there,
  and either at least two DBservers are there or 15s have passed, before they
  initiate the bootstrap of system collections.

* more robust agency startup from devel

* supervision's AddFollower adds many followers at once

* supervision has new FailedFollower job

* agency's Node has new method getArray

* agency RAFT timing estimates more conservative in waitForSync
  scenario

* agency RAFT timing estimates capped at maximum 2.0/10.0 for low/high


v3.1.3 (2016-12-02)
-------------------

* fix a traversal bug when using skiplist indexes:
  if we have a skiplist of ["a", "unused", "_from"] and a traversal like:
  FOR v,e,p IN OUTBOUND @start @@edges
    FILTER p.edges[0].a == 'foo'
    RETURN v
  And the above index applied on "a" is considered better than EdgeIndex, than
  the executor got into undefined behaviour.

* fix endless loop when trying to create a collection with replicationFactor: -1


v3.1.2 (2016-11-24)
-------------------

* added support for descriptions field in Foxx dependencies

* (Enterprise only) fixed a bug in the statistic report for SmartGraph traversals.
Now they state correctly how many documents were fetched from the index and how many
have been filtered.

* Prevent uniform shard distribution when replicationFactor == numServers

v3.1.1 (2016-11-15)
-------------------

* fixed issue #2176

* fixed issue #2168

* display index usage of traversals in AQL explainer output (previously missing)

* fixed issue #2163

* preserve last-used HLC value across server starts

* allow more control over handling of pre-3.1 _rev values

  this changes the server startup option `--database.check-30-revisions` from a boolean (true/false)
  parameter to a string parameter with the following possible values:

  - "fail":
    will validate _rev values of 3.0 collections on collection loading and throw an exception when invalid _rev values are found.
    in this case collections with invalid _rev values are marked as corrupted and cannot be used in the ArangoDB 3.1 instance.
    the fix procedure for such collections is to export the collections from 3.0 database with arangodump and restore them in 3.1 with arangorestore.
    collections that do not contain invalid _rev values are marked as ok and will not be re-checked on following loads.
    collections that contain invalid _rev values will be re-checked on following loads.

  - "true":
    will validate _rev values of 3.0 collections on collection loading and print a warning when invalid _rev values are found.
    in this case collections with invalid _rev values can be used in the ArangoDB 3.1 instance.
    however, subsequent operations on documents with invalid _rev values may silently fail or fail with explicit errors.
    the fix procedure for such collections is to export the collections from 3.0 database with arangodump and restore them in 3.1 with arangorestore.
    collections that do not contain invalid _rev values are marked as ok and will not be re-checked on following loads.
    collections that contain invalid _rev values will be re-checked on following loads.

  - "false":
    will not validate _rev values on collection loading and not print warnings.
    no hint is given when invalid _rev values are found.
    subsequent operations on documents with invalid _rev values may silently fail or fail with explicit errors.
    this setting does not affect whether collections are re-checked later.
    collections will be re-checked on following loads if `--database.check-30-revisions` is later set to either `true` or `fail`.

  The change also suppresses warnings that were printed when collections were restored using arangorestore, and the restore
  data contained invalid _rev values. Now these warnings are suppressed, and new HLC _rev values are generated for these documents
  as before.

* added missing functions to AQL syntax highlighter in web interface

* fixed display of `ANY` direction in traversal explainer output (direction `ANY` was shown as either
  `INBOUND` or `OUTBOUND`)

* changed behavior of toJSON() function when serializing an object before saving it in the database

  if an object provides a toJSON() function, this function is still called for serializing it.
  the change is that the result of toJSON() is not stringified anymore, but saved as is. previous
  versions of ArangoDB called toJSON() and after that additionally stringified its result.

  This change will affect the saving of JS Buffer objects, which will now be saved as arrays of
  bytes instead of a comma-separated string of the Buffer's byte contents.

* allow creating unique indexes on more attributes than present in shardKeys

  The following combinations of shardKeys and indexKeys are allowed/not allowed:

  shardKeys     indexKeys
      a             a        ok
      a             b    not ok
      a           a b        ok
    a b             a    not ok
    a b             b    not ok
    a b           a b        ok
    a b         a b c        ok
  a b c           a b    not ok
  a b c         a b c        ok

* fixed wrong version in web interface login screen (EE only)

* make web interface not display an exclamation mark next to ArangoDB version number 3.1

* fixed search for arbitrary document attributes in web interface in case multiple
  search values were used on different attribute names. in this case, the search always
  produced an empty result

* disallow updating `_from` and `_to` values of edges in Smart Graphs. Updating these
  attributes would lead to potential redistribution of edges to other shards, which must be
  avoided.

* fixed issue #2148

* updated graphql-sync dependency to 0.6.2

* fixed issue #2156

* fixed CRC4 assembly linkage


v3.1.0 (2016-10-29)
-------------------

* AQL breaking change in cluster:

  from ArangoDB 3.1 onwards `WITH` is required for traversals in a
  clustered environment in order to avoid deadlocks.

  Note that for queries that access only a single collection or that have all
  collection names specified somewhere else in the query string, there is no
  need to use *WITH*. *WITH* is only useful when the AQL query parser cannot
  automatically figure out which collections are going to be used by the query.
  *WITH* is only useful for queries that dynamically access collections, e.g.
  via traversals, shortest path operations or the *DOCUMENT()* function.

  more info can be found [here](https://github.com/arangodb/arangodb/blob/devel/Documentation/Books/AQL/Operations/With.md)

* added AQL function `DISTANCE` to calculate the distance between two arbitrary
  coordinates (haversine formula)

* fixed issue #2110

* added Auto-aptation of RAFT timings as calculations only


v3.1.rc2 (2016-10-10)
---------------------

* second release candidate


v3.1.rc1 (2016-09-30)
---------------------

* first release candidate


v3.1.alpha2 (2016-09-01)
------------------------

* added module.context.createDocumentationRouter to replace module.context.apiDocumentation

* bug in RAFT implementation of reads. dethroned leader still answered requests in isolation

* ui: added new graph viewer

* ui: aql-editor added tabular & graph display

* ui: aql-editor improved usability

* ui: aql-editor: query profiling support

* fixed issue #2109

* fixed issue #2111

* fixed issue #2075

* added AQL function `DISTANCE` to calculate the distance between two arbitrary
  coordinates (haversine formula)

* rewrote scheduler and dispatcher based on boost::asio

  parameters changed:
    `--scheduler.threads` and `--server.threads` are now merged into a single one: `--server.threads`

    hidden `--server.extra-threads` has been removed

    hidden `--server.aql-threads` has been removed

    hidden `--server.backend` has been removed

    hidden `--server.show-backends` has been removed

    hidden `--server.thread-affinity` has been removed

* fixed issue #2086

* fixed issue #2079

* fixed issue #2071

  make the AQL query optimizer inject filter condition expressions referred to
  by variables during filter condition aggregation.
  For example, in the following query

      FOR doc IN collection
        LET cond1 = (doc.value == 1)
        LET cond2 = (doc.value == 2)
        FILTER cond1 || cond2
        RETURN { doc, cond1, cond2 }

  the optimizer will now inject the conditions for `cond1` and `cond2` into the filter
  condition `cond1 || cond2`, expanding it to `(doc.value == 1) || (doc.value == 2)`
  and making these conditions available for index searching.

  Note that the optimizer previously already injected some conditions into other
  conditions, but only if the variable that defined the condition was not used
  elsewhere. For example, the filter condition in the query

      FOR doc IN collection
        LET cond = (doc.value == 1)
        FILTER cond
        RETURN { doc }

  already got optimized before because `cond` was only used once in the query and
  the optimizer decided to inject it into the place where it was used.

  This only worked for variables that were referred to once in the query.
  When a variable was used multiple times, the condition was not injected as
  in the following query:

      FOR doc IN collection
        LET cond = (doc.value == 1)
        FILTER cond
        RETURN { doc, cond }

  The fix for #2070 now will enable this optimization so that the query can
  use an index on `doc.value` if available.

* changed behavior of AQL array comparison operators for empty arrays:
  * `ALL` and `ANY` now always return `false` when the left-hand operand is an
    empty array. The behavior for non-empty arrays does not change:
    * `[] ALL == 1` will return `false`
    * `[1] ALL == 1` will return `true`
    * `[1, 2] ALL == 1` will return `false`
    * `[2, 2] ALL == 1` will return `false`
    * `[] ANY == 1` will return `false`
    * `[1] ANY == 1` will return `true`
    * `[1, 2] ANY == 1` will return `true`
    * `[2, 2] ANY == 1` will return `false`
  * `NONE` now always returns `true` when the left-hand operand is an empty array.
    The behavior for non-empty arrays does not change:
    * `[] NONE == 1` will return `true`
    * `[1] NONE == 1` will return `false`
    * `[1, 2] NONE == 1` will return `false`
    * `[2, 2] NONE == 1` will return `true`

* added experimental AQL functions `JSON_STRINGIFY` and `JSON_PARSE`

* added experimental support for incoming gzip-compressed requests

* added HTTP REST APIs for online loglevel adjustments:

  - GET `/_admin/log/level` returns the current loglevel settings
  - PUT `/_admin/log/level` modifies the current loglevel settings

* PATCH /_api/gharial/{graph-name}/vertex/{collection-name}/{vertex-key}
  - changed default value for keepNull to true

* PATCH /_api/gharial/{graph-name}/edge/{collection-name}/{edge-key}
  - changed default value for keepNull to true

* renamed `maximalSize` attribute in parameter.json files to `journalSize`

  The `maximalSize` attribute will still be picked up from collections that
  have not been adjusted. Responses from the replication API will now also use
  `journalSize` instead of `maximalSize`.

* added `--cluster.system-replication-factor` in order to adjust the
  replication factor for new system collections

* fixed issue #2012

* added a memory expection in case V8 memory gets too low

* added Optimizer Rule for other indexes in Traversals
  this allows AQL traversals to use other indexes than the edge index.
  So traversals with filters on edges can now make use of more specific
  indexes, e.g.

      FOR v, e, p IN 2 OUTBOUND @start @@edge FILTER p.edges[0].foo == "bar"

  will prefer a Hash Index on [_from, foo] above the EdgeIndex.

* fixed epoch computation in hybrid logical clock

* fixed thread affinity

* replaced require("internal").db by require("@arangodb").db

* added option `--skip-lines` for arangoimp
  this allows skipping the first few lines from the import file in case the
  CSV or TSV import are used

* fixed periodic jobs: there should be only one instance running - even if it
  runs longer than the period

* improved performance of primary index and edge index lookups

* optimizations for AQL `[*]` operator in case no filter, no projection and
  no offset/limit are used

* added AQL function `OUTERSECTION` to return the symmetric difference of its
  input arguments

* Foxx manifests of installed services are now saved to disk with indentation

* Foxx tests and scripts in development mode should now always respect updated
  files instead of loading stale modules

* When disabling Foxx development mode the setup script is now re-run

* Foxx now provides an easy way to directly serve GraphQL requests using the
  `@arangodb/foxx/graphql` module and the bundled `graphql-sync` dependency

* Foxx OAuth2 module now correctly passes the `access_token` to the OAuth2 server

* added iconv-lite and timezone modules

* web interface now allows installing GitHub and zip services in legacy mode

* added module.context.createDocumentationRouter to replace module.context.apiDocumentation

* bug in RAFT implementation of reads. dethroned leader still answered
  requests in isolation

* all lambdas in ClusterInfo might have been left with dangling references.

* Agency bug fix for handling of empty json objects as values.

* Foxx tests no longer support the Mocha QUnit interface as this resulted in weird
  inconsistencies in the BDD and TDD interfaces. This fixes the TDD interface
  as well as out-of-sequence problems when using the BDD before/after functions.

* updated bundled JavaScript modules to latest versions; joi has been updated from 8.4 to 9.2
  (see [joi 9.0.0 release notes](https://github.com/hapijs/joi/issues/920) for information on
  breaking changes and new features)

* fixed issue #2139

* updated graphql-sync dependency to 0.6.2

* fixed issue #2156


v3.0.13 (XXXX-XX-XX)
--------------------

* fixed issue #2315

* fixed issue #2210


v3.0.12 (2016-11-23)
--------------------

* fixed issue #2176

* fixed issue #2168

* fixed issues #2149, #2159

* fixed error reporting for issue #2158

* fixed assembly linkage bug in CRC4 module

* added support for descriptions field in Foxx dependencies


v3.0.11 (2016-11-08)
--------------------

* fixed issue #2140: supervisor dies instead of respawning child

* fixed issue #2131: use shard key value entered by user in web interface

* fixed issue #2129: cannot kill a long-run query

* fixed issue #2110

* fixed issue #2081

* fixed issue #2038

* changes to Foxx service configuration or dependencies should now be
  stored correctly when options are cleared or omitted

* Foxx tests no longer support the Mocha QUnit interface as this resulted in weird
  inconsistencies in the BDD and TDD interfaces. This fixes the TDD interface
  as well as out-of-sequence problems when using the BDD before/after functions.

* fixed issue #2148


v3.0.10 (2016-09-26)
--------------------

* fixed issue #2072

* fixed issue #2070

* fixed slow cluster starup issues. supervision will demonstrate more
  patience with db servers


v3.0.9 (2016-09-21)
-------------------

* fixed issue #2064

* fixed issue #2060

* speed up `collection.any()` and skiplist index creation

* fixed multiple issues where ClusterInfo bug hung agency in limbo
  timeouting on multiple collection and database callbacks


v3.0.8 (2016-09-14)
-------------------

* fixed issue #2052

* fixed issue #2005

* fixed issue #2039

* fixed multiple issues where ClusterInfo bug hung agency in limbo
  timeouting on multiple collection and database callbacks


v3.0.7 (2016-09-05)
-------------------

* new supervision job handles db server failure during collection creation.


v3.0.6 (2016-09-02)
-------------------

* fixed issue #2026

* slightly better error diagnostics for AQL query compilation and replication

* fixed issue #2018

* fixed issue #2015

* fixed issue #2012

* fixed wrong default value for arangoimp's `--on-duplicate` value

* fix execution of AQL traversal expressions when there are multiple
  conditions that refer to variables set outside the traversal

* properly return HTTP 503 in JS actions when backend is gone

* supervision creates new key in agency for failed servers

* new shards will not be allocated on failed or cleaned servers


v3.0.5 (2016-08-18)
-------------------

* execute AQL ternary operator via C++ if possible

* fixed issue #1977

* fixed extraction of _id attribute in AQL traversal conditions

* fix SSL agency endpoint

* Minimum RAFT timeout was one order of magnitude to short.

* Optimized RAFT RPCs from leader to followers for efficiency.

* Optimized RAFT RPC handling on followers with respect to compaction.

* Fixed bug in handling of duplicates and overlapping logs

* Fixed bug in supervision take over after leadership change.

v3.0.4 (2016-08-01)
-------------------

* added missing lock for periodic jobs access

* fix multiple foxx related cluster issues

* fix handling of empty AQL query strings

* fixed issue in `INTERSECTION` AQL function with duplicate elements
  in the source arrays

* fixed issue #1970

* fixed issue #1968

* fixed issue #1967

* fixed issue #1962

* fixed issue #1959

* replaced require("internal").db by require("@arangodb").db

* fixed issue #1954

* fixed issue #1953

* fixed issue #1950

* fixed issue #1949

* fixed issue #1943

* fixed segfault in V8, by backporting https://bugs.chromium.org/p/v8/issues/detail?id=5033

* Foxx OAuth2 module now correctly passes the `access_token` to the OAuth2 server

* fixed credentialed CORS requests properly respecting --http.trusted-origin

* fixed a crash in V8Periodic task (forgotten lock)

* fixed two bugs in synchronous replication (syncCollectionFinalize)


v3.0.3 (2016-07-17)
-------------------

* fixed issue #1942

* fixed issue #1941

* fixed array index batch insertion issues for hash indexes that caused problems when
  no elements remained for insertion

* fixed AQL MERGE() function with External objects originating from traversals

* fixed some logfile recovery errors with error message "document not found"

* fixed issue #1937

* fixed issue #1936

* improved performance of arangorestore in clusters with synchronous
  replication

* Foxx tests and scripts in development mode should now always respect updated
  files instead of loading stale modules

* When disabling Foxx development mode the setup script is now re-run

* Foxx manifests of installed services are now saved to disk with indentation


v3.0.2 (2016-07-09)
-------------------

* fixed assertion failure in case multiple remove operations were used in the same query

* fixed upsert behavior in case upsert was used in a loop with the same document example

* fixed issue #1930

* don't expose local file paths in Foxx error messages.

* fixed issue #1929

* make arangodump dump the attribute `isSystem` when dumping the structure
  of a collection, additionally make arangorestore not fail when the attribute
  is missing

* fixed "Could not extract custom attribute" issue when using COLLECT with
  MIN/MAX functions in some contexts

* honor presence of persistent index for sorting

* make AQL query optimizer not skip "use-indexes-rule", even if enough
  plans have been created already

* make AQL optimizer not skip "use-indexes-rule", even if enough execution plans
  have been created already

* fix double precision value loss in VelocyPack JSON parser

* added missing SSL support for arangorestore

* improved cluster import performance

* fix Foxx thumbnails on DC/OS

* fix Foxx configuration not being saved

* fix Foxx app access from within the frontend on DC/OS

* add option --default-replication-factor to arangorestore and simplify
  the control over the number of shards when restoring

* fix a bug in the VPack -> V8 conversion if special attributes _key,
  _id, _rev, _from and _to had non-string values, which is allowed
  below the top level

* fix malloc_usable_size for darwin


v3.0.1 (2016-06-30)
-------------------

* fixed periodic jobs: there should be only one instance running - even if it
  runs longer than the period

* increase max. number of collections in AQL queries from 32 to 256

* fixed issue #1916: header "authorization" is required" when opening
  services page

* fixed issue #1915: Explain: member out of range

* fixed issue #1914: fix unterminated buffer

* don't remove lockfile if we are the same (now stale) pid
  fixes docker setups (our pid will always be 1)

* do not use revision id comparisons in compaction for determining whether a
  revision is obsolete, but marker memory addresses
  this ensures revision ids don't matter when compacting documents

* escape Unicode characters in JSON HTTP responses
  this converts UTF-8 characters in HTTP responses of arangod into `\uXXXX`
  escape sequences. This makes the HTTP responses fit into the 7 bit ASCII
  character range, which speeds up HTTP response parsing for some clients,
  namely node.js/v8

* add write before read collections when starting a user transaction
  this allows specifying the same collection in both read and write mode without
  unintended side effects

* fixed buffer overrun that occurred when building very large result sets

* index lookup optimizations for primary index and edge index

* fixed "collection is a nullptr" issue when starting a traversal from a transaction

* enable /_api/import on coordinator servers


v3.0.0 (2016-06-22)
-------------------

* minor GUI fixxes

* fix for replication and nonces


v3.0.0-rc3 (2016-06-19)
-----------------------

* renamed various Foxx errors to no longer refer to Foxx services as apps

* adjusted various error messages in Foxx to be more informative

* specifying "files" in a Foxx manifest to be mounted at the service root
  no longer results in 404s when trying to access non-file routes

* undeclared path parameters in Foxx no longer break the service

* trusted reverse proxy support is now handled more consistently

* ArangoDB request compatibility and user are now exposed in Foxx

* all bundled NPM modules have been upgraded to their latest versions


v3.0.0-rc2 (2016-06-12)
-----------------------

* added option `--server.max-packet-size` for client tools

* renamed option `--server.ssl-protocol` to `--ssl.protocol` in client tools
  (was already done for arangod, but overlooked for client tools)

* fix handling of `--ssl.protocol` value 5 (TLS v1.2) in client tools, which
  claimed to support it but didn't

* config file can use '@include' to include a different config file as base


v3.0.0-rc1 (2016-06-10)
-----------------------

* the user management has changed: it now has users that are independent of
  databases. A user can have one or more database assigned to the user.

* forward ported V8 Comparator bugfix for inline heuristics from
  https://github.com/v8/v8/commit/5ff7901e24c2c6029114567de5a08ed0f1494c81

* changed to-string conversion for AQL objects and arrays, used by the AQL
  function `TO_STRING()` and implicit to-string casts in AQL

  - arrays are now converted into their JSON-stringify equivalents, e.g.

    - `[ ]` is now converted to `[]`
    - `[ 1, 2, 3 ]` is now converted to `[1,2,3]`
    - `[ "test", 1, 2 ] is now converted to `["test",1,2]`

    Previous versions of ArangoDB converted arrays with no members into the
    empty string, and non-empty arrays into a comma-separated list of member
    values, without the surrounding angular brackets. Additionally, string
    array members were not enclosed in quotes in the result string:

    - `[ ]` was converted to ``
    - `[ 1, 2, 3 ]` was converted to `1,2,3`
    - `[ "test", 1, 2 ] was converted to `test,1,2`

  - objects are now converted to their JSON-stringify equivalents, e.g.

    - `{ }` is converted to `{}`
    - `{ a: 1, b: 2 }` is converted to `{"a":1,"b":2}`
    - `{ "test" : "foobar" }` is converted to `{"test":"foobar"}`

    Previous versions of ArangoDB always converted objects into the string
    `[object Object]`

  This change affects also the AQL functions `CONCAT()` and `CONCAT_SEPARATOR()`
  which treated array values differently in previous versions. Previous versions
  of ArangoDB automatically flattened array values on the first level of the array,
  e.g. `CONCAT([1, 2, 3, [ 4, 5, 6 ]])` produced `1,2,3,4,5,6`. Now this will produce
  `[1,2,3,[4,5,6]]`. To flatten array members on the top level, you can now use
  the more explicit `CONCAT(FLATTEN([1, 2, 3, [4, 5, 6]], 1))`.

* added C++ implementations for AQL functions `SLICE()`, `CONTAINS()` and
  `RANDOM_TOKEN()`

* as a consequence of the upgrade to V8 version 5, the implementation of the
  JavaScript `Buffer` object had to be changed. JavaScript `Buffer` objects in
  ArangoDB now always store their data on the heap. There is no shared pool
  for small Buffer values, and no pointing into existing Buffer data when
  extracting slices. This change may increase the cost of creating Buffers with
  short contents or when peeking into existing Buffers, but was required for
  safer memory management and to prevent leaks.

* the `db` object's function `_listDatabases()` was renamed to just `_databases()`
  in order to make it more consistent with the existing `_collections()` function.
  Additionally the `db` object's `_listEndpoints()` function was renamed to just
  `_endpoints()`.

* changed default value of `--server.authentication` from `false` to `true` in
  configuration files etc/relative/arangod.conf and etc/arangodb/arangod.conf.in.
  This means the server will be started with authentication enabled by default,
  requiring all client connections to provide authentication data when connecting
  to ArangoDB. Authentication can still be turned off via setting the value of
  `--server.authentication` to `false` in ArangoDB's configuration files or by
  specifying the option on the command-line.

* Changed result format for querying all collections via the API GET `/_api/collection`.

  Previous versions of ArangoDB returned an object with an attribute named `collections`
  and an attribute named `names`. Both contained all available collections, but
  `collections` contained the collections as an array, and `names` contained the
  collections again, contained in an object in which the attribute names were the
  collection names, e.g.

  ```
  {
    "collections": [
      {"id":"5874437","name":"test","isSystem":false,"status":3,"type":2},
      {"id":"17343237","name":"something","isSystem":false,"status":3,"type":2},
      ...
    ],
    "names": {
      "test": {"id":"5874437","name":"test","isSystem":false,"status":3,"type":2},
      "something": {"id":"17343237","name":"something","isSystem":false,"status":3,"type":2},
      ...
    }
  }
  ```
  This result structure was redundant, and therefore has been simplified to just

  ```
  {
    "result": [
      {"id":"5874437","name":"test","isSystem":false,"status":3,"type":2},
      {"id":"17343237","name":"something","isSystem":false,"status":3,"type":2},
      ...
    ]
  }
  ```

  in ArangoDB 3.0.

* added AQL functions `TYPENAME()` and `HASH()`

* renamed arangob tool to arangobench

* added AQL string comparison operator `LIKE`

  The operator can be used to compare strings like this:

      value LIKE search

  The operator is currently implemented by calling the already existing AQL
  function `LIKE`.

  This change also makes `LIKE` an AQL keyword. Using `LIKE` in either case as
  an attribute or collection name in AQL thus requires quoting.

* make AQL optimizer rule "remove-unnecessary-calculations" fire in more cases

  The rule will now remove calculations that are used exactly once in other
  expressions (e.g. `LET a = doc RETURN a.value`) and calculations,
  or calculations that are just references (e.g. `LET a = b`).

* renamed AQL optimizer rule "merge-traversal-filter" to "optimize-traversals"
  Additionally, the optimizer rule will remove unused edge and path result variables
  from the traversal in case they are specified in the `FOR` section of the traversal,
  but not referenced later in the query. This saves constructing edges and paths
  results.

* added AQL optimizer rule "inline-subqueries"

  This rule can pull out certain subqueries that are used as an operand to a `FOR`
  loop one level higher, eliminating the subquery completely. For example, the query

      FOR i IN (FOR j IN [1,2,3] RETURN j) RETURN i

  will be transformed by the rule to:

      FOR i IN [1,2,3] RETURN i

  The query

      FOR name IN (FOR doc IN _users FILTER doc.status == 1 RETURN doc.name) LIMIT 2 RETURN name

  will be transformed into

      FOR tmp IN _users FILTER tmp.status == 1 LIMIT 2 RETURN tmp.name

  The rule will only fire when the subquery is used as an operand to a `FOR` loop, and
  if the subquery does not contain a `COLLECT` with an `INTO` variable.

* added new endpoint "srv://" for DNS service records

* The result order of the AQL functions VALUES and ATTRIBUTES has never been
  guaranteed and it only had the "correct" ordering by accident when iterating
  over objects that were not loaded from the database. This accidental behavior
  is now changed by introduction of VelocyPack. No ordering is guaranteed unless
  you specify the sort parameter.

* removed configure option `--enable-logger`

* added AQL array comparison operators

  All AQL comparison operators now also exist in an array variant. In the
  array variant, the operator is preceded with one of the keywords *ALL*, *ANY*
  or *NONE*. Using one of these keywords changes the operator behavior to
  execute the comparison operation for all, any, or none of its left hand
  argument values. It is therefore expected that the left hand argument
  of an array operator is an array.

  Examples:

      [ 1, 2, 3 ] ALL IN [ 2, 3, 4 ]   // false
      [ 1, 2, 3 ] ALL IN [ 1, 2, 3 ]   // true
      [ 1, 2, 3 ] NONE IN [ 3 ]        // false
      [ 1, 2, 3 ] NONE IN [ 23, 42 ]   // true
      [ 1, 2, 3 ] ANY IN [ 4, 5, 6 ]   // false
      [ 1, 2, 3 ] ANY IN [ 1, 42 ]     // true
      [ 1, 2, 3 ] ANY == 2             // true
      [ 1, 2, 3 ] ANY == 4             // false
      [ 1, 2, 3 ] ANY > 0              // true
      [ 1, 2, 3 ] ANY <= 1             // true
      [ 1, 2, 3 ] NONE < 99            // false
      [ 1, 2, 3 ] NONE > 10            // true
      [ 1, 2, 3 ] ALL > 2              // false
      [ 1, 2, 3 ] ALL > 0              // true
      [ 1, 2, 3 ] ALL >= 3             // false
      ["foo", "bar"] ALL != "moo"      // true
      ["foo", "bar"] NONE == "bar"     // false
      ["foo", "bar"] ANY == "foo"      // true

* improved AQL optimizer to remove unnecessary sort operations in more cases

* allow enclosing AQL identifiers in forward ticks in addition to using
  backward ticks

  This allows for convenient writing of AQL queries in JavaScript template strings
  (which are delimited with backticks themselves), e.g.

      var q = `FOR doc IN ´collection´ RETURN doc.´name´`;

* allow to set `print.limitString` to configure the number of characters
  to output before truncating

* make logging configurable per log "topic"

  `--log.level <level>` sets the global log level to <level>, e.g. `info`,
  `debug`, `trace`.

  `--log.level topic=<level>` sets the log level for a specific topic.
  Currently, the following topics exist: `collector`, `compactor`, `mmap`,
  `performance`, `queries`, and `requests`. `performance` and `requests` are
  set to FATAL by default. `queries` is set to info. All others are
  set to the global level by default.

  The new log option `--log.output <definition>` allows directing the global
  or per-topic log output to different outputs. The output definition
  "<definition>" can be one of

    "-" for stdin
    "+" for stderr
    "syslog://<syslog-facility>"
    "syslog://<syslog-facility>/<application-name>"
    "file://<relative-path>"

  The option can be specified multiple times in order to configure the output
  for different log topics. To set up a per-topic output configuration, use
  `--log.output <topic>=<definition>`, e.g.

    queries=file://queries.txt

  logs all queries to the file "queries.txt".

* the option `--log.requests-file` is now deprecated. Instead use

    `--log.level requests=info`
    `--log.output requests=file://requests.txt`

* the option `--log.facility` is now deprecated. Instead use

    `--log.output requests=syslog://facility`

* the option `--log.performance` is now deprecated. Instead use

    `--log.level performance=trace`

* removed option `--log.source-filter`

* removed configure option `--enable-logger`

* change collection directory names to include a random id component at the end

  The new pattern is `collection-<id>-<random>`, where `<id>` is the collection
  id and `<random>` is a random number. Previous versions of ArangoDB used a
  pattern `collection-<id>` without the random number.

  ArangoDB 3.0 understands both the old and name directory name patterns.

* removed mostly unused internal spin-lock implementation

* removed support for pre-Windows 7-style locks. This removes compatibility for
  Windows versions older than Windows 7 (e.g. Windows Vista, Windows XP) and
  Windows 2008R2 (e.g. Windows 2008).

* changed names of sub-threads started by arangod

* added option `--default-number-of-shards` to arangorestore, allowing creating
  collections with a specifiable number of shards from a non-cluster dump

* removed support for CoffeeScript source files

* removed undocumented SleepAndRequeue

* added WorkMonitor to inspect server threads

* when downloading a Foxx service from the web interface the suggested filename
  is now based on the service's mount path instead of simply "app.zip"

* the `@arangodb/request` response object now stores the parsed JSON response
  body in a property `json` instead of `body` when the request was made using the
  `json` option. The `body` instead contains the response body as a string.

* the Foxx API has changed significantly, 2.8 services are still supported
  using a backwards-compatible "legacy mode"


v2.8.12 (XXXX-XX-XX)
--------------------

* issue #2091: decrease connect timeout to 5 seconds on startup

* fixed issue #2072

* slightly better error diagnostics for some replication errors

* fixed issue #1977

* fixed issue in `INTERSECTION` AQL function with duplicate elements
  in the source arrays

* fixed issue #1962

* fixed issue #1959

* export aqlQuery template handler as require('org/arangodb').aql for forwards-compatibility


v2.8.11 (2016-07-13)
--------------------

* fixed array index batch insertion issues for hash indexes that caused problems when
  no elements remained for insertion

* fixed issue #1937


v2.8.10 (2016-07-01)
--------------------

* make sure next local _rev value used for a document is at least as high as the
  _rev value supplied by external sources such as replication

* make adding a collection in both read- and write-mode to a transaction behave as
  expected (write includes read). This prevents the `unregister collection used in
  transaction` error

* fixed sometimes invalid result for `byExample(...).count()` when an index plus
  post-filtering was used

* fixed "collection is a nullptr" issue when starting a traversal from a transaction

* honor the value of startup option `--database.wait-for-sync` (that is used to control
  whether new collections are created with `waitForSync` set to `true` by default) also
  when creating collections via the HTTP API (and thus the ArangoShell). When creating
  a collection via these mechanisms, the option was ignored so far, which was inconsistent.

* fixed issue #1826: arangosh --javascript.execute: internal error (geo index issue)

* fixed issue #1823: Arango crashed hard executing very simple query on windows


v2.8.9 (2016-05-13)
-------------------

* fixed escaping and quoting of extra parameters for executables in Mac OS X App

* added "waiting for" status variable to web interface collection figures view

* fixed undefined behavior in query cache invaldation

* fixed access to /_admin/statistics API in case statistics are disable via option
  `--server.disable-statistics`

* Foxx manager will no longer fail hard when Foxx store is unreachable unless installing
  a service from the Foxx store (e.g. when behind a firewall or GitHub is unreachable).


v2.8.8 (2016-04-19)
-------------------

* fixed issue #1805: Query: internal error (location: arangod/Aql/AqlValue.cpp:182).
  Please report this error to arangodb.com (while executing)

* allow specifying collection name prefixes for `_from` and `_to` in arangoimp:

  To avoid specifying complete document ids (consisting of collection names and document
  keys) for *_from* and *_to* values when importing edges with arangoimp, there are now
  the options *--from-collection-prefix* and *--to-collection-prefix*.

  If specified, these values will be automatically prepended to each value in *_from*
  (or *_to* resp.). This allows specifying only document keys inside *_from* and/or *_to*.

  *Example*

      > arangoimp --from-collection-prefix users --to-collection-prefix products ...

  Importing the following document will then create an edge between *users/1234* and
  *products/4321*:

  ```js
  { "_from" : "1234", "_to" : "4321", "desc" : "users/1234 is connected to products/4321" }
  ```

* requests made with the interactive system API documentation in the web interface
  (Swagger) will now respect the active database instead of always using `_system`


v2.8.7 (2016-04-07)
-------------------

* optimized primary=>secondary failover

* fix to-boolean conversion for documents in AQL

* expose the User-Agent HTTP header from the ArangoShell since Github seems to
  require it now, and we use the ArangoShell for fetching Foxx repositories from Github

* work with http servers that only send

* fixed potential race condition between compactor and collector threads

* fix removal of temporary directories on arangosh exit

* javadoc-style comments in Foxx services are no longer interpreted as
  Foxx comments outside of controller/script/exports files (#1748)

* removed remaining references to class syntax for Foxx Model and Repository
  from the documentation

* added a safe-guard for corrupted master-pointer


v2.8.6 (2016-03-23)
-------------------

* arangosh can now execute JavaScript script files that contain a shebang
  in the first line of the file. This allows executing script files directly.

  Provided there is a script file `/path/to/script.js` with the shebang
  `#!arangosh --javascript.execute`:

      > cat /path/to/script.js
      #!arangosh --javascript.execute
      print("hello from script.js");

  If the script file is made executable

      > chmod a+x /path/to/script.js

  it can be invoked on the shell directly and use arangosh for its execution:

      > /path/to/script.js
      hello from script.js

  This did not work in previous versions of ArangoDB, as the whole script contents
  (including the shebang) were treated as JavaScript code.
  Now shebangs in script files will now be ignored for all files passed to arangosh's
  `--javascript.execute` parameter.

  The alternative way of executing a JavaScript file with arangosh still works:

      > arangosh --javascript.execute /path/to/script.js
      hello from script.js

* added missing reset of traversal state for nested traversals.
  The state of nested traversals (a traversal in an AQL query that was
  located in a repeatedly executed subquery or inside another FOR loop)
  was not reset properly, so that multiple invocations of the same nested
  traversal with different start vertices led to the nested traversal
  always using the start vertex provided on the first invocation.

* fixed issue #1781: ArangoDB startup time increased tremendously

* fixed issue #1783: SIGHUP should rotate the log


v2.8.5 (2016-03-11)
-------------------

* Add OpenSSL handler for TLS V1.2 as sugested by kurtkincaid in #1771

* fixed issue #1765 (The webinterface should display the correct query time)
  and #1770 (Display ACTUAL query time in aardvark's AQL editor)

* Windows: the unhandled exception handler now calls the windows logging
  facilities directly without locks.
  This fixes lockups on crashes from the logging framework.

* improve nullptr handling in logger.

* added new endpoint "srv://" for DNS service records

* `org/arangodb/request` no longer sets the content-type header to the
  string "undefined" when no content-type header should be sent (issue #1776)


v2.8.4 (2016-03-01)
-------------------

* global modules are no longer incorrectly resolved outside the ArangoDB
  JavaScript directory or the Foxx service's root directory (issue #1577)

* improved error messages from Foxx and JavaScript (issues #1564, #1565, #1744)


v2.8.3 (2016-02-22)
-------------------

* fixed AQL filter condition collapsing for deeply-nested cases, potentially
  enabling usage of indexes in some dedicated cases

* added parentheses in AQL explain command output to correctly display precedence
  of logical and arithmetic operators

* Foxx Model event listeners defined on the model are now correctly invoked by
  the Repository methods (issue #1665)

* Deleting a Foxx service in the frontend should now always succeed even if the
  files no longer exist on the file system (issue #1358)

* Routing actions loaded from the database no longer throw exceptions when
  trying to load other modules using "require"

* The `org/arangodb/request` response object now sets a property `json` to the
  parsed JSON response body in addition to overwriting the `body` property when
  the request was made using the `json` option.

* Improved Windows stability

* Fixed a bug in the interactive API documentation that would escape slashes
  in document-handle fields. Document handles are now provided as separate
  fields for collection name and document key.


v2.8.2 (2016-02-09)
-------------------

* the continuous replication applier will now prevent the master's WAL logfiles
  from being removed if they are still needed by the applier on the slave. This
  should help slaves that suffered from masters garbage collection WAL logfiles
  which would have been needed by the slave later.

  The initial synchronization will block removal of still needed WAL logfiles
  on the master for 10 minutes initially, and will extend this period when further
  requests are made to the master. Initial synchronization hands over its handle
  for blocking logfile removal to the continuous replication when started via
  the *setupReplication* function. In this case, continuous replication will
  extend the logfile removal blocking period for the required WAL logfiles when
  the slave makes additional requests.

  All handles that block logfile removal will time out automatically after at
  most 5 minutes should a master not be contacted by the slave anymore (e.g. in
  case the slave's replication is turned off, the slaves loses the connection
  to the master or the slave goes down).

* added all-in-one function *setupReplication* to synchronize data from master
  to slave and start the continuous replication:

      require("@arangodb/replication").setupReplication(configuration);

  The command will return when the initial synchronization is finished and the
  continuous replication has been started, or in case the initial synchronization
  has failed.

  If the initial synchronization is successful, the command will store the given
  configuration on the slave. It also configures the continuous replication to start
  automatically if the slave is restarted, i.e. *autoStart* is set to *true*.

  If the command is run while the slave's replication applier is already running,
  it will first stop the running applier, drop its configuration and do a
  resynchronization of data with the master. It will then use the provided configration,
  overwriting any previously existing replication configuration on the slave.

  The following example demonstrates how to use the command for setting up replication
  for the *_system* database. Note that it should be run on the slave and not the
  master:

      db._useDatabase("_system");
      require("@arangodb/replication").setupReplication({
        endpoint: "tcp://master.domain.org:8529",
        username: "myuser",
        password: "mypasswd",
        verbose: false,
        includeSystem: false,
        incremental: true,
        autoResync: true
      });

* the *sync* and *syncCollection* functions now always start the data synchronization
  as an asynchronous server job. The call to *sync* or *syncCollection* will block
  until synchronization is either complete or has failed with an error. The functions
  will automatically poll the slave periodically for status updates.

  The main benefit is that the connection to the slave does not need to stay open
  permanently and is thus not affected by timeout issues. Additionally the caller does
  not need to query the synchronization status from the slave manually as this is
  now performed automatically by these functions.

* fixed undefined behavior when explaining some types of AQL traversals, fixed
  display of some types of traversals in AQL explain output


v2.8.1 (2016-01-29)
-------------------

* Improved AQL Pattern matching by allowing to specify a different traversal
  direction for one or many of the edge collections.

      FOR v, e, p IN OUTBOUND @start @@ec1, INBOUND @@ec2, @@ec3

  will traverse *ec1* and *ec3* in the OUTBOUND direction and for *ec2* it will use
  the INBOUND direction. These directions can be combined in arbitrary ways, the
  direction defined after *IN [steps]* will we used as default direction and can
  be overriden for specific collections.
  This feature is only available for collection lists, it is not possible to
  combine it with graph names.

* detect more types of transaction deadlocks early

* fixed display of relational operators in traversal explain output

* fixed undefined behavior in AQL function `PARSE_IDENTIFIER`

* added "engines" field to Foxx services generated in the admin interface

* added AQL function `IS_SAME_COLLECTION`:

  *IS_SAME_COLLECTION(collection, document)*: Return true if *document* has the same
  collection id as the collection specified in *collection*. *document* can either be
  a [document handle](../Glossary/README.md#document-handle) string, or a document with
  an *_id* attribute. The function does not validate whether the collection actually
  contains the specified document, but only compares the name of the specified collection
  with the collection name part of the specified document.
  If *document* is neither an object with an *id* attribute nor a *string* value,
  the function will return *null* and raise a warning.

      /* true */
      IS_SAME_COLLECTION('_users', '_users/my-user')
      IS_SAME_COLLECTION('_users', { _id: '_users/my-user' })

      /* false */
      IS_SAME_COLLECTION('_users', 'foobar/baz')
      IS_SAME_COLLECTION('_users', { _id: 'something/else' })


v2.8.0 (2016-01-25)
-------------------

* avoid recursive locking


v2.8.0-beta8 (2016-01-19)
-------------------------

* improved internal datafile statistics for compaction and compaction triggering
  conditions, preventing excessive growth of collection datafiles under some
  workloads. This should also fix issue #1596.

* renamed AQL optimizer rule `remove-collect-into` to `remove-collect-variables`

* fixed primary and edge index lookups prematurely aborting searches when the
  specified id search value contained a different collection than the collection
  the index was created for


v2.8.0-beta7 (2016-01-06)
-------------------------

* added vm.runInThisContext

* added AQL keyword `AGGREGATE` for use in AQL `COLLECT` statement

  Using `AGGREGATE` allows more efficient aggregation (incrementally while building
  the groups) than previous versions of AQL, which built group aggregates afterwards
  from the total of all group values.

  `AGGREGATE` can be used inside a `COLLECT` statement only. If used, it must follow
  the declaration of grouping keys:

      FOR doc IN collection
        COLLECT gender = doc.gender AGGREGATE minAge = MIN(doc.age), maxAge = MAX(doc.age)
        RETURN { gender, minAge, maxAge }

  or, if no grouping keys are used, it can follow the `COLLECT` keyword:

      FOR doc IN collection
        COLLECT AGGREGATE minAge = MIN(doc.age), maxAge = MAX(doc.age)
        RETURN {
  minAge, maxAge
}

  Only specific expressions are allowed on the right-hand side of each `AGGREGATE`
  assignment:

  - on the top level the expression must be a call to one of the supported aggregation
    functions `LENGTH`, `MIN`, `MAX`, `SUM`, `AVERAGE`, `STDDEV_POPULATION`, `STDDEV_SAMPLE`,
    `VARIANCE_POPULATION`, or `VARIANCE_SAMPLE`

  - the expression must not refer to variables introduced in the `COLLECT` itself

* Foxx: mocha test paths with wildcard characters (asterisks) now work on Windows

* reserved AQL keyword `NONE` for future use

* web interface: fixed a graph display bug concerning dashboard view

* web interface: fixed several bugs during the dashboard initialize process

* web interface: included several bugfixes: #1597, #1611, #1623

* AQL query optimizer now converts `LENGTH(collection-name)` to an optimized
  expression that returns the number of documents in a collection

* adjusted the behavior of the expansion (`[*]`) operator in AQL for non-array values

  In ArangoDB 2.8, calling the expansion operator on a non-array value will always
  return an empty array. Previous versions of ArangoDB expanded non-array values by
  calling the `TO_ARRAY()` function for the value, which for example returned an
  array with a single value for boolean, numeric and string input values, and an array
  with the object's values for an object input value. This behavior was inconsistent
  with how the expansion operator works for the array indexes in 2.8, so the behavior
  is now unified:

  - if the left-hand side operand of `[*]` is an array, the array will be returned as
    is when calling `[*]` on it
  - if the left-hand side operand of `[*]` is not an array, an empty array will be
    returned by `[*]`

  AQL queries that rely on the old behavior can be changed by either calling `TO_ARRAY`
  explicitly or by using the `[*]` at the correct position.

  The following example query will change its result in 2.8 compared to 2.7:

      LET values = "foo" RETURN values[*]

  In 2.7 the query has returned the array `[ "foo" ]`, but in 2.8 it will return an
  empty array `[ ]`. To make it return the array `[ "foo" ]` again, an explicit
  `TO_ARRAY` function call is needed in 2.8 (which in this case allows the removal
  of the `[*]` operator altogether). This also works in 2.7:

      LET values = "foo" RETURN TO_ARRAY(values)

  Another example:

      LET values = [ { name: "foo" }, { name: "bar" } ]
      RETURN values[*].name[*]

  The above returned `[ [ "foo" ], [ "bar" ] ] in 2.7. In 2.8 it will return
  `[ [ ], [ ] ]`, because the value of `name` is not an array. To change the results
  to the 2.7 style, the query can be changed to

      LET values = [ { name: "foo" }, { name: "bar" } ]
      RETURN values[* RETURN TO_ARRAY(CURRENT.name)]

  The above also works in 2.7.
  The following types of queries won't change:

      LET values = [ 1, 2, 3 ] RETURN values[*]
      LET values = [ { name: "foo" }, { name: "bar" } ] RETURN values[*].name
      LET values = [ { names: [ "foo", "bar" ] }, { names: [ "baz" ] } ] RETURN values[*].names[*]
      LET values = [ { names: [ "foo", "bar" ] }, { names: [ "baz" ] } ] RETURN values[*].names[**]

* slightly adjusted V8 garbage collection strategy so that collection eventually
  happens in all contexts that hold V8 external references to documents and
  collections.

  also adjusted default value of `--javascript.gc-frequency` from 10 seconds to
  15 seconds, as less internal operations are carried out in JavaScript.

* fixes for AQL optimizer and traversal

* added `--create-collection-type` option to arangoimp

  This allows specifying the type of the collection to be created when
  `--create-collection` is set to `true`.

* Foxx export cache should no longer break if a broken app is loaded in the
  web admin interface.


v2.8.0-beta2 (2015-12-16)
-------------------------

* added AQL query optimizer rule "sort-in-values"

  This rule pre-sorts the right-hand side operand of the `IN` and `NOT IN`
  operators so the operation can use a binary search with logarithmic complexity
  instead of a linear search. The rule is applied when the right-hand side
  operand of an `IN` or `NOT IN` operator in a filter condition is a variable that
  is defined in a different loop/scope than the operator itself. Additionally,
  the filter condition must consist of solely the `IN` or `NOT IN` operation
  in order to avoid any side-effects.

* changed collection status terminology in web interface for collections for
  which an unload request has been issued from `in the process of being unloaded`
  to `will be unloaded`.

* unloading a collection via the web interface will now trigger garbage collection
  in all v8 contexts and force a WAL flush. This increases the chances of perfoming
  the unload faster.

* added the following attributes to the result of `collection.figures()` and the
  corresponding HTTP API at `PUT /_api/collection/<name>/figures`:

  - `documentReferences`: The number of references to documents in datafiles
    that JavaScript code currently holds. This information can be used for
    debugging compaction and unload issues.
  - `waitingFor`: An optional string value that contains information about
    which object type is at the head of the collection's cleanup queue. This
    information can be used for debugging compaction and unload issues.
  - `compactionStatus.time`: The point in time the compaction for the collection
    was last executed. This information can be used for debugging compaction
    issues.
  - `compactionStatus.message`: The action that was performed when the compaction
    was last run for the collection. This information can be used for debugging
    compaction issues.

  Note: `waitingFor` and `compactionStatus` may be empty when called on a coordinator
  in a cluster.

* the compaction will now provide queryable status info that can be used to track
  its progress. The compaction status is displayed in the web interface, too.

* better error reporting for arangodump and arangorestore

* arangodump will now fail by default when trying to dump edges that
  refer to already dropped collections. This can be circumvented by
  specifying the option `--force true` when invoking arangodump

* fixed cluster upgrade procedure

* the AQL functions `NEAR` and `WITHIN` now have stricter validations
  for their input parameters `limit`, `radius` and `distance`. They may now throw
  exceptions when invalid parameters are passed that may have not led
  to exceptions in previous versions.

* deprecation warnings now log stack traces

* Foxx: improved backwards compatibility with 2.5 and 2.6

  - reverted Model and Repository back to non-ES6 "classes" because of
    compatibility issues when using the extend method with a constructor

  - removed deprecation warnings for extend and controller.del

  - restored deprecated method Model.toJSONSchema

  - restored deprecated `type`, `jwt` and `sessionStorageApp` options
    in Controller#activateSessions

* Fixed a deadlock problem in the cluster


v2.8.0-beta1 (2015-12-06)
-------------------------

* added AQL function `IS_DATESTRING(value)`

  Returns true if *value* is a string that can be used in a date function.
  This includes partial dates such as *2015* or *2015-10* and strings containing
  invalid dates such as *2015-02-31*. The function will return false for all
  non-string values, even if some of them may be usable in date functions.


v2.8.0-alpha1 (2015-12-03)
--------------------------

* added AQL keywords `GRAPH`, `OUTBOUND`, `INBOUND` and `ANY` for use in graph
  traversals, reserved AQL keyword `ALL` for future use

  Usage of these keywords as collection names, variable names or attribute names
  in AQL queries will not be possible without quoting. For example, the following
  AQL query will still work as it uses a quoted collection name and a quoted
  attribute name:

      FOR doc IN `OUTBOUND`
        RETURN doc.`any`

* issue #1593: added AQL `POW` function for exponentation

* added cluster execution site info in explain output for AQL queries

* replication improvements:

  - added `autoResync` configuration parameter for continuous replication.

    When set to `true`, a replication slave will automatically trigger a full data
    re-synchronization with the master when the master cannot provide the log data
    the slave had asked for. Note that `autoResync` will only work when the option
    `requireFromPresent` is also set to `true` for the continuous replication, or
    when the continuous syncer is started and detects that no start tick is present.

    Automatic re-synchronization may transfer a lot of data from the master to the
    slave and may be expensive. It is therefore turned off by default.
    When turned off, the slave will never perform an automatic re-synchronization
    with the master.

  - added `idleMinWaitTime` and `idleMaxWaitTime` configuration parameters for
    continuous replication.

    These parameters can be used to control the minimum and maximum wait time the
    slave will (intentionally) idle and not poll for master log changes in case the
    master had sent the full logs already.
    The `idleMaxWaitTime` value will only be used when `adapativePolling` is set
    to `true`. When `adaptivePolling` is disable, only `idleMinWaitTime` will be
    used as a constant time span in which the slave will not poll the master for
    further changes. The default values are 0.5 seconds for `idleMinWaitTime` and
    2.5 seconds for `idleMaxWaitTime`, which correspond to the hard-coded values
    used in previous versions of ArangoDB.

  - added `initialSyncMaxWaitTime` configuration parameter for initial and continuous
    replication

    This option controls the maximum wait time (in seconds) that the initial
    synchronization will wait for a response from the master when fetching initial
    collection data. If no response is received within this time period, the initial
    synchronization will give up and fail. This option is also relevant for
    continuous replication in case *autoResync* is set to *true*, as then the
    continuous replication may trigger a full data re-synchronization in case
    the master cannot the log data the slave had asked for.

  - HTTP requests sent from the slave to the master during initial synchronization
    will now be retried if they fail with connection problems.

  - the initial synchronization now logs its progress so it can be queried using
    the regular replication status check APIs.

  - added `async` attribute for `sync` and `syncCollection` operations called from
    the ArangoShell. Setthing this attribute to `true` will make the synchronization
    job on the server go into the background, so that the shell does not block. The
    status of the started asynchronous synchronization job can be queried from the
    ArangoShell like this:

        /* starts initial synchronization */
        var replication = require("@arangodb/replication");
        var id = replication.sync({
          endpoint: "tcp://master.domain.org:8529",
          username: "myuser",
          password: "mypasswd",
          async: true
       });

       /* now query the id of the returned async job and print the status */
       print(replication.getSyncResult(id));

    The result of `getSyncResult()` will be `false` while the server-side job
    has not completed, and different to `false` if it has completed. When it has
    completed, all job result details will be returned by the call to `getSyncResult()`.


* fixed non-deterministic query results in some cluster queries

* fixed issue #1589

* return HTTP status code 410 (gone) instead of HTTP 408 (request timeout) for
  server-side operations that are canceled / killed. Sending 410 instead of 408
  prevents clients from re-starting the same (canceled) operation. Google Chrome
  for example sends the HTTP request again in case it is responded with an HTTP
  408, and this is exactly the opposite of the desired behavior when an operation
  is canceled / killed by the user.

* web interface: queries in AQL editor now cancelable

* web interface: dashboard - added replication information

* web interface: AQL editor now supports bind parameters

* added startup option `--server.hide-product-header` to make the server not send
  the HTTP response header `"Server: ArangoDB"` in its HTTP responses. By default,
  the option is turned off so the header is still sent as usual.

* added new AQL function `UNSET_RECURSIVE` to recursively unset attritutes from
  objects/documents

* switched command-line editor in ArangoShell and arangod to linenoise-ng

* added automatic deadlock detection for transactions

  In case a deadlock is detected, a multi-collection operation may be rolled back
  automatically and fail with error 29 (`deadlock detected`). Client code for
  operations containing more than one collection should be aware of this potential
  error and handle it accordingly, either by giving up or retrying the transaction.

* Added C++ implementations for the AQL arithmetic operations and the following
  AQL functions:
  - ABS
  - APPEND
  - COLLECTIONS
  - CURRENT_DATABASE
  - DOCUMENT
  - EDGES
  - FIRST
  - FIRST_DOCUMENT
  - FIRST_LIST
  - FLATTEN
  - FLOOR
  - FULLTEXT
  - LAST
  - MEDIAN
  - MERGE_RECURSIVE
  - MINUS
  - NEAR
  - NOT_NULL
  - NTH
  - PARSE_IDENTIFIER
  - PERCENTILE
  - POP
  - POSITION
  - PUSH
  - RAND
  - RANGE
  - REMOVE_NTH
  - REMOVE_VALUE
  - REMOVE_VALUES
  - ROUND
  - SHIFT
  - SQRT
  - STDDEV_POPULATION
  - STDDEV_SAMPLE
  - UNSHIFT
  - VARIANCE_POPULATION
  - VARIANCE_SAMPLE
  - WITHIN
  - ZIP

* improved performance of skipping over many documents in an AQL query when no
  indexes and no filters are used, e.g.

      FOR doc IN collection
        LIMIT 1000000, 10
        RETURN doc

* Added array indexes

  Hash indexes and skiplist indexes can now optionally be defined for array values
  so they index individual array members.

  To define an index for array values, the attribute name is extended with the
  expansion operator `[*]` in the index definition:

      arangosh> db.colName.ensureHashIndex("tags[*]");

  When given the following document

      { tags: [ "AQL", "ArangoDB", "Index" ] }

  the index will now contain the individual values `"AQL"`, `"ArangoDB"` and `"Index"`.

  Now the index can be used for finding all documents having `"ArangoDB"` somewhere in their
  tags array using the following AQL query:

      FOR doc IN colName
        FILTER "ArangoDB" IN doc.tags[*]
        RETURN doc

* rewrote AQL query optimizer rule `use-index-range` and renamed it to `use-indexes`.
  The name change affects rule names in the optimizer's output.

* rewrote AQL execution node `IndexRangeNode` and renamed it to `IndexNode`. The name
  change affects node names in the optimizer's explain output.

* added convenience function `db._explain(query)` for human-readable explanation
  of AQL queries

* module resolution as used by `require` now behaves more like in node.js

* the `org/arangodb/request` module now returns response bodies for error responses
  by default. The old behavior of not returning bodies for error responses can be
  re-enabled by explicitly setting the option `returnBodyOnError` to `false` (#1437)


v2.7.6 (2016-01-30)
-------------------

* detect more types of transaction deadlocks early


v2.7.5 (2016-01-22)
-------------------

* backported added automatic deadlock detection for transactions

  In case a deadlock is detected, a multi-collection operation may be rolled back
  automatically and fail with error 29 (`deadlock detected`). Client code for
  operations containing more than one collection should be aware of this potential
  error and handle it accordingly, either by giving up or retrying the transaction.

* improved internal datafile statistics for compaction and compaction triggering
  conditions, preventing excessive growth of collection datafiles under some
  workloads. This should also fix issue #1596.

* Foxx export cache should no longer break if a broken app is loaded in the
  web admin interface.

* Foxx: removed some incorrect deprecation warnings.

* Foxx: mocha test paths with wildcard characters (asterisks) now work on Windows


v2.7.4 (2015-12-21)
-------------------

* slightly adjusted V8 garbage collection strategy so that collection eventually
  happens in all contexts that hold V8 external references to documents and
  collections.

* added the following attributes to the result of `collection.figures()` and the
  corresponding HTTP API at `PUT /_api/collection/<name>/figures`:

  - `documentReferences`: The number of references to documents in datafiles
    that JavaScript code currently holds. This information can be used for
    debugging compaction and unload issues.
  - `waitingFor`: An optional string value that contains information about
    which object type is at the head of the collection's cleanup queue. This
    information can be used for debugging compaction and unload issues.
  - `compactionStatus.time`: The point in time the compaction for the collection
    was last executed. This information can be used for debugging compaction
    issues.
  - `compactionStatus.message`: The action that was performed when the compaction
    was last run for the collection. This information can be used for debugging
    compaction issues.

  Note: `waitingFor` and `compactionStatus` may be empty when called on a coordinator
  in a cluster.

* the compaction will now provide queryable status info that can be used to track
  its progress. The compaction status is displayed in the web interface, too.


v2.7.3 (2015-12-17)
-------------------

* fixed some replication value conversion issues when replication applier properties
  were set via ArangoShell

* fixed disappearing of documents for collections transferred via `sync` or
  `syncCollection` if the collection was dropped right before synchronization
  and drop and (re-)create collection markers were located in the same WAL file


* fixed an issue where overwriting the system sessions collection would break
  the web interface when authentication is enabled

v2.7.2 (2015-12-01)
-------------------

* replication improvements:

  - added `autoResync` configuration parameter for continuous replication.

    When set to `true`, a replication slave will automatically trigger a full data
    re-synchronization with the master when the master cannot provide the log data
    the slave had asked for. Note that `autoResync` will only work when the option
    `requireFromPresent` is also set to `true` for the continuous replication, or
    when the continuous syncer is started and detects that no start tick is present.

    Automatic re-synchronization may transfer a lot of data from the master to the
    slave and may be expensive. It is therefore turned off by default.
    When turned off, the slave will never perform an automatic re-synchronization
    with the master.

  - added `idleMinWaitTime` and `idleMaxWaitTime` configuration parameters for
    continuous replication.

    These parameters can be used to control the minimum and maximum wait time the
    slave will (intentionally) idle and not poll for master log changes in case the
    master had sent the full logs already.
    The `idleMaxWaitTime` value will only be used when `adapativePolling` is set
    to `true`. When `adaptivePolling` is disable, only `idleMinWaitTime` will be
    used as a constant time span in which the slave will not poll the master for
    further changes. The default values are 0.5 seconds for `idleMinWaitTime` and
    2.5 seconds for `idleMaxWaitTime`, which correspond to the hard-coded values
    used in previous versions of ArangoDB.

  - added `initialSyncMaxWaitTime` configuration parameter for initial and continuous
    replication

    This option controls the maximum wait time (in seconds) that the initial
    synchronization will wait for a response from the master when fetching initial
    collection data. If no response is received within this time period, the initial
    synchronization will give up and fail. This option is also relevant for
    continuous replication in case *autoResync* is set to *true*, as then the
    continuous replication may trigger a full data re-synchronization in case
    the master cannot the log data the slave had asked for.

  - HTTP requests sent from the slave to the master during initial synchronization
    will now be retried if they fail with connection problems.

  - the initial synchronization now logs its progress so it can be queried using
    the regular replication status check APIs.

* fixed non-deterministic query results in some cluster queries

* added missing lock instruction for primary index in compactor size calculation

* fixed issue #1589

* fixed issue #1583

* fixed undefined behavior when accessing the top level of a document with the `[*]`
  operator

* fixed potentially invalid pointer access in shaper when the currently accessed
  document got re-located by the WAL collector at the very same time

* Foxx: optional configuration options no longer log validation errors when assigned
  empty values (#1495)

* Foxx: constructors provided to Repository and Model sub-classes via extend are
  now correctly called (#1592)


v2.7.1 (2015-11-07)
-------------------

* switch to linenoise next generation

* exclude `_apps` collection from replication

  The slave has its own `_apps` collection which it populates on server start.
  When replicating data from the master to the slave, the data from the master may
  clash with the slave's own data in the `_apps` collection. Excluding the `_apps`
  collection from replication avoids this.

* disable replication appliers when starting in modes `--upgrade`, `--no-server`
  and `--check-upgrade`

* more detailed output in arango-dfdb

* fixed "no start tick" issue in replication applier

  This error could occur after restarting a slave server after a shutdown
  when no data was ever transferred from the master to the slave via the
  continuous replication

* fixed problem during SSL client connection abort that led to scheduler thread
  staying at 100% CPU saturation

* fixed potential segfault in AQL `NEIGHBORS` function implementation when C++ function
  variant was used and collection names were passed as strings

* removed duplicate target for some frontend JavaScript files from the Makefile

* make AQL function `MERGE()` work on a single array parameter, too.
  This allows combining the attributes of multiple objects from an array into
  a single object, e.g.

      RETURN MERGE([
        { foo: 'bar' },
        { quux: 'quetzalcoatl', ruled: true },
        { bar: 'baz', foo: 'done' }
      ])

  will now return:

      {
        "foo": "done",
        "quux": "quetzalcoatl",
        "ruled": true,
        "bar": "baz"
      }

* fixed potential deadlock in collection status changing on Windows

* fixed hard-coded `incremental` parameter in shell implementation of
  `syncCollection` function in replication module

* fix for GCC5: added check for '-stdlib' option


v2.7.0 (2015-10-09)
-------------------

* fixed request statistics aggregation
  When arangod was started in supervisor mode, the request statistics always showed
  0 requests, as the statistics aggregation thread did not run then.

* read server configuration files before dropping privileges. this ensures that
  the SSL keyfile specified in the configuration can be read with the server's start
  privileges (i.e. root when using a standard ArangoDB package).

* fixed replication with a 2.6 replication configuration and issues with a 2.6 master

* raised default value of `--server.descriptors-minimum` to 1024

* allow Foxx apps to be installed underneath URL path `/_open/`, so they can be
  (intentionally) accessed without authentication.

* added *allowImplicit* sub-attribute in collections declaration of transactions.
  The *allowImplicit* attributes allows making transactions fail should they
  read-access a collection that was not explicitly declared in the *collections*
  array of the transaction.

* added "special" password ARANGODB_DEFAULT_ROOT_PASSWORD. If you pass
  ARANGODB_DEFAULT_ROOT_PASSWORD as password, it will read the password
  from the environment variable ARANGODB_DEFAULT_ROOT_PASSWORD


v2.7.0-rc2 (2015-09-22)
-----------------------

* fix over-eager datafile compaction

  This should reduce the need to compact directly after loading a collection when a
  collection datafile contained many insertions and updates for the same documents. It
  should also prevent from re-compacting already merged datafiles in case not many
  changes were made. Compaction will also make fewer index lookups than before.

* added `syncCollection()` function in module `org/arangodb/replication`

  This allows synchronizing the data of a single collection from a master to a slave
  server. Synchronization can either restore the whole collection by transferring all
  documents from the master to the slave, or incrementally by only transferring documents
  that differ. This is done by partitioning the collection's entire key space into smaller
  chunks and comparing the data chunk-wise between master and slave. Only chunks that are
  different will be re-transferred.

  The `syncCollection()` function can be used as follows:

      require("org/arangodb/replication").syncCollection(collectionName, options);

  e.g.

      require("org/arangodb/replication").syncCollection("myCollection", {
        endpoint: "tcp://127.0.0.1:8529",  /* master */
        username: "root",                  /* username for master */
        password: "secret",                /* password for master */
        incremental: true                  /* use incremental mode */
      });


* additionally allow the following characters in document keys:

  `(` `)` `+` `,` `=` `;` `$` `!` `*` `'` `%`


v2.7.0-rc1 (2015-09-17)
-----------------------

* removed undocumented server-side-only collection functions:
  * collection.OFFSET()
  * collection.NTH()
  * collection.NTH2()
  * collection.NTH3()

* upgraded Swagger to version 2.0 for the Documentation

  This gives the user better prepared test request structures.
  More conversions will follow so finally client libraries can be auto-generated.

* added extra AQL functions for date and time calculation and manipulation.
  These functions were contributed by GitHub users @CoDEmanX and @friday.
  A big thanks for their work!

  The following extra date functions are available from 2.7 on:

  * `DATE_DAYOFYEAR(date)`: Returns the day of year number of *date*.
    The return values range from 1 to 365, or 366 in a leap year respectively.

  * `DATE_ISOWEEK(date)`: Returns the ISO week date of *date*.
    The return values range from 1 to 53. Monday is considered the first day of the week.
    There are no fractional weeks, thus the last days in December may belong to the first
    week of the next year, and the first days in January may be part of the previous year's
    last week.

  * `DATE_LEAPYEAR(date)`: Returns whether the year of *date* is a leap year.

  * `DATE_QUARTER(date)`: Returns the quarter of the given date (1-based):
    * 1: January, February, March
    * 2: April, May, June
    * 3: July, August, September
    * 4: October, November, December

  - *DATE_DAYS_IN_MONTH(date)*: Returns the number of days in *date*'s month (28..31).

  * `DATE_ADD(date, amount, unit)`: Adds *amount* given in *unit* to *date* and
    returns the calculated date.

    *unit* can be either of the following to specify the time unit to add or
    subtract (case-insensitive):
    - y, year, years
    - m, month, months
    - w, week, weeks
    - d, day, days
    - h, hour, hours
    - i, minute, minutes
    - s, second, seconds
    - f, millisecond, milliseconds

    *amount* is the number of *unit*s to add (positive value) or subtract
    (negative value).

  * `DATE_SUBTRACT(date, amount, unit)`: Subtracts *amount* given in *unit* from
    *date* and returns the calculated date.

    It works the same as `DATE_ADD()`, except that it subtracts. It is equivalent
    to calling `DATE_ADD()` with a negative amount, except that `DATE_SUBTRACT()`
    can also subtract ISO durations. Note that negative ISO durations are not
    supported (i.e. starting with `-P`, like `-P1Y`).

  * `DATE_DIFF(date1, date2, unit, asFloat)`: Calculate the difference
    between two dates in given time *unit*, optionally with decimal places.
    Returns a negative value if *date1* is greater than *date2*.

  * `DATE_COMPARE(date1, date2, unitRangeStart, unitRangeEnd)`: Compare two
    partial dates and return true if they match, false otherwise. The parts to
    compare are defined by a range of time units.

    The full range is: years, months, days, hours, minutes, seconds, milliseconds.
    Pass the unit to start from as *unitRangeStart*, and the unit to end with as
    *unitRangeEnd*. All units in between will be compared. Leave out *unitRangeEnd*
    to only compare *unitRangeStart*.

  * `DATE_FORMAT(date, format)`: Format a date according to the given format string.
    It supports the following placeholders (case-insensitive):
    - %t: timestamp, in milliseconds since midnight 1970-01-01
    - %z: ISO date (0000-00-00T00:00:00.000Z)
    - %w: day of week (0..6)
    - %y: year (0..9999)
    - %yy: year (00..99), abbreviated (last two digits)
    - %yyyy: year (0000..9999), padded to length of 4
    - %yyyyyy: year (-009999 .. +009999), with sign prefix and padded to length of 6
    - %m: month (1..12)
    - %mm: month (01..12), padded to length of 2
    - %d: day (1..31)
    - %dd: day (01..31), padded to length of 2
    - %h: hour (0..23)
    - %hh: hour (00..23), padded to length of 2
    - %i: minute (0..59)
    - %ii: minute (00..59), padded to length of 2
    - %s: second (0..59)
    - %ss: second (00..59), padded to length of 2
    - %f: millisecond (0..999)
    - %fff: millisecond (000..999), padded to length of 3
    - %x: day of year (1..366)
    - %xxx: day of year (001..366), padded to length of 3
    - %k: ISO week date (1..53)
    - %kk: ISO week date (01..53), padded to length of 2
    - %l: leap year (0 or 1)
    - %q: quarter (1..4)
    - %a: days in month (28..31)
    - %mmm: abbreviated English name of month (Jan..Dec)
    - %mmmm: English name of month (January..December)
    - %www: abbreviated English name of weekday (Sun..Sat)
    - %wwww: English name of weekday (Sunday..Saturday)
    - %&: special escape sequence for rare occasions
    - %%: literal %
    - %: ignored

* new WAL logfiles and datafiles are now created non-sparse

  This prevents SIGBUS signals being raised when memory of a sparse datafile is accessed
  and the disk is full and the accessed file part is not actually disk-backed. In
  this case the mapped memory region is not necessarily backed by physical memory, and
  accessing the memory may raise SIGBUS and crash arangod.

* the `internal.download()` function and the module `org/arangodb/request` used some
  internal library function that handled the sending of HTTP requests from inside of
  ArangoDB. This library unconditionally set an HTTP header `Accept-Encoding: gzip`
  in all outgoing HTTP requests.

  This has been fixed in 2.7, so `Accept-Encoding: gzip` is not set automatically anymore.
  Additionally, the header `User-Agent: ArangoDB` is not set automatically either. If
  client applications desire to send these headers, they are free to add it when
  constructing the requests using the `download` function or the request module.

* fixed issue #1436: org/arangodb/request advertises deflate without supporting it

* added template string generator function `aqlQuery` for generating AQL queries

  This can be used to generate safe AQL queries with JavaScript parameter
  variables or expressions easily:

      var name = 'test';
      var attributeName = '_key';
      var query = aqlQuery`FOR u IN users FILTER u.name == ${name} RETURN u.${attributeName}`;
      db._query(query);

* report memory usage for document header data (revision id, pointer to data etc.)
  in `db.collection.figures()`. The memory used for document headers will now
  show up in the already existing attribute `indexes.size`. Due to that, the index
  sizes reported by `figures()` in 2.7 will be higher than those reported by 2.6,
  but the 2.7 values are more accurate.

* IMPORTANT CHANGE: the filenames in dumps created by arangodump now contain
  not only the name of the dumped collection, but also an additional 32-digit hash
  value. This is done to prevent overwriting dump files in case-insensitive file
  systems when there exist multiple collections with the same name (but with
  different cases).

  For example, if a database has two collections: `test` and `Test`, previous
  versions of ArangoDB created the files

  * `test.structure.json` and `test.data.json` for collection `test`
  * `Test.structure.json` and `Test.data.json` for collection `Test`

  This did not work for case-insensitive filesystems, because the files for the
  second collection would have overwritten the files of the first. arangodump in
  2.7 will create the following filenames instead:

  * `test_098f6bcd4621d373cade4e832627b4f6.structure.json` and `test_098f6bcd4621d373cade4e832627b4f6.data.json`
  * `Test_0cbc6611f5540bd0809a388dc95a615b.structure.json` and `Test_0cbc6611f5540bd0809a388dc95a615b.data.json`

  These filenames will be unambiguous even in case-insensitive filesystems.

* IMPORTANT CHANGE: make arangod actually close lingering client connections
  when idle for at least the duration specified via `--server.keep-alive-timeout`.
  In previous versions of ArangoDB, connections were not closed by the server
  when the timeout was reached and the client was still connected. Now the
  connection is properly closed by the server in case of timeout. Client
  applications relying on the old behavior may now need to reconnect to the
  server when their idle connections time out and get closed (note: connections
  being idle for a long time may be closed by the OS or firewalls anyway -
  client applications should be aware of that and try to reconnect).

* IMPORTANT CHANGE: when starting arangod, the server will drop the process
  privileges to the specified values in options `--server.uid` and `--server.gid`
  instantly after parsing the startup options.

  That means when either `--server.uid` or `--server.gid` are set, the privilege
  change will happen earlier. This may prevent binding the server to an endpoint
  with a port number lower than 1024 if the arangodb user has no privileges
  for that. Previous versions of ArangoDB changed the privileges later, so some
  startup actions were still carried out under the invoking user (i.e. likely
  *root* when started via init.d or system scripts) and especially binding to
  low port numbers was still possible there.

  The default privileges for user *arangodb* will not be sufficient for binding
  to port numbers lower than 1024. To have an ArangoDB 2.7 bind to a port number
  lower than 1024, it needs to be started with either a different privileged user,
  or the privileges of the *arangodb* user have to raised manually beforehand.

* added AQL optimizer rule `patch-update-statements`

* Linux startup scripts and systemd configuration for arangod now try to
  adjust the NOFILE (number of open files) limits for the process. The limit
  value is set to 131072 (128k) when ArangoDB is started via start/stop
  commands

* When ArangoDB is started/stopped manually via the start/stop commands, the
  main process will wait for up to 10 seconds after it forks the supervisor
  and arangod child processes. If the startup fails within that period, the
  start/stop script will fail with an exit code other than zero. If the
  startup of the supervisor or arangod is still ongoing after 10 seconds,
  the main program will still return with exit code 0. The limit of 10 seconds
  is arbitrary because the time required for a startup is not known in advance.

* added startup option `--database.throw-collection-not-loaded-error`

  Accessing a not-yet loaded collection will automatically load a collection
  on first access. This flag controls what happens in case an operation
  would need to wait for another thread to finalize loading a collection. If
  set to *true*, then the first operation that accesses an unloaded collection
  will load it. Further threads that try to access the same collection while
  it is still loading immediately fail with an error (1238, *collection not loaded*).
  This is to prevent all server threads from being blocked while waiting on the
  same collection to finish loading. When the first thread has completed loading
  the collection, the collection becomes regularly available, and all operations
  from that point on can be carried out normally, and error 1238 will not be
  thrown anymore for that collection.

  If set to *false*, the first thread that accesses a not-yet loaded collection
  will still load it. Other threads that try to access the collection while
  loading will not fail with error 1238 but instead block until the collection
  is fully loaded. This configuration might lead to all server threads being
  blocked because they are all waiting for the same collection to complete
  loading. Setting the option to *true* will prevent this from happening, but
  requires clients to catch error 1238 and react on it (maybe by scheduling
  a retry for later).

  The default value is *false*.

* added better control-C support in arangosh

  When CTRL-C is pressed in arangosh, it will now print a `^C` first. Pressing
  CTRL-C again will reset the prompt if something was entered before, or quit
  arangosh if no command was entered directly before.

  This affects the arangosh version build with Readline-support only (Linux
  and MacOS).

  The MacOS version of ArangoDB for Homebrew now depends on Readline, too. The
  Homebrew formula has been changed accordingly.
  When self-compiling ArangoDB on MacOS without Homebrew, Readline now is a
  prerequisite.

* increased default value for collection-specific `indexBuckets` value from 1 to 8

  Collections created from 2.7 on will use the new default value of `8` if not
  overridden on collection creation or later using
  `collection.properties({ indexBuckets: ... })`.

  The `indexBuckets` value determines the number of buckets to use for indexes of
  type `primary`, `hash` and `edge`. Having multiple index buckets allows splitting
  an index into smaller components, which can be filled in parallel when a collection
  is loading. Additionally, resizing and reallocation of indexes are faster and
  less intrusive if the index uses multiple buckets, because resize and reallocation
  will affect only data in a single bucket instead of all index values.

  The index buckets will be filled in parallel when loading a collection if the collection
  has an `indexBuckets` value greater than 1 and the collection contains a significant
  amount of documents/edges (the current threshold is 256K documents but this value
  may change in future versions of ArangoDB).

* changed HTTP client to use poll instead of select on Linux and MacOS

  This affects the ArangoShell and user-defined JavaScript code running inside
  arangod that initiates its own HTTP calls.

  Using poll instead of select allows using arbitrary high file descriptors
  (bigger than the compiled in FD_SETSIZE). Server connections are still handled using
  epoll, which has never been affected by FD_SETSIZE.

* implemented AQL `LIKE` function using ICU regexes

* added `RETURN DISTINCT` for AQL queries to return unique results:

      FOR doc IN collection
        RETURN DISTINCT doc.status

  This change also introduces `DISTINCT` as an AQL keyword.

* removed `createNamedQueue()` and `addJob()` functions from org/arangodb/tasks

* use less locks and more atomic variables in the internal dispatcher
  and V8 context handling implementations. This leads to improved throughput in
  some ArangoDB internals and allows for higher HTTP request throughput for
  many operations.

  A short overview of the improvements can be found here:

  https://www.arangodb.com/2015/08/throughput-enhancements/

* added shorthand notation for attribute names in AQL object literals:

      LET name = "Peter"
      LET age = 42
      RETURN { name, age }

  The above is the shorthand equivalent of the generic form

      LET name = "Peter"
      LET age = 42
      RETURN { name : name, age : age }

* removed configure option `--enable-timings`

  This option did not have any effect.

* removed configure option `--enable-figures`

  This option previously controlled whether HTTP request statistics code was
  compiled into ArangoDB or not. The previous default value was `true` so
  statistics code was available in official packages. Setting the option to
  `false` led to compile errors so it is doubtful the default value was
  ever changed. By removing the option some internal statistics code was also
  simplified.

* removed run-time manipulation methods for server endpoints:

  * `db._removeEndpoint()`
  * `db._configureEndpoint()`
  * HTTP POST `/_api/endpoint`
  * HTTP DELETE `/_api/endpoint`

* AQL query result cache

  The query result cache can optionally cache the complete results of all or selected AQL queries.
  It can be operated in the following modes:

  * `off`: the cache is disabled. No query results will be stored
  * `on`: the cache will store the results of all AQL queries unless their `cache`
    attribute flag is set to `false`
  * `demand`: the cache will store the results of AQL queries that have their
    `cache` attribute set to `true`, but will ignore all others

  The mode can be set at server startup using the `--database.query-cache-mode` configuration
  option and later changed at runtime.

  The following HTTP REST APIs have been added for controlling the query cache:

  * HTTP GET `/_api/query-cache/properties`: returns the global query cache configuration
  * HTTP PUT `/_api/query-cache/properties`: modifies the global query cache configuration
  * HTTP DELETE `/_api/query-cache`: invalidates all results in the query cache

  The following JavaScript functions have been added for controlling the query cache:

  * `require("org/arangodb/aql/cache").properties()`: returns the global query cache configuration
  * `require("org/arangodb/aql/cache").properties(properties)`: modifies the global query cache configuration
  * `require("org/arangodb/aql/cache").clear()`: invalidates all results in the query cache

* do not link arangoimp against V8

* AQL function call arguments optimization

  This will lead to arguments in function calls inside AQL queries not being copied but passed
  by reference. This may speed up calls to functions with bigger argument values or queries that
  call functions a lot of times.

* upgraded V8 version to 4.3.61

* removed deprecated AQL `SKIPLIST` function.

  This function was introduced in older versions of ArangoDB with a less powerful query optimizer to
  retrieve data from a skiplist index using a `LIMIT` clause. It was marked as deprecated in ArangoDB
  2.6.

  Since ArangoDB 2.3 the behavior of the `SKIPLIST` function can be emulated using regular AQL
  constructs, e.g.

      FOR doc IN @@collection
        FILTER doc.value >= @value
        SORT doc.value DESC
        LIMIT 1
        RETURN doc

* the `skip()` function for simple queries does not accept negative input any longer.
  This feature was deprecated in 2.6.0.

* fix exception handling

  In some cases JavaScript exceptions would re-throw without information of the original problem.
  Now the original exception is logged for failure analysis.

* based REST API method PUT `/_api/simple/all` on the cursor API and make it use AQL internally.

  The change speeds up this REST API method and will lead to additional query information being
  returned by the REST API. Clients can use this extra information or ignore it.

* Foxx Queue job success/failure handlers arguments have changed from `(jobId, jobData, result, jobFailures)` to `(result, jobData, job)`.

* added Foxx Queue job options `repeatTimes`, `repeatUntil` and `repeatDelay` to automatically re-schedule jobs when they are completed.

* added Foxx manifest configuration type `password` to mask values in the web interface.

* fixed default values in Foxx manifest configurations sometimes not being used as defaults.

* fixed optional parameters in Foxx manifest configurations sometimes not being cleared correctly.

* Foxx dependencies can now be marked as optional using a slightly more verbose syntax in your manifest file.

* converted Foxx constructors to ES6 classes so you can extend them using class syntax.

* updated aqb to 2.0.

* updated chai to 3.0.

* Use more madvise calls to speed up things when memory is tight, in particular
  at load time but also for random accesses later.

* Overhauled web interface

  The web interface now has a new design.

  The API documentation for ArangoDB has been moved from "Tools" to "Links" in the web interface.

  The "Applications" tab in the web interfaces has been renamed to "Services".


v2.6.12 (2015-12-02)
--------------------

* fixed disappearing of documents for collections transferred via `sync` if the
  the collection was dropped right before synchronization and drop and (re-)create
  collection markers were located in the same WAL file

* added missing lock instruction for primary index in compactor size calculation

* fixed issue #1589

* fixed issue #1583

* Foxx: optional configuration options no longer log validation errors when assigned
  empty values (#1495)


v2.6.11 (2015-11-18)
--------------------

* fixed potentially invalid pointer access in shaper when the currently accessed
  document got re-located by the WAL collector at the very same time


v2.6.10 (2015-11-10)
--------------------

* disable replication appliers when starting in modes `--upgrade`, `--no-server`
  and `--check-upgrade`

* more detailed output in arango-dfdb

* fixed potential deadlock in collection status changing on Windows

* issue #1521: Can't dump/restore with user and password


v2.6.9 (2015-09-29)
-------------------

* added "special" password ARANGODB_DEFAULT_ROOT_PASSWORD. If you pass
  ARANGODB_DEFAULT_ROOT_PASSWORD as password, it will read the password
  from the environment variable ARANGODB_DEFAULT_ROOT_PASSWORD

* fixed failing AQL skiplist, sort and limit combination

  When using a Skiplist index on an attribute (say "a") and then using sort
  and skip on this attribute caused the result to be empty e.g.:

    require("internal").db.test.ensureSkiplist("a");
    require("internal").db._query("FOR x IN test SORT x.a LIMIT 10, 10");

  Was always empty no matter how many documents are stored in test.
  This is now fixed.

v2.6.8 (2015-09-09)
-------------------

* ARM only:

  The ArangoDB packages for ARM require the kernel to allow unaligned memory access.
  How the kernel handles unaligned memory access is configurable at runtime by
  checking and adjusting the contents `/proc/cpu/alignment`.

  In order to operate on ARM, ArangoDB requires the bit 1 to be set. This will
  make the kernel trap and adjust unaligned memory accesses. If this bit is not
  set, the kernel may send a SIGBUS signal to ArangoDB and terminate it.

  To set bit 1 in `/proc/cpu/alignment` use the following command as a privileged
  user (e.g. root):

      echo "2" > /proc/cpu/alignment

  Note that this setting affects all user processes and not just ArangoDB. Setting
  the alignment with the above command will also not make the setting permanent,
  so it will be lost after a restart of the system. In order to make the setting
  permanent, it should be executed during system startup or before starting arangod.

  The ArangoDB start/stop scripts do not adjust the alignment setting, but rely on
  the environment to have the correct alignment setting already. The reason for this
  is that the alignment settings also affect all other user processes (which ArangoDB
  is not aware of) and thus may have side-effects outside of ArangoDB. It is therefore
  more reasonable to have the system administrator carry out the change.


v2.6.7 (2015-08-25)
-------------------

* improved AssocMulti index performance when resizing.

  This makes the edge index perform less I/O when under memory pressure.


v2.6.6 (2015-08-23)
-------------------

* added startup option `--server.additional-threads` to create separate queues
  for slow requests.


v2.6.5 (2015-08-17)
-------------------

* added startup option `--database.throw-collection-not-loaded-error`

  Accessing a not-yet loaded collection will automatically load a collection
  on first access. This flag controls what happens in case an operation
  would need to wait for another thread to finalize loading a collection. If
  set to *true*, then the first operation that accesses an unloaded collection
  will load it. Further threads that try to access the same collection while
  it is still loading immediately fail with an error (1238, *collection not loaded*).
  This is to prevent all server threads from being blocked while waiting on the
  same collection to finish loading. When the first thread has completed loading
  the collection, the collection becomes regularly available, and all operations
  from that point on can be carried out normally, and error 1238 will not be
  thrown anymore for that collection.

  If set to *false*, the first thread that accesses a not-yet loaded collection
  will still load it. Other threads that try to access the collection while
  loading will not fail with error 1238 but instead block until the collection
  is fully loaded. This configuration might lead to all server threads being
  blocked because they are all waiting for the same collection to complete
  loading. Setting the option to *true* will prevent this from happening, but
  requires clients to catch error 1238 and react on it (maybe by scheduling
  a retry for later).

  The default value is *false*.

* fixed busy wait loop in scheduler threads that sometimes consumed 100% CPU while
  waiting for events on connections closed unexpectedly by the client side

* handle attribute `indexBuckets` when restoring collections via arangorestore.
  Previously the `indexBuckets` attribute value from the dump was ignored, and the
   server default value for `indexBuckets` was used when restoring a collection.

* fixed "EscapeValue already set error" crash in V8 actions that might have occurred when
  canceling V8-based operations.


v2.6.4 (2015-08-01)
-------------------

* V8: Upgrade to version 4.1.0.27 - this is intended to be the stable V8 version.

* fixed issue #1424: Arango shell should not processing arrows pushing on keyboard


v2.6.3 (2015-07-21)
-------------------

* issue #1409: Document values with null character truncated


v2.6.2 (2015-07-04)
-------------------

* fixed issue #1383: bindVars for HTTP API doesn't work with empty string

* fixed handling of default values in Foxx manifest configurations

* fixed handling of optional parameters in Foxx manifest configurations

* fixed a reference error being thrown in Foxx queues when a function-based job type is used that is not available and no options object is passed to queue.push


v2.6.1 (2015-06-24)
-------------------

* Add missing swagger files to cmake build. fixes #1368

* fixed documentation errors


v2.6.0 (2015-06-20)
-------------------

* using negative values for `SimpleQuery.skip()` is deprecated.
  This functionality will be removed in future versions of ArangoDB.

* The following simple query functions are now deprecated:

  * collection.near
  * collection.within
  * collection.geo
  * collection.fulltext
  * collection.range
  * collection.closedRange

  This also lead to the following REST API methods being deprecated from now on:

  * PUT /_api/simple/near
  * PUT /_api/simple/within
  * PUT /_api/simple/fulltext
  * PUT /_api/simple/range

  It is recommended to replace calls to these functions or APIs with equivalent AQL queries,
  which are more flexible because they can be combined with other operations:

      FOR doc IN NEAR(@@collection, @latitude, @longitude, @limit)
        RETURN doc

      FOR doc IN WITHIN(@@collection, @latitude, @longitude, @radius, @distanceAttributeName)
        RETURN doc

      FOR doc IN FULLTEXT(@@collection, @attributeName, @queryString, @limit)
        RETURN doc

      FOR doc IN @@collection
        FILTER doc.value >= @left && doc.value < @right
        LIMIT @skip, @limit
        RETURN doc`

  The above simple query functions and REST API methods may be removed in future versions
  of ArangoDB.

* deprecated now-obsolete AQL `SKIPLIST` function

  The function was introduced in older versions of ArangoDB with a less powerful query optimizer to
  retrieve data from a skiplist index using a `LIMIT` clause.

  Since 2.3 the same goal can be achieved by using regular AQL constructs, e.g.

      FOR doc IN collection FILTER doc.value >= @value SORT doc.value DESC LIMIT 1 RETURN doc

* fixed issues when switching the database inside tasks and during shutdown of database cursors

  These features were added during 2.6 alpha stage so the fixes affect devel/2.6-alpha builds only

* issue #1360: improved foxx-manager help

* added `--enable-tcmalloc` configure option.

  When this option is set, arangod and the client tools will be linked against tcmalloc, which replaces
  the system allocator. When the option is set, a tcmalloc library must be present on the system under
  one of the names `libtcmalloc`, `libtcmalloc_minimal` or `libtcmalloc_debug`.

  As this is a configure option, it is supported for manual builds on Linux-like systems only. tcmalloc
  support is currently experimental.

* issue #1353: Windows: HTTP API - incorrect path in errorMessage

* issue #1347: added option `--create-database` for arangorestore.

  Setting this option to `true` will now create the target database if it does not exist. When creating
  the target database, the username and passwords passed to arangorestore will be used to create an
  initial user for the new database.

* issue #1345: advanced debug information for User Functions

* issue #1341: Can't use bindvars in UPSERT

* fixed vulnerability in JWT implementation.

* changed default value of option `--database.ignore-datafile-errors` from `true` to `false`

  If the new default value of `false` is used, then arangod will refuse loading collections that contain
  datafiles with CRC mismatches or other errors. A collection with datafile errors will then become
  unavailable. This prevents follow up errors from happening.

  The only way to access such collection is to use the datafile debugger (arango-dfdb) and try to repair
  or truncate the datafile with it.

  If `--database.ignore-datafile-errors` is set to `true`, then collections will become available
  even if parts of their data cannot be loaded. This helps availability, but may cause (partial) data
  loss and follow up errors.

* added server startup option `--server.session-timeout` for controlling the timeout of user sessions
  in the web interface

* add sessions and cookie authentication for ArangoDB's web interface

  ArangoDB's built-in web interface now uses sessions. Session information ids are stored in cookies,
  so clients using the web interface must accept cookies in order to use it

* web interface: display query execution time in AQL editor

* web interface: renamed AQL query *submit* button to *execute*

* web interface: added query explain feature in AQL editor

* web interface: demo page added. only working if demo data is available, hidden otherwise

* web interface: added support for custom app scripts with optional arguments and results

* web interface: mounted apps that need to be configured are now indicated in the app overview

* web interface: added button for running tests to app details

* web interface: added button for configuring app dependencies to app details

* web interface: upgraded API documentation to use Swagger 2

* INCOMPATIBLE CHANGE

  removed startup option `--log.severity`

  The docs for `--log.severity` mentioned lots of severities (e.g. `exception`, `technical`, `functional`, `development`)
  but only a few severities (e.g. `all`, `human`) were actually used, with `human` being the default and `all` enabling the
  additional logging of requests. So the option pretended to control a lot of things which it actually didn't. Additionally,
  the option `--log.requests-file` was around for a long time already, also controlling request logging.

  Because the `--log.severity` option effectively did not control that much, it was removed. A side effect of removing the
  option is that 2.5 installations which used `--log.severity all` will not log requests after the upgrade to 2.6. This can
  be adjusted by setting the `--log.requests-file` option.

* add backtrace to fatal log events

* added optional `limit` parameter for AQL function `FULLTEXT`

* make fulltext index also index text values contained in direct sub-objects of the indexed
  attribute.

  Previous versions of ArangoDB only indexed the attribute value if it was a string. Sub-attributes
  of the index attribute were ignored when fulltext indexing.

  Now, if the index attribute value is an object, the object's values will each be included in the
  fulltext index if they are strings. If the index attribute value is an array, the array's values
  will each be included in the fulltext index if they are strings.

  For example, with a fulltext index present on the `translations` attribute, the following text
  values will now be indexed:

      var c = db._create("example");
      c.ensureFulltextIndex("translations");
      c.insert({ translations: { en: "fox", de: "Fuchs", fr: "renard", ru: "лиса" } });
      c.insert({ translations: "Fox is the English translation of the German word Fuchs" });
      c.insert({ translations: [ "ArangoDB", "document", "database", "Foxx" ] });

      c.fulltext("translations", "лиса").toArray();       // returns only first document
      c.fulltext("translations", "Fox").toArray();        // returns first and second documents
      c.fulltext("translations", "prefix:Fox").toArray(); // returns all three documents

* added batch document removal and lookup commands:

      collection.lookupByKeys(keys)
      collection.removeByKeys(keys)

  These commands can be used to perform multi-document lookup and removal operations efficiently
  from the ArangoShell. The argument to these operations is an array of document keys.

  Also added HTTP APIs for batch document commands:

  * PUT /_api/simple/lookup-by-keys
  * PUT /_api/simple/remove-by-keys

* properly prefix document address URLs with the current database name for calls to the REST
  API method GET `/_api/document?collection=...` (that method will return partial URLs to all
  documents in the collection).

  Previous versions of ArangoDB returned the URLs starting with `/_api/` but without the current
  database name, e.g. `/_api/document/mycollection/mykey`. Starting with 2.6, the response URLs
  will include the database name as well, e.g. `/_db/_system/_api/document/mycollection/mykey`.

* added dedicated collection export HTTP REST API

  ArangoDB now provides a dedicated collection export API, which can take snapshots of entire
  collections more efficiently than the general-purpose cursor API. The export API is useful
  to transfer the contents of an entire collection to a client application. It provides optional
  filtering on specific attributes.

  The export API is available at endpoint `POST /_api/export?collection=...`. The API has the
  same return value structure as the already established cursor API (`POST /_api/cursor`).

  An introduction to the export API is given in this blog post:
  http://jsteemann.github.io/blog/2015/04/04/more-efficient-data-exports/

* subquery optimizations for AQL queries

  This optimization avoids copying intermediate results into subqueries that are not required
  by the subquery.

  A brief description can be found here:
  http://jsteemann.github.io/blog/2015/05/04/subquery-optimizations/

* return value optimization for AQL queries

  This optimization avoids copying the final query result inside the query's main `ReturnNode`.

  A brief description can be found here:
  http://jsteemann.github.io/blog/2015/05/04/return-value-optimization-for-aql/

* speed up AQL queries containing big `IN` lists for index lookups

  `IN` lists used for index lookups had performance issues in previous versions of ArangoDB.
  These issues have been addressed in 2.6 so using bigger `IN` lists for filtering is much
  faster.

  A brief description can be found here:
  http://jsteemann.github.io/blog/2015/05/07/in-list-improvements/

* allow `@` and `.` characters in document keys, too

  This change also leads to document keys being URL-encoded when returned in HTTP `location`
  response headers.

* added alternative implementation for AQL COLLECT

  The alternative method uses a hash table for grouping and does not require its input elements
  to be sorted. It will be taken into account by the optimizer for `COLLECT` statements that do
  not use an `INTO` clause.

  In case a `COLLECT` statement can use the hash table variant, the optimizer will create an extra
  plan for it at the beginning of the planning phase. In this plan, no extra `SORT` node will be
  added in front of the `COLLECT` because the hash table variant of `COLLECT` does not require
  sorted input. Instead, a `SORT` node will be added after it to sort its output. This `SORT` node
  may be optimized away again in later stages. If the sort order of the result is irrelevant to
  the user, adding an extra `SORT null` after a hash `COLLECT` operation will allow the optimizer to
  remove the sorts altogether.

  In addition to the hash table variant of `COLLECT`, the optimizer will modify the original plan
  to use the regular `COLLECT` implementation. As this implementation requires sorted input, the
  optimizer will insert a `SORT` node in front of the `COLLECT`. This `SORT` node may be optimized
  away in later stages.

  The created plans will then be shipped through the regular optimization pipeline. In the end,
  the optimizer will pick the plan with the lowest estimated total cost as usual. The hash table
  variant does not require an up-front sort of the input, and will thus be preferred over the
  regular `COLLECT` if the optimizer estimates many input elements for the `COLLECT` node and
  cannot use an index to sort them.

  The optimizer can be explicitly told to use the regular *sorted* variant of `COLLECT` by
  suffixing a `COLLECT` statement with `OPTIONS { "method" : "sorted" }`. This will override the
  optimizer guesswork and only produce the *sorted* variant of `COLLECT`.

  A blog post on the new `COLLECT` implementation can be found here:
  http://jsteemann.github.io/blog/2015/04/22/collecting-with-a-hash-table/

* refactored HTTP REST API for cursors

  The HTTP REST API for cursors (`/_api/cursor`) has been refactored to improve its performance
  and use less memory.

  A post showing some of the performance improvements can be found here:
  http://jsteemann.github.io/blog/2015/04/01/improvements-for-the-cursor-api/

* simplified return value syntax for data-modification AQL queries

  ArangoDB 2.4 since version allows to return results from data-modification AQL queries. The
  syntax for this was quite limited and verbose:

      FOR i IN 1..10
        INSERT { value: i } IN test
        LET inserted = NEW
        RETURN inserted

  The `LET inserted = NEW RETURN inserted` was required literally to return the inserted
  documents. No calculations could be made using the inserted documents.

  This is now more flexible. After a data-modification clause (e.g. `INSERT`, `UPDATE`, `REPLACE`,
  `REMOVE`, `UPSERT`) there can follow any number of `LET` calculations. These calculations can
  refer to the pseudo-values `OLD` and `NEW` that are created by the data-modification statements.

  This allows returning projections of inserted or updated documents, e.g.:

      FOR i IN 1..10
        INSERT { value: i } IN test
        RETURN { _key: NEW._key, value: i }

  Still not every construct is allowed after a data-modification clause. For example, no functions
  can be called that may access documents.

  More information can be found here:
  http://jsteemann.github.io/blog/2015/03/27/improvements-for-data-modification-queries/

* added AQL `UPSERT` statement

  This adds an `UPSERT` statement to AQL that is a combination of both `INSERT` and `UPDATE` /
  `REPLACE`. The `UPSERT` will search for a matching document using a user-provided example.
  If no document matches the example, the *insert* part of the `UPSERT` statement will be
  executed. If there is a match, the *update* / *replace* part will be carried out:

      UPSERT { page: 'index.html' }                 /* search example */
        INSERT { page: 'index.html', pageViews: 1 } /* insert part */
        UPDATE { pageViews: OLD.pageViews + 1 }     /* update part */
        IN pageViews

  `UPSERT` can be used with an `UPDATE` or `REPLACE` clause. The `UPDATE` clause will perform
  a partial update of the found document, whereas the `REPLACE` clause will replace the found
  document entirely. The `UPDATE` or `REPLACE` parts can refer to the pseudo-value `OLD`, which
  contains all attributes of the found document.

  `UPSERT` statements can optionally return values. In the following query, the return
  attribute `found` will return the found document before the `UPDATE` was applied. If no
  document was found, `found` will contain a value of `null`. The `updated` result attribute will
  contain the inserted / updated document:

      UPSERT { page: 'index.html' }                 /* search example */
        INSERT { page: 'index.html', pageViews: 1 } /* insert part */
        UPDATE { pageViews: OLD.pageViews + 1 }     /* update part */
        IN pageViews
        RETURN { found: OLD, updated: NEW }

  A more detailed description of `UPSERT` can be found here:
  http://jsteemann.github.io/blog/2015/03/27/preview-of-the-upsert-command/

* adjusted default configuration value for `--server.backlog-size` from 10 to 64.

* issue #1231: bug xor feature in AQL: LENGTH(null) == 4

  This changes the behavior of the AQL `LENGTH` function as follows:

  - if the single argument to `LENGTH()` is `null`, then the result will now be `0`. In previous
    versions of ArangoDB, the result of `LENGTH(null)` was `4`.

  - if the single argument to `LENGTH()` is `true`, then the result will now be `1`. In previous
    versions of ArangoDB, the result of `LENGTH(true)` was `4`.

  - if the single argument to `LENGTH()` is `false`, then the result will now be `0`. In previous
    versions of ArangoDB, the result of `LENGTH(false)` was `5`.

  The results of `LENGTH()` with string, numeric, array object argument values do not change.

* issue #1298: Bulk import if data already exists (#1298)

  This change extends the HTTP REST API for bulk imports as follows:

  When documents are imported and the `_key` attribute is specified for them, the import can be
  used for inserting and updating/replacing documents. Previously, the import could be used for
  inserting new documents only, and re-inserting a document with an existing key would have failed
  with a *unique key constraint violated* error.

  The above behavior is still the default. However, the API now allows controlling the behavior
  in case of a unique key constraint error via the optional URL parameter `onDuplicate`.

  This parameter can have one of the following values:

  - `error`: when a unique key constraint error occurs, do not import or update the document but
    report an error. This is the default.

  - `update`: when a unique key constraint error occurs, try to (partially) update the existing
    document with the data specified in the import. This may still fail if the document would
    violate secondary unique indexes. Only the attributes present in the import data will be
    updated and other attributes already present will be preserved. The number of updated documents
    will be reported in the `updated` attribute of the HTTP API result.

  - `replace`: when a unique key constraint error occurs, try to fully replace the existing
    document with the data specified in the import. This may still fail if the document would
    violate secondary unique indexes. The number of replaced documents will be reported in the
    `updated` attribute of the HTTP API result.

  - `ignore`: when a unique key constraint error occurs, ignore this error. There will be no
    insert, update or replace for the particular document. Ignored documents will be reported
    separately in the `ignored` attribute of the HTTP API result.

  The result of the HTTP import API will now contain the attributes `ignored` and `updated`, which
  contain the number of ignored and updated documents respectively. These attributes will contain a
  value of zero unless the `onDuplicate` URL parameter is set to either `update` or `replace`
  (in this case the `updated` attribute may contain non-zero values) or `ignore` (in this case the
  `ignored` attribute may contain a non-zero value).

  To support the feature, arangoimp also has a new command line option `--on-duplicate` which can
  have one of the values `error`, `update`, `replace`, `ignore`. The default value is `error`.

  A few examples for using arangoimp with the `--on-duplicate` option can be found here:
  http://jsteemann.github.io/blog/2015/04/14/updating-documents-with-arangoimp/

* changed behavior of `db._query()` in the ArangoShell:

  if the command's result is printed in the shell, the first 10 results will be printed. Previously
  only a basic description of the underlying query result cursor was printed. Additionally, if the
  cursor result contains more than 10 results, the cursor is assigned to a global variable `more`,
  which can be used to iterate over the cursor result.

  Example:

      arangosh [_system]> db._query("FOR i IN 1..15 RETURN i")
      [object ArangoQueryCursor, count: 15, hasMore: true]

      [
        1,
        2,
        3,
        4,
        5,
        6,
        7,
        8,
        9,
        10
      ]

      type 'more' to show more documents


      arangosh [_system]> more
      [object ArangoQueryCursor, count: 15, hasMore: false]

      [
        11,
        12,
        13,
        14,
        15
      ]

* Disallow batchSize value 0 in HTTP `POST /_api/cursor`:

  The HTTP REST API `POST /_api/cursor` does not accept a `batchSize` parameter value of
  `0` any longer. A batch size of 0 never made much sense, but previous versions of ArangoDB
  did not check for this value. Now creating a cursor using a `batchSize` value 0 will
  result in an HTTP 400 error response

* REST Server: fix memory leaks when failing to add jobs

* 'EDGES' AQL Function

  The AQL function `EDGES` got a new fifth option parameter.
  Right now only one option is available: 'includeVertices'. This is a boolean parameter
  that allows to modify the result of the `EDGES` function.
  Default is 'includeVertices: false' which does not have any effect.
  'includeVertices: true' modifies the result, such that
  {vertex: <vertexDocument>, edge: <edgeDocument>} is returned.

* INCOMPATIBLE CHANGE:

  The result format of the AQL function `NEIGHBORS` has been changed.
  Before it has returned an array of objects containing 'vertex' and 'edge'.
  Now it will only contain the vertex directly.
  Also an additional option 'includeData' has been added.
  This is used to define if only the 'vertex._id' value should be returned (false, default),
  or if the vertex should be looked up in the collection and the complete JSON should be returned
  (true).
  Using only the id values can lead to significantly improved performance if this is the only information
  required.

  In order to get the old result format prior to ArangoDB 2.6, please use the function EDGES instead.
  Edges allows for a new option 'includeVertices' which, set to true, returns exactly the format of NEIGHBORS.
  Example:

      NEIGHBORS(<vertexCollection>, <edgeCollection>, <vertex>, <direction>, <example>)

  This can now be achieved by:

      EDGES(<edgeCollection>, <vertex>, <direction>, <example>, {includeVertices: true})

  If you are nesting several NEIGHBORS steps you can speed up their performance in the following way:

  Old Example:

  FOR va IN NEIGHBORS(Users, relations, 'Users/123', 'outbound') FOR vc IN NEIGHBORS(Products, relations, va.vertex._id, 'outbound') RETURN vc

  This can now be achieved by:

  FOR va IN NEIGHBORS(Users, relations, 'Users/123', 'outbound') FOR vc IN NEIGHBORS(Products, relations, va, 'outbound', null, {includeData: true}) RETURN vc
                                                                                                          ^^^^                  ^^^^^^^^^^^^^^^^^^^
                                                                                                  Use intermediate directly     include Data for final

* INCOMPATIBLE CHANGE:

  The AQL function `GRAPH_NEIGHBORS` now provides an additional option `includeData`.
  This option allows controlling whether the function should return the complete vertices
  or just their IDs. Returning only the IDs instead of the full vertices can lead to
  improved performance .

  If provided, `includeData` is set to `true`, all vertices in the result will be returned
  with all their attributes. The default value of `includeData` is `false`.
  This makes the default function results incompatible with previous versions of ArangoDB.

  To get the old result style in ArangoDB 2.6, please set the options as follows in calls
  to `GRAPH_NEIGHBORS`:

      GRAPH_NEIGHBORS(<graph>, <vertex>, { includeData: true })

* INCOMPATIBLE CHANGE:

  The AQL function `GRAPH_COMMON_NEIGHBORS` now provides an additional option `includeData`.
  This option allows controlling whether the function should return the complete vertices
  or just their IDs. Returning only the IDs instead of the full vertices can lead to
  improved performance .

  If provided, `includeData` is set to `true`, all vertices in the result will be returned
  with all their attributes. The default value of `includeData` is `false`.
  This makes the default function results incompatible with previous versions of ArangoDB.

  To get the old result style in ArangoDB 2.6, please set the options as follows in calls
  to `GRAPH_COMMON_NEIGHBORS`:

      GRAPH_COMMON_NEIGHBORS(<graph>, <vertexExamples1>, <vertexExamples2>, { includeData: true }, { includeData: true })

* INCOMPATIBLE CHANGE:

  The AQL function `GRAPH_SHORTEST_PATH` now provides an additional option `includeData`.
  This option allows controlling whether the function should return the complete vertices
  and edges or just their IDs. Returning only the IDs instead of full vertices and edges
  can lead to improved performance .

  If provided, `includeData` is set to `true`, all vertices and edges in the result will
  be returned with all their attributes. There is also an optional parameter `includePath` of
  type object.
  It has two optional sub-attributes `vertices` and `edges`, both of type boolean.
  Both can be set individually and the result will include all vertices on the path if
  `includePath.vertices == true` and all edges if `includePath.edges == true` respectively.

  The default value of `includeData` is `false`, and paths are now excluded by default.
  This makes the default function results incompatible with previous versions of ArangoDB.

  To get the old result style in ArangoDB 2.6, please set the options as follows in calls
  to `GRAPH_SHORTEST_PATH`:

      GRAPH_SHORTEST_PATH(<graph>, <source>, <target>, { includeData: true, includePath: { edges: true, vertices: true } })

  The attributes `startVertex` and `vertex` that were present in the results of `GRAPH_SHORTEST_PATH`
  in previous versions of ArangoDB will not be produced in 2.6. To calculate these attributes in 2.6,
  please extract the first and last elements from the `vertices` result attribute.

* INCOMPATIBLE CHANGE:

  The AQL function `GRAPH_DISTANCE_TO` will now return only the id the destination vertex
  in the `vertex` attribute, and not the full vertex data with all vertex attributes.

* INCOMPATIBLE CHANGE:

  All graph measurements functions in JavaScript module `general-graph` that calculated a
  single figure previously returned an array containing just the figure. Now these functions
  will return the figure directly and not put it inside an array.

  The affected functions are:

  * `graph._absoluteEccentricity`
  * `graph._eccentricity`
  * `graph._absoluteCloseness`
  * `graph._closeness`
  * `graph._absoluteBetweenness`
  * `graph._betweenness`
  * `graph._radius`
  * `graph._diameter`

* Create the `_graphs` collection in new databases with `waitForSync` attribute set to `false`

  The previous `waitForSync` value was `true`, so default the behavior when creating and dropping
  graphs via the HTTP REST API changes as follows if the new settings are in effect:

  * `POST /_api/graph` by default returns `HTTP 202` instead of `HTTP 201`
  * `DELETE /_api/graph/graph-name` by default returns `HTTP 202` instead of `HTTP 201`

  If the `_graphs` collection still has its `waitForSync` value set to `true`, then the HTTP status
  code will not change.

* Upgraded ICU to version 54; this increases performance in many places.
  based on https://code.google.com/p/chromium/issues/detail?id=428145

* added support for HTTP push aka chunked encoding

* issue #1051: add info whether server is running in service or user mode?

  This will add a "mode" attribute to the result of the result of HTTP GET `/_api/version?details=true`

  "mode" can have the following values:

  - `standalone`: server was started manually (e.g. on command-line)
  - `service`: service is running as Windows service, in daemon mode or under the supervisor

* improve system error messages in Windows port

* increased default value of `--server.request-timeout` from 300 to 1200 seconds for client tools
  (arangosh, arangoimp, arangodump, arangorestore)

* increased default value of `--server.connect-timeout` from 3 to 5 seconds for client tools
  (arangosh, arangoimp, arangodump, arangorestore)

* added startup option `--server.foxx-queues-poll-interval`

  This startup option controls the frequency with which the Foxx queues manager is checking
  the queue (or queues) for jobs to be executed.

  The default value is `1` second. Lowering this value will result in the queue manager waking
  up and checking the queues more frequently, which may increase CPU usage of the server.
  When not using Foxx queues, this value can be raised to save some CPU time.

* added startup option `--server.foxx-queues`

  This startup option controls whether the Foxx queue manager will check queue and job entries.
  Disabling this option can reduce server load but will prevent jobs added to Foxx queues from
  being processed at all.

  The default value is `true`, enabling the Foxx queues feature.

* make Foxx queues really database-specific.

  Foxx queues were and are stored in a database-specific collection `_queues`. However, a global
  cache variable for the queues led to the queue names being treated database-independently, which
  was wrong.

  Since 2.6, Foxx queues names are truly database-specific, so the same queue name can be used in
  two different databases for two different queues. Until then, it is advisable to think of queues
  as already being database-specific, and using the database name as a queue name prefix to be
  avoid name conflicts, e.g.:

      var queueName = "myQueue";
      var Foxx = require("org/arangodb/foxx");
      Foxx.queues.create(db._name() + ":" + queueName);

* added support for Foxx queue job types defined as app scripts.

  The old job types introduced in 2.4 are still supported but are known to cause issues in 2.5
  and later when the server is restarted or the job types are not defined in every thread.

  The new job types avoid this issue by storing an explicit mount path and script name rather
  than an assuming the job type is defined globally. It is strongly recommended to convert your
  job types to the new script-based system.

* renamed Foxx sessions option "sessionStorageApp" to "sessionStorage". The option now also accepts session storages directly.

* Added the following JavaScript methods for file access:
  * fs.copyFile() to copy single files
  * fs.copyRecursive() to copy directory trees
  * fs.chmod() to set the file permissions (non-Windows only)

* Added process.env for accessing the process environment from JavaScript code

* Cluster: kickstarter shutdown routines will more precisely follow the shutdown of its nodes.

* Cluster: don't delete agency connection objects that are currently in use.

* Cluster: improve passing along of HTTP errors

* fixed issue #1247: debian init script problems

* multi-threaded index creation on collection load

  When a collection contains more than one secondary index, they can be built in memory in
  parallel when the collection is loaded. How many threads are used for parallel index creation
  is determined by the new configuration parameter `--database.index-threads`. If this is set
  to 0, indexes are built by the opening thread only and sequentially. This is equivalent to
  the behavior in 2.5 and before.

* speed up building up primary index when loading collections

* added `count` attribute to `parameters.json` files of collections. This attribute indicates
  the number of live documents in the collection on unload. It is read when the collection is
  (re)loaded to determine the initial size for the collection's primary index

* removed remainders of MRuby integration, removed arangoirb

* simplified `controllers` property in Foxx manifests. You can now specify a filename directly
  if you only want to use a single file mounted at the base URL of your Foxx app.

* simplified `exports` property in Foxx manifests. You can now specify a filename directly if
  you only want to export variables from a single file in your Foxx app.

* added support for node.js-style exports in Foxx exports. Your Foxx exports file can now export
  arbitrary values using the `module.exports` property instead of adding properties to the
  `exports` object.

* added `scripts` property to Foxx manifests. You should now specify the `setup` and `teardown`
  files as properties of the `scripts` object in your manifests and can define custom,
  app-specific scripts that can be executed from the web interface or the CLI.

* added `tests` property to Foxx manifests. You can now define test cases using the `mocha`
  framework which can then be executed inside ArangoDB.

* updated `joi` package to 6.0.8.

* added `extendible` package.

* added Foxx model lifecycle events to repositories. See #1257.

* speed up resizing of edge index.

* allow to split an edge index into buckets which are resized individually.
  This is controlled by the `indexBuckets` attribute in the `properties`
  of the collection.

* fix a cluster deadlock bug in larger clusters by marking a thread waiting
  for a lock on a DBserver as blocked


v2.5.7 (2015-08-02)
-------------------

* V8: Upgrade to version 4.1.0.27 - this is intended to be the stable V8 version.


v2.5.6 (2015-07-21)
-------------------

* alter Windows build infrastructure so we can properly store pdb files.

* potentially fixed issue #1313: Wrong metric calculation at dashboard

  Escape whitespace in process name when scanning /proc/pid/stats

  This fixes statistics values read from that file

* Fixed variable naming in AQL `COLLECT INTO` results in case the COLLECT is placed
  in a subquery which itself is followed by other constructs that require variables


v2.5.5 (2015-05-29)
-------------------

* fixed vulnerability in JWT implementation.

* fixed format string for reading /proc/pid/stat

* take into account barriers used in different V8 contexts


v2.5.4 (2015-05-14)
-------------------

* added startup option `--log.performance`: specifying this option at startup will log
  performance-related info messages, mainly timings via the regular logging mechanisms

* cluster fixes

* fix for recursive copy under Windows


v2.5.3 (2015-04-29)
-------------------

* Fix fs.move to work across filesystem borders; Fixes Foxx app installation problems;
  issue #1292.

* Fix Foxx app install when installed on a different drive on Windows

* issue #1322: strange AQL result

* issue #1318: Inconsistent db._create() syntax

* issue #1315: queries to a collection fail with an empty response if the
  collection contains specific JSON data

* issue #1300: Make arangodump not fail if target directory exists but is empty

* allow specifying higher values than SOMAXCONN for `--server.backlog-size`

  Previously, arangod would not start when a `--server.backlog-size` value was
  specified that was higher than the platform's SOMAXCONN header value.

  Now, arangod will use the user-provided value for `--server.backlog-size` and
  pass it to the listen system call even if the value is higher than SOMAXCONN.
  If the user-provided value is higher than SOMAXCONN, arangod will log a warning
  on startup.

* Fixed a cluster deadlock bug. Mark a thread that is in a RemoteBlock as
  blocked to allow for additional dispatcher threads to be started.

* Fix locking in cluster by using another ReadWriteLock class for collections.

* Add a second DispatcherQueue for AQL in the cluster. This fixes a
  cluster-AQL thread explosion bug.


v2.5.2 (2015-04-11)
-------------------

* modules stored in _modules are automatically flushed when changed

* added missing query-id parameter in documentation of HTTP DELETE `/_api/query` endpoint

* added iterator for edge index in AQL queries

  this change may lead to less edges being read when used together with a LIMIT clause

* make graph viewer in web interface issue less expensive queries for determining
  a random vertex from the graph, and for determining vertex attributes

* issue #1285: syntax error, unexpected $undefined near '@_to RETURN obj

  this allows AQL bind parameter names to also start with underscores

* moved /_api/query to C++

* issue #1289: Foxx models created from database documents expose an internal method

* added `Foxx.Repository#exists`

* parallelize initialization of V8 context in multiple threads

* fixed a possible crash when the debug-level was TRACE

* cluster: do not initialize statistics collection on each
  coordinator, this fixes a race condition at startup

* cluster: fix a startup race w.r.t. the _configuration collection

* search for db:// JavaScript modules only after all local files have been
  considered, this speeds up the require command in a cluster considerably

* general cluster speedup in certain areas


v2.5.1 (2015-03-19)
-------------------

* fixed bug that caused undefined behavior when an AQL query was killed inside
  a calculation block

* fixed memleaks in AQL query cleanup in case out-of-memory errors are thrown

* by default, Debian and RedHat packages are built with debug symbols

* added option `--database.ignore-logfile-errors`

  This option controls how collection datafiles with a CRC mismatch are treated.

  If set to `false`, CRC mismatch errors in collection datafiles will lead
  to a collection not being loaded at all. If a collection needs to be loaded
  during WAL recovery, the WAL recovery will also abort (if not forced with
  `--wal.ignore-recovery-errors true`). Setting this flag to `false` protects
  users from unintentionally using a collection with corrupted datafiles, from
  which only a subset of the original data can be recovered.

  If set to `true`, CRC mismatch errors in collection datafiles will lead to
  the datafile being partially loaded. All data up to until the mismatch will
  be loaded. This will enable users to continue with collection datafiles
  that are corrupted, but will result in only a partial load of the data.
  The WAL recovery will still abort when encountering a collection with a
  corrupted datafile, at least if `--wal.ignore-recovery-errors` is not set to
  `true`.

  The default value is *true*, so for collections with corrupted datafiles
  there might be partial data loads once the WAL recovery has finished. If
  the WAL recovery will need to load a collection with a corrupted datafile,
  it will still stop when using the default values.

* INCOMPATIBLE CHANGE:

  make the arangod server refuse to start if during startup it finds a non-readable
  `parameter.json` file for a database or a collection.

  Stopping the startup process in this case requires manual intervention (fixing
  the unreadable files), but prevents follow-up errors due to ignored databases or
  collections from happening.

* datafiles and `parameter.json` files written by arangod are now created with read and write
  privileges for the arangod process user, and with read and write privileges for the arangod
  process group.

  Previously, these files were created with user read and write permissions only.

* INCOMPATIBLE CHANGE:

  abort WAL recovery if one of the collection's datafiles cannot be opened

* INCOMPATIBLE CHANGE:

  never try to raise the privileges after dropping them, this can lead to a race condition while
  running the recovery

  If you require to run ArangoDB on a port lower than 1024, you must run ArangoDB as root.

* fixed inefficiencies in `remove` methods of general-graph module

* added option `--database.slow-query-threshold` for controlling the default AQL slow query
  threshold value on server start

* add system error strings for Windows on many places

* rework service startup so we announce 'RUNNING' only when we're finished starting.

* use the Windows eventlog for FATAL and ERROR - log messages

* fix service handling in NSIS Windows installer, specify human readable name

* add the ICU_DATA environment variable to the fatal error messages

* fixed issue #1265: arangod crashed with SIGSEGV

* fixed issue #1241: Wildcards in examples


v2.5.0 (2015-03-09)
-------------------

* installer fixes for Windows

* fix for downloading Foxx

* fixed issue #1258: http pipelining not working?


v2.5.0-beta4 (2015-03-05)
-------------------------

* fixed issue #1247: debian init script problems


v2.5.0-beta3 (2015-02-27)
-------------------------

* fix Windows install path calculation in arango

* fix Windows logging of long strings

* fix possible undefinedness of const strings in Windows


v2.5.0-beta2 (2015-02-23)
-------------------------

* fixed issue #1256: agency binary not found #1256

* fixed issue #1230: API: document/col-name/_key and cursor return different floats

* front-end: dashboard tries not to (re)load statistics if user has no access

* V8: Upgrade to version 3.31.74.1

* etcd: Upgrade to version 2.0 - This requires go 1.3 to compile at least.

* refuse to startup if ICU wasn't initialized, this will i.e. prevent errors from being printed,
  and libraries from being loaded.

* front-end: unwanted removal of index table header after creating new index

* fixed issue #1248: chrome: applications filtering not working

* fixed issue #1198: queries remain in aql editor (front-end) if you navigate through different tabs

* Simplify usage of Foxx

  Thanks to our user feedback we learned that Foxx is a powerful, yet rather complicated concept.
  With this release we tried to make it less complicated while keeping all its strength.
  That includes a rewrite of the documentation as well as some code changes as listed below:

  * Moved Foxx applications to a different folder.

    The naming convention now is: <app-path>/_db/<dbname>/<mountpoint>/APP
    Before it was: <app-path>/databases/<dbname>/<appname>:<appversion>
    This caused some trouble as apps where cached based on name and version and updates did not apply.
    Hence the path on filesystem and the app's access URL had no relation to one another.
    Now the path on filesystem is identical to the URL (except for slashes and the appended APP)

  * Rewrite of Foxx routing

    The routing of Foxx has been exposed to major internal changes we adjusted because of user feedback.
    This allows us to set the development mode per mountpoint without having to change paths and hold
    apps at separate locations.

  * Foxx Development mode

    The development mode used until 2.4 is gone. It has been replaced by a much more mature version.
    This includes the deprecation of the javascript.dev-app-path parameter, which is useless since 2.5.
    Instead of having two separate app directories for production and development, apps now reside in
    one place, which is used for production as well as for development.
    Apps can still be put into development mode, changing their behavior compared to production mode.
    Development mode apps are still reread from disk at every request, and still they ship more debug
    output.

    This change has also made the startup options `--javascript.frontend-development-mode` and
    `--javascript.dev-app-path` obsolete. The former option will not have any effect when set, and the
    latter option is only read and used during the upgrade to 2.5 and does not have any effects later.

  * Foxx install process

    Installing Foxx apps has been a two step process: import them into ArangoDB and mount them at a
    specific mountpoint. These operations have been joined together. You can install an app at one
    mountpoint, that's it. No fetch, mount, unmount, purge cycle anymore. The commands have been
    simplified to just:

    * install: get your Foxx app up and running
    * uninstall: shut it down and erase it from disk

  * Foxx error output

    Until 2.4 the errors produced by Foxx were not optimal. Often, the error message was just
    `unable to parse manifest` and contained only an internal stack trace.
    In 2.5 we made major improvements there, including a much more fine-grained error output that
    helps you debug your Foxx apps. The error message printed is now much closer to its source and
    should help you track it down.

    Also we added the default handlers for unhandled errors in Foxx apps:

    * You will get a nice internal error page whenever your Foxx app is called but was not installed
      due to any error
    * You will get a proper error message when having an uncaught error appears in any app route

    In production mode the messages above will NOT contain any information about your Foxx internals
    and are safe to be exposed to third party users.
    In development mode the messages above will contain the stacktrace (if available), making it easier for
    your in-house devs to track down errors in the application.

* added `console` object to Foxx apps. All Foxx apps now have a console object implementing
  the familiar Console API in their global scope, which can be used to log diagnostic
  messages to the database.

* added `org/arangodb/request` module, which provides a simple API for making HTTP requests
  to external services.

* added optimizer rule `propagate-constant-attributes`

  This rule will look inside `FILTER` conditions for constant value equality comparisons,
  and insert the constant values in other places in `FILTER`s. For example, the rule will
  insert `42` instead of `i.value` in the second `FILTER` of the following query:

      FOR i IN c1 FOR j IN c2 FILTER i.value == 42 FILTER j.value == i.value RETURN 1

* added `filtered` value to AQL query execution statistics

  This value indicates how many documents were filtered by `FilterNode`s in the AQL query.
  Note that `IndexRangeNode`s can also filter documents by selecting only the required ranges
  from the index. The `filtered` value will not include the work done by `IndexRangeNode`s,
  but only the work performed by `FilterNode`s.

* added support for sparse hash and skiplist indexes

  Hash and skiplist indexes can optionally be made sparse. Sparse indexes exclude documents
  in which at least one of the index attributes is either not set or has a value of `null`.

  As such documents are excluded from sparse indexes, they may contain fewer documents than
  their non-sparse counterparts. This enables faster indexing and can lead to reduced memory
  usage in case the indexed attribute does occur only in some, but not all documents of the
  collection. Sparse indexes will also reduce the number of collisions in non-unique hash
  indexes in case non-existing or optional attributes are indexed.

  In order to create a sparse index, an object with the attribute `sparse` can be added to
  the index creation commands:

      db.collection.ensureHashIndex(attributeName, { sparse: true });
      db.collection.ensureHashIndex(attributeName1, attributeName2, { sparse: true });
      db.collection.ensureUniqueConstraint(attributeName, { sparse: true });
      db.collection.ensureUniqueConstraint(attributeName1, attributeName2, { sparse: true });

      db.collection.ensureSkiplist(attributeName, { sparse: true });
      db.collection.ensureSkiplist(attributeName1, attributeName2, { sparse: true });
      db.collection.ensureUniqueSkiplist(attributeName, { sparse: true });
      db.collection.ensureUniqueSkiplist(attributeName1, attributeName2, { sparse: true });

  Note that in place of the above specialized index creation commands, it is recommended to use
  the more general index creation command `ensureIndex`:

  ```js
  db.collection.ensureIndex({ type: "hash", sparse: true, unique: true, fields: [ attributeName ] });
  db.collection.ensureIndex({ type: "skiplist", sparse: false, unique: false, fields: [ "a", "b" ] });
  ```

  When not explicitly set, the `sparse` attribute defaults to `false` for new indexes.

  This causes a change in behavior when creating a unique hash index without specifying the
  sparse flag: in 2.4, unique hash indexes were implicitly sparse, always excluding `null` values.
  There was no option to control this behavior, and sparsity was neither supported for non-unique
  hash indexes nor skiplists in 2.4. This implicit sparsity of unique hash indexes was considered
  an inconsistency, and therefore the behavior was cleaned up in 2.5. As of 2.5, indexes will
  only be created sparse if sparsity is explicitly requested. Existing unique hash indexes from 2.4
  or before will automatically be migrated so they are still sparse after the upgrade to 2.5.

  Geo indexes are implicitly sparse, meaning documents without the indexed location attribute or
  containing invalid location coordinate values will be excluded from the index automatically. This
  is also a change when compared to pre-2.5 behavior, when documents with missing or invalid
  coordinate values may have caused errors on insertion when the geo index' `unique` flag was set
  and its `ignoreNull` flag was not.

  This was confusing and has been rectified in 2.5. The method `ensureGeoConstaint()` now does the
  same as `ensureGeoIndex()`. Furthermore, the attributes `constraint`, `unique`, `ignoreNull` and
  `sparse` flags are now completely ignored when creating geo indexes.

  The same is true for fulltext indexes. There is no need to specify non-uniqueness or sparsity for
  geo or fulltext indexes. They will always be non-unique and sparse.

  As sparse indexes may exclude some documents, they cannot be used for every type of query.
  Sparse hash indexes cannot be used to find documents for which at least one of the indexed
  attributes has a value of `null`. For example, the following AQL query cannot use a sparse
  index, even if one was created on attribute `attr`:

      FOR doc In collection
        FILTER doc.attr == null
        RETURN doc

  If the lookup value is non-constant, a sparse index may or may not be used, depending on
  the other types of conditions in the query. If the optimizer can safely determine that
  the lookup value cannot be `null`, a sparse index may be used. When uncertain, the optimizer
  will not make use of a sparse index in a query in order to produce correct results.

  For example, the following queries cannot use a sparse index on `attr` because the optimizer
  will not know beforehand whether the comparison values for `doc.attr` will include `null`:

      FOR doc In collection
        FILTER doc.attr == SOME_FUNCTION(...)
        RETURN doc

      FOR other IN otherCollection
        FOR doc In collection
          FILTER doc.attr == other.attr
          RETURN doc

  Sparse skiplist indexes can be used for sorting if the optimizer can safely detect that the
  index range does not include `null` for any of the index attributes.

* inspection of AQL data-modification queries will now detect if the data-modification part
  of the query can run in lockstep with the data retrieval part of the query, or if the data
  retrieval part must be executed before the data modification can start.

  Executing the two in lockstep allows using much smaller buffers for intermediate results
  and starts the actual data-modification operations much earlier than if the two phases
  were executed separately.

* Allow dynamic attribute names in AQL object literals

  This allows using arbitrary expressions to construct attribute names in object
  literals specified in AQL queries. To disambiguate expressions and other unquoted
  attribute names, dynamic attribute names need to be enclosed in brackets (`[` and `]`).
  Example:

      FOR i IN 1..100
        RETURN { [ CONCAT('value-of-', i) ] : i }

* make AQL optimizer rule "use-index-for-sort" remove sort also in case a non-sorted
  index (e.g. a hash index) is used for only equality lookups and all sort attributes
  are covered by the index.

  Example that does not require an extra sort (needs hash index on `value`):

      FOR doc IN collection FILTER doc.value == 1 SORT doc.value RETURN doc

  Another example that does not require an extra sort (with hash index on `value1`, `value2`):

      FOR doc IN collection FILTER doc.value1 == 1 && doc.value2 == 2 SORT doc.value1, doc.value2 RETURN doc

* make AQL optimizer rule "use-index-for-sort" remove sort also in case the sort criteria
  excludes the left-most index attributes, but the left-most index attributes are used
  by the index for equality-only lookups.

  Example that can use the index for sorting (needs skiplist index on `value1`, `value2`):

      FOR doc IN collection FILTER doc.value1 == 1 SORT doc.value2 RETURN doc

* added selectivity estimates for primary index, edge index, and hash index

  The selectivity estimates are returned by the `GET /_api/index` REST API method
  in a sub-attribute `selectivityEstimate` for each index that supports it. This
  attribute will be omitted for indexes that do not provide selectivity estimates.
  If provided, the selectivity estimate will be a numeric value between 0 and 1.

  Selectivity estimates will also be reported in the result of `collection.getIndexes()`
  for all indexes that support this. If no selectivity estimate can be determined for
  an index, the attribute `selectivityEstimate` will be omitted here, too.

  The web interface also shows selectivity estimates for each index that supports this.

  Currently the following index types can provide selectivity estimates:
  - primary index
  - edge index
  - hash index (unique and non-unique)

  No selectivity estimates will be provided when running in cluster mode.

* fixed issue #1226: arangod log issues

* added additional logger if arangod is started in foreground mode on a tty

* added AQL optimizer rule "move-calculations-down"

* use exclusive native SRWLocks on Windows instead of native mutexes

* added AQL functions `MD5`, `SHA1`, and `RANDOM_TOKEN`.

* reduced number of string allocations when parsing certain AQL queries

  parsing numbers (integers or doubles) does not require a string allocation
  per number anymore

* RequestContext#bodyParam now accepts arbitrary joi schemas and rejects invalid (but well-formed) request bodies.

* enforce that AQL user functions are wrapped inside JavaScript function () declarations

  AQL user functions were always expected to be wrapped inside a JavaScript function, but previously
  this was not enforced when registering a user function. Enforcing the AQL user functions to be contained
  inside functions prevents functions from doing some unexpected things that may have led to undefined
  behavior.

* Windows service uninstalling: only remove service if it points to the currently running binary,
  or --force was specified.

* Windows (debug only): print stacktraces on crash and run minidump

* Windows (cygwin): if you run arangosh in a cygwin shell or via ssh we will detect this and use
  the appropriate output functions.

* Windows: improve process management

* fix IPv6 reverse ip lookups - so far we only did IPv4 addresses.

* improve join documentation, add outer join example

* run jslint for unit tests too, to prevent "memory leaks" by global js objects with native code.

* fix error logging for exceptions - we wouldn't log the exception message itself so far.

* improve error reporting in the http client (Windows & *nix)

* improve error reports in cluster

* Standard errors can now contain custom messages.


v2.4.7 (XXXX-XX-XX)
-------------------

* fixed issue #1282: Geo WITHIN_RECTANGLE for nested lat/lng


v2.4.6 (2015-03-18)
-------------------

* added option `--database.ignore-logfile-errors`

  This option controls how collection datafiles with a CRC mismatch are treated.

  If set to `false`, CRC mismatch errors in collection datafiles will lead
  to a collection not being loaded at all. If a collection needs to be loaded
  during WAL recovery, the WAL recovery will also abort (if not forced with
  `--wal.ignore-recovery-errors true`). Setting this flag to `false` protects
  users from unintentionally using a collection with corrupted datafiles, from
  which only a subset of the original data can be recovered.

  If set to `true`, CRC mismatch errors in collection datafiles will lead to
  the datafile being partially loaded. All data up to until the mismatch will
  be loaded. This will enable users to continue with a collection datafiles
  that are corrupted, but will result in only a partial load of the data.
  The WAL recovery will still abort when encountering a collection with a
  corrupted datafile, at least if `--wal.ignore-recovery-errors` is not set to
  `true`.

  The default value is *true*, so for collections with corrupted datafiles
  there might be partial data loads once the WAL recovery has finished. If
  the WAL recovery will need to load a collection with a corrupted datafile,
  it will still stop when using the default values.

* INCOMPATIBLE CHANGE:

  make the arangod server refuse to start if during startup it finds a non-readable
  `parameter.json` file for a database or a collection.

  Stopping the startup process in this case requires manual intervention (fixing
  the unreadable files), but prevents follow-up errors due to ignored databases or
  collections from happening.

* datafiles and `parameter.json` files written by arangod are now created with read and write
  privileges for the arangod process user, and with read and write privileges for the arangod
  process group.

  Previously, these files were created with user read and write permissions only.

* INCOMPATIBLE CHANGE:

  abort WAL recovery if one of the collection's datafiles cannot be opened

* INCOMPATIBLE CHANGE:

  never try to raise the privileges after dropping them, this can lead to a race condition while
  running the recovery

  If you require to run ArangoDB on a port lower than 1024, you must run ArangoDB as root.

* fixed inefficiencies in `remove` methods of general-graph module

* added option `--database.slow-query-threshold` for controlling the default AQL slow query
  threshold value on server start


v2.4.5 (2015-03-16)
-------------------

* added elapsed time to HTTP request logging output (`--log.requests-file`)

* added AQL current and slow query tracking, killing of AQL queries

  This change enables retrieving the list of currently running AQL queries inside the selected database.
  AQL queries with an execution time beyond a certain threshold can be moved to a "slow query" facility
  and retrieved from there. Queries can also be killed by specifying the query id.

  This change adds the following HTTP REST APIs:

  - `GET /_api/query/current`: for retrieving the list of currently running queries
  - `GET /_api/query/slow`: for retrieving the list of slow queries
  - `DELETE /_api/query/slow`: for clearing the list of slow queries
  - `GET /_api/query/properties`: for retrieving the properties for query tracking
  - `PUT /_api/query/properties`: for adjusting the properties for query tracking
  - `DELETE /_api/query/<id>`: for killing an AQL query

  The following JavaScript APIs have been added:

  - require("org/arangodb/aql/queries").current();
  - require("org/arangodb/aql/queries").slow();
  - require("org/arangodb/aql/queries").clearSlow();
  - require("org/arangodb/aql/queries").properties();
  - require("org/arangodb/aql/queries").kill();

* fixed issue #1265: arangod crashed with SIGSEGV

* fixed issue #1241: Wildcards in examples

* fixed comment parsing in Foxx controllers


v2.4.4 (2015-02-24)
-------------------

* fixed the generation template for foxx apps. It now does not create deprecated functions anymore

* add custom visitor functionality for `GRAPH_NEIGHBORS` function, too

* increased default value of traversal option *maxIterations* to 100 times of its previous
  default value


v2.4.3 (2015-02-06)
-------------------

* fix multi-threading with openssl when running under Windows

* fix timeout on socket operations when running under Windows

* Fixed an error in Foxx routing which caused some apps that worked in 2.4.1 to fail with status 500: `undefined is not a function` errors in 2.4.2
  This error was occurring due to seldom internal rerouting introduced by the malformed application handler.


v2.4.2 (2015-01-30)
-------------------

* added custom visitor functionality for AQL traversals

  This allows more complex result processing in traversals triggered by AQL. A few examples
  are shown in [this article](http://jsteemann.github.io/blog/2015/01/28/using-custom-visitors-in-aql-graph-traversals/).

* improved number of results estimated for nodes of type EnumerateListNode and SubqueryNode
  in AQL explain output

* added AQL explain helper to explain arbitrary AQL queries

  The helper function prints the query execution plan and the indexes to be used in the
  query. It can be invoked from the ArangoShell or the web interface as follows:

      require("org/arangodb/aql/explainer").explain(query);

* enable use of indexes for certain AQL conditions with non-equality predicates, in
  case the condition(s) also refer to indexed attributes

  The following queries will now be able to use indexes:

      FILTER a.indexed == ... && a.indexed != ...
      FILTER a.indexed == ... && a.nonIndexed != ...
      FILTER a.indexed == ... && ! (a.indexed == ...)
      FILTER a.indexed == ... && ! (a.nonIndexed == ...)
      FILTER a.indexed == ... && ! (a.indexed != ...)
      FILTER a.indexed == ... && ! (a.nonIndexed != ...)
      FILTER (a.indexed == ... && a.nonIndexed == ...) || (a.indexed == ... && a.nonIndexed == ...)
      FILTER (a.indexed == ... && a.nonIndexed != ...) || (a.indexed == ... && a.nonIndexed != ...)

* Fixed spuriously occurring "collection not found" errors when running queries on local
  collections on a cluster DB server

* Fixed upload of Foxx applications to the server for apps exceeding approx. 1 MB zipped.

* Malformed Foxx applications will now return a more useful error when any route is requested.

  In Production a Foxx app mounted on /app will display an html page on /app/* stating a 503 Service temporarily not available.
  It will not state any information about your Application.
  Before it was a 404 Not Found without any information and not distinguishable from a correct not found on your route.

  In Development Mode the html page also contains information about the error occurred.

* Unhandled errors thrown in Foxx routes are now handled by the Foxx framework itself.

  In Production the route will return a status 500 with a body {error: "Error statement"}.
  In Development the route will return a status 500 with a body {error: "Error statement", stack: "..."}

  Before, it was status 500 with a plain text stack including ArangoDB internal routing information.

* The Applications tab in web interface will now request development apps more often.
  So if you have a fixed a syntax error in your app it should always be visible after reload.


v2.4.1 (2015-01-19)
-------------------

* improved WAL recovery output

* fixed certain OR optimizations in AQL optimizer

* better diagnostics for arangoimp

* fixed invalid result of HTTP REST API method `/_admin/foxx/rescan`

* fixed possible segmentation fault when passing a Buffer object into a V8 function
  as a parameter

* updated AQB module to 1.8.0.


v2.4.0 (2015-01-13)
-------------------

* updated AQB module to 1.7.0.

* fixed V8 integration-related crashes

* make `fs.move(src, dest)` also fail when both `src` and `dest` are
  existing directories. This ensures the same behavior of the move operation
  on different platforms.

* fixed AQL insert operation for multi-shard collections in cluster

* added optional return value for AQL data-modification queries.
  This allows returning the documents inserted, removed or updated with the query, e.g.

      FOR doc IN docs REMOVE doc._key IN docs LET removed = OLD RETURN removed
      FOR doc IN docs INSERT { } IN docs LET inserted = NEW RETURN inserted
      FOR doc IN docs UPDATE doc._key WITH { } IN docs LET previous = OLD RETURN previous
      FOR doc IN docs UPDATE doc._key WITH { } IN docs LET updated = NEW RETURN updated

  The variables `OLD` and `NEW` are automatically available when a `REMOVE`, `INSERT`,
  `UPDATE` or `REPLACE` statement is immediately followed by a `LET` statement.
  Note that the `LET` and `RETURN` statements in data-modification queries are not as
  flexible as the general versions of `LET` and `RETURN`. When returning documents from
  data-modification operations, only a single variable can be assigned using `LET`, and
  the assignment can only be either `OLD` or `NEW`, but not an arbitrary expression. The
  `RETURN` statement also allows using the just-created variable only, and no arbitrary
  expressions.


v2.4.0-beta1 (2014-12-26)
--------------------------

* fixed superstates in FoxxGenerator

* fixed issue #1065: Aardvark: added creation of documents and edges with _key property

* fixed issue #1198: Aardvark: current AQL editor query is now cached

* Upgraded V8 version from 3.16.14 to 3.29.59

  The built-in version of V8 has been upgraded from 3.16.14 to 3.29.59.
  This activates several ES6 (also dubbed *Harmony* or *ES.next*) features in
  ArangoDB, both in the ArangoShell and the ArangoDB server. They can be
  used for scripting and in server-side actions such as Foxx routes, traversals
  etc.

  The following ES6 features are available in ArangoDB 2.4 by default:

  * iterators
  * the `of` operator
  * symbols
  * predefined collections types (Map, Set etc.)
  * typed arrays

  Many other ES6 features are disabled by default, but can be made available by
  starting arangod or arangosh with the appropriate options:

  * arrow functions
  * proxies
  * generators
  * String, Array, and Number enhancements
  * constants
  * enhanced object and numeric literals

  To activate all these ES6 features in arangod or arangosh, start it with
  the following options:

      arangosh --javascript.v8-options="--harmony --harmony_generators"

  More details on the available ES6 features can be found in
  [this blog](https://jsteemann.github.io/blog/2014/12/19/using-es6-features-in-arangodb/).

* Added Foxx generator for building Hypermedia APIs

  A more detailed description is [here](https://www.arangodb.com/2014/12/08/building-hypermedia-apis-foxxgenerator)

* New `Applications` tab in web interface:

  The `applications` tab got a complete redesign.
  It will now only show applications that are currently running on ArangoDB.
  For a selected application, a new detailed view has been created.
  This view provides a better overview of the app:
  * author
  * license
  * version
  * contributors
  * download links
  * API documentation

  To install a new application, a new dialog is now available.
  It provides the features already available in the console application `foxx-manager` plus some more:
  * install an application from Github
  * install an application from a zip file
  * install an application from ArangoDB's application store
  * create a new application from scratch: this feature uses a generator to
    create a Foxx application with pre-defined CRUD methods for a given list
    of collections. The generated Foxx app can either be downloaded as a zip file or
    be installed on the server. Starting with a new Foxx app has never been easier.

* fixed issue #1102: Aardvark: Layout bug in documents overview

  The documents overview was entirely destroyed in some situations on Firefox.
  We replaced the plugin we used there.

* fixed issue #1168: Aardvark: pagination buttons jumping

* fixed issue #1161: Aardvark: Click on Import JSON imports previously uploaded file

* removed configure options `--enable-all-in-one-v8`, `--enable-all-in-one-icu`,
  and `--enable-all-in-one-libev`.

* global internal rename to fix naming incompatibilities with JSON:

  Internal functions with names containing `array` have been renamed to `object`,
  internal functions with names containing `list` have been renamed to `array`.
  The renaming was mainly done in the C++ parts. The documentation has also been
  adjusted so that the correct JSON type names are used in most places.

  The change also led to the addition of a few function aliases in AQL:

  * `TO_LIST` now is an alias of the new `TO_ARRAY`
  * `IS_LIST` now is an alias of the new `IS_ARRAY`
  * `IS_DOCUMENT` now is an alias of the new `IS_OBJECT`

  The changed also renamed the option `mergeArrays` to `mergeObjects` for AQL
  data-modification query options and HTTP document modification API

* AQL: added optimizer rule "remove-filter-covered-by-index"

  This rule removes FilterNodes and CalculationNodes from an execution plan if the
  filter is already covered by a previous IndexRangeNode. Removing the CalculationNode
  and the FilterNode will speed up query execution because the query requires less
  computation.

* AQL: added optimizer rule "remove-sort-rand"

  This rule removes a `SORT RAND()` expression from a query and moves the random
  iteration into the appropriate `EnumerateCollectionNode`. This is more efficient
  than individually enumerating and then sorting randomly.

* AQL: range optimizations for IN and OR

  This change enables usage of indexes for several additional cases. Filters containing
  the `IN` operator can now make use of indexes, and multiple OR- or AND-combined filter
  conditions can now also use indexes if the filters are accessing the same indexed
  attribute.

  Here are a few examples of queries that can now use indexes but couldn't before:

    FOR doc IN collection
      FILTER doc.indexedAttribute == 1 || doc.indexedAttribute > 99
      RETURN doc

    FOR doc IN collection
      FILTER doc.indexedAttribute IN [ 3, 42 ] || doc.indexedAttribute > 99
      RETURN doc

    FOR doc IN collection
      FILTER (doc.indexedAttribute > 2 && doc.indexedAttribute < 10) ||
             (doc.indexedAttribute > 23 && doc.indexedAttribute < 42)
      RETURN doc

* fixed issue #500: AQL parentheses issue

  This change allows passing subqueries as AQL function parameters without using
  duplicate brackets (e.g. `FUNC(query)` instead of `FUNC((query))`

* added optional `COUNT` clause to AQL `COLLECT`

  This allows more efficient group count calculation queries, e.g.

      FOR doc IN collection
        COLLECT age = doc.age WITH COUNT INTO length
        RETURN { age: age, count: length }

  A count-only query is also possible:

      FOR doc IN collection
        COLLECT WITH COUNT INTO length
        RETURN length

* fixed missing makeDirectory when fetching a Foxx application from a zip file

* fixed issue #1134: Change the default endpoint to localhost

  This change will modify the IP address ArangoDB listens on to 127.0.0.1 by default.
  This will make new ArangoDB installations unaccessible from clients other than
  localhost unless changed. This is a security feature.

  To make ArangoDB accessible from any client, change the server's configuration
  (`--server.endpoint`) to either `tcp://0.0.0.0:8529` or the server's publicly
  visible IP address.

* deprecated `Repository#modelPrototype`. Use `Repository#model` instead.

* IMPORTANT CHANGE: by default, system collections are included in replication and all
  replication API return values. This will lead to user accounts and credentials
  data being replicated from master to slave servers. This may overwrite
  slave-specific database users.

  If this is undesired, the `_users` collection can be excluded from replication
  easily by setting the `includeSystem` attribute to `false` in the following commands:

  * replication.sync({ includeSystem: false });
  * replication.applier.properties({ includeSystem: false });

  This will exclude all system collections (including `_aqlfunctions`, `_graphs` etc.)
  from the initial synchronization and the continuous replication.

  If this is also undesired, it is also possible to specify a list of collections to
  exclude from the initial synchronization and the continuous replication using the
  `restrictCollections` attribute, e.g.:

      replication.applier.properties({
        includeSystem: true,
        restrictType: "exclude",
        restrictCollections: [ "_users", "_graphs", "foo" ]
      });

  The HTTP API methods for fetching the replication inventory and for dumping collections
  also support the `includeSystem` control flag via a URL parameter.

* removed DEPRECATED replication methods:
  * `replication.logger.start()`
  * `replication.logger.stop()`
  * `replication.logger.properties()`
  * HTTP PUT `/_api/replication/logger-start`
  * HTTP PUT `/_api/replication/logger-stop`
  * HTTP GET `/_api/replication/logger-config`
  * HTTP PUT `/_api/replication/logger-config`

* fixed issue #1174, which was due to locking problems in distributed
  AQL execution

* improved cluster locking for AQL avoiding deadlocks

* use DistributeNode for modifying queries with REPLACE and UPDATE, if
  possible


v2.3.6 (2015-XX-XX)
-------------------

* fixed AQL subquery optimization that produced wrong result when multiple subqueries
  directly followed each other and and a directly following `LET` statement did refer
  to any but the first subquery.


v2.3.5 (2015-01-16)
-------------------

* fixed intermittent 404 errors in Foxx apps after mounting or unmounting apps

* fixed issue #1200: Expansion operator results in "Cannot call method 'forEach' of null"

* fixed issue #1199: Cannot unlink root node of plan


v2.3.4 (2014-12-23)
-------------------

* fixed cerberus path for MyArangoDB


v2.3.3 (2014-12-17)
-------------------

* fixed error handling in instantiation of distributed AQL queries, this
  also fixes a bug in cluster startup with many servers

* issue #1185: parse non-fractional JSON numbers with exponent (e.g. `4e-261`)

* issue #1159: allow --server.request-timeout and --server.connect-timeout of 0


v2.3.2 (2014-12-09)
-------------------

* fixed issue #1177: Fix bug in the user app's storage

* fixed issue #1173: AQL Editor "Save current query" resets user password

* fixed missing makeDirectory when fetching a Foxx application from a zip file

* put in warning about default changed: fixed issue #1134: Change the default endpoint to localhost

* fixed issue #1163: invalid fullCount value returned from AQL

* fixed range operator precedence

* limit default maximum number of plans created by AQL optimizer to 256 (from 1024)

* make AQL optimizer not generate an extra plan if an index can be used, but modify
  existing plans in place

* fixed AQL cursor ttl (time-to-live) issue

  Any user-specified cursor ttl value was not honored since 2.3.0.

* fixed segfault in AQL query hash index setup with unknown shapes

* fixed memleaks

* added AQL optimizer rule for removing `INTO` from a `COLLECT` statement if not needed

* fixed issue #1131

  This change provides the `KEEP` clause for `COLLECT ... INTO`. The `KEEP` clause
  allows controlling which variables will be kept in the variable created by `INTO`.

* fixed issue #1147, must protect dispatcher ID for etcd

v2.3.1 (2014-11-28)
-------------------

* recreate password if missing during upgrade

* fixed issue #1126

* fixed non-working subquery index optimizations

* do not restrict summary of Foxx applications to 60 characters

* fixed display of "required" path parameters in Foxx application documentation

* added more optimizations of constants values in AQL FILTER conditions

* fixed invalid or-to-in optimization for FILTERs containing comparisons
  with boolean values

* fixed replication of `_graphs` collection

* added AQL list functions `PUSH`, `POP`, `UNSHIFT`, `SHIFT`, `REMOVE_VALUES`,
  `REMOVE_VALUE`, `REMOVE_NTH` and `APPEND`

* added AQL functions `CALL` and `APPLY` to dynamically call other functions

* fixed AQL optimizer cost estimation for LIMIT node

* prevent Foxx queues from permanently writing to the journal even when
  server is idle

* fixed AQL COLLECT statement with INTO clause, which copied more variables
  than v2.2 and thus lead to too much memory consumption.
  This deals with #1107.

* fixed AQL COLLECT statement, this concerned every COLLECT statement,
  only the first group had access to the values of the variables before
  the COLLECT statement. This deals with #1127.

* fixed some AQL internals, where sometimes too many items were
  fetched from upstream in the presence of a LIMIT clause. This should
  generally improve performance.


v2.3.0 (2014-11-18)
-------------------

* fixed syslog flags. `--log.syslog` is deprecated and setting it has no effect,
  `--log.facility` now works as described. Application name has been changed from
  `triagens` to `arangod`. It can be changed using `--log.application`. The syslog
  will only contain the actual log message. The datetime prefix is omitted.

* fixed deflate in SimpleHttpClient

* fixed issue #1104: edgeExamples broken or changed

* fixed issue #1103: Error while importing user queries

* fixed issue #1100: AQL: HAS() fails on doc[attribute_name]

* fixed issue #1098: runtime error when creating graph vertex

* hide system applications in **Applications** tab by default

  Display of system applications can be toggled by using the *system applications*
  toggle in the UI.

* added HTTP REST API for managing tasks (`/_api/tasks`)

* allow passing character lists as optional parameter to AQL functions `TRIM`,
  `LTRIM` and `RTRIM`

  These functions now support trimming using custom character lists. If no character
  lists are specified, all whitespace characters will be removed as previously:

      TRIM("  foobar\t \r\n ")         // "foobar"
      TRIM(";foo;bar;baz, ", "; ")     // "foo;bar;baz"

* added AQL string functions `LTRIM`, `RTRIM`, `FIND_FIRST`, `FIND_LAST`, `SPLIT`,
  `SUBSTITUTE`

* added AQL functions `ZIP`, `VALUES` and `PERCENTILE`

* made AQL functions `CONCAT` and `CONCAT_SEPARATOR` work with list arguments

* dynamically create extra dispatcher threads if required

* fixed issue #1097: schemas in the API docs no longer show required properties as optional


v2.3.0-beta2 (2014-11-08)
-------------------------

* front-end: new icons for uploading and downloading JSON documents into a collection

* front-end: fixed documents pagination css display error

* front-end: fixed flickering of the progress view

* front-end: fixed missing event for documents filter function

* front-end: jsoneditor: added CMD+Return (Mac) CTRL+Return (Linux/Win) shortkey for
  saving a document

* front-end: added information tooltip for uploading json documents.

* front-end: added database management view to the collapsed navigation menu

* front-end: added collection truncation feature

* fixed issue #1086: arangoimp: Odd errors if arguments are not given properly

* performance improvements for AQL queries that use JavaScript-based expressions
  internally

* added AQL geo functions `WITHIN_RECTANGLE` and `IS_IN_POLYGON`

* fixed non-working query results download in AQL editor of web interface

* removed debug print message in AQL editor query export routine

* fixed issue #1075: Aardvark: user name required even if auth is off #1075

  The fix for this prefills the username input field with the current user's
  account name if any and `root` (the default username) otherwise. Additionally,
  the tooltip text has been slightly adjusted.

* fixed issue #1069: Add 'raw' link to swagger ui so that the raw swagger
  json can easily be retrieved

  This adds a link to the Swagger API docs to an application's detail view in
  the **Applications** tab of the web interface. The link produces the Swagger
  JSON directly. If authentication is turned on, the link requires authentication,
  too.

* documentation updates


v2.3.0-beta1 (2014-11-01)
-------------------------

* added dedicated `NOT IN` operator for AQL

  Previously, a `NOT IN` was only achievable by writing a negated `IN` condition:

      FOR i IN ... FILTER ! (i IN [ 23, 42 ]) ...

  This can now alternatively be expressed more intuitively as follows:

      FOR i IN ... FILTER i NOT IN [ 23, 42 ] ...

* added alternative logical operator syntax for AQL

  Previously, the logical operators in AQL could only be written as:
  - `&&`: logical and
  - `||`: logical or
  - `!`: negation

  ArangoDB 2.3 introduces the alternative variants for these operators:
  - `AND`: logical and
  - `OR`: logical or
  - `NOT`: negation

  The new syntax is just an alternative to the old syntax, allowing easier
  migration from SQL. The old syntax is still fully supported and will be.

* improved output of `ArangoStatement.parse()` and POST `/_api/query`

  If an AQL query can be parsed without problems, The return value of
  `ArangoStatement.parse()` now contains an attribute `ast` with the abstract
  syntax tree of the query (before optimizations). Though this is an internal
  representation of the query and is subject to change, it can be used to inspect
  how ArangoDB interprets a given query.

* improved `ArangoStatement.explain()` and POST `/_api/explain`

  The commands for explaining AQL queries have been improved.

* added command-line option `--javascript.v8-contexts` to control the number of
  V8 contexts created in arangod.

  Previously, the number of V8 contexts was equal to the number of server threads
  (as specified by option `--server.threads`).

  However, it may be sensible to create different amounts of threads and V8
  contexts. If the option is not specified, the number of V8 contexts created
  will be equal to the number of server threads. Thus no change in configuration
  is required to keep the old behavior.

  If you are using the default config files or merge them with your local config
  files, please review if the default number of server threads is okay in your
  environment. Additionally you should verify that the number of V8 contexts
  created (as specified in option `--javascript.v8-contexts`) is okay.

* the number of server.threads specified is now the minimum of threads
  started. There are situation in which threads are waiting for results of
  distributed database servers. In this case the number of threads is
  dynamically increased.

* removed index type "bitarray"

  Bitarray indexes were only half-way documented and integrated in previous versions
  of ArangoDB so their benefit was limited. The support for bitarray indexes has
  thus been removed in ArangoDB 2.3. It is not possible to create indexes of type
  "bitarray" with ArangoDB 2.3.

  When a collection is opened that contains a bitarray index definition created
  with a previous version of ArangoDB, ArangoDB will ignore it and log the following
  warning:

      index type 'bitarray' is not supported in this version of ArangoDB and is ignored

  Future versions of ArangoDB may automatically remove such index definitions so the
  warnings will eventually disappear.

* removed internal "_admin/modules/flush" in order to fix requireApp

* added basic support for handling binary data in Foxx

  Requests with binary payload can be processed in Foxx applications by
  using the new method `res.rawBodyBuffer()`. This will return the unparsed request
  body as a Buffer object.

  There is now also the method `req.requestParts()` available in Foxx to retrieve
  the individual components of a multipart HTTP request.

  Buffer objects can now be used when setting the response body of any Foxx action.
  Additionally, `res.send()` has been added as a convenience method for returning
  strings, JSON objects or buffers from a Foxx action:

      res.send("<p>some HTML</p>");
      res.send({ success: true });
      res.send(new Buffer("some binary data"));

  The convenience method `res.sendFile()` can now be used to easily return the
  contents of a file from a Foxx action:

      res.sendFile(applicationContext.foxxFilename("image.png"));

  `fs.write` now accepts not only strings but also Buffer objects as second parameter:

      fs.write(filename, "some data");
      fs.write(filename, new Buffer("some binary data"));

  `fs.readBuffer` can be used to return the contents of a file in a Buffer object.

* improved performance of insertion into non-unique hash indexes significantly in case
  many duplicate keys are used in the index

* issue #1042: set time zone in log output

  the command-line option `--log.use-local-time` was added to print dates and times in
  the server-local timezone instead of UTC

* command-line options that require a boolean value now validate the
  value given on the command-line

  This prevents issues if no value is specified for an option that
  requires a boolean value. For example, the following command-line would
  have caused trouble in 2.2, because `--server.endpoint` would have been
  used as the value for the `--server.disable-authentication` options
  (which requires a boolean value):

      arangod --server.disable-authentication --server.endpoint tcp://127.0.0.1:8529 data

  In 2.3, running this command will fail with an error and requires to
  be modified to:

      arangod --server.disable-authentication true --server.endpoint tcp://127.0.0.1:8529 data

* improved performance of CSV import in arangoimp

* fixed issue #1027: Stack traces are off-by-one

* fixed issue #1026: Modules loaded in different files within the same app
  should refer to the same module

* fixed issue #1025: Traversal not as expected in undirected graph

* added a _relation function in the general-graph module.

  This deprecated _directedRelation and _undirectedRelation.
  ArangoDB does not offer any constraints for undirected edges
  which caused some confusion of users how undirected relations
  have to be handled. Relation now only supports directed relations
  and the user can actively simulate undirected relations.

* changed return value of Foxx.applicationContext#collectionName:

  Previously, the function could return invalid collection names because
  invalid characters were not replaced in the application name prefix, only
  in the collection name passed.

  Now, the function replaces invalid characters also in the application name
  prefix, which might to slightly different results for application names that
  contained any characters outside the ranges [a-z], [A-Z] and [0-9].

* prevent XSS in AQL editor and logs view

* integrated tutorial into ArangoShell and web interface

* added option `--backslash-escape` for arangoimp when running CSV file imports

* front-end: added download feature for (filtered) documents

* front-end: added download feature for the results of a user query

* front-end: added function to move documents to another collection

* front-end: added sort-by attribute to the documents filter

* front-end: added sorting feature to database, graph management and user management view.

* issue #989: front-end: Databases view not refreshing after deleting a database

* issue #991: front-end: Database search broken

* front-end: added infobox which shows more information about a document (_id, _rev, _key) or
  an edge (_id, _rev, _key, _from, _to). The from and to attributes are clickable and redirect
  to their document location.

* front-end: added edit-mode for deleting multiple documents at the same time.

* front-end: added delete button to the detailed document/edge view.

* front-end: added visual feedback for saving documents/edges inside the editor (error/success).

* front-end: added auto-focusing for the first input field in a modal.

* front-end: added validation for user input in a modal.

* front-end: user defined queries are now stored inside the database and are bound to the current
  user, instead of using the local storage functionality of the browsers. The outcome of this is
  that user defined queries are now independently usable from any device. Also queries can now be
  edited through the standard document editor of the front-end through the _users collection.

* front-end: added import and export functionality for user defined queries.

* front-end: added new keywords and functions to the aql-editor theme

* front-end: applied tile-style to the graph view

* front-end: now using the new graph api including multi-collection support

* front-end: foxx apps are now deletable

* front-end: foxx apps are now installable and updateable through github, if github is their
  origin.

* front-end: added foxx app version control. Multiple versions of a single foxx app are now
  installable and easy to manage and are also arranged in groups.

* front-end: the user-set filter of a collection is now stored until the user navigates to
  another collection.

* front-end: fetching and filtering of documents, statistics, and query operations are now
  handled with asynchronous ajax calls.

* front-end: added progress indicator if the front-end is waiting for a server operation.

* front-end: fixed wrong count of documents in the documents view of a collection.

* front-end: fixed unexpected styling of the manage db view and navigation.

* front-end: fixed wrong handling of select fields in a modal view.

* front-end: fixed wrong positioning of some tooltips.

* automatically call `toJSON` function of JavaScript objects (if present)
  when serializing them into database documents. This change allows
  storing JavaScript date objects in the database in a sensible manner.


v2.2.7 (2014-11-19)
-------------------

* fixed issue #998: Incorrect application URL for non-system Foxx apps

* fixed issue #1079: AQL editor: keyword WITH in UPDATE query is not highlighted

* fix memory leak in cluster nodes

* fixed registration of AQL user-defined functions in Web UI (JS shell)

* fixed error display in Web UI for certain errors
  (now error message is printed instead of 'undefined')

* fixed issue #1059: bug in js module console

* fixed issue #1056: "fs": zip functions fail with passwords

* fixed issue #1063: Docs: measuring unit of --wal.logfile-size?

* fixed issue #1062: Docs: typo in 14.2 Example data


v2.2.6 (2014-10-20)
-------------------

* fixed issue #972: Compilation Issue

* fixed issue #743: temporary directories are now unique and one can read
  off the tool that created them, if empty, they are removed atexit

* Highly improved performance of all AQL GRAPH_* functions.

* Orphan collections in general graphs can now be found via GRAPH_VERTICES
  if either "any" or no direction is defined

* Fixed documentation for AQL function GRAPH_NEIGHBORS.
  The option "vertexCollectionRestriction" is meant to filter the target
  vertices only, and should not filter the path.

* Fixed a bug in GRAPH_NEIGHBORS which enforced only empty results
  under certain conditions


v2.2.5 (2014-10-09)
-------------------

* fixed issue #961: allow non-JSON values in undocument request bodies

* fixed issue 1028: libicu is now statically linked

* fixed cached lookups of collections on the server, which may have caused spurious
  problems after collection rename operations


v2.2.4 (2014-10-01)
-------------------

* fixed accessing `_from` and `_to` attributes in `collection.byExample` and
  `collection.firstExample`

  These internal attributes were not handled properly in the mentioned functions, so
  searching for them did not always produce documents

* fixed issue #1030: arangoimp 2.2.3 crashing, not logging on large Windows CSV file

* fixed issue #1025: Traversal not as expected in undirected graph

* fixed issue #1020

  This requires re-introducing the startup option `--database.force-sync-properties`.

  This option can again be used to force fsyncs of collection, index and database properties
  stored as JSON strings on disk in files named `parameter.json`. Syncing these files after
  a write may be necessary if the underlying storage does not sync file contents by itself
  in a "sensible" amount of time after a file has been written and closed.

  The default value is `true` so collection, index and database properties will always be
  synced to disk immediately. This affects creating, renaming and dropping collections as
  well as creating and dropping databases and indexes. Each of these operations will perform
  an additional fsync on the `parameter.json` file if the option is set to `true`.

  It might be sensible to set this option to `false` for workloads that create and drop a
  lot of collections (e.g. test runs).

  Document operations such as creating, updating and dropping documents are not affected
  by this option.

* fixed issue #1016: AQL editor bug

* fixed issue #1014: WITHIN function returns wrong distance

* fixed AQL shortest path calculation in function `GRAPH_SHORTEST_PATH` to return
  complete vertex objects instead of just vertex ids

* allow changing of attributes of documents stored in server-side JavaScript variables

  Previously, the following did not work:

      var doc = db.collection.document(key);
      doc._key = "abc"; // overwriting internal attributes not supported
      doc.value = 123;  // overwriting existing attributes not supported

  Now, modifying documents stored in server-side variables (e.g. `doc` in the above case)
  is supported. Modifying the variables will not update the documents in the database,
  but will modify the JavaScript object (which can be written back to the database using
  `db.collection.update` or `db.collection.replace`)

* fixed issue #997: arangoimp apparently doesn't support files >2gig on Windows

  large file support (requires using `_stat64` instead of `stat`) is now supported on
  Windows


v2.2.3 (2014-09-02)
-------------------

* added `around` for Foxx controller

* added `type` option for HTTP API `GET /_api/document?collection=...`

  This allows controlling the type of results to be returned. By default, paths to
  documents will be returned, e.g.

      [
        `/_api/document/test/mykey1`,
        `/_api/document/test/mykey2`,
        ...
      ]

  To return a list of document ids instead of paths, the `type` URL parameter can be
  set to `id`:

      [
        `test/mykey1`,
        `test/mykey2`,
        ...
      ]

  To return a list of document keys only, the `type` URL parameter can be set to `key`:

      [
        `mykey1`,
        `mykey2`,
        ...
      ]


* properly capitalize HTTP response header field names in case the `x-arango-async`
  HTTP header was used in a request.

* fixed several documentation issues

* speedup for several general-graph functions, AQL functions starting with `GRAPH_`
  and traversals


v2.2.2 (2014-08-08)
-------------------

* allow storing non-reserved attribute names starting with an underscore

  Previous versions of ArangoDB parsed away all attribute names that started with an
  underscore (e.g. `_test', '_foo', `_bar`) on all levels of a document (root level
  and sub-attribute levels). While this behavior was documented, it was unintuitive and
  prevented storing documents inside other documents, e.g.:

      {
        "_key" : "foo",
        "_type" : "mydoc",
        "references" : [
          {
            "_key" : "something",
            "_rev" : "...",
            "value" : 1
          },
          {
            "_key" : "something else",
            "_rev" : "...",
            "value" : 2
          }
        ]
      }

  In the above example, previous versions of ArangoDB removed all attributes and
  sub-attributes that started with underscores, meaning the embedded documents would lose
  some of their attributes. 2.2.2 should preserve such attributes, and will also allow
  storing user-defined attribute names on the top-level even if they start with underscores
  (such as `_type` in the above example).

* fix conversion of JavaScript String, Number and Boolean objects to JSON.

  Objects created in JavaScript using `new Number(...)`, `new String(...)`, or
  `new Boolean(...)` were not converted to JSON correctly.

* fixed a race condition on task registration (i.e. `require("org/arangodb/tasks").register()`)

  this race condition led to undefined behavior when a just-created task with no offset and
  no period was instantly executed and deleted by the task scheduler, before the `register`
  function returned to the caller.

* changed run-tests.sh to execute all suitable tests.

* switch to new version of gyp

* fixed upgrade button


v2.2.1 (2014-07-24)
-------------------

* fixed hanging write-ahead log recovery for certain cases that involved dropping
  databases

* fixed issue with --check-version: when creating a new database the check failed

* issue #947 Foxx applicationContext missing some properties

* fixed issue with --check-version: when creating a new database the check failed

* added startup option `--wal.suppress-shape-information`

  Setting this option to `true` will reduce memory and disk space usage and require
  less CPU time when modifying documents or edges. It should therefore be turned on
  for standalone ArangoDB servers. However, for servers that are used as replication
  masters, setting this option to `true` will effectively disable the usage of the
  write-ahead log for replication, so it should be set to `false` for any replication
  master servers.

  The default value for this option is `false`.

* added optional `ttl` attribute to specify result cursor expiration for HTTP API method
  `POST /_api/cursor`

  The `ttl` attribute can be used to prevent cursor results from timing out too early.

* issue #947: Foxx applicationContext missing some properties

* (reported by Christian Neubauer):

  The problem was that in Google's V8, signed and unsigned chars are not always declared cleanly.
  so we need to force v8 to compile with forced signed chars which is done by the Flag:
    -fsigned-char
  at least it is enough to follow the instructions of compiling arango on rasperry
  and add "CFLAGS='-fsigned-char'" to the make command of V8 and remove the armv7=0

* Fixed a bug with the replication client. In the case of single document
  transactions the collection was not write locked.


v2.2.0 (2014-07-10)
-------------------

* The replication methods `logger.start`, `logger.stop` and `logger.properties` are
  no-ops in ArangoDB 2.2 as there is no separate replication logger anymore. Data changes
  are logged into the write-ahead log in ArangoDB 2.2, and not separately by the
  replication logger. The replication logger object is still there in ArangoDB 2.2 to
  ensure backwards-compatibility, however, logging cannot be started, stopped or
  configured anymore. Using any of these methods will do nothing.

  This also affects the following HTTP API methods:
  - `PUT /_api/replication/logger-start`
  - `PUT /_api/replication/logger-stop`
  - `GET /_api/replication/logger-config`
  - `PUT /_api/replication/logger-config`

  Using any of these methods is discouraged from now on as they will be removed in
  future versions of ArangoDB.

* INCOMPATIBLE CHANGE: replication of transactions has changed. Previously, transactions
  were logged on a master in one big block and shipped to a slave in one block, too.
  Now transactions will be logged and replicated as separate entries, allowing transactions
  to be bigger and also ensure replication progress.

  This change also affects the behavior of the `stop` method of the replication applier.
  If the replication applier is now stopped manually using the `stop` method and later
  restarted using the `start` method, any transactions that were unfinished at the
  point of stopping will be aborted on a slave, even if they later commit on the master.

  In ArangoDB 2.2, stopping the replication applier manually should be avoided unless the
  goal is to stop replication permanently or to do a full resync with the master anyway.
  If the replication applier still must be stopped, it should be made sure that the
  slave has fetched and applied all pending operations from a master, and that no
  extra transactions are started on the master before the `stop` command on the slave
  is executed.

  Replication of transactions in ArangoDB 2.2 might also lock the involved collections on
  the slave while a transaction is either committed or aborted on the master and the
  change has been replicated to the slave. This change in behavior may be important for
  slave servers that are used for read-scaling. In order to avoid long lasting collection
  locks on the slave, transactions should be kept small.

  The `_replication` system collection is not used anymore in ArangoDB 2.2 and its usage is
  discouraged.

* INCOMPATIBLE CHANGE: the figures reported by the `collection.figures` method
  now only reflect documents and data contained in the journals and datafiles of
  collections. Documents or deletions contained only in the write-ahead log will
  not influence collection figures until the write-ahead log garbage collection
  kicks in. The figures for a collection might therefore underreport the total
  resource usage of a collection.

  Additionally, the attributes `lastTick` and `uncollectedLogfileEntries` have been
  added to the result of the `figures` operation and the HTTP API method
  `PUT /_api/collection/figures`

* added `insert` method as an alias for `save`. Documents can now be inserted into
  a collection using either method:

      db.test.save({ foo: "bar" });
      db.test.insert({ foo: "bar" });

* added support for data-modification AQL queries

* added AQL keywords `INSERT`, `UPDATE`, `REPLACE` and `REMOVE` (and `WITH`) to
  support data-modification AQL queries.

  Unquoted usage of these keywords for attribute names in AQL queries will likely
  fail in ArangoDB 2.2. If any such attribute name needs to be used in a query, it
  should be enclosed in backticks to indicate the usage of a literal attribute
  name.

  For example, the following query will fail in ArangoDB 2.2 with a parse error:

      FOR i IN foo RETURN i.remove

  and needs to be rewritten like this:

      FOR i IN foo RETURN i.`remove`

* disallow storing of JavaScript objects that contain JavaScript native objects
  of type `Date`, `Function`, `RegExp` or `External`, e.g.

      db.test.save({ foo: /bar/ });
      db.test.save({ foo: new Date() });

  will now print

      Error: <data> cannot be converted into JSON shape: could not shape document

  Previously, objects of these types were silently converted into an empty object
  (i.e. `{ }`).

  To store such objects in a collection, explicitly convert them into strings
  like this:

      db.test.save({ foo: String(/bar/) });
      db.test.save({ foo: String(new Date()) });

* The replication methods `logger.start`, `logger.stop` and `logger.properties` are
  no-ops in ArangoDB 2.2 as there is no separate replication logger anymore. Data changes
  are logged into the write-ahead log in ArangoDB 2.2, and not separately by the
  replication logger. The replication logger object is still there in ArangoDB 2.2 to
  ensure backwards-compatibility, however, logging cannot be started, stopped or
  configured anymore. Using any of these methods will do nothing.

  This also affects the following HTTP API methods:
  - `PUT /_api/replication/logger-start`
  - `PUT /_api/replication/logger-stop`
  - `GET /_api/replication/logger-config`
  - `PUT /_api/replication/logger-config`

  Using any of these methods is discouraged from now on as they will be removed in
  future versions of ArangoDB.

* INCOMPATIBLE CHANGE: replication of transactions has changed. Previously, transactions
  were logged on a master in one big block and shipped to a slave in one block, too.
  Now transactions will be logged and replicated as separate entries, allowing transactions
  to be bigger and also ensure replication progress.

  This change also affects the behavior of the `stop` method of the replication applier.
  If the replication applier is now stopped manually using the `stop` method and later
  restarted using the `start` method, any transactions that were unfinished at the
  point of stopping will be aborted on a slave, even if they later commit on the master.

  In ArangoDB 2.2, stopping the replication applier manually should be avoided unless the
  goal is to stop replication permanently or to do a full resync with the master anyway.
  If the replication applier still must be stopped, it should be made sure that the
  slave has fetched and applied all pending operations from a master, and that no
  extra transactions are started on the master before the `stop` command on the slave
  is executed.

  Replication of transactions in ArangoDB 2.2 might also lock the involved collections on
  the slave while a transaction is either committed or aborted on the master and the
  change has been replicated to the slave. This change in behavior may be important for
  slave servers that are used for read-scaling. In order to avoid long lasting collection
  locks on the slave, transactions should be kept small.

  The `_replication` system collection is not used anymore in ArangoDB 2.2 and its usage is
  discouraged.

* INCOMPATIBLE CHANGE: the figures reported by the `collection.figures` method
  now only reflect documents and data contained in the journals and datafiles of
  collections. Documents or deletions contained only in the write-ahead log will
  not influence collection figures until the write-ahead log garbage collection
  kicks in. The figures for a collection might therefore underreport the total
  resource usage of a collection.

  Additionally, the attributes `lastTick` and `uncollectedLogfileEntries` have been
  added to the result of the `figures` operation and the HTTP API method
  `PUT /_api/collection/figures`

* added `insert` method as an alias for `save`. Documents can now be inserted into
  a collection using either method:

      db.test.save({ foo: "bar" });
      db.test.insert({ foo: "bar" });

* added support for data-modification AQL queries

* added AQL keywords `INSERT`, `UPDATE`, `REPLACE` and `REMOVE` (and `WITH`) to
  support data-modification AQL queries.

  Unquoted usage of these keywords for attribute names in AQL queries will likely
  fail in ArangoDB 2.2. If any such attribute name needs to be used in a query, it
  should be enclosed in backticks to indicate the usage of a literal attribute
  name.

  For example, the following query will fail in ArangoDB 2.2 with a parse error:

      FOR i IN foo RETURN i.remove

  and needs to be rewritten like this:

      FOR i IN foo RETURN i.`remove`

* disallow storing of JavaScript objects that contain JavaScript native objects
  of type `Date`, `Function`, `RegExp` or `External`, e.g.

      db.test.save({ foo: /bar/ });
      db.test.save({ foo: new Date() });

  will now print

      Error: <data> cannot be converted into JSON shape: could not shape document

  Previously, objects of these types were silently converted into an empty object
  (i.e. `{ }`).

  To store such objects in a collection, explicitly convert them into strings
  like this:

      db.test.save({ foo: String(/bar/) });
      db.test.save({ foo: String(new Date()) });

* honor startup option `--server.disable-statistics` when deciding whether or not
  to start periodic statistics collection jobs

  Previously, the statistics collection jobs were started even if the server was
  started with the `--server.disable-statistics` flag being set to `true`

* removed startup option `--random.no-seed`

  This option had no effect in previous versions of ArangoDB and was thus removed.

* removed startup option `--database.remove-on-drop`

  This option was used for debugging only.

* removed startup option `--database.force-sync-properties`

  This option is now superfluous as collection properties are now stored in the
  write-ahead log.

* introduced write-ahead log

  All write operations in an ArangoDB server instance are automatically logged
  to the server's write-ahead log. The write-ahead log is a set of append-only
  logfiles, and it is used in case of a crash recovery and for replication.
  Data from the write-ahead log will eventually be moved into the journals or
  datafiles of collections, allowing the server to remove older write-ahead log
  logfiles. Figures of collections will be updated when data are moved from the
  write-ahead log into the journals or datafiles of collections.

  Cross-collection transactions in ArangoDB should benefit considerably by this
  change, as less writes than in previous versions are required to ensure the data
  of multiple collections are atomically and durably committed. All data-modifying
  operations inside transactions (insert, update, remove) will write their
  operations into the write-ahead log directly, making transactions with multiple
  operations also require less physical memory than in previous versions of ArangoDB,
  that required all transaction data to fit into RAM.

  The `_trx` system collection is not used anymore in ArangoDB 2.2 and its usage is
  discouraged.

  The data in the write-ahead log can also be used in the replication context.
  The `_replication` collection that was used in previous versions of ArangoDB to
  store all changes on the server is not used anymore in ArangoDB 2.2. Instead,
  slaves can read from a master's write-ahead log to get informed about most
  recent changes. This removes the need to store data-modifying operations in
  both the actual place and the `_replication` collection.

* removed startup option `--server.disable-replication-logger`

  This option is superfluous in ArangoDB 2.2. There is no dedicated replication
  logger in ArangoDB 2.2. There is now always the write-ahead log, and it is also
  used as the server's replication log. Specifying the startup option
  `--server.disable-replication-logger` will do nothing in ArangoDB 2.2, but the
  option should not be used anymore as it might be removed in a future version.

* changed behavior of replication logger

  There is no dedicated replication logger in ArangoDB 2.2 as there is the
  write-ahead log now. The existing APIs for starting and stopping the replication
  logger still exist in ArangoDB 2.2 for downwards-compatibility, but calling
  the start or stop operations are no-ops in ArangoDB 2.2. When querying the
  replication logger status via the API, the server will always report that the
  replication logger is running. Configuring the replication logger is a no-op
  in ArangoDB 2.2, too. Changing the replication logger configuration has no
  effect. Instead, the write-ahead log configuration can be changed.

* removed MRuby integration for arangod

  ArangoDB had an experimental MRuby integration in some of the publish builds.
  This wasn't continuously developed, and so it has been removed in ArangoDB 2.2.

  This change has led to the following startup options being superfluous:

  - `--ruby.gc-interval`
  - `--ruby.action-directory`
  - `--ruby.modules-path`
  - `--ruby.startup-directory`

  Specifying these startup options will do nothing in ArangoDB 2.2, but the
  options should be avoided from now on as they might be removed in future versions.

* reclaim index memory when last document in collection is deleted

  Previously, deleting documents from a collection did not lead to index sizes being
  reduced. Instead, the already allocated index memory was re-used when a collection
  was refilled.

  Now, index memory for primary indexes and hash indexes is reclaimed instantly when
  the last document from a collection is removed.

* inlined and optimized functions in hash indexes

* added AQL TRANSLATE function

  This function can be used to perform lookups from static lists, e.g.

      LET countryNames = { US: "United States", UK: "United Kingdom", FR: "France" }
      RETURN TRANSLATE("FR", countryNames)

* fixed datafile debugger

* fixed check-version for empty directory

* moved try/catch block to the top of routing chain

* added mountedApp function for foxx-manager

* fixed issue #883: arango 2.1 - when starting multi-machine cluster, UI web
  does not change to cluster overview

* fixed dfdb: should not start any other V8 threads

* cleanup of version-check, added module org/arangodb/database-version,
  added --check-version option

* fixed issue #881: [2.1.0] Bombarded (every 10 sec or so) with
  "WARNING format string is corrupt" when in non-system DB Dashboard

* specialized primary index implementation to allow faster hash table
  rebuilding and reduce lookups in datafiles for the actual value of `_key`.

* issue #862: added `--overwrite` option to arangoimp

* removed number of property lookups for documents during AQL queries that
  access documents

* prevent buffering of long print results in arangosh's and arangod's print
  command

  this change will emit buffered intermediate print results and discard the
  output buffer to quickly deliver print results to the user, and to prevent
  constructing very large buffers for large results

* removed sorting of attribute names for use in a collection's shaper

  sorting attribute names was done on document insert to keep attributes
  of a collection in sorted order for faster comparisons. The sort order
  of attributes was only used in one particular and unlikely case, so it
  was removed. Collections with many different attribute names should
  benefit from this change by faster inserts and slightly less memory usage.

* fixed a bug in arangodump which got the collection name in _from and _to
  attributes of edges wrong (all were "_unknown")

* fixed a bug in arangorestore which did not recognize wrong _from and _to
  attributes of edges

* improved error detection and reporting in arangorestore


v2.1.1 (2014-06-06)
-------------------

* fixed dfdb: should not start any other V8 threads

* signature for collection functions was modified

  The basic change was the substitution of the input parameter of the
  function by an generic options object which can contain multiple
  option parameter of the function.
  Following functions were modified
  remove
  removeBySample
  replace
  replaceBySample
  update
  updateBySample

  Old signature is yet supported but it will be removed in future versions

v2.1.0 (2014-05-29)
-------------------

* implemented upgrade procedure for clusters

* fixed communication issue with agency which prevented reconnect
  after an agent failure

* fixed cluster dashboard in the case that one but not all servers
  in the cluster are down

* fixed a bug with coordinators creating local database objects
  in the wrong order (_system needs to be done first)

* improved cluster dashboard


v2.1.0-rc2 (2014-05-25)
-----------------------

* fixed issue #864: Inconsistent behavior of AQL REVERSE(list) function


v2.1.0-rc1 (XXXX-XX-XX)
-----------------------

* added server-side periodic task management functions:

  - require("org/arangodb/tasks").register(): registers a periodic task
  - require("org/arangodb/tasks").unregister(): unregisters and removes a
    periodic task
  - require("org/arangodb/tasks").get(): retrieves a specific tasks or all
    existing tasks

  the previous undocumented function `internal.definePeriodic` is now
  deprecated and will be removed in a future release.

* decrease the size of some seldom used system collections on creation.

  This will make these collections use less disk space and mapped memory.

* added AQL date functions

* added AQL FLATTEN() list function

* added index memory statistics to `db.<collection>.figures()` function

  The `figures` function will now return a sub-document `indexes`, which lists
  the number of indexes in the `count` sub-attribute, and the total memory
  usage of the indexes in bytes in the `size` sub-attribute.

* added AQL CURRENT_DATABASE() function

  This function returns the current database's name.

* added AQL CURRENT_USER() function

  This function returns the current user from an AQL query. The current user is the
  username that was specified in the `Authorization` HTTP header of the request. If
  authentication is turned off or the query was executed outside a request context,
  the function will return `null`.

* fixed issue #796: Searching with newline chars broken?

  fixed slightly different handling of backslash escape characters in a few
  AQL functions. Now handling of escape sequences should be consistent, and
  searching for newline characters should work the same everywhere

* added OpenSSL version check for configure

  It will report all OpenSSL versions < 1.0.1g as being too old.
  `configure` will only complain about an outdated OpenSSL version but not stop.

* require C++ compiler support (requires g++ 4.8, clang++ 3.4 or Visual Studio 13)

* less string copying returning JSONified documents from ArangoDB, e.g. via
  HTTP GET `/_api/document/<collection>/<document>`

* issue #798: Lower case http headers from arango

  This change allows returning capitalized HTTP headers, e.g.
  `Content-Length` instead of `content-length`.
  The HTTP spec says that headers are case-insensitive, but
  in fact several clients rely on a specific case in response
  headers.
  This change will capitalize HTTP headers if the `X-Arango-Version`
  request header is sent by the client and contains a value of at
  least `20100` (for version 2.1). The default value for the
  compatibility can also be set at server start, using the
  `--server.default-api-compatibility` option.

* simplified usage of `db._createStatement()`

  Previously, the function could not be called with a query string parameter as
  follows:

      db._createStatement(queryString);

  Calling it as above resulted in an error because the function expected an
  object as its parameter. From now on, it's possible to call the function with
  just the query string.

* make ArangoDB not send back a `WWW-Authenticate` header to a client in case the
  client sends the `X-Omit-WWW-Authenticate` HTTP header.

  This is done to prevent browsers from showing their built-in HTTP authentication
  dialog for AJAX requests that require authentication.
  ArangoDB will still return an HTTP 401 (Unauthorized) if the request doesn't
  contain valid credentials, but it will omit the `WWW-Authenticate` header,
  allowing clients to bypass the browser's authentication dialog.

* added REST API method HTTP GET `/_api/job/job-id` to query the status of an
  async job without potentially fetching it from the list of done jobs

* fixed non-intuitive behavior in jobs API: previously, querying the status
  of an async job via the API HTTP PUT `/_api/job/job-id` removed a currently
  executing async job from the list of queryable jobs on the server.
  Now, when querying the result of an async job that is still executing,
  the job is kept in the list of queryable jobs so its result can be fetched
  by a subsequent request.

* use a new data structure for the edge index of an edge collection. This
  improves the performance for the creation of the edge index and in
  particular speeds up removal of edges in graphs. Note however that
  this change might change the order in which edges starting at
  or ending in a vertex are returned. However, this order was never
  guaranteed anyway and it is not sensible to guarantee any particular
  order.

* provide a size hint to edge and hash indexes when initially filling them
  this will lead to less re-allocations when populating these indexes

  this may speed up building indexes when opening an existing collection

* don't requeue identical context methods in V8 threads in case a method is
  already registered

* removed arangod command line option `--database.remove-on-compacted`

* export the sort attribute for graph traversals to the HTTP interface

* add support for arangodump/arangorestore for clusters


v2.0.8 (XXXX-XX-XX)
-------------------

* fixed too-busy iteration over skiplists

  Even when a skiplist query was restricted by a limit clause, the skiplist
  index was queried without the limit. this led to slower-than-necessary
  execution times.

* fixed timeout overflows on 32 bit systems

  this bug has led to problems when select was called with a high timeout
  value (2000+ seconds) on 32bit systems that don't have a forgiving select
  implementation. when the call was made on these systems, select failed
  so no data would be read or sent over the connection

  this might have affected some cluster-internal operations.

* fixed ETCD issues on 32 bit systems

  ETCD was non-functional on 32 bit systems at all. The first call to the
  watch API crashed it. This was because atomic operations worked on data
  structures that were not properly aligned on 32 bit systems.

* fixed issue #848: db.someEdgeCollection.inEdge does not return correct
  value when called the 2nd time after a .save to the edge collection


v2.0.7 (2014-05-05)
-------------------

* issue #839: Foxx Manager missing "unfetch"

* fixed a race condition at startup

  this fixes undefined behavior in case the logger was involved directly at
  startup, before the logger initialization code was called. This should have
  occurred only for code that was executed before the invocation of main(),
  e.g. during ctor calls of statically defined objects.


v2.0.6 (2014-04-22)
-------------------

* fixed issue #835: arangosh doesn't show correct database name



v2.0.5 (2014-04-21)
-------------------

* Fixed a caching problem in IE JS Shell

* added cancelation for async jobs

* upgraded to new gyp for V8

* new Windows installer


v2.0.4 (2014-04-14)
-------------------

* fixed cluster authentication front-end issues for Firefox and IE, there are
  still problems with Chrome


v2.0.3 (2014-04-14)
-------------------

* fixed AQL optimizer bug

* fixed front-end issues

* added password change dialog


v2.0.2 (2014-04-06)
-------------------

* during cluster startup, do not log (somewhat expected) connection errors with
  log level error, but with log level info

* fixed dashboard modals

* fixed connection check for cluster planning front end: firefox does
  not support async:false

* document how to persist a cluster plan in order to relaunch an existing
  cluster later


v2.0.1 (2014-03-31)
-------------------

* make ArangoDB not send back a `WWW-Authenticate` header to a client in case the
  client sends the `X-Omit-WWW-Authenticate` HTTP header.

  This is done to prevent browsers from showing their built-in HTTP authentication
  dialog for AJAX requests that require authentication.
  ArangoDB will still return an HTTP 401 (Unauthorized) if the request doesn't
  contain valid credentials, but it will omit the `WWW-Authenticate` header,
  allowing clients to bypass the browser's authentication dialog.

* fixed isses in arango-dfdb:

  the dfdb was not able to unload certain system collections, so these couldn't be
  inspected with the dfdb sometimes. Additionally, it did not truncate corrupt
  markers from datafiles under some circumstances

* added `changePassword` attribute for users

* fixed non-working "save" button in collection edit view of web interface
  clicking the save button did nothing. one had to press enter in one of the input
  fields to send modified form data

* fixed V8 compile error on MacOS X

* prevent `body length: -9223372036854775808` being logged in development mode for
  some Foxx HTTP responses

* fixed several bugs in web interface dashboard

* fixed issue #783: coffee script not working in manifest file

* fixed issue #783: coffee script not working in manifest file

* fixed issue #781: Cant save current query from AQL editor ui

* bumped version in `X-Arango-Version` compatibility header sent by arangosh and other
  client tools from `1.5` to `2.0`.

* fixed startup options for arango-dfdb, added details option for arango-dfdb

* fixed display of missing error messages and codes in arangosh

* when creating a collection via the web interface, the collection type was always
  "document", regardless of the user's choice


v2.0.0 (2014-03-10)
-------------------

* first 2.0 release


v2.0.0-rc2 (2014-03-07)
-----------------------

* fixed cluster authorization


v2.0.0-rc1 (2014-02-28)
-----------------------

* added sharding :-)

* added collection._dbName attribute to query the name of the database from a collection

  more detailed documentation on the sharding and cluster features can be found in the user
  manual, section **Sharding**

* INCOMPATIBLE CHANGE: using complex values in AQL filter conditions with operators other
  than equality (e.g. >=, >, <=, <) will disable usage of skiplist indexes for filter
  evaluation.

  For example, the following queries will be affected by change:

      FOR doc IN docs FILTER doc.value < { foo: "bar" } RETURN doc
      FOR doc IN docs FILTER doc.value >= [ 1, 2, 3 ] RETURN doc

  The following queries will not be affected by the change:

      FOR doc IN docs FILTER doc.value == 1 RETURN doc
      FOR doc IN docs FILTER doc.value == "foo" RETURN doc
      FOR doc IN docs FILTER doc.value == [ 1, 2, 3 ] RETURN doc
      FOR doc IN docs FILTER doc.value == { foo: "bar" } RETURN doc

* INCOMPATIBLE CHANGE: removed undocumented method `collection.saveOrReplace`

  this feature was never advertised nor documented nor tested.

* INCOMPATIBLE CHANGE: removed undocumented REST API method `/_api/simple/BY-EXAMPLE-HASH`

  this feature was never advertised nor documented nor tested.

* added explicit startup parameter `--server.reuse-address`

  This flag can be used to control whether sockets should be acquired with the SO_REUSEADDR
  flag.

  Regardless of this setting, sockets on Windows are always acquired using the
  SO_EXCLUSIVEADDRUSE flag.

* removed undocumented REST API method GET `/_admin/database-name`

* added user validation API at POST `/_api/user/<username>`

* slightly improved users management API in `/_api/user`:

  Previously, when creating a new user via HTTP POST, the username needed to be
  passed in an attribute `username`. When users were returned via this API,
  the usernames were returned in an attribute named `user`. This was slightly
  confusing and was changed in 2.0 as follows:

  - when adding a user via HTTP POST, the username can be specified in an attribute
  `user`. If this attribute is not used, the API will look into the attribute `username`
  as before and use that value.
  - when users are returned via HTTP GET, the usernames are still returned in an
    attribute `user`.

  This change should be fully downwards-compatible with the previous version of the API.

* added AQL SLICE function to extract slices from lists

* made module loader more node compatible

* the startup option `--javascript.package-path` for arangosh is now deprecated and does
  nothing. Using it will not cause an error, but the option is ignored.

* added coffee script support

* Several UI improvements.

* Exchanged icons in the graphviewer toolbar

* always start networking and HTTP listeners when starting the server (even in
  console mode)

* allow vertex and edge filtering with user-defined functions in TRAVERSAL,
  TRAVERSAL_TREE and SHORTEST_PATH AQL functions:

      // using user-defined AQL functions for edge and vertex filtering
      RETURN TRAVERSAL(friends, friendrelations, "friends/john", "outbound", {
        followEdges: "myfunctions::checkedge",
        filterVertices: "myfunctions::checkvertex"
      })

      // using the following custom filter functions
      var aqlfunctions = require("org/arangodb/aql/functions");
      aqlfunctions.register("myfunctions::checkedge", function (config, vertex, edge, path) {
        return (edge.type !== 'dislikes'); // don't follow these edges
      }, false);

      aqlfunctions.register("myfunctions::checkvertex", function (config, vertex, path) {
        if (vertex.isDeleted || ! vertex.isActive) {
          return [ "prune", "exclude" ]; // exclude these and don't follow them
        }
        return [ ]; // include everything else
      }, false);

* fail if invalid `strategy`, `order` or `itemOrder` attribute values
  are passed to the AQL TRAVERSAL function. Omitting these attributes
  is not considered an error, but specifying an invalid value for any
  of these attributes will make an AQL query fail.

* issue #751: Create database through API should return HTTP status code 201

  By default, the server now returns HTTP 201 (created) when creating a new
  database successfully. To keep compatibility with older ArangoDB versions, the
  startup parameter `--server.default-api-compatibility` can be set to a value
  of `10400` to indicate API compatibility with ArangoDB 1.4. The compatibility
  can also be enforced by setting the `X-Arango-Version` HTTP header in a
  client request to this API on a per-request basis.

* allow direct access from the `db` object to collections whose names start
  with an underscore (e.g. db._users).

  Previously, access to such collections via the `db` object was possible from
  arangosh, but not from arangod (and thus Foxx and actions). The only way
  to access such collections from these places was via the `db._collection(<name>)`
  workaround.

* allow `\n` (as well as `\r\n`) as line terminator in batch requests sent to
  `/_api/batch` HTTP API.

* use `--data-binary` instead of `--data` parameter in generated cURL examples

* issue #703: Also show path of logfile for fm.config()

* issue #675: Dropping a collection used in "graph" module breaks the graph

* added "static" Graph.drop() method for graphs API

* fixed issue #695: arangosh server.password error

* use pretty-printing in `--console` mode by default

* simplified ArangoDB startup options

  Some startup options are now superfluous or their usage is simplified. The
  following options have been changed:

  * `--javascript.modules-path`: this option has been removed. The modules paths
    are determined by arangod and arangosh automatically based on the value of
    `--javascript.startup-directory`.

    If the option is set on startup, it is ignored so startup will not abort with
    an error `unrecognized option`.

  * `--javascript.action-directory`: this option has been removed. The actions
    directory is determined by arangod automatically based on the value of
    `--javascript.startup-directory`.

    If the option is set on startup, it is ignored so startup will not abort with
    an error `unrecognized option`.

  * `--javascript.package-path`: this option is still available but it is not
    required anymore to set the standard package paths (e.g. `js/npm`). arangod
    will automatically use this standard package path regardless of whether it
    was specified via the options.

    It is possible to use this option to add additional package paths to the
    standard value.

  Configuration files included with arangod are adjusted accordingly.

* layout of the graphs tab adapted to better fit with the other tabs

* database selection is moved to the bottom right corner of the web interface

* removed priority queue index type

  this feature was never advertised nor documented nor tested.

* display internal attributes in document source view of web interface

* removed separate shape collections

  When upgrading to ArangoDB 2.0, existing collections will be converted to include
  shapes and attribute markers in the datafiles instead of using separate files for
  shapes.

  When a collection is converted, existing shapes from the SHAPES directory will
  be written to a new datafile in the collection directory, and the SHAPES directory
  will be removed afterwards.

  This saves up to 2 MB of memory and disk space for each collection
  (savings are higher, the less different shapes there are in a collection).
  Additionally, one less file descriptor per opened collection will be used.

  When creating a new collection, the amount of sync calls may be reduced. The same
  may be true for documents with yet-unknown shapes. This may help performance
  in these cases.

* added AQL functions `NTH` and `POSITION`

* added signal handler for arangosh to save last command in more cases

* added extra prompt placeholders for arangosh:
  - `%e`: current endpoint
  - `%u`: current user

* added arangosh option `--javascript.gc-interval` to control amount of
  garbage collection performed by arangosh

* fixed issue #651: Allow addEdge() to take vertex ids in the JS library

* removed command-line option `--log.format`

  In previous versions, this option did not have an effect for most log messages, so
  it got removed.

* removed C++ logger implementation

  Logging inside ArangoDB is now done using the LOG_XXX() macros. The LOGGER_XXX()
  macros are gone.

* added collection status "loading"


v1.4.16 (XXXX-XX-XX)
--------------------

* fixed too eager datafile deletion

  this issue could have caused a crash when the compaction had marked datafiles as obsolete
  and they were removed while "old" temporary query results still pointed to the old datafile
  positions

* fixed issue #826: Replication fails when a collection's configuration changes


v1.4.15 (2014-04-19)
--------------------

* bugfix for AQL query optimizer

  the following type of query was too eagerly optimized, leading to errors in code-generation:

      LET a = (FOR i IN [] RETURN i) LET b = (FOR i IN [] RETURN i) RETURN 1

  the problem occurred when both lists in the subqueries were empty. In this case invalid code
  was generated and the query couldn't be executed.


v1.4.14 (2014-04-05)
--------------------

* fixed race conditions during shape / attribute insertion

  A race condition could have led to spurious `cannot find attribute #xx` or
  `cannot find shape #xx` (where xx is a number) warning messages being logged
  by the server. This happened when a new attribute was inserted and at the same
  time was queried by another thread.

  Also fixed a race condition that may have occurred when a thread tried to
  access the shapes / attributes hash tables while they were resized. In this
  cases, the shape / attribute may have been hashed to a wrong slot.

* fixed a memory barrier / cpu synchronization problem with libev, affecting
  Windows with Visual Studio 2013 (probably earlier versions are affected, too)

  The issue is described in detail here:
  http://lists.schmorp.de/pipermail/libev/2014q1/002318.html


v1.4.13 (2014-03-14)
--------------------

* added diagnostic output for Foxx application upload

* allow dump & restore from ArangoDB 1.4 with an ArangoDB 2.0 server

* allow startup options `temp-path` and `default-language` to be specified from the arangod
  configuration file and not only from the command line

* fixed too eager compaction

  The compaction will now wait for several seconds before trying to re-compact the same
  collection. Additionally, some other limits have been introduced for the compaction.


v1.4.12 (2014-03-05)
--------------------

* fixed display bug in web interface which caused the following problems:
  - documents were displayed in web interface as being empty
  - document attributes view displayed many attributes with content "undefined"
  - document source view displayed many attributes with name "TYPEOF" and value "undefined"
  - an alert popping up in the browser with message "Datatables warning..."

* re-introduced old-style read-write locks to supports Windows versions older than
  Windows 2008R2 and Windows 7. This should re-enable support for Windows Vista and
  Windows 2008.


v1.4.11 (2014-02-27)
--------------------

* added SHORTEST_PATH AQL function

  this calculates the shortest paths between two vertices, using the Dijkstra
  algorithm, employing a min-heap

  By default, ArangoDB does not know the distance between any two vertices and
  will use a default distance of 1. A custom distance function can be registered
  as an AQL user function to make the distance calculation use any document
  attributes or custom logic:

      RETURN SHORTEST_PATH(cities, motorways, "cities/CGN", "cities/MUC", "outbound", {
        paths: true,
        distance: "myfunctions::citydistance"
      })

      // using the following custom distance function
      var aqlfunctions = require("org/arangodb/aql/functions");
      aqlfunctions.register("myfunctions::distance", function (config, vertex1, vertex2, edge) {
        return Math.sqrt(Math.pow(vertex1.x - vertex2.x) + Math.pow(vertex1.y - vertex2.y));
      }, false);

* fixed bug in Graph.pathTo function

* fixed small memleak in AQL optimizer

* fixed access to potentially uninitialized variable when collection had a cap constraint


v1.4.10 (2014-02-21)
--------------------

* fixed graph constructor to allow graph with some parameter to be used

* added node.js "events" and "stream"

* updated npm packages

* added loading of .json file

* Fixed http return code in graph api with waitForSync parameter.

* Fixed documentation in graph, simple and index api.

* removed 2 tests due to change in ruby library.

* issue #756: set access-control-expose-headers on CORS response

  the following headers are now whitelisted by ArangoDB in CORS responses:
  - etag
  - content-encoding
  - content-length
  - location
  - server
  - x-arango-errors
  - x-arango-async-id


v1.4.9 (2014-02-07)
-------------------

* return a document's current etag in response header for HTTP HEAD requests on
  documents that return an HTTP 412 (precondition failed) error. This allows
  retrieving the document's current revision easily.

* added AQL function `SKIPLIST` to directly access skiplist indexes from AQL

  This is a shortcut method to use a skiplist index for retrieving specific documents in
  indexed order. The function capability is rather limited, but it may be used
  for several cases to speed up queries. The documents are returned in index order if
  only one condition is used.

      /* return all documents with mycollection.created > 12345678 */
      FOR doc IN SKIPLIST(mycollection, { created: [[ '>', 12345678 ]] })
        RETURN doc

      /* return first document with mycollection.created > 12345678 */
      FOR doc IN SKIPLIST(mycollection, { created: [[ '>', 12345678 ]] }, 0, 1)
        RETURN doc

      /* return all documents with mycollection.created between 12345678 and 123456790 */
      FOR doc IN SKIPLIST(mycollection, { created: [[ '>', 12345678 ], [ '<=', 123456790 ]] })
        RETURN doc

      /* return all documents with mycollection.a equal 1 and .b equal 2 */
      FOR doc IN SKIPLIST(mycollection, { a: [[ '==', 1 ]], b: [[ '==', 2 ]] })
        RETURN doc

  The function requires a skiplist index with the exact same attributes to
  be present on the specified collection. All attributes present in the skiplist
  index must be specified in the conditions specified for the `SKIPLIST` function.
  Attribute declaration order is important, too: attributes must be specified in the
  same order in the condition as they have been declared in the skiplist index.

* added command-line option `--server.disable-authentication-unix-sockets`

  with this option, authentication can be disabled for all requests coming
  in via UNIX domain sockets, enabling clients located on the same host as
  the ArangoDB server to connect without authentication.
  Other connections (e.g. TCP/IP) are not affected by this option.

  The default value for this option is `false`.
  Note: this option is only supported on platforms that support Unix domain
  sockets.

* call global arangod instance destructor on shutdown

* issue #755: TRAVERSAL does not use strategy, order and itemOrder options

  these options were not honored when configuring a traversal via the AQL
  TRAVERSAL function. Now, these options are used if specified.

* allow vertex and edge filtering with user-defined functions in TRAVERSAL,
  TRAVERSAL_TREE and SHORTEST_PATH AQL functions:

      // using user-defined AQL functions for edge and vertex filtering
      RETURN TRAVERSAL(friends, friendrelations, "friends/john", "outbound", {
        followEdges: "myfunctions::checkedge",
        filterVertices: "myfunctions::checkvertex"
      })

      // using the following custom filter functions
      var aqlfunctions = require("org/arangodb/aql/functions");
      aqlfunctions.register("myfunctions::checkedge", function (config, vertex, edge, path) {
        return (edge.type !== 'dislikes'); // don't follow these edges
      }, false);

      aqlfunctions.register("myfunctions::checkvertex", function (config, vertex, path) {
        if (vertex.isDeleted || ! vertex.isActive) {
          return [ "prune", "exclude" ]; // exclude these and don't follow them
        }
        return [ ]; // include everything else
      }, false);

* issue #748: add vertex filtering to AQL's TRAVERSAL[_TREE]() function


v1.4.8 (2014-01-31)
-------------------

* install foxx apps in the web interface

* fixed a segfault in the import API


v1.4.7 (2014-01-23)
-------------------

* issue #744: Add usage example arangoimp from Command line

* issue #738: added __dirname, __filename pseudo-globals. Fixes #733. (@by pluma)

* mount all Foxx applications in system apps directory on startup


v1.4.6 (2014-01-20)
-------------------

* issue #736: AQL function to parse collection and key from document handle

* added fm.rescan() method for Foxx-Manager

* fixed issue #734: foxx cookie and route problem

* added method `fm.configJson` for arangosh

* include `startupPath` in result of API `/_api/foxx/config`


v1.4.5 (2014-01-15)
-------------------

* fixed issue #726: Alternate Windows Install Method

* fixed issue #716: dpkg -P doesn't remove everything

* fixed bugs in description of HTTP API `_api/index`

* fixed issue #732: Rest API GET revision number

* added missing documentation for several methods in HTTP API `/_api/edge/...`

* fixed typos in description of HTTP API `_api/document`

* defer evaluation of AQL subqueries and logical operators (lazy evaluation)

* Updated font in WebFrontend, it now contains a version that renders properly on Windows

* generally allow function return values as call parameters to AQL functions

* fixed potential deadlock in global context method execution

* added override file "arangod.conf.local" (and co)


v1.4.4 (2013-12-24)
-------------------

* uid and gid are now set in the scripts, there is no longer a separate config file for
  arangod when started from a script

* foxx-manager is now an alias for arangosh

* arango-dfdb is now an alias for arangod, moved from bin to sbin

* changed from readline to linenoise for Windows

* added --install-service and --uninstall-service for Windows

* removed --daemon and --supervisor for Windows

* arangosh and arangod now uses the config-file which maps the binary name, i. e. if you
  rename arangosh to foxx-manager it will use the config file foxx-manager.conf

* fixed lock file for Windows

* fixed issue #711, #687: foxx-manager throws internal errors

* added `--server.ssl-protocol` option for client tools
  this allows connecting from arangosh, arangoimp, arangoimp etc. to an ArangoDB
  server that uses a non-default value for `--server.ssl-protocol`. The default
  value for the SSL protocol is 4 (TLSv1). If the server is configured to use a
  different protocol, it was not possible to connect to it with the client tools.

* added more detailed request statistics

  This adds the number of async-executed HTTP requests plus the number of HTTP
  requests per individual HTTP method type.

* added `--force` option for arangorestore
  this option allows continuing a restore operation even if the server reports errors
  in the middle of the restore operation

* better error reporting for arangorestore
  in case the server returned an HTTP error, arangorestore previously reported this
  error as `internal error` without any details only. Now server-side errors are
  reported by arangorestore with the server's error message

* include more system collections in dumps produced by arangodump
  previously some system collections were intentionally excluded from dumps, even if the
  dump was run with `--include-system-collections`. for example, the collections `_aal`,
  `_modules`, `_routing`, and `_users` were excluded. This makes sense in a replication
  context but not always in a dump context.
  When specifying `--include-system-collections`, arangodump will now include the above-
  mentioned collections in the dump, too. Some other system collections are still excluded
  even when the dump is run with `--include-system-collections`, for example `_replication`
  and `_trx`.

* fixed issue #701: ArangoStatement undefined in arangosh

* fixed typos in configuration files


v1.4.3 (2013-11-25)
-------------------

* fixed a segfault in the AQL optimizer, occurring when a constant non-list value was
  used on the right-hand side of an IN operator that had a collection attribute on the
  left-hand side

* issue #662:

  Fixed access violation errors (crashes) in the Windows version, occurring under some
  circumstances when accessing databases with multiple clients in parallel

* fixed issue #681: Problem with ArchLinux PKGBUILD configuration


v1.4.2 (2013-11-20)
-------------------

* fixed issue #669: Tiny documentation update

* ported Windows version to use native Windows API SRWLocks (slim read-write locks)
  and condition variables instead of homemade versions

  MSDN states the following about the compatibility of SRWLocks and Condition Variables:

      Minimum supported client:
      Windows Server 2008 [desktop apps | Windows Store apps]

      Minimum supported server:
      Windows Vista [desktop apps | Windows Store apps]

* fixed issue #662: ArangoDB on Windows hanging

  This fixes a deadlock issue that occurred on Windows when documents were written to
  a collection at the same time when some other thread tried to drop the collection.

* fixed file-based logging in Windows

  the logger complained on startup if the specified log file already existed

* fixed startup of server in daemon mode (`--daemon` startup option)

* fixed a segfault in the AQL optimizer

* issue #671: Method graph.measurement does not exist

* changed Windows condition variable implementation to use Windows native
  condition variables

  This is an attempt to fix spurious Windows hangs as described in issue #662.

* added documentation for JavaScript traversals

* added --code-page command-line option for Windows version of arangosh

* fixed a problem when creating edges via the web interface.

  The problem only occurred if a collection was created with type "document
  collection" via the web interface, and afterwards was dropped and re-created
  with type "edge collection". If the web interface page was not reloaded,
  the old collection type (document) was cached, making the subsequent creation
  of edges into the (seeming-to-be-document) collection fail.

  The fix is to not cache the collection type in the web interface. Users of
  an older version of the web interface can reload the collections page if they
  are affected.

* fixed a caching problem in arangosh: if a collection was created using the web
  interface, and then removed via arangosh, arangosh did not actually drop the
  collection due to caching.

  Because the `drop` operation was not carried out, this caused misleading error
  messages when trying to re-create the collection (e.g. `cannot create collection:
  duplicate name`).

* fixed ALT-introduced characters for arangosh console input on Windows

  The Windows readline port was not able to handle characters that are built
  using CTRL or ALT keys. Regular characters entered using the CTRL or ALT keys
  were silently swallowed and not passed to the terminal input handler.

  This did not seem to cause problems for the US keyboard layout, but was a
  severe issue for keyboard layouts that require the ALT (or ALT-GR) key to
  construct characters. For example, entering the character `{` with a German
  keyboard layout requires pressing ALT-GR + 9.

* fixed issue #665: Hash/skiplist combo madness bit my ass

  this fixes a problem with missing/non-deterministic rollbacks of inserts in
  case of a unique constraint violation into a collection with multiple secondary
  indexes (with at least one of them unique)

* fixed issue #664: ArangoDB installer on Windows requires drive c:

* partly fixed issue #662: ArangoDB on Windows hanging

  This fixes dropping databases on Windows. In previous 1.4 versions on Windows,
  one shape collection file was not unloaded and removed when dropping a database,
  leaving one directory and one shape collection file in the otherwise-dropped
  database directory.

* fixed issue #660: updated documentation on indexes


v1.4.1 (2013-11-08)
-------------------

* performance improvements for skip-list deletes


v1.4.1-rc1 (2013-11-07)
-----------------------

* fixed issue #635: Web-Interface should have a "Databases" Menu for Management

* fixed issue #624: Web-Interface is missing a Database selector

* fixed segfault in bitarray query

* fixed issue #656: Cannot create unique index through web interface

* fixed issue #654: bitarray index makes server down

* fixed issue #653: Slow query

* fixed issue #650: Randomness of any() should be improved

* made AQL `DOCUMENT()` function polymorphic and work with just one parameter.

  This allows using the `DOCUMENT` function like this:

      DOCUMENT('users/john')
      DOCUMENT([ 'users/john', 'users/amy' ])

  in addition to the existing use cases:

      DOCUMENT(users, 'users/john')
      DOCUMENT(users, 'john')
      DOCUMENT(users, [ 'users/john' ])
      DOCUMENT(users, [ 'users/john', 'users/amy' ])
      DOCUMENT(users, [ 'john', 'amy' ])

* simplified usage of ArangoDB batch API

  It is not necessary anymore to send the batch boundary in the HTTP `Content-Type`
  header. Previously, the batch API expected the client to send a Content-Type header
  of`multipart/form-data; boundary=<some boundary value>`. This is still supported in
  ArangoDB 2.0, but clients can now also omit this header. If the header is not
  present in a client request, ArangoDB will ignore the request content type and
  read the MIME boundary from the beginning of the request body.

  This also allows using the batch API with the Swagger "Try it out" feature (which is
  not too good at sending a different or even dynamic content-type request header).

* added API method GET `/_api/database/user`

  This returns the list of databases a specific user can see without changing the
  username/passwd.

* issue #424: Documentation about IDs needs to be upgraded


v1.4.0 (2013-10-29)
-------------------

* fixed issue #648: /batch API is missing from Web Interface API Documentation (Swagger)

* fixed issue #647: Icon tooltips missing

* fixed issue #646: index creation in web interface

* fixed issue #645: Allow jumping from edge to linked vertices

* merged PR for issue #643: Some minor corrections and a link to "Downloads"

* fixed issue #642: Completion of error handling

* fixed issue #639: compiling v1.4 on maverick produces warnings on -Wstrict-null-sentinel

* fixed issue #634: Web interface bug: Escape does not always propagate

* fixed issue #620: added startup option `--server.default-api-compatibility`

  This adds the following changes to the ArangoDB server and clients:
  - the server provides a new startup option `--server.default-api-compatibility`.
    This option can be used to determine the compatibility of (some) server API
    return values. The value for this parameter is a server version number,
    calculated as follows: `10000 * major + 100 * minor` (e.g. `10400` for ArangoDB
    1.3). The default value is `10400` (1.4), the minimum allowed value is `10300`
    (1.3).

    When setting this option to a value lower than the current server version,
    the server might respond with old-style results to "old" clients, increasing
    compatibility with "old" (non-up-to-date) clients.

  - the server will on each incoming request check for an HTTP header
    `x-arango-version`. Clients can optionally set this header to the API
    version number they support. For example, if a client sends the HTTP header
    `x-arango-version: 10300`, the server will pick this up and might send ArangoDB
    1.3-style responses in some situations.

    Setting either the startup parameter or using the HTTP header (or both) allows
    running "old" clients with newer versions of ArangoDB, without having to adjust
    the clients too much.

  - the `location` headers returned by the server for the APIs `/_api/document/...`
    and `/_api/collection/...` will have different values depending on the used API
    version. If the API compatibility is `10300`, the `location` headers returned
    will look like this:

        location: /_api/document/....

    whereas when an API compatibility of `10400` or higher is used, the `location`
    headers will look like this:

        location: /_db/<database name>/_api/document/...

  Please note that even in the presence of this, old API versions still may not
  be supported forever by the server.

* fixed issue #643: Some minor corrections and a link to "Downloads" by @frankmayer

* started issue #642: Completion of error handling

* fixed issue #639: compiling v1.4 on maverick produces warnings on
  -Wstrict-null-sentinel

* fixed issue #621: Standard Config needs to be fixed

* added function to manage indexes (web interface)

* improved server shutdown time by signaling shutdown to applicationserver,
  logging, cleanup and compactor threads

* added foxx-manager `replace` command

* added foxx-manager `installed` command (a more intuitive alias for `list`)

* fixed issue #617: Swagger API is missing '/_api/version'

* fixed issue #615: Swagger API: Some commands have no parameter entry forms

* fixed issue #614: API : Typo in : Request URL /_api/database/current

* fixed issue #609: Graph viz tool - different background color

* fixed issue #608: arangosh config files - eventually missing in the manual

* fixed issue #607: Admin interface: no core documentation

* fixed issue #603: Aardvark Foxx App Manager

* fixed a bug in type-mapping between AQL user functions and the AQL layer

  The bug caused errors like the following when working with collection documents
  in an AQL user function:

      TypeError: Cannot assign to read only property '_id' of #<ShapedJson>

* create less system collections when creating a new database

  This is achieved by deferring collection creation until the collections are actually
  needed by ArangoDB. The following collections are affected by the change:
  - `_fishbowl`
  - `_structures`


v1.4.0-beta2 (2013-10-14)
-------------------------

* fixed compaction on Windows

  The compaction on Windows did not ftruncate the cleaned datafiles to a smaller size.
  This has been fixed so not only the content of the files is cleaned but also files
  are re-created with potentially smaller sizes.

* only the following system collections will be excluded from replication from now on:
  - `_replication`
  - `_trx`
  - `_users`
  - `_aal`
  - `_fishbowl`
  - `_modules`
  - `_routing`

  Especially the following system collections will now be included in replication:
  - `_aqlfunctions`
  - `_graphs`

  In previous versions of ArangoDB, all system collections were excluded from the
  replication.

  The change also caused a change in the replication logger and applier:
  in previous versions of ArangoDB, only a collection's id was logged for an operation.
  This has not caused problems for non-system collections but for system collections
  there ids might differ. In addition to a collection id ArangoDB will now also log the
  name of a collection for each replication event.

  The replication applier will now look for the collection name attribute in logged
  events preferably.

* added database selection to arango-dfdb

* provide foxx-manager, arangodump, and arangorestore in Windows build

* ArangoDB 1.4 will refuse to start if option `--javascript.app-path` is not set.

* added startup option `--server.allow-method-override`

  This option can be set to allow overriding the HTTP request method in a request using
  one of the following custom headers:

  - x-http-method-override
  - x-http-method
  - x-method-override

  This allows bypassing proxies and tools that would otherwise just let certain types of
  requests pass. Enabling this option may impose a security risk, so it should only be
  used in very controlled environments.

  The default value for this option is `false` (no method overriding allowed).

* added "details" URL parameter for bulk import API

  Setting the `details` URL parameter to `true` in a call to POST `/_api/import` will make
  the import return details about non-imported documents in the `details` attribute. If
  `details` is `false` or omitted, no `details` attribute will be present in the response.
  This is the same behavior that previous ArangoDB versions exposed.

* added "complete" option for bulk import API

  Setting the `complete` URL parameter to `true` in a call to POST `/_api/import` will make
  the import completely fail if at least one of documents cannot be imported successfully.

  It defaults to `false`, which will make ArangoDB continue importing the other documents
  from the import even if some documents cannot be imported. This is the same behavior that
  previous ArangoDB versions exposed.

* added missing swagger documentation for `/_api/log`

* calling `/_api/logs` (or `/_admin/logs`) is only permitted from the `_system` database now.

  Calling this API method for/from other database will result in an HTTP 400.

' ported fix from https://github.com/novus/nvd3/commit/0894152def263b8dee60192f75f66700cea532cc

  This prevents JavaScript errors from occurring in Chrome when in the admin interface,
  section "Dashboard".

* show current database name in web interface (bottom right corner)

* added missing documentation for /_api/import in swagger API docs

* allow specification of database name for replication sync command replication applier

  This allows syncing from a master database with a different name than the slave database.

* issue #601: Show DB in prompt

  arangosh now displays the database name as part of the prompt by default.

  Can change the prompt by using the `--prompt` option, e.g.

      > arangosh --prompt "my db is named \"%d\"> "


v1.4.0-beta1 (2013-10-01)
-------------------------

* make the Foxx manager use per-database app directories

  Each database now has its own subdirectory for Foxx applications. Each database
  can thus use different Foxx applications if required. A Foxx app for a specific
  database resides in `<app-path>/databases/<database-name>/<app-name>`.

  System apps are shared between all databases. They reside in `<app-path>/system/<app-name>`.

* only trigger an engine reset in development mode for URLs starting with `/dev/`

  This prevents ArangoDB from reloading all Foxx applications when it is not
  actually necessary.

* changed error code from 10 (bad parameter) to 1232 (invalid key generator) for
  errors that are due to an invalid key generator specification when creating a new
  collection

* automatic detection of content-type / mime-type for Foxx assets based on filenames,
  added possibility to override auto detection

* added endpoint management API at `/_api/endpoint`

* changed HTTP return code of PUT `/_api/cursor` from 400 to 404 in case a
  non-existing cursor is referred to

* issue #360: added support for asynchronous requests

  Incoming HTTP requests with the headers `x-arango-async: true` or
  `x-arango-async: store` will be answered by the server instantly with a generic
  HTTP 202 (Accepted) response.

  The actual requests will be queued and processed by the server asynchronously,
  allowing the client to continue sending other requests without waiting for the
  server to process the actually requested operation.

  The exact point in time when a queued request is executed is undefined. If an
  error occurs during execution of an asynchronous request, the client will not
  be notified by the server.

  The maximum size of the asynchronous task queue can be controlled using the new
  option `--scheduler.maximal-queue-size`. If the queue contains this many number of
  tasks and a new asynchronous request comes in, the server will reject it with an
  HTTP 500 (internal server error) response.

  Results of incoming requests marked with header `x-arango-async: true` will be
  discarded by the server immediately. Clients have no way of accessing the result
  of such asynchronously executed request. This is just _fire and forget_.

  To later retrieve the result of an asynchronously executed request, clients can
  mark a request with the header `x-arango-async: keep`. This makes the server
  store the result of the request in memory until explicitly fetched by a client
  via the `/_api/job` API. The `/_api/job` API also provides methods for basic
  inspection of which pending or already finished requests there are on the server,
  plus ways for garbage collecting unneeded results.

* Added new option `--scheduler.maximal-queue-size`.

* issue #590: Manifest Lint

* added data dump and restore tools, arangodump and arangorestore.

  arangodump can be used to create a logical dump of an ArangoDB database, or
  just dedicated collections. It can be used to dump both a collection's structure
  (properties and indexes) and data (documents).

  arangorestore can be used to restore data from a dump created with arangodump.
  arangorestore currently does not re-create any indexes, and doesn't yet handle
  referenced documents in edges properly when doing just partial restores.
  This will be fixed until 1.4 stable.

* introduced `--server.database` option for arangosh, arangoimp, and arangob.

  The option allows these client tools to use a certain database for their actions.
  In arangosh, the current database can be switched at any time using the command

      db._useDatabase(<name>);

  When no database is specified, all client tools will assume they should use the
  default database `_system`. This is done for downwards-compatibility reasons.

* added basic multi database support (alpha)

  New databases can be created using the REST API POST `/_api/database` and the
  shell command `db._createDatabase(<name>)`.

  The default database in ArangoDB is called `_system`. This database is always
  present and cannot be deleted by the user. When an older version of ArangoDB is
  upgraded to 1.4, the previously only database will automatically become the
  `_system` database.

  New databases can be created with the above commands, and can be deleted with the
  REST API DELETE `/_api/database/<name>` or the shell command `db._dropDatabase(<name>);`.

  Deleting databases is still unstable in ArangoDB 1.4 alpha and might crash the
  server. This will be fixed until 1.4 stable.

  To access a specific database via the HTTP REST API, the `/_db/<name>/` prefix
  can be used in all URLs. ArangoDB will check if an incoming request starts with
  this prefix, and will automatically pick the database name from it. If the prefix
  is not there, ArangoDB will assume the request is made for the default database
  (`_system`). This is done for downwards-compatibility reasons.

  That means, the following URL pathnames are logically identical:

      /_api/document/mycollection/1234
      /_db/_system/document/mycollection/1234

  To access a different database (e.g. `test`), the URL pathname would look like this:

      /_db/test/document/mycollection/1234

  New databases can also be created and existing databases can only be dropped from
  within the default database (`_system`). It is not possible to drop the `_system`
  database itself.

  Cross-database operations are unintended and unsupported. The intention of the
  multi-database feature is to have the possibility to have a few databases managed
  by ArangoDB in parallel, but to only access one database at a time from a connection
  or a request.

  When accessing the web interface via the URL pathname `/_admin/html/` or `/_admin/aardvark`,
  the web interface for the default database (`_system`) will be displayed.
  To access the web interface for a different database, the database name can be
  put into the URLs as a prefix, e.g. `/_db/test/_admin/html` or
  `/_db/test/_admin/aardvark`.

  All internal request handlers and also all user-defined request handlers and actions
  (including Foxx) will only get to see the unprefixed URL pathnames (i.e. excluding
  any database name prefix). This is to ensure downwards-compatibility.

  To access the name of the requested database from any action (including Foxx), use
  use `req.database`.

  For example, when calling the URL `/myapp/myaction`, the content of `req.database`
  will be `_system` (the default database because no database got specified) and the
  content of `req.url` will be `/myapp/myaction`.

  When calling the URL `/_db/test/myapp/myaction`, the content of `req.database` will be
  `test`, and the content of `req.url` will still be `/myapp/myaction`.

* Foxx now excludes files starting with . (dot) when bundling assets

  This mitigates problems with editor swap files etc.

* made the web interface a Foxx application

  This change caused the files for the web interface to be moved from `html/admin` to
  `js/apps/aardvark` in the file system.

  The base URL for the admin interface changed from `_admin/html/index.html` to
  `_admin/aardvark/index.html`.

  The "old" redirection to `_admin/html/index.html` will now produce a 404 error.

  When starting ArangoDB with the `--upgrade` option, this will automatically be remedied
  by putting in a redirection from `/` to `/_admin/aardvark/index.html`, and from
  `/_admin/html/index.html` to `/_admin/aardvark/index.html`.

  This also obsoletes the following configuration (command-line) options:
  - `--server.admin-directory`
  - `--server.disable-admin-interface`

  when using these now obsolete options when the server is started, no error is produced
  for downwards-compatibility.

* changed User-Agent value sent by arangoimp, arangosh, and arangod from "VOC-Agent" to
  "ArangoDB"

* changed journal file creation behavior as follows:

  Previously, a journal file for a collection was always created when a collection was
  created. When a journal filled up and became full, the current journal was made a
  datafile, and a new (empty) journal was created automatically. There weren't many
  intended situations when a collection did not have at least one journal.

  This is changed now as follows:
  - when a collection is created, no journal file will be created automatically
  - when there is a write into a collection without a journal, the journal will be
    created lazily
  - when there is a write into a collection with a full journal, a new journal will
    be created automatically

  From the end user perspective, nothing should have changed, except that there is now
  less disk usage for empty collections. Disk usage of infrequently updated collections
  might also be reduced significantly by running the `rotate()` method of a collection,
  and not writing into a collection subsequently.

* added method `collection.rotate()`

  This allows premature rotation of a collection's current journal file into a (read-only)
  datafile. The purpose of using `rotate()` is to prematurely allow compaction (which is
  performed on datafiles only) on data, even if the journal was not filled up completely.

  Using `rotate()` may make sense in the following scenario:

      c = db._create("test");
      for (i = 0; i < 1000; ++i) {
        c.save(...); // insert lots of data here
      }

      ...
      c.truncate(); // collection is now empty
      // only data in datafiles will be compacted by following compaction runs
      // all data in the current journal would not be compacted

      // calling rotate will make the current journal a datafile, and thus make it
      // eligible for compaction
      c.rotate();

  Using `rotate()` may also be useful when data in a collection is known to not change
  in the immediate future. After having completed all write operations on a collection,
  performing a `rotate()` will reduce the size of the current journal to the actually
  required size (remember that journals are pre-allocated with a specific size) before
  making the journal a datafile. Thus `rotate()` may cause disk space savings, even if
  the datafiles does not qualify for compaction after rotation.

  Note: rotating the journal is asynchronous, so that the actual rotation may be executed
  after `rotate()` returns to the caller.

* changed compaction to merge small datafiles together (up to 3 datafiles are merged in
  a compaction run)

  In the regular case, this should leave less small datafiles stay around on disk and allow
  using less file descriptors in total.

* added AQL MINUS function

* added AQL UNION_DISTINCT function (more efficient than combination of `UNIQUE(UNION())`)

* updated mruby to 2013-08-22

* issue #587: Add db._create() in help for startup arangosh

* issue #586: Share a link on installation instructions in the User Manual

* issue #585: Bison 2.4 missing on Mac for custom build

* issue #584: Web interface images broken in devel

* issue #583: Small documentation update

* issue #581: Parameter binding for attributes

* issue #580: Small improvements (by @guidoreina)

* issue #577: Missing documentation for collection figures in implementor manual

* issue #576: Get disk usage for collections and graphs

  This extends the result of the REST API for /_api/collection/figures with
  the attributes `compactors.count`, `compactors.fileSize`, `shapefiles.count`,
  and `shapefiles.fileSize`.

* issue #575: installing devel version on mac (low prio)

* issue #574: Documentation (POST /_admin/routing/reload)

* issue #558: HTTP cursors, allow count to ignore LIMIT


v1.4.0-alpha1 (2013-08-02)
--------------------------

* added replication. check online manual for details.

* added server startup options `--server.disable-replication-logger` and
  `--server.disable-replication-applier`

* removed action deployment tool, this now handled with Foxx and its manager or
  by kaerus node utility

* fixed a server crash when using byExample / firstExample inside a transaction
  and the collection contained a usable hash/skiplist index for the example

* defineHttp now only expects a single context

* added collection detail dialog (web interface)

  Shows collection properties, figures (datafiles, journals, attributes, etc.)
  and indexes.

* added documents filter (web interface)

  Allows searching for documents based on attribute values. One or many filter
  conditions can be defined, using comparison operators such as '==', '<=', etc.

* improved AQL editor (web interface)

  Editor supports keyboard shortcuts (Submit, Undo, Redo, Select).
  Editor allows saving and reusing of user-defined queries.
  Added example queries to AQL editor.
  Added comment button.

* added document import (web interface)

  Allows upload of JSON-data from files. Files must have an extension of .json.

* added dashboard (web interface)

  Shows the status of replication and multiple system charts, e.g.
  Virtual Memory Size, Request Time, HTTP Connections etc.

* added API method `/_api/graph` to query all graphs with all properties.

* added example queries in web interface AQL editor

* added arango.reconnect(<host>) method for arangosh to dynamically switch server or
  user name

* added AQL range operator `..`

  The `..` operator can be used to easily iterate over a sequence of numeric
  values. It will produce a list of values in the defined range, with both bounding
  values included.

  Example:

      2010..2013

  will produce the following result:

      [ 2010, 2011, 2012, 2013 ]

* added AQL RANGE function

* added collection.first(count) and collection.last(count) document access functions

  These functions allow accessing the first or last n documents in a collection. The order
  is determined by document insertion/update time.

* added AQL INTERSECTION function

* INCOMPATIBLE CHANGE: changed AQL user function namespace resolution operator from `:` to `::`

  AQL user-defined functions were introduced in ArangoDB 1.3, and the namespace resolution
  operator for them was the single colon (`:`). A function call looked like this:

      RETURN mygroup:myfunc()

  The single colon caused an ambiguity in the AQL grammar, making it indistinguishable from
  named attributes or the ternary operator in some cases, e.g.

      { mygroup:myfunc ? mygroup:myfunc }

  The change of the namespace resolution operator from `:` to `::` fixes this ambiguity.

  Existing user functions in the database will be automatically fixed when starting ArangoDB
  1.4 with the `--upgrade` option. However, queries using user-defined functions need to be
  adjusted on the client side to use the new operator.

* allow multiple AQL LET declarations separated by comma, e.g.
  LET a = 1, b = 2, c = 3

* more useful AQL error messages

  The error position (line/column) is more clearly indicated for parse errors.
  Additionally, if a query references a collection that cannot be found, the error
  message will give a hint on the collection name

* changed return value for AQL `DOCUMENT` function in case document is not found

  Previously, when the AQL `DOCUMENT` function was called with the id of a document and
  the document could not be found, it returned `undefined`. This value is not part of the
  JSON type system and this has caused some problems.
  Starting with ArangoDB 1.4, the `DOCUMENT` function will return `null` if the document
  looked for cannot be found.

  In case the function is called with a list of documents, it will continue to return all
  found documents, and will not return `null` for non-found documents. This has not changed.

* added single line comments for AQL

  Single line comments can be started with a double forward slash: `//`.
  They end at the end of the line, or the end of the query string, whichever is first.

* fixed documentation issues #567, #568, #571.

* added collection.checksum(<withData>) method to calculate CRC checksums for
  collections

  This can be used to
  - check if data in a collection has changed
  - compare the contents of two collections on different ArangoDB instances

* issue #565: add description line to aal.listAvailable()

* fixed several out-of-memory situations when double freeing or invalid memory
  accesses could happen

* less msyncing during the creation of collections

  This is achieved by not syncing the initial (standard) markers in shapes collections.
  After all standard markers are written, the shapes collection will get synced.

* renamed command-line option `--log.filter` to `--log.source-filter` to avoid
  misunderstandings

* introduced new command-line option `--log.content-filter` to optionally restrict
  logging to just specific log messages (containing the filter string, case-sensitive).

  For example, to filter on just log entries which contain `ArangoDB`, use:

      --log.content-filter "ArangoDB"

* added optional command-line option `--log.requests-file` to log incoming HTTP
  requests to a file.

  When used, all HTTP requests will be logged to the specified file, containing the
  client IP address, HTTP method, requests URL, HTTP response code, and size of the
  response body.

* added a signal handler for SIGUSR1 signal:

  when ArangoDB receives this signal, it will respond all further incoming requests
  with an HTTP 503 (Service Unavailable) error. This will be the case until another
  SIGUSR1 signal is caught. This will make ArangoDB start serving requests regularly
  again. Note: this is not implemented on Windows.

* limited maximum request URI length to 16384 bytes:

  Incoming requests with longer request URIs will be responded to with an HTTP
  414 (Request-URI Too Long) error.

* require version 1.0 or 1.1 in HTTP version signature of requests sent by clients:

  Clients sending requests with a non-HTTP 1.0 or non-HTTP 1.1 version number will
  be served with an HTTP 505 (HTTP Version Not Supported) error.

* updated manual on indexes:

  using system attributes such as `_id`, `_key`, `_from`, `_to`, `_rev` in indexes is
  disallowed and will be rejected by the server. This was the case since ArangoDB 1.3,
  but was not properly documented.

* issue #563: can aal become a default object?

  aal is now a prefab object in arangosh

* prevent certain system collections from being renamed, dropped, or even unloaded.

  Which restrictions there are for which system collections may vary from release to
  release, but users should in general not try to modify system collections directly
  anyway.

  Note: there are no such restrictions for user-created collections.

* issue #559: added Foxx documentation to user manual

* added server startup option `--server.authenticate-system-only`. This option can be
  used to restrict the need for HTTP authentication to internal functionality and APIs,
  such as `/_api/*` and `/_admin/*`.
  Setting this option to `true` will thus force authentication for the ArangoDB APIs
  and the web interface, but allow unauthenticated requests for other URLs (including
  user defined actions and Foxx applications).
  The default value of this option is `false`, meaning that if authentication is turned
  on, authentication is still required for *all* incoming requests. Only by setting the
  option to `true` this restriction is lifted and authentication becomes required for
  URLs starting with `/_` only.

  Please note that authentication still needs to be enabled regularly by setting the
  `--server.disable-authentication` parameter to `false`. Otherwise no authentication
  will be required for any URLs as before.

* protect collections against unloading when there are still document barriers around.

* extended cap constraints to optionally limit the active data size in a collection to
  a specific number of bytes.

  The arguments for creating a cap constraint are now:
  `collection.ensureCapConstraint(<count>, <byteSize>);`

  It is supported to specify just a count as in ArangoDB 1.3 and before, to specify
  just a fileSize, or both. The first met constraint will trigger the automated
  document removal.

* added `db._exists(doc)` and `collection.exists(doc)` for easy document existence checks

* added API `/_api/current-database` to retrieve information about the database the
  client is currently connected to (note: the API `/_api/current-database` has been
  removed in the meantime. The functionality is accessible via `/_api/database/current`
  now).

* ensure a proper order of tick values in datafiles/journals/compactors.
  any new files written will have the _tick values of their markers in order. for
  older files, there are edge cases at the beginning and end of the datafiles when
  _tick values are not properly in order.

* prevent caching of static pages in PathHandler.
  whenever a static page is requested that is served by the general PathHandler, the
  server will respond to HTTP GET requests with a "Cache-Control: max-age=86400" header.

* added "doCompact" attribute when creating collections and to collection.properties().
  The attribute controls whether collection datafiles are compacted.

* changed the HTTP return code from 400 to 404 for some cases when there is a referral
  to a non-existing collection or document.

* introduced error code 1909 `too many iterations` that is thrown when graph traversals
  hit the `maxIterations` threshold.

* optionally limit traversals to a certain number of iterations
  the limitation can be achieved via the traversal API by setting the `maxIterations`
  attribute, and also via the AQL `TRAVERSAL` and `TRAVERSAL_TREE` functions by setting
  the same attribute. If traversals are not limited by the end user, a server-defined
  limit for `maxIterations` may be used to prevent server-side traversals from running
  endlessly.

* added graph traversal API at `/_api/traversal`

* added "API" link in web interface, pointing to REST API generated with Swagger

* moved "About" link in web interface into "links" menu

* allow incremental access to the documents in a collection from out of AQL
  this allows reading documents from a collection chunks when a full collection scan
  is required. memory usage might be must lower in this case and queries might finish
  earlier if there is an additional LIMIT statement

* changed AQL COLLECT to use a stable sort, so any previous SORT order is preserved

* issue #547: Javascript error in the web interface

* issue #550: Make AQL graph functions support key in addition to id

* issue #526: Unable to escape when an errorneous command is entered into the js shell

* issue #523: Graph and vertex methods for the javascript api

* issue #517: Foxx: Route parameters with capital letters fail

* issue #512: Binded Parameters for LIMIT


v1.3.3 (2013-08-01)
-------------------

* issue #570: updateFishbowl() fails once

* updated and fixed generated examples

* issue #559: added Foxx documentation to user manual

* added missing error reporting for errors that happened during import of edges


v1.3.2 (2013-06-21)
-------------------

* fixed memleak in internal.download()

* made the shape-collection journal size adaptive:
  if too big shapes come in, a shape journal will be created with a big-enough size
  automatically. the maximum size of a shape journal is still restricted, but to a
  very big value that should never be reached in practice.

* fixed a segfault that occurred when inserting documents with a shape size bigger
  than the default shape journal size (2MB)

* fixed a locking issue in collection.truncate()

* fixed value overflow in accumulated filesizes reported by collection.figures()

* issue #545: AQL FILTER unnecessary (?) loop

* issue #549: wrong return code with --daemon


v1.3.1 (2013-05-24)
-------------------

* removed currently unused _ids collection

* fixed usage of --temp-path in aranogd and arangosh

* issue #540: suppress return of temporary internal variables in AQL

* issue #530: ReferenceError: ArangoError is not a constructor

* issue #535: Problem with AQL user functions javascript API

* set --javascript.app-path for test execution to prevent startup error

* issue #532: Graph _edgesCache returns invalid data?

* issue #531: Arangod errors

* issue #529: Really weird transaction issue

* fixed usage of --temp-path in aranogd and arangosh


v1.3.0 (2013-05-10)
-------------------

* fixed problem on restart ("datafile-xxx is not sealed") when server was killed
  during a compaction run

* fixed leak when using cursors with very small batchSize

* issue #508: `unregistergroup` function not mentioned in http interface docs

* issue #507: GET /_api/aqlfunction returns code inside parentheses

* fixed issue #489: Bug in aal.install

* fixed issue 505: statistics not populated on MacOS


v1.3.0-rc1 (2013-04-24)
-----------------------

* updated documentation for 1.3.0

* added node modules and npm packages

* changed compaction to only compact datafiles with more at least 10% of dead
  documents (byte size-wise)

* issue #498: fixed reload of authentication info when using
  `require("org/arangodb/users").reload()`

* issue #495: Passing an empty array to create a document results in a
  "phantom" document

* added more precision for requests statistics figures

* added "sum" attribute for individual statistics results in statistics API
  at /_admin/statistics

* made "limit" an optional parameter in AQL function NEAR().
  limit can now be either omitted completely, or set to 0. If so, an internal
  default value (currently 100) will be applied for the limit.

* issue #481

* added "attributes.count" to output of `collection.figures()`
  this also affects the REST API /_api/collection/<name>/figures

* added IndexedPropertyGetter for ShapedJson objects

* added API for user-defined AQL functions

* issue #475: A better error message for deleting a non-existent graph

* issue #474: Web interface problems with the JS Shell

* added missing documentation for AQL UNION function

* added transaction support.
  This provides ACID transactions for ArangoDB. Transactions can be invoked
  using the `db._executeTransaction()` function, or the `/_api/transaction`
  REST API.

* switched to semantic versioning (at least for alpha & alpha naming)

* added saveOrReplace() for server-side JS

v1.3.alpha1 (2013-04-05)
------------------------

* cleanup of Module, Package, ArangoApp and modules "internal", "fs", "console"

* use Error instead of string in throw to allow stack-trace

* issue #454: error while creation of Collection

* make `collection.count()` not recalculate the number of documents on the fly, but
  use some internal document counters.

* issue #457: invalid string value in web interface

* make datafile id (datafile->_fid) identical to the numeric part of the filename.
  E.g. the datafile `journal-123456.db` will now have a datafile marker with the same
  fid (i.e. `123456`) instead of a different value. This change will only affect
  datafiles that are created with 1.3 and not any older files.
  The intention behind this change is to make datafile debugging easier.

* consistently discard document attributes with reserved names (system attributes)
  but without any known meaning, for example `_test`, `_foo`, ...

  Previously, these attributes were saved with the document regularly in some cases,
  but were discarded in other cases.
  Now these attributes are discarded consistently. "Real" system attributes such as
  `_key`, `_from`, `_to` are not affected and will work as before.

  Additionally, attributes with an empty name (``) are discarded when documents are
  saved.

  Though using reserved or empty attribute names in documents was not really and
  consistently supported in previous versions of ArangoDB, this change might cause
  an incompatibility for clients that rely on this feature.

* added server startup flag `--database.force-sync-properties` to force syncing of
  collection properties on collection creation, deletion and on property update.
  The default value is true to mimic the behavior of previous versions of ArangoDB.
  If set to false, collection properties are written to disk but no call to sync()
  is made.

* added detailed output of server version and components for REST APIs
  `/_admin/version` and `/_api/version`. To retrieve this extended information,
  call the REST APIs with URL parameter `details=true`.

* issue #443: For git-based builds include commit hash in version

* adjust startup log output to be more compact, less verbose

* set the required minimum number of file descriptors to 256.
  On server start, this number is enforced on systems that have rlimit. If the limit
  cannot be enforced, starting the server will fail.
  Note: 256 is considered to be the absolute minimum value. Depending on the use case
  for ArangoDB, a much higher number of file descriptors should be used.

  To avoid checking & potentially changing the number of maximum open files, use the
  startup option `--server.descriptors-minimum 0`

* fixed shapedjson to json conversion for special numeric values (NaN, +inf, -inf).
  Before, "NaN", "inf", or "-inf" were written into the JSONified output, but these
  values are not allowed in JSON. Now, "null" is written to the JSONified output as
  required.

* added AQL functions VARIANCE_POPULATION(), VARIANCE_SAMPLE(), STDDEV_POPULATION(),
  STDDEV_SAMPLE(), AVERAGE(), MEDIAN() to calculate statistical values for lists

* added AQL SQRT() function

* added AQL TRIM(), LEFT() and RIGHT() string functions

* fixed issue #436: GET /_api/document on edge

* make AQL REVERSE() and LENGTH() functions work on strings, too

* disabled DOT generation in `make doxygen`. this speeds up docs generation

* renamed startup option `--dispatcher.report-intervall` to `--dispatcher.report-interval`

* renamed startup option `--scheduler.report-intervall` to `--scheduler.report-interval`

* slightly changed output of REST API method /_admin/log.
  Previously, the log messages returned also contained the date and log level, now
  they will only contain the log message, and no date and log level information.
  This information can be re-created by API users from the `timestamp` and `level`
  attributes of the result.

* removed configure option `--enable-zone-debug`
  memory zone debugging is now automatically turned on when compiling with ArangoDB
  `--enable-maintainer-mode`

* removed configure option `--enable-arangob`
  arangob is now always included in the build


v1.2.3 (XXXX-XX-XX)
-------------------

* added optional parameter `edgexamples` for AQL function EDGES() and NEIGHBORS()

* added AQL function NEIGHBORS()

* added freebsd support

* fixed firstExample() query with `_id` and `_key` attributes

* issue triAGENS/ArangoDB-PHP#55: AQL optimizer may have mis-optimized duplicate
  filter statements with limit


v1.2.2 (2013-03-26)
-------------------

* fixed save of objects with common sub-objects

* issue #459: fulltext internal memory allocation didn't scale well
  This fix improves loading times for collections with fulltext indexes that have
  lots of equal words indexed.

* issue #212: auto-increment support

  The feature can be used by creating a collection with the extra `keyOptions`
  attribute as follows:

      db._create("mycollection", { keyOptions: { type: "autoincrement", offset: 1, increment: 10, allowUserKeys: true } });

  The `type` attribute will make sure the keys will be auto-generated if no
  `_key` attribute is specified for a document.

  The `allowUserKeys` attribute determines whether users might still supply own
  `_key` values with documents or if this is considered an error.

  The `increment` value determines the actual increment value, whereas the `offset`
  value can be used to seed to value sequence with a specific starting value.
  This will be useful later in a multi-master setup, when multiple servers can use
  different auto-increment seed values and thus generate non-conflicting auto-increment values.

  The default values currently are:

  - `allowUserKeys`: `true`
  - `offset`: `0`
  - `increment`: `1`

  The only other available key generator type currently is `traditional`.
  The `traditional` key generator will auto-generate keys in a fashion as ArangoDB
  always did (some increasing integer value, with a more or less unpredictable
  increment value).

  Note that for the `traditional` key generator there is only the option to disallow
  user-supplied keys and give the server the sole responsibility for key generation.
  This can be achieved by setting the `allowUserKeys` property to `false`.

  This change also introduces the following errors that API implementors may want to check
  the return values for:

  - 1222: `document key unexpected`: will be raised when a document is created with
    a `_key` attribute, but the underlying collection was set up with the `keyOptions`
    attribute `allowUserKeys: false`.

  - 1225: `out of keys`: will be raised when the auto-increment key generator runs
    out of keys. This may happen when the next key to be generated is 2^64 or higher.
    In practice, this will only happen if the values for `increment` or `offset` are
    not set appropriately, or if users are allowed to supply own keys, those keys
    are near the 2^64 threshold, and later the auto-increment feature kicks in and
    generates keys that cross that threshold.

    In practice it should not occur with proper configuration and proper usage of the
    collections.

  This change may also affect the following REST APIs:
  - POST `/_api/collection`: the server does now accept the optional `keyOptions`
    attribute in the second parameter
  - GET `/_api/collection/properties`: will return the `keyOptions` attribute as part
    of the collection's properties. The previous optional attribute `createOptions`
    is now gone.

* fixed `ArangoStatement.explain()` method with bind variables

* fixed misleading "cursor not found" error message in arangosh that occurred when
  `count()` was called for client-side cursors

* fixed handling of empty attribute names, which may have crashed the server under
  certain circumstances before

* fixed usage of invalid pointer in error message output when index description could
  not be opened


v1.2.1 (2013-03-14)
-------------------

* issue #444: please darken light color in arangosh

* issue #442: pls update post install info on osx

* fixed conversion of special double values (NaN, -inf, +inf) when converting from
  shapedjson to JSON

* fixed compaction of markers (location of _key was not updated correctly in memory,
  leading to _keys pointing to undefined memory after datafile rotation)

* fixed edge index key pointers to use document master pointer plus offset instead
  of direct _key address

* fixed case when server could not create any more journal or compactor files.
  Previously a wrong status code may have been returned, and not being able to create
  a new compactor file may have led to an infinite loop with error message
  "could not create compactor".

* fixed value truncation for numeric filename parts when renaming datafiles/journals


v1.2.0 (2013-03-01)
-------------------

* by default statistics are now switch off; in order to enable comment out
  the "disable-statistics = yes" line in "arangod.conf"

* fixed issue #435: csv parser skips data at buffer border

* added server startup option `--server.disable-statistics` to turn off statistics
  gathering without recompilation of ArangoDB.
  This partly addresses issue #432.

* fixed dropping of indexes without collection name, e.g.
  `db.xxx.dropIndex("123456");`
  Dropping an index like this failed with an assertion error.

* fixed issue #426: arangoimp should be able to import edges into edge collections

* fixed issue #425: In case of conflict ArangoDB returns HTTP 400 Bad request
  (with 1207 Error) instead of HTTP 409 Conflict

* fixed too greedy token consumption in AQL for negative values:
  e.g. in the statement `RETURN { a: 1 -2 }` the minus token was consumed as part
  of the value `-2`, and not interpreted as the binary arithmetic operator


v1.2.beta3 (2013-02-22)
-----------------------

* issue #427: ArangoDB Importer Manual has no navigation links (previous|home|next)

* issue #319: Documentation missing for Emergency console and incomplete for datafile debugger.

* issue #370: add documentation for reloadRouting and flushServerModules

* issue #393: added REST API for user management at /_api/user

* issue #393, #128: added simple cryptographic functions for user actions in module "crypto":
  * require("org/arangodb/crypto").md5()
  * require("org/arangodb/crypto").sha256()
  * require("org/arangodb/crypto").rand()

* added replaceByExample() Javascript and REST API method

* added updateByExample() Javascript and REST API method

* added optional "limit" parameter for removeByExample() Javascript and REST API method

* fixed issue #413

* updated bundled V8 version from 3.9.4 to 3.16.14.1
  Note: the Windows version used a more recent version (3.14.0.1) and was not updated.

* fixed issue #404: keep original request url in request object


v1.2.beta2 (2013-02-15)
-----------------------

* fixed issue #405: 1.2 compile warnings

* fixed issue #333: [debian] Group "arangodb" is not used when starting vie init.d script

* added optional parameter 'excludeSystem' to GET /_api/collection
  This parameter can be used to disable returning system collections in the list
  of all collections.

* added AQL functions KEEP() and UNSET()

* fixed issue #348: "HTTP Interface for Administration and Monitoring"
  documentation errors.

* fix stringification of specific positive int64 values. Stringification of int64
  values with the upper 32 bits cleared and the 33rd bit set were broken.

* issue #395:  Collection properties() function should return 'isSystem' for
  Javascript and REST API

* make server stop after upgrade procedure when invoked with `--upgrade option`.
  When started with the `--upgrade` option, the server will perfom
  the upgrade, and then exit with a status code indicating the result of the
  upgrade (0 = success, 1 = failure). To start the server regularly in either
  daemon or console mode, the `--upgrade` option must not be specified.
  This change was introduced to allow init.d scripts check the result of
  the upgrade procedure, even in case an upgrade was successful.
  this was introduced as part of issue #391.

* added AQL function EDGES()

* added more crash-protection when reading corrupted collections at startup

* added documentation for AQL function CONTAINS()

* added AQL function LIKE()

* replaced redundant error return code 1520 (Unable to open collection) with error code
  1203 (Collection not found). These error codes have the same meanings, but one of
  them was returned from AQL queries only, the other got thrown by other parts of
  ArangoDB. Now, error 1203 (Collection not found) is used in AQL too in case a
  non-existing collection is used.

v1.2.beta1 (2013-02-01)
-----------------------

* fixed issue #382: [Documentation error] Maschine... should be Machine...

* unified history file locations for arangod, arangosh, and arangoirb.
  - The readline history for arangod (emergency console) is now stored in file
    $HOME/.arangod. It was stored in $HOME/.arango before.
  - The readline history for arangosh is still stored in $HOME/.arangosh.
  - The readline history for arangoirb is now stored in $HOME/.arangoirb. It was
    stored in $HOME/.arango-mrb before.

* fixed issue #381: _users user should have a unique constraint

* allow negative list indexes in AQL to access elements from the end of a list,
  e.g. ```RETURN values[-1]``` will return the last element of the `values` list.

* collection ids, index ids, cursor ids, and document revision ids created and
  returned by ArangoDB are now returned as strings with numeric content inside.
  This is done to prevent some value overrun/truncation in any part of the
  complete client/server workflow.
  In ArangoDB 1.1 and before, these values were previously returned as
  (potentially very big) integer values. This may cause problems (clipping, overrun,
  precision loss) for clients that do not support big integers natively and store
  such values in IEEE754 doubles internally. This type loses precision after about
  52 bits and is thus not safe to hold an id.
  Javascript and 32 bit-PHP are examples for clients that may cause such problems.
  Therefore, ids are now returned by ArangoDB as strings, with the string
  content being the integer value as before.

  Example for documents ("_rev" attribute):
  - Document returned by ArangoDB 1.1: { "_rev": 1234, ... }
  - Document returned by ArangoDB 1.2: { "_rev": "1234", ... }

  Example for collections ("id" attribute / "_id" property):
  - Collection returned by ArangoDB 1.1: { "id": 9327643, "name": "test", ... }
  - Collection returned by ArangoDB 1.2: { "id": "9327643", "name": "test", ... }

  Example for cursors ("id" attribute):
  - Collection returned by ArangoDB 1.1: { "id": 11734292, "hasMore": true, ... }
  - Collection returned by ArangoDB 1.2: { "id": "11734292", "hasMore": true, ... }

* global variables are not automatically available anymore when starting the
  arangod Javascript emergency console (i.e. ```arangod --console```).

  Especially, the variables `db`, `edges`, and `internal` are not available
  anymore. `db` and `internal` can be made available in 1.2 by
  ```var db = require("org/arangodb").db;``` and
  ```var internal = require("internal");```, respectively.
  The reason for this change is to get rid of global variables in the server
  because this will allow more specific inclusion of functionality.

  For convenience, the global variable `db` is still available by default in
  arangosh. The global variable `edges`, which since ArangoDB 1.1 was kind of
  a redundant wrapper of `db`, has been removed in 1.2 completely.
  Please use `db` instead, and if creating an edge collection, use the explicit
  ```db._createEdgeCollection()``` command.

* issue #374: prevent endless redirects when calling admin interface with
  unexpected URLs

* issue #373: TRAVERSAL() `trackPaths` option does not work. Instead `paths` does work

* issue #358: added support for CORS

* honor optional waitForSync property for document removal, replace, update, and
  save operations in arangosh. The waitForSync parameter for these operations
  was previously honored by the REST API and on the server-side, but not when
  the waitForSync parameter was specified for a document operation in arangosh.

* calls to db.collection.figures() and /_api/collection/<collection>/figures now
  additionally return the number of shapes used in the collection in the
  extra attribute "shapes.count"

* added AQL TRAVERSAL_TREE() function to return a hierarchical result from a traversal

* added AQL TRAVERSAL() function to return the results from a traversal

* added AQL function ATTRIBUTES() to return the attribute names of a document

* removed internal server-side AQL functions from global scope.

  Now the AQL internal functions can only be accessed via the exports of the
  ahuacatl module, which can be included via ```require("org/arangodb/ahuacatl")```.
  It shouldn't be necessary for clients to access this module at all, but
  internal code may use this module.

  The previously global AQL-related server-side functions were moved to the
  internal namespace. This produced the following function name changes on
  the server:

     old name              new name
     ------------------------------------------------------
     AHUACATL_RUN       => require("internal").AQL_QUERY
     AHUACATL_EXPLAIN   => require("internal").AQL_EXPLAIN
     AHUACATL_PARSE     => require("internal").AQL_PARSE

  Again, clients shouldn't have used these functions at all as there is the
  ArangoStatement object to execute AQL queries.

* fixed issue #366: Edges index returns strange description

* added AQL function MATCHES() to check a document against a list of examples

* added documentation and tests for db.collection.removeByExample

* added --progress option for arangoimp. This will show the percentage of the input
  file that has been processed by arangoimp while the import is still running. It can
  be used as a rough indicator of progress for the entire import.

* make the server log documents that cannot be imported via /_api/import into the
  logfile using the warning log level. This may help finding illegal documents in big
  import runs.

* check on server startup whether the database directory and all collection directories
  are writable. if not, the server startup will be aborted. this prevents serious
  problems with collections being non-writable and this being detected at some pointer
  after the server has been started

* allow the following AQL constructs: FUNC(...)[...], FUNC(...).attribute

* fixed issue #361: Bug in Admin Interface. Header disappears when clicking new collection

* Added in-memory only collections

  Added collection creation parameter "isVolatile":
  if set to true, the collection is created as an in-memory only collection,
  meaning that all document data of that collection will reside in memory only,
  and will not be stored permanently to disk.
  This means that all collection data will be lost when the collection is unloaded
  or the server is shut down.
  As this collection type does not have datafile disk overhead for the regular
  document operations, it may be faster than normal disk-backed collections. The
  actual performance gains strongly depend on the underlying OS, filesystem, and
  settings though.
  This collection type should be used for caches only and not for any sensible data
  that cannot be re-created otherwise.
  Some platforms, namely Windows, currently do not support this collection type.
  When creating an in-memory collection on such platform, an error message will be
  returned by ArangoDB telling the user the platform does not support it.

  Note: in-memory collections are an experimental feature. The feature might
  change drastically or even be removed altogether in a future version of ArangoDB.

* fixed issue #353: Please include "pretty print" in Emergency Console

* fixed issue #352: "pretty print" console.log
  This was achieved by adding the dump() function for the "internal" object

* reduced insertion time for edges index
  Inserting into the edges index now avoids costly comparisons in case of a hash
  collision, reducing the prefilling/loading timer for bigger edge collections

* added fulltext queries to AQL via FULLTEXT() function. This allows search
  fulltext indexes from an AQL query to find matching documents

* added fulltext index type. This index type allows indexing words and prefixes of
  words from a specific document attribute. The index can be queries using a
  SimpleQueryFull object, the HTTP REST API at /_api/simple/fulltext, or via AQL

* added collection.revision() method to determine whether a collection has changed.
  The revision method returns a revision string that can be used by client programs
  for equality/inequality comparisons. The value returned by the revision method
  should be treated by clients as an opaque string and clients should not try to
  figure out the sense of the revision id. This is still useful enough to check
  whether data in a collection has changed.

* issue #346: adaptively determine NUMBER_HEADERS_PER_BLOCK

* issue #338: arangosh cursor positioning problems

* issue #326: use limit optimization with filters

* issue #325: use index to avoid sorting

* issue #324: add limit optimization to AQL

* removed arango-password script and added Javascript functionality to add/delete
  users instead. The functionality is contained in module `users` and can be invoked
  as follows from arangosh and arangod:
  * require("users").save("name", "passwd");
  * require("users").replace("name", "newPasswd");
  * require("users").remove("name");
  * require("users").reload();
  These functions are intentionally not offered via the web interface.
  This also addresses issue #313

* changed print output in arangosh and the web interface for JSON objects.
  Previously, printing a JSON object in arangosh resulted in the attribute values
  being printed as proper JSON, but attribute names were printed unquoted and
  unescaped. This was fine for the purpose of arangosh, but lead to invalid
  JSON being produced. Now, arangosh will produce valid JSON that can be used
  to send it back to ArangoDB or use it with arangoimp etc.

* fixed issue #300: allow importing documents via the REST /_api/import API
  from a JSON list, too.
  So far, the API only supported importing from a format that had one JSON object
  on each line. This is sometimes inconvenient, e.g. when the result of an AQL
  query or any other list is to be imported. This list is a JSON list and does not
  necessary have a document per line if pretty-printed.
  arangoimp now supports the JSON list format, too. However, the format requires
  arangoimp and the server to read the entire dataset at once. If the dataset is
  too big (bigger than --max-upload-size) then the import will be rejected. Even if
  increased, the entire list must fit in memory on both the client and the server,
  and this may be more resource-intensive than importing individual lines in chunks.

* removed unused parameter --reuse-ids for arangoimp. This parameter did not have
  any effect in 1.2, was never publicly announced and did evil (TM) things.

* fixed issue #297 (partly): added whitespace between command line and
  command result in arangosh, added shell colors for better usability

* fixed issue #296: system collections not usable from AQL

* fixed issue #295: deadlock on shutdown

* fixed issue #293: AQL queries should exploit edges index

* fixed issue #292: use index when filtering on _key in AQL

* allow user-definable document keys
  users can now define their own document keys by using the _key attribute
  when creating new documents or edges. Once specified, the value of _key is
  immutable.
  The restrictions for user-defined key values are:
  * the key must be at most 254 bytes long
  * it must consist of the letters a-z (lower or upper case), the digits 0-9,
    the underscore (_) or dash (-) characters only
  * any other characters, especially multi-byte sequences, whitespace or
    punctuation characters cannot be used inside key values

  Specifying a document key is optional when creating new documents. If no
  document key is specified, ArangoDB will create a document key itself.
  There are no guarantees about the format and pattern of auto-generated document
  keys other than the above restrictions.
  Clients should therefore treat auto-generated document keys as opaque values.
  Keys can be used to look up and reference documents, e.g.:
  * saving a document: `db.users.save({ "_key": "fred", ... })`
  * looking up a document: `db.users.document("fred")`
  * referencing other documents: `edges.relations.save("users/fred", "users/john", ...)`

  This change is downwards-compatible to ArangoDB 1.1 because in ArangoDB 1.1
  users were not able to define their own keys. If the user does not supply a _key
  attribute when creating a document, ArangoDB 1.2 will still generate a key of
  its own as ArangoDB 1.1 did. However, all documents returned by ArangoDB 1.2 will
  include a _key attribute and clients should be able to handle that (e.g. by
  ignoring it if not needed). Documents returned will still include the _id attribute
  as in ArangoDB 1.1.

* require collection names everywhere where a collection id was allowed in
  ArangoDB 1.1 & 1.0
  This change requires clients to use a collection name in place of a collection id
  at all places the client deals with collections.
  Examples:
  * creating edges: the _from and _to attributes must now contain collection names instead
    of collection ids: `edges.relations.save("test/my-key1", "test/my-key2", ...)`
  * retrieving edges: the returned _from and _to attributes now will contain collection
    names instead of ids, too: _from: `test/fred` instead of `1234/3455`
  * looking up documents: db.users.document("fred") or db._document("users/fred")

  Collection names must be used in REST API calls instead of collection ids, too.
  This change is thus not completely downwards-compatible to ArangoDB 1.1. ArangoDB 1.1
  required users to use collection ids in many places instead of collection names.
  This was unintuitive and caused overhead in cases when just the collection name was
  known on client-side but not its id. This overhead can now be avoided so clients can
  work with the collection names directly. There is no need to work with collection ids
  on the client side anymore.
  This change will likely require adjustments to API calls issued by clients, and also
  requires a change in how clients handle the _id value of returned documents. Previously,
  the _id value of returned documents contained the collection id, a slash separator and
  the document number. Since 1.2, _id will contain the collection name, a slash separator
  and the document key. The same applies to the _from and _to attribute values of edges
  that are returned by ArangoDB.

  Also removed (now unnecessary) location header in responses of the collections REST API.
  The location header was previously returned because it was necessary for clients.
  When clients created a collection, they specified the collection name. The collection
  id was generated on the server, but the client needed to use the server-generated
  collection id for further API calls, e.g. when creating edges etc. Therefore, the
  full collection URL, also containing the collection id, was returned by the server in
  responses to the collection API, in the HTTP location header.
  Returning the location header has become unnecessary in ArangoDB 1.2 because users
  can access collections by name and do not need to care about collection ids.


v1.1.3 (2013-XX-XX)
-------------------

* fix case when an error message was looked up for an error code but no error
  message was found. In this case a NULL ptr was returned and not checked everywhere.
  The place this error popped up was when inserting into a non-unique hash index
  failed with a specific, invalid error code.

* fixed issue #381:  db._collection("_users").getIndexes();

* fixed issue #379: arango-password fatal issue javscript.startup-directory

* fixed issue #372: Command-Line Options for the Authentication and Authorization


v1.1.2 (2013-01-20)
-------------------

* upgraded to mruby 2013-01-20 583983385b81c21f82704b116eab52d606a609f4

* fixed issue #357: Some spelling and grammar errors

* fixed issue #355: fix quotes in pdf manual

* fixed issue #351: Strange arangosh error message for long running query

* fixed randomly hanging connections in arangosh on MacOS

* added "any" query method: this returns a random document from a collection. It
  is also available via REST HTTP at /_api/simple/any.

* added deployment tool

* added getPeerVertex

* small fix for logging of long messages: the last character of log messages longer
  than 256 bytes was not logged.

* fixed truncation of human-readable log messages for web interface: the trailing \0
  byte was not appended for messages longer than 256 bytes

* fixed issue #341: ArangoDB crashes when stressed with Batch jobs
  Contrary to the issue title, this did not have anything to do with batch jobs but
  with too high memory usage. The memory usage of ArangoDB is now reduced for cases
   when there are lots of small collections with few documents each

* started with issue #317: Feature Request (from Google Groups): DATE handling

* backported issue #300: Extend arangoImp to Allow importing resultset-like
  (list of documents) formatted files

* fixed issue #337: "WaitForSync" on new collection does not work on Win/X64

* fixed issue #336: Collections REST API docs

* fixed issue #335: mmap errors due to wrong memory address calculation

* fixed issue #332: arangoimp --use-ids parameter seems to have no impact

* added option '--server.disable-authentication' for arangosh as well. No more passwd
  prompts if not needed

* fixed issue #330: session logging for arangosh

* fixed issue #329: Allow passing script file(s) as parameters for arangosh to run

* fixed issue #328: 1.1 compile warnings

* fixed issue #327: Javascript parse errors in front end


v1.1.1 (2012-12-18)
-------------------

* fixed issue #339: DELETE /_api/cursor/cursor-identifier return incollect errorNum

  The fix for this has led to a signature change of the function actions.resultNotFound().
  The meaning of parameter #3 for This function has changed from the error message string
  to the error code. The error message string is now parameter #4.
  Any client code that uses this function in custom actions must be adjusted.

* fixed issue #321: Problem upgrading arangodb 1.0.4 to 1.1.0 with Homebrew (OSX 10.8.2)

* fixed issue #230: add navigation and search for online documentation

* fixed issue #315: Strange result in PATH

* fixed issue #323: Wrong function returned in error message of AQL CHAR_LENGTH()

* fixed some log errors on startup / shutdown due to pid file handling and changing
  of directories


v1.1.0 (2012-12-05)
-------------------

* WARNING:
  arangod now performs a database version check at startup. It will look for a file
  named "VERSION" in its database directory. If the file is not present, arangod will
  perform an automatic upgrade of the database directory. This should be the normal
  case when upgrading from ArangoDB 1.0 to ArangoDB 1.1.

  If the VERSION file is present but is from an older version of ArangoDB, arangod
  will refuse to start and ask the user to run a manual upgrade first. A manual upgrade
  can be performed by starting arangod with the option `--upgrade`.

  This upgrade procedure shall ensure that users have full control over when they
  perform any updates/upgrades of their data, and can plan backups accordingly. The
  procedure also guarantees that the server is not run without any required system
  collections or with in incompatible data state.

* added AQL function DOCUMENT() to retrieve a document by its _id value

* fixed issue #311: fixed segfault on unload

* fixed issue #309: renamed stub "import" button from web interface

* fixed issue #307: added WaitForSync column in collections list in in web interface

* fixed issue #306: naming in web interface

* fixed issue #304: do not clear AQL query text input when switching tabs in
  web interface

* fixed issue #303: added documentation about usage of var keyword in web interface

* fixed issue #301: PATCH does not work in web interface

# fixed issue #269: fix make distclean & clean

* fixed issue #296: system collections not usable from AQL

* fixed issue #295: deadlock on shutdown

* added collection type label to web interface

* fixed issue #290: the web interface now disallows creating non-edges in edge collections
  when creating collections via the web interface, the collection type must also be
  specified (default is document collection)

* fixed issue #289: tab-completion does not insert any spaces

* fixed issue #282: fix escaping in web interface

* made AQL function NOT_NULL take any number of arguments. Will now return its
  first argument that is not null, or null if all arguments are null. This is downwards
  compatible.

* changed misleading AQL function name NOT_LIST() to FIRST_LIST() and slightly changed
  the behavior. The function will now return its first argument that is a list, or null
  if none of the arguments are lists.
  This is mostly downwards-compatible. The only change to the previous implementation in
  1.1-beta will happen if two arguments were passed and the 1st and 2nd arguments were
  both no lists. In previous 1.1, the 2nd argument was returned as is, but now null
  will be returned.

* add AQL function FIRST_DOCUMENT(), with same behavior as FIRST_LIST(), but working
  with documents instead of lists.

* added UPGRADING help text

* fixed issue #284: fixed Javascript errors when adding edges/vertices without own
  attributes

* fixed issue #283: AQL LENGTH() now works on documents, too

* fixed issue #281: documentation for skip lists shows wrong example

* fixed AQL optimizer bug, related to OR-combined conditions that filtered on the
  same attribute but with different conditions

* fixed issue #277: allow usage of collection names when creating edges
  the fix of this issue also implies validation of collection names / ids passed to
  the REST edge create method. edges with invalid collection ids or names in the
  "from" or "to" values will be rejected and not saved


v1.1.beta2 (2012-11-13)
-----------------------

* fixed arangoirb compilation

* fixed doxygen


v1.1.beta1 (2012-10-24)
-----------------------

* fixed AQL optimizer bug

* WARNING:
  - the user has changed from "arango" to "arangodb", the start script has changed from
    "arangod" to "arangodb", the database directory has changed from "/var/arangodb" to
    "/var/lib/arangodb" to be compliant with various Linux policies

  - In 1.1, we have introduced types for collections: regular documents go into document
    collections, and edges go into edge collections. The prefixing (db.xxx vs. edges.xxx)
    works slightly different in 1.1: edges.xxx can still be used to access collections,
    however, it will not determine the type of existing collections anymore. To create an
    edge collection 1.1, you can use db._createEdgeCollection() or edges._create().
    And there's of course also db._createDocumentCollection().
    db._create() is also still there and will create a document collection by default,
    whereas edges._create() will create an edge collection.

  - the admin web interface that was previously available via the simple URL suffix /
    is now available via a dedicated URL suffix only: /_admin/html
    The reason for this is that routing and URLs are now subject to changes by the end user,
    and only URLs parts prefixed with underscores (e.g. /_admin or /_api) are reserved
    for ArangoDB's internal usage.

* the server now handles requests with invalid Content-Length header values as follows:
  - if Content-Length is negative, the server will respond instantly with HTTP 411
    (length required)

  - if Content-Length is positive but shorter than the supplied body, the server will
    respond with HTTP 400 (bad request)

  - if Content-Length is positive but longer than the supplied body, the server will
    wait for the client to send the missing bytes. The server allows 90 seconds for this
    and will close the connection if the client does not send the remaining data

  - if Content-Length is bigger than the maximum allowed size (512 MB), the server will
    fail with HTTP 413 (request entity too large).

  - if the length of the HTTP headers is greater than the maximum allowed size (1 MB),
    the server will fail with HTTP 431 (request header fields too large)

* issue #265: allow optional base64 encoding/decoding of action response data

* issue #252: create _modules collection using arango-upgrade (note: arango-upgrade was
  finally replaced by the `--upgrade` option for arangod)

* issue #251: allow passing arbitrary options to V8 engine using new command line option:
  --javascript.v8-options. Using this option, the Harmony features or other settings in
  v8 can be enabled if the end user requires them

* issue #248: allow AQL optimizer to pull out completely uncorrelated subqueries to the
  top level, resulting in less repeated evaluation of the subquery

* upgraded to Doxygen 1.8.0

* issue #247: added AQL function MERGE_RECURSIVE

* issue #246: added clear() function in arangosh

* issue #245: Documentation: Central place for naming rules/limits inside ArangoDB

* reduced size of hash index elements by 50 %, allowing more index elements to fit in
  memory

* issue #235: GUI Shell throws Error:ReferenceError: db is not defined

* issue #229: methods marked as "under construction"

* issue #228: remove unfinished APIs (/_admin/config/*)

* having the OpenSSL library installed is now a prerequisite to compiling ArangoDB
  Also removed the --enable-ssl configure option because ssl is always required.

* added AQL functions TO_LIST, NOT_LIST

* issue #224: add optional Content-Id for batch requests

* issue #221: more documentation on AQL explain functionality. Also added
  ArangoStatement.explain() client method

* added db._createStatement() method on server as well (was previously available
  on the client only)

* issue #219: continue in case of "document not found" error in PATHS() function

* issue #213: make waitForSync overridable on specific actions

* changed AQL optimizer to use indexes in more cases. Previously, indexes might
  not have been used when in a reference expression the inner collection was
  specified last. Example: FOR u1 IN users FOR u2 IN users FILTER u1._id == u2._id
  Previously, this only checked whether an index could be used for u2._id (not
  possible). It was not checked whether an index on u1._id could be used (possible).
  Now, for expressions that have references/attribute names on both sides of the
  above as above, indexes are checked for both sides.

* issue #204: extend the CSV import by TSV and by user configurable
  separator character(s)

* issue #180: added support for batch operations

* added startup option --server.backlog-size
  this allows setting the value of the backlog for the listen() system call.
  the default value is 10, the maximum value is platform-dependent

* introduced new configure option "--enable-maintainer-mode" for
  ArangoDB maintainers. this option replaces the previous compile switches
  --with-boost-test, --enable-bison, --enable-flex and --enable-errors-dependency
  the individual configure options have been removed. --enable-maintainer-mode
  turns them all on.

* removed potentially unused configure option --enable-memfail

* fixed issue #197: HTML web interface calls /_admin/user-manager/session

* fixed issue #195: VERSION file in database directory

* fixed issue #193: REST API HEAD request returns a message body on 404

* fixed issue #188: intermittent issues with 1.0.0
  (server-side cursors not cleaned up in all cases, pthreads deadlock issue)

* issue #189: key store should use ISO datetime format bug

* issue #187: run arango-upgrade on server start (note: arango-upgrade was finally
  replaced by the `--upgrade` option for arangod)n

* fixed issue #183: strange unittest error

* fixed issue #182: manual pages

* fixed issue #181: use getaddrinfo

* moved default database directory to "/var/lib/arangodb" in accordance with
  http://www.pathname.com/fhs/pub/fhs-2.3.html

* fixed issue #179: strange text in import manual

* fixed issue #178: test for aragoimp is missing

* fixed issue #177: a misleading error message was returned if unknown variables
  were used in certain positions in an AQL query.

* fixed issue #176: explain how to use AQL from the arangosh

* issue #175: re-added hidden (and deprecated) option --server.http-port. This
  option is only there to be downwards-compatible to Arango 1.0.

* fixed issue #174: missing Documentation for `within`

* fixed issue #170: add db.<coll_name>.all().toArray() to arangosh help screen

* fixed issue #169: missing argument in Simple Queries

* added program arango-upgrade. This program must be run after installing ArangoDB
  and after upgrading from a previous version of ArangoDB. The arango-upgrade script
  will ensure all system collections are created and present in the correct state.
  It will also perform any necessary data updates.
  Note: arango-upgrade was finally replaced by the `--upgrade` option for arangod.

* issue #153: edge collection should be a flag for a collection
  collections now have a type so that the distinction between document and edge
  collections can now be done at runtime using a collection's type value.
  A collection's type can be queried in Javascript using the <collection>.type() method.

  When new collections are created using db._create(), they will be document
  collections by default. When edge._create() is called, an edge collection will be created.
  To explicitly create a collection of a specific/different type, use the methods
  _createDocumentCollection() or _createEdgeCollection(), which are available for
  both the db and the edges object.
  The Javascript objects ArangoEdges and ArangoEdgesCollection have been removed
  completely.
  All internal and test code has been adjusted for this, and client code
  that uses edges.* should also still work because edges is still there and creates
  edge collections when _create() is called.

  INCOMPATIBLE CHANGE: Client code might still need to be changed in the following aspect:
  Previously, collections did not have a type so documents and edges could be inserted
  in the same collection. This is now disallowed. Edges can only be inserted into
  edge collections now. As there were no collection types in 1.0, ArangoDB will perform
  an automatic upgrade when migrating from 1.0 to 1.1.
  The automatic upgrade will check every collection and determine its type as follows:
  - if among the first 50 documents in the collection there are documents with
    attributes "_from" and "_to", the collection is typed as an edge collection
  - if among the first 50 documents in the collection there are no documents with
    attributes "_from" and "_to", the collection is made as a document collection

* issue #150: call V8 garbage collection on server periodically

* issue #110: added support for partial updates

  The REST API for documents now offers an HTTP PATCH method to partially update
  documents. Overwriting/replacing documents is still available via the HTTP PUT method
  as before. The Javascript API in the shell also offers a new update() method in extension to
  the previously existing replace() method.


v1.0.4 (2012-11-12)
-------------------

* issue #275: strange error message in arangosh 1.0.3 at startup


v1.0.3 (2012-11-08)
-------------------

* fixed AQL optimizer bug

* issue #273: fixed segfault in arangosh on HTTP 40x

* issue #265: allow optional base64 encoding/decoding of action response data

* issue #252: _modules collection not created automatically


v1.0.2 (2012-10-22)
-------------------

* repository CentOS-X.Y moved to CentOS-X, same for Debian

* bugfix for rollback from edges

* bugfix for hash indexes

* bugfix for StringBuffer::erase_front

* added autoload for modules

* added AQL function TO_LIST


v1.0.1 (2012-09-30)
-------------------

* draft for issue #165: front-end application howto

* updated mruby to cf8fdea4a6598aa470e698e8cbc9b9b492319d

* fix for issue #190: install doesn't create log directory

* fix for issue #194: potential race condition between creating and dropping collections

* fix for issue #193: REST API HEAD request returns a message body on 404

* fix for issue #188: intermittent issues with 1.0.0

* fix for issue #163: server cannot create collection because of abandoned files

* fix for issue #150: call V8 garbage collection on server periodically


v1.0.0 (2012-08-17)
-------------------

* fix for issue #157: check for readline and ncurses headers, not only libraries


v1.0.beta4 (2012-08-15)
-----------------------

* fix for issue #152: fix memleak for barriers


v1.0.beta3 (2012-08-10)
-----------------------

* fix for issue #151: Memleak, collection data not removed

* fix for issue #149: Inconsistent port for admin interface

* fix for issue #163: server cannot create collection because of abandoned files

* fix for issue #157: check for readline and ncurses headers, not only libraries

* fix for issue #108: db.<collection>.truncate() inefficient

* fix for issue #109: added startup note about cached collection names and how to
  refresh them

* fix for issue #156: fixed memleaks in /_api/import

* fix for issue #59: added tests for /_api/import

* modified return value for calls to /_api/import: now, the attribute "empty" is
  returned as well, stating the number of empty lines in the input. Also changed the
  return value of the error code attribute ("errorNum") from 1100 ("corrupted datafile")
  to 400 ("bad request") in case invalid/unexpected JSON data was sent to the server.
  This error code is more appropriate as no datafile is broken but just input data is
  incorrect.

* fix for issue #152: Memleak for barriers

* fix for issue #151: Memleak, collection data not removed

* value of --database.maximal-journal-size parameter is now validated on startup. If
  value is smaller than the minimum value (currently 1048576), an error is thrown and
  the server will not start. Before this change, the global value of maximal journal
  size was not validated at server start, but only on collection level

* increased sleep value in statistics creation loop from 10 to 500 microseconds. This
  reduces accuracy of statistics values somewhere after the decimal points but saves
  CPU time.

* avoid additional sync() calls when writing partial shape data (attribute name data)
  to disk. sync() will still be called when the shape marker (will be written after
  the attributes) is written to disk

* issue #147: added flag --database.force-sync-shapes to force synching of shape data
  to disk. The default value is true so it is the same behavior as in version 1.0.
  if set to false, shape data is synched to disk if waitForSync for the collection is
  set to true, otherwise, shape data is not synched.

* fix for issue #145: strange issue on Travis: added epsilon for numeric comparison in
  geo index

* fix for issue #136: adjusted message during indexing

* issue #131: added timeout for HTTP keep-alive connections. The default value is 300
  seconds. There is a startup parameter server.keep-alive-timeout to configure the value.
  Setting it to 0 will disable keep-alive entirely on the server.

* fix for issue #137: AQL optimizer should use indexes for ref accesses with
  2 named attributes


v1.0.beta2 (2012-08-03)
-----------------------

* fix for issue #134: improvements for centos RPM

* fixed problem with disable-admin-interface in config file


v1.0.beta1 (2012-07-29)
-----------------------

* fixed issue #118: We need a collection "debugger"

* fixed issue #126: Access-Shaper must be cached

* INCOMPATIBLE CHANGE: renamed parameters "connect-timeout" and "request-timeout"
  for arangosh and arangoimp to "--server.connect-timeout" and "--server.request-timeout"

* INCOMPATIBLE CHANGE: authorization is now required on the server side
  Clients sending requests without HTTP authorization will be rejected with HTTP 401
  To allow backwards compatibility, the server can be started with the option
  "--server.disable-authentication"

* added options "--server.username" and "--server.password" for arangosh and arangoimp
  These parameters must be used to specify the user and password to be used when
  connecting to the server. If no password is given on the command line, arangosh/
  arangoimp will interactively prompt for a password.
  If no user name is specified on the command line, the default user "root" will be
  used.

* added startup option "--server.ssl-cipher-list" to determine which ciphers to
  use in SSL context. also added SSL_OP_CIPHER_SERVER_PREFERENCE to SSL default
  options so ciphers are tried in server and not in client order

* changed default SSL protocol to TLSv1 instead of SSLv2

* changed log-level of SSL-related messages

* added SSL connections if server is compiled with OpenSSL support. Use --help-ssl

* INCOMPATIBLE CHANGE: removed startup option "--server.admin-port".
  The new endpoints feature (see --server.endpoint) allows opening multiple endpoints
  anyway, and the distinction between admin and "other" endpoints can be emulated
  later using privileges.

* INCOMPATIBLE CHANGE: removed startup options "--port", "--server.port", and
  "--server.http-port" for arangod.
  These options have been replaced by the new "--server.endpoint" parameter

* INCOMPATIBLE CHANGE: removed startup option "--server" for arangosh and arangoimp.
  These options have been replaced by the new "--server.endpoint" parameter

* Added "--server.endpoint" option to arangod, arangosh, and arangoimp.
  For arangod, this option allows specifying the bind endpoints for the server
  The server can be bound to one or multiple endpoints at once. For arangosh
  and arangoimp, the option specifies the server endpoint to connect to.
  The following endpoint syntax is currently supported:
  - tcp://host:port or http@tcp://host:port (HTTP over IPv4)
  - tcp://[host]:port or http@tcp://[host]:port (HTTP over IPv6)
  - ssl://host:port or http@tcp://host:port (HTTP over SSL-encrypted IPv4)
  - ssl://[host]:port or http@tcp://[host]:port (HTTP over SSL-encrypted IPv6)
  - unix:///path/to/socket or http@unix:///path/to/socket (HTTP over UNIX socket)

  If no port is specified, the default port of 8529 will be used.

* INCOMPATIBLE CHANGE: removed startup options "--server.require-keep-alive" and
  "--server.secure-require-keep-alive".
  The server will now behave as follows which should be more conforming to the
  HTTP standard:
  * if a client sends a "Connection: close" header, the server will close the
    connection
  * if a client sends a "Connection: keep-alive" header, the server will not
    close the connection
  * if a client does not send any "Connection" header, the server will assume
    "keep-alive" if the request was an HTTP/1.1 request, and "close" if the
    request was an HTTP/1.0 request

* (minimal) internal optimizations for HTTP request parsing and response header
  handling

* fixed Unicode unescaping bugs for \f and surrogate pairs in BasicsC/strings.c

* changed implementation of TRI_BlockCrc32 algorithm to use 8 bytes at a time

* fixed issue #122: arangod doesn't start if <log.file> cannot be created

* fixed issue #121: wrong collection size reported

* fixed issue #98: Unable to change journalSize

* fixed issue #88: fds not closed

* fixed escaping of document data in HTML admin front end

* added HTTP basic authentication, this is always turned on

* added server startup option --server.disable-admin-interface to turn off the
  HTML admin interface

* honor server startup option --database.maximal-journal-size when creating new
  collections without specific journalsize setting. Previously, these
  collections were always created with journal file sizes of 32 MB and the
  --database.maximal-journal-size setting was ignored

* added server startup option --database.wait-for-sync to control the default
  behavior

* renamed "--unit-tests" to "--javascript.unit-tests"


v1.0.alpha3 (2012-06-30)
------------------------

* fixed issue #116: createCollection=create option doesn't work

* fixed issue #115: Compilation issue under OSX 10.7 Lion & 10.8 Mountain Lion
  (homebrew)

* fixed issue #114: image not found

* fixed issue #111: crash during "make unittests"

* fixed issue #104: client.js -> ARANGO_QUIET is not defined


v1.0.alpha2 (2012-06-24)
------------------------

* fixed issue #112: do not accept document with duplicate attribute names

* fixed issue #103: Should we cleanup the directory structure

* fixed issue #100: "count" attribute exists in cursor response with "count:
  false"

* fixed issue #84 explain command

* added new MRuby version (2012-06-02)

* added --log.filter

* cleanup of command line options:
** --startup.directory => --javascript.startup-directory
** --quite => --quiet
** --gc.interval => --javascript.gc-interval
** --startup.modules-path => --javascript.modules-path
** --action.system-directory => --javascript.action-directory
** --javascript.action-threads => removed (is now the same pool as --server.threads)

* various bug-fixes

* support for import

* added option SKIP_RANGES=1 for make unittests

* fixed several range-related assertion failures in the AQL query optimizer

* fixed AQL query optimizations for some edge cases (e.g. nested subqueries with
  invalid constant filter expressions)


v1.0.alpha1 (2012-05-28)
------------------------

Alpha Release of ArangoDB 1.0<|MERGE_RESOLUTION|>--- conflicted
+++ resolved
@@ -1,11 +1,10 @@
 v3.3.14 (2018-08-15)
 --------------------
 
-<<<<<<< HEAD
+* upgraded arangodb starter version to 0.13.1
+
 * fixed issue #5736: Foxx HTTP API responds with 500 error when request body
   is too short
-=======
-* upgraded arangodb starter version to 0.13.1
 
 * fixed issue #5831: custom queries in the ui could not be loaded if the user
   only has read access to the _system database.
@@ -123,7 +122,6 @@
 
 * fixed graph creation under some circumstances failing with 'edge collection
   already used in edge def' despite the edge definitions being identical
->>>>>>> ddd7a5b4
 
 * fixed issue #5727: Edge document with user provided key is inserted as many
   times as the number of shards, violating the primary index
