--- conflicted
+++ resolved
@@ -1,12 +1,10 @@
 devel
 -----
 
-<<<<<<< HEAD
 * Added --server.jwt-secret-keyfile option.
-=======
+
 * speed up data-modification operations in exclusive transactions in the RocksDB
   storage engine
->>>>>>> 98ff9621
 
 * An AQL query that uses the edge index only and returns the opposite side of
   the edge can now be executed in a more optimized way, e.g.
