--- conflicted
+++ resolved
@@ -1,12 +1,10 @@
 v3.3.14 (XXXX-XX-XX)
 --------------------
 
-<<<<<<< HEAD
 * fixed issue #5648: fixed error message when saving unsopported document
   types.
-=======
+
 * fixed issue #6076: Segmentation fault after AQL query
->>>>>>> 8597708b
 
 * fixed issue #5884: Subquery nodes are no longer created on DBServers
 
