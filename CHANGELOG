devel
-----

<<<<<<< HEAD
* added `uuidv4` and `genRandomBytes` methods to crypto module

* added `hexSlice` methods `hexWrite` to JS Buffer type

* added `Buffer.from`, `Buffer.of`, `Buffer.alloc` and `Buffer.allocUnsafe`
  for improved compatibility with Node.js
=======
* Foxx HTTP API errors now log stacktraces
>>>>>>> 54cc026d

* fixed issue #5831: custom queries in the ui could not be loaded if the user
  only has read access to the _system database.

* fixed issue #6128: ArangoDb Cluster: Task moved from DBS to Coordinator

* fixed some web ui action events related to Running Queries view and Slow
  Queries History view

* fixed internal issue #2566: corrected web UI alignment of the nodes table

* fixed issue #5736: Foxx HTTP API responds with 500 error when request body
  is too short

* fixed issue #6106: Arithmetic operator type casting documentation incorrect

* The arangosh now supports the velocystream transport protocol via the schemas 
  "vst+tcp://", "vst+ssl://", "vst+unix://" schemes. 

* The server will no longer lowercase the input in --server.endpoint. This means
  Unix domain socket paths will now  be treated as specified, previously they were lowercased

* fixed logging of requests. A wrong log level was used

* fixed issue #5943: misplaced database ui icon and wrong cursor type were used

* fixed issue #5354: updated the web UI JSON editor, improved usability

* fixed issue #5648: fixed error message when saving unsupported document types

* fixed internal issue #2812: Cluster fails to create many indexes in parallel

* Added C++ implementation, load balancer support, and user restriction to Pregel API.

  If an execution is accessed on a different coordinator than where it was
  created, the request(s) will be forwarded to the correct coordinator. If an
  execution is accessed by a different user than the one who created it, the
  request will be denied.

* the AQL editor in the web UI now supports detailed AQL query profiling

* fixed issue #5884: Subquery nodes are no longer created on DBServers

* intermediate commits in the RocksDB engine are now only enabled in standalone AQL queries 

  (not within a JS transaction), standalone truncate as well as for the "import" API

* the AQL editor in the web UI now supports GeoJSON types and is able to render them.

* fixed issue #5035: fixed a vulnerability issue within the web ui's index view

* PR #5552: add "--latency true" option to arangoimport.  Lists microsecond latency

* added `"pbkdf2"` method to `@arangodb/foxx/auth` module

* the `@arangodb/foxx/auth` module now uses a different method to generate salts,
  so salts are no longer guaranteed to be alphanumeric

* fixed internal issue #2567: the Web UI was showing the possibility to move a shard
  from a follower to the current leader

* Renamed RocksDB engine-specific statistics figure `rocksdb.block-cache-used`
  to `rocksdb.block-cache-usage` in output of `db._engineStats()`

  The new figure name is in line with the statistics that the RocksDB library
  provides in its new versions.

* Added RocksDB engine-specific statistics figures `rocksdb.block-cache-capacity`,
  `rocksdb.block-cache-pinned-usage` as well as level-specific figures
  `rocksdb.num-files-at-level` and `rocksdb.compression-ratio-at-level` in
  output of `db._engineStats()`

* Added RocksDB-engine configuration option `--rocksdb.block-align-data-blocks`

  If set to true, data blocks are aligned on lesser of page size and block size,
  which may waste some memory but may reduce the number of cross-page I/Os operations.

* Usage RocksDB format version 3 for new block-based tables

* Bugfix: The AQL syntax variants `UPDATE/REPLACE k WITH d` now correctly take
  _rev from k instead of d (when ignoreRevs is false) and ignore d._rev.

* Added C++ implementation, load balancer support, and user restriction to tasks API

  If a task is accessed on a different coordinator than where it was created,
  the request(s) will be forwarded to the correct coordinator. If a
  task is accessed by a different user than the one who created it, the request
  will be denied.

* Added load balancer support and user-restriction to async jobs API.

  If an async job is accessed on a different coordinator than where it was
  created, the request(s) will be forwarded to the correct coordinator. If a
  job is accessed by a different user than the one who created it, the request
  will be denied.

* switch default storage engine from MMFiles to RocksDB

  In ArangoDB 3.4, the default storage engine for new installations is the RocksDB
  engine. This differs to previous versions (3.2 and 3.3), in which the default
  storage engine was the MMFiles engine.

  The MMFiles engine can still be explicitly selected as the storage engine for
  all new installations. It's only that the "auto" setting for selecting the storage
  engine will now use the RocksDB engine instead of MMFiles engine.

  In the following scenarios, the effectively selected storage engine for new
  installations will be RocksDB:

  * `--server.storage-engine rocksdb`
  * `--server.storage-engine auto`
  * `--server.storage-engine` option not specified

  The MMFiles storage engine will be selected for new installations only when
  explicitly selected:

  * `--server.storage-engine mmfiles`

  On upgrade, any existing ArangoDB installation will keep its previously selected
  storage engine. The change of the default storage engine is thus only relevant
  for new ArangoDB installations and/or existing cluster setups for which new server
  nodes get added later. All server nodes in a cluster setup should use the same
  storage engine to work reliably. Using different storage engines in a cluster is
  unsupported.

* added collection.indexes() as an alias for collection.getIndexes()

* disable V8 engine and JavaScript APIs for agency nodes

* renamed MMFiles engine compactor thread from "Compactor" to "MMFilesCompactor".

  This change will be visible only on systems which allow assigning names to
  threads.

* added configuration option `--rocksdb.sync-interval`

  This option specifies interval (in milliseconds) that ArangoDB will use to
  automatically synchronize data in RocksDB's write-ahead log (WAL) files to
  disk. Automatic syncs will only be performed for not-yet synchronized data,
  and only for operations that have been executed without the *waitForSync*
  attribute.

  Automatic synchronization is performed by a background thread. The default
  sync interval is 100 milliseconds.

  Note: this option is not supported on Windows platforms. Setting the sync
  interval to a value greater 0 will produce a startup warning.

* added AQL functions `TO_BASE64`, `TO_HEX`, `ENCODE_URI_COMPONENT` and `SOUNDEX`

* PR #5857: RocksDB engine would frequently request a new DelayToken.  This caused
  excessive write delay on the next Put() call.  Alternate approach taken.

* changed the thread handling in the scheduler. `--server.maximal-threads` will be
  the maximum number of threads for the scheduler.

* The option `--server.threads` is now obsolete.

* use sparse indexes in more cases now, when it is clear that the index attribute
  value cannot be null

* introduce SingleRemoteOperationNode via "optimize-cluster-single-document-operations"
  optimizer rule, which triggers single document operations directly from the coordinator
  instead of using a full-featured AQL setup. This saves cluster roundtrips.

  Queries directly referencing the document key benefit from this:

      UPDATE {_key: '1'} WITH {foo: 'bar'} IN collection RETURN OLD

* Added load balancer support and user-restriction to cursor API.

  If a cursor is accessed on a different coordinator than where it was created,
  the requests will be forwarded to the correct coordinator. If a cursor is
  accessed by a different user than the one who created it, the request will
  be denied.

* if authentication is turned on requests to databases by users with insufficient rights
 will be answered with the HTTP forbidden (401) response.

* upgraded bundled RocksDB library version to 5.15

* added key generators `uuid` and `padded`

  The `uuid` key generator generates universally unique 128 bit keys, which are
  stored in hexadecimal human-readable format.
  The `padded` key generator generates keys of a fixed length (16 bytes) in
  ascending lexicographical sort order.

* The REST API of `/_admin/status` added: "operationMode" filed with same meaning as
  the "mode" field and field "readOnly" that has the inverted meaning of the field
  "writeOpsEnabled". The old field names will be deprecated in upcoming versions.

* added `COUNT_DISTINCT` AQL function

* make AQL optimizer rule `collect-in-cluster` optimize aggregation functions
  `AVERAGE`, `VARIANCE`, `STDDEV`, `UNIQUE`, `SORTED_UNIQUE` and `COUNT_DISTINCT`
  in a cluster by pushing parts of the aggregation onto the DB servers and only
  doing the total aggregation on the coordinator

* replace JavaScript functions FULLTEXT, NEAR, WITHIN and WITHIN_RECTANGLE with
  regular AQL subqueries via a new optimizer rule "replace-function-with-index".

* the existing "fulltext-index-optimizer" optimizer rule has been removed because its
  duty is now handled by the "replace-function-with-index" rule.

* added option "--latency true" option to arangoimport. Lists microsecond latency
  statistics on 10 second intervals.

* fixed internal issue #2256: ui, document id not showing up when deleting a document

* fixed internal issue #2163: wrong labels within foxx validation of service
  input parameters

* fixed internal issue #2160: fixed misplaced tooltips in indices view

* Added exclusive option for rocksdb collections. Modifying AQL queries can
  now set the exclusive option as well as it can be set on JavaScript transactions.

* added optimizer rule "optimize-subqueries", which makes qualifying subqueries
  return less data

  The rule fires in the following situations:
  * in case only a few results are used from a non-modifying subquery, the rule
    will add a LIMIT statement into the subquery. For example

        LET docs = (
          FOR doc IN collection
            FILTER ...
            RETURN doc
        )
        RETURN docs[0]

    will be turned into

        LET docs = (
          FOR doc IN collection
            FILTER ...
            LIMIT 1
            RETURN doc
        )
        RETURN docs[0]

    Another optimization performed by this rule is to modify the result value
    of subqueries in case only the number of results is checked later. For example

        RETURN LENGTH(
          FOR doc IN collection
            FILTER ...
            RETURN doc
        )

    will be turned into

        RETURN LENGTH(
          FOR doc IN collection
            FILTER ...
            RETURN true
        )

  This saves copying the document data from the subquery to the outer scope and may
  enable follow-up optimizations.

* fixed Foxx queues bug when queues are created in a request handler with an
  ArangoDB authentication header

* abort startup when using SSLv2 for a server endpoint, or when connecting with
  a client tool via an SSLv2 connection.

  SSLv2 has been disabled in the OpenSSL library by default in recent versions
  because of security vulnerabilities inherent in this protocol.

  As it is not safe at all to use this protocol, the support for it has also
  been stopped in ArangoDB. End users that use SSLv2 for connecting to ArangoDB
  should change the protocol from SSLv2 to TLSv12 if possible, by adjusting
  the value of the `--ssl.protocol` startup option.

* added `overwrite` option to document insert operations to allow for easier syncing.

  This implements almost the much inquired UPSERT. In reality it is a REPSERT
  (replace/insert) because only replacement and not modification of documents
  is possible. The option does not work in cluster collections with custom
  sharding.

* added startup option `--log.escape`

  This option toggles the escaping of log output.

  If set to `true` (which is the default value), then the logging will work
  as before, and the following characters in the log output are escaped:

  * the carriage return character (hex 0d)
  * the newline character (hex 0a)
  * the tabstop character (hex 09)
  * any other characters with an ordinal value less than hex 20

  If the option is set to `false`, no characters are escaped. Characters with
  an ordinal value less than hex 20 will not be printed in this mode but will
  be replaced with a space character (hex 20).

  A side effect of turning off the escaping is that it will reduce the CPU
  overhead for the logging. However, this will only be noticable when logging
  is set to a very verbose level (e.g. debug or trace).

* increased the default values for the startup options `--javascript.gc-interval`
  from every 1000 to every 2000 requests, and for `--javascript.gc-frequency` from
  30 to 60 seconds

  This will make the V8 garbage collection run less often by default than in previous
  versions, reducing CPU load a bit and leaving more contexts available on average.

* added `/_admin/repair/distributeShardsLike` that repairs collections with
  distributeShardsLike where the shards aren't actually distributed like in the
  prototype collection, as could happen due to internal issue #1770

* Fixed issue #4271: Change the behavior of the `fullCount` option for AQL query
  cursors so that it will only take into account `LIMIT` statements on the top level
  of the query.

  `LIMIT` statements in subqueries will not have any effect on the `fullCount` results
  any more.

* We added a new geo-spatial index implementation. On the RocksDB storage engine all
  installations will need to be upgraded with `--database.auto-upgrade true`. New geo
  indexes will now only report with the type `geo` instead of `geo1` or `geo2`.
  The index types `geo1` and `geo2` are now deprecated.
  Additionally we removed the deprecated flags `constraint` and `ignoreNull` from geo
  index definitions, these fields were initially deprecated in ArangoDB 2.5

* Add revision id to RocksDB values in primary indexes to speed up replication (~10x).

* PR #5238: Create a default pacing algorithm for arangoimport to avoid TimeoutErrors
  on VMs with limited disk throughput

* Starting a cluster with coordinators and DB servers using different storage engines
  is unsupported. Doing it anyway will now produce a warning on startup

* fixed issue #4919: C++ implementation of LIKE function now matches the old and correct
  behaviour of the javascript implementation.

* added `--json` option to arangovpack, allowing to treat its input as plain JSON data
  make arangovpack work without any configuration file

* added experimental arangodb startup option `--javascript.enabled` to enable/disable the
  initialization of the V8 JavaScript engine. Only expected to work on single-servers and
  agency deployments

* pull request #5201: eliminate race scenario where handlePlanChange could run infinite times
  after an execution exceeded 7.4 second time span

* UI: fixed an unreasonable event bug within the modal view engine

* pull request #5114: detect shutdown more quickly on heartbeat thread of coordinator and
  DB servers

* fixed issue #3811: gharial api is now checking existence of `_from` and `_to` vertices
  during edge creation

* There is a new method `_profileQuery` on the database object to execute a query and
  print an explain with annotated runtime information.

* Query cursors can now be created with option `profile`, with a value of 0, 1 or 2.
  This will cause queries to include more statistics in their results and will allow tracing
  of queries.

* fixed internal issue #2147: fixed database filter in UI

* fixed internal issue #2149: number of documents in the UI is not adjusted after moving them

* fixed internal issue #2150: UI - loading a saved query does not update the list of bind
  parameters

* removed option `--cluster.my-local-info` in favor of persisted server UUIDs

  The option `--cluster.my-local-info` was deprecated since ArangoDB 3.3.

* added new collection property `cacheEnabled` which enables in-memory caching for
  documents and primary index entries. Available only when using RocksDB

* arangodump now supports `--threads` option to dump collections in parallel

* arangorestore now supports `--threads` option to restore collections in parallel

* Improvement: The AQL query planner in cluster is now a bit more clever and
  can prepare AQL queries with less network overhead.

  This should speed up simple queries in cluster mode, on complex queries it
  will most likely not show any performance effect.
  It will especially show effects on collections with a very high amount of Shards.

* removed remainders of dysfunctional `/_admin/cluster-test` and `/_admin/clusterCheckPort`
  API endpoints and removed them from documentation

* added new query option `stream` to enable streaming query execution via the
  `POST /_api/cursor` rest interface.

* fixed issue #4698: databases within the UI are now displayed in a sorted order.

* Behavior of permissions for databases and collections changed:
  The new fallback rule for databases for which an access level is not explicitly specified:
  Choose the higher access level of:
    * A wildcard database grant
    * A database grant on the `_system` database
  The new fallback rule for collections for which an access level is not explicitly specified:
  Choose the higher access level of:
    * Any wildcard access grant in the same database, or on "*/*"
    * The access level for the current database
    * The access level for the `_system` database

* fixed issue #4583: add AQL ASSERT and AQL WARN

* renamed startup option `--replication.automatic-failover` to
  `--replication.active-failover`
  using the old option name will still work in ArangoDB 3.4, but the old option
  will be removed afterwards

* index selectivity estimates for RocksDB engine are now eventually consistent

  This change addresses a previous issue where some index updates could be
  "lost" from the view of the internal selectivity estimate, leading to
  inaccurate estimates. The issue is solved now, but there can be up to a second
  or so delay before updates are reflected in the estimates.

* support `returnOld` and `returnNew` attributes for in the following HTTP REST
  APIs:

  * /_api/gharial/<graph>/vertex/<collection>
  * /_api/gharial/<graph>/edge/<collection>

  The exception from this is that the HTTP DELETE verb for these APIs does not
  support `returnOld` because that would make the existing API incompatible

* fixed internal issue #478: remove unused and undocumented REST API endpoints
  _admin/statistics/short and _admin/statistics/long

  These APIs were available in ArangoDB's REST API, but have not been called by
  ArangoDB itself nor have they been part of the documented API. They have been
  superseded by other REST APIs and were partially dysfunctional. Therefore
  these two endpoints have been removed entirely.

* fixed issue #1532: reload users on restore

* fixed internal issue #1475: when restoring a cluster dump to a single server
  ignore indexes of type primary and edge since we mustn't create them here.

* fixed internal issue #1439: improve performance of any-iterator for RocksDB

* issue #1190: added option `--create-database` for arangoimport

* UI: updated dygraph js library to version 2.1.0

* renamed arangoimp to arangoimport for consistency
  Release packages will still install arangoimp as a symlink so user scripts
  invoking arangoimp do not need to be changed

* UI: Shard distribution view now has an accordion view instead of displaying
  all shards of all collections at once.

* fixed issue #4393: broken handling of unix domain sockets in JS_Download

* added AQL function `IS_KEY`
  this function checks if the value passed to it can be used as a document key,
  i.e. as the value of the `_key` attribute

* added AQL functions `SORTED` and `SORTED_UNIQUE`

  `SORTED` will return a sorted version of the input array using AQL's internal
  comparison order
  `SORTED_UNIQUE` will do the same, but additionally removes duplicates.

* added C++ implementation for AQL functions `DATE_NOW`, `DATE_ISO8601`,
  `DATE_TIMESTAMP`, `IS_DATESTRING`, `DATE_DAYOFWEEK`, `DATE_YEAR`,
  `DATE_MONTH`, `DATE_DAY`, `DATE_HOUR`, `DATE_MINUTE`, `DATE_SECOND`,
  `DATE_MILLISECOND`, `DATE_DAYOFYEAR`, `DATE_ISOWEEK`, `DATE_LEAPYEAR`,
  `DATE_QUARTER`, `DATE_DAYS_IN_MONTH`, `DATE_ADD`, `DATE_SUBTRACT`,
  `DATE_DIFF`, `DATE_COMPARE`, `TRANSLATE` and `SHA512`

* fixed a bug where clusterinfo missed changes to plan after agency
  callback is registred for create collection

* Foxx manifest.json files can now contain a $schema key with the value
  of "http://json.schemastore.org/foxx-manifest" to improve tooling support.

* fixed agency restart from compaction without data

* fixed agency's log compaction for internal issue #2249

* only load Plan and Current from agency when actually needed


v3.3.13 (XXXX-XX-XX)
--------------------

* fixed issue #5827: Batch request handling incompatible with .NET's default
  ContentType format


v3.3.12 (2018-07-12)
--------------------

* issue #5854: RocksDB engine would frequently request a new DelayToken.  This caused
  excessive write delay on the next Put() call.  Alternate approach taken.

* fixed graph creation under some circumstances failing with 'edge collection
  already used in edge def' despite the edge definitions being identical

* fixed issue #5727: Edge document with user provided key is inserted as many
  times as the number of shards, violating the primary index

* fixed internal issue #2658: AQL modification queries did not allow `_rev`
  checking. There is now a new option `ignoreRevs` which can be set to `false`
  in order to force AQL modification queries to match revision ids before
  doing any modifications

* fixed issue #5679: Replication applier restrictions will crash synchronisation
  after initial sync

* fixed potential issue in RETURN DISTINCT CollectBlock implementation
  that led to the block producing an empty result

* changed communication tasks to use boost strands instead of locks,
  this fixes a race condition with parallel VST communication over
  SSL

* fixed agency restart from compaction without data

* fixed for agent coming back to agency with changed endpoint and
  total data loss

* more patient agency tests to allow for ASAN tests to successfully finish


v3.3.11 (2018-06-26)
--------------------

* upgraded arangosync version to 0.5.3

* upgraded arangodb starter version to 0.12.0

* fixed internal issue #2559: "unexpected document key" error when custom
  shard keys are used and the "allowUserKeys" key generator option is set
  to false

* fixed AQL DOCUMENT lookup function for documents for sharded collections with
  more than a single shard and using a custom shard key (i.e. some shard
  key attribute other than `_key`).
  The previous implementation of DOCUMENT restricted to lookup to a single
  shard in all cases, though this restriction was invalid. That lead to
  `DOCUMENT` not finding documents in cases the wrong shard was contacted. The
  fixed implementation in 3.3.11 will reach out to all shards to find the
  document, meaning it will produce the correct result, but will cause more
  cluster-internal traffic. This increase in traffic may be high if the number
  of shards is also high, because each invocation of `DOCUMENT` will have to
  contact all shards.
  There will be no performance difference for non-sharded collections or
  collections that are sharded by `_key` or that only have a single shard.

* reimplemented replication view in web UI

* fixed internal issue #2256: ui, document id not showing up when deleting a document

* fixed internal issue #2163: wrong labels within foxx validation of service
  input parameters

* fixed internal issue #2160: fixed misplaced tooltips in indices view

* added new arangoinspect client tool, to help users and customers easily collect
  information of any ArangoDB server setup, and facilitate troubleshooting for the
  ArangoDB Support Team


v3.3.10 (2018-06-04)
--------------------

* make optimizer rule "remove-filter-covered-by-index" not stop after removing
  a sub-condition from a FILTER statement, but pass the optimized FILTER
  statement again into the optimizer rule for further optimizations.
  This allows optimizing away some more FILTER conditions than before.

* allow accessing /_admin/status URL on followers too in active failover setup

* fix cluster COLLECT optimization for attributes that were in "sorted" variant of
  COLLECT and that were provided by a sorted index on the collected attribute

* apply fulltext index optimization rule for multiple fulltext searches in
  the same query

  this fixes https://stackoverflow.com/questions/50496274/two-fulltext-searches-on-arangodb-cluster-v8-is-involved

* validate `_from` and `_to` values of edges on updates consistently

* fixed issue #5400: Unexpected AQL Result

* fixed issue #5429: Frequent 'updated local foxx repository' messages

* fixed issue #5252: Empty result if FULLTEXT() is used together with LIMIT offset

* fixed issue #5035: fixed a vulnerability issue within the web ui's index view

* inception was ignoring leader's configuration


v3.3.9 (2018-05-17)
-------------------

* added `/_admin/repair/distributeShardsLike` that repairs collections with
  distributeShardsLike where the shards aren't actually distributed like in the
  prototype collection, as could happen due to internal issue #1770

* fixed Foxx queues bug when queues are created in a request handler with an
  ArangoDB authentication header

* upgraded arangosync version to 0.5.1

* upgraded arangodb starter version to 0.11.3

* fix cluster upgrading issue introduced in 3.3.8

  the issue made arangod crash when starting a DB server with option
  `--database.auto-upgrade true`

* fix C++ implementation of AQL ZIP function to return each distinct attribute
  name only once. The previous implementation added non-unique attribute names
  multiple times, which led to follow-up issues.
  Now if an attribute name occurs multiple times in the input list of attribute
  names, it will only be incorporated once into the result object, with the
  value that corresponds to the first occurrence.
  This fix also changes the V8 implementation of the ZIP function, which now
  will always return the first value for non-unique attribute names and not the
  last occurring value.

* self heal during a Foxx service install, upgrade or replace no longer breaks
  the respective operation

* make /_api/index, /_api/database and /_api/user REST handlers use the scheduler's
  internal queue, so they do not run in an I/O handling thread

* fixed issue #4919: C++ implementation of LIKE function now matches the old and
  correct behavior of the JavaScript implementation.

* added REST API endpoint /_admin/server/availability for monitoring purposes

* UI: fixed an unreasonable event bug within the modal view engine

* fixed issue #3811: gharial api is now checking existence of _from and _to vertices
  during edge creation

* fixed internal issue #2149: number of documents in the UI is not adjusted after
  moving them

* fixed internal issue #2150: UI - loading a saved query does not update the list
  of bind parameters

* fixed internal issue #2147 - fixed database filter in UI

* fixed issue #4934: Wrong used GeoIndex depending on FILTER order

* added `query` and `aql.literal` helpers to `@arangodb` module.

* remove post-sort from GatherNode in cluster AQL queries that do use indexes
  for filtering but that do not require a sorted result

  This optimization can speed up gathering data from multiple shards, because
  it allows to remove a merge sort of the individual shards' results.

* extend the already existing "reduce-extraction-to-projection" AQL optimizer
  rule for RocksDB to provide projections of up to 5 document attributes. The
  previous implementation only supported a projection for a single document
  attribute. The new implementation will extract up to 5 document attributes from
  a document while scanning a collection via an EnumerateCollectionNode.
  Additionally the new version of the optimizer rule can also produce projections
  when scanning an index via an IndexNode.
  The optimization is benefial especially for huge documents because it will copy
  out only the projected attributes from the document instead of copying the entire
  document data from the storage engine.

  When applied, the explainer will show the projected attributes in a `projections`
  remark for an EnumerateCollectionNode or IndexNode. The optimization is limited
  to the RocksDB storage engine.

* added index-only optimization for AQL queries that can satisfy the retrieval of
  all required document attributes directly from an index.

  This optimization will be triggered for the RocksDB engine if an index is used
  that covers all required attributes of the document used later on in the query.
  If applied, it will save retrieving the actual document data (which would require
  an extra lookup in RocksDB), but will instead build the document data solely
  from the index values found. It will only be applied when using up to 5 attributes
  from the document, and only if the rest of the document data is not used later
  on in the query.

  The optimization is currently available for the RocksDB engine for the index types
  primary, edge, hash, skiplist and persistent.

  If the optimization is applied, it will show up as "index only" in an AQL
  query's execution plan for an IndexNode.

* added scan-only optimization for AQL queries that iterate over collections or
  indexes and that do not need to return the actual document values.

  Not fetching the document values from the storage engine will provide a
  considerable speedup when using the RocksDB engine, but may also help a bit
  in case of the MMFiles engine. The optimization will only be applied when
  full-scanning or index-scanning a collection without refering to any of its
  documents later on, and, for an IndexNode, if all filter conditions for the
  documents of the collection are covered by the index.

  If the optimization is applied, it will show up as "scan only" in an AQL
  query's execution plan for an EnumerateCollectionNode or an IndexNode.

* extend existing "collect-in-cluster" optimizer rule to run grouping, counting
  and deduplication on the DB servers in several cases, so that the coordinator
  will only need to sum up the potentially smaller results from the individual shards.

  The following types of COLLECT queries are covered now:
  - RETURN DISTINCT expr
  - COLLECT WITH COUNT INTO ...
  - COLLECT var1 = expr1, ..., varn = exprn (WITH COUNT INTO ...), without INTO or KEEP
  - COLLECT var1 = expr1, ..., varn = exprn AGGREGATE ..., without INTO or KEEP, for
    aggregate functions COUNT/LENGTH, SUM, MIN and MAX.

* honor specified COLLECT method in AQL COLLECT options

  for example, when the user explicitly asks for the COLLECT method
  to be `sorted`, the optimizer will now not produce an alternative
  version of the plan using the hash method.

  additionally, if the user explcitly asks for the COLLECT method to
  be `hash`, the optimizer will now change the existing plan to use
  the hash method if possible instead of just creating an alternative
  plan.

  `COLLECT ... OPTIONS { method: 'sorted' }` => always use sorted method
  `COLLECT ... OPTIONS { method: 'hash' }`   => use hash if this is technically possible
  `COLLECT ...` (no options)                 => create a plan using sorted, and another plan using hash method

* added bulk document lookups for MMFiles engine, which will improve the performance
  of document lookups from an inside an index in case the index lookup produces many
  documents


v3.3.8 (2018-04-24)
-------------------

* included version of ArangoDB Starter (`arangodb` binary) updated to v0.10.11,
  see [Starter changelog](https://github.com/arangodb-helper/arangodb/blob/master/CHANGELOG.md)

* added arangod startup option `--dump-options` to print all configuration parameters
  as a JSON object

* fixed: (Enterprise only) If you restore a SmartGraph where the collections
  are still existing and are supposed to be dropped on restore we ended up in
  duplicate name error. This is now gone and the SmartGraph is correctly restored.

* fix lookups by `_id` in smart graph edge collections

* improve startup resilience in case there are datafile errors (MMFiles)

  also allow repairing broken VERSION files automatically on startup by
  specifying the option `--database.ignore-datafile-errors true`

* fix issue #4582: UI query editor now supports usage of empty string as bind parameter value

* fixed internal issue #2148: Number of documents found by filter is misleading in web UI

* added startup option `--database.required-directory-state`

  using this option it is possible to require the database directory to be
  in a specific state on startup. the options for this value are:

  - non-existing: database directory must not exist
  - existing: database directory must exist
  - empty: database directory must exist but be empty
  - populated: database directory must exist and contain specific files already
  - any: any state allowed

* field "$schema" in Foxx manifest.json files no longer produce warnings

* added `@arangodb/locals` module to expose the Foxx service context as an
  alternative to using `module.context` directly.

* `db._executeTransaction` now accepts collection objects as collections.

* supervision can be put into maintenance mode


v3.3.7 (2018-04-11)
-------------------

* added hidden option `--query.registry-ttl` to control the lifetime of cluster AQL
  query parts

* fixed internal issue #2237: AQL queries on collections with replicationFactor:
  "satellite" crashed arangod in single server mode

* fixed restore of satellite collections: replicationFactor was set to 1 during
  restore

* fixed dump and restore of smart graphs:
  a) The dump will not include the hidden shadow collections anymore, they were dumped
     accidentially and only contain duplicated data.
  b) Restore will now ignore hidden shadow collections as all data is contained
     in the smart-edge collection. You can manually include these collections from an
     old dump (3.3.5 or earlier) by using `--force`.
  c) Restore of a smart-graph will now create smart collections properly instead
     of getting into `TIMEOUT_IN_CLUSTER_OPERATION`

* fixed issue in AQL query optimizer rule "restrict-to-single-shard", which
  may have sent documents to a wrong shard in AQL INSERT queries that specified
  the value for `_key` using an expression (and not a constant value)
  Important: if you were affected by this bug in v3.3.5 it is required that you
  recreate your dataset in v3.3.6 (i.e. dumping and restoring) instead of doing
  a simple binary upgrade

* added /_admin/status HTTP API for debugging purposes

* added ArangoShell helper function for packaging all information about an
  AQL query so it can be run and analyzed elsewhere:

  query = "FOR doc IN mycollection FILTER doc.value > 42 RETURN doc";
  require("@arangodb/aql/explainer").debugDump("/tmp/query-debug-info", query);

  Entitled users can send the generated file to the ArangoDB support to facilitate
  reproduction and debugging.

* added hidden option `--server.ask-jwt-secret`. This is an internal option
  for debugging and should not be exposed to end-users.

* fix for internal issue #2215. supervision will now wait for agent to
  fully prepare before adding 10 second grace period after leadership change

* fixed internal issue #2215's FailedLeader timeout bug

v3.3.5 (2018-03-28)
-------------------

* fixed issue #4934: Wrong used GeoIndex depending on FILTER order

* make build id appear in startup log message alongside with other version info

* make AQL data modification operations that are sent to all shards and that are
  supposed to return values (i.e. `RETURN OLD` or `RETURN NEW`) not return fake
  empty result rows if the document to be updated/replaced/removed was not present
  on the target shard

* added AQL optimizer rule `restrict-to-single-shard`

  This rule will kick in if a collection operation (index lookup or data
  modification operation) will only affect a single shard, and the operation can be
  restricted to the single shard and is not applied for all shards. This optimization
  can be applied for queries that access a collection only once in the query, and that
  do not use traversals, shortest path queries and that do not access collection data
  dynamically using the `DOCUMENT`, `FULLTEXT`, `NEAR` or `WITHIN` AQL functions.
  Additionally, the optimizer will only pull off this optimization if can safely
  determine the values of all the collection's shard keys from the query, and when the
  shard keys are covered by a single index (this is always true if the shard key is
  the default `_key`)

* display missing attributes of GatherNodes in AQL explain output

* make AQL optimizer rule `undistribute-remove-after-enum-coll` fire in a few
  more cases in which it is possible

* slightly improve index selection for the RocksDB engine when there are multiple
  competing indexes with the same attribute prefixes, but different amount of
  attributes covered. In this case, the more specialized index will be preferred
  now

* fix issue #4924: removeFollower now prefers to remove the last follower(s)

* added "collect-in-cluster" optimizer rule to have COLLECT WITH COUNT queries
  without grouping being executed on the DB servers and the coordinator only summing
  up the counts from the individual shards

* fixed issue #4900: Nested FOR query uses index but ignores other filters

* properly exit v8::Context in one place where it was missing before

* added hidden option `--cluster.index-create-timeout` for controlling the
  default value of the index creation timeout in cluster
  under normal circumstances, this option does not need to be adjusted

* increase default timeout for index creation in cluster to 3600s

* fixed issue #4843: Query-Result has more Docs than the Collection itself

* fixed the behavior of ClusterInfo when waiting for current to catch
  up with plan in create collection.

* fixed issue #4827: COLLECT on edge _to field doesn't group distinct values as expected (MMFiles)


v3.3.4 (2018-03-01)
-------------------

* fix AQL `fullCount` result value in some cluster cases when it was off a bit

* fix issue #4651: Simple query taking forever until a request timeout error

* fix issue #4657: fixed incomplete content type header

* Vastly improved the Foxx Store UI

* fix issue #4677: AQL WITH with bind parameters results in "access after data-modification"
  for two independent UPSERTs

* remove unused startup option `--ldap.permissions-attribute-name`

* fix issue #4457: create /var/tmp/arangod with correct user in supervisor mode

* remove long disfunctional admin/long_echo handler

* fixed Foxx API:

  * PUT /_api/foxx/service: Respect force flag
  * PATCH /_api/foxx/service: Check whether a service under given mount exists

* internal issue #1726: supervision failed to remove multiple servers
  from health monitoring at once.

* more information from inception, why agent is activated

* fixed a bug where supervision tried to deal with shards of virtual collections

* fix internal issue #1770: collection creation using distributeShardsLike yields
  errors and did not distribute shards correctly in the following cases:
  1. If numberOfShards * replicationFactor % nrDBServers != 0
     (shards * replication is not divisible by DBServers).
  2. If there was failover / move shard case on the leading collection
     and creating the follower collection afterwards.

* fix timeout issues in replication client expiration

* added missing edge filter to neighbors-only traversals
  in case a filter condition was moved into the traverser and the traversal was
  executed in breadth-first mode and was returning each visited vertex exactly
  once, and there was a filter on the edges of the path and the resulting vertices
  and edges were not used later, the edge filter was not applied

* fixed issue #4160: Run arangod with "--database.auto-upgrade" option always crash silently without error log

* fix internal issue #1848: AQL optimizer was trying to resolve attribute accesses
  to attributes of constant object values at query compile time, but only did so far
  the very first attribute in each object

  this fixes https://stackoverflow.com/questions/48648737/beginner-bug-in-for-loops-from-objects

* fix inconvenience: If we want to start server with a non-existing
  --javascript.app-path it will now be created (if possible)

* fixed: REST API `POST _api/foxx` now returns HTTP code 201 on success, as documented.
         returned 200 before.

* fixed: REST API `PATCH _api/foxx/dependencies` now updates the existing dependencies
         instead of replacing them.

* fixed: Foxx upload of single javascript file. You now can upload via http-url pointing
         to a javascript file.

* fixed issue #4395: If your foxx app includes an `APP` folder it got
         accidently removed by selfhealing this is not the case anymore.

* fixed internal issue #1969 - command apt-get purge/remove arangodb3e was failing


v3.3.3 (2018-01-16)
-------------------

* fix issue #4272: VERSION file keeps disappearing

* fix internal issue #81: quotation marks disappeared when switching table/json
  editor in the query editor ui

* added option `--rocksdb.throttle` to control whether write-throttling is enabled
  Write-throttling is turned on by default, to reduce chances of compactions getting
  too far behind and blocking incoming writes.

* fixed issue #4308: Crash when getter for error.name throws an error (on Windows)

* UI: fixed a query editor caching and parsing issue

* Fixed internal issue #1683: fixes an UI issue where a collection name gets wrongly cached
  within the documents overview of a collection.

* Fixed an issue with the index estimates in RocksDB in the case a transaction is aborted.
  Former the index estimates were modified if the transaction commited or not.
  Now they will only be modified if the transaction commited successfully.

* UI: optimized login view for very small screen sizes

* Truncate in RocksDB will now do intermediate commits every 10.000 documents
  if truncate fails or the server crashes during this operation all deletes
  that have been commited so far are persisted.

* make the default value of `--rocksdb.block-cache-shard-bits` use the RocksDB
  default value. This will mostly mean the default number block cache shard
  bits is lower than before, allowing each shard to store more data and cause
  less evictions from block cache

* issue #4222: Permission error preventing AQL query import / export on webui

* UI: optimized error messages for invalid query bind parameter

* UI: upgraded swagger ui to version 3.9.0

* issue #3504: added option `--force-same-database` for arangorestore

  with this option set to true, it is possible to make any arangorestore attempt
  fail if the specified target database does not match the database name
  specified in the source dump's "dump.json" file. it can thus be used to
  prevent restoring data into the "wrong" database

  The option is set to `false` by default to ensure backwards-compatibility

* make the default value of `--rocksdb.block-cache-shard-bits` use the RocksDB
  default value. This will mostly mean the default number block cache shard
  bits is lower than before, allowing each shard to store more data and cause
  less evictions from block cache

* fixed issue #4255: AQL SORT consuming too much memory

* fixed incorrect persistence of RAFT vote and term


v3.3.2 (2018-01-04)
-------------------

* fixed issue #4199: Internal failure: JavaScript exception in file 'arangosh.js'
  at 98,7: ArangoError 4: Expecting type String

* fixed issue in agency supervision with a good server being left in
  failedServers

* distinguish isReady and allInSync in clusterInventory

* fixed issue #4197: AQL statement not working in 3.3.1 when upgraded from 3.2.10

* do not reuse collection ids when restoring collections from a dump, but assign new collection ids, this should prevent collection id conflicts


v3.3.1 (2017-12-28)
-------------------

* UI: displayed wrong wfs property for a collection when using RocksDB as
  storage engine

* added `--ignore-missing` option to arangoimp
  this option allows importing lines with less fields than specified in the CSV
  header line

* changed misleading error message from "no leader" to "not a leader"

* optimize usage of AQL FULLTEXT index function to a FOR loop with index
  usage in some cases
  When the optimization is applied, this especially speeds up fulltext index
  queries in the cluster

* UI: improved the behavior during collection creation in a cluster environment

* Agency lockup fixes for very small machines.

* Agency performance improvement by finer grained locking.

* Use steady_clock in agency whereever possible.

* Agency prevent Supervision thread crash.

* Fix agency integer overflow in timeout calculation.


v3.3.0 (2012-12-14)
-------------------

* release version

* added a missing try/catch block in the supervision thread


v3.3.rc8 (2017-12-12)
---------------------

* UI: fixed broken Foxx configuration keys. Some valid configuration values
  could not be edited via the ui.

* UI: pressing the return key inside a select2 box no longer triggers the modal's
  success function

* UI: coordinators and db servers are now in sorted order (ascending)


v3.3.rc7 (2017-12-07)
---------------------

* fixed issue #3741: fix terminal color output in Windows

* UI: fixed issue #3822: disabled name input field for system collections

* fixed issue #3640: limit in subquery

* fixed issue #3745: Invalid result when using OLD object with array attribute in UPSERT statement

* UI: edge collections were wrongly added to from and to vertices select box during graph creation

* UI: added not found views for documents and collections

* UI: using default user database api during database creation now

* UI: the graph viewer backend now picks one random start vertex of the
  first 1000 documents instead of calling any(). The implementation of
  "any" is known to scale bad on huge collections with RocksDB.

* UI: fixed disappearing of the navigation label in some case special case

* UI: the graph viewer now displays updated label values correctly.
  Additionally the included node/edge editor now closes automatically
  after a successful node/edge update.

* fixed issue #3917: traversals with high maximal depth take extremely long
  in planning phase.


v3.3.rc4 (2017-11-28)
---------------------

* minor bug-fixes


v3.3.rc3 (2017-11-24)
---------------------

* bug-fixes


v3.3.rc2 (2017-11-22)
---------------------

* UI: document/edge editor now remembering their modes (e.g. code or tree)

* UI: optimized error messages for invalid graph definitions. Also fixed a
  graph renderer cleanup error.

* UI: added a delay within the graph viewer while changing the colors of the
  graph. Necessary due different browser behaviour.

* added options `--encryption.keyfile` and `--encryption.key-generator` to arangodump
  and arangorestore

* UI: the graph viewer now displays updated label values correctly.
  Additionally the included node/edge editor now closes automatically
  after a successful node/edge update.

* removed `--recycle-ids` option for arangorestore

  using that option could have led to problems on the restore, with potential
  id conflicts between the originating server (the source dump server) and the
  target server (the restore server)


v3.3.rc1 (2017-11-17)
---------------------

* add readonly mode REST API

* allow compilation of ArangoDB source code with g++ 7

* upgrade minimum required g++ compiler version to g++ 5.4
  That means ArangoDB source code will not compile with g++ 4.x or g++ < 5.4 anymore.

* AQL: during a traversal if a vertex is not found. It will not print an ERROR to the log and continue
  with a NULL value, but will register a warning at the query and continue with a NULL value.
  The situation is not desired as an ERROR as ArangoDB can store edges pointing to non-existing
  vertex which is perfectly valid, but it may be a n issue on the data model, so users
  can directly see it on the query now and do not "by accident" have to check the LOG output.

* introduce `enforceReplicationFactor` attribute for creating collections:
  this optional parameter controls if the coordinator should bail out during collection
  creation if there are not enough DBServers available for the desired `replicationFactor`.

* fixed issue #3516: Show execution time in arangosh

  this change adds more dynamic prompt components for arangosh
  The following components are now available for dynamic prompts,
  settable via the `--console.prompt` option in arangosh:

  - '%t': current time as timestamp
  - '%a': elpased time since ArangoShell start in seconds
  - '%p': duration of last command in seconds
  - '%d': name of current database
  - '%e': current endpoint
  - '%E': current endpoint without protocol
  - '%u': current user

  The time a command takes can be displayed easily by starting arangosh with `--console.prompt "%p> "`.

* make the ArangoShell refill its collection cache when a yet-unknown collection
  is first accessed. This fixes the following problem:

      arangosh1> db._collections();  // shell1 lists all collections
      arangosh2> db._create("test"); // shell2 now creates a new collection 'test'
      arangosh1> db.test.insert({}); // shell1 is not aware of the collection created
                                     // in shell2, so the insert will fail

* make AQL `DISTINCT` not change the order of the results it is applied on

* incremental transfer of initial collection data now can handle partial
  responses for a chunk, allowing the leader/master to send smaller chunks
  (in terms of HTTP response size) and limit memory usage

  this optimization is only active if client applications send the "offset" parameter
  in their requests to PUT `/_api/replication/keys/<id>?type=docs`

* initial creation of shards for cluster collections is now faster with
  `replicationFactor` values bigger than 1. this is achieved by an optimization
  for the case when the collection on the leader is still empty

* potential fix for issue #3517: several "filesystem full" errors in logs
  while there's a lot of disk space

* added C++ implementations for AQL function `SUBSTRING()`, `LEFT()`, `RIGHT()` and `TRIM()`

* show C++ function name of call site in ArangoDB log output

  this requires option `--log.line-number` to be set to *true*

* UI: added word wrapping to query editor

* UI: fixed wrong user attribute name validation, issue #3228

* make AQL return a proper error message in case of a unique key constraint
  violation. previously it only returned the generic "unique constraint violated"
  error message but omitted the details about which index caused the problem.

  This addresses https://stackoverflow.com/questions/46427126/arangodb-3-2-unique-constraint-violation-id-or-key

* added option `--server.local-authentication`

* UI: added user roles

* added config option `--log.color` to toggle colorful logging to terminal

* added config option `--log.thread-name` to additionally log thread names

* usernames must not start with `:role:`, added new options:
    --server.authentication-timeout
    --ldap.roles-attribute-name
    --ldap.roles-transformation
    --ldap.roles-search
    --ldap.superuser-role
    --ldap.roles-include
    --ldap.roles-exclude

* performance improvements for full collection scans and a few other operations
  in MMFiles engine

* added `--rocksdb.encryption-key-generator` for enterprise

* removed `--compat28` parameter from arangodump and replication API

  older ArangoDB versions will no longer be supported by these tools.

* increase the recommended value for `/proc/sys/vm/max_map_count` to a value
  eight times as high as the previous recommended value. Increasing the
  values helps to prevent an ArangoDB server from running out of memory mappings.

  The raised minimum recommended value may lead to ArangoDB showing some startup
  warnings as follows:

      WARNING {memory} maximum number of memory mappings per process is 65530, which seems too low. it is recommended to set it to at least 512000
      WARNING {memory} execute 'sudo sysctl -w "vm.max_map_count=512000"'

* Foxx now warns about malformed configuration/dependency names and aliases in the manifest.


v3.2.16 (2018-07-12)
--------------------

* make edge cache initialization and invalidation more portable by avoiding memset
  on non-POD types

* fixed internal issue #2256: ui, document id not showing up when deleting a document

* fixed issue #5400: Unexpected AQL Result

* Fixed issue #5035: fixed a vulnerability issue within the web ui's index view

* issue one HTTP call less per cluster AQL query

* self heal during a Foxx service install, upgrade or replace no longer breaks
  the respective operation

* inception was ignoring leader's configuration

* more patient agency tests to allow for ASAN tests to successfully finish

* fixed for agent coming back to agency with changed endpoint and
  total data loss

* fixed agency restart from compaction without data


v3.2.15 (2018-05-13)
--------------------

* upgraded arangodb starter version to 0.11.2

* make /_api/index and /_api/database REST handlers use the scheduler's internal
  queue, so they do not run in an I/O handling thread

* fixed issue #3811: gharial api is now checking existence of _from and _to vertices
  during edge creation


v3.2.14 (2018-04-20)
--------------------

* field "$schema" in Foxx manifest.json files no longer produce warnings

* added `@arangodb/locals` module to expose the Foxx service context as an
  alternative to using `module.context` directly.

* the internal implementation of REST API `/_api/simple/by-example` now uses
  C++ instead of JavaScript

* supervision can be switched to maintenance mode f.e. for rolling upgrades


v3.2.13 (2018-04-13)
--------------------

* improve startup resilience in case there are datafile errors (MMFiles)

  also allow repairing broken VERSION files automatically on startup by
  specifying the option `--database.ignore-datafile-errors true`

* fix issue #4582: UI query editor now supports usage of empty string as bind parameter value

* fix issue #4924: removeFollower now prefers to remove the last follower(s)

* fixed issue #4934: Wrong used GeoIndex depending on FILTER order

* fixed the behavior of clusterinfo when waiting for current to catch
  up with plan in create collection.

* fix for internal issue #2215. supervision will now wait for agent to
  fully prepare before adding 10 second grace period after leadership change

* fixed interal issue #2215 FailedLeader timeout bug


v3.2.12 (2018-02-27)
--------------------

* remove long disfunctional admin/long_echo handler

* fixed Foxx API:

  * PUT /_api/foxx/service: Respect force flag
  * PATCH /_api/foxx/service: Check whether a service under given mount exists

* fix issue #4457: create /var/tmp/arangod with correct user in supervisor mode

* fix internal issue #1848

  AQL optimizer was trying to resolve attribute accesses
  to attributes of constant object values at query compile time, but only did so far
  the very first attribute in each object

  this fixes https://stackoverflow.com/questions/48648737/beginner-bug-in-for-loops-from-objects

* fix inconvenience: If we want to start server with a non-existing
  --javascript.app-path it will now be created (if possible)

* fixed: REST API `POST _api/foxx` now returns HTTP code 201 on success, as documented.
         returned 200 before.

* fixed: REST API `PATCH _api/foxx/dependencies` now updates the existing dependencies
         instead of replacing them.

* fixed: Foxx upload of single javascript file. You now can upload via http-url pointing
         to a javascript file.

* fixed issue #4395: If your foxx app includes an `APP` folder it got accidently removed by selfhealing
         this is not the case anymore.

* fix internal issue 1770: collection creation using distributeShardsLike yields
  errors and did not distribute shards correctly in the following cases:
  1. If numberOfShards * replicationFactor % nrDBServers != 0
     (shards * replication is not divisible by DBServers).
  2. If there was failover / move shard case on the leading collection
     and creating the follower collection afterwards.

* fix timeout issues in replication client expiration

+ fix some inconsistencies in replication for RocksDB engine that could have led
  to some operations not being shipped from master to slave servers

* fix issue #4272: VERSION file keeps disappearing

* fix internal issue #81: quotation marks disappeared when switching table/json
  editor in the query editor ui

* make the default value of `--rocksdb.block-cache-shard-bits` use the RocksDB
  default value. This will mostly mean the default number block cache shard
  bits is lower than before, allowing each shard to store more data and cause
  less evictions from block cache

* fix issue #4393: broken handling of unix domain sockets in
  JS_Download

* fix internal bug #1726: supervision failed to remove multiple
  removed servers from health UI

* fixed internal issue #1969 - command apt-get purge/remove arangodb3e was failing

* fixed a bug where supervision tried to deal with shards of virtual collections


v3.2.11 (2018-01-17)
--------------------

* Fixed an issue with the index estimates in RocksDB in the case a transaction is aborted.
  Former the index estimates were modified if the transaction commited or not.
  Now they will only be modified if the transaction commited successfully.

* Truncate in RocksDB will now do intermediate commits every 10.000 documents
  if truncate fails or the server crashes during this operation all deletes
  that have been commited so far are persisted.

* fixed issue #4308: Crash when getter for error.name throws an error (on Windows)

* UI: fixed a query editor caching and parsing issue for arrays and objects

* Fixed internal issue #1684: Web UI: saving arrays/objects as bind parameters faulty

* Fixed internal issue #1683: fixes an UI issue where a collection name gets wrongly cached
  within the documents overview of a collection.

* issue #4222: Permission error preventing AQL query import / export on webui

* UI: optimized login view for very small screen sizes

* UI: Shard distribution view now has an accordion view instead of displaying
  all shards of all collections at once.

* UI: optimized error messages for invalid query bind parameter

* fixed missing transaction events in RocksDB asynchronous replication

* fixed issue #4255: AQL SORT consuming too much memory

* fixed issue #4199: Internal failure: JavaScript exception in file 'arangosh.js'
  at 98,7: ArangoError 4: Expecting type String

* fixed issue #3818: Foxx configuration keys cannot contain spaces (will not save)

* UI: displayed wrong "waitForSync" property for a collection when
  using RocksDB as storage engine

* prevent binding to the same combination of IP and port on Windows

* fixed incorrect persistence of RAFT vote and term


v3.2.10 (2017-12-22)
--------------------

* replication: more robust initial sync

* fixed a bug in the RocksDB engine that would prevent recalculated
  collection counts to be actually stored

* fixed issue #4095: Inconsistent query execution plan

* fixed issue #4056: Executing empty query causes crash

* fixed issue #4045: Out of memory in `arangorestore` when no access
  rights to dump files

* fixed issue #3031: New Graph: Edge definitions with edges in
  fromCollections and toCollections

* fixed issue #2668: UI: when following wrong link from edge to vertex in
  nonexisting collection misleading error is printed

* UI: improved the behavior during collection creation in a cluster environment

* UI: the graph viewer backend now picks one random start vertex of the
  first 1000 documents instead of calling any(). The implementation of
  any is known to scale bad on huge collections with rocksdb.

* fixed snapshots becoming potentially invalid after intermediate commits in
  the RocksDB engine

* backport agency inquire API changes

* fixed issue #3822: Field validation error in ArangoDB UI - Minor

* UI: fixed disappearing of the navigation label in some cases

* UI: fixed broken foxx configuration keys. Some valid configuration values
  could not be edited via the ui.

* fixed issue #3640: limit in subquery

* UI: edge collections were wrongly added to from and to vertices select
  box during graph creation

* fixed issue #3741: fix terminal color output in Windows

* fixed issue #3917: traversals with high maximal depth take extremely long
  in planning phase.

* fix equality comparison for MMFiles documents in AQL functions UNIQUE
  and UNION_DISTINCT


v3.2.9 (2017-12-04)
-------------------

* under certain conditions, replication could stop. Now fixed by adding an
  equality check for requireFromPresent tick value

* fixed locking for replication context info in RocksDB engine
  this fixes undefined behavior when parallel requests are made to the
  same replication context

* UI: added not found views for documents and collections

* fixed issue #3858: Foxx queues stuck in 'progress' status

* allow compilation of ArangoDB source code with g++ 7

* fixed issue #3224: Issue in the Foxx microservices examples

* fixed a deadlock in user privilege/permission change routine

* fixed a deadlock on server shutdown

* fixed some collection locking issues in MMFiles engine

* properly report commit errors in AQL write queries to the caller for the
  RocksDB engine

* UI: optimized error messages for invalid graph definitions. Also fixed a
  graph renderer cleanrenderer cleanup error.

* UI: document/edge editor now remembering their modes (e.g. code or tree)

* UI: added a delay within the graph viewer while changing the colors of the
  graph. Necessary due different browser behaviour.

* fix removal of failed cluster nodes via web interface

* back port of ClusterComm::wait fix in devel
  among other things this fixes too eager dropping of other followers in case
  one of the followers does not respond in time

* transact interface in agency should not be inquired as of now

* inquiry tests and blocking of inquiry on AgencyGeneralTransaction

v3.2.8 (2017-11-18)
-------------------

* fixed a race condition occuring when upgrading via linux package manager

* fixed authentication issue during replication


v3.2.7 (2017-11-13)
-------------------

* Cluster customers, which have upgraded from 3.1 to 3.2 need to upgrade
  to 3.2.7. The cluster supervision is otherwise not operational.

* Fixed issue #3597: AQL with path filters returns unexpected results
  In some cases breadth first search in combination with vertex filters
  yields wrong result, the filter was not applied correctly.

* fixed some undefined behavior in some internal value caches for AQL GatherNodes
  and SortNodes, which could have led to sorted results being effectively not
  correctly sorted.

* make the replication applier for the RocksDB engine start automatically after a
  restart of the server if the applier was configured with its `autoStart` property
  set to `true`. previously the replication appliers were only automatically restarted
  at server start for the MMFiles engine.

* fixed arangodump batch size adaptivity in cluster mode and upped default batch size
  for arangodump

  these changes speed up arangodump in cluster context

* smart graphs now return a proper inventory in response to replication inventory
  requests

* fixed issue #3618: Inconsistent behavior of OR statement with object bind parameters

* only users with read/write rights on the "_system" database can now execute
  "_admin/shutdown" as well as modify properties of the write-ahead log (WAL)

* increase default maximum number of V8 contexts to at least 16 if not explicitly
  configured otherwise.
  the procedure for determining the actual maximum value of V8 contexts is unchanged
  apart from the value `16` and works as follows:
  - if explicitly set, the value of the configuration option `--javascript.v8-contexts`
    is used as the maximum number of V8 contexts
  - when the option is not set, the maximum number of V8 contexts is determined
    by the configuration option `--server.threads` if that option is set. if
    `--server.threads` is not set, then the maximum number of V8 contexts is the
    server's reported hardware concurrency (number of processors visible
    to the arangod process). if that would result in a maximum value of less than 16
    in any of these two cases, then the maximum value will be increased to 16.

* fixed issue #3447: ArangoError 1202: AQL: NotFound: (while executing) when
  updating collection

* potential fix for issue #3581: Unexpected "rocksdb unique constraint
  violated" with unique hash index

* fixed geo index optimizer rule for geo indexes with a single (array of coordinates)
  attribute.

* improved the speed of the shards overview in cluster (API endpoint /_api/cluster/shardDistribution API)
  It is now guaranteed to return after ~2 seconds even if the entire cluster is unresponsive.

* fix agency precondition check for complex objects
  this fixes issues with several CAS operations in the agency

* several fixes for agency restart and shutdown

* the cluster-internal representation of planned collection objects is now more
  lightweight than before, using less memory and not allocating any cache for indexes
  etc.

* fixed issue #3403: How to kill long running AQL queries with the browser console's
  AQL (display issue)

* fixed issue #3549: server reading ENGINE config file fails on common standard
  newline character

* UI: fixed error notifications for collection modifications

* several improvements for the truncate operation on collections:

  * the timeout for the truncate operation was increased in cluster mode in
    order to prevent too frequent "could not truncate collection" errors

  * after a truncate operation, collections in MMFiles still used disk space.
    to reclaim disk space used by truncated collection, the truncate actions
    in the web interface and from the ArangoShell now issue an extra WAL flush
    command (in cluster mode, this command is also propagated to all servers).
    the WAL flush allows all servers to write out any pending operations into the
    datafiles of the truncated collection. afterwards, a final journal rotate
    command is sent, which enables the compaction to entirely remove all datafiles
    and journals for the truncated collection, so that all disk space can be
    reclaimed

  * for MMFiles a special method will be called after a truncate operation so that
    all indexes of the collection can free most of their memory. previously some
    indexes (hash and skiplist indexes) partially kept already allocated memory
    in order to avoid future memory allocations

  * after a truncate operation in the RocksDB engine, an additional compaction
    will be triggered for the truncated collection. this compaction removes all
    deletions from the key space so that follow-up scans over the collection's key
    range do not have to filter out lots of already-removed values

  These changes make truncate operations potentially more time-consuming than before,
  but allow for memory/disk space savings afterwards.

* enable JEMalloc background threads for purging and returning unused memory
  back to the operating system (Linux only)

  JEMalloc will create its background threads on demand. The number of background
  threads is capped by the number of CPUs or active arenas. The background threads run
  periodically and purge unused memory pages, allowing memory to be returned to the
  operating system.

  This change will make the arangod process create several additional threads.
  It is accompanied by an increased `TasksMax` value in the systemd service configuration
  file for the arangodb3 service.

* upgraded bundled V8 engine to bugfix version v5.7.492.77

  this upgrade fixes a memory leak in upstream V8 described in
  https://bugs.chromium.org/p/v8/issues/detail?id=5945 that will result in memory
  chunks only getting uncommitted but not unmapped


v3.2.6 (2017-10-26)
-------------------

* UI: fixed event cleanup in cluster shards view

* UI: reduced cluster dashboard api calls

* fixed a permission problem that prevented collection contents to be displayed
  in the web interface

* removed posix_fadvise call from RocksDB's PosixSequentialFile::Read(). This is
  consistent with Facebook PR 2573 (#3505)

  this fix should improve the performance of the replication with the RocksDB
  storage engine

* allow changing of collection replication factor for existing collections

* UI: replicationFactor of a collection is now changeable in a cluster
  environment

* several fixes for the cluster agency

* fixed undefined behavior in the RocksDB-based geo index

* fixed Foxxmaster failover

* purging or removing the Debian/Ubuntu arangodb3 packages now properly stops
  the arangod instance before actuallying purging or removing


v3.2.5 (2017-10-16)
-------------------

* general-graph module and _api/gharial now accept cluster options
  for collection creation. It is now possible to set replicationFactor and
  numberOfShards for all collections created via this graph object.
  So adding a new collection will not result in a singleShard and
  no replication anymore.

* fixed issue #3408: Hard crash in query for pagination

* minimum number of V8 contexts in console mode must be 2, not 1. this is
  required to ensure the console gets one dedicated V8 context and all other
  operations have at least one extra context. This requirement was not enforced
  anymore.

* fixed issue #3395: AQL: cannot instantiate CollectBlock with undetermined
  aggregation method

* UI: fixed wrong user attribute name validation, issue #3228

* fix potential overflow in CRC marker check when a corrupted CRC marker
  is found at the very beginning of an MMFiles datafile

* UI: fixed unresponsive events in cluster shards view

* Add statistics about the V8 context counts and number of available/active/busy
  threads we expose through the server statistics interface.


v3.2.4 (2017-09-26)
-------------------

* UI: no default index selected during index creation

* UI: added replicationFactor option during SmartGraph creation

* make the MMFiles compactor perform less writes during normal compaction
  operation

  This partially fixes issue #3144

* make the MMFiles compactor configurable

  The following options have been added:

* `--compaction.db-sleep-time`: sleep interval between two compaction runs
    (in s)
  * `--compaction.min-interval"`: minimum sleep time between two compaction
     runs (in s)
  * `--compaction.min-small-data-file-size`: minimal filesize threshold
    original datafiles have to be below for a compaction
  * `--compaction.dead-documents-threshold`: minimum unused count of documents
    in a datafile
  * `--compaction.dead-size-threshold`: how many bytes of the source data file
    are allowed to be unused at most
  * `--compaction.dead-size-percent-threshold`: how many percent of the source
    datafile should be unused at least
  * `--compaction.max-files`: Maximum number of files to merge to one file
  * `--compaction.max-result-file-size`: how large may the compaction result
    file become (in bytes)
  * `--compaction.max-file-size-factor`: how large the resulting file may
    be in comparison to the collection's `--database.maximal-journal-size' setting`

* fix downwards-incompatibility in /_api/explain REST handler

* fix Windows implementation for fs.getTempPath() to also create a
  sub-directory as we do on linux

* fixed a multi-threading issue in cluster-internal communication

* performance improvements for traversals and edge lookups

* removed internal memory zone handling code. the memory zones were a leftover
  from the early ArangoDB days and did not provide any value in the current
  implementation.

* (Enterprise only) added `skipInaccessibleCollections` option for AQL queries:
  if set, AQL queries (especially graph traversals) will treat collections to
  which a user has no access rights to as if these collections were empty.

* adjusted scheduler thread handling to start and stop less threads in
  normal operations

* leader-follower replication catchup code has been rewritten in C++

* early stage AQL optimization now also uses the C++ implementations of
  AQL functions if present. Previously it always referred to the JavaScript
  implementations and ignored the C++ implementations. This change gives
  more flexibility to the AQL optimizer.

* ArangoDB tty log output is now colored for log messages with levels
  FATAL, ERR and WARN.

* changed the return values of AQL functions `REGEX_TEST` and `REGEX_REPLACE`
  to `null` when the input regex is invalid. Previous versions of ArangoDB
  partly returned `false` for invalid regexes and partly `null`.

* added `--log.role` option for arangod

  When set to `true`, this option will make the ArangoDB logger print a single
  character with the server's role into each logged message. The roles are:

  - U: undefined/unclear (used at startup)
  - S: single server
  - C: coordinator
  - P: primary
  - A: agent

  The default value for this option is `false`, so no roles will be logged.


v3.2.3 (2017-09-07)
-------------------

* fixed issue #3106: orphan collections could not be registered in general-graph module

* fixed wrong selection of the database inside the internal cluster js api

* added startup option `--server.check-max-memory-mappings` to make arangod check
  the number of memory mappings currently used by the process and compare it with
  the maximum number of allowed mappings as determined by /proc/sys/vm/max_map_count

  The default value is `true`, so the checks will be performed. When the current
  number of mappings exceeds 90% of the maximum number of mappings, the creation
  of further V8 contexts will be deferred.

  Note that this option is effective on Linux systems only.

* arangoimp now has a `--remove-attribute` option

* added V8 context lifetime control options
  `--javascript.v8-contexts-max-invocations` and `--javascript.v8-contexts-max-age`

  These options allow specifying after how many invocations a used V8 context is
  disposed, or after what time a V8 context is disposed automatically after its
  creation. If either of the two thresholds is reached, an idl V8 context will be
  disposed.

  The default value of `--javascript.v8-contexts-max-invocations` is 0, meaning that
  the maximum number of invocations per context is unlimited. The default value
  for `--javascript.v8-contexts-max-age` is 60 seconds.

* fixed wrong UI cluster health information

* fixed issue #3070: Add index in _jobs collection

* fixed issue #3125: HTTP Foxx API JSON parsing

* fixed issue #3120: Foxx queue: job isn't running when server.authentication = true

* fixed supervision failure detection and handling, which happened with simultaneous
  agency leadership change


v3.2.2 (2017-08-23)
-------------------

* make "Rebalance shards" button work in selected database only, and not make
  it rebalance the shards of all databases

* fixed issue #2847: adjust the response of the DELETE `/_api/users/database/*` calls

* fixed issue #3075: Error when upgrading arangoDB on linux ubuntu 16.04

* fixed a buffer overrun in linenoise console input library for long input strings

* increase size of the linenoise input buffer to 8 KB

* abort compilation if the detected GCC or CLANG isn't in the range of compilers
  we support

* fixed spurious cluster hangups by always sending AQL-query related requests
  to the correct servers, even after failover or when a follower drops

  The problem with the previous shard-based approach was that responsibilities
  for shards may change from one server to another at runtime, after the query
  was already instanciated. The coordinator and other parts of the query then
  sent further requests for the query to the servers now responsible for the
  shards.
  However, an AQL query must send all further requests to the same servers on
  which the query was originally instanciated, even in case of failover.
  Otherwise this would potentially send requests to servers that do not know
  about the query, and would also send query shutdown requests to the wrong
  servers, leading to abandoned queries piling up and using resources until
  they automatically time out.

* fixed issue with RocksDB engine acquiring the collection count values too
  early, leading to the collection count values potentially being slightly off
  even in exclusive transactions (for which the exclusive access should provide
  an always-correct count value)

* fixed some issues in leader-follower catch-up code, specifically for the
  RocksDB engine

* make V8 log fatal errors to syslog before it terminates the process.
  This change is effective on Linux only.

* fixed issue with MMFiles engine creating superfluous collection journals
  on shutdown

* fixed issue #3067: Upgrade from 3.2 to 3.2.1 reset autoincrement keys

* fixed issue #3044: ArangoDB server shutdown unexpectedly

* fixed issue #3039: Incorrect filter interpretation

* fixed issue #3037: Foxx, internal server error when I try to add a new service

* improved MMFiles fulltext index document removal performance
  and fulltext index query performance for bigger result sets

* ui: fixed a display bug within the slow and running queries view

* ui: fixed a bug when success event triggers twice in a modal

* ui: fixed the appearance of the documents filter

* ui: graph vertex collections not restricted to 10 anymore

* fixed issue #2835: UI detection of JWT token in case of server restart or upgrade

* upgrade jemalloc version to 5.0.1

  This fixes problems with the memory allocator returing "out of memory" when
  calling munmap to free memory in order to return it to the OS.

  It seems that calling munmap on Linux can increase the number of mappings, at least
  when a region is partially unmapped. This can lead to the process exceeding its
  maximum number of mappings, and munmap and future calls to mmap returning errors.

  jemalloc version 5.0.1 does not have the `--enable-munmap` configure option anymore,
  so the problem is avoided. To return memory to the OS eventually, jemalloc 5's
  background purge threads are used on Linux.

* fixed issue #2978: log something more obvious when you log a Buffer

* fixed issue #2982: AQL parse error?

* fixed issue #3125: HTTP Foxx API Json parsing

v3.2.1 (2017-08-09)
-------------------

* added C++ implementations for AQL functions `LEFT()`, `RIGHT()` and `TRIM()`

* fixed docs for issue #2968: Collection _key autoincrement value increases on error

* fixed issue #3011: Optimizer rule reduce-extraction-to-projection breaks queries

* Now allowing to restore users in a sharded environment as well
  It is still not possible to restore collections that are sharded
  differently than by _key.

* fixed an issue with restoring of system collections and user rights.
  It was not possible to restore users into an authenticated server.

* fixed issue #2977: Documentation for db._createDatabase is wrong

* ui: added bind parameters to slow query history view

* fixed issue #1751: Slow Query API should provide bind parameters, webui should display them

* ui: fixed a bug when moving multiple documents was not possible

* fixed docs for issue #2968: Collection _key autoincrement value increases on error

* AQL CHAR_LENGTH(null) returns now 0. Since AQL TO_STRING(null) is '' (string of length 0)

* ui: now supports single js file upload for Foxx services in addition to zip files

* fixed a multi-threading issue in the agency when callElection was called
  while the Supervision was calling updateSnapshot

* added startup option `--query.tracking-with-bindvars`

  This option controls whether the list of currently running queries
  and the list of slow queries should contain the bind variables used
  in the queries or not.

  The option can be changed at runtime using the commands

      // enables tracking of bind variables
      // set to false to turn tracking of bind variables off
      var value = true;
      require("@arangodb/aql/queries").properties({
        trackBindVars: value
      });

* index selectivity estimates are now available in the cluster as well

* fixed issue #2943: loadIndexesIntoMemory not returning the same structure
  as the rest of the collection APIs

* fixed issue #2949: ArangoError 1208: illegal name

* fixed issue #2874: Collection properties do not return `isVolatile`
  attribute

* potential fix for issue #2939: Segmentation fault when starting
  coordinator node

* fixed issue #2810: out of memory error when running UPDATE/REPLACE
  on medium-size collection

* fix potential deadlock errors in collector thread

* disallow the usage of volatile collections in the RocksDB engine
  by throwing an error when a collection is created with attribute
  `isVolatile` set to `true`.
  Volatile collections are unsupported by the RocksDB engine, so
  creating them should not succeed and silently create a non-volatile
  collection

* prevent V8 from issuing SIGILL instructions when it runs out of memory

  Now arangod will attempt to log a FATAL error into its logfile in case V8
  runs out of memory. In case V8 runs out of memory, it will still terminate the
  entire process. But at least there should be something in the ArangoDB logs
  indicating what the problem was. Apart from that, the arangod process should
  now be exited with SIGABRT rather than SIGILL as it shouldn't return into the
  V8 code that aborted the process with `__builtin_trap`.

  this potentially fixes issue #2920: DBServer crashing automatically post upgrade to 3.2

* Foxx queues and tasks now ensure that the scripts in them run with the same
  permissions as the Foxx code who started the task / queue

* fixed issue #2928: Offset problems

* fixed issue #2876: wrong skiplist index usage in edge collection

* fixed issue #2868: cname missing from logger-follow results in rocksdb

* fixed issue #2889: Traversal query using incorrect collection id

* fixed issue #2884: AQL traversal uniqueness constraints "propagating" to other traversals? Weird results

* arangoexport: added `--query` option for passing an AQL query to export the result

* fixed issue #2879: No result when querying for the last record of a query

* ui: allows now to edit default access level for collections in database
  _system for all users except the root user.

* The _users collection is no longer accessible outside the arngod process, _queues is always read-only

* added new option "--rocksdb.max-background-jobs"

* removed options "--rocksdb.max-background-compactions", "--rocksdb.base-background-compactions" and "--rocksdb.max-background-flushes"

* option "--rocksdb.compaction-read-ahead-size" now defaults to 2MB

* change Windows build so that RocksDB doesn't enforce AVX optimizations by default
  This fixes startup crashes on servers that do not have AVX CPU extensions

* speed up RocksDB secondary index creation and dropping

* removed RocksDB note in Geo index docs


v3.2.0 (2017-07-20)
-------------------

* fixed UI issues

* fixed multi-threading issues in Pregel

* fixed Foxx resilience

* added command-line option `--javascript.allow-admin-execute`

  This option can be used to control whether user-defined JavaScript code
  is allowed to be executed on server by sending via HTTP to the API endpoint
  `/_admin/execute`  with an authenticated user account.
  The default value is `false`, which disables the execution of user-defined
  code. This is also the recommended setting for production. In test environments,
  it may be convenient to turn the option on in order to send arbitrary setup
  or teardown commands for execution on the server.


v3.2.beta6 (2017-07-18)
-----------------------

* various bugfixes


v3.2.beta5 (2017-07-16)
-----------------------

* numerous bugfixes


v3.2.beta4 (2017-07-04)
-----------------------

* ui: fixed document view _from and _to linking issue for special characters

* added function `db._parse(query)` for parsing an AQL query and returning information about it

* fixed one medium priority and two low priority security user interface
  issues found by owasp zap.

* ui: added index deduplicate options

* ui: fixed renaming of collections for the rocksdb storage engine

* documentation and js fixes for secondaries

* RocksDB storage format was changed, users of the previous beta/alpha versions
  must delete the database directory and re-import their data

* enabled permissions on database and collection level

* added and changed some user related REST APIs
    * added `PUT /_api/user/{user}/database/{database}/{collection}` to change collection permission
    * added `GET /_api/user/{user}/database/{database}/{collection}`
    * added optional `full` parameter to the `GET /_api/user/{user}/database/` REST call

* added user functions in the arangoshell `@arangodb/users` module
    * added `grantCollection` and `revokeCollection` functions
    * added `permission(user, database, collection)` to retrieve collection specific rights

* added "deduplicate" attribute for array indexes, which controls whether inserting
  duplicate index values from the same document into a unique array index will lead to
  an error or not:

      // with deduplicate = true, which is the default value:
      db._create("test");
      db.test.ensureIndex({ type: "hash", fields: ["tags[*]"], deduplicate: true });
      db.test.insert({ tags: ["a", "b"] });
      db.test.insert({ tags: ["c", "d", "c"] }); // will work, because deduplicate = true
      db.test.insert({ tags: ["a"] }); // will fail

      // with deduplicate = false
      db._create("test");
      db.test.ensureIndex({ type: "hash", fields: ["tags[*]"], deduplicate: false });
      db.test.insert({ tags: ["a", "b"] });
      db.test.insert({ tags: ["c", "d", "c"] }); // will not work, because deduplicate = false
      db.test.insert({ tags: ["a"] }); // will fail

  The "deduplicate" attribute is now also accepted by the index creation HTTP
  API endpoint POST /_api/index and is returned by GET /_api/index.

* added optimizer rule "remove-filters-covered-by-traversal"

* Debian/Ubuntu installer: make messages about future package upgrades more clear

* fix a hangup in VST

  The problem happened when the two first chunks of a VST message arrived
  together on a connection that was newly switched to VST.

* fix deletion of outdated WAL files in RocksDB engine

* make use of selectivity estimates in hash, skiplist and persistent indexes
  in RocksDB engine

* changed VM overcommit recommendation for user-friendliness

* fix a shutdown bug in the cluster: a destroyed query could still be active

* do not terminate the entire server process if a temp file cannot be created
  (Windows only)

* fix log output in the front-end, it stopped in case of too many messages


v3.2.beta3 (2017-06-27)
-----------------------

* numerous bugfixes


v3.2.beta2 (2017-06-20)
-----------------------

* potentially fixed issue #2559: Duplicate _key generated on insertion

* fix invalid results (too many) when a skipping LIMIT was used for a
  traversal. `LIMIT x` or `LIMIT 0, x` were not affected, but `LIMIT s, x`
  may have returned too many results

* fix races in SSL communication code

* fix invalid locking in JWT authentication cache, which could have
  crashed the server

* fix invalid first group results for sorted AQL COLLECT when LIMIT
  was used

* fix potential race, which could make arangod hang on startup

* removed `exception` field from transaction error result; users should throw
  explicit `Error` instances to return custom exceptions (addresses issue #2561)

* fixed issue #2613: Reduce log level when Foxx manager tries to self heal missing database

* add a read only mode for users and collection level authorization

* removed `exception` field from transaction error result; users should throw
  explicit `Error` instances to return custom exceptions (addresses issue #2561)

* fixed issue #2677: Foxx disabling development mode creates non-deterministic service bundle

* fixed issue #2684: Legacy service UI not working


v3.2.beta1 (2017-06-12)
-----------------------

* provide more context for index errors (addresses issue #342)

* arangod now validates several OS/environment settings on startup and warns if
  the settings are non-ideal. Most of the checks are executed on Linux systems only.

* fixed issue #2515: The replace-or-with-in optimization rule might prevent use of indexes

* added `REGEX_REPLACE` AQL function

* the RocksDB storage format was changed, users of the previous alpha versions
  must delete the database directory and re-import their data

* added server startup option `--query.fail-on-warning`

  setting this option to `true` will abort any AQL query with an exception if
  it causes a warning at runtime. The value can be overridden per query by
  setting the `failOnWarning` attribute in a query's options.

* added --rocksdb.num-uncompressed-levels to adjust number of non-compressed levels

* added checks for memory managment and warn (i. e. if hugepages are enabled)

* set default SSL cipher suite string to "HIGH:!EXPORT:!aNULL@STRENGTH"

* fixed issue #2469: Authentication = true does not protect foxx-routes

* fixed issue #2459: compile success but can not run with rocksdb

* `--server.maximal-queue-size` is now an absolute maximum. If the queue is
  full, then 503 is returned. Setting it to 0 means "no limit".

* (Enterprise only) added authentication against an LDAP server

* fixed issue #2083: Foxx services aren't distributed to all coordinators

* fixed issue #2384: new coordinators don't pick up existing Foxx services

* fixed issue #2408: Foxx service validation causes unintended side-effects

* extended HTTP API with routes for managing Foxx services

* added distinction between hasUser and authorized within Foxx
  (cluster internal requests are authorized requests but don't have a user)

* arangoimp now has a `--threads` option to enable parallel imports of data

* PR #2514: Foxx services that can't be fixed by self-healing now serve a 503 error

* added `time` function to `@arangodb` module


v3.2.alpha4 (2017-04-25)
------------------------

* fixed issue #2450: Bad optimization plan on simple query

* fixed issue #2448: ArangoDB Web UI takes no action when Delete button is clicked

* fixed issue #2442: Frontend shows already deleted databases during login

* added 'x-content-type-options: nosniff' to avoid MSIE bug

* set default value for `--ssl.protocol` from TLSv1 to TLSv1.2.

* AQL breaking change in cluster:
  The SHORTEST_PATH statement using edge-collection names instead
  of a graph name now requires to explicitly name the vertex-collection names
  within the AQL query in the cluster. It can be done by adding `WITH <name>`
  at the beginning of the query.

  Example:
  ```
  FOR v,e IN OUTBOUND SHORTEST_PATH @start TO @target edges [...]
  ```

  Now has to be:

  ```
  WITH vertices
  FOR v,e IN OUTBOUND SHORTEST_PATH @start TO @target edges [...]
  ```

  This change is due to avoid dead-lock sitations in clustered case.
  An error stating the above is included.

* add implicit use of geo indexes when using SORT/FILTER in AQL, without
  the need to use the special-purpose geo AQL functions `NEAR` or `WITHIN`.

  the special purpose `NEAR` AQL function can now be substituted with the
  following AQL (provided there is a geo index present on the `doc.latitude`
  and `doc.longitude` attributes):

      FOR doc in geoSort
        SORT DISTANCE(doc.latitude, doc.longitude, 0, 0)
        LIMIT 5
        RETURN doc

  `WITHIN` can be substituted with the following AQL:

      FOR doc in geoFilter
        FILTER DISTANCE(doc.latitude, doc.longitude, 0, 0) < 2000
        RETURN doc

  Compared to using the special purpose AQL functions this approach has the
  advantage that it is more composable, and will also honor any `LIMIT` values
  used in the AQL query.

* potential fix for shutdown hangs on OSX

* added KB, MB, GB prefix for integer parameters, % for integer parameters
  with a base value

* added JEMALLOC 4.5.0

* added `--vm.resident-limit` and `--vm.path` for file-backed memory mapping
  after reaching a configurable maximum RAM size

* try recommended limit for file descriptors in case of unlimited
  hard limit

* issue #2413: improve logging in case of lock timeout and deadlocks

* added log topic attribute to /_admin/log api

* removed internal build option `USE_DEV_TIMERS`

  Enabling this option activated some proprietary timers for only selected
  events in arangod. Instead better use `perf` to gather timings.


v3.2.alpha3 (2017-03-22)
------------------------

* increase default collection lock timeout from 30 to 900 seconds

* added function `db._engine()` for retrieval of storage engine information at
  server runtime

  There is also an HTTP REST handler at GET /_api/engine that returns engine
  information.

* require at least cmake 3.2 for building ArangoDB

* make arangod start with less V8 JavaScript contexts

  This speeds up the server start (a little bit) and makes it use less memory.
  Whenever a V8 context is needed by a Foxx action or some other operation and
  there is no usable V8 context, a new one will be created dynamically now.

  Up to `--javascript.v8-contexts` V8 contexts will be created, so this option
  will change its meaning. Previously as many V8 contexts as specified by this
  option were created at server start, and the number of V8 contexts did not
  change at runtime. Now up to this number of V8 contexts will be in use at the
  same time, but the actual number of V8 contexts is dynamic.

  The garbage collector thread will automatically delete unused V8 contexts after
  a while. The number of spare contexts will go down to as few as configured in
  the new option `--javascript.v8-contexts-minimum`. Actually that many V8 contexts
  are also created at server start.

  The first few requests in new V8 contexts will take longer than in contexts
  that have been there already. Performance may therefore suffer a bit for the
  initial requests sent to ArangoDB or when there are only few but performance-
  critical situations in which new V8 contexts will be created. If this is a
  concern, it can easily be fixed by setting `--javascipt.v8-contexts-minimum`
  and `--javascript.v8-contexts` to a relatively high value, which will guarantee
  that many number of V8 contexts to be created at startup and kept around even
  when unused.

  Waiting for an unused V8 context will now also abort if no V8 context can be
  acquired/created after 120 seconds.

* improved diagnostic messages written to logfiles by supervisor process

* fixed issue #2367

* added "bindVars" to attributes of currently running and slow queries

* added "jsonl" as input file type for arangoimp

* upgraded version of bundled zlib library from 1.2.8 to 1.2.11

* added input file type `auto` for arangoimp so it can automatically detect the
  type of the input file from the filename extension

* fixed variables parsing in GraphQL

* added `--translate` option for arangoimp to translate attribute names from
  the input files to attriubte names expected by ArangoDB

  The `--translate` option can be specified multiple times (once per translation
  to be executed). The following example renames the "id" column from the input
  file to "_key", and the "from" column to "_from", and the "to" column to "_to":

      arangoimp --type csv --file data.csv --translate "id=_key" --translate "from=_from" --translate "to=_to"

  `--translate` works for CSV and TSV inputs only.

* changed default value for `--server.max-packet-size` from 128 MB to 256 MB

* fixed issue #2350

* fixed issue #2349

* fixed issue #2346

* fixed issue #2342

* change default string truncation length from 80 characters to 256 characters for
  `print`/`printShell` functions in ArangoShell and arangod. This will emit longer
  prefixes of string values before truncating them with `...`, which is helpful
  for debugging.

* always validate incoming JSON HTTP requests for duplicate attribute names

  Incoming JSON data with duplicate attribute names will now be rejected as
  invalid. Previous versions of ArangoDB only validated the uniqueness of
  attribute names inside incoming JSON for some API endpoints, but not
  consistently for all APIs.

* don't let read-only transactions block the WAL collector

* allow passing own `graphql-sync` module instance to Foxx GraphQL router

* arangoexport can now export to csv format

* arangoimp: fixed issue #2214

* Foxx: automatically add CORS response headers

* added "OPTIONS" to CORS `access-control-allow-methods` header

* Foxx: Fix arangoUser sometimes not being set correctly

* fixed issue #1974


v3.2.alpha2 (2017-02-20)
------------------------

* ui: fixed issue #2065

* ui: fixed a dashboard related memory issue

* Internal javascript rest actions will now hide their stack traces to the client
  unless maintainer mode is activated. Instead they will always log to the logfile

* Removed undocumented internal HTTP API:
  * PUT _api/edges

  The documented GET _api/edges and the undocumented POST _api/edges remains unmodified.

* updated V8 version to 5.7.0.0

* change undocumented behaviour in case of invalid revision ids in
  If-Match and If-None-Match headers from 400 (BAD) to 412 (PRECONDITION
  FAILED).

* change undocumented behaviour in case of invalid revision ids in
  JavaScript document operations from 1239 ("illegal document revision")
  to 1200 ("conflict").

* added data export tool, arangoexport.

  arangoexport can be used to export collections to json, jsonl or xml
  and export a graph or collections to xgmml.

* fixed a race condition when closing a connection

* raised default hard limit on threads for very small to 64

* fixed negative counting of http connection in UI


v3.2.alpha1 (2017-02-05)
------------------------

* added figure `httpRequests` to AQL query statistics

* removed revisions cache intermediate layer implementation

* obsoleted startup options `--database.revision-cache-chunk-size` and
  `--database.revision-cache-target-size`

* fix potential port number over-/underruns

* added startup option `--log.shorten-filenames` for controlling whether filenames
  in log messages should be shortened to just the filename with the absolute path

* removed IndexThreadFeature, made `--database.index-threads` option obsolete

* changed index filling to make it more parallel, dispatch tasks to boost::asio

* more detailed stacktraces in Foxx apps

* generated Foxx services now use swagger tags


v3.1.24 (XXXX-XX-XX)
--------------------

* fixed one more LIMIT issue in traversals


v3.1.23 (2017-06-19)
--------------------

* potentially fixed issue #2559: Duplicate _key generated on insertion

* fix races in SSL communication code

* fix invalid results (too many) when a skipping LIMIT was used for a
  traversal. `LIMIT x` or `LIMIT 0, x` were not affected, but `LIMIT s, x`
  may have returned too many results

* fix invalid first group results for sorted AQL COLLECT when LIMIT
  was used

* fix invalid locking in JWT authentication cache, which could have
  crashed the server

* fix undefined behavior in traverser when traversals were used inside
  a FOR loop


v3.1.22 (2017-06-07)
--------------------

* fixed issue #2505: Problem with export + report of a bug

* documented changed behavior of WITH

* fixed ui glitch in aardvark

* avoid agency compaction bug

* fixed issue #2283: disabled proxy communication internally


v3.1.21 (2017-05-22)
--------------------

* fixed issue #2488:  AQL operator IN error when data use base64 chars

* more randomness in seeding RNG

v3.1.20 (2016-05-16)
--------------------

* fixed incorrect sorting for distributeShardsLike

* improve reliability of AgencyComm communication with Agency

* fixed shard numbering bug, where ids were erouneously incremented by 1

* remove an unnecessary precondition in createCollectionCoordinator

* funny fail rotation fix

* fix in SimpleHttpClient for correct advancement of readBufferOffset

* forward SIG_HUP in supervisor process to the server process to fix logrotaion
  You need to stop the remaining arangod server process manually for the upgrade to work.


v3.1.19 (2017-04-28)
--------------------

* Fixed a StackOverflow issue in Traversal and ShortestPath. Occured if many (>1000) input
  values in a row do not return any result. Fixes issue: #2445

* fixed issue #2448

* fixed issue #2442

* added 'x-content-type-options: nosniff' to avoid MSIE bug

* fixed issue #2441

* fixed issue #2440

* Fixed a StackOverflow issue in Traversal and ShortestPath. Occured if many (>1000) input
  values in a row do not return any result. Fixes issue: #2445

* fix occasional hanging shutdowns on OS X


v3.1.18 (2017-04-18)
--------------------

* fixed error in continuous synchronization of collections

* fixed spurious hangs on server shutdown

* better error messages during restore collection

* completely overhaul supervision. More detailed tests

* Fixed a dead-lock situation in cluster traversers, it could happen in
  rare cases if the computation on one DBServer could be completed much earlier
  than the other server. It could also be restricted to SmartGraphs only.

* (Enterprise only) Fixed a bug in SmartGraph DepthFirstSearch. In some
  more complicated queries, the maxDepth limit of 1 was not considered strictly
  enough, causing the traverser to do unlimited depth searches.

* fixed issue #2415

* fixed issue #2422

* fixed issue #1974


v3.1.17 (2017-04-04)
--------------------

* (Enterprise only) fixed a bug where replicationFactor was not correctly
  forwarded in SmartGraph creation.

* fixed issue #2404

* fixed issue #2397

* ui - fixed smart graph option not appearing

* fixed issue #2389

* fixed issue #2400


v3.1.16 (2017-03-27)
--------------------

* fixed issue #2392

* try to raise file descriptors to at least 8192, warn otherwise

* ui - aql editor improvements + updated ace editor version (memory leak)

* fixed lost HTTP requests

* ui - fixed some event issues

* avoid name resolution when given connection string is a valid ip address

* helps with issue #1842, bug in COLLECT statement in connection with LIMIT.

* fix locking bug in cluster traversals

* increase lock timeout defaults

* increase various cluster timeouts

* limit default target size for revision cache to 1GB, which is better for
  tight RAM situations (used to be 40% of (totalRAM - 1GB), use
  --database.revision-cache-target-size <VALUEINBYTES> to get back the
  old behaviour

* fixed a bug with restarted servers indicating status as "STARTUP"
  rather that "SERVING" in Nodes UI.


v3.1.15 (2017-03-20)
--------------------

* add logrotate configuration as requested in #2355

* fixed issue #2376

* ui - changed document api due a chrome bug

* ui - fixed a submenu bug

* added endpoint /_api/cluster/endpoints in cluster case to get all
  coordinator endpoints

* fix documentation of /_api/endpoint, declaring this API obsolete.

* Foxx response objects now have a `type` method for manipulating the content-type header

* Foxx tests now support `xunit` and `tap` reporters


v3.1.14 (2017-03-13)
--------------------

* ui - added feature request (multiple start nodes within graph viewer) #2317

* added missing locks to authentication cache methods

* ui - added feature request (multiple start nodes within graph viewer) #2317

* ui - fixed wrong merge of statistics information from different coordinators

* ui - fixed issue #2316

* ui - fixed wrong protocol usage within encrypted environment

* fixed compile error on Mac Yosemite

* minor UI fixes


v3.1.13 (2017-03-06)
--------------------

* fixed variables parsing in GraphQL

* fixed issue #2214

* fixed issue #2342

* changed thread handling to queue only user requests on coordinator

* use exponential backoff when waiting for collection locks

* repair short name server lookup in cluster in the case of a removed
  server


v3.1.12 (2017-02-28)
--------------------

* disable shell color escape sequences on Windows

* fixed issue #2326

* fixed issue #2320

* fixed issue #2315

* fixed a race condition when closing a connection

* raised default hard limit on threads for very small to 64

* fixed negative counting of http connection in UI

* fixed a race when renaming collections

* fixed a race when dropping databases


v3.1.11 (2017-02-17)
--------------------

* fixed a race between connection closing and sending out last chunks of data to clients
  when the "Connection: close" HTTP header was set in requests

* ui: optimized smart graph creation usability

* ui: fixed #2308

* fixed a race in async task cancellation via `require("@arangodb/tasks").unregisterTask()`

* fixed spuriously hanging threads in cluster AQL that could sit idle for a few minutes

* fixed potential numeric overflow for big index ids in index deletion API

* fixed sort issue in cluster, occurring when one of the local sort buffers of a
  GatherNode was empty

* reduce number of HTTP requests made for certain kinds of join queries in cluster,
  leading to speedup of some join queries

* supervision deals with demised coordinators correctly again

* implement a timeout in TraverserEngineRegistry

* agent communication reduced in large batches of append entries RPCs

* inception no longer estimates RAFT timings

* compaction in agents has been moved to a separate thread

* replicated logs hold local timestamps

* supervision jobs failed leader and failed follower revisited for
  function in precarious stability situations

* fixed bug in random number generator for 64bit int


v3.1.10 (2017-02-02)
--------------------

* updated versions of bundled node modules:
  - joi: from 8.4.2 to 9.2.0
  - joi-to-json-schema: from 2.2.0 to 2.3.0
  - sinon: from 1.17.4 to 1.17.6
  - lodash: from 4.13.1 to 4.16.6

* added shortcut for AQL ternary operator
  instead of `condition ? true-part : false-part` it is now possible to also use a
  shortcut variant `condition ? : false-part`, e.g.

      FOR doc IN docs RETURN doc.value ?: 'not present'

  instead of

      FOR doc IN docs RETURN doc.value ? doc.value : 'not present'

* fixed wrong sorting order in cluster, if an index was used to sort with many
  shards.

* added --replication-factor, --number-of-shards and --wait-for-sync to arangobench

* turn on UTF-8 string validation for VelocyPack values received via VST connections

* fixed issue #2257

* upgraded Boost version to 1.62.0

* added optional detail flag for db.<collection>.count()
  setting the flag to `true` will make the count operation returned the per-shard
  counts for the collection:

      db._create("test", { numberOfShards: 10 });
      for (i = 0; i < 1000; ++i) {
        db.test.insert({value: i});
      }
      db.test.count(true);

      {
        "s100058" : 99,
        "s100057" : 103,
        "s100056" : 100,
        "s100050" : 94,
        "s100055" : 90,
        "s100054" : 122,
        "s100051" : 109,
        "s100059" : 99,
        "s100053" : 95,
        "s100052" : 89
      }

* added optional memory limit for AQL queries:

      db._query("FOR i IN 1..100000 SORT i RETURN i", {}, { options: { memoryLimit: 100000 } });

  This option limits the default maximum amount of memory (in bytes) that a single
  AQL query can use.
  When a single AQL query reaches the specified limit value, the query will be
  aborted with a *resource limit exceeded* exception. In a cluster, the memory
  accounting is done per shard, so the limit value is effectively a memory limit per
  query per shard.

  The global limit value can be overriden per query by setting the *memoryLimit*
  option value for individual queries when running an AQL query.

* added server startup option `--query.memory-limit`

* added convenience function to create vertex-centric indexes.

  Usage: `db.collection.ensureVertexCentricIndex("label", {type: "hash", direction: "outbound"})`
  That will create an index that can be used on OUTBOUND with filtering on the
  edge attribute `label`.

* change default log output for tools to stdout (instead of stderr)

* added option -D to define a configuration file environment key=value

* changed encoding behavior for URLs encoded in the C++ code of ArangoDB:
  previously the special characters `-`, `_`, `~` and `.` were returned as-is
  after URL-encoding, now `.` will be encoded to be `%2e`.
  This also changes the behavior of how incoming URIs are processed: previously
  occurrences of `..` in incoming request URIs were collapsed (e.g. `a/../b/` was
  collapsed to a plain `b/`). Now `..` in incoming request URIs are not collapsed.

* Foxx request URL suffix is no longer unescaped

* @arangodb/request option json now defaults to `true` if the response body is not empty and encoding is not explicitly set to `null` (binary).
  The option can still be set to `false` to avoid unnecessary attempts at parsing the response as JSON.

* Foxx configuration values for unknown options will be discarded when saving the configuration in production mode using the web interface

* module.context.dependencies is now immutable

* process.stdout.isTTY now returns `true` in arangosh and when running arangod with the `--console` flag

* add support for Swagger tags in Foxx


v3.1.9 (XXXX-XX-XX)
-------------------

* macos CLI package: store databases and apps in the users home directory

* ui: fixed re-login issue within a non system db, when tab was closed

* fixed a race in the VelocyStream Commtask implementation

* fixed issue #2256


v3.1.8 (2017-01-09)
-------------------

* add Windows silent installer

* add handling of debug symbols during Linux & windows release builds.

* fixed issue #2181

* fixed issue #2248: reduce V8 max old space size from 3 GB to 1 GB on 32 bit systems

* upgraded Boost version to 1.62.0

* fixed issue #2238

* fixed issue #2234

* agents announce new endpoints in inception phase to leader

* agency leadership accepts updatet endpoints to given uuid

* unified endpoints replace localhost with 127.0.0.1

* fix several problems within an authenticated cluster


v3.1.7 (2016-12-29)
-------------------

* fixed one too many elections in RAFT

* new agency comm backported from devel


v3.1.6 (2016-12-20)
-------------------

* fixed issue #2227

* fixed issue #2220

* agency constituent/agent bug fixes in race conditions picking up
  leadership

* supervision does not need waking up anymore as it is running
  regardless

* agents challenge their leadership more rigorously


v3.1.5 (2016-12-16)
-------------------

* lowered default value of `--database.revision-cache-target-size` from 75% of
  RAM to less than 40% of RAM

* fixed issue #2218

* fixed issue #2217

* Foxx router.get/post/etc handler argument can no longer accidentally omitted

* fixed issue #2223


v3.1.4 (2016-12-08)
-------------------

* fixed issue #2211

* fixed issue #2204

* at cluster start, coordinators wait until at least one DBserver is there,
  and either at least two DBservers are there or 15s have passed, before they
  initiate the bootstrap of system collections.

* more robust agency startup from devel

* supervision's AddFollower adds many followers at once

* supervision has new FailedFollower job

* agency's Node has new method getArray

* agency RAFT timing estimates more conservative in waitForSync
  scenario

* agency RAFT timing estimates capped at maximum 2.0/10.0 for low/high


v3.1.3 (2016-12-02)
-------------------

* fix a traversal bug when using skiplist indexes:
  if we have a skiplist of ["a", "unused", "_from"] and a traversal like:
  FOR v,e,p IN OUTBOUND @start @@edges
    FILTER p.edges[0].a == 'foo'
    RETURN v
  And the above index applied on "a" is considered better than EdgeIndex, than
  the executor got into undefined behaviour.

* fix endless loop when trying to create a collection with replicationFactor: -1


v3.1.2 (2016-11-24)
-------------------

* added support for descriptions field in Foxx dependencies

* (Enterprise only) fixed a bug in the statistic report for SmartGraph traversals.
Now they state correctly how many documents were fetched from the index and how many
have been filtered.

* Prevent uniform shard distribution when replicationFactor == numServers

v3.1.1 (2016-11-15)
-------------------

* fixed issue #2176

* fixed issue #2168

* display index usage of traversals in AQL explainer output (previously missing)

* fixed issue #2163

* preserve last-used HLC value across server starts

* allow more control over handling of pre-3.1 _rev values

  this changes the server startup option `--database.check-30-revisions` from a boolean (true/false)
  parameter to a string parameter with the following possible values:

  - "fail":
    will validate _rev values of 3.0 collections on collection loading and throw an exception when invalid _rev values are found.
    in this case collections with invalid _rev values are marked as corrupted and cannot be used in the ArangoDB 3.1 instance.
    the fix procedure for such collections is to export the collections from 3.0 database with arangodump and restore them in 3.1 with arangorestore.
    collections that do not contain invalid _rev values are marked as ok and will not be re-checked on following loads.
    collections that contain invalid _rev values will be re-checked on following loads.

  - "true":
    will validate _rev values of 3.0 collections on collection loading and print a warning when invalid _rev values are found.
    in this case collections with invalid _rev values can be used in the ArangoDB 3.1 instance.
    however, subsequent operations on documents with invalid _rev values may silently fail or fail with explicit errors.
    the fix procedure for such collections is to export the collections from 3.0 database with arangodump and restore them in 3.1 with arangorestore.
    collections that do not contain invalid _rev values are marked as ok and will not be re-checked on following loads.
    collections that contain invalid _rev values will be re-checked on following loads.

  - "false":
    will not validate _rev values on collection loading and not print warnings.
    no hint is given when invalid _rev values are found.
    subsequent operations on documents with invalid _rev values may silently fail or fail with explicit errors.
    this setting does not affect whether collections are re-checked later.
    collections will be re-checked on following loads if `--database.check-30-revisions` is later set to either `true` or `fail`.

  The change also suppresses warnings that were printed when collections were restored using arangorestore, and the restore
  data contained invalid _rev values. Now these warnings are suppressed, and new HLC _rev values are generated for these documents
  as before.

* added missing functions to AQL syntax highlighter in web interface

* fixed display of `ANY` direction in traversal explainer output (direction `ANY` was shown as either
  `INBOUND` or `OUTBOUND`)

* changed behavior of toJSON() function when serializing an object before saving it in the database

  if an object provides a toJSON() function, this function is still called for serializing it.
  the change is that the result of toJSON() is not stringified anymore, but saved as is. previous
  versions of ArangoDB called toJSON() and after that additionally stringified its result.

  This change will affect the saving of JS Buffer objects, which will now be saved as arrays of
  bytes instead of a comma-separated string of the Buffer's byte contents.

* allow creating unique indexes on more attributes than present in shardKeys

  The following combinations of shardKeys and indexKeys are allowed/not allowed:

  shardKeys     indexKeys
      a             a        ok
      a             b    not ok
      a           a b        ok
    a b             a    not ok
    a b             b    not ok
    a b           a b        ok
    a b         a b c        ok
  a b c           a b    not ok
  a b c         a b c        ok

* fixed wrong version in web interface login screen (EE only)

* make web interface not display an exclamation mark next to ArangoDB version number 3.1

* fixed search for arbitrary document attributes in web interface in case multiple
  search values were used on different attribute names. in this case, the search always
  produced an empty result

* disallow updating `_from` and `_to` values of edges in Smart Graphs. Updating these
  attributes would lead to potential redistribution of edges to other shards, which must be
  avoided.

* fixed issue #2148

* updated graphql-sync dependency to 0.6.2

* fixed issue #2156

* fixed CRC4 assembly linkage


v3.1.0 (2016-10-29)
-------------------

* AQL breaking change in cluster:

  from ArangoDB 3.1 onwards `WITH` is required for traversals in a
  clustered environment in order to avoid deadlocks.

  Note that for queries that access only a single collection or that have all
  collection names specified somewhere else in the query string, there is no
  need to use *WITH*. *WITH* is only useful when the AQL query parser cannot
  automatically figure out which collections are going to be used by the query.
  *WITH* is only useful for queries that dynamically access collections, e.g.
  via traversals, shortest path operations or the *DOCUMENT()* function.

  more info can be found [here](https://github.com/arangodb/arangodb/blob/devel/Documentation/Books/AQL/Operations/With.md)

* added AQL function `DISTANCE` to calculate the distance between two arbitrary
  coordinates (haversine formula)

* fixed issue #2110

* added Auto-aptation of RAFT timings as calculations only


v3.1.rc2 (2016-10-10)
---------------------

* second release candidate


v3.1.rc1 (2016-09-30)
---------------------

* first release candidate


v3.1.alpha2 (2016-09-01)
------------------------

* added module.context.createDocumentationRouter to replace module.context.apiDocumentation

* bug in RAFT implementation of reads. dethroned leader still answered requests in isolation

* ui: added new graph viewer

* ui: aql-editor added tabular & graph display

* ui: aql-editor improved usability

* ui: aql-editor: query profiling support

* fixed issue #2109

* fixed issue #2111

* fixed issue #2075

* added AQL function `DISTANCE` to calculate the distance between two arbitrary
  coordinates (haversine formula)

* rewrote scheduler and dispatcher based on boost::asio

  parameters changed:
    `--scheduler.threads` and `--server.threads` are now merged into a single one: `--server.threads`

    hidden `--server.extra-threads` has been removed

    hidden `--server.aql-threads` has been removed

    hidden `--server.backend` has been removed

    hidden `--server.show-backends` has been removed

    hidden `--server.thread-affinity` has been removed

* fixed issue #2086

* fixed issue #2079

* fixed issue #2071

  make the AQL query optimizer inject filter condition expressions referred to
  by variables during filter condition aggregation.
  For example, in the following query

      FOR doc IN collection
        LET cond1 = (doc.value == 1)
        LET cond2 = (doc.value == 2)
        FILTER cond1 || cond2
        RETURN { doc, cond1, cond2 }

  the optimizer will now inject the conditions for `cond1` and `cond2` into the filter
  condition `cond1 || cond2`, expanding it to `(doc.value == 1) || (doc.value == 2)`
  and making these conditions available for index searching.

  Note that the optimizer previously already injected some conditions into other
  conditions, but only if the variable that defined the condition was not used
  elsewhere. For example, the filter condition in the query

      FOR doc IN collection
        LET cond = (doc.value == 1)
        FILTER cond
        RETURN { doc }

  already got optimized before because `cond` was only used once in the query and
  the optimizer decided to inject it into the place where it was used.

  This only worked for variables that were referred to once in the query.
  When a variable was used multiple times, the condition was not injected as
  in the following query:

      FOR doc IN collection
        LET cond = (doc.value == 1)
        FILTER cond
        RETURN { doc, cond }

  The fix for #2070 now will enable this optimization so that the query can
  use an index on `doc.value` if available.

* changed behavior of AQL array comparison operators for empty arrays:
  * `ALL` and `ANY` now always return `false` when the left-hand operand is an
    empty array. The behavior for non-empty arrays does not change:
    * `[] ALL == 1` will return `false`
    * `[1] ALL == 1` will return `true`
    * `[1, 2] ALL == 1` will return `false`
    * `[2, 2] ALL == 1` will return `false`
    * `[] ANY == 1` will return `false`
    * `[1] ANY == 1` will return `true`
    * `[1, 2] ANY == 1` will return `true`
    * `[2, 2] ANY == 1` will return `false`
  * `NONE` now always returns `true` when the left-hand operand is an empty array.
    The behavior for non-empty arrays does not change:
    * `[] NONE == 1` will return `true`
    * `[1] NONE == 1` will return `false`
    * `[1, 2] NONE == 1` will return `false`
    * `[2, 2] NONE == 1` will return `true`

* added experimental AQL functions `JSON_STRINGIFY` and `JSON_PARSE`

* added experimental support for incoming gzip-compressed requests

* added HTTP REST APIs for online log level adjustments:

  - GET `/_admin/log/level` returns the current log level settings
  - PUT `/_admin/log/level` modifies the current log level settings

* PATCH /_api/gharial/{graph-name}/vertex/{collection-name}/{vertex-key}
  - changed default value for keepNull to true

* PATCH /_api/gharial/{graph-name}/edge/{collection-name}/{edge-key}
  - changed default value for keepNull to true

* renamed `maximalSize` attribute in parameter.json files to `journalSize`

  The `maximalSize` attribute will still be picked up from collections that
  have not been adjusted. Responses from the replication API will now also use
  `journalSize` instead of `maximalSize`.

* added `--cluster.system-replication-factor` in order to adjust the
  replication factor for new system collections

* fixed issue #2012

* added a memory expection in case V8 memory gets too low

* added Optimizer Rule for other indexes in Traversals
  this allows AQL traversals to use other indexes than the edge index.
  So traversals with filters on edges can now make use of more specific
  indexes, e.g.

      FOR v, e, p IN 2 OUTBOUND @start @@edge FILTER p.edges[0].foo == "bar"

  will prefer a Hash Index on [_from, foo] above the EdgeIndex.

* fixed epoch computation in hybrid logical clock

* fixed thread affinity

* replaced require("internal").db by require("@arangodb").db

* added option `--skip-lines` for arangoimp
  this allows skipping the first few lines from the import file in case the
  CSV or TSV import are used

* fixed periodic jobs: there should be only one instance running - even if it
  runs longer than the period

* improved performance of primary index and edge index lookups

* optimizations for AQL `[*]` operator in case no filter, no projection and
  no offset/limit are used

* added AQL function `OUTERSECTION` to return the symmetric difference of its
  input arguments

* Foxx manifests of installed services are now saved to disk with indentation

* Foxx tests and scripts in development mode should now always respect updated
  files instead of loading stale modules

* When disabling Foxx development mode the setup script is now re-run

* Foxx now provides an easy way to directly serve GraphQL requests using the
  `@arangodb/foxx/graphql` module and the bundled `graphql-sync` dependency

* Foxx OAuth2 module now correctly passes the `access_token` to the OAuth2 server

* added iconv-lite and timezone modules

* web interface now allows installing GitHub and zip services in legacy mode

* added module.context.createDocumentationRouter to replace module.context.apiDocumentation

* bug in RAFT implementation of reads. dethroned leader still answered
  requests in isolation

* all lambdas in ClusterInfo might have been left with dangling references.

* Agency bug fix for handling of empty json objects as values.

* Foxx tests no longer support the Mocha QUnit interface as this resulted in weird
  inconsistencies in the BDD and TDD interfaces. This fixes the TDD interface
  as well as out-of-sequence problems when using the BDD before/after functions.

* updated bundled JavaScript modules to latest versions; joi has been updated from 8.4 to 9.2
  (see [joi 9.0.0 release notes](https://github.com/hapijs/joi/issues/920) for information on
  breaking changes and new features)

* fixed issue #2139

* updated graphql-sync dependency to 0.6.2

* fixed issue #2156


v3.0.13 (XXXX-XX-XX)
--------------------

* fixed issue #2315

* fixed issue #2210


v3.0.12 (2016-11-23)
--------------------

* fixed issue #2176

* fixed issue #2168

* fixed issues #2149, #2159

* fixed error reporting for issue #2158

* fixed assembly linkage bug in CRC4 module

* added support for descriptions field in Foxx dependencies


v3.0.11 (2016-11-08)
--------------------

* fixed issue #2140: supervisor dies instead of respawning child

* fixed issue #2131: use shard key value entered by user in web interface

* fixed issue #2129: cannot kill a long-run query

* fixed issue #2110

* fixed issue #2081

* fixed issue #2038

* changes to Foxx service configuration or dependencies should now be
  stored correctly when options are cleared or omitted

* Foxx tests no longer support the Mocha QUnit interface as this resulted in weird
  inconsistencies in the BDD and TDD interfaces. This fixes the TDD interface
  as well as out-of-sequence problems when using the BDD before/after functions.

* fixed issue #2148


v3.0.10 (2016-09-26)
--------------------

* fixed issue #2072

* fixed issue #2070

* fixed slow cluster starup issues. supervision will demonstrate more
  patience with db servers


v3.0.9 (2016-09-21)
-------------------

* fixed issue #2064

* fixed issue #2060

* speed up `collection.any()` and skiplist index creation

* fixed multiple issues where ClusterInfo bug hung agency in limbo
  timeouting on multiple collection and database callbacks


v3.0.8 (2016-09-14)
-------------------

* fixed issue #2052

* fixed issue #2005

* fixed issue #2039

* fixed multiple issues where ClusterInfo bug hung agency in limbo
  timeouting on multiple collection and database callbacks


v3.0.7 (2016-09-05)
-------------------

* new supervision job handles db server failure during collection creation.


v3.0.6 (2016-09-02)
-------------------

* fixed issue #2026

* slightly better error diagnostics for AQL query compilation and replication

* fixed issue #2018

* fixed issue #2015

* fixed issue #2012

* fixed wrong default value for arangoimp's `--on-duplicate` value

* fix execution of AQL traversal expressions when there are multiple
  conditions that refer to variables set outside the traversal

* properly return HTTP 503 in JS actions when backend is gone

* supervision creates new key in agency for failed servers

* new shards will not be allocated on failed or cleaned servers


v3.0.5 (2016-08-18)
-------------------

* execute AQL ternary operator via C++ if possible

* fixed issue #1977

* fixed extraction of _id attribute in AQL traversal conditions

* fix SSL agency endpoint

* Minimum RAFT timeout was one order of magnitude to short.

* Optimized RAFT RPCs from leader to followers for efficiency.

* Optimized RAFT RPC handling on followers with respect to compaction.

* Fixed bug in handling of duplicates and overlapping logs

* Fixed bug in supervision take over after leadership change.

v3.0.4 (2016-08-01)
-------------------

* added missing lock for periodic jobs access

* fix multiple Foxx related cluster issues

* fix handling of empty AQL query strings

* fixed issue in `INTERSECTION` AQL function with duplicate elements
  in the source arrays

* fixed issue #1970

* fixed issue #1968

* fixed issue #1967

* fixed issue #1962

* fixed issue #1959

* replaced require("internal").db by require("@arangodb").db

* fixed issue #1954

* fixed issue #1953

* fixed issue #1950

* fixed issue #1949

* fixed issue #1943

* fixed segfault in V8, by backporting https://bugs.chromium.org/p/v8/issues/detail?id=5033

* Foxx OAuth2 module now correctly passes the `access_token` to the OAuth2 server

* fixed credentialed CORS requests properly respecting --http.trusted-origin

* fixed a crash in V8Periodic task (forgotten lock)

* fixed two bugs in synchronous replication (syncCollectionFinalize)


v3.0.3 (2016-07-17)
-------------------

* fixed issue #1942

* fixed issue #1941

* fixed array index batch insertion issues for hash indexes that caused problems when
  no elements remained for insertion

* fixed AQL MERGE() function with External objects originating from traversals

* fixed some logfile recovery errors with error message "document not found"

* fixed issue #1937

* fixed issue #1936

* improved performance of arangorestore in clusters with synchronous
  replication

* Foxx tests and scripts in development mode should now always respect updated
  files instead of loading stale modules

* When disabling Foxx development mode the setup script is now re-run

* Foxx manifests of installed services are now saved to disk with indentation


v3.0.2 (2016-07-09)
-------------------

* fixed assertion failure in case multiple remove operations were used in the same query

* fixed upsert behavior in case upsert was used in a loop with the same document example

* fixed issue #1930

* don't expose local file paths in Foxx error messages.

* fixed issue #1929

* make arangodump dump the attribute `isSystem` when dumping the structure
  of a collection, additionally make arangorestore not fail when the attribute
  is missing

* fixed "Could not extract custom attribute" issue when using COLLECT with
  MIN/MAX functions in some contexts

* honor presence of persistent index for sorting

* make AQL query optimizer not skip "use-indexes-rule", even if enough
  plans have been created already

* make AQL optimizer not skip "use-indexes-rule", even if enough execution plans
  have been created already

* fix double precision value loss in VelocyPack JSON parser

* added missing SSL support for arangorestore

* improved cluster import performance

* fix Foxx thumbnails on DC/OS

* fix Foxx configuration not being saved

* fix Foxx app access from within the frontend on DC/OS

* add option --default-replication-factor to arangorestore and simplify
  the control over the number of shards when restoring

* fix a bug in the VPack -> V8 conversion if special attributes _key,
  _id, _rev, _from and _to had non-string values, which is allowed
  below the top level

* fix malloc_usable_size for darwin


v3.0.1 (2016-06-30)
-------------------

* fixed periodic jobs: there should be only one instance running - even if it
  runs longer than the period

* increase max. number of collections in AQL queries from 32 to 256

* fixed issue #1916: header "authorization" is required" when opening
  services page

* fixed issue #1915: Explain: member out of range

* fixed issue #1914: fix unterminated buffer

* don't remove lockfile if we are the same (now stale) pid
  fixes docker setups (our pid will always be 1)

* do not use revision id comparisons in compaction for determining whether a
  revision is obsolete, but marker memory addresses
  this ensures revision ids don't matter when compacting documents

* escape Unicode characters in JSON HTTP responses
  this converts UTF-8 characters in HTTP responses of arangod into `\uXXXX`
  escape sequences. This makes the HTTP responses fit into the 7 bit ASCII
  character range, which speeds up HTTP response parsing for some clients,
  namely node.js/v8

* add write before read collections when starting a user transaction
  this allows specifying the same collection in both read and write mode without
  unintended side effects

* fixed buffer overrun that occurred when building very large result sets

* index lookup optimizations for primary index and edge index

* fixed "collection is a nullptr" issue when starting a traversal from a transaction

* enable /_api/import on coordinator servers


v3.0.0 (2016-06-22)
-------------------

* minor GUI fixxes

* fix for replication and nonces


v3.0.0-rc3 (2016-06-19)
-----------------------

* renamed various Foxx errors to no longer refer to Foxx services as apps

* adjusted various error messages in Foxx to be more informative

* specifying "files" in a Foxx manifest to be mounted at the service root
  no longer results in 404s when trying to access non-file routes

* undeclared path parameters in Foxx no longer break the service

* trusted reverse proxy support is now handled more consistently

* ArangoDB request compatibility and user are now exposed in Foxx

* all bundled NPM modules have been upgraded to their latest versions


v3.0.0-rc2 (2016-06-12)
-----------------------

* added option `--server.max-packet-size` for client tools

* renamed option `--server.ssl-protocol` to `--ssl.protocol` in client tools
  (was already done for arangod, but overlooked for client tools)

* fix handling of `--ssl.protocol` value 5 (TLS v1.2) in client tools, which
  claimed to support it but didn't

* config file can use '@include' to include a different config file as base


v3.0.0-rc1 (2016-06-10)
-----------------------

* the user management has changed: it now has users that are independent of
  databases. A user can have one or more database assigned to the user.

* forward ported V8 Comparator bugfix for inline heuristics from
  https://github.com/v8/v8/commit/5ff7901e24c2c6029114567de5a08ed0f1494c81

* changed to-string conversion for AQL objects and arrays, used by the AQL
  function `TO_STRING()` and implicit to-string casts in AQL

  - arrays are now converted into their JSON-stringify equivalents, e.g.

    - `[ ]` is now converted to `[]`
    - `[ 1, 2, 3 ]` is now converted to `[1,2,3]`
    - `[ "test", 1, 2 ] is now converted to `["test",1,2]`

    Previous versions of ArangoDB converted arrays with no members into the
    empty string, and non-empty arrays into a comma-separated list of member
    values, without the surrounding angular brackets. Additionally, string
    array members were not enclosed in quotes in the result string:

    - `[ ]` was converted to ``
    - `[ 1, 2, 3 ]` was converted to `1,2,3`
    - `[ "test", 1, 2 ] was converted to `test,1,2`

  - objects are now converted to their JSON-stringify equivalents, e.g.

    - `{ }` is converted to `{}`
    - `{ a: 1, b: 2 }` is converted to `{"a":1,"b":2}`
    - `{ "test" : "foobar" }` is converted to `{"test":"foobar"}`

    Previous versions of ArangoDB always converted objects into the string
    `[object Object]`

  This change affects also the AQL functions `CONCAT()` and `CONCAT_SEPARATOR()`
  which treated array values differently in previous versions. Previous versions
  of ArangoDB automatically flattened array values on the first level of the array,
  e.g. `CONCAT([1, 2, 3, [ 4, 5, 6 ]])` produced `1,2,3,4,5,6`. Now this will produce
  `[1,2,3,[4,5,6]]`. To flatten array members on the top level, you can now use
  the more explicit `CONCAT(FLATTEN([1, 2, 3, [4, 5, 6]], 1))`.

* added C++ implementations for AQL functions `SLICE()`, `CONTAINS()` and
  `RANDOM_TOKEN()`

* as a consequence of the upgrade to V8 version 5, the implementation of the
  JavaScript `Buffer` object had to be changed. JavaScript `Buffer` objects in
  ArangoDB now always store their data on the heap. There is no shared pool
  for small Buffer values, and no pointing into existing Buffer data when
  extracting slices. This change may increase the cost of creating Buffers with
  short contents or when peeking into existing Buffers, but was required for
  safer memory management and to prevent leaks.

* the `db` object's function `_listDatabases()` was renamed to just `_databases()`
  in order to make it more consistent with the existing `_collections()` function.
  Additionally the `db` object's `_listEndpoints()` function was renamed to just
  `_endpoints()`.

* changed default value of `--server.authentication` from `false` to `true` in
  configuration files etc/relative/arangod.conf and etc/arangodb/arangod.conf.in.
  This means the server will be started with authentication enabled by default,
  requiring all client connections to provide authentication data when connecting
  to ArangoDB. Authentication can still be turned off via setting the value of
  `--server.authentication` to `false` in ArangoDB's configuration files or by
  specifying the option on the command-line.

* Changed result format for querying all collections via the API GET `/_api/collection`.

  Previous versions of ArangoDB returned an object with an attribute named `collections`
  and an attribute named `names`. Both contained all available collections, but
  `collections` contained the collections as an array, and `names` contained the
  collections again, contained in an object in which the attribute names were the
  collection names, e.g.

  ```
  {
    "collections": [
      {"id":"5874437","name":"test","isSystem":false,"status":3,"type":2},
      {"id":"17343237","name":"something","isSystem":false,"status":3,"type":2},
      ...
    ],
    "names": {
      "test": {"id":"5874437","name":"test","isSystem":false,"status":3,"type":2},
      "something": {"id":"17343237","name":"something","isSystem":false,"status":3,"type":2},
      ...
    }
  }
  ```
  This result structure was redundant, and therefore has been simplified to just

  ```
  {
    "result": [
      {"id":"5874437","name":"test","isSystem":false,"status":3,"type":2},
      {"id":"17343237","name":"something","isSystem":false,"status":3,"type":2},
      ...
    ]
  }
  ```

  in ArangoDB 3.0.

* added AQL functions `TYPENAME()` and `HASH()`

* renamed arangob tool to arangobench

* added AQL string comparison operator `LIKE`

  The operator can be used to compare strings like this:

      value LIKE search

  The operator is currently implemented by calling the already existing AQL
  function `LIKE`.

  This change also makes `LIKE` an AQL keyword. Using `LIKE` in either case as
  an attribute or collection name in AQL thus requires quoting.

* make AQL optimizer rule "remove-unnecessary-calculations" fire in more cases

  The rule will now remove calculations that are used exactly once in other
  expressions (e.g. `LET a = doc RETURN a.value`) and calculations,
  or calculations that are just references (e.g. `LET a = b`).

* renamed AQL optimizer rule "merge-traversal-filter" to "optimize-traversals"
  Additionally, the optimizer rule will remove unused edge and path result variables
  from the traversal in case they are specified in the `FOR` section of the traversal,
  but not referenced later in the query. This saves constructing edges and paths
  results.

* added AQL optimizer rule "inline-subqueries"

  This rule can pull out certain subqueries that are used as an operand to a `FOR`
  loop one level higher, eliminating the subquery completely. For example, the query

      FOR i IN (FOR j IN [1,2,3] RETURN j) RETURN i

  will be transformed by the rule to:

      FOR i IN [1,2,3] RETURN i

  The query

      FOR name IN (FOR doc IN _users FILTER doc.status == 1 RETURN doc.name) LIMIT 2 RETURN name

  will be transformed into

      FOR tmp IN _users FILTER tmp.status == 1 LIMIT 2 RETURN tmp.name

  The rule will only fire when the subquery is used as an operand to a `FOR` loop, and
  if the subquery does not contain a `COLLECT` with an `INTO` variable.

* added new endpoint "srv://" for DNS service records

* The result order of the AQL functions VALUES and ATTRIBUTES has never been
  guaranteed and it only had the "correct" ordering by accident when iterating
  over objects that were not loaded from the database. This accidental behavior
  is now changed by introduction of VelocyPack. No ordering is guaranteed unless
  you specify the sort parameter.

* removed configure option `--enable-logger`

* added AQL array comparison operators

  All AQL comparison operators now also exist in an array variant. In the
  array variant, the operator is preceded with one of the keywords *ALL*, *ANY*
  or *NONE*. Using one of these keywords changes the operator behavior to
  execute the comparison operation for all, any, or none of its left hand
  argument values. It is therefore expected that the left hand argument
  of an array operator is an array.

  Examples:

      [ 1, 2, 3 ] ALL IN [ 2, 3, 4 ]   // false
      [ 1, 2, 3 ] ALL IN [ 1, 2, 3 ]   // true
      [ 1, 2, 3 ] NONE IN [ 3 ]        // false
      [ 1, 2, 3 ] NONE IN [ 23, 42 ]   // true
      [ 1, 2, 3 ] ANY IN [ 4, 5, 6 ]   // false
      [ 1, 2, 3 ] ANY IN [ 1, 42 ]     // true
      [ 1, 2, 3 ] ANY == 2             // true
      [ 1, 2, 3 ] ANY == 4             // false
      [ 1, 2, 3 ] ANY > 0              // true
      [ 1, 2, 3 ] ANY <= 1             // true
      [ 1, 2, 3 ] NONE < 99            // false
      [ 1, 2, 3 ] NONE > 10            // true
      [ 1, 2, 3 ] ALL > 2              // false
      [ 1, 2, 3 ] ALL > 0              // true
      [ 1, 2, 3 ] ALL >= 3             // false
      ["foo", "bar"] ALL != "moo"      // true
      ["foo", "bar"] NONE == "bar"     // false
      ["foo", "bar"] ANY == "foo"      // true

* improved AQL optimizer to remove unnecessary sort operations in more cases

* allow enclosing AQL identifiers in forward ticks in addition to using
  backward ticks

  This allows for convenient writing of AQL queries in JavaScript template strings
  (which are delimited with backticks themselves), e.g.

      var q = `FOR doc IN ´collection´ RETURN doc.´name´`;

* allow to set `print.limitString` to configure the number of characters
  to output before truncating

* make logging configurable per log "topic"

  `--log.level <level>` sets the global log level to <level>, e.g. `info`,
  `debug`, `trace`.

  `--log.level topic=<level>` sets the log level for a specific topic.
  Currently, the following topics exist: `collector`, `compactor`, `mmap`,
  `performance`, `queries`, and `requests`. `performance` and `requests` are
  set to FATAL by default. `queries` is set to info. All others are
  set to the global level by default.

  The new log option `--log.output <definition>` allows directing the global
  or per-topic log output to different outputs. The output definition
  "<definition>" can be one of

    "-" for stdin
    "+" for stderr
    "syslog://<syslog-facility>"
    "syslog://<syslog-facility>/<application-name>"
    "file://<relative-path>"

  The option can be specified multiple times in order to configure the output
  for different log topics. To set up a per-topic output configuration, use
  `--log.output <topic>=<definition>`, e.g.

    queries=file://queries.txt

  logs all queries to the file "queries.txt".

* the option `--log.requests-file` is now deprecated. Instead use

    `--log.level requests=info`
    `--log.output requests=file://requests.txt`

* the option `--log.facility` is now deprecated. Instead use

    `--log.output requests=syslog://facility`

* the option `--log.performance` is now deprecated. Instead use

    `--log.level performance=trace`

* removed option `--log.source-filter`

* removed configure option `--enable-logger`

* change collection directory names to include a random id component at the end

  The new pattern is `collection-<id>-<random>`, where `<id>` is the collection
  id and `<random>` is a random number. Previous versions of ArangoDB used a
  pattern `collection-<id>` without the random number.

  ArangoDB 3.0 understands both the old and name directory name patterns.

* removed mostly unused internal spin-lock implementation

* removed support for pre-Windows 7-style locks. This removes compatibility for
  Windows versions older than Windows 7 (e.g. Windows Vista, Windows XP) and
  Windows 2008R2 (e.g. Windows 2008).

* changed names of sub-threads started by arangod

* added option `--default-number-of-shards` to arangorestore, allowing creating
  collections with a specifiable number of shards from a non-cluster dump

* removed support for CoffeeScript source files

* removed undocumented SleepAndRequeue

* added WorkMonitor to inspect server threads

* when downloading a Foxx service from the web interface the suggested filename
  is now based on the service's mount path instead of simply "app.zip"

* the `@arangodb/request` response object now stores the parsed JSON response
  body in a property `json` instead of `body` when the request was made using the
  `json` option. The `body` instead contains the response body as a string.

* the Foxx API has changed significantly, 2.8 services are still supported
  using a backwards-compatible "legacy mode"


v2.8.12 (XXXX-XX-XX)
--------------------

* issue #2091: decrease connect timeout to 5 seconds on startup

* fixed issue #2072

* slightly better error diagnostics for some replication errors

* fixed issue #1977

* fixed issue in `INTERSECTION` AQL function with duplicate elements
  in the source arrays

* fixed issue #1962

* fixed issue #1959

* export aqlQuery template handler as require('org/arangodb').aql for forwards-compatibility


v2.8.11 (2016-07-13)
--------------------

* fixed array index batch insertion issues for hash indexes that caused problems when
  no elements remained for insertion

* fixed issue #1937


v2.8.10 (2016-07-01)
--------------------

* make sure next local _rev value used for a document is at least as high as the
  _rev value supplied by external sources such as replication

* make adding a collection in both read- and write-mode to a transaction behave as
  expected (write includes read). This prevents the `unregister collection used in
  transaction` error

* fixed sometimes invalid result for `byExample(...).count()` when an index plus
  post-filtering was used

* fixed "collection is a nullptr" issue when starting a traversal from a transaction

* honor the value of startup option `--database.wait-for-sync` (that is used to control
  whether new collections are created with `waitForSync` set to `true` by default) also
  when creating collections via the HTTP API (and thus the ArangoShell). When creating
  a collection via these mechanisms, the option was ignored so far, which was inconsistent.

* fixed issue #1826: arangosh --javascript.execute: internal error (geo index issue)

* fixed issue #1823: Arango crashed hard executing very simple query on windows


v2.8.9 (2016-05-13)
-------------------

* fixed escaping and quoting of extra parameters for executables in Mac OS X App

* added "waiting for" status variable to web interface collection figures view

* fixed undefined behavior in query cache invaldation

* fixed access to /_admin/statistics API in case statistics are disable via option
  `--server.disable-statistics`

* Foxx manager will no longer fail hard when Foxx store is unreachable unless installing
  a service from the Foxx store (e.g. when behind a firewall or GitHub is unreachable).


v2.8.8 (2016-04-19)
-------------------

* fixed issue #1805: Query: internal error (location: arangod/Aql/AqlValue.cpp:182).
  Please report this error to arangodb.com (while executing)

* allow specifying collection name prefixes for `_from` and `_to` in arangoimp:

  To avoid specifying complete document ids (consisting of collection names and document
  keys) for *_from* and *_to* values when importing edges with arangoimp, there are now
  the options *--from-collection-prefix* and *--to-collection-prefix*.

  If specified, these values will be automatically prepended to each value in *_from*
  (or *_to* resp.). This allows specifying only document keys inside *_from* and/or *_to*.

  *Example*

      > arangoimp --from-collection-prefix users --to-collection-prefix products ...

  Importing the following document will then create an edge between *users/1234* and
  *products/4321*:

  ```js
  { "_from" : "1234", "_to" : "4321", "desc" : "users/1234 is connected to products/4321" }
  ```

* requests made with the interactive system API documentation in the web interface
  (Swagger) will now respect the active database instead of always using `_system`


v2.8.7 (2016-04-07)
-------------------

* optimized primary=>secondary failover

* fix to-boolean conversion for documents in AQL

* expose the User-Agent HTTP header from the ArangoShell since Github seems to
  require it now, and we use the ArangoShell for fetching Foxx repositories from Github

* work with http servers that only send

* fixed potential race condition between compactor and collector threads

* fix removal of temporary directories on arangosh exit

* javadoc-style comments in Foxx services are no longer interpreted as
  Foxx comments outside of controller/script/exports files (#1748)

* removed remaining references to class syntax for Foxx Model and Repository
  from the documentation

* added a safe-guard for corrupted master-pointer


v2.8.6 (2016-03-23)
-------------------

* arangosh can now execute JavaScript script files that contain a shebang
  in the first line of the file. This allows executing script files directly.

  Provided there is a script file `/path/to/script.js` with the shebang
  `#!arangosh --javascript.execute`:

      > cat /path/to/script.js
      #!arangosh --javascript.execute
      print("hello from script.js");

  If the script file is made executable

      > chmod a+x /path/to/script.js

  it can be invoked on the shell directly and use arangosh for its execution:

      > /path/to/script.js
      hello from script.js

  This did not work in previous versions of ArangoDB, as the whole script contents
  (including the shebang) were treated as JavaScript code.
  Now shebangs in script files will now be ignored for all files passed to arangosh's
  `--javascript.execute` parameter.

  The alternative way of executing a JavaScript file with arangosh still works:

      > arangosh --javascript.execute /path/to/script.js
      hello from script.js

* added missing reset of traversal state for nested traversals.
  The state of nested traversals (a traversal in an AQL query that was
  located in a repeatedly executed subquery or inside another FOR loop)
  was not reset properly, so that multiple invocations of the same nested
  traversal with different start vertices led to the nested traversal
  always using the start vertex provided on the first invocation.

* fixed issue #1781: ArangoDB startup time increased tremendously

* fixed issue #1783: SIGHUP should rotate the log


v2.8.5 (2016-03-11)
-------------------

* Add OpenSSL handler for TLS V1.2 as sugested by kurtkincaid in #1771

* fixed issue #1765 (The webinterface should display the correct query time)
  and #1770 (Display ACTUAL query time in aardvark's AQL editor)

* Windows: the unhandled exception handler now calls the windows logging
  facilities directly without locks.
  This fixes lockups on crashes from the logging framework.

* improve nullptr handling in logger.

* added new endpoint "srv://" for DNS service records

* `org/arangodb/request` no longer sets the content-type header to the
  string "undefined" when no content-type header should be sent (issue #1776)


v2.8.4 (2016-03-01)
-------------------

* global modules are no longer incorrectly resolved outside the ArangoDB
  JavaScript directory or the Foxx service's root directory (issue #1577)

* improved error messages from Foxx and JavaScript (issues #1564, #1565, #1744)


v2.8.3 (2016-02-22)
-------------------

* fixed AQL filter condition collapsing for deeply-nested cases, potentially
  enabling usage of indexes in some dedicated cases

* added parentheses in AQL explain command output to correctly display precedence
  of logical and arithmetic operators

* Foxx Model event listeners defined on the model are now correctly invoked by
  the Repository methods (issue #1665)

* Deleting a Foxx service in the frontend should now always succeed even if the
  files no longer exist on the file system (issue #1358)

* Routing actions loaded from the database no longer throw exceptions when
  trying to load other modules using "require"

* The `org/arangodb/request` response object now sets a property `json` to the
  parsed JSON response body in addition to overwriting the `body` property when
  the request was made using the `json` option.

* Improved Windows stability

* Fixed a bug in the interactive API documentation that would escape slashes
  in document-handle fields. Document handles are now provided as separate
  fields for collection name and document key.


v2.8.2 (2016-02-09)
-------------------

* the continuous replication applier will now prevent the master's WAL logfiles
  from being removed if they are still needed by the applier on the slave. This
  should help slaves that suffered from masters garbage collection WAL logfiles
  which would have been needed by the slave later.

  The initial synchronization will block removal of still needed WAL logfiles
  on the master for 10 minutes initially, and will extend this period when further
  requests are made to the master. Initial synchronization hands over its handle
  for blocking logfile removal to the continuous replication when started via
  the *setupReplication* function. In this case, continuous replication will
  extend the logfile removal blocking period for the required WAL logfiles when
  the slave makes additional requests.

  All handles that block logfile removal will time out automatically after at
  most 5 minutes should a master not be contacted by the slave anymore (e.g. in
  case the slave's replication is turned off, the slaves loses the connection
  to the master or the slave goes down).

* added all-in-one function *setupReplication* to synchronize data from master
  to slave and start the continuous replication:

      require("@arangodb/replication").setupReplication(configuration);

  The command will return when the initial synchronization is finished and the
  continuous replication has been started, or in case the initial synchronization
  has failed.

  If the initial synchronization is successful, the command will store the given
  configuration on the slave. It also configures the continuous replication to start
  automatically if the slave is restarted, i.e. *autoStart* is set to *true*.

  If the command is run while the slave's replication applier is already running,
  it will first stop the running applier, drop its configuration and do a
  resynchronization of data with the master. It will then use the provided configration,
  overwriting any previously existing replication configuration on the slave.

  The following example demonstrates how to use the command for setting up replication
  for the *_system* database. Note that it should be run on the slave and not the
  master:

      db._useDatabase("_system");
      require("@arangodb/replication").setupReplication({
        endpoint: "tcp://master.domain.org:8529",
        username: "myuser",
        password: "mypasswd",
        verbose: false,
        includeSystem: false,
        incremental: true,
        autoResync: true
      });

* the *sync* and *syncCollection* functions now always start the data synchronization
  as an asynchronous server job. The call to *sync* or *syncCollection* will block
  until synchronization is either complete or has failed with an error. The functions
  will automatically poll the slave periodically for status updates.

  The main benefit is that the connection to the slave does not need to stay open
  permanently and is thus not affected by timeout issues. Additionally the caller does
  not need to query the synchronization status from the slave manually as this is
  now performed automatically by these functions.

* fixed undefined behavior when explaining some types of AQL traversals, fixed
  display of some types of traversals in AQL explain output


v2.8.1 (2016-01-29)
-------------------

* Improved AQL Pattern matching by allowing to specify a different traversal
  direction for one or many of the edge collections.

      FOR v, e, p IN OUTBOUND @start @@ec1, INBOUND @@ec2, @@ec3

  will traverse *ec1* and *ec3* in the OUTBOUND direction and for *ec2* it will use
  the INBOUND direction. These directions can be combined in arbitrary ways, the
  direction defined after *IN [steps]* will we used as default direction and can
  be overriden for specific collections.
  This feature is only available for collection lists, it is not possible to
  combine it with graph names.

* detect more types of transaction deadlocks early

* fixed display of relational operators in traversal explain output

* fixed undefined behavior in AQL function `PARSE_IDENTIFIER`

* added "engines" field to Foxx services generated in the admin interface

* added AQL function `IS_SAME_COLLECTION`:

  *IS_SAME_COLLECTION(collection, document)*: Return true if *document* has the same
  collection id as the collection specified in *collection*. *document* can either be
  a [document handle](../Glossary/README.md#document-handle) string, or a document with
  an *_id* attribute. The function does not validate whether the collection actually
  contains the specified document, but only compares the name of the specified collection
  with the collection name part of the specified document.
  If *document* is neither an object with an *id* attribute nor a *string* value,
  the function will return *null* and raise a warning.

      /* true */
      IS_SAME_COLLECTION('_users', '_users/my-user')
      IS_SAME_COLLECTION('_users', { _id: '_users/my-user' })

      /* false */
      IS_SAME_COLLECTION('_users', 'foobar/baz')
      IS_SAME_COLLECTION('_users', { _id: 'something/else' })


v2.8.0 (2016-01-25)
-------------------

* avoid recursive locking


v2.8.0-beta8 (2016-01-19)
-------------------------

* improved internal datafile statistics for compaction and compaction triggering
  conditions, preventing excessive growth of collection datafiles under some
  workloads. This should also fix issue #1596.

* renamed AQL optimizer rule `remove-collect-into` to `remove-collect-variables`

* fixed primary and edge index lookups prematurely aborting searches when the
  specified id search value contained a different collection than the collection
  the index was created for


v2.8.0-beta7 (2016-01-06)
-------------------------

* added vm.runInThisContext

* added AQL keyword `AGGREGATE` for use in AQL `COLLECT` statement

  Using `AGGREGATE` allows more efficient aggregation (incrementally while building
  the groups) than previous versions of AQL, which built group aggregates afterwards
  from the total of all group values.

  `AGGREGATE` can be used inside a `COLLECT` statement only. If used, it must follow
  the declaration of grouping keys:

      FOR doc IN collection
        COLLECT gender = doc.gender AGGREGATE minAge = MIN(doc.age), maxAge = MAX(doc.age)
        RETURN { gender, minAge, maxAge }

  or, if no grouping keys are used, it can follow the `COLLECT` keyword:

      FOR doc IN collection
        COLLECT AGGREGATE minAge = MIN(doc.age), maxAge = MAX(doc.age)
        RETURN {
  minAge, maxAge
}

  Only specific expressions are allowed on the right-hand side of each `AGGREGATE`
  assignment:

  - on the top level the expression must be a call to one of the supported aggregation
    functions `LENGTH`, `MIN`, `MAX`, `SUM`, `AVERAGE`, `STDDEV_POPULATION`, `STDDEV_SAMPLE`,
    `VARIANCE_POPULATION`, or `VARIANCE_SAMPLE`

  - the expression must not refer to variables introduced in the `COLLECT` itself

* Foxx: mocha test paths with wildcard characters (asterisks) now work on Windows

* reserved AQL keyword `NONE` for future use

* web interface: fixed a graph display bug concerning dashboard view

* web interface: fixed several bugs during the dashboard initialize process

* web interface: included several bugfixes: #1597, #1611, #1623

* AQL query optimizer now converts `LENGTH(collection-name)` to an optimized
  expression that returns the number of documents in a collection

* adjusted the behavior of the expansion (`[*]`) operator in AQL for non-array values

  In ArangoDB 2.8, calling the expansion operator on a non-array value will always
  return an empty array. Previous versions of ArangoDB expanded non-array values by
  calling the `TO_ARRAY()` function for the value, which for example returned an
  array with a single value for boolean, numeric and string input values, and an array
  with the object's values for an object input value. This behavior was inconsistent
  with how the expansion operator works for the array indexes in 2.8, so the behavior
  is now unified:

  - if the left-hand side operand of `[*]` is an array, the array will be returned as
    is when calling `[*]` on it
  - if the left-hand side operand of `[*]` is not an array, an empty array will be
    returned by `[*]`

  AQL queries that rely on the old behavior can be changed by either calling `TO_ARRAY`
  explicitly or by using the `[*]` at the correct position.

  The following example query will change its result in 2.8 compared to 2.7:

      LET values = "foo" RETURN values[*]

  In 2.7 the query has returned the array `[ "foo" ]`, but in 2.8 it will return an
  empty array `[ ]`. To make it return the array `[ "foo" ]` again, an explicit
  `TO_ARRAY` function call is needed in 2.8 (which in this case allows the removal
  of the `[*]` operator altogether). This also works in 2.7:

      LET values = "foo" RETURN TO_ARRAY(values)

  Another example:

      LET values = [ { name: "foo" }, { name: "bar" } ]
      RETURN values[*].name[*]

  The above returned `[ [ "foo" ], [ "bar" ] ] in 2.7. In 2.8 it will return
  `[ [ ], [ ] ]`, because the value of `name` is not an array. To change the results
  to the 2.7 style, the query can be changed to

      LET values = [ { name: "foo" }, { name: "bar" } ]
      RETURN values[* RETURN TO_ARRAY(CURRENT.name)]

  The above also works in 2.7.
  The following types of queries won't change:

      LET values = [ 1, 2, 3 ] RETURN values[*]
      LET values = [ { name: "foo" }, { name: "bar" } ] RETURN values[*].name
      LET values = [ { names: [ "foo", "bar" ] }, { names: [ "baz" ] } ] RETURN values[*].names[*]
      LET values = [ { names: [ "foo", "bar" ] }, { names: [ "baz" ] } ] RETURN values[*].names[**]

* slightly adjusted V8 garbage collection strategy so that collection eventually
  happens in all contexts that hold V8 external references to documents and
  collections.

  also adjusted default value of `--javascript.gc-frequency` from 10 seconds to
  15 seconds, as less internal operations are carried out in JavaScript.

* fixes for AQL optimizer and traversal

* added `--create-collection-type` option to arangoimp

  This allows specifying the type of the collection to be created when
  `--create-collection` is set to `true`.

* Foxx export cache should no longer break if a broken app is loaded in the
  web admin interface.


v2.8.0-beta2 (2015-12-16)
-------------------------

* added AQL query optimizer rule "sort-in-values"

  This rule pre-sorts the right-hand side operand of the `IN` and `NOT IN`
  operators so the operation can use a binary search with logarithmic complexity
  instead of a linear search. The rule is applied when the right-hand side
  operand of an `IN` or `NOT IN` operator in a filter condition is a variable that
  is defined in a different loop/scope than the operator itself. Additionally,
  the filter condition must consist of solely the `IN` or `NOT IN` operation
  in order to avoid any side-effects.

* changed collection status terminology in web interface for collections for
  which an unload request has been issued from `in the process of being unloaded`
  to `will be unloaded`.

* unloading a collection via the web interface will now trigger garbage collection
  in all v8 contexts and force a WAL flush. This increases the chances of perfoming
  the unload faster.

* added the following attributes to the result of `collection.figures()` and the
  corresponding HTTP API at `PUT /_api/collection/<name>/figures`:

  - `documentReferences`: The number of references to documents in datafiles
    that JavaScript code currently holds. This information can be used for
    debugging compaction and unload issues.
  - `waitingFor`: An optional string value that contains information about
    which object type is at the head of the collection's cleanup queue. This
    information can be used for debugging compaction and unload issues.
  - `compactionStatus.time`: The point in time the compaction for the collection
    was last executed. This information can be used for debugging compaction
    issues.
  - `compactionStatus.message`: The action that was performed when the compaction
    was last run for the collection. This information can be used for debugging
    compaction issues.

  Note: `waitingFor` and `compactionStatus` may be empty when called on a coordinator
  in a cluster.

* the compaction will now provide queryable status info that can be used to track
  its progress. The compaction status is displayed in the web interface, too.

* better error reporting for arangodump and arangorestore

* arangodump will now fail by default when trying to dump edges that
  refer to already dropped collections. This can be circumvented by
  specifying the option `--force true` when invoking arangodump

* fixed cluster upgrade procedure

* the AQL functions `NEAR` and `WITHIN` now have stricter validations
  for their input parameters `limit`, `radius` and `distance`. They may now throw
  exceptions when invalid parameters are passed that may have not led
  to exceptions in previous versions.

* deprecation warnings now log stack traces

* Foxx: improved backwards compatibility with 2.5 and 2.6

  - reverted Model and Repository back to non-ES6 "classes" because of
    compatibility issues when using the extend method with a constructor

  - removed deprecation warnings for extend and controller.del

  - restored deprecated method Model.toJSONSchema

  - restored deprecated `type`, `jwt` and `sessionStorageApp` options
    in Controller#activateSessions

* Fixed a deadlock problem in the cluster


v2.8.0-beta1 (2015-12-06)
-------------------------

* added AQL function `IS_DATESTRING(value)`

  Returns true if *value* is a string that can be used in a date function.
  This includes partial dates such as *2015* or *2015-10* and strings containing
  invalid dates such as *2015-02-31*. The function will return false for all
  non-string values, even if some of them may be usable in date functions.


v2.8.0-alpha1 (2015-12-03)
--------------------------

* added AQL keywords `GRAPH`, `OUTBOUND`, `INBOUND` and `ANY` for use in graph
  traversals, reserved AQL keyword `ALL` for future use

  Usage of these keywords as collection names, variable names or attribute names
  in AQL queries will not be possible without quoting. For example, the following
  AQL query will still work as it uses a quoted collection name and a quoted
  attribute name:

      FOR doc IN `OUTBOUND`
        RETURN doc.`any`

* issue #1593: added AQL `POW` function for exponentation

* added cluster execution site info in explain output for AQL queries

* replication improvements:

  - added `autoResync` configuration parameter for continuous replication.

    When set to `true`, a replication slave will automatically trigger a full data
    re-synchronization with the master when the master cannot provide the log data
    the slave had asked for. Note that `autoResync` will only work when the option
    `requireFromPresent` is also set to `true` for the continuous replication, or
    when the continuous syncer is started and detects that no start tick is present.

    Automatic re-synchronization may transfer a lot of data from the master to the
    slave and may be expensive. It is therefore turned off by default.
    When turned off, the slave will never perform an automatic re-synchronization
    with the master.

  - added `idleMinWaitTime` and `idleMaxWaitTime` configuration parameters for
    continuous replication.

    These parameters can be used to control the minimum and maximum wait time the
    slave will (intentionally) idle and not poll for master log changes in case the
    master had sent the full logs already.
    The `idleMaxWaitTime` value will only be used when `adapativePolling` is set
    to `true`. When `adaptivePolling` is disable, only `idleMinWaitTime` will be
    used as a constant time span in which the slave will not poll the master for
    further changes. The default values are 0.5 seconds for `idleMinWaitTime` and
    2.5 seconds for `idleMaxWaitTime`, which correspond to the hard-coded values
    used in previous versions of ArangoDB.

  - added `initialSyncMaxWaitTime` configuration parameter for initial and continuous
    replication

    This option controls the maximum wait time (in seconds) that the initial
    synchronization will wait for a response from the master when fetching initial
    collection data. If no response is received within this time period, the initial
    synchronization will give up and fail. This option is also relevant for
    continuous replication in case *autoResync* is set to *true*, as then the
    continuous replication may trigger a full data re-synchronization in case
    the master cannot the log data the slave had asked for.

  - HTTP requests sent from the slave to the master during initial synchronization
    will now be retried if they fail with connection problems.

  - the initial synchronization now logs its progress so it can be queried using
    the regular replication status check APIs.

  - added `async` attribute for `sync` and `syncCollection` operations called from
    the ArangoShell. Setthing this attribute to `true` will make the synchronization
    job on the server go into the background, so that the shell does not block. The
    status of the started asynchronous synchronization job can be queried from the
    ArangoShell like this:

        /* starts initial synchronization */
        var replication = require("@arangodb/replication");
        var id = replication.sync({
          endpoint: "tcp://master.domain.org:8529",
          username: "myuser",
          password: "mypasswd",
          async: true
       });

       /* now query the id of the returned async job and print the status */
       print(replication.getSyncResult(id));

    The result of `getSyncResult()` will be `false` while the server-side job
    has not completed, and different to `false` if it has completed. When it has
    completed, all job result details will be returned by the call to `getSyncResult()`.


* fixed non-deterministic query results in some cluster queries

* fixed issue #1589

* return HTTP status code 410 (gone) instead of HTTP 408 (request timeout) for
  server-side operations that are canceled / killed. Sending 410 instead of 408
  prevents clients from re-starting the same (canceled) operation. Google Chrome
  for example sends the HTTP request again in case it is responded with an HTTP
  408, and this is exactly the opposite of the desired behavior when an operation
  is canceled / killed by the user.

* web interface: queries in AQL editor now cancelable

* web interface: dashboard - added replication information

* web interface: AQL editor now supports bind parameters

* added startup option `--server.hide-product-header` to make the server not send
  the HTTP response header `"Server: ArangoDB"` in its HTTP responses. By default,
  the option is turned off so the header is still sent as usual.

* added new AQL function `UNSET_RECURSIVE` to recursively unset attritutes from
  objects/documents

* switched command-line editor in ArangoShell and arangod to linenoise-ng

* added automatic deadlock detection for transactions

  In case a deadlock is detected, a multi-collection operation may be rolled back
  automatically and fail with error 29 (`deadlock detected`). Client code for
  operations containing more than one collection should be aware of this potential
  error and handle it accordingly, either by giving up or retrying the transaction.

* Added C++ implementations for the AQL arithmetic operations and the following
  AQL functions:
  - ABS
  - APPEND
  - COLLECTIONS
  - CURRENT_DATABASE
  - DOCUMENT
  - EDGES
  - FIRST
  - FIRST_DOCUMENT
  - FIRST_LIST
  - FLATTEN
  - FLOOR
  - FULLTEXT
  - LAST
  - MEDIAN
  - MERGE_RECURSIVE
  - MINUS
  - NEAR
  - NOT_NULL
  - NTH
  - PARSE_IDENTIFIER
  - PERCENTILE
  - POP
  - POSITION
  - PUSH
  - RAND
  - RANGE
  - REMOVE_NTH
  - REMOVE_VALUE
  - REMOVE_VALUES
  - ROUND
  - SHIFT
  - SQRT
  - STDDEV_POPULATION
  - STDDEV_SAMPLE
  - UNSHIFT
  - VARIANCE_POPULATION
  - VARIANCE_SAMPLE
  - WITHIN
  - ZIP

* improved performance of skipping over many documents in an AQL query when no
  indexes and no filters are used, e.g.

      FOR doc IN collection
        LIMIT 1000000, 10
        RETURN doc

* Added array indexes

  Hash indexes and skiplist indexes can now optionally be defined for array values
  so they index individual array members.

  To define an index for array values, the attribute name is extended with the
  expansion operator `[*]` in the index definition:

      arangosh> db.colName.ensureHashIndex("tags[*]");

  When given the following document

      { tags: [ "AQL", "ArangoDB", "Index" ] }

  the index will now contain the individual values `"AQL"`, `"ArangoDB"` and `"Index"`.

  Now the index can be used for finding all documents having `"ArangoDB"` somewhere in their
  tags array using the following AQL query:

      FOR doc IN colName
        FILTER "ArangoDB" IN doc.tags[*]
        RETURN doc

* rewrote AQL query optimizer rule `use-index-range` and renamed it to `use-indexes`.
  The name change affects rule names in the optimizer's output.

* rewrote AQL execution node `IndexRangeNode` and renamed it to `IndexNode`. The name
  change affects node names in the optimizer's explain output.

* added convenience function `db._explain(query)` for human-readable explanation
  of AQL queries

* module resolution as used by `require` now behaves more like in node.js

* the `org/arangodb/request` module now returns response bodies for error responses
  by default. The old behavior of not returning bodies for error responses can be
  re-enabled by explicitly setting the option `returnBodyOnError` to `false` (#1437)


v2.7.6 (2016-01-30)
-------------------

* detect more types of transaction deadlocks early


v2.7.5 (2016-01-22)
-------------------

* backported added automatic deadlock detection for transactions

  In case a deadlock is detected, a multi-collection operation may be rolled back
  automatically and fail with error 29 (`deadlock detected`). Client code for
  operations containing more than one collection should be aware of this potential
  error and handle it accordingly, either by giving up or retrying the transaction.

* improved internal datafile statistics for compaction and compaction triggering
  conditions, preventing excessive growth of collection datafiles under some
  workloads. This should also fix issue #1596.

* Foxx export cache should no longer break if a broken app is loaded in the
  web admin interface.

* Foxx: removed some incorrect deprecation warnings.

* Foxx: mocha test paths with wildcard characters (asterisks) now work on Windows


v2.7.4 (2015-12-21)
-------------------

* slightly adjusted V8 garbage collection strategy so that collection eventually
  happens in all contexts that hold V8 external references to documents and
  collections.

* added the following attributes to the result of `collection.figures()` and the
  corresponding HTTP API at `PUT /_api/collection/<name>/figures`:

  - `documentReferences`: The number of references to documents in datafiles
    that JavaScript code currently holds. This information can be used for
    debugging compaction and unload issues.
  - `waitingFor`: An optional string value that contains information about
    which object type is at the head of the collection's cleanup queue. This
    information can be used for debugging compaction and unload issues.
  - `compactionStatus.time`: The point in time the compaction for the collection
    was last executed. This information can be used for debugging compaction
    issues.
  - `compactionStatus.message`: The action that was performed when the compaction
    was last run for the collection. This information can be used for debugging
    compaction issues.

  Note: `waitingFor` and `compactionStatus` may be empty when called on a coordinator
  in a cluster.

* the compaction will now provide queryable status info that can be used to track
  its progress. The compaction status is displayed in the web interface, too.


v2.7.3 (2015-12-17)
-------------------

* fixed some replication value conversion issues when replication applier properties
  were set via ArangoShell

* fixed disappearing of documents for collections transferred via `sync` or
  `syncCollection` if the collection was dropped right before synchronization
  and drop and (re-)create collection markers were located in the same WAL file

* fixed an issue where overwriting the system sessions collection would break
  the web interface when authentication is enabled


v2.7.2 (2015-12-01)
-------------------

* replication improvements:

  - added `autoResync` configuration parameter for continuous replication.

    When set to `true`, a replication slave will automatically trigger a full data
    re-synchronization with the master when the master cannot provide the log data
    the slave had asked for. Note that `autoResync` will only work when the option
    `requireFromPresent` is also set to `true` for the continuous replication, or
    when the continuous syncer is started and detects that no start tick is present.

    Automatic re-synchronization may transfer a lot of data from the master to the
    slave and may be expensive. It is therefore turned off by default.
    When turned off, the slave will never perform an automatic re-synchronization
    with the master.

  - added `idleMinWaitTime` and `idleMaxWaitTime` configuration parameters for
    continuous replication.

    These parameters can be used to control the minimum and maximum wait time the
    slave will (intentionally) idle and not poll for master log changes in case the
    master had sent the full logs already.
    The `idleMaxWaitTime` value will only be used when `adapativePolling` is set
    to `true`. When `adaptivePolling` is disable, only `idleMinWaitTime` will be
    used as a constant time span in which the slave will not poll the master for
    further changes. The default values are 0.5 seconds for `idleMinWaitTime` and
    2.5 seconds for `idleMaxWaitTime`, which correspond to the hard-coded values
    used in previous versions of ArangoDB.

  - added `initialSyncMaxWaitTime` configuration parameter for initial and continuous
    replication

    This option controls the maximum wait time (in seconds) that the initial
    synchronization will wait for a response from the master when fetching initial
    collection data. If no response is received within this time period, the initial
    synchronization will give up and fail. This option is also relevant for
    continuous replication in case *autoResync* is set to *true*, as then the
    continuous replication may trigger a full data re-synchronization in case
    the master cannot the log data the slave had asked for.

  - HTTP requests sent from the slave to the master during initial synchronization
    will now be retried if they fail with connection problems.

  - the initial synchronization now logs its progress so it can be queried using
    the regular replication status check APIs.

* fixed non-deterministic query results in some cluster queries

* added missing lock instruction for primary index in compactor size calculation

* fixed issue #1589

* fixed issue #1583

* fixed undefined behavior when accessing the top level of a document with the `[*]`
  operator

* fixed potentially invalid pointer access in shaper when the currently accessed
  document got re-located by the WAL collector at the very same time

* Foxx: optional configuration options no longer log validation errors when assigned
  empty values (#1495)

* Foxx: constructors provided to Repository and Model sub-classes via extend are
  now correctly called (#1592)


v2.7.1 (2015-11-07)
-------------------

* switch to linenoise next generation

* exclude `_apps` collection from replication

  The slave has its own `_apps` collection which it populates on server start.
  When replicating data from the master to the slave, the data from the master may
  clash with the slave's own data in the `_apps` collection. Excluding the `_apps`
  collection from replication avoids this.

* disable replication appliers when starting in modes `--upgrade`, `--no-server`
  and `--check-upgrade`

* more detailed output in arango-dfdb

* fixed "no start tick" issue in replication applier

  This error could occur after restarting a slave server after a shutdown
  when no data was ever transferred from the master to the slave via the
  continuous replication

* fixed problem during SSL client connection abort that led to scheduler thread
  staying at 100% CPU saturation

* fixed potential segfault in AQL `NEIGHBORS` function implementation when C++ function
  variant was used and collection names were passed as strings

* removed duplicate target for some frontend JavaScript files from the Makefile

* make AQL function `MERGE()` work on a single array parameter, too.
  This allows combining the attributes of multiple objects from an array into
  a single object, e.g.

      RETURN MERGE([
        { foo: 'bar' },
        { quux: 'quetzalcoatl', ruled: true },
        { bar: 'baz', foo: 'done' }
      ])

  will now return:

      {
        "foo": "done",
        "quux": "quetzalcoatl",
        "ruled": true,
        "bar": "baz"
      }

* fixed potential deadlock in collection status changing on Windows

* fixed hard-coded `incremental` parameter in shell implementation of
  `syncCollection` function in replication module

* fix for GCC5: added check for '-stdlib' option


v2.7.0 (2015-10-09)
-------------------

* fixed request statistics aggregation
  When arangod was started in supervisor mode, the request statistics always showed
  0 requests, as the statistics aggregation thread did not run then.

* read server configuration files before dropping privileges. this ensures that
  the SSL keyfile specified in the configuration can be read with the server's start
  privileges (i.e. root when using a standard ArangoDB package).

* fixed replication with a 2.6 replication configuration and issues with a 2.6 master

* raised default value of `--server.descriptors-minimum` to 1024

* allow Foxx apps to be installed underneath URL path `/_open/`, so they can be
  (intentionally) accessed without authentication.

* added *allowImplicit* sub-attribute in collections declaration of transactions.
  The *allowImplicit* attributes allows making transactions fail should they
  read-access a collection that was not explicitly declared in the *collections*
  array of the transaction.

* added "special" password ARANGODB_DEFAULT_ROOT_PASSWORD. If you pass
  ARANGODB_DEFAULT_ROOT_PASSWORD as password, it will read the password
  from the environment variable ARANGODB_DEFAULT_ROOT_PASSWORD


v2.7.0-rc2 (2015-09-22)
-----------------------

* fix over-eager datafile compaction

  This should reduce the need to compact directly after loading a collection when a
  collection datafile contained many insertions and updates for the same documents. It
  should also prevent from re-compacting already merged datafiles in case not many
  changes were made. Compaction will also make fewer index lookups than before.

* added `syncCollection()` function in module `org/arangodb/replication`

  This allows synchronizing the data of a single collection from a master to a slave
  server. Synchronization can either restore the whole collection by transferring all
  documents from the master to the slave, or incrementally by only transferring documents
  that differ. This is done by partitioning the collection's entire key space into smaller
  chunks and comparing the data chunk-wise between master and slave. Only chunks that are
  different will be re-transferred.

  The `syncCollection()` function can be used as follows:

      require("org/arangodb/replication").syncCollection(collectionName, options);

  e.g.

      require("org/arangodb/replication").syncCollection("myCollection", {
        endpoint: "tcp://127.0.0.1:8529",  /* master */
        username: "root",                  /* username for master */
        password: "secret",                /* password for master */
        incremental: true                  /* use incremental mode */
      });


* additionally allow the following characters in document keys:

  `(` `)` `+` `,` `=` `;` `$` `!` `*` `'` `%`


v2.7.0-rc1 (2015-09-17)
-----------------------

* removed undocumented server-side-only collection functions:
  * collection.OFFSET()
  * collection.NTH()
  * collection.NTH2()
  * collection.NTH3()

* upgraded Swagger to version 2.0 for the Documentation

  This gives the user better prepared test request structures.
  More conversions will follow so finally client libraries can be auto-generated.

* added extra AQL functions for date and time calculation and manipulation.
  These functions were contributed by GitHub users @CoDEmanX and @friday.
  A big thanks for their work!

  The following extra date functions are available from 2.7 on:

  * `DATE_DAYOFYEAR(date)`: Returns the day of year number of *date*.
    The return values range from 1 to 365, or 366 in a leap year respectively.

  * `DATE_ISOWEEK(date)`: Returns the ISO week date of *date*.
    The return values range from 1 to 53. Monday is considered the first day of the week.
    There are no fractional weeks, thus the last days in December may belong to the first
    week of the next year, and the first days in January may be part of the previous year's
    last week.

  * `DATE_LEAPYEAR(date)`: Returns whether the year of *date* is a leap year.

  * `DATE_QUARTER(date)`: Returns the quarter of the given date (1-based):
    * 1: January, February, March
    * 2: April, May, June
    * 3: July, August, September
    * 4: October, November, December

  - *DATE_DAYS_IN_MONTH(date)*: Returns the number of days in *date*'s month (28..31).

  * `DATE_ADD(date, amount, unit)`: Adds *amount* given in *unit* to *date* and
    returns the calculated date.

    *unit* can be either of the following to specify the time unit to add or
    subtract (case-insensitive):
    - y, year, years
    - m, month, months
    - w, week, weeks
    - d, day, days
    - h, hour, hours
    - i, minute, minutes
    - s, second, seconds
    - f, millisecond, milliseconds

    *amount* is the number of *unit*s to add (positive value) or subtract
    (negative value).

  * `DATE_SUBTRACT(date, amount, unit)`: Subtracts *amount* given in *unit* from
    *date* and returns the calculated date.

    It works the same as `DATE_ADD()`, except that it subtracts. It is equivalent
    to calling `DATE_ADD()` with a negative amount, except that `DATE_SUBTRACT()`
    can also subtract ISO durations. Note that negative ISO durations are not
    supported (i.e. starting with `-P`, like `-P1Y`).

  * `DATE_DIFF(date1, date2, unit, asFloat)`: Calculate the difference
    between two dates in given time *unit*, optionally with decimal places.
    Returns a negative value if *date1* is greater than *date2*.

  * `DATE_COMPARE(date1, date2, unitRangeStart, unitRangeEnd)`: Compare two
    partial dates and return true if they match, false otherwise. The parts to
    compare are defined by a range of time units.

    The full range is: years, months, days, hours, minutes, seconds, milliseconds.
    Pass the unit to start from as *unitRangeStart*, and the unit to end with as
    *unitRangeEnd*. All units in between will be compared. Leave out *unitRangeEnd*
    to only compare *unitRangeStart*.

  * `DATE_FORMAT(date, format)`: Format a date according to the given format string.
    It supports the following placeholders (case-insensitive):
    - %t: timestamp, in milliseconds since midnight 1970-01-01
    - %z: ISO date (0000-00-00T00:00:00.000Z)
    - %w: day of week (0..6)
    - %y: year (0..9999)
    - %yy: year (00..99), abbreviated (last two digits)
    - %yyyy: year (0000..9999), padded to length of 4
    - %yyyyyy: year (-009999 .. +009999), with sign prefix and padded to length of 6
    - %m: month (1..12)
    - %mm: month (01..12), padded to length of 2
    - %d: day (1..31)
    - %dd: day (01..31), padded to length of 2
    - %h: hour (0..23)
    - %hh: hour (00..23), padded to length of 2
    - %i: minute (0..59)
    - %ii: minute (00..59), padded to length of 2
    - %s: second (0..59)
    - %ss: second (00..59), padded to length of 2
    - %f: millisecond (0..999)
    - %fff: millisecond (000..999), padded to length of 3
    - %x: day of year (1..366)
    - %xxx: day of year (001..366), padded to length of 3
    - %k: ISO week date (1..53)
    - %kk: ISO week date (01..53), padded to length of 2
    - %l: leap year (0 or 1)
    - %q: quarter (1..4)
    - %a: days in month (28..31)
    - %mmm: abbreviated English name of month (Jan..Dec)
    - %mmmm: English name of month (January..December)
    - %www: abbreviated English name of weekday (Sun..Sat)
    - %wwww: English name of weekday (Sunday..Saturday)
    - %&: special escape sequence for rare occasions
    - %%: literal %
    - %: ignored

* new WAL logfiles and datafiles are now created non-sparse

  This prevents SIGBUS signals being raised when memory of a sparse datafile is accessed
  and the disk is full and the accessed file part is not actually disk-backed. In
  this case the mapped memory region is not necessarily backed by physical memory, and
  accessing the memory may raise SIGBUS and crash arangod.

* the `internal.download()` function and the module `org/arangodb/request` used some
  internal library function that handled the sending of HTTP requests from inside of
  ArangoDB. This library unconditionally set an HTTP header `Accept-Encoding: gzip`
  in all outgoing HTTP requests.

  This has been fixed in 2.7, so `Accept-Encoding: gzip` is not set automatically anymore.
  Additionally, the header `User-Agent: ArangoDB` is not set automatically either. If
  client applications desire to send these headers, they are free to add it when
  constructing the requests using the `download` function or the request module.

* fixed issue #1436: org/arangodb/request advertises deflate without supporting it

* added template string generator function `aqlQuery` for generating AQL queries

  This can be used to generate safe AQL queries with JavaScript parameter
  variables or expressions easily:

      var name = 'test';
      var attributeName = '_key';
      var query = aqlQuery`FOR u IN users FILTER u.name == ${name} RETURN u.${attributeName}`;
      db._query(query);

* report memory usage for document header data (revision id, pointer to data etc.)
  in `db.collection.figures()`. The memory used for document headers will now
  show up in the already existing attribute `indexes.size`. Due to that, the index
  sizes reported by `figures()` in 2.7 will be higher than those reported by 2.6,
  but the 2.7 values are more accurate.

* IMPORTANT CHANGE: the filenames in dumps created by arangodump now contain
  not only the name of the dumped collection, but also an additional 32-digit hash
  value. This is done to prevent overwriting dump files in case-insensitive file
  systems when there exist multiple collections with the same name (but with
  different cases).

  For example, if a database has two collections: `test` and `Test`, previous
  versions of ArangoDB created the files

  * `test.structure.json` and `test.data.json` for collection `test`
  * `Test.structure.json` and `Test.data.json` for collection `Test`

  This did not work for case-insensitive filesystems, because the files for the
  second collection would have overwritten the files of the first. arangodump in
  2.7 will create the following filenames instead:

  * `test_098f6bcd4621d373cade4e832627b4f6.structure.json` and `test_098f6bcd4621d373cade4e832627b4f6.data.json`
  * `Test_0cbc6611f5540bd0809a388dc95a615b.structure.json` and `Test_0cbc6611f5540bd0809a388dc95a615b.data.json`

  These filenames will be unambiguous even in case-insensitive filesystems.

* IMPORTANT CHANGE: make arangod actually close lingering client connections
  when idle for at least the duration specified via `--server.keep-alive-timeout`.
  In previous versions of ArangoDB, connections were not closed by the server
  when the timeout was reached and the client was still connected. Now the
  connection is properly closed by the server in case of timeout. Client
  applications relying on the old behavior may now need to reconnect to the
  server when their idle connections time out and get closed (note: connections
  being idle for a long time may be closed by the OS or firewalls anyway -
  client applications should be aware of that and try to reconnect).

* IMPORTANT CHANGE: when starting arangod, the server will drop the process
  privileges to the specified values in options `--server.uid` and `--server.gid`
  instantly after parsing the startup options.

  That means when either `--server.uid` or `--server.gid` are set, the privilege
  change will happen earlier. This may prevent binding the server to an endpoint
  with a port number lower than 1024 if the arangodb user has no privileges
  for that. Previous versions of ArangoDB changed the privileges later, so some
  startup actions were still carried out under the invoking user (i.e. likely
  *root* when started via init.d or system scripts) and especially binding to
  low port numbers was still possible there.

  The default privileges for user *arangodb* will not be sufficient for binding
  to port numbers lower than 1024. To have an ArangoDB 2.7 bind to a port number
  lower than 1024, it needs to be started with either a different privileged user,
  or the privileges of the *arangodb* user have to raised manually beforehand.

* added AQL optimizer rule `patch-update-statements`

* Linux startup scripts and systemd configuration for arangod now try to
  adjust the NOFILE (number of open files) limits for the process. The limit
  value is set to 131072 (128k) when ArangoDB is started via start/stop
  commands

* When ArangoDB is started/stopped manually via the start/stop commands, the
  main process will wait for up to 10 seconds after it forks the supervisor
  and arangod child processes. If the startup fails within that period, the
  start/stop script will fail with an exit code other than zero. If the
  startup of the supervisor or arangod is still ongoing after 10 seconds,
  the main program will still return with exit code 0. The limit of 10 seconds
  is arbitrary because the time required for a startup is not known in advance.

* added startup option `--database.throw-collection-not-loaded-error`

  Accessing a not-yet loaded collection will automatically load a collection
  on first access. This flag controls what happens in case an operation
  would need to wait for another thread to finalize loading a collection. If
  set to *true*, then the first operation that accesses an unloaded collection
  will load it. Further threads that try to access the same collection while
  it is still loading immediately fail with an error (1238, *collection not loaded*).
  This is to prevent all server threads from being blocked while waiting on the
  same collection to finish loading. When the first thread has completed loading
  the collection, the collection becomes regularly available, and all operations
  from that point on can be carried out normally, and error 1238 will not be
  thrown anymore for that collection.

  If set to *false*, the first thread that accesses a not-yet loaded collection
  will still load it. Other threads that try to access the collection while
  loading will not fail with error 1238 but instead block until the collection
  is fully loaded. This configuration might lead to all server threads being
  blocked because they are all waiting for the same collection to complete
  loading. Setting the option to *true* will prevent this from happening, but
  requires clients to catch error 1238 and react on it (maybe by scheduling
  a retry for later).

  The default value is *false*.

* added better control-C support in arangosh

  When CTRL-C is pressed in arangosh, it will now print a `^C` first. Pressing
  CTRL-C again will reset the prompt if something was entered before, or quit
  arangosh if no command was entered directly before.

  This affects the arangosh version build with Readline-support only (Linux
  and MacOS).

  The MacOS version of ArangoDB for Homebrew now depends on Readline, too. The
  Homebrew formula has been changed accordingly.
  When self-compiling ArangoDB on MacOS without Homebrew, Readline now is a
  prerequisite.

* increased default value for collection-specific `indexBuckets` value from 1 to 8

  Collections created from 2.7 on will use the new default value of `8` if not
  overridden on collection creation or later using
  `collection.properties({ indexBuckets: ... })`.

  The `indexBuckets` value determines the number of buckets to use for indexes of
  type `primary`, `hash` and `edge`. Having multiple index buckets allows splitting
  an index into smaller components, which can be filled in parallel when a collection
  is loading. Additionally, resizing and reallocation of indexes are faster and
  less intrusive if the index uses multiple buckets, because resize and reallocation
  will affect only data in a single bucket instead of all index values.

  The index buckets will be filled in parallel when loading a collection if the collection
  has an `indexBuckets` value greater than 1 and the collection contains a significant
  amount of documents/edges (the current threshold is 256K documents but this value
  may change in future versions of ArangoDB).

* changed HTTP client to use poll instead of select on Linux and MacOS

  This affects the ArangoShell and user-defined JavaScript code running inside
  arangod that initiates its own HTTP calls.

  Using poll instead of select allows using arbitrary high file descriptors
  (bigger than the compiled in FD_SETSIZE). Server connections are still handled using
  epoll, which has never been affected by FD_SETSIZE.

* implemented AQL `LIKE` function using ICU regexes

* added `RETURN DISTINCT` for AQL queries to return unique results:

      FOR doc IN collection
        RETURN DISTINCT doc.status

  This change also introduces `DISTINCT` as an AQL keyword.

* removed `createNamedQueue()` and `addJob()` functions from org/arangodb/tasks

* use less locks and more atomic variables in the internal dispatcher
  and V8 context handling implementations. This leads to improved throughput in
  some ArangoDB internals and allows for higher HTTP request throughput for
  many operations.

  A short overview of the improvements can be found here:

  https://www.arangodb.com/2015/08/throughput-enhancements/

* added shorthand notation for attribute names in AQL object literals:

      LET name = "Peter"
      LET age = 42
      RETURN { name, age }

  The above is the shorthand equivalent of the generic form

      LET name = "Peter"
      LET age = 42
      RETURN { name : name, age : age }

* removed configure option `--enable-timings`

  This option did not have any effect.

* removed configure option `--enable-figures`

  This option previously controlled whether HTTP request statistics code was
  compiled into ArangoDB or not. The previous default value was `true` so
  statistics code was available in official packages. Setting the option to
  `false` led to compile errors so it is doubtful the default value was
  ever changed. By removing the option some internal statistics code was also
  simplified.

* removed run-time manipulation methods for server endpoints:

  * `db._removeEndpoint()`
  * `db._configureEndpoint()`
  * HTTP POST `/_api/endpoint`
  * HTTP DELETE `/_api/endpoint`

* AQL query result cache

  The query result cache can optionally cache the complete results of all or selected AQL queries.
  It can be operated in the following modes:

  * `off`: the cache is disabled. No query results will be stored
  * `on`: the cache will store the results of all AQL queries unless their `cache`
    attribute flag is set to `false`
  * `demand`: the cache will store the results of AQL queries that have their
    `cache` attribute set to `true`, but will ignore all others

  The mode can be set at server startup using the `--database.query-cache-mode` configuration
  option and later changed at runtime.

  The following HTTP REST APIs have been added for controlling the query cache:

  * HTTP GET `/_api/query-cache/properties`: returns the global query cache configuration
  * HTTP PUT `/_api/query-cache/properties`: modifies the global query cache configuration
  * HTTP DELETE `/_api/query-cache`: invalidates all results in the query cache

  The following JavaScript functions have been added for controlling the query cache:

  * `require("org/arangodb/aql/cache").properties()`: returns the global query cache configuration
  * `require("org/arangodb/aql/cache").properties(properties)`: modifies the global query cache configuration
  * `require("org/arangodb/aql/cache").clear()`: invalidates all results in the query cache

* do not link arangoimp against V8

* AQL function call arguments optimization

  This will lead to arguments in function calls inside AQL queries not being copied but passed
  by reference. This may speed up calls to functions with bigger argument values or queries that
  call functions a lot of times.

* upgraded V8 version to 4.3.61

* removed deprecated AQL `SKIPLIST` function.

  This function was introduced in older versions of ArangoDB with a less powerful query optimizer to
  retrieve data from a skiplist index using a `LIMIT` clause. It was marked as deprecated in ArangoDB
  2.6.

  Since ArangoDB 2.3 the behavior of the `SKIPLIST` function can be emulated using regular AQL
  constructs, e.g.

      FOR doc IN @@collection
        FILTER doc.value >= @value
        SORT doc.value DESC
        LIMIT 1
        RETURN doc

* the `skip()` function for simple queries does not accept negative input any longer.
  This feature was deprecated in 2.6.0.

* fix exception handling

  In some cases JavaScript exceptions would re-throw without information of the original problem.
  Now the original exception is logged for failure analysis.

* based REST API method PUT `/_api/simple/all` on the cursor API and make it use AQL internally.

  The change speeds up this REST API method and will lead to additional query information being
  returned by the REST API. Clients can use this extra information or ignore it.

* Foxx Queue job success/failure handlers arguments have changed from `(jobId, jobData, result, jobFailures)` to `(result, jobData, job)`.

* added Foxx Queue job options `repeatTimes`, `repeatUntil` and `repeatDelay` to automatically re-schedule jobs when they are completed.

* added Foxx manifest configuration type `password` to mask values in the web interface.

* fixed default values in Foxx manifest configurations sometimes not being used as defaults.

* fixed optional parameters in Foxx manifest configurations sometimes not being cleared correctly.

* Foxx dependencies can now be marked as optional using a slightly more verbose syntax in your manifest file.

* converted Foxx constructors to ES6 classes so you can extend them using class syntax.

* updated aqb to 2.0.

* updated chai to 3.0.

* Use more madvise calls to speed up things when memory is tight, in particular
  at load time but also for random accesses later.

* Overhauled web interface

  The web interface now has a new design.

  The API documentation for ArangoDB has been moved from "Tools" to "Links" in the web interface.

  The "Applications" tab in the web interfaces has been renamed to "Services".


v2.6.12 (2015-12-02)
--------------------

* fixed disappearing of documents for collections transferred via `sync` if the
  the collection was dropped right before synchronization and drop and (re-)create
  collection markers were located in the same WAL file

* added missing lock instruction for primary index in compactor size calculation

* fixed issue #1589

* fixed issue #1583

* Foxx: optional configuration options no longer log validation errors when assigned
  empty values (#1495)


v2.6.11 (2015-11-18)
--------------------

* fixed potentially invalid pointer access in shaper when the currently accessed
  document got re-located by the WAL collector at the very same time


v2.6.10 (2015-11-10)
--------------------

* disable replication appliers when starting in modes `--upgrade`, `--no-server`
  and `--check-upgrade`

* more detailed output in arango-dfdb

* fixed potential deadlock in collection status changing on Windows

* issue #1521: Can't dump/restore with user and password


v2.6.9 (2015-09-29)
-------------------

* added "special" password ARANGODB_DEFAULT_ROOT_PASSWORD. If you pass
  ARANGODB_DEFAULT_ROOT_PASSWORD as password, it will read the password
  from the environment variable ARANGODB_DEFAULT_ROOT_PASSWORD

* fixed failing AQL skiplist, sort and limit combination

  When using a Skiplist index on an attribute (say "a") and then using sort
  and skip on this attribute caused the result to be empty e.g.:

    require("internal").db.test.ensureSkiplist("a");
    require("internal").db._query("FOR x IN test SORT x.a LIMIT 10, 10");

  Was always empty no matter how many documents are stored in test.
  This is now fixed.

v2.6.8 (2015-09-09)
-------------------

* ARM only:

  The ArangoDB packages for ARM require the kernel to allow unaligned memory access.
  How the kernel handles unaligned memory access is configurable at runtime by
  checking and adjusting the contents `/proc/cpu/alignment`.

  In order to operate on ARM, ArangoDB requires the bit 1 to be set. This will
  make the kernel trap and adjust unaligned memory accesses. If this bit is not
  set, the kernel may send a SIGBUS signal to ArangoDB and terminate it.

  To set bit 1 in `/proc/cpu/alignment` use the following command as a privileged
  user (e.g. root):

      echo "2" > /proc/cpu/alignment

  Note that this setting affects all user processes and not just ArangoDB. Setting
  the alignment with the above command will also not make the setting permanent,
  so it will be lost after a restart of the system. In order to make the setting
  permanent, it should be executed during system startup or before starting arangod.

  The ArangoDB start/stop scripts do not adjust the alignment setting, but rely on
  the environment to have the correct alignment setting already. The reason for this
  is that the alignment settings also affect all other user processes (which ArangoDB
  is not aware of) and thus may have side-effects outside of ArangoDB. It is therefore
  more reasonable to have the system administrator carry out the change.


v2.6.7 (2015-08-25)
-------------------

* improved AssocMulti index performance when resizing.

  This makes the edge index perform less I/O when under memory pressure.


v2.6.6 (2015-08-23)
-------------------

* added startup option `--server.additional-threads` to create separate queues
  for slow requests.


v2.6.5 (2015-08-17)
-------------------

* added startup option `--database.throw-collection-not-loaded-error`

  Accessing a not-yet loaded collection will automatically load a collection
  on first access. This flag controls what happens in case an operation
  would need to wait for another thread to finalize loading a collection. If
  set to *true*, then the first operation that accesses an unloaded collection
  will load it. Further threads that try to access the same collection while
  it is still loading immediately fail with an error (1238, *collection not loaded*).
  This is to prevent all server threads from being blocked while waiting on the
  same collection to finish loading. When the first thread has completed loading
  the collection, the collection becomes regularly available, and all operations
  from that point on can be carried out normally, and error 1238 will not be
  thrown anymore for that collection.

  If set to *false*, the first thread that accesses a not-yet loaded collection
  will still load it. Other threads that try to access the collection while
  loading will not fail with error 1238 but instead block until the collection
  is fully loaded. This configuration might lead to all server threads being
  blocked because they are all waiting for the same collection to complete
  loading. Setting the option to *true* will prevent this from happening, but
  requires clients to catch error 1238 and react on it (maybe by scheduling
  a retry for later).

  The default value is *false*.

* fixed busy wait loop in scheduler threads that sometimes consumed 100% CPU while
  waiting for events on connections closed unexpectedly by the client side

* handle attribute `indexBuckets` when restoring collections via arangorestore.
  Previously the `indexBuckets` attribute value from the dump was ignored, and the
   server default value for `indexBuckets` was used when restoring a collection.

* fixed "EscapeValue already set error" crash in V8 actions that might have occurred when
  canceling V8-based operations.


v2.6.4 (2015-08-01)
-------------------

* V8: Upgrade to version 4.1.0.27 - this is intended to be the stable V8 version.

* fixed issue #1424: Arango shell should not processing arrows pushing on keyboard


v2.6.3 (2015-07-21)
-------------------

* issue #1409: Document values with null character truncated


v2.6.2 (2015-07-04)
-------------------

* fixed issue #1383: bindVars for HTTP API doesn't work with empty string

* fixed handling of default values in Foxx manifest configurations

* fixed handling of optional parameters in Foxx manifest configurations

* fixed a reference error being thrown in Foxx queues when a function-based job type is used that is not available and no options object is passed to queue.push


v2.6.1 (2015-06-24)
-------------------

* Add missing swagger files to cmake build. fixes #1368

* fixed documentation errors


v2.6.0 (2015-06-20)
-------------------

* using negative values for `SimpleQuery.skip()` is deprecated.
  This functionality will be removed in future versions of ArangoDB.

* The following simple query functions are now deprecated:

  * collection.near
  * collection.within
  * collection.geo
  * collection.fulltext
  * collection.range
  * collection.closedRange

  This also lead to the following REST API methods being deprecated from now on:

  * PUT /_api/simple/near
  * PUT /_api/simple/within
  * PUT /_api/simple/fulltext
  * PUT /_api/simple/range

  It is recommended to replace calls to these functions or APIs with equivalent AQL queries,
  which are more flexible because they can be combined with other operations:

      FOR doc IN NEAR(@@collection, @latitude, @longitude, @limit)
        RETURN doc

      FOR doc IN WITHIN(@@collection, @latitude, @longitude, @radius, @distanceAttributeName)
        RETURN doc

      FOR doc IN FULLTEXT(@@collection, @attributeName, @queryString, @limit)
        RETURN doc

      FOR doc IN @@collection
        FILTER doc.value >= @left && doc.value < @right
        LIMIT @skip, @limit
        RETURN doc`

  The above simple query functions and REST API methods may be removed in future versions
  of ArangoDB.

* deprecated now-obsolete AQL `SKIPLIST` function

  The function was introduced in older versions of ArangoDB with a less powerful query optimizer to
  retrieve data from a skiplist index using a `LIMIT` clause.

  Since 2.3 the same goal can be achieved by using regular AQL constructs, e.g.

      FOR doc IN collection FILTER doc.value >= @value SORT doc.value DESC LIMIT 1 RETURN doc

* fixed issues when switching the database inside tasks and during shutdown of database cursors

  These features were added during 2.6 alpha stage so the fixes affect devel/2.6-alpha builds only

* issue #1360: improved foxx-manager help

* added `--enable-tcmalloc` configure option.

  When this option is set, arangod and the client tools will be linked against tcmalloc, which replaces
  the system allocator. When the option is set, a tcmalloc library must be present on the system under
  one of the names `libtcmalloc`, `libtcmalloc_minimal` or `libtcmalloc_debug`.

  As this is a configure option, it is supported for manual builds on Linux-like systems only. tcmalloc
  support is currently experimental.

* issue #1353: Windows: HTTP API - incorrect path in errorMessage

* issue #1347: added option `--create-database` for arangorestore.

  Setting this option to `true` will now create the target database if it does not exist. When creating
  the target database, the username and passwords passed to arangorestore will be used to create an
  initial user for the new database.

* issue #1345: advanced debug information for User Functions

* issue #1341: Can't use bindvars in UPSERT

* fixed vulnerability in JWT implementation.

* changed default value of option `--database.ignore-datafile-errors` from `true` to `false`

  If the new default value of `false` is used, then arangod will refuse loading collections that contain
  datafiles with CRC mismatches or other errors. A collection with datafile errors will then become
  unavailable. This prevents follow up errors from happening.

  The only way to access such collection is to use the datafile debugger (arango-dfdb) and try to repair
  or truncate the datafile with it.

  If `--database.ignore-datafile-errors` is set to `true`, then collections will become available
  even if parts of their data cannot be loaded. This helps availability, but may cause (partial) data
  loss and follow up errors.

* added server startup option `--server.session-timeout` for controlling the timeout of user sessions
  in the web interface

* add sessions and cookie authentication for ArangoDB's web interface

  ArangoDB's built-in web interface now uses sessions. Session information ids are stored in cookies,
  so clients using the web interface must accept cookies in order to use it

* web interface: display query execution time in AQL editor

* web interface: renamed AQL query *submit* button to *execute*

* web interface: added query explain feature in AQL editor

* web interface: demo page added. only working if demo data is available, hidden otherwise

* web interface: added support for custom app scripts with optional arguments and results

* web interface: mounted apps that need to be configured are now indicated in the app overview

* web interface: added button for running tests to app details

* web interface: added button for configuring app dependencies to app details

* web interface: upgraded API documentation to use Swagger 2

* INCOMPATIBLE CHANGE

  removed startup option `--log.severity`

  The docs for `--log.severity` mentioned lots of severities (e.g. `exception`, `technical`, `functional`, `development`)
  but only a few severities (e.g. `all`, `human`) were actually used, with `human` being the default and `all` enabling the
  additional logging of requests. So the option pretended to control a lot of things which it actually didn't. Additionally,
  the option `--log.requests-file` was around for a long time already, also controlling request logging.

  Because the `--log.severity` option effectively did not control that much, it was removed. A side effect of removing the
  option is that 2.5 installations which used `--log.severity all` will not log requests after the upgrade to 2.6. This can
  be adjusted by setting the `--log.requests-file` option.

* add backtrace to fatal log events

* added optional `limit` parameter for AQL function `FULLTEXT`

* make fulltext index also index text values contained in direct sub-objects of the indexed
  attribute.

  Previous versions of ArangoDB only indexed the attribute value if it was a string. Sub-attributes
  of the index attribute were ignored when fulltext indexing.

  Now, if the index attribute value is an object, the object's values will each be included in the
  fulltext index if they are strings. If the index attribute value is an array, the array's values
  will each be included in the fulltext index if they are strings.

  For example, with a fulltext index present on the `translations` attribute, the following text
  values will now be indexed:

      var c = db._create("example");
      c.ensureFulltextIndex("translations");
      c.insert({ translations: { en: "fox", de: "Fuchs", fr: "renard", ru: "лиса" } });
      c.insert({ translations: "Fox is the English translation of the German word Fuchs" });
      c.insert({ translations: [ "ArangoDB", "document", "database", "Foxx" ] });

      c.fulltext("translations", "лиса").toArray();       // returns only first document
      c.fulltext("translations", "Fox").toArray();        // returns first and second documents
      c.fulltext("translations", "prefix:Fox").toArray(); // returns all three documents

* added batch document removal and lookup commands:

      collection.lookupByKeys(keys)
      collection.removeByKeys(keys)

  These commands can be used to perform multi-document lookup and removal operations efficiently
  from the ArangoShell. The argument to these operations is an array of document keys.

  Also added HTTP APIs for batch document commands:

  * PUT /_api/simple/lookup-by-keys
  * PUT /_api/simple/remove-by-keys

* properly prefix document address URLs with the current database name for calls to the REST
  API method GET `/_api/document?collection=...` (that method will return partial URLs to all
  documents in the collection).

  Previous versions of ArangoDB returned the URLs starting with `/_api/` but without the current
  database name, e.g. `/_api/document/mycollection/mykey`. Starting with 2.6, the response URLs
  will include the database name as well, e.g. `/_db/_system/_api/document/mycollection/mykey`.

* added dedicated collection export HTTP REST API

  ArangoDB now provides a dedicated collection export API, which can take snapshots of entire
  collections more efficiently than the general-purpose cursor API. The export API is useful
  to transfer the contents of an entire collection to a client application. It provides optional
  filtering on specific attributes.

  The export API is available at endpoint `POST /_api/export?collection=...`. The API has the
  same return value structure as the already established cursor API (`POST /_api/cursor`).

  An introduction to the export API is given in this blog post:
  http://jsteemann.github.io/blog/2015/04/04/more-efficient-data-exports/

* subquery optimizations for AQL queries

  This optimization avoids copying intermediate results into subqueries that are not required
  by the subquery.

  A brief description can be found here:
  http://jsteemann.github.io/blog/2015/05/04/subquery-optimizations/

* return value optimization for AQL queries

  This optimization avoids copying the final query result inside the query's main `ReturnNode`.

  A brief description can be found here:
  http://jsteemann.github.io/blog/2015/05/04/return-value-optimization-for-aql/

* speed up AQL queries containing big `IN` lists for index lookups

  `IN` lists used for index lookups had performance issues in previous versions of ArangoDB.
  These issues have been addressed in 2.6 so using bigger `IN` lists for filtering is much
  faster.

  A brief description can be found here:
  http://jsteemann.github.io/blog/2015/05/07/in-list-improvements/

* allow `@` and `.` characters in document keys, too

  This change also leads to document keys being URL-encoded when returned in HTTP `location`
  response headers.

* added alternative implementation for AQL COLLECT

  The alternative method uses a hash table for grouping and does not require its input elements
  to be sorted. It will be taken into account by the optimizer for `COLLECT` statements that do
  not use an `INTO` clause.

  In case a `COLLECT` statement can use the hash table variant, the optimizer will create an extra
  plan for it at the beginning of the planning phase. In this plan, no extra `SORT` node will be
  added in front of the `COLLECT` because the hash table variant of `COLLECT` does not require
  sorted input. Instead, a `SORT` node will be added after it to sort its output. This `SORT` node
  may be optimized away again in later stages. If the sort order of the result is irrelevant to
  the user, adding an extra `SORT null` after a hash `COLLECT` operation will allow the optimizer to
  remove the sorts altogether.

  In addition to the hash table variant of `COLLECT`, the optimizer will modify the original plan
  to use the regular `COLLECT` implementation. As this implementation requires sorted input, the
  optimizer will insert a `SORT` node in front of the `COLLECT`. This `SORT` node may be optimized
  away in later stages.

  The created plans will then be shipped through the regular optimization pipeline. In the end,
  the optimizer will pick the plan with the lowest estimated total cost as usual. The hash table
  variant does not require an up-front sort of the input, and will thus be preferred over the
  regular `COLLECT` if the optimizer estimates many input elements for the `COLLECT` node and
  cannot use an index to sort them.

  The optimizer can be explicitly told to use the regular *sorted* variant of `COLLECT` by
  suffixing a `COLLECT` statement with `OPTIONS { "method" : "sorted" }`. This will override the
  optimizer guesswork and only produce the *sorted* variant of `COLLECT`.

  A blog post on the new `COLLECT` implementation can be found here:
  http://jsteemann.github.io/blog/2015/04/22/collecting-with-a-hash-table/

* refactored HTTP REST API for cursors

  The HTTP REST API for cursors (`/_api/cursor`) has been refactored to improve its performance
  and use less memory.

  A post showing some of the performance improvements can be found here:
  http://jsteemann.github.io/blog/2015/04/01/improvements-for-the-cursor-api/

* simplified return value syntax for data-modification AQL queries

  ArangoDB 2.4 since version allows to return results from data-modification AQL queries. The
  syntax for this was quite limited and verbose:

      FOR i IN 1..10
        INSERT { value: i } IN test
        LET inserted = NEW
        RETURN inserted

  The `LET inserted = NEW RETURN inserted` was required literally to return the inserted
  documents. No calculations could be made using the inserted documents.

  This is now more flexible. After a data-modification clause (e.g. `INSERT`, `UPDATE`, `REPLACE`,
  `REMOVE`, `UPSERT`) there can follow any number of `LET` calculations. These calculations can
  refer to the pseudo-values `OLD` and `NEW` that are created by the data-modification statements.

  This allows returning projections of inserted or updated documents, e.g.:

      FOR i IN 1..10
        INSERT { value: i } IN test
        RETURN { _key: NEW._key, value: i }

  Still not every construct is allowed after a data-modification clause. For example, no functions
  can be called that may access documents.

  More information can be found here:
  http://jsteemann.github.io/blog/2015/03/27/improvements-for-data-modification-queries/

* added AQL `UPSERT` statement

  This adds an `UPSERT` statement to AQL that is a combination of both `INSERT` and `UPDATE` /
  `REPLACE`. The `UPSERT` will search for a matching document using a user-provided example.
  If no document matches the example, the *insert* part of the `UPSERT` statement will be
  executed. If there is a match, the *update* / *replace* part will be carried out:

      UPSERT { page: 'index.html' }                 /* search example */
        INSERT { page: 'index.html', pageViews: 1 } /* insert part */
        UPDATE { pageViews: OLD.pageViews + 1 }     /* update part */
        IN pageViews

  `UPSERT` can be used with an `UPDATE` or `REPLACE` clause. The `UPDATE` clause will perform
  a partial update of the found document, whereas the `REPLACE` clause will replace the found
  document entirely. The `UPDATE` or `REPLACE` parts can refer to the pseudo-value `OLD`, which
  contains all attributes of the found document.

  `UPSERT` statements can optionally return values. In the following query, the return
  attribute `found` will return the found document before the `UPDATE` was applied. If no
  document was found, `found` will contain a value of `null`. The `updated` result attribute will
  contain the inserted / updated document:

      UPSERT { page: 'index.html' }                 /* search example */
        INSERT { page: 'index.html', pageViews: 1 } /* insert part */
        UPDATE { pageViews: OLD.pageViews + 1 }     /* update part */
        IN pageViews
        RETURN { found: OLD, updated: NEW }

  A more detailed description of `UPSERT` can be found here:
  http://jsteemann.github.io/blog/2015/03/27/preview-of-the-upsert-command/

* adjusted default configuration value for `--server.backlog-size` from 10 to 64.

* issue #1231: bug xor feature in AQL: LENGTH(null) == 4

  This changes the behavior of the AQL `LENGTH` function as follows:

  - if the single argument to `LENGTH()` is `null`, then the result will now be `0`. In previous
    versions of ArangoDB, the result of `LENGTH(null)` was `4`.

  - if the single argument to `LENGTH()` is `true`, then the result will now be `1`. In previous
    versions of ArangoDB, the result of `LENGTH(true)` was `4`.

  - if the single argument to `LENGTH()` is `false`, then the result will now be `0`. In previous
    versions of ArangoDB, the result of `LENGTH(false)` was `5`.

  The results of `LENGTH()` with string, numeric, array object argument values do not change.

* issue #1298: Bulk import if data already exists (#1298)

  This change extends the HTTP REST API for bulk imports as follows:

  When documents are imported and the `_key` attribute is specified for them, the import can be
  used for inserting and updating/replacing documents. Previously, the import could be used for
  inserting new documents only, and re-inserting a document with an existing key would have failed
  with a *unique key constraint violated* error.

  The above behavior is still the default. However, the API now allows controlling the behavior
  in case of a unique key constraint error via the optional URL parameter `onDuplicate`.

  This parameter can have one of the following values:

  - `error`: when a unique key constraint error occurs, do not import or update the document but
    report an error. This is the default.

  - `update`: when a unique key constraint error occurs, try to (partially) update the existing
    document with the data specified in the import. This may still fail if the document would
    violate secondary unique indexes. Only the attributes present in the import data will be
    updated and other attributes already present will be preserved. The number of updated documents
    will be reported in the `updated` attribute of the HTTP API result.

  - `replace`: when a unique key constraint error occurs, try to fully replace the existing
    document with the data specified in the import. This may still fail if the document would
    violate secondary unique indexes. The number of replaced documents will be reported in the
    `updated` attribute of the HTTP API result.

  - `ignore`: when a unique key constraint error occurs, ignore this error. There will be no
    insert, update or replace for the particular document. Ignored documents will be reported
    separately in the `ignored` attribute of the HTTP API result.

  The result of the HTTP import API will now contain the attributes `ignored` and `updated`, which
  contain the number of ignored and updated documents respectively. These attributes will contain a
  value of zero unless the `onDuplicate` URL parameter is set to either `update` or `replace`
  (in this case the `updated` attribute may contain non-zero values) or `ignore` (in this case the
  `ignored` attribute may contain a non-zero value).

  To support the feature, arangoimp also has a new command line option `--on-duplicate` which can
  have one of the values `error`, `update`, `replace`, `ignore`. The default value is `error`.

  A few examples for using arangoimp with the `--on-duplicate` option can be found here:
  http://jsteemann.github.io/blog/2015/04/14/updating-documents-with-arangoimp/

* changed behavior of `db._query()` in the ArangoShell:

  if the command's result is printed in the shell, the first 10 results will be printed. Previously
  only a basic description of the underlying query result cursor was printed. Additionally, if the
  cursor result contains more than 10 results, the cursor is assigned to a global variable `more`,
  which can be used to iterate over the cursor result.

  Example:

      arangosh [_system]> db._query("FOR i IN 1..15 RETURN i")
      [object ArangoQueryCursor, count: 15, hasMore: true]

      [
        1,
        2,
        3,
        4,
        5,
        6,
        7,
        8,
        9,
        10
      ]

      type 'more' to show more documents


      arangosh [_system]> more
      [object ArangoQueryCursor, count: 15, hasMore: false]

      [
        11,
        12,
        13,
        14,
        15
      ]

* Disallow batchSize value 0 in HTTP `POST /_api/cursor`:

  The HTTP REST API `POST /_api/cursor` does not accept a `batchSize` parameter value of
  `0` any longer. A batch size of 0 never made much sense, but previous versions of ArangoDB
  did not check for this value. Now creating a cursor using a `batchSize` value 0 will
  result in an HTTP 400 error response

* REST Server: fix memory leaks when failing to add jobs

* 'EDGES' AQL Function

  The AQL function `EDGES` got a new fifth option parameter.
  Right now only one option is available: 'includeVertices'. This is a boolean parameter
  that allows to modify the result of the `EDGES` function.
  Default is 'includeVertices: false' which does not have any effect.
  'includeVertices: true' modifies the result, such that
  {vertex: <vertexDocument>, edge: <edgeDocument>} is returned.

* INCOMPATIBLE CHANGE:

  The result format of the AQL function `NEIGHBORS` has been changed.
  Before it has returned an array of objects containing 'vertex' and 'edge'.
  Now it will only contain the vertex directly.
  Also an additional option 'includeData' has been added.
  This is used to define if only the 'vertex._id' value should be returned (false, default),
  or if the vertex should be looked up in the collection and the complete JSON should be returned
  (true).
  Using only the id values can lead to significantly improved performance if this is the only information
  required.

  In order to get the old result format prior to ArangoDB 2.6, please use the function EDGES instead.
  Edges allows for a new option 'includeVertices' which, set to true, returns exactly the format of NEIGHBORS.
  Example:

      NEIGHBORS(<vertexCollection>, <edgeCollection>, <vertex>, <direction>, <example>)

  This can now be achieved by:

      EDGES(<edgeCollection>, <vertex>, <direction>, <example>, {includeVertices: true})

  If you are nesting several NEIGHBORS steps you can speed up their performance in the following way:

  Old Example:

  FOR va IN NEIGHBORS(Users, relations, 'Users/123', 'outbound') FOR vc IN NEIGHBORS(Products, relations, va.vertex._id, 'outbound') RETURN vc

  This can now be achieved by:

  FOR va IN NEIGHBORS(Users, relations, 'Users/123', 'outbound') FOR vc IN NEIGHBORS(Products, relations, va, 'outbound', null, {includeData: true}) RETURN vc
                                                                                                          ^^^^                  ^^^^^^^^^^^^^^^^^^^
                                                                                                  Use intermediate directly     include Data for final

* INCOMPATIBLE CHANGE:

  The AQL function `GRAPH_NEIGHBORS` now provides an additional option `includeData`.
  This option allows controlling whether the function should return the complete vertices
  or just their IDs. Returning only the IDs instead of the full vertices can lead to
  improved performance .

  If provided, `includeData` is set to `true`, all vertices in the result will be returned
  with all their attributes. The default value of `includeData` is `false`.
  This makes the default function results incompatible with previous versions of ArangoDB.

  To get the old result style in ArangoDB 2.6, please set the options as follows in calls
  to `GRAPH_NEIGHBORS`:

      GRAPH_NEIGHBORS(<graph>, <vertex>, { includeData: true })

* INCOMPATIBLE CHANGE:

  The AQL function `GRAPH_COMMON_NEIGHBORS` now provides an additional option `includeData`.
  This option allows controlling whether the function should return the complete vertices
  or just their IDs. Returning only the IDs instead of the full vertices can lead to
  improved performance .

  If provided, `includeData` is set to `true`, all vertices in the result will be returned
  with all their attributes. The default value of `includeData` is `false`.
  This makes the default function results incompatible with previous versions of ArangoDB.

  To get the old result style in ArangoDB 2.6, please set the options as follows in calls
  to `GRAPH_COMMON_NEIGHBORS`:

      GRAPH_COMMON_NEIGHBORS(<graph>, <vertexExamples1>, <vertexExamples2>, { includeData: true }, { includeData: true })

* INCOMPATIBLE CHANGE:

  The AQL function `GRAPH_SHORTEST_PATH` now provides an additional option `includeData`.
  This option allows controlling whether the function should return the complete vertices
  and edges or just their IDs. Returning only the IDs instead of full vertices and edges
  can lead to improved performance .

  If provided, `includeData` is set to `true`, all vertices and edges in the result will
  be returned with all their attributes. There is also an optional parameter `includePath` of
  type object.
  It has two optional sub-attributes `vertices` and `edges`, both of type boolean.
  Both can be set individually and the result will include all vertices on the path if
  `includePath.vertices == true` and all edges if `includePath.edges == true` respectively.

  The default value of `includeData` is `false`, and paths are now excluded by default.
  This makes the default function results incompatible with previous versions of ArangoDB.

  To get the old result style in ArangoDB 2.6, please set the options as follows in calls
  to `GRAPH_SHORTEST_PATH`:

      GRAPH_SHORTEST_PATH(<graph>, <source>, <target>, { includeData: true, includePath: { edges: true, vertices: true } })

  The attributes `startVertex` and `vertex` that were present in the results of `GRAPH_SHORTEST_PATH`
  in previous versions of ArangoDB will not be produced in 2.6. To calculate these attributes in 2.6,
  please extract the first and last elements from the `vertices` result attribute.

* INCOMPATIBLE CHANGE:

  The AQL function `GRAPH_DISTANCE_TO` will now return only the id the destination vertex
  in the `vertex` attribute, and not the full vertex data with all vertex attributes.

* INCOMPATIBLE CHANGE:

  All graph measurements functions in JavaScript module `general-graph` that calculated a
  single figure previously returned an array containing just the figure. Now these functions
  will return the figure directly and not put it inside an array.

  The affected functions are:

  * `graph._absoluteEccentricity`
  * `graph._eccentricity`
  * `graph._absoluteCloseness`
  * `graph._closeness`
  * `graph._absoluteBetweenness`
  * `graph._betweenness`
  * `graph._radius`
  * `graph._diameter`

* Create the `_graphs` collection in new databases with `waitForSync` attribute set to `false`

  The previous `waitForSync` value was `true`, so default the behavior when creating and dropping
  graphs via the HTTP REST API changes as follows if the new settings are in effect:

  * `POST /_api/graph` by default returns `HTTP 202` instead of `HTTP 201`
  * `DELETE /_api/graph/graph-name` by default returns `HTTP 202` instead of `HTTP 201`

  If the `_graphs` collection still has its `waitForSync` value set to `true`, then the HTTP status
  code will not change.

* Upgraded ICU to version 54; this increases performance in many places.
  based on https://code.google.com/p/chromium/issues/detail?id=428145

* added support for HTTP push aka chunked encoding

* issue #1051: add info whether server is running in service or user mode?

  This will add a "mode" attribute to the result of the result of HTTP GET `/_api/version?details=true`

  "mode" can have the following values:

  - `standalone`: server was started manually (e.g. on command-line)
  - `service`: service is running as Windows service, in daemon mode or under the supervisor

* improve system error messages in Windows port

* increased default value of `--server.request-timeout` from 300 to 1200 seconds for client tools
  (arangosh, arangoimp, arangodump, arangorestore)

* increased default value of `--server.connect-timeout` from 3 to 5 seconds for client tools
  (arangosh, arangoimp, arangodump, arangorestore)

* added startup option `--server.foxx-queues-poll-interval`

  This startup option controls the frequency with which the Foxx queues manager is checking
  the queue (or queues) for jobs to be executed.

  The default value is `1` second. Lowering this value will result in the queue manager waking
  up and checking the queues more frequently, which may increase CPU usage of the server.
  When not using Foxx queues, this value can be raised to save some CPU time.

* added startup option `--server.foxx-queues`

  This startup option controls whether the Foxx queue manager will check queue and job entries.
  Disabling this option can reduce server load but will prevent jobs added to Foxx queues from
  being processed at all.

  The default value is `true`, enabling the Foxx queues feature.

* make Foxx queues really database-specific.

  Foxx queues were and are stored in a database-specific collection `_queues`. However, a global
  cache variable for the queues led to the queue names being treated database-independently, which
  was wrong.

  Since 2.6, Foxx queues names are truly database-specific, so the same queue name can be used in
  two different databases for two different queues. Until then, it is advisable to think of queues
  as already being database-specific, and using the database name as a queue name prefix to be
  avoid name conflicts, e.g.:

      var queueName = "myQueue";
      var Foxx = require("org/arangodb/foxx");
      Foxx.queues.create(db._name() + ":" + queueName);

* added support for Foxx queue job types defined as app scripts.

  The old job types introduced in 2.4 are still supported but are known to cause issues in 2.5
  and later when the server is restarted or the job types are not defined in every thread.

  The new job types avoid this issue by storing an explicit mount path and script name rather
  than an assuming the job type is defined globally. It is strongly recommended to convert your
  job types to the new script-based system.

* renamed Foxx sessions option "sessionStorageApp" to "sessionStorage". The option now also accepts session storages directly.

* Added the following JavaScript methods for file access:
  * fs.copyFile() to copy single files
  * fs.copyRecursive() to copy directory trees
  * fs.chmod() to set the file permissions (non-Windows only)

* Added process.env for accessing the process environment from JavaScript code

* Cluster: kickstarter shutdown routines will more precisely follow the shutdown of its nodes.

* Cluster: don't delete agency connection objects that are currently in use.

* Cluster: improve passing along of HTTP errors

* fixed issue #1247: debian init script problems

* multi-threaded index creation on collection load

  When a collection contains more than one secondary index, they can be built in memory in
  parallel when the collection is loaded. How many threads are used for parallel index creation
  is determined by the new configuration parameter `--database.index-threads`. If this is set
  to 0, indexes are built by the opening thread only and sequentially. This is equivalent to
  the behavior in 2.5 and before.

* speed up building up primary index when loading collections

* added `count` attribute to `parameters.json` files of collections. This attribute indicates
  the number of live documents in the collection on unload. It is read when the collection is
  (re)loaded to determine the initial size for the collection's primary index

* removed remainders of MRuby integration, removed arangoirb

* simplified `controllers` property in Foxx manifests. You can now specify a filename directly
  if you only want to use a single file mounted at the base URL of your Foxx app.

* simplified `exports` property in Foxx manifests. You can now specify a filename directly if
  you only want to export variables from a single file in your Foxx app.

* added support for node.js-style exports in Foxx exports. Your Foxx exports file can now export
  arbitrary values using the `module.exports` property instead of adding properties to the
  `exports` object.

* added `scripts` property to Foxx manifests. You should now specify the `setup` and `teardown`
  files as properties of the `scripts` object in your manifests and can define custom,
  app-specific scripts that can be executed from the web interface or the CLI.

* added `tests` property to Foxx manifests. You can now define test cases using the `mocha`
  framework which can then be executed inside ArangoDB.

* updated `joi` package to 6.0.8.

* added `extendible` package.

* added Foxx model lifecycle events to repositories. See #1257.

* speed up resizing of edge index.

* allow to split an edge index into buckets which are resized individually.
  This is controlled by the `indexBuckets` attribute in the `properties`
  of the collection.

* fix a cluster deadlock bug in larger clusters by marking a thread waiting
  for a lock on a DBserver as blocked


v2.5.7 (2015-08-02)
-------------------

* V8: Upgrade to version 4.1.0.27 - this is intended to be the stable V8 version.


v2.5.6 (2015-07-21)
-------------------

* alter Windows build infrastructure so we can properly store pdb files.

* potentially fixed issue #1313: Wrong metric calculation at dashboard

  Escape whitespace in process name when scanning /proc/pid/stats

  This fixes statistics values read from that file

* Fixed variable naming in AQL `COLLECT INTO` results in case the COLLECT is placed
  in a subquery which itself is followed by other constructs that require variables


v2.5.5 (2015-05-29)
-------------------

* fixed vulnerability in JWT implementation.

* fixed format string for reading /proc/pid/stat

* take into account barriers used in different V8 contexts


v2.5.4 (2015-05-14)
-------------------

* added startup option `--log.performance`: specifying this option at startup will log
  performance-related info messages, mainly timings via the regular logging mechanisms

* cluster fixes

* fix for recursive copy under Windows


v2.5.3 (2015-04-29)
-------------------

* Fix fs.move to work across filesystem borders; Fixes Foxx app installation problems;
  issue #1292.

* Fix Foxx app install when installed on a different drive on Windows

* issue #1322: strange AQL result

* issue #1318: Inconsistent db._create() syntax

* issue #1315: queries to a collection fail with an empty response if the
  collection contains specific JSON data

* issue #1300: Make arangodump not fail if target directory exists but is empty

* allow specifying higher values than SOMAXCONN for `--server.backlog-size`

  Previously, arangod would not start when a `--server.backlog-size` value was
  specified that was higher than the platform's SOMAXCONN header value.

  Now, arangod will use the user-provided value for `--server.backlog-size` and
  pass it to the listen system call even if the value is higher than SOMAXCONN.
  If the user-provided value is higher than SOMAXCONN, arangod will log a warning
  on startup.

* Fixed a cluster deadlock bug. Mark a thread that is in a RemoteBlock as
  blocked to allow for additional dispatcher threads to be started.

* Fix locking in cluster by using another ReadWriteLock class for collections.

* Add a second DispatcherQueue for AQL in the cluster. This fixes a
  cluster-AQL thread explosion bug.


v2.5.2 (2015-04-11)
-------------------

* modules stored in _modules are automatically flushed when changed

* added missing query-id parameter in documentation of HTTP DELETE `/_api/query` endpoint

* added iterator for edge index in AQL queries

  this change may lead to less edges being read when used together with a LIMIT clause

* make graph viewer in web interface issue less expensive queries for determining
  a random vertex from the graph, and for determining vertex attributes

* issue #1285: syntax error, unexpected $undefined near '@_to RETURN obj

  this allows AQL bind parameter names to also start with underscores

* moved /_api/query to C++

* issue #1289: Foxx models created from database documents expose an internal method

* added `Foxx.Repository#exists`

* parallelize initialization of V8 context in multiple threads

* fixed a possible crash when the debug-level was TRACE

* cluster: do not initialize statistics collection on each
  coordinator, this fixes a race condition at startup

* cluster: fix a startup race w.r.t. the _configuration collection

* search for db:// JavaScript modules only after all local files have been
  considered, this speeds up the require command in a cluster considerably

* general cluster speedup in certain areas


v2.5.1 (2015-03-19)
-------------------

* fixed bug that caused undefined behavior when an AQL query was killed inside
  a calculation block

* fixed memleaks in AQL query cleanup in case out-of-memory errors are thrown

* by default, Debian and RedHat packages are built with debug symbols

* added option `--database.ignore-logfile-errors`

  This option controls how collection datafiles with a CRC mismatch are treated.

  If set to `false`, CRC mismatch errors in collection datafiles will lead
  to a collection not being loaded at all. If a collection needs to be loaded
  during WAL recovery, the WAL recovery will also abort (if not forced with
  `--wal.ignore-recovery-errors true`). Setting this flag to `false` protects
  users from unintentionally using a collection with corrupted datafiles, from
  which only a subset of the original data can be recovered.

  If set to `true`, CRC mismatch errors in collection datafiles will lead to
  the datafile being partially loaded. All data up to until the mismatch will
  be loaded. This will enable users to continue with collection datafiles
  that are corrupted, but will result in only a partial load of the data.
  The WAL recovery will still abort when encountering a collection with a
  corrupted datafile, at least if `--wal.ignore-recovery-errors` is not set to
  `true`.

  The default value is *true*, so for collections with corrupted datafiles
  there might be partial data loads once the WAL recovery has finished. If
  the WAL recovery will need to load a collection with a corrupted datafile,
  it will still stop when using the default values.

* INCOMPATIBLE CHANGE:

  make the arangod server refuse to start if during startup it finds a non-readable
  `parameter.json` file for a database or a collection.

  Stopping the startup process in this case requires manual intervention (fixing
  the unreadable files), but prevents follow-up errors due to ignored databases or
  collections from happening.

* datafiles and `parameter.json` files written by arangod are now created with read and write
  privileges for the arangod process user, and with read and write privileges for the arangod
  process group.

  Previously, these files were created with user read and write permissions only.

* INCOMPATIBLE CHANGE:

  abort WAL recovery if one of the collection's datafiles cannot be opened

* INCOMPATIBLE CHANGE:

  never try to raise the privileges after dropping them, this can lead to a race condition while
  running the recovery

  If you require to run ArangoDB on a port lower than 1024, you must run ArangoDB as root.

* fixed inefficiencies in `remove` methods of general-graph module

* added option `--database.slow-query-threshold` for controlling the default AQL slow query
  threshold value on server start

* add system error strings for Windows on many places

* rework service startup so we announce 'RUNNING' only when we're finished starting.

* use the Windows eventlog for FATAL and ERROR - log messages

* fix service handling in NSIS Windows installer, specify human readable name

* add the ICU_DATA environment variable to the fatal error messages

* fixed issue #1265: arangod crashed with SIGSEGV

* fixed issue #1241: Wildcards in examples


v2.5.0 (2015-03-09)
-------------------

* installer fixes for Windows

* fix for downloading Foxx

* fixed issue #1258: http pipelining not working?


v2.5.0-beta4 (2015-03-05)
-------------------------

* fixed issue #1247: debian init script problems


v2.5.0-beta3 (2015-02-27)
-------------------------

* fix Windows install path calculation in arango

* fix Windows logging of long strings

* fix possible undefinedness of const strings in Windows


v2.5.0-beta2 (2015-02-23)
-------------------------

* fixed issue #1256: agency binary not found #1256

* fixed issue #1230: API: document/col-name/_key and cursor return different floats

* front-end: dashboard tries not to (re)load statistics if user has no access

* V8: Upgrade to version 3.31.74.1

* etcd: Upgrade to version 2.0 - This requires go 1.3 to compile at least.

* refuse to startup if ICU wasn't initialized, this will i.e. prevent errors from being printed,
  and libraries from being loaded.

* front-end: unwanted removal of index table header after creating new index

* fixed issue #1248: chrome: applications filtering not working

* fixed issue #1198: queries remain in aql editor (front-end) if you navigate through different tabs

* Simplify usage of Foxx

  Thanks to our user feedback we learned that Foxx is a powerful, yet rather complicated concept.
  With this release we tried to make it less complicated while keeping all its strength.
  That includes a rewrite of the documentation as well as some code changes as listed below:

  * Moved Foxx applications to a different folder.

    The naming convention now is: <app-path>/_db/<dbname>/<mountpoint>/APP
    Before it was: <app-path>/databases/<dbname>/<appname>:<appversion>
    This caused some trouble as apps where cached based on name and version and updates did not apply.
    Hence the path on filesystem and the app's access URL had no relation to one another.
    Now the path on filesystem is identical to the URL (except for slashes and the appended APP)

  * Rewrite of Foxx routing

    The routing of Foxx has been exposed to major internal changes we adjusted because of user feedback.
    This allows us to set the development mode per mount point without having to change paths and hold
    apps at separate locations.

  * Foxx Development mode

    The development mode used until 2.4 is gone. It has been replaced by a much more mature version.
    This includes the deprecation of the javascript.dev-app-path parameter, which is useless since 2.5.
    Instead of having two separate app directories for production and development, apps now reside in
    one place, which is used for production as well as for development.
    Apps can still be put into development mode, changing their behavior compared to production mode.
    Development mode apps are still reread from disk at every request, and still they ship more debug
    output.

    This change has also made the startup options `--javascript.frontend-development-mode` and
    `--javascript.dev-app-path` obsolete. The former option will not have any effect when set, and the
    latter option is only read and used during the upgrade to 2.5 and does not have any effects later.

  * Foxx install process

    Installing Foxx apps has been a two step process: import them into ArangoDB and mount them at a
    specific mount point. These operations have been joined together. You can install an app at one
    mount point, that's it. No fetch, mount, unmount, purge cycle anymore. The commands have been
    simplified to just:

    * install: get your Foxx app up and running
    * uninstall: shut it down and erase it from disk

  * Foxx error output

    Until 2.4 the errors produced by Foxx were not optimal. Often, the error message was just
    `unable to parse manifest` and contained only an internal stack trace.
    In 2.5 we made major improvements there, including a much more fine-grained error output that
    helps you debug your Foxx apps. The error message printed is now much closer to its source and
    should help you track it down.

    Also we added the default handlers for unhandled errors in Foxx apps:

    * You will get a nice internal error page whenever your Foxx app is called but was not installed
      due to any error
    * You will get a proper error message when having an uncaught error appears in any app route

    In production mode the messages above will NOT contain any information about your Foxx internals
    and are safe to be exposed to third party users.
    In development mode the messages above will contain the stacktrace (if available), making it easier for
    your in-house devs to track down errors in the application.

* added `console` object to Foxx apps. All Foxx apps now have a console object implementing
  the familiar Console API in their global scope, which can be used to log diagnostic
  messages to the database.

* added `org/arangodb/request` module, which provides a simple API for making HTTP requests
  to external services.

* added optimizer rule `propagate-constant-attributes`

  This rule will look inside `FILTER` conditions for constant value equality comparisons,
  and insert the constant values in other places in `FILTER`s. For example, the rule will
  insert `42` instead of `i.value` in the second `FILTER` of the following query:

      FOR i IN c1 FOR j IN c2 FILTER i.value == 42 FILTER j.value == i.value RETURN 1

* added `filtered` value to AQL query execution statistics

  This value indicates how many documents were filtered by `FilterNode`s in the AQL query.
  Note that `IndexRangeNode`s can also filter documents by selecting only the required ranges
  from the index. The `filtered` value will not include the work done by `IndexRangeNode`s,
  but only the work performed by `FilterNode`s.

* added support for sparse hash and skiplist indexes

  Hash and skiplist indexes can optionally be made sparse. Sparse indexes exclude documents
  in which at least one of the index attributes is either not set or has a value of `null`.

  As such documents are excluded from sparse indexes, they may contain fewer documents than
  their non-sparse counterparts. This enables faster indexing and can lead to reduced memory
  usage in case the indexed attribute does occur only in some, but not all documents of the
  collection. Sparse indexes will also reduce the number of collisions in non-unique hash
  indexes in case non-existing or optional attributes are indexed.

  In order to create a sparse index, an object with the attribute `sparse` can be added to
  the index creation commands:

      db.collection.ensureHashIndex(attributeName, { sparse: true });
      db.collection.ensureHashIndex(attributeName1, attributeName2, { sparse: true });
      db.collection.ensureUniqueConstraint(attributeName, { sparse: true });
      db.collection.ensureUniqueConstraint(attributeName1, attributeName2, { sparse: true });

      db.collection.ensureSkiplist(attributeName, { sparse: true });
      db.collection.ensureSkiplist(attributeName1, attributeName2, { sparse: true });
      db.collection.ensureUniqueSkiplist(attributeName, { sparse: true });
      db.collection.ensureUniqueSkiplist(attributeName1, attributeName2, { sparse: true });

  Note that in place of the above specialized index creation commands, it is recommended to use
  the more general index creation command `ensureIndex`:

  ```js
  db.collection.ensureIndex({ type: "hash", sparse: true, unique: true, fields: [ attributeName ] });
  db.collection.ensureIndex({ type: "skiplist", sparse: false, unique: false, fields: [ "a", "b" ] });
  ```

  When not explicitly set, the `sparse` attribute defaults to `false` for new indexes.

  This causes a change in behavior when creating a unique hash index without specifying the
  sparse flag: in 2.4, unique hash indexes were implicitly sparse, always excluding `null` values.
  There was no option to control this behavior, and sparsity was neither supported for non-unique
  hash indexes nor skiplists in 2.4. This implicit sparsity of unique hash indexes was considered
  an inconsistency, and therefore the behavior was cleaned up in 2.5. As of 2.5, indexes will
  only be created sparse if sparsity is explicitly requested. Existing unique hash indexes from 2.4
  or before will automatically be migrated so they are still sparse after the upgrade to 2.5.

  Geo indexes are implicitly sparse, meaning documents without the indexed location attribute or
  containing invalid location coordinate values will be excluded from the index automatically. This
  is also a change when compared to pre-2.5 behavior, when documents with missing or invalid
  coordinate values may have caused errors on insertion when the geo index' `unique` flag was set
  and its `ignoreNull` flag was not.

  This was confusing and has been rectified in 2.5. The method `ensureGeoConstaint()` now does the
  same as `ensureGeoIndex()`. Furthermore, the attributes `constraint`, `unique`, `ignoreNull` and
  `sparse` flags are now completely ignored when creating geo indexes.

  The same is true for fulltext indexes. There is no need to specify non-uniqueness or sparsity for
  geo or fulltext indexes. They will always be non-unique and sparse.

  As sparse indexes may exclude some documents, they cannot be used for every type of query.
  Sparse hash indexes cannot be used to find documents for which at least one of the indexed
  attributes has a value of `null`. For example, the following AQL query cannot use a sparse
  index, even if one was created on attribute `attr`:

      FOR doc In collection
        FILTER doc.attr == null
        RETURN doc

  If the lookup value is non-constant, a sparse index may or may not be used, depending on
  the other types of conditions in the query. If the optimizer can safely determine that
  the lookup value cannot be `null`, a sparse index may be used. When uncertain, the optimizer
  will not make use of a sparse index in a query in order to produce correct results.

  For example, the following queries cannot use a sparse index on `attr` because the optimizer
  will not know beforehand whether the comparison values for `doc.attr` will include `null`:

      FOR doc In collection
        FILTER doc.attr == SOME_FUNCTION(...)
        RETURN doc

      FOR other IN otherCollection
        FOR doc In collection
          FILTER doc.attr == other.attr
          RETURN doc

  Sparse skiplist indexes can be used for sorting if the optimizer can safely detect that the
  index range does not include `null` for any of the index attributes.

* inspection of AQL data-modification queries will now detect if the data-modification part
  of the query can run in lockstep with the data retrieval part of the query, or if the data
  retrieval part must be executed before the data modification can start.

  Executing the two in lockstep allows using much smaller buffers for intermediate results
  and starts the actual data-modification operations much earlier than if the two phases
  were executed separately.

* Allow dynamic attribute names in AQL object literals

  This allows using arbitrary expressions to construct attribute names in object
  literals specified in AQL queries. To disambiguate expressions and other unquoted
  attribute names, dynamic attribute names need to be enclosed in brackets (`[` and `]`).
  Example:

      FOR i IN 1..100
        RETURN { [ CONCAT('value-of-', i) ] : i }

* make AQL optimizer rule "use-index-for-sort" remove sort also in case a non-sorted
  index (e.g. a hash index) is used for only equality lookups and all sort attributes
  are covered by the index.

  Example that does not require an extra sort (needs hash index on `value`):

      FOR doc IN collection FILTER doc.value == 1 SORT doc.value RETURN doc

  Another example that does not require an extra sort (with hash index on `value1`, `value2`):

      FOR doc IN collection FILTER doc.value1 == 1 && doc.value2 == 2 SORT doc.value1, doc.value2 RETURN doc

* make AQL optimizer rule "use-index-for-sort" remove sort also in case the sort criteria
  excludes the left-most index attributes, but the left-most index attributes are used
  by the index for equality-only lookups.

  Example that can use the index for sorting (needs skiplist index on `value1`, `value2`):

      FOR doc IN collection FILTER doc.value1 == 1 SORT doc.value2 RETURN doc

* added selectivity estimates for primary index, edge index, and hash index

  The selectivity estimates are returned by the `GET /_api/index` REST API method
  in a sub-attribute `selectivityEstimate` for each index that supports it. This
  attribute will be omitted for indexes that do not provide selectivity estimates.
  If provided, the selectivity estimate will be a numeric value between 0 and 1.

  Selectivity estimates will also be reported in the result of `collection.getIndexes()`
  for all indexes that support this. If no selectivity estimate can be determined for
  an index, the attribute `selectivityEstimate` will be omitted here, too.

  The web interface also shows selectivity estimates for each index that supports this.

  Currently the following index types can provide selectivity estimates:
  - primary index
  - edge index
  - hash index (unique and non-unique)

  No selectivity estimates will be provided when running in cluster mode.

* fixed issue #1226: arangod log issues

* added additional logger if arangod is started in foreground mode on a tty

* added AQL optimizer rule "move-calculations-down"

* use exclusive native SRWLocks on Windows instead of native mutexes

* added AQL functions `MD5`, `SHA1`, and `RANDOM_TOKEN`.

* reduced number of string allocations when parsing certain AQL queries

  parsing numbers (integers or doubles) does not require a string allocation
  per number anymore

* RequestContext#bodyParam now accepts arbitrary joi schemas and rejects invalid (but well-formed) request bodies.

* enforce that AQL user functions are wrapped inside JavaScript function () declarations

  AQL user functions were always expected to be wrapped inside a JavaScript function, but previously
  this was not enforced when registering a user function. Enforcing the AQL user functions to be contained
  inside functions prevents functions from doing some unexpected things that may have led to undefined
  behavior.

* Windows service uninstalling: only remove service if it points to the currently running binary,
  or --force was specified.

* Windows (debug only): print stacktraces on crash and run minidump

* Windows (cygwin): if you run arangosh in a cygwin shell or via ssh we will detect this and use
  the appropriate output functions.

* Windows: improve process management

* fix IPv6 reverse ip lookups - so far we only did IPv4 addresses.

* improve join documentation, add outer join example

* run jslint for unit tests too, to prevent "memory leaks" by global js objects with native code.

* fix error logging for exceptions - we wouldn't log the exception message itself so far.

* improve error reporting in the http client (Windows & *nix)

* improve error reports in cluster

* Standard errors can now contain custom messages.


v2.4.7 (XXXX-XX-XX)
-------------------

* fixed issue #1282: Geo WITHIN_RECTANGLE for nested lat/lng


v2.4.6 (2015-03-18)
-------------------

* added option `--database.ignore-logfile-errors`

  This option controls how collection datafiles with a CRC mismatch are treated.

  If set to `false`, CRC mismatch errors in collection datafiles will lead
  to a collection not being loaded at all. If a collection needs to be loaded
  during WAL recovery, the WAL recovery will also abort (if not forced with
  `--wal.ignore-recovery-errors true`). Setting this flag to `false` protects
  users from unintentionally using a collection with corrupted datafiles, from
  which only a subset of the original data can be recovered.

  If set to `true`, CRC mismatch errors in collection datafiles will lead to
  the datafile being partially loaded. All data up to until the mismatch will
  be loaded. This will enable users to continue with a collection datafiles
  that are corrupted, but will result in only a partial load of the data.
  The WAL recovery will still abort when encountering a collection with a
  corrupted datafile, at least if `--wal.ignore-recovery-errors` is not set to
  `true`.

  The default value is *true*, so for collections with corrupted datafiles
  there might be partial data loads once the WAL recovery has finished. If
  the WAL recovery will need to load a collection with a corrupted datafile,
  it will still stop when using the default values.

* INCOMPATIBLE CHANGE:

  make the arangod server refuse to start if during startup it finds a non-readable
  `parameter.json` file for a database or a collection.

  Stopping the startup process in this case requires manual intervention (fixing
  the unreadable files), but prevents follow-up errors due to ignored databases or
  collections from happening.

* datafiles and `parameter.json` files written by arangod are now created with read and write
  privileges for the arangod process user, and with read and write privileges for the arangod
  process group.

  Previously, these files were created with user read and write permissions only.

* INCOMPATIBLE CHANGE:

  abort WAL recovery if one of the collection's datafiles cannot be opened

* INCOMPATIBLE CHANGE:

  never try to raise the privileges after dropping them, this can lead to a race condition while
  running the recovery

  If you require to run ArangoDB on a port lower than 1024, you must run ArangoDB as root.

* fixed inefficiencies in `remove` methods of general-graph module

* added option `--database.slow-query-threshold` for controlling the default AQL slow query
  threshold value on server start


v2.4.5 (2015-03-16)
-------------------

* added elapsed time to HTTP request logging output (`--log.requests-file`)

* added AQL current and slow query tracking, killing of AQL queries

  This change enables retrieving the list of currently running AQL queries inside the selected database.
  AQL queries with an execution time beyond a certain threshold can be moved to a "slow query" facility
  and retrieved from there. Queries can also be killed by specifying the query id.

  This change adds the following HTTP REST APIs:

  - `GET /_api/query/current`: for retrieving the list of currently running queries
  - `GET /_api/query/slow`: for retrieving the list of slow queries
  - `DELETE /_api/query/slow`: for clearing the list of slow queries
  - `GET /_api/query/properties`: for retrieving the properties for query tracking
  - `PUT /_api/query/properties`: for adjusting the properties for query tracking
  - `DELETE /_api/query/<id>`: for killing an AQL query

  The following JavaScript APIs have been added:

  - require("org/arangodb/aql/queries").current();
  - require("org/arangodb/aql/queries").slow();
  - require("org/arangodb/aql/queries").clearSlow();
  - require("org/arangodb/aql/queries").properties();
  - require("org/arangodb/aql/queries").kill();

* fixed issue #1265: arangod crashed with SIGSEGV

* fixed issue #1241: Wildcards in examples

* fixed comment parsing in Foxx controllers


v2.4.4 (2015-02-24)
-------------------

* fixed the generation template for foxx apps. It now does not create deprecated functions anymore

* add custom visitor functionality for `GRAPH_NEIGHBORS` function, too

* increased default value of traversal option *maxIterations* to 100 times of its previous
  default value


v2.4.3 (2015-02-06)
-------------------

* fix multi-threading with openssl when running under Windows

* fix timeout on socket operations when running under Windows

* Fixed an error in Foxx routing which caused some apps that worked in 2.4.1 to fail with status 500: `undefined is not a function` errors in 2.4.2
  This error was occurring due to seldom internal rerouting introduced by the malformed application handler.


v2.4.2 (2015-01-30)
-------------------

* added custom visitor functionality for AQL traversals

  This allows more complex result processing in traversals triggered by AQL. A few examples
  are shown in [this article](http://jsteemann.github.io/blog/2015/01/28/using-custom-visitors-in-aql-graph-traversals/).

* improved number of results estimated for nodes of type EnumerateListNode and SubqueryNode
  in AQL explain output

* added AQL explain helper to explain arbitrary AQL queries

  The helper function prints the query execution plan and the indexes to be used in the
  query. It can be invoked from the ArangoShell or the web interface as follows:

      require("org/arangodb/aql/explainer").explain(query);

* enable use of indexes for certain AQL conditions with non-equality predicates, in
  case the condition(s) also refer to indexed attributes

  The following queries will now be able to use indexes:

      FILTER a.indexed == ... && a.indexed != ...
      FILTER a.indexed == ... && a.nonIndexed != ...
      FILTER a.indexed == ... && ! (a.indexed == ...)
      FILTER a.indexed == ... && ! (a.nonIndexed == ...)
      FILTER a.indexed == ... && ! (a.indexed != ...)
      FILTER a.indexed == ... && ! (a.nonIndexed != ...)
      FILTER (a.indexed == ... && a.nonIndexed == ...) || (a.indexed == ... && a.nonIndexed == ...)
      FILTER (a.indexed == ... && a.nonIndexed != ...) || (a.indexed == ... && a.nonIndexed != ...)

* Fixed spuriously occurring "collection not found" errors when running queries on local
  collections on a cluster DB server

* Fixed upload of Foxx applications to the server for apps exceeding approx. 1 MB zipped.

* Malformed Foxx applications will now return a more useful error when any route is requested.

  In Production a Foxx app mounted on /app will display an html page on /app/* stating a 503 Service temporarily not available.
  It will not state any information about your Application.
  Before it was a 404 Not Found without any information and not distinguishable from a correct not found on your route.

  In Development Mode the html page also contains information about the error occurred.

* Unhandled errors thrown in Foxx routes are now handled by the Foxx framework itself.

  In Production the route will return a status 500 with a body {error: "Error statement"}.
  In Development the route will return a status 500 with a body {error: "Error statement", stack: "..."}

  Before, it was status 500 with a plain text stack including ArangoDB internal routing information.

* The Applications tab in web interface will now request development apps more often.
  So if you have a fixed a syntax error in your app it should always be visible after reload.


v2.4.1 (2015-01-19)
-------------------

* improved WAL recovery output

* fixed certain OR optimizations in AQL optimizer

* better diagnostics for arangoimp

* fixed invalid result of HTTP REST API method `/_admin/foxx/rescan`

* fixed possible segmentation fault when passing a Buffer object into a V8 function
  as a parameter

* updated AQB module to 1.8.0.


v2.4.0 (2015-01-13)
-------------------

* updated AQB module to 1.7.0.

* fixed V8 integration-related crashes

* make `fs.move(src, dest)` also fail when both `src` and `dest` are
  existing directories. This ensures the same behavior of the move operation
  on different platforms.

* fixed AQL insert operation for multi-shard collections in cluster

* added optional return value for AQL data-modification queries.
  This allows returning the documents inserted, removed or updated with the query, e.g.

      FOR doc IN docs REMOVE doc._key IN docs LET removed = OLD RETURN removed
      FOR doc IN docs INSERT { } IN docs LET inserted = NEW RETURN inserted
      FOR doc IN docs UPDATE doc._key WITH { } IN docs LET previous = OLD RETURN previous
      FOR doc IN docs UPDATE doc._key WITH { } IN docs LET updated = NEW RETURN updated

  The variables `OLD` and `NEW` are automatically available when a `REMOVE`, `INSERT`,
  `UPDATE` or `REPLACE` statement is immediately followed by a `LET` statement.
  Note that the `LET` and `RETURN` statements in data-modification queries are not as
  flexible as the general versions of `LET` and `RETURN`. When returning documents from
  data-modification operations, only a single variable can be assigned using `LET`, and
  the assignment can only be either `OLD` or `NEW`, but not an arbitrary expression. The
  `RETURN` statement also allows using the just-created variable only, and no arbitrary
  expressions.


v2.4.0-beta1 (2014-12-26)
--------------------------

* fixed superstates in FoxxGenerator

* fixed issue #1065: Aardvark: added creation of documents and edges with _key property

* fixed issue #1198: Aardvark: current AQL editor query is now cached

* Upgraded V8 version from 3.16.14 to 3.29.59

  The built-in version of V8 has been upgraded from 3.16.14 to 3.29.59.
  This activates several ES6 (also dubbed *Harmony* or *ES.next*) features in
  ArangoDB, both in the ArangoShell and the ArangoDB server. They can be
  used for scripting and in server-side actions such as Foxx routes, traversals
  etc.

  The following ES6 features are available in ArangoDB 2.4 by default:

  * iterators
  * the `of` operator
  * symbols
  * predefined collections types (Map, Set etc.)
  * typed arrays

  Many other ES6 features are disabled by default, but can be made available by
  starting arangod or arangosh with the appropriate options:

  * arrow functions
  * proxies
  * generators
  * String, Array, and Number enhancements
  * constants
  * enhanced object and numeric literals

  To activate all these ES6 features in arangod or arangosh, start it with
  the following options:

      arangosh --javascript.v8-options="--harmony --harmony_generators"

  More details on the available ES6 features can be found in
  [this blog](https://jsteemann.github.io/blog/2014/12/19/using-es6-features-in-arangodb/).

* Added Foxx generator for building Hypermedia APIs

  A more detailed description is [here](https://www.arangodb.com/2014/12/08/building-hypermedia-apis-foxxgenerator)

* New `Applications` tab in web interface:

  The `applications` tab got a complete redesign.
  It will now only show applications that are currently running on ArangoDB.
  For a selected application, a new detailed view has been created.
  This view provides a better overview of the app:
  * author
  * license
  * version
  * contributors
  * download links
  * API documentation

  To install a new application, a new dialog is now available.
  It provides the features already available in the console application `foxx-manager` plus some more:
  * install an application from Github
  * install an application from a zip file
  * install an application from ArangoDB's application store
  * create a new application from scratch: this feature uses a generator to
    create a Foxx application with pre-defined CRUD methods for a given list
    of collections. The generated Foxx app can either be downloaded as a zip file or
    be installed on the server. Starting with a new Foxx app has never been easier.

* fixed issue #1102: Aardvark: Layout bug in documents overview

  The documents overview was entirely destroyed in some situations on Firefox.
  We replaced the plugin we used there.

* fixed issue #1168: Aardvark: pagination buttons jumping

* fixed issue #1161: Aardvark: Click on Import JSON imports previously uploaded file

* removed configure options `--enable-all-in-one-v8`, `--enable-all-in-one-icu`,
  and `--enable-all-in-one-libev`.

* global internal rename to fix naming incompatibilities with JSON:

  Internal functions with names containing `array` have been renamed to `object`,
  internal functions with names containing `list` have been renamed to `array`.
  The renaming was mainly done in the C++ parts. The documentation has also been
  adjusted so that the correct JSON type names are used in most places.

  The change also led to the addition of a few function aliases in AQL:

  * `TO_LIST` now is an alias of the new `TO_ARRAY`
  * `IS_LIST` now is an alias of the new `IS_ARRAY`
  * `IS_DOCUMENT` now is an alias of the new `IS_OBJECT`

  The changed also renamed the option `mergeArrays` to `mergeObjects` for AQL
  data-modification query options and HTTP document modification API

* AQL: added optimizer rule "remove-filter-covered-by-index"

  This rule removes FilterNodes and CalculationNodes from an execution plan if the
  filter is already covered by a previous IndexRangeNode. Removing the CalculationNode
  and the FilterNode will speed up query execution because the query requires less
  computation.

* AQL: added optimizer rule "remove-sort-rand"

  This rule removes a `SORT RAND()` expression from a query and moves the random
  iteration into the appropriate `EnumerateCollectionNode`. This is more efficient
  than individually enumerating and then sorting randomly.

* AQL: range optimizations for IN and OR

  This change enables usage of indexes for several additional cases. Filters containing
  the `IN` operator can now make use of indexes, and multiple OR- or AND-combined filter
  conditions can now also use indexes if the filters are accessing the same indexed
  attribute.

  Here are a few examples of queries that can now use indexes but couldn't before:

    FOR doc IN collection
      FILTER doc.indexedAttribute == 1 || doc.indexedAttribute > 99
      RETURN doc

    FOR doc IN collection
      FILTER doc.indexedAttribute IN [ 3, 42 ] || doc.indexedAttribute > 99
      RETURN doc

    FOR doc IN collection
      FILTER (doc.indexedAttribute > 2 && doc.indexedAttribute < 10) ||
             (doc.indexedAttribute > 23 && doc.indexedAttribute < 42)
      RETURN doc

* fixed issue #500: AQL parentheses issue

  This change allows passing subqueries as AQL function parameters without using
  duplicate brackets (e.g. `FUNC(query)` instead of `FUNC((query))`

* added optional `COUNT` clause to AQL `COLLECT`

  This allows more efficient group count calculation queries, e.g.

      FOR doc IN collection
        COLLECT age = doc.age WITH COUNT INTO length
        RETURN { age: age, count: length }

  A count-only query is also possible:

      FOR doc IN collection
        COLLECT WITH COUNT INTO length
        RETURN length

* fixed missing makeDirectory when fetching a Foxx application from a zip file

* fixed issue #1134: Change the default endpoint to localhost

  This change will modify the IP address ArangoDB listens on to 127.0.0.1 by default.
  This will make new ArangoDB installations unaccessible from clients other than
  localhost unless changed. This is a security feature.

  To make ArangoDB accessible from any client, change the server's configuration
  (`--server.endpoint`) to either `tcp://0.0.0.0:8529` or the server's publicly
  visible IP address.

* deprecated `Repository#modelPrototype`. Use `Repository#model` instead.

* IMPORTANT CHANGE: by default, system collections are included in replication and all
  replication API return values. This will lead to user accounts and credentials
  data being replicated from master to slave servers. This may overwrite
  slave-specific database users.

  If this is undesired, the `_users` collection can be excluded from replication
  easily by setting the `includeSystem` attribute to `false` in the following commands:

  * replication.sync({ includeSystem: false });
  * replication.applier.properties({ includeSystem: false });

  This will exclude all system collections (including `_aqlfunctions`, `_graphs` etc.)
  from the initial synchronization and the continuous replication.

  If this is also undesired, it is also possible to specify a list of collections to
  exclude from the initial synchronization and the continuous replication using the
  `restrictCollections` attribute, e.g.:

      replication.applier.properties({
        includeSystem: true,
        restrictType: "exclude",
        restrictCollections: [ "_users", "_graphs", "foo" ]
      });

  The HTTP API methods for fetching the replication inventory and for dumping collections
  also support the `includeSystem` control flag via a URL parameter.

* removed DEPRECATED replication methods:
  * `replication.logger.start()`
  * `replication.logger.stop()`
  * `replication.logger.properties()`
  * HTTP PUT `/_api/replication/logger-start`
  * HTTP PUT `/_api/replication/logger-stop`
  * HTTP GET `/_api/replication/logger-config`
  * HTTP PUT `/_api/replication/logger-config`

* fixed issue #1174, which was due to locking problems in distributed
  AQL execution

* improved cluster locking for AQL avoiding deadlocks

* use DistributeNode for modifying queries with REPLACE and UPDATE, if
  possible


v2.3.6 (2015-XX-XX)
-------------------

* fixed AQL subquery optimization that produced wrong result when multiple subqueries
  directly followed each other and and a directly following `LET` statement did refer
  to any but the first subquery.


v2.3.5 (2015-01-16)
-------------------

* fixed intermittent 404 errors in Foxx apps after mounting or unmounting apps

* fixed issue #1200: Expansion operator results in "Cannot call method 'forEach' of null"

* fixed issue #1199: Cannot unlink root node of plan


v2.3.4 (2014-12-23)
-------------------

* fixed cerberus path for MyArangoDB


v2.3.3 (2014-12-17)
-------------------

* fixed error handling in instantiation of distributed AQL queries, this
  also fixes a bug in cluster startup with many servers

* issue #1185: parse non-fractional JSON numbers with exponent (e.g. `4e-261`)

* issue #1159: allow --server.request-timeout and --server.connect-timeout of 0


v2.3.2 (2014-12-09)
-------------------

* fixed issue #1177: Fix bug in the user app's storage

* fixed issue #1173: AQL Editor "Save current query" resets user password

* fixed missing makeDirectory when fetching a Foxx application from a zip file

* put in warning about default changed: fixed issue #1134: Change the default endpoint to localhost

* fixed issue #1163: invalid fullCount value returned from AQL

* fixed range operator precedence

* limit default maximum number of plans created by AQL optimizer to 256 (from 1024)

* make AQL optimizer not generate an extra plan if an index can be used, but modify
  existing plans in place

* fixed AQL cursor ttl (time-to-live) issue

  Any user-specified cursor ttl value was not honored since 2.3.0.

* fixed segfault in AQL query hash index setup with unknown shapes

* fixed memleaks

* added AQL optimizer rule for removing `INTO` from a `COLLECT` statement if not needed

* fixed issue #1131

  This change provides the `KEEP` clause for `COLLECT ... INTO`. The `KEEP` clause
  allows controlling which variables will be kept in the variable created by `INTO`.

* fixed issue #1147, must protect dispatcher ID for etcd

v2.3.1 (2014-11-28)
-------------------

* recreate password if missing during upgrade

* fixed issue #1126

* fixed non-working subquery index optimizations

* do not restrict summary of Foxx applications to 60 characters

* fixed display of "required" path parameters in Foxx application documentation

* added more optimizations of constants values in AQL FILTER conditions

* fixed invalid or-to-in optimization for FILTERs containing comparisons
  with boolean values

* fixed replication of `_graphs` collection

* added AQL list functions `PUSH`, `POP`, `UNSHIFT`, `SHIFT`, `REMOVE_VALUES`,
  `REMOVE_VALUE`, `REMOVE_NTH` and `APPEND`

* added AQL functions `CALL` and `APPLY` to dynamically call other functions

* fixed AQL optimizer cost estimation for LIMIT node

* prevent Foxx queues from permanently writing to the journal even when
  server is idle

* fixed AQL COLLECT statement with INTO clause, which copied more variables
  than v2.2 and thus lead to too much memory consumption.
  This deals with #1107.

* fixed AQL COLLECT statement, this concerned every COLLECT statement,
  only the first group had access to the values of the variables before
  the COLLECT statement. This deals with #1127.

* fixed some AQL internals, where sometimes too many items were
  fetched from upstream in the presence of a LIMIT clause. This should
  generally improve performance.


v2.3.0 (2014-11-18)
-------------------

* fixed syslog flags. `--log.syslog` is deprecated and setting it has no effect,
  `--log.facility` now works as described. Application name has been changed from
  `triagens` to `arangod`. It can be changed using `--log.application`. The syslog
  will only contain the actual log message. The datetime prefix is omitted.

* fixed deflate in SimpleHttpClient

* fixed issue #1104: edgeExamples broken or changed

* fixed issue #1103: Error while importing user queries

* fixed issue #1100: AQL: HAS() fails on doc[attribute_name]

* fixed issue #1098: runtime error when creating graph vertex

* hide system applications in **Applications** tab by default

  Display of system applications can be toggled by using the *system applications*
  toggle in the UI.

* added HTTP REST API for managing tasks (`/_api/tasks`)

* allow passing character lists as optional parameter to AQL functions `TRIM`,
  `LTRIM` and `RTRIM`

  These functions now support trimming using custom character lists. If no character
  lists are specified, all whitespace characters will be removed as previously:

      TRIM("  foobar\t \r\n ")         // "foobar"
      TRIM(";foo;bar;baz, ", "; ")     // "foo;bar;baz"

* added AQL string functions `LTRIM`, `RTRIM`, `FIND_FIRST`, `FIND_LAST`, `SPLIT`,
  `SUBSTITUTE`

* added AQL functions `ZIP`, `VALUES` and `PERCENTILE`

* made AQL functions `CONCAT` and `CONCAT_SEPARATOR` work with list arguments

* dynamically create extra dispatcher threads if required

* fixed issue #1097: schemas in the API docs no longer show required properties as optional


v2.3.0-beta2 (2014-11-08)
-------------------------

* front-end: new icons for uploading and downloading JSON documents into a collection

* front-end: fixed documents pagination css display error

* front-end: fixed flickering of the progress view

* front-end: fixed missing event for documents filter function

* front-end: jsoneditor: added CMD+Return (Mac) CTRL+Return (Linux/Win) shortkey for
  saving a document

* front-end: added information tooltip for uploading json documents.

* front-end: added database management view to the collapsed navigation menu

* front-end: added collection truncation feature

* fixed issue #1086: arangoimp: Odd errors if arguments are not given properly

* performance improvements for AQL queries that use JavaScript-based expressions
  internally

* added AQL geo functions `WITHIN_RECTANGLE` and `IS_IN_POLYGON`

* fixed non-working query results download in AQL editor of web interface

* removed debug print message in AQL editor query export routine

* fixed issue #1075: Aardvark: user name required even if auth is off #1075

  The fix for this prefills the username input field with the current user's
  account name if any and `root` (the default username) otherwise. Additionally,
  the tooltip text has been slightly adjusted.

* fixed issue #1069: Add 'raw' link to swagger ui so that the raw swagger
  json can easily be retrieved

  This adds a link to the Swagger API docs to an application's detail view in
  the **Applications** tab of the web interface. The link produces the Swagger
  JSON directly. If authentication is turned on, the link requires authentication,
  too.

* documentation updates


v2.3.0-beta1 (2014-11-01)
-------------------------

* added dedicated `NOT IN` operator for AQL

  Previously, a `NOT IN` was only achievable by writing a negated `IN` condition:

      FOR i IN ... FILTER ! (i IN [ 23, 42 ]) ...

  This can now alternatively be expressed more intuitively as follows:

      FOR i IN ... FILTER i NOT IN [ 23, 42 ] ...

* added alternative logical operator syntax for AQL

  Previously, the logical operators in AQL could only be written as:
  - `&&`: logical and
  - `||`: logical or
  - `!`: negation

  ArangoDB 2.3 introduces the alternative variants for these operators:
  - `AND`: logical and
  - `OR`: logical or
  - `NOT`: negation

  The new syntax is just an alternative to the old syntax, allowing easier
  migration from SQL. The old syntax is still fully supported and will be.

* improved output of `ArangoStatement.parse()` and POST `/_api/query`

  If an AQL query can be parsed without problems, The return value of
  `ArangoStatement.parse()` now contains an attribute `ast` with the abstract
  syntax tree of the query (before optimizations). Though this is an internal
  representation of the query and is subject to change, it can be used to inspect
  how ArangoDB interprets a given query.

* improved `ArangoStatement.explain()` and POST `/_api/explain`

  The commands for explaining AQL queries have been improved.

* added command-line option `--javascript.v8-contexts` to control the number of
  V8 contexts created in arangod.

  Previously, the number of V8 contexts was equal to the number of server threads
  (as specified by option `--server.threads`).

  However, it may be sensible to create different amounts of threads and V8
  contexts. If the option is not specified, the number of V8 contexts created
  will be equal to the number of server threads. Thus no change in configuration
  is required to keep the old behavior.

  If you are using the default config files or merge them with your local config
  files, please review if the default number of server threads is okay in your
  environment. Additionally you should verify that the number of V8 contexts
  created (as specified in option `--javascript.v8-contexts`) is okay.

* the number of server.threads specified is now the minimum of threads
  started. There are situation in which threads are waiting for results of
  distributed database servers. In this case the number of threads is
  dynamically increased.

* removed index type "bitarray"

  Bitarray indexes were only half-way documented and integrated in previous versions
  of ArangoDB so their benefit was limited. The support for bitarray indexes has
  thus been removed in ArangoDB 2.3. It is not possible to create indexes of type
  "bitarray" with ArangoDB 2.3.

  When a collection is opened that contains a bitarray index definition created
  with a previous version of ArangoDB, ArangoDB will ignore it and log the following
  warning:

      index type 'bitarray' is not supported in this version of ArangoDB and is ignored

  Future versions of ArangoDB may automatically remove such index definitions so the
  warnings will eventually disappear.

* removed internal "_admin/modules/flush" in order to fix requireApp

* added basic support for handling binary data in Foxx

  Requests with binary payload can be processed in Foxx applications by
  using the new method `res.rawBodyBuffer()`. This will return the unparsed request
  body as a Buffer object.

  There is now also the method `req.requestParts()` available in Foxx to retrieve
  the individual components of a multipart HTTP request.

  Buffer objects can now be used when setting the response body of any Foxx action.
  Additionally, `res.send()` has been added as a convenience method for returning
  strings, JSON objects or buffers from a Foxx action:

      res.send("<p>some HTML</p>");
      res.send({ success: true });
      res.send(new Buffer("some binary data"));

  The convenience method `res.sendFile()` can now be used to easily return the
  contents of a file from a Foxx action:

      res.sendFile(applicationContext.foxxFilename("image.png"));

  `fs.write` now accepts not only strings but also Buffer objects as second parameter:

      fs.write(filename, "some data");
      fs.write(filename, new Buffer("some binary data"));

  `fs.readBuffer` can be used to return the contents of a file in a Buffer object.

* improved performance of insertion into non-unique hash indexes significantly in case
  many duplicate keys are used in the index

* issue #1042: set time zone in log output

  the command-line option `--log.use-local-time` was added to print dates and times in
  the server-local timezone instead of UTC

* command-line options that require a boolean value now validate the
  value given on the command-line

  This prevents issues if no value is specified for an option that
  requires a boolean value. For example, the following command-line would
  have caused trouble in 2.2, because `--server.endpoint` would have been
  used as the value for the `--server.disable-authentication` options
  (which requires a boolean value):

      arangod --server.disable-authentication --server.endpoint tcp://127.0.0.1:8529 data

  In 2.3, running this command will fail with an error and requires to
  be modified to:

      arangod --server.disable-authentication true --server.endpoint tcp://127.0.0.1:8529 data

* improved performance of CSV import in arangoimp

* fixed issue #1027: Stack traces are off-by-one

* fixed issue #1026: Modules loaded in different files within the same app
  should refer to the same module

* fixed issue #1025: Traversal not as expected in undirected graph

* added a _relation function in the general-graph module.

  This deprecated _directedRelation and _undirectedRelation.
  ArangoDB does not offer any constraints for undirected edges
  which caused some confusion of users how undirected relations
  have to be handled. Relation now only supports directed relations
  and the user can actively simulate undirected relations.

* changed return value of Foxx.applicationContext#collectionName:

  Previously, the function could return invalid collection names because
  invalid characters were not replaced in the application name prefix, only
  in the collection name passed.

  Now, the function replaces invalid characters also in the application name
  prefix, which might to slightly different results for application names that
  contained any characters outside the ranges [a-z], [A-Z] and [0-9].

* prevent XSS in AQL editor and logs view

* integrated tutorial into ArangoShell and web interface

* added option `--backslash-escape` for arangoimp when running CSV file imports

* front-end: added download feature for (filtered) documents

* front-end: added download feature for the results of a user query

* front-end: added function to move documents to another collection

* front-end: added sort-by attribute to the documents filter

* front-end: added sorting feature to database, graph management and user management view.

* issue #989: front-end: Databases view not refreshing after deleting a database

* issue #991: front-end: Database search broken

* front-end: added infobox which shows more information about a document (_id, _rev, _key) or
  an edge (_id, _rev, _key, _from, _to). The from and to attributes are clickable and redirect
  to their document location.

* front-end: added edit-mode for deleting multiple documents at the same time.

* front-end: added delete button to the detailed document/edge view.

* front-end: added visual feedback for saving documents/edges inside the editor (error/success).

* front-end: added auto-focusing for the first input field in a modal.

* front-end: added validation for user input in a modal.

* front-end: user defined queries are now stored inside the database and are bound to the current
  user, instead of using the local storage functionality of the browsers. The outcome of this is
  that user defined queries are now independently usable from any device. Also queries can now be
  edited through the standard document editor of the front-end through the _users collection.

* front-end: added import and export functionality for user defined queries.

* front-end: added new keywords and functions to the aql-editor theme

* front-end: applied tile-style to the graph view

* front-end: now using the new graph api including multi-collection support

* front-end: foxx apps are now deletable

* front-end: foxx apps are now installable and updateable through github, if github is their
  origin.

* front-end: added foxx app version control. Multiple versions of a single foxx app are now
  installable and easy to manage and are also arranged in groups.

* front-end: the user-set filter of a collection is now stored until the user navigates to
  another collection.

* front-end: fetching and filtering of documents, statistics, and query operations are now
  handled with asynchronous ajax calls.

* front-end: added progress indicator if the front-end is waiting for a server operation.

* front-end: fixed wrong count of documents in the documents view of a collection.

* front-end: fixed unexpected styling of the manage db view and navigation.

* front-end: fixed wrong handling of select fields in a modal view.

* front-end: fixed wrong positioning of some tooltips.

* automatically call `toJSON` function of JavaScript objects (if present)
  when serializing them into database documents. This change allows
  storing JavaScript date objects in the database in a sensible manner.


v2.2.7 (2014-11-19)
-------------------

* fixed issue #998: Incorrect application URL for non-system Foxx apps

* fixed issue #1079: AQL editor: keyword WITH in UPDATE query is not highlighted

* fix memory leak in cluster nodes

* fixed registration of AQL user-defined functions in Web UI (JS shell)

* fixed error display in Web UI for certain errors
  (now error message is printed instead of 'undefined')

* fixed issue #1059: bug in js module console

* fixed issue #1056: "fs": zip functions fail with passwords

* fixed issue #1063: Docs: measuring unit of --wal.logfile-size?

* fixed issue #1062: Docs: typo in 14.2 Example data


v2.2.6 (2014-10-20)
-------------------

* fixed issue #972: Compilation Issue

* fixed issue #743: temporary directories are now unique and one can read
  off the tool that created them, if empty, they are removed atexit

* Highly improved performance of all AQL GRAPH_* functions.

* Orphan collections in general graphs can now be found via GRAPH_VERTICES
  if either "any" or no direction is defined

* Fixed documentation for AQL function GRAPH_NEIGHBORS.
  The option "vertexCollectionRestriction" is meant to filter the target
  vertices only, and should not filter the path.

* Fixed a bug in GRAPH_NEIGHBORS which enforced only empty results
  under certain conditions


v2.2.5 (2014-10-09)
-------------------

* fixed issue #961: allow non-JSON values in undocument request bodies

* fixed issue 1028: libicu is now statically linked

* fixed cached lookups of collections on the server, which may have caused spurious
  problems after collection rename operations


v2.2.4 (2014-10-01)
-------------------

* fixed accessing `_from` and `_to` attributes in `collection.byExample` and
  `collection.firstExample`

  These internal attributes were not handled properly in the mentioned functions, so
  searching for them did not always produce documents

* fixed issue #1030: arangoimp 2.2.3 crashing, not logging on large Windows CSV file

* fixed issue #1025: Traversal not as expected in undirected graph

* fixed issue #1020

  This requires re-introducing the startup option `--database.force-sync-properties`.

  This option can again be used to force fsyncs of collection, index and database properties
  stored as JSON strings on disk in files named `parameter.json`. Syncing these files after
  a write may be necessary if the underlying storage does not sync file contents by itself
  in a "sensible" amount of time after a file has been written and closed.

  The default value is `true` so collection, index and database properties will always be
  synced to disk immediately. This affects creating, renaming and dropping collections as
  well as creating and dropping databases and indexes. Each of these operations will perform
  an additional fsync on the `parameter.json` file if the option is set to `true`.

  It might be sensible to set this option to `false` for workloads that create and drop a
  lot of collections (e.g. test runs).

  Document operations such as creating, updating and dropping documents are not affected
  by this option.

* fixed issue #1016: AQL editor bug

* fixed issue #1014: WITHIN function returns wrong distance

* fixed AQL shortest path calculation in function `GRAPH_SHORTEST_PATH` to return
  complete vertex objects instead of just vertex ids

* allow changing of attributes of documents stored in server-side JavaScript variables

  Previously, the following did not work:

      var doc = db.collection.document(key);
      doc._key = "abc"; // overwriting internal attributes not supported
      doc.value = 123;  // overwriting existing attributes not supported

  Now, modifying documents stored in server-side variables (e.g. `doc` in the above case)
  is supported. Modifying the variables will not update the documents in the database,
  but will modify the JavaScript object (which can be written back to the database using
  `db.collection.update` or `db.collection.replace`)

* fixed issue #997: arangoimp apparently doesn't support files >2gig on Windows

  large file support (requires using `_stat64` instead of `stat`) is now supported on
  Windows


v2.2.3 (2014-09-02)
-------------------

* added `around` for Foxx controller

* added `type` option for HTTP API `GET /_api/document?collection=...`

  This allows controlling the type of results to be returned. By default, paths to
  documents will be returned, e.g.

      [
        `/_api/document/test/mykey1`,
        `/_api/document/test/mykey2`,
        ...
      ]

  To return a list of document ids instead of paths, the `type` URL parameter can be
  set to `id`:

      [
        `test/mykey1`,
        `test/mykey2`,
        ...
      ]

  To return a list of document keys only, the `type` URL parameter can be set to `key`:

      [
        `mykey1`,
        `mykey2`,
        ...
      ]


* properly capitalize HTTP response header field names in case the `x-arango-async`
  HTTP header was used in a request.

* fixed several documentation issues

* speedup for several general-graph functions, AQL functions starting with `GRAPH_`
  and traversals


v2.2.2 (2014-08-08)
-------------------

* allow storing non-reserved attribute names starting with an underscore

  Previous versions of ArangoDB parsed away all attribute names that started with an
  underscore (e.g. `_test', '_foo', `_bar`) on all levels of a document (root level
  and sub-attribute levels). While this behavior was documented, it was unintuitive and
  prevented storing documents inside other documents, e.g.:

      {
        "_key" : "foo",
        "_type" : "mydoc",
        "references" : [
          {
            "_key" : "something",
            "_rev" : "...",
            "value" : 1
          },
          {
            "_key" : "something else",
            "_rev" : "...",
            "value" : 2
          }
        ]
      }

  In the above example, previous versions of ArangoDB removed all attributes and
  sub-attributes that started with underscores, meaning the embedded documents would lose
  some of their attributes. 2.2.2 should preserve such attributes, and will also allow
  storing user-defined attribute names on the top-level even if they start with underscores
  (such as `_type` in the above example).

* fix conversion of JavaScript String, Number and Boolean objects to JSON.

  Objects created in JavaScript using `new Number(...)`, `new String(...)`, or
  `new Boolean(...)` were not converted to JSON correctly.

* fixed a race condition on task registration (i.e. `require("org/arangodb/tasks").register()`)

  this race condition led to undefined behavior when a just-created task with no offset and
  no period was instantly executed and deleted by the task scheduler, before the `register`
  function returned to the caller.

* changed run-tests.sh to execute all suitable tests.

* switch to new version of gyp

* fixed upgrade button


v2.2.1 (2014-07-24)
-------------------

* fixed hanging write-ahead log recovery for certain cases that involved dropping
  databases

* fixed issue with --check-version: when creating a new database the check failed

* issue #947 Foxx applicationContext missing some properties

* fixed issue with --check-version: when creating a new database the check failed

* added startup option `--wal.suppress-shape-information`

  Setting this option to `true` will reduce memory and disk space usage and require
  less CPU time when modifying documents or edges. It should therefore be turned on
  for standalone ArangoDB servers. However, for servers that are used as replication
  masters, setting this option to `true` will effectively disable the usage of the
  write-ahead log for replication, so it should be set to `false` for any replication
  master servers.

  The default value for this option is `false`.

* added optional `ttl` attribute to specify result cursor expiration for HTTP API method
  `POST /_api/cursor`

  The `ttl` attribute can be used to prevent cursor results from timing out too early.

* issue #947: Foxx applicationContext missing some properties

* (reported by Christian Neubauer):

  The problem was that in Google's V8, signed and unsigned chars are not always declared cleanly.
  so we need to force v8 to compile with forced signed chars which is done by the Flag:
    -fsigned-char
  at least it is enough to follow the instructions of compiling arango on rasperry
  and add "CFLAGS='-fsigned-char'" to the make command of V8 and remove the armv7=0

* Fixed a bug with the replication client. In the case of single document
  transactions the collection was not write locked.


v2.2.0 (2014-07-10)
-------------------

* The replication methods `logger.start`, `logger.stop` and `logger.properties` are
  no-ops in ArangoDB 2.2 as there is no separate replication logger anymore. Data changes
  are logged into the write-ahead log in ArangoDB 2.2, and not separately by the
  replication logger. The replication logger object is still there in ArangoDB 2.2 to
  ensure backwards-compatibility, however, logging cannot be started, stopped or
  configured anymore. Using any of these methods will do nothing.

  This also affects the following HTTP API methods:
  - `PUT /_api/replication/logger-start`
  - `PUT /_api/replication/logger-stop`
  - `GET /_api/replication/logger-config`
  - `PUT /_api/replication/logger-config`

  Using any of these methods is discouraged from now on as they will be removed in
  future versions of ArangoDB.

* INCOMPATIBLE CHANGE: replication of transactions has changed. Previously, transactions
  were logged on a master in one big block and shipped to a slave in one block, too.
  Now transactions will be logged and replicated as separate entries, allowing transactions
  to be bigger and also ensure replication progress.

  This change also affects the behavior of the `stop` method of the replication applier.
  If the replication applier is now stopped manually using the `stop` method and later
  restarted using the `start` method, any transactions that were unfinished at the
  point of stopping will be aborted on a slave, even if they later commit on the master.

  In ArangoDB 2.2, stopping the replication applier manually should be avoided unless the
  goal is to stop replication permanently or to do a full resync with the master anyway.
  If the replication applier still must be stopped, it should be made sure that the
  slave has fetched and applied all pending operations from a master, and that no
  extra transactions are started on the master before the `stop` command on the slave
  is executed.

  Replication of transactions in ArangoDB 2.2 might also lock the involved collections on
  the slave while a transaction is either committed or aborted on the master and the
  change has been replicated to the slave. This change in behavior may be important for
  slave servers that are used for read-scaling. In order to avoid long lasting collection
  locks on the slave, transactions should be kept small.

  The `_replication` system collection is not used anymore in ArangoDB 2.2 and its usage is
  discouraged.

* INCOMPATIBLE CHANGE: the figures reported by the `collection.figures` method
  now only reflect documents and data contained in the journals and datafiles of
  collections. Documents or deletions contained only in the write-ahead log will
  not influence collection figures until the write-ahead log garbage collection
  kicks in. The figures for a collection might therefore underreport the total
  resource usage of a collection.

  Additionally, the attributes `lastTick` and `uncollectedLogfileEntries` have been
  added to the result of the `figures` operation and the HTTP API method
  `PUT /_api/collection/figures`

* added `insert` method as an alias for `save`. Documents can now be inserted into
  a collection using either method:

      db.test.save({ foo: "bar" });
      db.test.insert({ foo: "bar" });

* added support for data-modification AQL queries

* added AQL keywords `INSERT`, `UPDATE`, `REPLACE` and `REMOVE` (and `WITH`) to
  support data-modification AQL queries.

  Unquoted usage of these keywords for attribute names in AQL queries will likely
  fail in ArangoDB 2.2. If any such attribute name needs to be used in a query, it
  should be enclosed in backticks to indicate the usage of a literal attribute
  name.

  For example, the following query will fail in ArangoDB 2.2 with a parse error:

      FOR i IN foo RETURN i.remove

  and needs to be rewritten like this:

      FOR i IN foo RETURN i.`remove`

* disallow storing of JavaScript objects that contain JavaScript native objects
  of type `Date`, `Function`, `RegExp` or `External`, e.g.

      db.test.save({ foo: /bar/ });
      db.test.save({ foo: new Date() });

  will now print

      Error: <data> cannot be converted into JSON shape: could not shape document

  Previously, objects of these types were silently converted into an empty object
  (i.e. `{ }`).

  To store such objects in a collection, explicitly convert them into strings
  like this:

      db.test.save({ foo: String(/bar/) });
      db.test.save({ foo: String(new Date()) });

* The replication methods `logger.start`, `logger.stop` and `logger.properties` are
  no-ops in ArangoDB 2.2 as there is no separate replication logger anymore. Data changes
  are logged into the write-ahead log in ArangoDB 2.2, and not separately by the
  replication logger. The replication logger object is still there in ArangoDB 2.2 to
  ensure backwards-compatibility, however, logging cannot be started, stopped or
  configured anymore. Using any of these methods will do nothing.

  This also affects the following HTTP API methods:
  - `PUT /_api/replication/logger-start`
  - `PUT /_api/replication/logger-stop`
  - `GET /_api/replication/logger-config`
  - `PUT /_api/replication/logger-config`

  Using any of these methods is discouraged from now on as they will be removed in
  future versions of ArangoDB.

* INCOMPATIBLE CHANGE: replication of transactions has changed. Previously, transactions
  were logged on a master in one big block and shipped to a slave in one block, too.
  Now transactions will be logged and replicated as separate entries, allowing transactions
  to be bigger and also ensure replication progress.

  This change also affects the behavior of the `stop` method of the replication applier.
  If the replication applier is now stopped manually using the `stop` method and later
  restarted using the `start` method, any transactions that were unfinished at the
  point of stopping will be aborted on a slave, even if they later commit on the master.

  In ArangoDB 2.2, stopping the replication applier manually should be avoided unless the
  goal is to stop replication permanently or to do a full resync with the master anyway.
  If the replication applier still must be stopped, it should be made sure that the
  slave has fetched and applied all pending operations from a master, and that no
  extra transactions are started on the master before the `stop` command on the slave
  is executed.

  Replication of transactions in ArangoDB 2.2 might also lock the involved collections on
  the slave while a transaction is either committed or aborted on the master and the
  change has been replicated to the slave. This change in behavior may be important for
  slave servers that are used for read-scaling. In order to avoid long lasting collection
  locks on the slave, transactions should be kept small.

  The `_replication` system collection is not used anymore in ArangoDB 2.2 and its usage is
  discouraged.

* INCOMPATIBLE CHANGE: the figures reported by the `collection.figures` method
  now only reflect documents and data contained in the journals and datafiles of
  collections. Documents or deletions contained only in the write-ahead log will
  not influence collection figures until the write-ahead log garbage collection
  kicks in. The figures for a collection might therefore underreport the total
  resource usage of a collection.

  Additionally, the attributes `lastTick` and `uncollectedLogfileEntries` have been
  added to the result of the `figures` operation and the HTTP API method
  `PUT /_api/collection/figures`

* added `insert` method as an alias for `save`. Documents can now be inserted into
  a collection using either method:

      db.test.save({ foo: "bar" });
      db.test.insert({ foo: "bar" });

* added support for data-modification AQL queries

* added AQL keywords `INSERT`, `UPDATE`, `REPLACE` and `REMOVE` (and `WITH`) to
  support data-modification AQL queries.

  Unquoted usage of these keywords for attribute names in AQL queries will likely
  fail in ArangoDB 2.2. If any such attribute name needs to be used in a query, it
  should be enclosed in backticks to indicate the usage of a literal attribute
  name.

  For example, the following query will fail in ArangoDB 2.2 with a parse error:

      FOR i IN foo RETURN i.remove

  and needs to be rewritten like this:

      FOR i IN foo RETURN i.`remove`

* disallow storing of JavaScript objects that contain JavaScript native objects
  of type `Date`, `Function`, `RegExp` or `External`, e.g.

      db.test.save({ foo: /bar/ });
      db.test.save({ foo: new Date() });

  will now print

      Error: <data> cannot be converted into JSON shape: could not shape document

  Previously, objects of these types were silently converted into an empty object
  (i.e. `{ }`).

  To store such objects in a collection, explicitly convert them into strings
  like this:

      db.test.save({ foo: String(/bar/) });
      db.test.save({ foo: String(new Date()) });

* honor startup option `--server.disable-statistics` when deciding whether or not
  to start periodic statistics collection jobs

  Previously, the statistics collection jobs were started even if the server was
  started with the `--server.disable-statistics` flag being set to `true`

* removed startup option `--random.no-seed`

  This option had no effect in previous versions of ArangoDB and was thus removed.

* removed startup option `--database.remove-on-drop`

  This option was used for debugging only.

* removed startup option `--database.force-sync-properties`

  This option is now superfluous as collection properties are now stored in the
  write-ahead log.

* introduced write-ahead log

  All write operations in an ArangoDB server instance are automatically logged
  to the server's write-ahead log. The write-ahead log is a set of append-only
  logfiles, and it is used in case of a crash recovery and for replication.
  Data from the write-ahead log will eventually be moved into the journals or
  datafiles of collections, allowing the server to remove older write-ahead log
  logfiles. Figures of collections will be updated when data are moved from the
  write-ahead log into the journals or datafiles of collections.

  Cross-collection transactions in ArangoDB should benefit considerably by this
  change, as less writes than in previous versions are required to ensure the data
  of multiple collections are atomically and durably committed. All data-modifying
  operations inside transactions (insert, update, remove) will write their
  operations into the write-ahead log directly, making transactions with multiple
  operations also require less physical memory than in previous versions of ArangoDB,
  that required all transaction data to fit into RAM.

  The `_trx` system collection is not used anymore in ArangoDB 2.2 and its usage is
  discouraged.

  The data in the write-ahead log can also be used in the replication context.
  The `_replication` collection that was used in previous versions of ArangoDB to
  store all changes on the server is not used anymore in ArangoDB 2.2. Instead,
  slaves can read from a master's write-ahead log to get informed about most
  recent changes. This removes the need to store data-modifying operations in
  both the actual place and the `_replication` collection.

* removed startup option `--server.disable-replication-logger`

  This option is superfluous in ArangoDB 2.2. There is no dedicated replication
  logger in ArangoDB 2.2. There is now always the write-ahead log, and it is also
  used as the server's replication log. Specifying the startup option
  `--server.disable-replication-logger` will do nothing in ArangoDB 2.2, but the
  option should not be used anymore as it might be removed in a future version.

* changed behavior of replication logger

  There is no dedicated replication logger in ArangoDB 2.2 as there is the
  write-ahead log now. The existing APIs for starting and stopping the replication
  logger still exist in ArangoDB 2.2 for downwards-compatibility, but calling
  the start or stop operations are no-ops in ArangoDB 2.2. When querying the
  replication logger status via the API, the server will always report that the
  replication logger is running. Configuring the replication logger is a no-op
  in ArangoDB 2.2, too. Changing the replication logger configuration has no
  effect. Instead, the write-ahead log configuration can be changed.

* removed MRuby integration for arangod

  ArangoDB had an experimental MRuby integration in some of the publish builds.
  This wasn't continuously developed, and so it has been removed in ArangoDB 2.2.

  This change has led to the following startup options being superfluous:

  - `--ruby.gc-interval`
  - `--ruby.action-directory`
  - `--ruby.modules-path`
  - `--ruby.startup-directory`

  Specifying these startup options will do nothing in ArangoDB 2.2, but the
  options should be avoided from now on as they might be removed in future versions.

* reclaim index memory when last document in collection is deleted

  Previously, deleting documents from a collection did not lead to index sizes being
  reduced. Instead, the already allocated index memory was re-used when a collection
  was refilled.

  Now, index memory for primary indexes and hash indexes is reclaimed instantly when
  the last document from a collection is removed.

* inlined and optimized functions in hash indexes

* added AQL TRANSLATE function

  This function can be used to perform lookups from static lists, e.g.

      LET countryNames = { US: "United States", UK: "United Kingdom", FR: "France" }
      RETURN TRANSLATE("FR", countryNames)

* fixed datafile debugger

* fixed check-version for empty directory

* moved try/catch block to the top of routing chain

* added mountedApp function for foxx-manager

* fixed issue #883: arango 2.1 - when starting multi-machine cluster, UI web
  does not change to cluster overview

* fixed dfdb: should not start any other V8 threads

* cleanup of version-check, added module org/arangodb/database-version,
  added --check-version option

* fixed issue #881: [2.1.0] Bombarded (every 10 sec or so) with
  "WARNING format string is corrupt" when in non-system DB Dashboard

* specialized primary index implementation to allow faster hash table
  rebuilding and reduce lookups in datafiles for the actual value of `_key`.

* issue #862: added `--overwrite` option to arangoimp

* removed number of property lookups for documents during AQL queries that
  access documents

* prevent buffering of long print results in arangosh's and arangod's print
  command

  this change will emit buffered intermediate print results and discard the
  output buffer to quickly deliver print results to the user, and to prevent
  constructing very large buffers for large results

* removed sorting of attribute names for use in a collection's shaper

  sorting attribute names was done on document insert to keep attributes
  of a collection in sorted order for faster comparisons. The sort order
  of attributes was only used in one particular and unlikely case, so it
  was removed. Collections with many different attribute names should
  benefit from this change by faster inserts and slightly less memory usage.

* fixed a bug in arangodump which got the collection name in _from and _to
  attributes of edges wrong (all were "_unknown")

* fixed a bug in arangorestore which did not recognize wrong _from and _to
  attributes of edges

* improved error detection and reporting in arangorestore


v2.1.1 (2014-06-06)
-------------------

* fixed dfdb: should not start any other V8 threads

* signature for collection functions was modified

  The basic change was the substitution of the input parameter of the
  function by an generic options object which can contain multiple
  option parameter of the function.
  Following functions were modified
  remove
  removeBySample
  replace
  replaceBySample
  update
  updateBySample

  Old signature is yet supported but it will be removed in future versions

v2.1.0 (2014-05-29)
-------------------

* implemented upgrade procedure for clusters

* fixed communication issue with agency which prevented reconnect
  after an agent failure

* fixed cluster dashboard in the case that one but not all servers
  in the cluster are down

* fixed a bug with coordinators creating local database objects
  in the wrong order (_system needs to be done first)

* improved cluster dashboard


v2.1.0-rc2 (2014-05-25)
-----------------------

* fixed issue #864: Inconsistent behavior of AQL REVERSE(list) function


v2.1.0-rc1 (XXXX-XX-XX)
-----------------------

* added server-side periodic task management functions:

  - require("org/arangodb/tasks").register(): registers a periodic task
  - require("org/arangodb/tasks").unregister(): unregisters and removes a
    periodic task
  - require("org/arangodb/tasks").get(): retrieves a specific tasks or all
    existing tasks

  the previous undocumented function `internal.definePeriodic` is now
  deprecated and will be removed in a future release.

* decrease the size of some seldom used system collections on creation.

  This will make these collections use less disk space and mapped memory.

* added AQL date functions

* added AQL FLATTEN() list function

* added index memory statistics to `db.<collection>.figures()` function

  The `figures` function will now return a sub-document `indexes`, which lists
  the number of indexes in the `count` sub-attribute, and the total memory
  usage of the indexes in bytes in the `size` sub-attribute.

* added AQL CURRENT_DATABASE() function

  This function returns the current database's name.

* added AQL CURRENT_USER() function

  This function returns the current user from an AQL query. The current user is the
  username that was specified in the `Authorization` HTTP header of the request. If
  authentication is turned off or the query was executed outside a request context,
  the function will return `null`.

* fixed issue #796: Searching with newline chars broken?

  fixed slightly different handling of backslash escape characters in a few
  AQL functions. Now handling of escape sequences should be consistent, and
  searching for newline characters should work the same everywhere

* added OpenSSL version check for configure

  It will report all OpenSSL versions < 1.0.1g as being too old.
  `configure` will only complain about an outdated OpenSSL version but not stop.

* require C++ compiler support (requires g++ 4.8, clang++ 3.4 or Visual Studio 13)

* less string copying returning JSONified documents from ArangoDB, e.g. via
  HTTP GET `/_api/document/<collection>/<document>`

* issue #798: Lower case http headers from arango

  This change allows returning capitalized HTTP headers, e.g.
  `Content-Length` instead of `content-length`.
  The HTTP spec says that headers are case-insensitive, but
  in fact several clients rely on a specific case in response
  headers.
  This change will capitalize HTTP headers if the `X-Arango-Version`
  request header is sent by the client and contains a value of at
  least `20100` (for version 2.1). The default value for the
  compatibility can also be set at server start, using the
  `--server.default-api-compatibility` option.

* simplified usage of `db._createStatement()`

  Previously, the function could not be called with a query string parameter as
  follows:

      db._createStatement(queryString);

  Calling it as above resulted in an error because the function expected an
  object as its parameter. From now on, it's possible to call the function with
  just the query string.

* make ArangoDB not send back a `WWW-Authenticate` header to a client in case the
  client sends the `X-Omit-WWW-Authenticate` HTTP header.

  This is done to prevent browsers from showing their built-in HTTP authentication
  dialog for AJAX requests that require authentication.
  ArangoDB will still return an HTTP 401 (Unauthorized) if the request doesn't
  contain valid credentials, but it will omit the `WWW-Authenticate` header,
  allowing clients to bypass the browser's authentication dialog.

* added REST API method HTTP GET `/_api/job/job-id` to query the status of an
  async job without potentially fetching it from the list of done jobs

* fixed non-intuitive behavior in jobs API: previously, querying the status
  of an async job via the API HTTP PUT `/_api/job/job-id` removed a currently
  executing async job from the list of queryable jobs on the server.
  Now, when querying the result of an async job that is still executing,
  the job is kept in the list of queryable jobs so its result can be fetched
  by a subsequent request.

* use a new data structure for the edge index of an edge collection. This
  improves the performance for the creation of the edge index and in
  particular speeds up removal of edges in graphs. Note however that
  this change might change the order in which edges starting at
  or ending in a vertex are returned. However, this order was never
  guaranteed anyway and it is not sensible to guarantee any particular
  order.

* provide a size hint to edge and hash indexes when initially filling them
  this will lead to less re-allocations when populating these indexes

  this may speed up building indexes when opening an existing collection

* don't requeue identical context methods in V8 threads in case a method is
  already registered

* removed arangod command line option `--database.remove-on-compacted`

* export the sort attribute for graph traversals to the HTTP interface

* add support for arangodump/arangorestore for clusters


v2.0.8 (XXXX-XX-XX)
-------------------

* fixed too-busy iteration over skiplists

  Even when a skiplist query was restricted by a limit clause, the skiplist
  index was queried without the limit. this led to slower-than-necessary
  execution times.

* fixed timeout overflows on 32 bit systems

  this bug has led to problems when select was called with a high timeout
  value (2000+ seconds) on 32bit systems that don't have a forgiving select
  implementation. when the call was made on these systems, select failed
  so no data would be read or sent over the connection

  this might have affected some cluster-internal operations.

* fixed ETCD issues on 32 bit systems

  ETCD was non-functional on 32 bit systems at all. The first call to the
  watch API crashed it. This was because atomic operations worked on data
  structures that were not properly aligned on 32 bit systems.

* fixed issue #848: db.someEdgeCollection.inEdge does not return correct
  value when called the 2nd time after a .save to the edge collection


v2.0.7 (2014-05-05)
-------------------

* issue #839: Foxx Manager missing "unfetch"

* fixed a race condition at startup

  this fixes undefined behavior in case the logger was involved directly at
  startup, before the logger initialization code was called. This should have
  occurred only for code that was executed before the invocation of main(),
  e.g. during ctor calls of statically defined objects.


v2.0.6 (2014-04-22)
-------------------

* fixed issue #835: arangosh doesn't show correct database name



v2.0.5 (2014-04-21)
-------------------

* Fixed a caching problem in IE JS Shell

* added cancelation for async jobs

* upgraded to new gyp for V8

* new Windows installer


v2.0.4 (2014-04-14)
-------------------

* fixed cluster authentication front-end issues for Firefox and IE, there are
  still problems with Chrome


v2.0.3 (2014-04-14)
-------------------

* fixed AQL optimizer bug

* fixed front-end issues

* added password change dialog


v2.0.2 (2014-04-06)
-------------------

* during cluster startup, do not log (somewhat expected) connection errors with
  log level error, but with log level info

* fixed dashboard modals

* fixed connection check for cluster planning front end: firefox does
  not support async:false

* document how to persist a cluster plan in order to relaunch an existing
  cluster later


v2.0.1 (2014-03-31)
-------------------

* make ArangoDB not send back a `WWW-Authenticate` header to a client in case the
  client sends the `X-Omit-WWW-Authenticate` HTTP header.

  This is done to prevent browsers from showing their built-in HTTP authentication
  dialog for AJAX requests that require authentication.
  ArangoDB will still return an HTTP 401 (Unauthorized) if the request doesn't
  contain valid credentials, but it will omit the `WWW-Authenticate` header,
  allowing clients to bypass the browser's authentication dialog.

* fixed isses in arango-dfdb:

  the dfdb was not able to unload certain system collections, so these couldn't be
  inspected with the dfdb sometimes. Additionally, it did not truncate corrupt
  markers from datafiles under some circumstances

* added `changePassword` attribute for users

* fixed non-working "save" button in collection edit view of web interface
  clicking the save button did nothing. one had to press enter in one of the input
  fields to send modified form data

* fixed V8 compile error on MacOS X

* prevent `body length: -9223372036854775808` being logged in development mode for
  some Foxx HTTP responses

* fixed several bugs in web interface dashboard

* fixed issue #783: coffee script not working in manifest file

* fixed issue #783: coffee script not working in manifest file

* fixed issue #781: Cant save current query from AQL editor ui

* bumped version in `X-Arango-Version` compatibility header sent by arangosh and other
  client tools from `1.5` to `2.0`.

* fixed startup options for arango-dfdb, added details option for arango-dfdb

* fixed display of missing error messages and codes in arangosh

* when creating a collection via the web interface, the collection type was always
  "document", regardless of the user's choice


v2.0.0 (2014-03-10)
-------------------

* first 2.0 release


v2.0.0-rc2 (2014-03-07)
-----------------------

* fixed cluster authorization


v2.0.0-rc1 (2014-02-28)
-----------------------

* added sharding :-)

* added collection._dbName attribute to query the name of the database from a collection

  more detailed documentation on the sharding and cluster features can be found in the user
  manual, section **Sharding**

* INCOMPATIBLE CHANGE: using complex values in AQL filter conditions with operators other
  than equality (e.g. >=, >, <=, <) will disable usage of skiplist indexes for filter
  evaluation.

  For example, the following queries will be affected by change:

      FOR doc IN docs FILTER doc.value < { foo: "bar" } RETURN doc
      FOR doc IN docs FILTER doc.value >= [ 1, 2, 3 ] RETURN doc

  The following queries will not be affected by the change:

      FOR doc IN docs FILTER doc.value == 1 RETURN doc
      FOR doc IN docs FILTER doc.value == "foo" RETURN doc
      FOR doc IN docs FILTER doc.value == [ 1, 2, 3 ] RETURN doc
      FOR doc IN docs FILTER doc.value == { foo: "bar" } RETURN doc

* INCOMPATIBLE CHANGE: removed undocumented method `collection.saveOrReplace`

  this feature was never advertised nor documented nor tested.

* INCOMPATIBLE CHANGE: removed undocumented REST API method `/_api/simple/BY-EXAMPLE-HASH`

  this feature was never advertised nor documented nor tested.

* added explicit startup parameter `--server.reuse-address`

  This flag can be used to control whether sockets should be acquired with the SO_REUSEADDR
  flag.

  Regardless of this setting, sockets on Windows are always acquired using the
  SO_EXCLUSIVEADDRUSE flag.

* removed undocumented REST API method GET `/_admin/database-name`

* added user validation API at POST `/_api/user/<username>`

* slightly improved users management API in `/_api/user`:

  Previously, when creating a new user via HTTP POST, the username needed to be
  passed in an attribute `username`. When users were returned via this API,
  the usernames were returned in an attribute named `user`. This was slightly
  confusing and was changed in 2.0 as follows:

  - when adding a user via HTTP POST, the username can be specified in an attribute
  `user`. If this attribute is not used, the API will look into the attribute `username`
  as before and use that value.
  - when users are returned via HTTP GET, the usernames are still returned in an
    attribute `user`.

  This change should be fully downwards-compatible with the previous version of the API.

* added AQL SLICE function to extract slices from lists

* made module loader more node compatible

* the startup option `--javascript.package-path` for arangosh is now deprecated and does
  nothing. Using it will not cause an error, but the option is ignored.

* added coffee script support

* Several UI improvements.

* Exchanged icons in the graphviewer toolbar

* always start networking and HTTP listeners when starting the server (even in
  console mode)

* allow vertex and edge filtering with user-defined functions in TRAVERSAL,
  TRAVERSAL_TREE and SHORTEST_PATH AQL functions:

      // using user-defined AQL functions for edge and vertex filtering
      RETURN TRAVERSAL(friends, friendrelations, "friends/john", "outbound", {
        followEdges: "myfunctions::checkedge",
        filterVertices: "myfunctions::checkvertex"
      })

      // using the following custom filter functions
      var aqlfunctions = require("org/arangodb/aql/functions");
      aqlfunctions.register("myfunctions::checkedge", function (config, vertex, edge, path) {
        return (edge.type !== 'dislikes'); // don't follow these edges
      }, false);

      aqlfunctions.register("myfunctions::checkvertex", function (config, vertex, path) {
        if (vertex.isDeleted || ! vertex.isActive) {
          return [ "prune", "exclude" ]; // exclude these and don't follow them
        }
        return [ ]; // include everything else
      }, false);

* fail if invalid `strategy`, `order` or `itemOrder` attribute values
  are passed to the AQL TRAVERSAL function. Omitting these attributes
  is not considered an error, but specifying an invalid value for any
  of these attributes will make an AQL query fail.

* issue #751: Create database through API should return HTTP status code 201

  By default, the server now returns HTTP 201 (created) when creating a new
  database successfully. To keep compatibility with older ArangoDB versions, the
  startup parameter `--server.default-api-compatibility` can be set to a value
  of `10400` to indicate API compatibility with ArangoDB 1.4. The compatibility
  can also be enforced by setting the `X-Arango-Version` HTTP header in a
  client request to this API on a per-request basis.

* allow direct access from the `db` object to collections whose names start
  with an underscore (e.g. db._users).

  Previously, access to such collections via the `db` object was possible from
  arangosh, but not from arangod (and thus Foxx and actions). The only way
  to access such collections from these places was via the `db._collection(<name>)`
  workaround.

* allow `\n` (as well as `\r\n`) as line terminator in batch requests sent to
  `/_api/batch` HTTP API.

* use `--data-binary` instead of `--data` parameter in generated cURL examples

* issue #703: Also show path of logfile for fm.config()

* issue #675: Dropping a collection used in "graph" module breaks the graph

* added "static" Graph.drop() method for graphs API

* fixed issue #695: arangosh server.password error

* use pretty-printing in `--console` mode by default

* simplified ArangoDB startup options

  Some startup options are now superfluous or their usage is simplified. The
  following options have been changed:

  * `--javascript.modules-path`: this option has been removed. The modules paths
    are determined by arangod and arangosh automatically based on the value of
    `--javascript.startup-directory`.

    If the option is set on startup, it is ignored so startup will not abort with
    an error `unrecognized option`.

  * `--javascript.action-directory`: this option has been removed. The actions
    directory is determined by arangod automatically based on the value of
    `--javascript.startup-directory`.

    If the option is set on startup, it is ignored so startup will not abort with
    an error `unrecognized option`.

  * `--javascript.package-path`: this option is still available but it is not
    required anymore to set the standard package paths (e.g. `js/npm`). arangod
    will automatically use this standard package path regardless of whether it
    was specified via the options.

    It is possible to use this option to add additional package paths to the
    standard value.

  Configuration files included with arangod are adjusted accordingly.

* layout of the graphs tab adapted to better fit with the other tabs

* database selection is moved to the bottom right corner of the web interface

* removed priority queue index type

  this feature was never advertised nor documented nor tested.

* display internal attributes in document source view of web interface

* removed separate shape collections

  When upgrading to ArangoDB 2.0, existing collections will be converted to include
  shapes and attribute markers in the datafiles instead of using separate files for
  shapes.

  When a collection is converted, existing shapes from the SHAPES directory will
  be written to a new datafile in the collection directory, and the SHAPES directory
  will be removed afterwards.

  This saves up to 2 MB of memory and disk space for each collection
  (savings are higher, the less different shapes there are in a collection).
  Additionally, one less file descriptor per opened collection will be used.

  When creating a new collection, the amount of sync calls may be reduced. The same
  may be true for documents with yet-unknown shapes. This may help performance
  in these cases.

* added AQL functions `NTH` and `POSITION`

* added signal handler for arangosh to save last command in more cases

* added extra prompt placeholders for arangosh:
  - `%e`: current endpoint
  - `%u`: current user

* added arangosh option `--javascript.gc-interval` to control amount of
  garbage collection performed by arangosh

* fixed issue #651: Allow addEdge() to take vertex ids in the JS library

* removed command-line option `--log.format`

  In previous versions, this option did not have an effect for most log messages, so
  it got removed.

* removed C++ logger implementation

  Logging inside ArangoDB is now done using the LOG_XXX() macros. The LOGGER_XXX()
  macros are gone.

* added collection status "loading"


v1.4.16 (XXXX-XX-XX)
--------------------

* fixed too eager datafile deletion

  this issue could have caused a crash when the compaction had marked datafiles as obsolete
  and they were removed while "old" temporary query results still pointed to the old datafile
  positions

* fixed issue #826: Replication fails when a collection's configuration changes


v1.4.15 (2014-04-19)
--------------------

* bugfix for AQL query optimizer

  the following type of query was too eagerly optimized, leading to errors in code-generation:

      LET a = (FOR i IN [] RETURN i) LET b = (FOR i IN [] RETURN i) RETURN 1

  the problem occurred when both lists in the subqueries were empty. In this case invalid code
  was generated and the query couldn't be executed.


v1.4.14 (2014-04-05)
--------------------

* fixed race conditions during shape / attribute insertion

  A race condition could have led to spurious `cannot find attribute #xx` or
  `cannot find shape #xx` (where xx is a number) warning messages being logged
  by the server. This happened when a new attribute was inserted and at the same
  time was queried by another thread.

  Also fixed a race condition that may have occurred when a thread tried to
  access the shapes / attributes hash tables while they were resized. In this
  cases, the shape / attribute may have been hashed to a wrong slot.

* fixed a memory barrier / cpu synchronization problem with libev, affecting
  Windows with Visual Studio 2013 (probably earlier versions are affected, too)

  The issue is described in detail here:
  http://lists.schmorp.de/pipermail/libev/2014q1/002318.html


v1.4.13 (2014-03-14)
--------------------

* added diagnostic output for Foxx application upload

* allow dump & restore from ArangoDB 1.4 with an ArangoDB 2.0 server

* allow startup options `temp-path` and `default-language` to be specified from the arangod
  configuration file and not only from the command line

* fixed too eager compaction

  The compaction will now wait for several seconds before trying to re-compact the same
  collection. Additionally, some other limits have been introduced for the compaction.


v1.4.12 (2014-03-05)
--------------------

* fixed display bug in web interface which caused the following problems:
  - documents were displayed in web interface as being empty
  - document attributes view displayed many attributes with content "undefined"
  - document source view displayed many attributes with name "TYPEOF" and value "undefined"
  - an alert popping up in the browser with message "Datatables warning..."

* re-introduced old-style read-write locks to supports Windows versions older than
  Windows 2008R2 and Windows 7. This should re-enable support for Windows Vista and
  Windows 2008.


v1.4.11 (2014-02-27)
--------------------

* added SHORTEST_PATH AQL function

  this calculates the shortest paths between two vertices, using the Dijkstra
  algorithm, employing a min-heap

  By default, ArangoDB does not know the distance between any two vertices and
  will use a default distance of 1. A custom distance function can be registered
  as an AQL user function to make the distance calculation use any document
  attributes or custom logic:

      RETURN SHORTEST_PATH(cities, motorways, "cities/CGN", "cities/MUC", "outbound", {
        paths: true,
        distance: "myfunctions::citydistance"
      })

      // using the following custom distance function
      var aqlfunctions = require("org/arangodb/aql/functions");
      aqlfunctions.register("myfunctions::distance", function (config, vertex1, vertex2, edge) {
        return Math.sqrt(Math.pow(vertex1.x - vertex2.x) + Math.pow(vertex1.y - vertex2.y));
      }, false);

* fixed bug in Graph.pathTo function

* fixed small memleak in AQL optimizer

* fixed access to potentially uninitialized variable when collection had a cap constraint


v1.4.10 (2014-02-21)
--------------------

* fixed graph constructor to allow graph with some parameter to be used

* added node.js "events" and "stream"

* updated npm packages

* added loading of .json file

* Fixed http return code in graph api with waitForSync parameter.

* Fixed documentation in graph, simple and index api.

* removed 2 tests due to change in ruby library.

* issue #756: set access-control-expose-headers on CORS response

  the following headers are now whitelisted by ArangoDB in CORS responses:
  - etag
  - content-encoding
  - content-length
  - location
  - server
  - x-arango-errors
  - x-arango-async-id


v1.4.9 (2014-02-07)
-------------------

* return a document's current etag in response header for HTTP HEAD requests on
  documents that return an HTTP 412 (precondition failed) error. This allows
  retrieving the document's current revision easily.

* added AQL function `SKIPLIST` to directly access skiplist indexes from AQL

  This is a shortcut method to use a skiplist index for retrieving specific documents in
  indexed order. The function capability is rather limited, but it may be used
  for several cases to speed up queries. The documents are returned in index order if
  only one condition is used.

      /* return all documents with mycollection.created > 12345678 */
      FOR doc IN SKIPLIST(mycollection, { created: [[ '>', 12345678 ]] })
        RETURN doc

      /* return first document with mycollection.created > 12345678 */
      FOR doc IN SKIPLIST(mycollection, { created: [[ '>', 12345678 ]] }, 0, 1)
        RETURN doc

      /* return all documents with mycollection.created between 12345678 and 123456790 */
      FOR doc IN SKIPLIST(mycollection, { created: [[ '>', 12345678 ], [ '<=', 123456790 ]] })
        RETURN doc

      /* return all documents with mycollection.a equal 1 and .b equal 2 */
      FOR doc IN SKIPLIST(mycollection, { a: [[ '==', 1 ]], b: [[ '==', 2 ]] })
        RETURN doc

  The function requires a skiplist index with the exact same attributes to
  be present on the specified collection. All attributes present in the skiplist
  index must be specified in the conditions specified for the `SKIPLIST` function.
  Attribute declaration order is important, too: attributes must be specified in the
  same order in the condition as they have been declared in the skiplist index.

* added command-line option `--server.disable-authentication-unix-sockets`

  with this option, authentication can be disabled for all requests coming
  in via UNIX domain sockets, enabling clients located on the same host as
  the ArangoDB server to connect without authentication.
  Other connections (e.g. TCP/IP) are not affected by this option.

  The default value for this option is `false`.
  Note: this option is only supported on platforms that support Unix domain
  sockets.

* call global arangod instance destructor on shutdown

* issue #755: TRAVERSAL does not use strategy, order and itemOrder options

  these options were not honored when configuring a traversal via the AQL
  TRAVERSAL function. Now, these options are used if specified.

* allow vertex and edge filtering with user-defined functions in TRAVERSAL,
  TRAVERSAL_TREE and SHORTEST_PATH AQL functions:

      // using user-defined AQL functions for edge and vertex filtering
      RETURN TRAVERSAL(friends, friendrelations, "friends/john", "outbound", {
        followEdges: "myfunctions::checkedge",
        filterVertices: "myfunctions::checkvertex"
      })

      // using the following custom filter functions
      var aqlfunctions = require("org/arangodb/aql/functions");
      aqlfunctions.register("myfunctions::checkedge", function (config, vertex, edge, path) {
        return (edge.type !== 'dislikes'); // don't follow these edges
      }, false);

      aqlfunctions.register("myfunctions::checkvertex", function (config, vertex, path) {
        if (vertex.isDeleted || ! vertex.isActive) {
          return [ "prune", "exclude" ]; // exclude these and don't follow them
        }
        return [ ]; // include everything else
      }, false);

* issue #748: add vertex filtering to AQL's TRAVERSAL[_TREE]() function


v1.4.8 (2014-01-31)
-------------------

* install foxx apps in the web interface

* fixed a segfault in the import API


v1.4.7 (2014-01-23)
-------------------

* issue #744: Add usage example arangoimp from Command line

* issue #738: added __dirname, __filename pseudo-globals. Fixes #733. (@by pluma)

* mount all Foxx applications in system apps directory on startup


v1.4.6 (2014-01-20)
-------------------

* issue #736: AQL function to parse collection and key from document handle

* added fm.rescan() method for Foxx-Manager

* fixed issue #734: foxx cookie and route problem

* added method `fm.configJson` for arangosh

* include `startupPath` in result of API `/_api/foxx/config`


v1.4.5 (2014-01-15)
-------------------

* fixed issue #726: Alternate Windows Install Method

* fixed issue #716: dpkg -P doesn't remove everything

* fixed bugs in description of HTTP API `_api/index`

* fixed issue #732: Rest API GET revision number

* added missing documentation for several methods in HTTP API `/_api/edge/...`

* fixed typos in description of HTTP API `_api/document`

* defer evaluation of AQL subqueries and logical operators (lazy evaluation)

* Updated font in WebFrontend, it now contains a version that renders properly on Windows

* generally allow function return values as call parameters to AQL functions

* fixed potential deadlock in global context method execution

* added override file "arangod.conf.local" (and co)


v1.4.4 (2013-12-24)
-------------------

* uid and gid are now set in the scripts, there is no longer a separate config file for
  arangod when started from a script

* foxx-manager is now an alias for arangosh

* arango-dfdb is now an alias for arangod, moved from bin to sbin

* changed from readline to linenoise for Windows

* added --install-service and --uninstall-service for Windows

* removed --daemon and --supervisor for Windows

* arangosh and arangod now uses the config-file which maps the binary name, i. e. if you
  rename arangosh to foxx-manager it will use the config file foxx-manager.conf

* fixed lock file for Windows

* fixed issue #711, #687: foxx-manager throws internal errors

* added `--server.ssl-protocol` option for client tools
  this allows connecting from arangosh, arangoimp, arangoimp etc. to an ArangoDB
  server that uses a non-default value for `--server.ssl-protocol`. The default
  value for the SSL protocol is 4 (TLSv1). If the server is configured to use a
  different protocol, it was not possible to connect to it with the client tools.

* added more detailed request statistics

  This adds the number of async-executed HTTP requests plus the number of HTTP
  requests per individual HTTP method type.

* added `--force` option for arangorestore
  this option allows continuing a restore operation even if the server reports errors
  in the middle of the restore operation

* better error reporting for arangorestore
  in case the server returned an HTTP error, arangorestore previously reported this
  error as `internal error` without any details only. Now server-side errors are
  reported by arangorestore with the server's error message

* include more system collections in dumps produced by arangodump
  previously some system collections were intentionally excluded from dumps, even if the
  dump was run with `--include-system-collections`. for example, the collections `_aal`,
  `_modules`, `_routing`, and `_users` were excluded. This makes sense in a replication
  context but not always in a dump context.
  When specifying `--include-system-collections`, arangodump will now include the above-
  mentioned collections in the dump, too. Some other system collections are still excluded
  even when the dump is run with `--include-system-collections`, for example `_replication`
  and `_trx`.

* fixed issue #701: ArangoStatement undefined in arangosh

* fixed typos in configuration files


v1.4.3 (2013-11-25)
-------------------

* fixed a segfault in the AQL optimizer, occurring when a constant non-list value was
  used on the right-hand side of an IN operator that had a collection attribute on the
  left-hand side

* issue #662:

  Fixed access violation errors (crashes) in the Windows version, occurring under some
  circumstances when accessing databases with multiple clients in parallel

* fixed issue #681: Problem with ArchLinux PKGBUILD configuration


v1.4.2 (2013-11-20)
-------------------

* fixed issue #669: Tiny documentation update

* ported Windows version to use native Windows API SRWLocks (slim read-write locks)
  and condition variables instead of homemade versions

  MSDN states the following about the compatibility of SRWLocks and Condition Variables:

      Minimum supported client:
      Windows Server 2008 [desktop apps | Windows Store apps]

      Minimum supported server:
      Windows Vista [desktop apps | Windows Store apps]

* fixed issue #662: ArangoDB on Windows hanging

  This fixes a deadlock issue that occurred on Windows when documents were written to
  a collection at the same time when some other thread tried to drop the collection.

* fixed file-based logging in Windows

  the logger complained on startup if the specified log file already existed

* fixed startup of server in daemon mode (`--daemon` startup option)

* fixed a segfault in the AQL optimizer

* issue #671: Method graph.measurement does not exist

* changed Windows condition variable implementation to use Windows native
  condition variables

  This is an attempt to fix spurious Windows hangs as described in issue #662.

* added documentation for JavaScript traversals

* added --code-page command-line option for Windows version of arangosh

* fixed a problem when creating edges via the web interface.

  The problem only occurred if a collection was created with type "document
  collection" via the web interface, and afterwards was dropped and re-created
  with type "edge collection". If the web interface page was not reloaded,
  the old collection type (document) was cached, making the subsequent creation
  of edges into the (seeming-to-be-document) collection fail.

  The fix is to not cache the collection type in the web interface. Users of
  an older version of the web interface can reload the collections page if they
  are affected.

* fixed a caching problem in arangosh: if a collection was created using the web
  interface, and then removed via arangosh, arangosh did not actually drop the
  collection due to caching.

  Because the `drop` operation was not carried out, this caused misleading error
  messages when trying to re-create the collection (e.g. `cannot create collection:
  duplicate name`).

* fixed ALT-introduced characters for arangosh console input on Windows

  The Windows readline port was not able to handle characters that are built
  using CTRL or ALT keys. Regular characters entered using the CTRL or ALT keys
  were silently swallowed and not passed to the terminal input handler.

  This did not seem to cause problems for the US keyboard layout, but was a
  severe issue for keyboard layouts that require the ALT (or ALT-GR) key to
  construct characters. For example, entering the character `{` with a German
  keyboard layout requires pressing ALT-GR + 9.

* fixed issue #665: Hash/skiplist combo madness bit my ass

  this fixes a problem with missing/non-deterministic rollbacks of inserts in
  case of a unique constraint violation into a collection with multiple secondary
  indexes (with at least one of them unique)

* fixed issue #664: ArangoDB installer on Windows requires drive c:

* partly fixed issue #662: ArangoDB on Windows hanging

  This fixes dropping databases on Windows. In previous 1.4 versions on Windows,
  one shape collection file was not unloaded and removed when dropping a database,
  leaving one directory and one shape collection file in the otherwise-dropped
  database directory.

* fixed issue #660: updated documentation on indexes


v1.4.1 (2013-11-08)
-------------------

* performance improvements for skip-list deletes


v1.4.1-rc1 (2013-11-07)
-----------------------

* fixed issue #635: Web-Interface should have a "Databases" Menu for Management

* fixed issue #624: Web-Interface is missing a Database selector

* fixed segfault in bitarray query

* fixed issue #656: Cannot create unique index through web interface

* fixed issue #654: bitarray index makes server down

* fixed issue #653: Slow query

* fixed issue #650: Randomness of any() should be improved

* made AQL `DOCUMENT()` function polymorphic and work with just one parameter.

  This allows using the `DOCUMENT` function like this:

      DOCUMENT('users/john')
      DOCUMENT([ 'users/john', 'users/amy' ])

  in addition to the existing use cases:

      DOCUMENT(users, 'users/john')
      DOCUMENT(users, 'john')
      DOCUMENT(users, [ 'users/john' ])
      DOCUMENT(users, [ 'users/john', 'users/amy' ])
      DOCUMENT(users, [ 'john', 'amy' ])

* simplified usage of ArangoDB batch API

  It is not necessary anymore to send the batch boundary in the HTTP `Content-Type`
  header. Previously, the batch API expected the client to send a Content-Type header
  of`multipart/form-data; boundary=<some boundary value>`. This is still supported in
  ArangoDB 2.0, but clients can now also omit this header. If the header is not
  present in a client request, ArangoDB will ignore the request content type and
  read the MIME boundary from the beginning of the request body.

  This also allows using the batch API with the Swagger "Try it out" feature (which is
  not too good at sending a different or even dynamic content-type request header).

* added API method GET `/_api/database/user`

  This returns the list of databases a specific user can see without changing the
  username/passwd.

* issue #424: Documentation about IDs needs to be upgraded


v1.4.0 (2013-10-29)
-------------------

* fixed issue #648: /batch API is missing from Web Interface API Documentation (Swagger)

* fixed issue #647: Icon tooltips missing

* fixed issue #646: index creation in web interface

* fixed issue #645: Allow jumping from edge to linked vertices

* merged PR for issue #643: Some minor corrections and a link to "Downloads"

* fixed issue #642: Completion of error handling

* fixed issue #639: compiling v1.4 on maverick produces warnings on -Wstrict-null-sentinel

* fixed issue #634: Web interface bug: Escape does not always propagate

* fixed issue #620: added startup option `--server.default-api-compatibility`

  This adds the following changes to the ArangoDB server and clients:
  - the server provides a new startup option `--server.default-api-compatibility`.
    This option can be used to determine the compatibility of (some) server API
    return values. The value for this parameter is a server version number,
    calculated as follows: `10000 * major + 100 * minor` (e.g. `10400` for ArangoDB
    1.3). The default value is `10400` (1.4), the minimum allowed value is `10300`
    (1.3).

    When setting this option to a value lower than the current server version,
    the server might respond with old-style results to "old" clients, increasing
    compatibility with "old" (non-up-to-date) clients.

  - the server will on each incoming request check for an HTTP header
    `x-arango-version`. Clients can optionally set this header to the API
    version number they support. For example, if a client sends the HTTP header
    `x-arango-version: 10300`, the server will pick this up and might send ArangoDB
    1.3-style responses in some situations.

    Setting either the startup parameter or using the HTTP header (or both) allows
    running "old" clients with newer versions of ArangoDB, without having to adjust
    the clients too much.

  - the `location` headers returned by the server for the APIs `/_api/document/...`
    and `/_api/collection/...` will have different values depending on the used API
    version. If the API compatibility is `10300`, the `location` headers returned
    will look like this:

        location: /_api/document/....

    whereas when an API compatibility of `10400` or higher is used, the `location`
    headers will look like this:

        location: /_db/<database name>/_api/document/...

  Please note that even in the presence of this, old API versions still may not
  be supported forever by the server.

* fixed issue #643: Some minor corrections and a link to "Downloads" by @frankmayer

* started issue #642: Completion of error handling

* fixed issue #639: compiling v1.4 on maverick produces warnings on
  -Wstrict-null-sentinel

* fixed issue #621: Standard Config needs to be fixed

* added function to manage indexes (web interface)

* improved server shutdown time by signaling shutdown to applicationserver,
  logging, cleanup and compactor threads

* added foxx-manager `replace` command

* added foxx-manager `installed` command (a more intuitive alias for `list`)

* fixed issue #617: Swagger API is missing '/_api/version'

* fixed issue #615: Swagger API: Some commands have no parameter entry forms

* fixed issue #614: API : Typo in : Request URL /_api/database/current

* fixed issue #609: Graph viz tool - different background color

* fixed issue #608: arangosh config files - eventually missing in the manual

* fixed issue #607: Admin interface: no core documentation

* fixed issue #603: Aardvark Foxx App Manager

* fixed a bug in type-mapping between AQL user functions and the AQL layer

  The bug caused errors like the following when working with collection documents
  in an AQL user function:

      TypeError: Cannot assign to read only property '_id' of #<ShapedJson>

* create less system collections when creating a new database

  This is achieved by deferring collection creation until the collections are actually
  needed by ArangoDB. The following collections are affected by the change:
  - `_fishbowl`
  - `_structures`


v1.4.0-beta2 (2013-10-14)
-------------------------

* fixed compaction on Windows

  The compaction on Windows did not ftruncate the cleaned datafiles to a smaller size.
  This has been fixed so not only the content of the files is cleaned but also files
  are re-created with potentially smaller sizes.

* only the following system collections will be excluded from replication from now on:
  - `_replication`
  - `_trx`
  - `_users`
  - `_aal`
  - `_fishbowl`
  - `_modules`
  - `_routing`

  Especially the following system collections will now be included in replication:
  - `_aqlfunctions`
  - `_graphs`

  In previous versions of ArangoDB, all system collections were excluded from the
  replication.

  The change also caused a change in the replication logger and applier:
  in previous versions of ArangoDB, only a collection's id was logged for an operation.
  This has not caused problems for non-system collections but for system collections
  there ids might differ. In addition to a collection id ArangoDB will now also log the
  name of a collection for each replication event.

  The replication applier will now look for the collection name attribute in logged
  events preferably.

* added database selection to arango-dfdb

* provide foxx-manager, arangodump, and arangorestore in Windows build

* ArangoDB 1.4 will refuse to start if option `--javascript.app-path` is not set.

* added startup option `--server.allow-method-override`

  This option can be set to allow overriding the HTTP request method in a request using
  one of the following custom headers:

  - x-http-method-override
  - x-http-method
  - x-method-override

  This allows bypassing proxies and tools that would otherwise just let certain types of
  requests pass. Enabling this option may impose a security risk, so it should only be
  used in very controlled environments.

  The default value for this option is `false` (no method overriding allowed).

* added "details" URL parameter for bulk import API

  Setting the `details` URL parameter to `true` in a call to POST `/_api/import` will make
  the import return details about non-imported documents in the `details` attribute. If
  `details` is `false` or omitted, no `details` attribute will be present in the response.
  This is the same behavior that previous ArangoDB versions exposed.

* added "complete" option for bulk import API

  Setting the `complete` URL parameter to `true` in a call to POST `/_api/import` will make
  the import completely fail if at least one of documents cannot be imported successfully.

  It defaults to `false`, which will make ArangoDB continue importing the other documents
  from the import even if some documents cannot be imported. This is the same behavior that
  previous ArangoDB versions exposed.

* added missing swagger documentation for `/_api/log`

* calling `/_api/logs` (or `/_admin/logs`) is only permitted from the `_system` database now.

  Calling this API method for/from other database will result in an HTTP 400.

' ported fix from https://github.com/novus/nvd3/commit/0894152def263b8dee60192f75f66700cea532cc

  This prevents JavaScript errors from occurring in Chrome when in the admin interface,
  section "Dashboard".

* show current database name in web interface (bottom right corner)

* added missing documentation for /_api/import in swagger API docs

* allow specification of database name for replication sync command replication applier

  This allows syncing from a master database with a different name than the slave database.

* issue #601: Show DB in prompt

  arangosh now displays the database name as part of the prompt by default.

  Can change the prompt by using the `--prompt` option, e.g.

      > arangosh --prompt "my db is named \"%d\"> "


v1.4.0-beta1 (2013-10-01)
-------------------------

* make the Foxx manager use per-database app directories

  Each database now has its own subdirectory for Foxx applications. Each database
  can thus use different Foxx applications if required. A Foxx app for a specific
  database resides in `<app-path>/databases/<database-name>/<app-name>`.

  System apps are shared between all databases. They reside in `<app-path>/system/<app-name>`.

* only trigger an engine reset in development mode for URLs starting with `/dev/`

  This prevents ArangoDB from reloading all Foxx applications when it is not
  actually necessary.

* changed error code from 10 (bad parameter) to 1232 (invalid key generator) for
  errors that are due to an invalid key generator specification when creating a new
  collection

* automatic detection of content-type / mime-type for Foxx assets based on filenames,
  added possibility to override auto detection

* added endpoint management API at `/_api/endpoint`

* changed HTTP return code of PUT `/_api/cursor` from 400 to 404 in case a
  non-existing cursor is referred to

* issue #360: added support for asynchronous requests

  Incoming HTTP requests with the headers `x-arango-async: true` or
  `x-arango-async: store` will be answered by the server instantly with a generic
  HTTP 202 (Accepted) response.

  The actual requests will be queued and processed by the server asynchronously,
  allowing the client to continue sending other requests without waiting for the
  server to process the actually requested operation.

  The exact point in time when a queued request is executed is undefined. If an
  error occurs during execution of an asynchronous request, the client will not
  be notified by the server.

  The maximum size of the asynchronous task queue can be controlled using the new
  option `--scheduler.maximal-queue-size`. If the queue contains this many number of
  tasks and a new asynchronous request comes in, the server will reject it with an
  HTTP 500 (internal server error) response.

  Results of incoming requests marked with header `x-arango-async: true` will be
  discarded by the server immediately. Clients have no way of accessing the result
  of such asynchronously executed request. This is just _fire and forget_.

  To later retrieve the result of an asynchronously executed request, clients can
  mark a request with the header `x-arango-async: keep`. This makes the server
  store the result of the request in memory until explicitly fetched by a client
  via the `/_api/job` API. The `/_api/job` API also provides methods for basic
  inspection of which pending or already finished requests there are on the server,
  plus ways for garbage collecting unneeded results.

* Added new option `--scheduler.maximal-queue-size`.

* issue #590: Manifest Lint

* added data dump and restore tools, arangodump and arangorestore.

  arangodump can be used to create a logical dump of an ArangoDB database, or
  just dedicated collections. It can be used to dump both a collection's structure
  (properties and indexes) and data (documents).

  arangorestore can be used to restore data from a dump created with arangodump.
  arangorestore currently does not re-create any indexes, and doesn't yet handle
  referenced documents in edges properly when doing just partial restores.
  This will be fixed until 1.4 stable.

* introduced `--server.database` option for arangosh, arangoimp, and arangob.

  The option allows these client tools to use a certain database for their actions.
  In arangosh, the current database can be switched at any time using the command

      db._useDatabase(<name>);

  When no database is specified, all client tools will assume they should use the
  default database `_system`. This is done for downwards-compatibility reasons.

* added basic multi database support (alpha)

  New databases can be created using the REST API POST `/_api/database` and the
  shell command `db._createDatabase(<name>)`.

  The default database in ArangoDB is called `_system`. This database is always
  present and cannot be deleted by the user. When an older version of ArangoDB is
  upgraded to 1.4, the previously only database will automatically become the
  `_system` database.

  New databases can be created with the above commands, and can be deleted with the
  REST API DELETE `/_api/database/<name>` or the shell command `db._dropDatabase(<name>);`.

  Deleting databases is still unstable in ArangoDB 1.4 alpha and might crash the
  server. This will be fixed until 1.4 stable.

  To access a specific database via the HTTP REST API, the `/_db/<name>/` prefix
  can be used in all URLs. ArangoDB will check if an incoming request starts with
  this prefix, and will automatically pick the database name from it. If the prefix
  is not there, ArangoDB will assume the request is made for the default database
  (`_system`). This is done for downwards-compatibility reasons.

  That means, the following URL pathnames are logically identical:

      /_api/document/mycollection/1234
      /_db/_system/document/mycollection/1234

  To access a different database (e.g. `test`), the URL pathname would look like this:

      /_db/test/document/mycollection/1234

  New databases can also be created and existing databases can only be dropped from
  within the default database (`_system`). It is not possible to drop the `_system`
  database itself.

  Cross-database operations are unintended and unsupported. The intention of the
  multi-database feature is to have the possibility to have a few databases managed
  by ArangoDB in parallel, but to only access one database at a time from a connection
  or a request.

  When accessing the web interface via the URL pathname `/_admin/html/` or `/_admin/aardvark`,
  the web interface for the default database (`_system`) will be displayed.
  To access the web interface for a different database, the database name can be
  put into the URLs as a prefix, e.g. `/_db/test/_admin/html` or
  `/_db/test/_admin/aardvark`.

  All internal request handlers and also all user-defined request handlers and actions
  (including Foxx) will only get to see the unprefixed URL pathnames (i.e. excluding
  any database name prefix). This is to ensure downwards-compatibility.

  To access the name of the requested database from any action (including Foxx), use
  use `req.database`.

  For example, when calling the URL `/myapp/myaction`, the content of `req.database`
  will be `_system` (the default database because no database got specified) and the
  content of `req.url` will be `/myapp/myaction`.

  When calling the URL `/_db/test/myapp/myaction`, the content of `req.database` will be
  `test`, and the content of `req.url` will still be `/myapp/myaction`.

* Foxx now excludes files starting with . (dot) when bundling assets

  This mitigates problems with editor swap files etc.

* made the web interface a Foxx application

  This change caused the files for the web interface to be moved from `html/admin` to
  `js/apps/aardvark` in the file system.

  The base URL for the admin interface changed from `_admin/html/index.html` to
  `_admin/aardvark/index.html`.

  The "old" redirection to `_admin/html/index.html` will now produce a 404 error.

  When starting ArangoDB with the `--upgrade` option, this will automatically be remedied
  by putting in a redirection from `/` to `/_admin/aardvark/index.html`, and from
  `/_admin/html/index.html` to `/_admin/aardvark/index.html`.

  This also obsoletes the following configuration (command-line) options:
  - `--server.admin-directory`
  - `--server.disable-admin-interface`

  when using these now obsolete options when the server is started, no error is produced
  for downwards-compatibility.

* changed User-Agent value sent by arangoimp, arangosh, and arangod from "VOC-Agent" to
  "ArangoDB"

* changed journal file creation behavior as follows:

  Previously, a journal file for a collection was always created when a collection was
  created. When a journal filled up and became full, the current journal was made a
  datafile, and a new (empty) journal was created automatically. There weren't many
  intended situations when a collection did not have at least one journal.

  This is changed now as follows:
  - when a collection is created, no journal file will be created automatically
  - when there is a write into a collection without a journal, the journal will be
    created lazily
  - when there is a write into a collection with a full journal, a new journal will
    be created automatically

  From the end user perspective, nothing should have changed, except that there is now
  less disk usage for empty collections. Disk usage of infrequently updated collections
  might also be reduced significantly by running the `rotate()` method of a collection,
  and not writing into a collection subsequently.

* added method `collection.rotate()`

  This allows premature rotation of a collection's current journal file into a (read-only)
  datafile. The purpose of using `rotate()` is to prematurely allow compaction (which is
  performed on datafiles only) on data, even if the journal was not filled up completely.

  Using `rotate()` may make sense in the following scenario:

      c = db._create("test");
      for (i = 0; i < 1000; ++i) {
        c.save(...); // insert lots of data here
      }

      ...
      c.truncate(); // collection is now empty
      // only data in datafiles will be compacted by following compaction runs
      // all data in the current journal would not be compacted

      // calling rotate will make the current journal a datafile, and thus make it
      // eligible for compaction
      c.rotate();

  Using `rotate()` may also be useful when data in a collection is known to not change
  in the immediate future. After having completed all write operations on a collection,
  performing a `rotate()` will reduce the size of the current journal to the actually
  required size (remember that journals are pre-allocated with a specific size) before
  making the journal a datafile. Thus `rotate()` may cause disk space savings, even if
  the datafiles does not qualify for compaction after rotation.

  Note: rotating the journal is asynchronous, so that the actual rotation may be executed
  after `rotate()` returns to the caller.

* changed compaction to merge small datafiles together (up to 3 datafiles are merged in
  a compaction run)

  In the regular case, this should leave less small datafiles stay around on disk and allow
  using less file descriptors in total.

* added AQL MINUS function

* added AQL UNION_DISTINCT function (more efficient than combination of `UNIQUE(UNION())`)

* updated mruby to 2013-08-22

* issue #587: Add db._create() in help for startup arangosh

* issue #586: Share a link on installation instructions in the User Manual

* issue #585: Bison 2.4 missing on Mac for custom build

* issue #584: Web interface images broken in devel

* issue #583: Small documentation update

* issue #581: Parameter binding for attributes

* issue #580: Small improvements (by @guidoreina)

* issue #577: Missing documentation for collection figures in implementor manual

* issue #576: Get disk usage for collections and graphs

  This extends the result of the REST API for /_api/collection/figures with
  the attributes `compactors.count`, `compactors.fileSize`, `shapefiles.count`,
  and `shapefiles.fileSize`.

* issue #575: installing devel version on mac (low prio)

* issue #574: Documentation (POST /_admin/routing/reload)

* issue #558: HTTP cursors, allow count to ignore LIMIT


v1.4.0-alpha1 (2013-08-02)
--------------------------

* added replication. check online manual for details.

* added server startup options `--server.disable-replication-logger` and
  `--server.disable-replication-applier`

* removed action deployment tool, this now handled with Foxx and its manager or
  by kaerus node utility

* fixed a server crash when using byExample / firstExample inside a transaction
  and the collection contained a usable hash/skiplist index for the example

* defineHttp now only expects a single context

* added collection detail dialog (web interface)

  Shows collection properties, figures (datafiles, journals, attributes, etc.)
  and indexes.

* added documents filter (web interface)

  Allows searching for documents based on attribute values. One or many filter
  conditions can be defined, using comparison operators such as '==', '<=', etc.

* improved AQL editor (web interface)

  Editor supports keyboard shortcuts (Submit, Undo, Redo, Select).
  Editor allows saving and reusing of user-defined queries.
  Added example queries to AQL editor.
  Added comment button.

* added document import (web interface)

  Allows upload of JSON-data from files. Files must have an extension of .json.

* added dashboard (web interface)

  Shows the status of replication and multiple system charts, e.g.
  Virtual Memory Size, Request Time, HTTP Connections etc.

* added API method `/_api/graph` to query all graphs with all properties.

* added example queries in web interface AQL editor

* added arango.reconnect(<host>) method for arangosh to dynamically switch server or
  user name

* added AQL range operator `..`

  The `..` operator can be used to easily iterate over a sequence of numeric
  values. It will produce a list of values in the defined range, with both bounding
  values included.

  Example:

      2010..2013

  will produce the following result:

      [ 2010, 2011, 2012, 2013 ]

* added AQL RANGE function

* added collection.first(count) and collection.last(count) document access functions

  These functions allow accessing the first or last n documents in a collection. The order
  is determined by document insertion/update time.

* added AQL INTERSECTION function

* INCOMPATIBLE CHANGE: changed AQL user function namespace resolution operator from `:` to `::`

  AQL user-defined functions were introduced in ArangoDB 1.3, and the namespace resolution
  operator for them was the single colon (`:`). A function call looked like this:

      RETURN mygroup:myfunc()

  The single colon caused an ambiguity in the AQL grammar, making it indistinguishable from
  named attributes or the ternary operator in some cases, e.g.

      { mygroup:myfunc ? mygroup:myfunc }

  The change of the namespace resolution operator from `:` to `::` fixes this ambiguity.

  Existing user functions in the database will be automatically fixed when starting ArangoDB
  1.4 with the `--upgrade` option. However, queries using user-defined functions need to be
  adjusted on the client side to use the new operator.

* allow multiple AQL LET declarations separated by comma, e.g.
  LET a = 1, b = 2, c = 3

* more useful AQL error messages

  The error position (line/column) is more clearly indicated for parse errors.
  Additionally, if a query references a collection that cannot be found, the error
  message will give a hint on the collection name

* changed return value for AQL `DOCUMENT` function in case document is not found

  Previously, when the AQL `DOCUMENT` function was called with the id of a document and
  the document could not be found, it returned `undefined`. This value is not part of the
  JSON type system and this has caused some problems.
  Starting with ArangoDB 1.4, the `DOCUMENT` function will return `null` if the document
  looked for cannot be found.

  In case the function is called with a list of documents, it will continue to return all
  found documents, and will not return `null` for non-found documents. This has not changed.

* added single line comments for AQL

  Single line comments can be started with a double forward slash: `//`.
  They end at the end of the line, or the end of the query string, whichever is first.

* fixed documentation issues #567, #568, #571.

* added collection.checksum(<withData>) method to calculate CRC checksums for
  collections

  This can be used to
  - check if data in a collection has changed
  - compare the contents of two collections on different ArangoDB instances

* issue #565: add description line to aal.listAvailable()

* fixed several out-of-memory situations when double freeing or invalid memory
  accesses could happen

* less msyncing during the creation of collections

  This is achieved by not syncing the initial (standard) markers in shapes collections.
  After all standard markers are written, the shapes collection will get synced.

* renamed command-line option `--log.filter` to `--log.source-filter` to avoid
  misunderstandings

* introduced new command-line option `--log.content-filter` to optionally restrict
  logging to just specific log messages (containing the filter string, case-sensitive).

  For example, to filter on just log entries which contain `ArangoDB`, use:

      --log.content-filter "ArangoDB"

* added optional command-line option `--log.requests-file` to log incoming HTTP
  requests to a file.

  When used, all HTTP requests will be logged to the specified file, containing the
  client IP address, HTTP method, requests URL, HTTP response code, and size of the
  response body.

* added a signal handler for SIGUSR1 signal:

  when ArangoDB receives this signal, it will respond all further incoming requests
  with an HTTP 503 (Service Unavailable) error. This will be the case until another
  SIGUSR1 signal is caught. This will make ArangoDB start serving requests regularly
  again. Note: this is not implemented on Windows.

* limited maximum request URI length to 16384 bytes:

  Incoming requests with longer request URIs will be responded to with an HTTP
  414 (Request-URI Too Long) error.

* require version 1.0 or 1.1 in HTTP version signature of requests sent by clients:

  Clients sending requests with a non-HTTP 1.0 or non-HTTP 1.1 version number will
  be served with an HTTP 505 (HTTP Version Not Supported) error.

* updated manual on indexes:

  using system attributes such as `_id`, `_key`, `_from`, `_to`, `_rev` in indexes is
  disallowed and will be rejected by the server. This was the case since ArangoDB 1.3,
  but was not properly documented.

* issue #563: can aal become a default object?

  aal is now a prefab object in arangosh

* prevent certain system collections from being renamed, dropped, or even unloaded.

  Which restrictions there are for which system collections may vary from release to
  release, but users should in general not try to modify system collections directly
  anyway.

  Note: there are no such restrictions for user-created collections.

* issue #559: added Foxx documentation to user manual

* added server startup option `--server.authenticate-system-only`. This option can be
  used to restrict the need for HTTP authentication to internal functionality and APIs,
  such as `/_api/*` and `/_admin/*`.
  Setting this option to `true` will thus force authentication for the ArangoDB APIs
  and the web interface, but allow unauthenticated requests for other URLs (including
  user defined actions and Foxx applications).
  The default value of this option is `false`, meaning that if authentication is turned
  on, authentication is still required for *all* incoming requests. Only by setting the
  option to `true` this restriction is lifted and authentication becomes required for
  URLs starting with `/_` only.

  Please note that authentication still needs to be enabled regularly by setting the
  `--server.disable-authentication` parameter to `false`. Otherwise no authentication
  will be required for any URLs as before.

* protect collections against unloading when there are still document barriers around.

* extended cap constraints to optionally limit the active data size in a collection to
  a specific number of bytes.

  The arguments for creating a cap constraint are now:
  `collection.ensureCapConstraint(<count>, <byteSize>);`

  It is supported to specify just a count as in ArangoDB 1.3 and before, to specify
  just a fileSize, or both. The first met constraint will trigger the automated
  document removal.

* added `db._exists(doc)` and `collection.exists(doc)` for easy document existence checks

* added API `/_api/current-database` to retrieve information about the database the
  client is currently connected to (note: the API `/_api/current-database` has been
  removed in the meantime. The functionality is accessible via `/_api/database/current`
  now).

* ensure a proper order of tick values in datafiles/journals/compactors.
  any new files written will have the _tick values of their markers in order. for
  older files, there are edge cases at the beginning and end of the datafiles when
  _tick values are not properly in order.

* prevent caching of static pages in PathHandler.
  whenever a static page is requested that is served by the general PathHandler, the
  server will respond to HTTP GET requests with a "Cache-Control: max-age=86400" header.

* added "doCompact" attribute when creating collections and to collection.properties().
  The attribute controls whether collection datafiles are compacted.

* changed the HTTP return code from 400 to 404 for some cases when there is a referral
  to a non-existing collection or document.

* introduced error code 1909 `too many iterations` that is thrown when graph traversals
  hit the `maxIterations` threshold.

* optionally limit traversals to a certain number of iterations
  the limitation can be achieved via the traversal API by setting the `maxIterations`
  attribute, and also via the AQL `TRAVERSAL` and `TRAVERSAL_TREE` functions by setting
  the same attribute. If traversals are not limited by the end user, a server-defined
  limit for `maxIterations` may be used to prevent server-side traversals from running
  endlessly.

* added graph traversal API at `/_api/traversal`

* added "API" link in web interface, pointing to REST API generated with Swagger

* moved "About" link in web interface into "links" menu

* allow incremental access to the documents in a collection from out of AQL
  this allows reading documents from a collection chunks when a full collection scan
  is required. memory usage might be must lower in this case and queries might finish
  earlier if there is an additional LIMIT statement

* changed AQL COLLECT to use a stable sort, so any previous SORT order is preserved

* issue #547: Javascript error in the web interface

* issue #550: Make AQL graph functions support key in addition to id

* issue #526: Unable to escape when an errorneous command is entered into the js shell

* issue #523: Graph and vertex methods for the javascript api

* issue #517: Foxx: Route parameters with capital letters fail

* issue #512: Binded Parameters for LIMIT


v1.3.3 (2013-08-01)
-------------------

* issue #570: updateFishbowl() fails once

* updated and fixed generated examples

* issue #559: added Foxx documentation to user manual

* added missing error reporting for errors that happened during import of edges


v1.3.2 (2013-06-21)
-------------------

* fixed memleak in internal.download()

* made the shape-collection journal size adaptive:
  if too big shapes come in, a shape journal will be created with a big-enough size
  automatically. the maximum size of a shape journal is still restricted, but to a
  very big value that should never be reached in practice.

* fixed a segfault that occurred when inserting documents with a shape size bigger
  than the default shape journal size (2MB)

* fixed a locking issue in collection.truncate()

* fixed value overflow in accumulated filesizes reported by collection.figures()

* issue #545: AQL FILTER unnecessary (?) loop

* issue #549: wrong return code with --daemon


v1.3.1 (2013-05-24)
-------------------

* removed currently unused _ids collection

* fixed usage of --temp-path in aranogd and arangosh

* issue #540: suppress return of temporary internal variables in AQL

* issue #530: ReferenceError: ArangoError is not a constructor

* issue #535: Problem with AQL user functions javascript API

* set --javascript.app-path for test execution to prevent startup error

* issue #532: Graph _edgesCache returns invalid data?

* issue #531: Arangod errors

* issue #529: Really weird transaction issue

* fixed usage of --temp-path in aranogd and arangosh


v1.3.0 (2013-05-10)
-------------------

* fixed problem on restart ("datafile-xxx is not sealed") when server was killed
  during a compaction run

* fixed leak when using cursors with very small batchSize

* issue #508: `unregistergroup` function not mentioned in http interface docs

* issue #507: GET /_api/aqlfunction returns code inside parentheses

* fixed issue #489: Bug in aal.install

* fixed issue 505: statistics not populated on MacOS


v1.3.0-rc1 (2013-04-24)
-----------------------

* updated documentation for 1.3.0

* added node modules and npm packages

* changed compaction to only compact datafiles with more at least 10% of dead
  documents (byte size-wise)

* issue #498: fixed reload of authentication info when using
  `require("org/arangodb/users").reload()`

* issue #495: Passing an empty array to create a document results in a
  "phantom" document

* added more precision for requests statistics figures

* added "sum" attribute for individual statistics results in statistics API
  at /_admin/statistics

* made "limit" an optional parameter in AQL function NEAR().
  limit can now be either omitted completely, or set to 0. If so, an internal
  default value (currently 100) will be applied for the limit.

* issue #481

* added "attributes.count" to output of `collection.figures()`
  this also affects the REST API /_api/collection/<name>/figures

* added IndexedPropertyGetter for ShapedJson objects

* added API for user-defined AQL functions

* issue #475: A better error message for deleting a non-existent graph

* issue #474: Web interface problems with the JS Shell

* added missing documentation for AQL UNION function

* added transaction support.
  This provides ACID transactions for ArangoDB. Transactions can be invoked
  using the `db._executeTransaction()` function, or the `/_api/transaction`
  REST API.

* switched to semantic versioning (at least for alpha & alpha naming)

* added saveOrReplace() for server-side JS

v1.3.alpha1 (2013-04-05)
------------------------

* cleanup of Module, Package, ArangoApp and modules "internal", "fs", "console"

* use Error instead of string in throw to allow stack-trace

* issue #454: error while creation of Collection

* make `collection.count()` not recalculate the number of documents on the fly, but
  use some internal document counters.

* issue #457: invalid string value in web interface

* make datafile id (datafile->_fid) identical to the numeric part of the filename.
  E.g. the datafile `journal-123456.db` will now have a datafile marker with the same
  fid (i.e. `123456`) instead of a different value. This change will only affect
  datafiles that are created with 1.3 and not any older files.
  The intention behind this change is to make datafile debugging easier.

* consistently discard document attributes with reserved names (system attributes)
  but without any known meaning, for example `_test`, `_foo`, ...

  Previously, these attributes were saved with the document regularly in some cases,
  but were discarded in other cases.
  Now these attributes are discarded consistently. "Real" system attributes such as
  `_key`, `_from`, `_to` are not affected and will work as before.

  Additionally, attributes with an empty name (``) are discarded when documents are
  saved.

  Though using reserved or empty attribute names in documents was not really and
  consistently supported in previous versions of ArangoDB, this change might cause
  an incompatibility for clients that rely on this feature.

* added server startup flag `--database.force-sync-properties` to force syncing of
  collection properties on collection creation, deletion and on property update.
  The default value is true to mimic the behavior of previous versions of ArangoDB.
  If set to false, collection properties are written to disk but no call to sync()
  is made.

* added detailed output of server version and components for REST APIs
  `/_admin/version` and `/_api/version`. To retrieve this extended information,
  call the REST APIs with URL parameter `details=true`.

* issue #443: For git-based builds include commit hash in version

* adjust startup log output to be more compact, less verbose

* set the required minimum number of file descriptors to 256.
  On server start, this number is enforced on systems that have rlimit. If the limit
  cannot be enforced, starting the server will fail.
  Note: 256 is considered to be the absolute minimum value. Depending on the use case
  for ArangoDB, a much higher number of file descriptors should be used.

  To avoid checking & potentially changing the number of maximum open files, use the
  startup option `--server.descriptors-minimum 0`

* fixed shapedjson to json conversion for special numeric values (NaN, +inf, -inf).
  Before, "NaN", "inf", or "-inf" were written into the JSONified output, but these
  values are not allowed in JSON. Now, "null" is written to the JSONified output as
  required.

* added AQL functions VARIANCE_POPULATION(), VARIANCE_SAMPLE(), STDDEV_POPULATION(),
  STDDEV_SAMPLE(), AVERAGE(), MEDIAN() to calculate statistical values for lists

* added AQL SQRT() function

* added AQL TRIM(), LEFT() and RIGHT() string functions

* fixed issue #436: GET /_api/document on edge

* make AQL REVERSE() and LENGTH() functions work on strings, too

* disabled DOT generation in `make doxygen`. this speeds up docs generation

* renamed startup option `--dispatcher.report-intervall` to `--dispatcher.report-interval`

* renamed startup option `--scheduler.report-intervall` to `--scheduler.report-interval`

* slightly changed output of REST API method /_admin/log.
  Previously, the log messages returned also contained the date and log level, now
  they will only contain the log message, and no date and log level information.
  This information can be re-created by API users from the `timestamp` and `level`
  attributes of the result.

* removed configure option `--enable-zone-debug`
  memory zone debugging is now automatically turned on when compiling with ArangoDB
  `--enable-maintainer-mode`

* removed configure option `--enable-arangob`
  arangob is now always included in the build


v1.2.3 (XXXX-XX-XX)
-------------------

* added optional parameter `edgexamples` for AQL function EDGES() and NEIGHBORS()

* added AQL function NEIGHBORS()

* added freebsd support

* fixed firstExample() query with `_id` and `_key` attributes

* issue triAGENS/ArangoDB-PHP#55: AQL optimizer may have mis-optimized duplicate
  filter statements with limit


v1.2.2 (2013-03-26)
-------------------

* fixed save of objects with common sub-objects

* issue #459: fulltext internal memory allocation didn't scale well
  This fix improves loading times for collections with fulltext indexes that have
  lots of equal words indexed.

* issue #212: auto-increment support

  The feature can be used by creating a collection with the extra `keyOptions`
  attribute as follows:

      db._create("mycollection", { keyOptions: { type: "autoincrement", offset: 1, increment: 10, allowUserKeys: true } });

  The `type` attribute will make sure the keys will be auto-generated if no
  `_key` attribute is specified for a document.

  The `allowUserKeys` attribute determines whether users might still supply own
  `_key` values with documents or if this is considered an error.

  The `increment` value determines the actual increment value, whereas the `offset`
  value can be used to seed to value sequence with a specific starting value.
  This will be useful later in a multi-master setup, when multiple servers can use
  different auto-increment seed values and thus generate non-conflicting auto-increment values.

  The default values currently are:

  - `allowUserKeys`: `true`
  - `offset`: `0`
  - `increment`: `1`

  The only other available key generator type currently is `traditional`.
  The `traditional` key generator will auto-generate keys in a fashion as ArangoDB
  always did (some increasing integer value, with a more or less unpredictable
  increment value).

  Note that for the `traditional` key generator there is only the option to disallow
  user-supplied keys and give the server the sole responsibility for key generation.
  This can be achieved by setting the `allowUserKeys` property to `false`.

  This change also introduces the following errors that API implementors may want to check
  the return values for:

  - 1222: `document key unexpected`: will be raised when a document is created with
    a `_key` attribute, but the underlying collection was set up with the `keyOptions`
    attribute `allowUserKeys: false`.

  - 1225: `out of keys`: will be raised when the auto-increment key generator runs
    out of keys. This may happen when the next key to be generated is 2^64 or higher.
    In practice, this will only happen if the values for `increment` or `offset` are
    not set appropriately, or if users are allowed to supply own keys, those keys
    are near the 2^64 threshold, and later the auto-increment feature kicks in and
    generates keys that cross that threshold.

    In practice it should not occur with proper configuration and proper usage of the
    collections.

  This change may also affect the following REST APIs:
  - POST `/_api/collection`: the server does now accept the optional `keyOptions`
    attribute in the second parameter
  - GET `/_api/collection/properties`: will return the `keyOptions` attribute as part
    of the collection's properties. The previous optional attribute `createOptions`
    is now gone.

* fixed `ArangoStatement.explain()` method with bind variables

* fixed misleading "cursor not found" error message in arangosh that occurred when
  `count()` was called for client-side cursors

* fixed handling of empty attribute names, which may have crashed the server under
  certain circumstances before

* fixed usage of invalid pointer in error message output when index description could
  not be opened


v1.2.1 (2013-03-14)
-------------------

* issue #444: please darken light color in arangosh

* issue #442: pls update post install info on osx

* fixed conversion of special double values (NaN, -inf, +inf) when converting from
  shapedjson to JSON

* fixed compaction of markers (location of _key was not updated correctly in memory,
  leading to _keys pointing to undefined memory after datafile rotation)

* fixed edge index key pointers to use document master pointer plus offset instead
  of direct _key address

* fixed case when server could not create any more journal or compactor files.
  Previously a wrong status code may have been returned, and not being able to create
  a new compactor file may have led to an infinite loop with error message
  "could not create compactor".

* fixed value truncation for numeric filename parts when renaming datafiles/journals


v1.2.0 (2013-03-01)
-------------------

* by default statistics are now switch off; in order to enable comment out
  the "disable-statistics = yes" line in "arangod.conf"

* fixed issue #435: csv parser skips data at buffer border

* added server startup option `--server.disable-statistics` to turn off statistics
  gathering without recompilation of ArangoDB.
  This partly addresses issue #432.

* fixed dropping of indexes without collection name, e.g.
  `db.xxx.dropIndex("123456");`
  Dropping an index like this failed with an assertion error.

* fixed issue #426: arangoimp should be able to import edges into edge collections

* fixed issue #425: In case of conflict ArangoDB returns HTTP 400 Bad request
  (with 1207 Error) instead of HTTP 409 Conflict

* fixed too greedy token consumption in AQL for negative values:
  e.g. in the statement `RETURN { a: 1 -2 }` the minus token was consumed as part
  of the value `-2`, and not interpreted as the binary arithmetic operator


v1.2.beta3 (2013-02-22)
-----------------------

* issue #427: ArangoDB Importer Manual has no navigation links (previous|home|next)

* issue #319: Documentation missing for Emergency console and incomplete for datafile debugger.

* issue #370: add documentation for reloadRouting and flushServerModules

* issue #393: added REST API for user management at /_api/user

* issue #393, #128: added simple cryptographic functions for user actions in module "crypto":
  * require("org/arangodb/crypto").md5()
  * require("org/arangodb/crypto").sha256()
  * require("org/arangodb/crypto").rand()

* added replaceByExample() Javascript and REST API method

* added updateByExample() Javascript and REST API method

* added optional "limit" parameter for removeByExample() Javascript and REST API method

* fixed issue #413

* updated bundled V8 version from 3.9.4 to 3.16.14.1
  Note: the Windows version used a more recent version (3.14.0.1) and was not updated.

* fixed issue #404: keep original request url in request object


v1.2.beta2 (2013-02-15)
-----------------------

* fixed issue #405: 1.2 compile warnings

* fixed issue #333: [debian] Group "arangodb" is not used when starting vie init.d script

* added optional parameter 'excludeSystem' to GET /_api/collection
  This parameter can be used to disable returning system collections in the list
  of all collections.

* added AQL functions KEEP() and UNSET()

* fixed issue #348: "HTTP Interface for Administration and Monitoring"
  documentation errors.

* fix stringification of specific positive int64 values. Stringification of int64
  values with the upper 32 bits cleared and the 33rd bit set were broken.

* issue #395:  Collection properties() function should return 'isSystem' for
  Javascript and REST API

* make server stop after upgrade procedure when invoked with `--upgrade option`.
  When started with the `--upgrade` option, the server will perfom
  the upgrade, and then exit with a status code indicating the result of the
  upgrade (0 = success, 1 = failure). To start the server regularly in either
  daemon or console mode, the `--upgrade` option must not be specified.
  This change was introduced to allow init.d scripts check the result of
  the upgrade procedure, even in case an upgrade was successful.
  this was introduced as part of issue #391.

* added AQL function EDGES()

* added more crash-protection when reading corrupted collections at startup

* added documentation for AQL function CONTAINS()

* added AQL function LIKE()

* replaced redundant error return code 1520 (Unable to open collection) with error code
  1203 (Collection not found). These error codes have the same meanings, but one of
  them was returned from AQL queries only, the other got thrown by other parts of
  ArangoDB. Now, error 1203 (Collection not found) is used in AQL too in case a
  non-existing collection is used.

v1.2.beta1 (2013-02-01)
-----------------------

* fixed issue #382: [Documentation error] Maschine... should be Machine...

* unified history file locations for arangod, arangosh, and arangoirb.
  - The readline history for arangod (emergency console) is now stored in file
    $HOME/.arangod. It was stored in $HOME/.arango before.
  - The readline history for arangosh is still stored in $HOME/.arangosh.
  - The readline history for arangoirb is now stored in $HOME/.arangoirb. It was
    stored in $HOME/.arango-mrb before.

* fixed issue #381: _users user should have a unique constraint

* allow negative list indexes in AQL to access elements from the end of a list,
  e.g. ```RETURN values[-1]``` will return the last element of the `values` list.

* collection ids, index ids, cursor ids, and document revision ids created and
  returned by ArangoDB are now returned as strings with numeric content inside.
  This is done to prevent some value overrun/truncation in any part of the
  complete client/server workflow.
  In ArangoDB 1.1 and before, these values were previously returned as
  (potentially very big) integer values. This may cause problems (clipping, overrun,
  precision loss) for clients that do not support big integers natively and store
  such values in IEEE754 doubles internally. This type loses precision after about
  52 bits and is thus not safe to hold an id.
  Javascript and 32 bit-PHP are examples for clients that may cause such problems.
  Therefore, ids are now returned by ArangoDB as strings, with the string
  content being the integer value as before.

  Example for documents ("_rev" attribute):
  - Document returned by ArangoDB 1.1: { "_rev": 1234, ... }
  - Document returned by ArangoDB 1.2: { "_rev": "1234", ... }

  Example for collections ("id" attribute / "_id" property):
  - Collection returned by ArangoDB 1.1: { "id": 9327643, "name": "test", ... }
  - Collection returned by ArangoDB 1.2: { "id": "9327643", "name": "test", ... }

  Example for cursors ("id" attribute):
  - Collection returned by ArangoDB 1.1: { "id": 11734292, "hasMore": true, ... }
  - Collection returned by ArangoDB 1.2: { "id": "11734292", "hasMore": true, ... }

* global variables are not automatically available anymore when starting the
  arangod Javascript emergency console (i.e. ```arangod --console```).

  Especially, the variables `db`, `edges`, and `internal` are not available
  anymore. `db` and `internal` can be made available in 1.2 by
  ```var db = require("org/arangodb").db;``` and
  ```var internal = require("internal");```, respectively.
  The reason for this change is to get rid of global variables in the server
  because this will allow more specific inclusion of functionality.

  For convenience, the global variable `db` is still available by default in
  arangosh. The global variable `edges`, which since ArangoDB 1.1 was kind of
  a redundant wrapper of `db`, has been removed in 1.2 completely.
  Please use `db` instead, and if creating an edge collection, use the explicit
  ```db._createEdgeCollection()``` command.

* issue #374: prevent endless redirects when calling admin interface with
  unexpected URLs

* issue #373: TRAVERSAL() `trackPaths` option does not work. Instead `paths` does work

* issue #358: added support for CORS

* honor optional waitForSync property for document removal, replace, update, and
  save operations in arangosh. The waitForSync parameter for these operations
  was previously honored by the REST API and on the server-side, but not when
  the waitForSync parameter was specified for a document operation in arangosh.

* calls to db.collection.figures() and /_api/collection/<collection>/figures now
  additionally return the number of shapes used in the collection in the
  extra attribute "shapes.count"

* added AQL TRAVERSAL_TREE() function to return a hierarchical result from a traversal

* added AQL TRAVERSAL() function to return the results from a traversal

* added AQL function ATTRIBUTES() to return the attribute names of a document

* removed internal server-side AQL functions from global scope.

  Now the AQL internal functions can only be accessed via the exports of the
  ahuacatl module, which can be included via ```require("org/arangodb/ahuacatl")```.
  It shouldn't be necessary for clients to access this module at all, but
  internal code may use this module.

  The previously global AQL-related server-side functions were moved to the
  internal namespace. This produced the following function name changes on
  the server:

     old name              new name
     ------------------------------------------------------
     AHUACATL_RUN       => require("internal").AQL_QUERY
     AHUACATL_EXPLAIN   => require("internal").AQL_EXPLAIN
     AHUACATL_PARSE     => require("internal").AQL_PARSE

  Again, clients shouldn't have used these functions at all as there is the
  ArangoStatement object to execute AQL queries.

* fixed issue #366: Edges index returns strange description

* added AQL function MATCHES() to check a document against a list of examples

* added documentation and tests for db.collection.removeByExample

* added --progress option for arangoimp. This will show the percentage of the input
  file that has been processed by arangoimp while the import is still running. It can
  be used as a rough indicator of progress for the entire import.

* make the server log documents that cannot be imported via /_api/import into the
  logfile using the warning log level. This may help finding illegal documents in big
  import runs.

* check on server startup whether the database directory and all collection directories
  are writable. if not, the server startup will be aborted. this prevents serious
  problems with collections being non-writable and this being detected at some pointer
  after the server has been started

* allow the following AQL constructs: FUNC(...)[...], FUNC(...).attribute

* fixed issue #361: Bug in Admin Interface. Header disappears when clicking new collection

* Added in-memory only collections

  Added collection creation parameter "isVolatile":
  if set to true, the collection is created as an in-memory only collection,
  meaning that all document data of that collection will reside in memory only,
  and will not be stored permanently to disk.
  This means that all collection data will be lost when the collection is unloaded
  or the server is shut down.
  As this collection type does not have datafile disk overhead for the regular
  document operations, it may be faster than normal disk-backed collections. The
  actual performance gains strongly depend on the underlying OS, filesystem, and
  settings though.
  This collection type should be used for caches only and not for any sensible data
  that cannot be re-created otherwise.
  Some platforms, namely Windows, currently do not support this collection type.
  When creating an in-memory collection on such platform, an error message will be
  returned by ArangoDB telling the user the platform does not support it.

  Note: in-memory collections are an experimental feature. The feature might
  change drastically or even be removed altogether in a future version of ArangoDB.

* fixed issue #353: Please include "pretty print" in Emergency Console

* fixed issue #352: "pretty print" console.log
  This was achieved by adding the dump() function for the "internal" object

* reduced insertion time for edges index
  Inserting into the edges index now avoids costly comparisons in case of a hash
  collision, reducing the prefilling/loading timer for bigger edge collections

* added fulltext queries to AQL via FULLTEXT() function. This allows search
  fulltext indexes from an AQL query to find matching documents

* added fulltext index type. This index type allows indexing words and prefixes of
  words from a specific document attribute. The index can be queries using a
  SimpleQueryFull object, the HTTP REST API at /_api/simple/fulltext, or via AQL

* added collection.revision() method to determine whether a collection has changed.
  The revision method returns a revision string that can be used by client programs
  for equality/inequality comparisons. The value returned by the revision method
  should be treated by clients as an opaque string and clients should not try to
  figure out the sense of the revision id. This is still useful enough to check
  whether data in a collection has changed.

* issue #346: adaptively determine NUMBER_HEADERS_PER_BLOCK

* issue #338: arangosh cursor positioning problems

* issue #326: use limit optimization with filters

* issue #325: use index to avoid sorting

* issue #324: add limit optimization to AQL

* removed arango-password script and added Javascript functionality to add/delete
  users instead. The functionality is contained in module `users` and can be invoked
  as follows from arangosh and arangod:
  * require("users").save("name", "passwd");
  * require("users").replace("name", "newPasswd");
  * require("users").remove("name");
  * require("users").reload();
  These functions are intentionally not offered via the web interface.
  This also addresses issue #313

* changed print output in arangosh and the web interface for JSON objects.
  Previously, printing a JSON object in arangosh resulted in the attribute values
  being printed as proper JSON, but attribute names were printed unquoted and
  unescaped. This was fine for the purpose of arangosh, but lead to invalid
  JSON being produced. Now, arangosh will produce valid JSON that can be used
  to send it back to ArangoDB or use it with arangoimp etc.

* fixed issue #300: allow importing documents via the REST /_api/import API
  from a JSON list, too.
  So far, the API only supported importing from a format that had one JSON object
  on each line. This is sometimes inconvenient, e.g. when the result of an AQL
  query or any other list is to be imported. This list is a JSON list and does not
  necessary have a document per line if pretty-printed.
  arangoimp now supports the JSON list format, too. However, the format requires
  arangoimp and the server to read the entire dataset at once. If the dataset is
  too big (bigger than --max-upload-size) then the import will be rejected. Even if
  increased, the entire list must fit in memory on both the client and the server,
  and this may be more resource-intensive than importing individual lines in chunks.

* removed unused parameter --reuse-ids for arangoimp. This parameter did not have
  any effect in 1.2, was never publicly announced and did evil (TM) things.

* fixed issue #297 (partly): added whitespace between command line and
  command result in arangosh, added shell colors for better usability

* fixed issue #296: system collections not usable from AQL

* fixed issue #295: deadlock on shutdown

* fixed issue #293: AQL queries should exploit edges index

* fixed issue #292: use index when filtering on _key in AQL

* allow user-definable document keys
  users can now define their own document keys by using the _key attribute
  when creating new documents or edges. Once specified, the value of _key is
  immutable.
  The restrictions for user-defined key values are:
  * the key must be at most 254 bytes long
  * it must consist of the letters a-z (lower or upper case), the digits 0-9,
    the underscore (_) or dash (-) characters only
  * any other characters, especially multi-byte sequences, whitespace or
    punctuation characters cannot be used inside key values

  Specifying a document key is optional when creating new documents. If no
  document key is specified, ArangoDB will create a document key itself.
  There are no guarantees about the format and pattern of auto-generated document
  keys other than the above restrictions.
  Clients should therefore treat auto-generated document keys as opaque values.
  Keys can be used to look up and reference documents, e.g.:
  * saving a document: `db.users.save({ "_key": "fred", ... })`
  * looking up a document: `db.users.document("fred")`
  * referencing other documents: `edges.relations.save("users/fred", "users/john", ...)`

  This change is downwards-compatible to ArangoDB 1.1 because in ArangoDB 1.1
  users were not able to define their own keys. If the user does not supply a _key
  attribute when creating a document, ArangoDB 1.2 will still generate a key of
  its own as ArangoDB 1.1 did. However, all documents returned by ArangoDB 1.2 will
  include a _key attribute and clients should be able to handle that (e.g. by
  ignoring it if not needed). Documents returned will still include the _id attribute
  as in ArangoDB 1.1.

* require collection names everywhere where a collection id was allowed in
  ArangoDB 1.1 & 1.0
  This change requires clients to use a collection name in place of a collection id
  at all places the client deals with collections.
  Examples:
  * creating edges: the _from and _to attributes must now contain collection names instead
    of collection ids: `edges.relations.save("test/my-key1", "test/my-key2", ...)`
  * retrieving edges: the returned _from and _to attributes now will contain collection
    names instead of ids, too: _from: `test/fred` instead of `1234/3455`
  * looking up documents: db.users.document("fred") or db._document("users/fred")

  Collection names must be used in REST API calls instead of collection ids, too.
  This change is thus not completely downwards-compatible to ArangoDB 1.1. ArangoDB 1.1
  required users to use collection ids in many places instead of collection names.
  This was unintuitive and caused overhead in cases when just the collection name was
  known on client-side but not its id. This overhead can now be avoided so clients can
  work with the collection names directly. There is no need to work with collection ids
  on the client side anymore.
  This change will likely require adjustments to API calls issued by clients, and also
  requires a change in how clients handle the _id value of returned documents. Previously,
  the _id value of returned documents contained the collection id, a slash separator and
  the document number. Since 1.2, _id will contain the collection name, a slash separator
  and the document key. The same applies to the _from and _to attribute values of edges
  that are returned by ArangoDB.

  Also removed (now unnecessary) location header in responses of the collections REST API.
  The location header was previously returned because it was necessary for clients.
  When clients created a collection, they specified the collection name. The collection
  id was generated on the server, but the client needed to use the server-generated
  collection id for further API calls, e.g. when creating edges etc. Therefore, the
  full collection URL, also containing the collection id, was returned by the server in
  responses to the collection API, in the HTTP location header.
  Returning the location header has become unnecessary in ArangoDB 1.2 because users
  can access collections by name and do not need to care about collection ids.


v1.1.3 (2013-XX-XX)
-------------------

* fix case when an error message was looked up for an error code but no error
  message was found. In this case a NULL ptr was returned and not checked everywhere.
  The place this error popped up was when inserting into a non-unique hash index
  failed with a specific, invalid error code.

* fixed issue #381:  db._collection("_users").getIndexes();

* fixed issue #379: arango-password fatal issue javscript.startup-directory

* fixed issue #372: Command-Line Options for the Authentication and Authorization


v1.1.2 (2013-01-20)
-------------------

* upgraded to mruby 2013-01-20 583983385b81c21f82704b116eab52d606a609f4

* fixed issue #357: Some spelling and grammar errors

* fixed issue #355: fix quotes in pdf manual

* fixed issue #351: Strange arangosh error message for long running query

* fixed randomly hanging connections in arangosh on MacOS

* added "any" query method: this returns a random document from a collection. It
  is also available via REST HTTP at /_api/simple/any.

* added deployment tool

* added getPeerVertex

* small fix for logging of long messages: the last character of log messages longer
  than 256 bytes was not logged.

* fixed truncation of human-readable log messages for web interface: the trailing \0
  byte was not appended for messages longer than 256 bytes

* fixed issue #341: ArangoDB crashes when stressed with Batch jobs
  Contrary to the issue title, this did not have anything to do with batch jobs but
  with too high memory usage. The memory usage of ArangoDB is now reduced for cases
   when there are lots of small collections with few documents each

* started with issue #317: Feature Request (from Google Groups): DATE handling

* backported issue #300: Extend arangoImp to Allow importing result set-like
  (list of documents) formatted files

* fixed issue #337: "WaitForSync" on new collection does not work on Win/X64

* fixed issue #336: Collections REST API docs

* fixed issue #335: mmap errors due to wrong memory address calculation

* fixed issue #332: arangoimp --use-ids parameter seems to have no impact

* added option '--server.disable-authentication' for arangosh as well. No more passwd
  prompts if not needed

* fixed issue #330: session logging for arangosh

* fixed issue #329: Allow passing script file(s) as parameters for arangosh to run

* fixed issue #328: 1.1 compile warnings

* fixed issue #327: Javascript parse errors in front end


v1.1.1 (2012-12-18)
-------------------

* fixed issue #339: DELETE /_api/cursor/cursor-identifier return incollect errorNum

  The fix for this has led to a signature change of the function actions.resultNotFound().
  The meaning of parameter #3 for This function has changed from the error message string
  to the error code. The error message string is now parameter #4.
  Any client code that uses this function in custom actions must be adjusted.

* fixed issue #321: Problem upgrading arangodb 1.0.4 to 1.1.0 with Homebrew (OSX 10.8.2)

* fixed issue #230: add navigation and search for online documentation

* fixed issue #315: Strange result in PATH

* fixed issue #323: Wrong function returned in error message of AQL CHAR_LENGTH()

* fixed some log errors on startup / shutdown due to pid file handling and changing
  of directories


v1.1.0 (2012-12-05)
-------------------

* WARNING:
  arangod now performs a database version check at startup. It will look for a file
  named "VERSION" in its database directory. If the file is not present, arangod will
  perform an automatic upgrade of the database directory. This should be the normal
  case when upgrading from ArangoDB 1.0 to ArangoDB 1.1.

  If the VERSION file is present but is from an older version of ArangoDB, arangod
  will refuse to start and ask the user to run a manual upgrade first. A manual upgrade
  can be performed by starting arangod with the option `--upgrade`.

  This upgrade procedure shall ensure that users have full control over when they
  perform any updates/upgrades of their data, and can plan backups accordingly. The
  procedure also guarantees that the server is not run without any required system
  collections or with in incompatible data state.

* added AQL function DOCUMENT() to retrieve a document by its _id value

* fixed issue #311: fixed segfault on unload

* fixed issue #309: renamed stub "import" button from web interface

* fixed issue #307: added WaitForSync column in collections list in in web interface

* fixed issue #306: naming in web interface

* fixed issue #304: do not clear AQL query text input when switching tabs in
  web interface

* fixed issue #303: added documentation about usage of var keyword in web interface

* fixed issue #301: PATCH does not work in web interface

# fixed issue #269: fix make distclean & clean

* fixed issue #296: system collections not usable from AQL

* fixed issue #295: deadlock on shutdown

* added collection type label to web interface

* fixed issue #290: the web interface now disallows creating non-edges in edge collections
  when creating collections via the web interface, the collection type must also be
  specified (default is document collection)

* fixed issue #289: tab-completion does not insert any spaces

* fixed issue #282: fix escaping in web interface

* made AQL function NOT_NULL take any number of arguments. Will now return its
  first argument that is not null, or null if all arguments are null. This is downwards
  compatible.

* changed misleading AQL function name NOT_LIST() to FIRST_LIST() and slightly changed
  the behavior. The function will now return its first argument that is a list, or null
  if none of the arguments are lists.
  This is mostly downwards-compatible. The only change to the previous implementation in
  1.1-beta will happen if two arguments were passed and the 1st and 2nd arguments were
  both no lists. In previous 1.1, the 2nd argument was returned as is, but now null
  will be returned.

* add AQL function FIRST_DOCUMENT(), with same behavior as FIRST_LIST(), but working
  with documents instead of lists.

* added UPGRADING help text

* fixed issue #284: fixed Javascript errors when adding edges/vertices without own
  attributes

* fixed issue #283: AQL LENGTH() now works on documents, too

* fixed issue #281: documentation for skip lists shows wrong example

* fixed AQL optimizer bug, related to OR-combined conditions that filtered on the
  same attribute but with different conditions

* fixed issue #277: allow usage of collection names when creating edges
  the fix of this issue also implies validation of collection names / ids passed to
  the REST edge create method. edges with invalid collection ids or names in the
  "from" or "to" values will be rejected and not saved


v1.1.beta2 (2012-11-13)
-----------------------

* fixed arangoirb compilation

* fixed doxygen


v1.1.beta1 (2012-10-24)
-----------------------

* fixed AQL optimizer bug

* WARNING:
  - the user has changed from "arango" to "arangodb", the start script has changed from
    "arangod" to "arangodb", the database directory has changed from "/var/arangodb" to
    "/var/lib/arangodb" to be compliant with various Linux policies

  - In 1.1, we have introduced types for collections: regular documents go into document
    collections, and edges go into edge collections. The prefixing (db.xxx vs. edges.xxx)
    works slightly different in 1.1: edges.xxx can still be used to access collections,
    however, it will not determine the type of existing collections anymore. To create an
    edge collection 1.1, you can use db._createEdgeCollection() or edges._create().
    And there's of course also db._createDocumentCollection().
    db._create() is also still there and will create a document collection by default,
    whereas edges._create() will create an edge collection.

  - the admin web interface that was previously available via the simple URL suffix /
    is now available via a dedicated URL suffix only: /_admin/html
    The reason for this is that routing and URLs are now subject to changes by the end user,
    and only URLs parts prefixed with underscores (e.g. /_admin or /_api) are reserved
    for ArangoDB's internal usage.

* the server now handles requests with invalid Content-Length header values as follows:
  - if Content-Length is negative, the server will respond instantly with HTTP 411
    (length required)

  - if Content-Length is positive but shorter than the supplied body, the server will
    respond with HTTP 400 (bad request)

  - if Content-Length is positive but longer than the supplied body, the server will
    wait for the client to send the missing bytes. The server allows 90 seconds for this
    and will close the connection if the client does not send the remaining data

  - if Content-Length is bigger than the maximum allowed size (512 MB), the server will
    fail with HTTP 413 (request entity too large).

  - if the length of the HTTP headers is greater than the maximum allowed size (1 MB),
    the server will fail with HTTP 431 (request header fields too large)

* issue #265: allow optional base64 encoding/decoding of action response data

* issue #252: create _modules collection using arango-upgrade (note: arango-upgrade was
  finally replaced by the `--upgrade` option for arangod)

* issue #251: allow passing arbitrary options to V8 engine using new command line option:
  --javascript.v8-options. Using this option, the Harmony features or other settings in
  v8 can be enabled if the end user requires them

* issue #248: allow AQL optimizer to pull out completely uncorrelated subqueries to the
  top level, resulting in less repeated evaluation of the subquery

* upgraded to Doxygen 1.8.0

* issue #247: added AQL function MERGE_RECURSIVE

* issue #246: added clear() function in arangosh

* issue #245: Documentation: Central place for naming rules/limits inside ArangoDB

* reduced size of hash index elements by 50 %, allowing more index elements to fit in
  memory

* issue #235: GUI Shell throws Error:ReferenceError: db is not defined

* issue #229: methods marked as "under construction"

* issue #228: remove unfinished APIs (/_admin/config/*)

* having the OpenSSL library installed is now a prerequisite to compiling ArangoDB
  Also removed the --enable-ssl configure option because ssl is always required.

* added AQL functions TO_LIST, NOT_LIST

* issue #224: add optional Content-Id for batch requests

* issue #221: more documentation on AQL explain functionality. Also added
  ArangoStatement.explain() client method

* added db._createStatement() method on server as well (was previously available
  on the client only)

* issue #219: continue in case of "document not found" error in PATHS() function

* issue #213: make waitForSync overridable on specific actions

* changed AQL optimizer to use indexes in more cases. Previously, indexes might
  not have been used when in a reference expression the inner collection was
  specified last. Example: FOR u1 IN users FOR u2 IN users FILTER u1._id == u2._id
  Previously, this only checked whether an index could be used for u2._id (not
  possible). It was not checked whether an index on u1._id could be used (possible).
  Now, for expressions that have references/attribute names on both sides of the
  above as above, indexes are checked for both sides.

* issue #204: extend the CSV import by TSV and by user configurable
  separator character(s)

* issue #180: added support for batch operations

* added startup option --server.backlog-size
  this allows setting the value of the backlog for the listen() system call.
  the default value is 10, the maximum value is platform-dependent

* introduced new configure option "--enable-maintainer-mode" for
  ArangoDB maintainers. this option replaces the previous compile switches
  --with-boost-test, --enable-bison, --enable-flex and --enable-errors-dependency
  the individual configure options have been removed. --enable-maintainer-mode
  turns them all on.

* removed potentially unused configure option --enable-memfail

* fixed issue #197: HTML web interface calls /_admin/user-manager/session

* fixed issue #195: VERSION file in database directory

* fixed issue #193: REST API HEAD request returns a message body on 404

* fixed issue #188: intermittent issues with 1.0.0
  (server-side cursors not cleaned up in all cases, pthreads deadlock issue)

* issue #189: key store should use ISO datetime format bug

* issue #187: run arango-upgrade on server start (note: arango-upgrade was finally
  replaced by the `--upgrade` option for arangod)n

* fixed issue #183: strange unittest error

* fixed issue #182: manual pages

* fixed issue #181: use getaddrinfo

* moved default database directory to "/var/lib/arangodb" in accordance with
  http://www.pathname.com/fhs/pub/fhs-2.3.html

* fixed issue #179: strange text in import manual

* fixed issue #178: test for aragoimp is missing

* fixed issue #177: a misleading error message was returned if unknown variables
  were used in certain positions in an AQL query.

* fixed issue #176: explain how to use AQL from the arangosh

* issue #175: re-added hidden (and deprecated) option --server.http-port. This
  option is only there to be downwards-compatible to Arango 1.0.

* fixed issue #174: missing Documentation for `within`

* fixed issue #170: add db.<coll_name>.all().toArray() to arangosh help screen

* fixed issue #169: missing argument in Simple Queries

* added program arango-upgrade. This program must be run after installing ArangoDB
  and after upgrading from a previous version of ArangoDB. The arango-upgrade script
  will ensure all system collections are created and present in the correct state.
  It will also perform any necessary data updates.
  Note: arango-upgrade was finally replaced by the `--upgrade` option for arangod.

* issue #153: edge collection should be a flag for a collection
  collections now have a type so that the distinction between document and edge
  collections can now be done at runtime using a collection's type value.
  A collection's type can be queried in Javascript using the <collection>.type() method.

  When new collections are created using db._create(), they will be document
  collections by default. When edge._create() is called, an edge collection will be created.
  To explicitly create a collection of a specific/different type, use the methods
  _createDocumentCollection() or _createEdgeCollection(), which are available for
  both the db and the edges object.
  The Javascript objects ArangoEdges and ArangoEdgesCollection have been removed
  completely.
  All internal and test code has been adjusted for this, and client code
  that uses edges.* should also still work because edges is still there and creates
  edge collections when _create() is called.

  INCOMPATIBLE CHANGE: Client code might still need to be changed in the following aspect:
  Previously, collections did not have a type so documents and edges could be inserted
  in the same collection. This is now disallowed. Edges can only be inserted into
  edge collections now. As there were no collection types in 1.0, ArangoDB will perform
  an automatic upgrade when migrating from 1.0 to 1.1.
  The automatic upgrade will check every collection and determine its type as follows:
  - if among the first 50 documents in the collection there are documents with
    attributes "_from" and "_to", the collection is typed as an edge collection
  - if among the first 50 documents in the collection there are no documents with
    attributes "_from" and "_to", the collection is made as a document collection

* issue #150: call V8 garbage collection on server periodically

* issue #110: added support for partial updates

  The REST API for documents now offers an HTTP PATCH method to partially update
  documents. Overwriting/replacing documents is still available via the HTTP PUT method
  as before. The Javascript API in the shell also offers a new update() method in extension to
  the previously existing replace() method.


v1.0.4 (2012-11-12)
-------------------

* issue #275: strange error message in arangosh 1.0.3 at startup


v1.0.3 (2012-11-08)
-------------------

* fixed AQL optimizer bug

* issue #273: fixed segfault in arangosh on HTTP 40x

* issue #265: allow optional base64 encoding/decoding of action response data

* issue #252: _modules collection not created automatically


v1.0.2 (2012-10-22)
-------------------

* repository CentOS-X.Y moved to CentOS-X, same for Debian

* bugfix for rollback from edges

* bugfix for hash indexes

* bugfix for StringBuffer::erase_front

* added autoload for modules

* added AQL function TO_LIST


v1.0.1 (2012-09-30)
-------------------

* draft for issue #165: front-end application howto

* updated mruby to cf8fdea4a6598aa470e698e8cbc9b9b492319d

* fix for issue #190: install doesn't create log directory

* fix for issue #194: potential race condition between creating and dropping collections

* fix for issue #193: REST API HEAD request returns a message body on 404

* fix for issue #188: intermittent issues with 1.0.0

* fix for issue #163: server cannot create collection because of abandoned files

* fix for issue #150: call V8 garbage collection on server periodically


v1.0.0 (2012-08-17)
-------------------

* fix for issue #157: check for readline and ncurses headers, not only libraries


v1.0.beta4 (2012-08-15)
-----------------------

* fix for issue #152: fix memleak for barriers


v1.0.beta3 (2012-08-10)
-----------------------

* fix for issue #151: Memleak, collection data not removed

* fix for issue #149: Inconsistent port for admin interface

* fix for issue #163: server cannot create collection because of abandoned files

* fix for issue #157: check for readline and ncurses headers, not only libraries

* fix for issue #108: db.<collection>.truncate() inefficient

* fix for issue #109: added startup note about cached collection names and how to
  refresh them

* fix for issue #156: fixed memleaks in /_api/import

* fix for issue #59: added tests for /_api/import

* modified return value for calls to /_api/import: now, the attribute "empty" is
  returned as well, stating the number of empty lines in the input. Also changed the
  return value of the error code attribute ("errorNum") from 1100 ("corrupted datafile")
  to 400 ("bad request") in case invalid/unexpected JSON data was sent to the server.
  This error code is more appropriate as no datafile is broken but just input data is
  incorrect.

* fix for issue #152: Memleak for barriers

* fix for issue #151: Memleak, collection data not removed

* value of --database.maximal-journal-size parameter is now validated on startup. If
  value is smaller than the minimum value (currently 1048576), an error is thrown and
  the server will not start. Before this change, the global value of maximal journal
  size was not validated at server start, but only on collection level

* increased sleep value in statistics creation loop from 10 to 500 microseconds. This
  reduces accuracy of statistics values somewhere after the decimal points but saves
  CPU time.

* avoid additional sync() calls when writing partial shape data (attribute name data)
  to disk. sync() will still be called when the shape marker (will be written after
  the attributes) is written to disk

* issue #147: added flag --database.force-sync-shapes to force synching of shape data
  to disk. The default value is true so it is the same behavior as in version 1.0.
  if set to false, shape data is synched to disk if waitForSync for the collection is
  set to true, otherwise, shape data is not synched.

* fix for issue #145: strange issue on Travis: added epsilon for numeric comparison in
  geo index

* fix for issue #136: adjusted message during indexing

* issue #131: added timeout for HTTP keep-alive connections. The default value is 300
  seconds. There is a startup parameter server.keep-alive-timeout to configure the value.
  Setting it to 0 will disable keep-alive entirely on the server.

* fix for issue #137: AQL optimizer should use indexes for ref accesses with
  2 named attributes


v1.0.beta2 (2012-08-03)
-----------------------

* fix for issue #134: improvements for centos RPM

* fixed problem with disable-admin-interface in config file


v1.0.beta1 (2012-07-29)
-----------------------

* fixed issue #118: We need a collection "debugger"

* fixed issue #126: Access-Shaper must be cached

* INCOMPATIBLE CHANGE: renamed parameters "connect-timeout" and "request-timeout"
  for arangosh and arangoimp to "--server.connect-timeout" and "--server.request-timeout"

* INCOMPATIBLE CHANGE: authorization is now required on the server side
  Clients sending requests without HTTP authorization will be rejected with HTTP 401
  To allow backwards compatibility, the server can be started with the option
  "--server.disable-authentication"

* added options "--server.username" and "--server.password" for arangosh and arangoimp
  These parameters must be used to specify the user and password to be used when
  connecting to the server. If no password is given on the command line, arangosh/
  arangoimp will interactively prompt for a password.
  If no user name is specified on the command line, the default user "root" will be
  used.

* added startup option "--server.ssl-cipher-list" to determine which ciphers to
  use in SSL context. also added SSL_OP_CIPHER_SERVER_PREFERENCE to SSL default
  options so ciphers are tried in server and not in client order

* changed default SSL protocol to TLSv1 instead of SSLv2

* changed log-level of SSL-related messages

* added SSL connections if server is compiled with OpenSSL support. Use --help-ssl

* INCOMPATIBLE CHANGE: removed startup option "--server.admin-port".
  The new endpoints feature (see --server.endpoint) allows opening multiple endpoints
  anyway, and the distinction between admin and "other" endpoints can be emulated
  later using privileges.

* INCOMPATIBLE CHANGE: removed startup options "--port", "--server.port", and
  "--server.http-port" for arangod.
  These options have been replaced by the new "--server.endpoint" parameter

* INCOMPATIBLE CHANGE: removed startup option "--server" for arangosh and arangoimp.
  These options have been replaced by the new "--server.endpoint" parameter

* Added "--server.endpoint" option to arangod, arangosh, and arangoimp.
  For arangod, this option allows specifying the bind endpoints for the server
  The server can be bound to one or multiple endpoints at once. For arangosh
  and arangoimp, the option specifies the server endpoint to connect to.
  The following endpoint syntax is currently supported:
  - tcp://host:port or http@tcp://host:port (HTTP over IPv4)
  - tcp://[host]:port or http@tcp://[host]:port (HTTP over IPv6)
  - ssl://host:port or http@tcp://host:port (HTTP over SSL-encrypted IPv4)
  - ssl://[host]:port or http@tcp://[host]:port (HTTP over SSL-encrypted IPv6)
  - unix:///path/to/socket or http@unix:///path/to/socket (HTTP over UNIX socket)

  If no port is specified, the default port of 8529 will be used.

* INCOMPATIBLE CHANGE: removed startup options "--server.require-keep-alive" and
  "--server.secure-require-keep-alive".
  The server will now behave as follows which should be more conforming to the
  HTTP standard:
  * if a client sends a "Connection: close" header, the server will close the
    connection
  * if a client sends a "Connection: keep-alive" header, the server will not
    close the connection
  * if a client does not send any "Connection" header, the server will assume
    "keep-alive" if the request was an HTTP/1.1 request, and "close" if the
    request was an HTTP/1.0 request

* (minimal) internal optimizations for HTTP request parsing and response header
  handling

* fixed Unicode unescaping bugs for \f and surrogate pairs in BasicsC/strings.c

* changed implementation of TRI_BlockCrc32 algorithm to use 8 bytes at a time

* fixed issue #122: arangod doesn't start if <log.file> cannot be created

* fixed issue #121: wrong collection size reported

* fixed issue #98: Unable to change journalSize

* fixed issue #88: fds not closed

* fixed escaping of document data in HTML admin front end

* added HTTP basic authentication, this is always turned on

* added server startup option --server.disable-admin-interface to turn off the
  HTML admin interface

* honor server startup option --database.maximal-journal-size when creating new
  collections without specific journalsize setting. Previously, these
  collections were always created with journal file sizes of 32 MB and the
  --database.maximal-journal-size setting was ignored

* added server startup option --database.wait-for-sync to control the default
  behavior

* renamed "--unit-tests" to "--javascript.unit-tests"


v1.0.alpha3 (2012-06-30)
------------------------

* fixed issue #116: createCollection=create option doesn't work

* fixed issue #115: Compilation issue under OSX 10.7 Lion & 10.8 Mountain Lion
  (homebrew)

* fixed issue #114: image not found

* fixed issue #111: crash during "make unittests"

* fixed issue #104: client.js -> ARANGO_QUIET is not defined


v1.0.alpha2 (2012-06-24)
------------------------

* fixed issue #112: do not accept document with duplicate attribute names

* fixed issue #103: Should we cleanup the directory structure

* fixed issue #100: "count" attribute exists in cursor response with "count:
  false"

* fixed issue #84 explain command

* added new MRuby version (2012-06-02)

* added --log.filter

* cleanup of command line options:
** --startup.directory => --javascript.startup-directory
** --quite => --quiet
** --gc.interval => --javascript.gc-interval
** --startup.modules-path => --javascript.modules-path
** --action.system-directory => --javascript.action-directory
** --javascript.action-threads => removed (is now the same pool as --server.threads)

* various bug-fixes

* support for import

* added option SKIP_RANGES=1 for make unittests

* fixed several range-related assertion failures in the AQL query optimizer

* fixed AQL query optimizations for some edge cases (e.g. nested subqueries with
  invalid constant filter expressions)


v1.0.alpha1 (2012-05-28)
------------------------

Alpha Release of ArangoDB 1.0<|MERGE_RESOLUTION|>--- conflicted
+++ resolved
@@ -1,16 +1,14 @@
 devel
 -----
 
-<<<<<<< HEAD
 * added `uuidv4` and `genRandomBytes` methods to crypto module
 
 * added `hexSlice` methods `hexWrite` to JS Buffer type
 
 * added `Buffer.from`, `Buffer.of`, `Buffer.alloc` and `Buffer.allocUnsafe`
   for improved compatibility with Node.js
-=======
+
 * Foxx HTTP API errors now log stacktraces
->>>>>>> 54cc026d
 
 * fixed issue #5831: custom queries in the ui could not be loaded if the user
   only has read access to the _system database.
