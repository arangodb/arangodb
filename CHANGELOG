devel
-----

<<<<<<< HEAD
* fixed issue #3811: gharial api is now checking existence of _from and _to vertices
  during edge creation

* Fixed internal issue #2237: AQL queries on collections with replicationFactor:
  "satellite" crashed arangod in single server mode
=======
* There is new method `_profileQuery` on the database object to execute a query and
  print an explain with annotated runtime information.
>>>>>>> 95c8710d

* Query cursors can now be created with option `profile`, with a value of 0, 1 or 2.
  This will cause queries to include more statistics in their results and will allow tracing of queries.

* fixed internal issue #2147 - fixed database filter in UI

* fixed internal issue #2149: number of documents in the UI is not adjusted after moving them

* fixed internal issue #2150: UI - loading a saved query does not update the list of bind parameters

* removed option `--cluster.my-local-info` in favor of persisted server UUIDs

  The option `--cluster.my-local-info` was deprecated since ArangoDB 3.3.

* added new collection property `cacheEnabled` which enables in-memory caching for
  documents and primary index entries. Available only when using RocksDB

* arangodump now supports `--threads` option to dump collections in parallel

* Improvement: The AQL query planner in cluster is now a bit more clever and
  can prepare AQL queries with less network overhead.
  This should speed up simple queries in cluster mode, on complex queries it
  will most likely not show any performance effect.
  It will especially show effects on collections with a very high amount of Shards.

* removed remainders of dysfunctional `/_admin/cluster-test` and `/_admin/clusterCheckPort`
  API endpoints and removed them from documentation

* added new query option `stream` to enable streaming query execution via the `POST /_api/cursor` rest interface.

* fixed issue #4698: databases within the UI are now displayed in a sorted order.

* Behaviour of permissions for databases and collections changed:
  The new fallback rule for databases for which an access level is not explicitly specified:
  Choose the higher access level of::
    * A wildcard database grant
    * A database grant on the `_system` database
  The new fallback rule for collections for which an access level is not explicitly specified:
  Choose the higher access level of::
    * Any wildcard access grant in the same database, or on "*/*"
    * The access level for the current database
    * The access level for the `_system` database

* fixed issue #4583: add AQL ASSERT and AQL WARN

* remove _admin/echo handler

* renamed startup option `--replication.automatic-failover` to
  `--replication.active-failover`
  using the old option name will still work in ArangoDB 3.4, but the old option
  will be removed afterwards

* Index selectivity estimates for RocksDB engine are now eventually consistent.
  This change addresses a previous issue where some index updates could be
  "lost" from the view of the internal selectivity estimate, leading to
  inaccurate estimates. The issue is solved now, but there can be up to a second
  or so delay before updates are reflected in the estimates.

* support `returnOld` and `returnNew` attributes for in the following HTTP REST
  APIs:

  * /_api/gharial/<graph>/vertex/<collection>
  * /_api/gharial/<graph>/edge/<collection>

  The exception from this is that the HTTP DELETE verb for these APIs does not
  support `returnOld` because that would make the existing API incompatible

* fix internal issue #478: remove unused and undocumented REST API endpoints
  _admin/statistics/short and _admin/statistics/long

  These APIs were available in ArangoDB's REST API, but have not been called by
  ArangoDB itself nor have they been part of the documented API. They have been
  superseded by other REST APIs and were partially dysfunctional. Therefore
  these two endpoints have been removed entirely.

* fixed issue #1532: reload users on restore

* fixed internal issue #1475: when restoring a cluster dump to a single server
  ignore indexes of type primary and edge since we mustn't create them here.

* fixed internal issue #1439: improve performance of any-iterator for RocksDB

* issue #1190: added option `--create-database` for arangoimport

* UI: updated dygraph js library to version 2.1.0

* honor specified COLLECT method in AQL COLLECT options

  for example, when the user explicitly asks for the COLLECT method
  to be `sorted`, the optimizer will now not produce an alternative
  version of the plan using the hash method.

  additionally, if the user explcitly asks for the COLLECT method to
  be `hash`, the optimizer will now change the existing plan to use
  the hash method if possible instead of just creating an alternative
  plan.

  `COLLECT ... OPTIONS { method: 'sorted' }` => always use sorted method
  `COLLECT ... OPTIONS { method: 'hash' }`   => use hash if this is technically possible
  `COLLECT ...` (no options)                 => create a plan using sorted, and another plan using hash method

* added AQL function `IS_KEY`
  this function checks if the value passed to it can be used as a document key,
  i.e. as the value of the `_key` attribute

* added AQL functions `SORTED` and `SORTED_UNIQUE`

  `SORTED` will return a sorted version of the input array using AQL's internal
  comparison order
  `SORTED_UNIQUE` will do the same, but additionally removes duplicates.

* renamed arangoimp to arangoimport for consistency
  Release packages will still install arangoimp as a symlink so user scripts
  invoking arangoimp do not need to be changed

* UI: Shard distribution view now has an accordion view instead of displaying
  all shards of all collections at once.

* fixed issue #4393: broken handling of unix domain sockets in
  JS_Download

* added C++ implementation for AQL functions `DATE_NOW`, `DATE_ISO8601`,
  `DATE_TIMESTAMP`, `IS_DATESTRING`, `DATE_DAYOFWEEK`, `DATE_YEAR`,
  `DATE_MONTH`, `DATE_DAY`, `DATE_HOUR`, `DATE_MINUTE`, `DATE_SECOND`,
  `DATE_MILLISECOND`, `DATE_DAYOFYEAR`, `DATE_ISOWEEK`, `DATE_LEAPYEAR`,
  `DATE_QUARTER`, `DATE_DAYS_IN_MONTH`, `DATE_ADD`, `DATE_SUBTRACT`,
  `DATE_DIFF`, `DATE_COMPARE`, `TRANSLATE` and `SHA512`

* fixed a bug where clusterinfo missed changes to plan after agency
  callback is registred for create collection

* Foxx manifest.json files can now contain a $schema key with the value
  of "http://json.schemastore.org/foxx-manifest" to improve tooling support.


v3.3.8 (XXXX-XX-XX)
-------------------

* added arangod startup option `--dump-options` to print all configuration parameters
  as a JSON object

* fixed: (Enterprise only) If you restore a SmartGraph where the collections
  are still existing and are supposed to be dropped on restore we ended up in
  duplicate name error. This is now gone and the SmartGraph is correctly restored.

* fix lookups by `_id` in smart graph edge collections

* improve startup resilience in case there are datafile errors (MMFiles)

  also allow repairing broken VERSION files automatically on startup by
  specifying the option `--database.ignore-datafile-errors true`

* fix issue #4582: UI query editor now supports usage of empty string as bind parameter value

* fixed internal issue #2148: Number of documents found by filter is misleading in web UI

* added startup option `--database.required-directory-state`

  using this option it is possible to require the database directory to be
  in a specific state on startup. the options for this value are:

  - non-existing: database directory must not exist
  - existing: database directory must exist
  - empty: database directory must exist but be empty
  - populated: database directory must exist and contain specific files already
  - any: any state allowed

* field "$schema" in Foxx manifest.json files no longer produce warnings

* added `@arangodb/locals` module to expose the Foxx service context as an
  alternative to using `module.context` directly.

* supervision can be put into maintenance mode


v3.3.7 (2018-04-11)
-------------------

* added hidden option `--query.registry-ttl` to control the lifetime of cluster AQL
  query parts

* fixed internal issue #2237: AQL queries on collections with replicationFactor:
  "satellite" crashed arangod in single server mode

* fixed restore of satellite collections: replicationFactor was set to 1 during
  restore

* fixed dump and restore of smart graphs:
  a) The dump will not include the hidden shadow collections anymore, they were dumped
     accidentially and only contain duplicated data.
  b) Restore will now ignore hidden shadow collections as all data is contained
     in the smart-edge collection. You can manually include these collections from an
     old dump (3.3.5 or earlier) by using `--force`.
  c) Restore of a smart-graph will now create smart collections properly instead
     of getting into `TIMEOUT_IN_CLUSTER_OPERATION`

* fixed issue in AQL query optimizer rule "restrict-to-single-shard", which
  may have sent documents to a wrong shard in AQL INSERT queries that specified
  the value for `_key` using an expression (and not a constant value)
  Important: if you were affected by this bug in v3.3.5 it is required that you
  recreate your dataset in v3.3.6 (i.e. dumping and restoring) instead of doing
  a simple binary upgrade

* added /_admin/status HTTP API for debugging purposes

* added ArangoShell helper function for packaging all information about an
  AQL query so it can be run and analyzed elsewhere:

  query = "FOR doc IN mycollection FILTER doc.value > 42 RETURN doc";
  require("@arangodb/aql/explainer").debugDump("/tmp/query-debug-info", query);

  Entitled users can send the generated file to the ArangoDB support to facilitate 
  reproduction and debugging.

* added hidden option `--server.ask-jwt-secret`. This is an internal option
  for debugging and should not be exposed to end-users.

* fix for internal issue #2215. supervision will now wait for agent to
  fully prepare before adding 10 second grace period after leadership change

* fixed internal issue #2215's FailedLeader timeout bug


v3.3.5 (2018-03-28)
-------------------

* fixed issue #4934: Wrong used GeoIndex depending on FILTER order

* make build id appear in startup log message alongside with other version info

* make AQL data modification operations that are sent to all shards and that are
  supposed to return values (i.e. `RETURN OLD` or `RETURN NEW`) not return fake
  empty result rows if the document to be updated/replaced/removed was not present
  on the target shard

* added AQL optimizer rule `restrict-to-single-shard`

  This rule will kick in if a collection operation (index lookup or data
  modification operation) will only affect a single shard, and the operation can be
  restricted to the single shard and is not applied for all shards. This optimization
  can be applied for queries that access a collection only once in the query, and that
  do not use traversals, shortest path queries and that do not access collection data
  dynamically using the `DOCUMENT`, `FULLTEXT`, `NEAR` or `WITHIN` AQL functions.
  Additionally, the optimizer will only pull off this optimization if can safely 
  determine the values of all the collection's shard keys from the query, and when the
  shard keys are covered by a single index (this is always true if the shard key is
  the default `_key`)

* display missing attributes of GatherNodes in AQL explain output

* make AQL optimizer rule `undistribute-remove-after-enum-coll` fire in a few
  more cases in which it is possible

* slightly improve index selection for the RocksDB engine when there are multiple
  competing indexes with the same attribute prefixes, but different amount of
  attributes covered. In this case, the more specialized index will be preferred
  now

* fix issue #4924: removeFollower now prefers to remove the last follower(s)

* added "collect-in-cluster" optimizer rule to have COLLECT WITH COUNT queries
  without grouping being executed on the DB servers and the coordinator only summing
  up the counts from the individual shards

* fixed issue #4900: Nested FOR query uses index but ignores other filters 
 
* properly exit v8::Context in one place where it was missing before

* added hidden option `--cluster.index-create-timeout` for controlling the
  default value of the index creation timeout in cluster
  under normal circumstances, this option does not need to be adjusted

* increase default timeout for index creation in cluster to 3600s

* fixed issue #4843: Query-Result has more Docs than the Collection itself  

* fixed the behavior of ClusterInfo when waiting for current to catch
  up with plan in create collection.

* fixed issue #4827: COLLECT on edge _to field doesn't group distinct values as expected (MMFiles)


v3.3.4 (2018-03-01)
-------------------

* fix AQL `fullCount` result value in some cluster cases when it was off a bit

* fix issue #4651: Simple query taking forever until a request timeout error

* fix issue #4657: fixed incomplete content type header

* Vastly improved the Foxx Store UI

* fix issue #4677: AQL WITH with bind parameters results in "access after data-modification"
  for two independent UPSERTs

* remove unused startup option `--ldap.permissions-attribute-name`

* fix issue #4457: create /var/tmp/arangod with correct user in supervisor mode

* remove long disfunctional admin/long_echo handler

* fixed Foxx API:

  * PUT /_api/foxx/service: Respect force flag
  * PATCH /_api/foxx/service: Check whether a service under given mount exists

* internal issue #1726: supervision failed to remove multiple servers
  from health monitoring at once.

* more information from inception, why agent is activated

* fixed a bug where supervision tried to deal with shards of virtual collections

* fix internal issue #1770: collection creation using distributeShardsLike yields
  errors and did not distribute shards correctly in the following cases:
  1. If numberOfShards * replicationFactor % nrDBServers != 0
     (shards * replication is not divisible by DBServers).
  2. If there was failover / move shard case on the leading collection
     and creating the follower collection afterwards.

* fix timeout issues in replication client expiration

* added missing edge filter to neighbors-only traversals
  in case a filter condition was moved into the traverser and the traversal was
  executed in breadth-first mode and was returning each visited vertex exactly
  once, and there was a filter on the edges of the path and the resulting vertices
  and edges were not used later, the edge filter was not applied

* fixed issue #4160: Run arangod with "--database.auto-upgrade" option always crash silently without error log

* fix internal issue #1848: AQL optimizer was trying to resolve attribute accesses
  to attributes of constant object values at query compile time, but only did so far
  the very first attribute in each object

  this fixes https://stackoverflow.com/questions/48648737/beginner-bug-in-for-loops-from-objects

* fix inconvenience: If we want to start server with a non-existing
  --javascript.app-path it will now be created (if possible)

* fixed: REST API `POST _api/foxx` now returns HTTP code 201 on success, as documented.
         returned 200 before.

* fixed: REST API `PATCH _api/foxx/dependencies` now updates the existing dependencies
         instead of replacing them.

* fixed: Foxx upload of single javascript file. You now can upload via http-url pointing
         to a javascript file.

* fixed issue #4395: If your foxx app includes an `APP` folder it got
         accidently removed by selfhealing this is not the case anymore.

* fixed internal issue #1969 - command apt-get purge/remove arangodb3e was failing


v3.3.3 (2018-01-16)
-------------------

* fix issue #4272: VERSION file keeps disappearing

* fix internal issue #81: quotation marks disappeared when switching table/json
  editor in the query editor ui

* added option `--rocksdb.throttle` to control whether write-throttling is enabled
  Write-throttling is turned on by default, to reduce chances of compactions getting
  too far behind and blocking incoming writes.

* fixed issue #4308: Crash when getter for error.name throws an error (on Windows)

* UI: fixed a query editor caching and parsing issue

* Fixed internal issue #1683: fixes an UI issue where a collection name gets wrongly cached
  within the documents overview of a collection.

* Fixed an issue with the index estimates in RocksDB in the case a transaction is aborted.
  Former the index estimates were modified if the transaction commited or not.
  Now they will only be modified if the transaction commited successfully.

* UI: optimized login view for very small screen sizes

* Truncate in RocksDB will now do intermediate commits every 10.000 documents
  if truncate fails or the server crashes during this operation all deletes
  that have been commited so far are persisted.

* make the default value of `--rocksdb.block-cache-shard-bits` use the RocksDB
  default value. This will mostly mean the default number block cache shard
  bits is lower than before, allowing each shard to store more data and cause
  less evictions from block cache

* issue #4222: Permission error preventing AQL query import / export on webui

* UI: optimized error messages for invalid query bind parameter

* UI: upgraded swagger ui to version 3.9.0

* issue #3504: added option `--force-same-database` for arangorestore

  with this option set to true, it is possible to make any arangorestore attempt
  fail if the specified target database does not match the database name
  specified in the source dump's "dump.json" file. it can thus be used to
  prevent restoring data into the "wrong" database

  The option is set to `false` by default to ensure backwards-compatibility

* make the default value of `--rocksdb.block-cache-shard-bits` use the RocksDB
  default value. This will mostly mean the default number block cache shard
  bits is lower than before, allowing each shard to store more data and cause
  less evictions from block cache

* fixed issue #4255: AQL SORT consuming too much memory

* fixed incorrect persistence of RAFT vote and term


v3.3.2 (2018-01-04)
-------------------

* fixed issue #4199: Internal failure: JavaScript exception in file 'arangosh.js'
  at 98,7: ArangoError 4: Expecting type String

* fixed issue in agency supervision with a good server being left in
  failedServers

* distinguish isReady and allInSync in clusterInventory

* fixed issue #4197: AQL statement not working in 3.3.1 when upgraded from 3.2.10

* do not reuse collection ids when restoring collections from a dump, but assign new collection ids, this should prevent collection id conflicts


v3.3.1 (2017-12-28)
-------------------

* UI: displayed wrong wfs property for a collection when using RocksDB as
  storage engine

* added `--ignore-missing` option to arangoimp
  this option allows importing lines with less fields than specified in the CSV
  header line

* changed misleading error message from "no leader" to "not a leader"

* optimize usage of AQL FULLTEXT index function to a FOR loop with index
  usage in some cases
  When the optimization is applied, this especially speeds up fulltext index
  queries in the cluster

* UI: improved the behavior during collection creation in a cluster environment

* Agency lockup fixes for very small machines.

* Agency performance improvement by finer grained locking.

* Use steady_clock in agency whereever possible.

* Agency prevent Supervision thread crash.

* Fix agency integer overflow in timeout calculation.


v3.3.0 (2012-12-14)
-------------------

* release version

* added a missing try/catch block in the supervision thread


v3.3.rc8 (2017-12-12)
---------------------

* UI: fixed broken foxx configuration keys. Some valid configuration values
  could not be edited via the ui.

* UI: pressing the return key inside a select2 box no longer triggers the modal's
  success function

* UI: coordinators and db servers are now in sorted order (ascending)


v3.3.rc7 (2017-12-07)
---------------------

* fixed issue #3741: fix terminal color output in Windows

* UI: fixed issue #3822: disabled name input field for system collections

* fixed issue #3640: limit in subquery

* fixed issue #3745: Invalid result when using OLD object with array attribute in UPSERT statement

* UI: edge collections were wrongly added to from and to vertices select box during graph creation

* UI: added not found views for documents and collections

* UI: using default user database api during database creation now

* UI: the graph viewer backend now picks one random start vertex of the
  first 1000 documents instead of calling any(). The implementation of
  "any" is known to scale bad on huge collections with RocksDB.

* UI: fixed disappearing of the navigation label in some case special case

* UI: the graph viewer now displays updated label values correctly.
  Additionally the included node/edge editor now closes automatically
  after a successful node/edge update.

* fixed issue #3917: traversals with high maximal depth take extremely long
  in planning phase.


v3.3.rc4 (2017-11-28)
---------------------

* minor bug-fixes


v3.3.rc3 (2017-11-24)
---------------------

* bug-fixes


v3.3.rc2 (2017-11-22)
---------------------

* UI: document/edge editor now remembering their modes (e.g. code or tree)

* UI: optimized error messages for invalid graph definitions. Also fixed a
  graph renderer cleanup error.

* UI: added a delay within the graph viewer while changing the colors of the
  graph. Necessary due different browser behaviour.

* added options `--encryption.keyfile` and `--encryption.key-generator` to arangodump
  and arangorestore

* UI: the graph viewer now displays updated label values correctly.
  Additionally the included node/edge editor now closes automatically
	after a successful node/edge update.

* removed `--recycle-ids` option for arangorestore

  using that option could have led to problems on the restore, with potential
  id conflicts between the originating server (the source dump server) and the
  target server (the restore server)


v3.3.rc1 (2017-11-17)
---------------------

* add readonly mode REST API

* allow compilation of ArangoDB source code with g++ 7

* upgrade minimum required g++ compiler version to g++ 5.4
  That means ArangoDB source code will not compile with g++ 4.x or g++ < 5.4 anymore.

* AQL: during a traversal if a vertex is not found. It will not print an ERROR to the log and continue
  with a NULL value, but will register a warning at the query and continue with a NULL value.
  The situation is not desired as an ERROR as ArangoDB can store edges pointing to non-existing
  vertex which is perfectly valid, but it may be a n issue on the data model, so users
  can directly see it on the query now and do not "by accident" have to check the LOG output.

* introduce `enforceReplicationFactor` attribute for creating collections:
  this optional parameter controls if the coordinator should bail out during collection
  creation if there are not enough DBServers available for the desired `replicationFactor`.

* fixed issue #3516: Show execution time in arangosh

  this change adds more dynamic prompt components for arangosh
  The following components are now available for dynamic prompts,
  settable via the `--console.prompt` option in arangosh:

  - '%t': current time as timestamp
  - '%a': elpased time since ArangoShell start in seconds
  - '%p': duration of last command in seconds
  - '%d': name of current database
  - '%e': current endpoint
  - '%E': current endpoint without protocol
  - '%u': current user

  The time a command takes can be displayed easily by starting arangosh with `--console.prompt "%p> "`.

* make the ArangoShell refill its collection cache when a yet-unknown collection
  is first accessed. This fixes the following problem:

      arangosh1> db._collections();  // shell1 lists all collections
      arangosh2> db._create("test"); // shell2 now creates a new collection 'test'
      arangosh1> db.test.insert({}); // shell1 is not aware of the collection created
                                     // in shell2, so the insert will fail

* make AQL `DISTINCT` not change the order of the results it is applied on

* incremental transfer of initial collection data now can handle partial
  responses for a chunk, allowing the leader/master to send smaller chunks
  (in terms of HTTP response size) and limit memory usage

  this optimization is only active if client applications send the "offset" parameter
  in their requests to PUT `/_api/replication/keys/<id>?type=docs`

* initial creation of shards for cluster collections is now faster with
  `replicationFactor` values bigger than 1. this is achieved by an optimization
  for the case when the collection on the leader is still empty

* potential fix for issue #3517: several "filesystem full" errors in logs
  while there's a lot of disk space

* added C++ implementations for AQL function `SUBSTRING()`, `LEFT()`, `RIGHT()` and `TRIM()`

* show C++ function name of call site in ArangoDB log output

  this requires option `--log.line-number` to be set to *true*

* UI: added word wrapping to query editor

* UI: fixed wrong user attribute name validation, issue #3228

* make AQL return a proper error message in case of a unique key constraint
  violation. previously it only returned the generic "unique constraint violated"
  error message but omitted the details about which index caused the problem.

  This addresses https://stackoverflow.com/questions/46427126/arangodb-3-2-unique-constraint-violation-id-or-key

* added option `--server.local-authentication`

* UI: added user roles

* added config option `--log.color` to toggle colorful logging to terminal

* added config option `--log.thread-name` to additionally log thread names

* usernames must not start with `:role:`, added new options:
    --server.authentication-timeout
    --ldap.roles-attribute-name
    --ldap.roles-transformation
    --ldap.roles-search
    --ldap.superuser-role
    --ldap.roles-include
    --ldap.roles-exclude

* performance improvements for full collection scans and a few other operations
  in MMFiles engine

* added `--rocksdb.encryption-key-generator` for enterprise

* removed `--compat28` parameter from arangodump and replication API

  older ArangoDB versions will no longer be supported by these tools.

* increase the recommended value for `/proc/sys/vm/max_map_count` to a value
  eight times as high as the previous recommended value. Increasing the
  values helps to prevent an ArangoDB server from running out of memory mappings.

  The raised minimum recommended value may lead to ArangoDB showing some startup
  warnings as follows:

      WARNING {memory} maximum number of memory mappings per process is 65530, which seems too low. it is recommended to set it to at least 512000
      WARNING {memory} execute 'sudo sysctl -w "vm.max_map_count=512000"'

* Foxx now warns about malformed configuration/dependency names and aliases in the manifest.

v3.2.7 (2017-11-13)
-------------------

* Cluster customers, which have upgraded from 3.1 to 3.2 need to upgrade
  to 3.2.7. The cluster supervision is otherwise not operational.

* Fixed issue #3597: AQL with path filters returns unexpected results
  In some cases breadth first search in combination with vertex filters
  yields wrong result, the filter was not applied correctly.

* fixed some undefined behavior in some internal value caches for AQL GatherNodes
  and SortNodes, which could have led to sorted results being effectively not
  correctly sorted.

* make the replication applier for the RocksDB engine start automatically after a
  restart of the server if the applier was configured with its `autoStart` property
  set to `true`. previously the replication appliers were only automatically restarted
  at server start for the MMFiles engine.

* fixed arangodump batch size adaptivity in cluster mode and upped default batch size
  for arangodump

  these changes speed up arangodump in cluster context

* smart graphs now return a proper inventory in response to replication inventory
  requests

* fixed issue #3618: Inconsistent behavior of OR statement with object bind parameters

* only users with read/write rights on the "_system" database can now execute
  "_admin/shutdown" as well as modify properties of the write-ahead log (WAL)

* increase default maximum number of V8 contexts to at least 16 if not explicitly
  configured otherwise.
  the procedure for determining the actual maximum value of V8 contexts is unchanged
  apart from the value `16` and works as follows:
  - if explicitly set, the value of the configuration option `--javascript.v8-contexts`
    is used as the maximum number of V8 contexts
  - when the option is not set, the maximum number of V8 contexts is determined
    by the configuration option `--server.threads` if that option is set. if
    `--server.threads` is not set, then the maximum number of V8 contexts is the
    server's reported hardware concurrency (number of processors visible
    to the arangod process). if that would result in a maximum value of less than 16
    in any of these two cases, then the maximum value will be increased to 16.

* fixed issue #3447: ArangoError 1202: AQL: NotFound: (while executing) when
  updating collection

* potential fix for issue #3581: Unexpected "rocksdb unique constraint
  violated" with unique hash index

* fixed geo index optimizer rule for geo indexes with a single (array of coordinates)
  attribute.

* improved the speed of the shards overview in cluster (API endpoint /_api/cluster/shardDistribution API)
  It is now guaranteed to return after ~2 seconds even if the entire cluster is unresponsive.

* fix agency precondition check for complex objects
  this fixes issues with several CAS operations in the agency

* several fixes for agency restart and shutdown

* the cluster-internal representation of planned collection objects is now more
  lightweight than before, using less memory and not allocating any cache for indexes
  etc.

* fixed issue #3403: How to kill long running AQL queries with the browser console's
  AQL (display issue)

* fixed issue #3549: server reading ENGINE config file fails on common standard
  newline character

* UI: fixed error notifications for collection modifications

* several improvements for the truncate operation on collections:

  * the timeout for the truncate operation was increased in cluster mode in
    order to prevent too frequent "could not truncate collection" errors

  * after a truncate operation, collections in MMFiles still used disk space.
    to reclaim disk space used by truncated collection, the truncate actions
    in the web interface and from the ArangoShell now issue an extra WAL flush
    command (in cluster mode, this command is also propagated to all servers).
    the WAL flush allows all servers to write out any pending operations into the
    datafiles of the truncated collection. afterwards, a final journal rotate
    command is sent, which enables the compaction to entirely remove all datafiles
    and journals for the truncated collection, so that all disk space can be
    reclaimed

  * for MMFiles a special method will be called after a truncate operation so that
    all indexes of the collection can free most of their memory. previously some
    indexes (hash and skiplist indexes) partially kept already allocated memory
    in order to avoid future memory allocations

  * after a truncate operation in the RocksDB engine, an additional compaction
    will be triggered for the truncated collection. this compaction removes all
    deletions from the key space so that follow-up scans over the collection's key
    range do not have to filter out lots of already-removed values

  These changes make truncate operations potentially more time-consuming than before,
  but allow for memory/disk space savings afterwards.

* enable JEMalloc background threads for purging and returning unused memory
  back to the operating system (Linux only)

  JEMalloc will create its background threads on demand. The number of background
  threads is capped by the number of CPUs or active arenas. The background threads run
  periodically and purge unused memory pages, allowing memory to be returned to the
  operating system.

  This change will make the arangod process create several additional threads.
  It is accompanied by an increased `TasksMax` value in the systemd service configuration
  file for the arangodb3 service.

* upgraded bundled V8 engine to bugfix version v5.7.492.77

  this upgrade fixes a memory leak in upstream V8 described in
  https://bugs.chromium.org/p/v8/issues/detail?id=5945 that will result in memory
  chunks only getting uncommitted but not unmapped


v3.2.6 (2017-10-26)
-------------------

* UI: fixed event cleanup in cluster shards view

* UI: reduced cluster dashboard api calls

* fixed a permission problem that prevented collection contents to be displayed
  in the web interface

* removed posix_fadvise call from RocksDB's PosixSequentialFile::Read(). This is
  consistent with Facebook PR 2573 (#3505)

  this fix should improve the performance of the replication with the RocksDB
  storage engine

* allow changing of collection replication factor for existing collections

* UI: replicationFactor of a collection is now changeable in a cluster
  environment

* several fixes for the cluster agency

* fixed undefined behavior in the RocksDB-based geo index

* fixed Foxxmaster failover

* purging or removing the Debian/Ubuntu arangodb3 packages now properly stops
  the arangod instance before actuallying purging or removing


v3.2.5 (2017-10-16)
-------------------

* general-graph module and _api/gharial now accept cluster options
  for collection creation. It is now possible to set replicationFactor and
  numberOfShards for all collections created via this graph object.
  So adding a new collection will not result in a singleShard and
  no replication anymore.

* fixed issue #3408: Hard crash in query for pagination

* minimum number of V8 contexts in console mode must be 2, not 1. this is
  required to ensure the console gets one dedicated V8 context and all other
  operations have at least one extra context. This requirement was not enforced
  anymore.

* fixed issue #3395: AQL: cannot instantiate CollectBlock with undetermined
  aggregation method

* UI: fixed wrong user attribute name validation, issue #3228

* fix potential overflow in CRC marker check when a corrupted CRC marker
  is found at the very beginning of an MMFiles datafile

* UI: fixed unresponsive events in cluster shards view

* Add statistics about the V8 context counts and number of available/active/busy
  threads we expose through the server statistics interface.


v3.2.4 (2017-09-26)
-------------------

* UI: no default index selected during index creation

* UI: added replicationFactor option during SmartGraph creation

* make the MMFiles compactor perform less writes during normal compaction
  operation

  This partially fixes issue #3144

* make the MMFiles compactor configurable

  The following options have been added:

* `--compaction.db-sleep-time`: sleep interval between two compaction runs
    (in s)
  * `--compaction.min-interval"`: minimum sleep time between two compaction
     runs (in s)
  * `--compaction.min-small-data-file-size`: minimal filesize threshold
    original datafiles have to be below for a compaction
  * `--compaction.dead-documents-threshold`: minimum unused count of documents
    in a datafile
  * `--compaction.dead-size-threshold`: how many bytes of the source data file
    are allowed to be unused at most
  * `--compaction.dead-size-percent-threshold`: how many percent of the source
    datafile should be unused at least
  * `--compaction.max-files`: Maximum number of files to merge to one file
  * `--compaction.max-result-file-size`: how large may the compaction result
    file become (in bytes)
  * `--compaction.max-file-size-factor`: how large the resulting file may
    be in comparison to the collection's `--database.maximal-journal-size' setting`

* fix downwards-incompatibility in /_api/explain REST handler

* fix Windows implementation for fs.getTempPath() to also create a
  sub-directory as we do on linux

* fixed a multi-threading issue in cluster-internal communication

* performance improvements for traversals and edge lookups

* removed internal memory zone handling code. the memory zones were a leftover
  from the early ArangoDB days and did not provide any value in the current
  implementation.

* (Enterprise only) added `skipInaccessibleCollections` option for AQL queries:
  if set, AQL queries (especially graph traversals) will treat collections to
  which a user has no access rights to as if these collections were empty.

* adjusted scheduler thread handling to start and stop less threads in
  normal operations

* leader-follower replication catchup code has been rewritten in C++

* early stage AQL optimization now also uses the C++ implementations of
  AQL functions if present. Previously it always referred to the JavaScript
  implementations and ignored the C++ implementations. This change gives
  more flexibility to the AQL optimizer.

* ArangoDB tty log output is now colored for log messages with levels
  FATAL, ERR and WARN.

* changed the return values of AQL functions `REGEX_TEST` and `REGEX_REPLACE`
  to `null` when the input regex is invalid. Previous versions of ArangoDB
  partly returned `false` for invalid regexes and partly `null`.

* added `--log.role` option for arangod

  When set to `true`, this option will make the ArangoDB logger print a single
  character with the server's role into each logged message. The roles are:

  - U: undefined/unclear (used at startup)
  - S: single server
  - C: coordinator
  - P: primary
  - A: agent

  The default value for this option is `false`, so no roles will be logged.


v3.2.3 (2017-09-07)
-------------------

* fixed issue #3106: orphan collections could not be registered in general-graph module

* fixed wrong selection of the database inside the internal cluster js api

* added startup option `--server.check-max-memory-mappings` to make arangod check
  the number of memory mappings currently used by the process and compare it with
  the maximum number of allowed mappings as determined by /proc/sys/vm/max_map_count

  The default value is `true`, so the checks will be performed. When the current
  number of mappings exceeds 90% of the maximum number of mappings, the creation
  of further V8 contexts will be deferred.

  Note that this option is effective on Linux systems only.

* arangoimp now has a `--remove-attribute` option

* added V8 context lifetime control options
  `--javascript.v8-contexts-max-invocations` and `--javascript.v8-contexts-max-age`

  These options allow specifying after how many invocations a used V8 context is
  disposed, or after what time a V8 context is disposed automatically after its
  creation. If either of the two thresholds is reached, an idl V8 context will be
  disposed.

  The default value of `--javascript.v8-contexts-max-invocations` is 0, meaning that
  the maximum number of invocations per context is unlimited. The default value
  for `--javascript.v8-contexts-max-age` is 60 seconds.

* fixed wrong UI cluster health information

* fixed issue #3070: Add index in _jobs collection

* fixed issue #3125: HTTP Foxx API JSON parsing

* fixed issue #3120: Foxx queue: job isn't running when server.authentication = true

* fixed supervision failure detection and handling, which happened with simultaneous
  agency leadership change


v3.2.2 (2017-08-23)
-------------------

* make "Rebalance shards" button work in selected database only, and not make
  it rebalance the shards of all databases

* fixed issue #2847: adjust the response of the DELETE `/_api/users/database/*` calls

* fixed issue #3075: Error when upgrading arangoDB on linux ubuntu 16.04

* fixed a buffer overrun in linenoise console input library for long input strings

* increase size of the linenoise input buffer to 8 KB

* abort compilation if the detected GCC or CLANG isn't in the range of compilers
  we support

* fixed spurious cluster hangups by always sending AQL-query related requests
  to the correct servers, even after failover or when a follower drops

  The problem with the previous shard-based approach was that responsibilities
  for shards may change from one server to another at runtime, after the query
  was already instanciated. The coordinator and other parts of the query then
  sent further requests for the query to the servers now responsible for the
  shards.
  However, an AQL query must send all further requests to the same servers on
  which the query was originally instanciated, even in case of failover.
  Otherwise this would potentially send requests to servers that do not know
  about the query, and would also send query shutdown requests to the wrong
  servers, leading to abandoned queries piling up and using resources until
  they automatically time out.

* fixed issue with RocksDB engine acquiring the collection count values too
  early, leading to the collection count values potentially being slightly off
  even in exclusive transactions (for which the exclusive access should provide
  an always-correct count value)

* fixed some issues in leader-follower catch-up code, specifically for the
  RocksDB engine

* make V8 log fatal errors to syslog before it terminates the process.
  This change is effective on Linux only.

* fixed issue with MMFiles engine creating superfluous collection journals
  on shutdown

* fixed issue #3067: Upgrade from 3.2 to 3.2.1 reset autoincrement keys

* fixed issue #3044: ArangoDB server shutdown unexpectedly

* fixed issue #3039: Incorrect filter interpretation

* fixed issue #3037: Foxx, internal server error when I try to add a new service

* improved MMFiles fulltext index document removal performance
  and fulltext index query performance for bigger result sets

* ui: fixed a display bug within the slow and running queries view

* ui: fixed a bug when success event triggers twice in a modal

* ui: fixed the appearance of the documents filter

* ui: graph vertex collections not restricted to 10 anymore

* fixed issue #2835: UI detection of JWT token in case of server restart or upgrade

* upgrade jemalloc version to 5.0.1

  This fixes problems with the memory allocator returing "out of memory" when
  calling munmap to free memory in order to return it to the OS.

  It seems that calling munmap on Linux can increase the number of mappings, at least
  when a region is partially unmapped. This can lead to the process exceeding its
  maximum number of mappings, and munmap and future calls to mmap returning errors.

  jemalloc version 5.0.1 does not have the `--enable-munmap` configure option anymore,
  so the problem is avoided. To return memory to the OS eventually, jemalloc 5's
  background purge threads are used on Linux.

* fixed issue #2978: log something more obvious when you log a Buffer

* fixed issue #2982: AQL parse error?

* fixed issue #3125: HTTP Foxx API Json parsing

v3.2.1 (2017-08-09)
-------------------

* added C++ implementations for AQL functions `LEFT()`, `RIGHT()` and `TRIM()`

* fixed docs for issue #2968: Collection _key autoincrement value increases on error

* fixed issue #3011: Optimizer rule reduce-extraction-to-projection breaks queries

* Now allowing to restore users in a sharded environment as well
  It is still not possible to restore collections that are sharded
  differently than by _key.

* fixed an issue with restoring of system collections and user rights.
  It was not possible to restore users into an authenticated server.

* fixed issue #2977: Documentation for db._createDatabase is wrong

* ui: added bind parameters to slow query history view

* fixed issue #1751: Slow Query API should provide bind parameters, webui should display them

* ui: fixed a bug when moving multiple documents was not possible

* fixed docs for issue #2968: Collection _key autoincrement value increases on error

* AQL CHAR_LENGTH(null) returns now 0. Since AQL TO_STRING(null) is '' (string of length 0)

* ui: now supports single js file upload for Foxx services in addition to zip files

* fixed a multi-threading issue in the agency when callElection was called
  while the Supervision was calling updateSnapshot

* added startup option `--query.tracking-with-bindvars`

  This option controls whether the list of currently running queries
  and the list of slow queries should contain the bind variables used
  in the queries or not.

  The option can be changed at runtime using the commands

      // enables tracking of bind variables
      // set to false to turn tracking of bind variables off
      var value = true;
      require("@arangodb/aql/queries").properties({
        trackBindVars: value
      });

* index selectivity estimates are now available in the cluster as well

* fixed issue #2943: loadIndexesIntoMemory not returning the same structure
  as the rest of the collection APIs

* fixed issue #2949: ArangoError 1208: illegal name

* fixed issue #2874: Collection properties do not return `isVolatile`
  attribute

* potential fix for issue #2939: Segmentation fault when starting
  coordinator node

* fixed issue #2810: out of memory error when running UPDATE/REPLACE
  on medium-size collection

* fix potential deadlock errors in collector thread

* disallow the usage of volatile collections in the RocksDB engine
  by throwing an error when a collection is created with attribute
  `isVolatile` set to `true`.
  Volatile collections are unsupported by the RocksDB engine, so
  creating them should not succeed and silently create a non-volatile
  collection

* prevent V8 from issuing SIGILL instructions when it runs out of memory

  Now arangod will attempt to log a FATAL error into its logfile in case V8
  runs out of memory. In case V8 runs out of memory, it will still terminate the
  entire process. But at least there should be something in the ArangoDB logs
  indicating what the problem was. Apart from that, the arangod process should
  now be exited with SIGABRT rather than SIGILL as it shouldn't return into the
  V8 code that aborted the process with `__builtin_trap`.

  this potentially fixes issue #2920: DBServer crashing automatically post upgrade to 3.2

* Foxx queues and tasks now ensure that the scripts in them run with the same
  permissions as the Foxx code who started the task / queue

* fixed issue #2928: Offset problems

* fixed issue #2876: wrong skiplist index usage in edge collection

* fixed issue #2868: cname missing from logger-follow results in rocksdb

* fixed issue #2889: Traversal query using incorrect collection id

* fixed issue #2884: AQL traversal uniqueness constraints "propagating" to other traversals? Weird results

* arangoexport: added `--query` option for passing an AQL query to export the result

* fixed issue #2879: No result when querying for the last record of a query

* ui: allows now to edit default access level for collections in database
  _system for all users except the root user.

* The _users collection is no longer accessible outside the arngod process, _queues is always read-only

* added new option "--rocksdb.max-background-jobs"

* removed options "--rocksdb.max-background-compactions", "--rocksdb.base-background-compactions" and "--rocksdb.max-background-flushes"

* option "--rocksdb.compaction-read-ahead-size" now defaults to 2MB

* change Windows build so that RocksDB doesn't enforce AVX optimizations by default
  This fixes startup crashes on servers that do not have AVX CPU extensions

* speed up RocksDB secondary index creation and dropping

* removed RocksDB note in Geo index docs


v3.2.0 (2017-07-20)
-------------------

* fixed UI issues

* fixed multi-threading issues in Pregel

* fixed Foxx resilience

* added command-line option `--javascript.allow-admin-execute`

  This option can be used to control whether user-defined JavaScript code
  is allowed to be executed on server by sending via HTTP to the API endpoint
  `/_admin/execute`  with an authenticated user account.
  The default value is `false`, which disables the execution of user-defined
  code. This is also the recommended setting for production. In test environments,
  it may be convenient to turn the option on in order to send arbitrary setup
  or teardown commands for execution on the server.


v3.2.beta6 (2017-07-18)
-----------------------

* various bugfixes


v3.2.beta5 (2017-07-16)
-----------------------

* numerous bugfixes


v3.2.beta4 (2017-07-04)
-----------------------

* ui: fixed document view _from and _to linking issue for special characters

* added function `db._parse(query)` for parsing an AQL query and returning information about it

* fixed one medium priority and two low priority security user interface
  issues found by owasp zap.

* ui: added index deduplicate options

* ui: fixed renaming of collections for the rocksdb storage engine

* documentation and js fixes for secondaries

* RocksDB storage format was changed, users of the previous beta/alpha versions
  must delete the database directory and re-import their data

* enabled permissions on database and collection level

* added and changed some user related REST APIs
    * added `PUT /_api/user/{user}/database/{database}/{collection}` to change collection permission
    * added `GET /_api/user/{user}/database/{database}/{collection}`
    * added optional `full` parameter to the `GET /_api/user/{user}/database/` REST call

* added user functions in the arangoshell `@arangodb/users` module
    * added `grantCollection` and `revokeCollection` functions
    * added `permission(user, database, collection)` to retrieve collection specific rights

* added "deduplicate" attribute for array indexes, which controls whether inserting
  duplicate index values from the same document into a unique array index will lead to
  an error or not:

      // with deduplicate = true, which is the default value:
      db._create("test");
      db.test.ensureIndex({ type: "hash", fields: ["tags[*]"], deduplicate: true });
      db.test.insert({ tags: ["a", "b"] });
      db.test.insert({ tags: ["c", "d", "c"] }); // will work, because deduplicate = true
      db.test.insert({ tags: ["a"] }); // will fail

      // with deduplicate = false
      db._create("test");
      db.test.ensureIndex({ type: "hash", fields: ["tags[*]"], deduplicate: false });
      db.test.insert({ tags: ["a", "b"] });
      db.test.insert({ tags: ["c", "d", "c"] }); // will not work, because deduplicate = false
      db.test.insert({ tags: ["a"] }); // will fail

  The "deduplicate" attribute is now also accepted by the index creation HTTP
  API endpoint POST /_api/index and is returned by GET /_api/index.

* added optimizer rule "remove-filters-covered-by-traversal"

* Debian/Ubuntu installer: make messages about future package upgrades more clear

* fix a hangup in VST

  The problem happened when the two first chunks of a VST message arrived
  together on a connection that was newly switched to VST.

* fix deletion of outdated WAL files in RocksDB engine

* make use of selectivity estimates in hash, skiplist and persistent indexes
  in RocksDB engine

* changed VM overcommit recommendation for user-friendliness

* fix a shutdown bug in the cluster: a destroyed query could still be active

* do not terminate the entire server process if a temp file cannot be created
  (Windows only)

* fix log output in the front-end, it stopped in case of too many messages


v3.2.beta3 (2017-06-27)
-----------------------

* numerous bugfixes


v3.2.beta2 (2017-06-20)
-----------------------

* potentially fixed issue #2559: Duplicate _key generated on insertion

* fix invalid results (too many) when a skipping LIMIT was used for a
  traversal. `LIMIT x` or `LIMIT 0, x` were not affected, but `LIMIT s, x`
  may have returned too many results

* fix races in SSL communication code

* fix invalid locking in JWT authentication cache, which could have
  crashed the server

* fix invalid first group results for sorted AQL COLLECT when LIMIT
  was used

* fix potential race, which could make arangod hang on startup

* removed `exception` field from transaction error result; users should throw
  explicit `Error` instances to return custom exceptions (addresses issue #2561)

* fixed issue #2613: Reduce log level when Foxx manager tries to self heal missing database

* add a read only mode for users and collection level authorization

* removed `exception` field from transaction error result; users should throw
  explicit `Error` instances to return custom exceptions (addresses issue #2561)

* fixed issue #2677: Foxx disabling development mode creates non-deterministic service bundle

* fixed issue #2684: Legacy service UI not working


v3.2.beta1 (2017-06-12)
-----------------------

* provide more context for index errors (addresses issue #342)

* arangod now validates several OS/environment settings on startup and warns if
  the settings are non-ideal. Most of the checks are executed on Linux systems only.

* fixed issue #2515: The replace-or-with-in optimization rule might prevent use of indexes

* added `REGEX_REPLACE` AQL function

* the RocksDB storage format was changed, users of the previous alpha versions
  must delete the database directory and re-import their data

* added server startup option `--query.fail-on-warning`

  setting this option to `true` will abort any AQL query with an exception if
  it causes a warning at runtime. The value can be overridden per query by
  setting the `failOnWarning` attribute in a query's options.

* added --rocksdb.num-uncompressed-levels to adjust number of non-compressed levels

* added checks for memory managment and warn (i. e. if hugepages are enabled)

* set default SSL cipher suite string to "HIGH:!EXPORT:!aNULL@STRENGTH"

* fixed issue #2469: Authentication = true does not protect foxx-routes

* fixed issue #2459: compile success but can not run with rocksdb

* `--server.maximal-queue-size` is now an absolute maximum. If the queue is
  full, then 503 is returned. Setting it to 0 means "no limit".

* (Enterprise only) added authentication against an LDAP server

* fixed issue #2083: Foxx services aren't distributed to all coordinators

* fixed issue #2384: new coordinators don't pick up existing Foxx services

* fixed issue #2408: Foxx service validation causes unintended side-effects

* extended HTTP API with routes for managing Foxx services

* added distinction between hasUser and authorized within Foxx
  (cluster internal requests are authorized requests but don't have a user)

* arangoimp now has a `--threads` option to enable parallel imports of data

* PR #2514: Foxx services that can't be fixed by self-healing now serve a 503 error

* added `time` function to `@arangodb` module


v3.2.alpha4 (2017-04-25)
------------------------

* fixed issue #2450: Bad optimization plan on simple query

* fixed issue #2448: ArangoDB Web UI takes no action when Delete button is clicked

* fixed issue #2442: Frontend shows already deleted databases during login

* added 'x-content-type-options: nosniff' to avoid MSIE bug

* set default value for `--ssl.protocol` from TLSv1 to TLSv1.2.

* AQL breaking change in cluster:
  The SHORTEST_PATH statement using edge-collection names instead
  of a graph name now requires to explicitly name the vertex-collection names
  within the AQL query in the cluster. It can be done by adding `WITH <name>`
  at the beginning of the query.

  Example:
  ```
  FOR v,e IN OUTBOUND SHORTEST_PATH @start TO @target edges [...]
  ```

  Now has to be:

  ```
  WITH vertices
  FOR v,e IN OUTBOUND SHORTEST_PATH @start TO @target edges [...]
  ```

  This change is due to avoid dead-lock sitations in clustered case.
  An error stating the above is included.

* add implicit use of geo indexes when using SORT/FILTER in AQL, without
  the need to use the special-purpose geo AQL functions `NEAR` or `WITHIN`.

  the special purpose `NEAR` AQL function can now be substituted with the
  following AQL (provided there is a geo index present on the `doc.latitude`
  and `doc.longitude` attributes):

      FOR doc in geoSort
        SORT DISTANCE(doc.latitude, doc.longitude, 0, 0)
        LIMIT 5
        RETURN doc

  `WITHIN` can be substituted with the following AQL:

      FOR doc in geoFilter
        FILTER DISTANCE(doc.latitude, doc.longitude, 0, 0) < 2000
        RETURN doc

  Compared to using the special purpose AQL functions this approach has the
  advantage that it is more composable, and will also honor any `LIMIT` values
  used in the AQL query.

* potential fix for shutdown hangs on OSX

* added KB, MB, GB prefix for integer parameters, % for integer parameters
  with a base value

* added JEMALLOC 4.5.0

* added `--vm.resident-limit` and `--vm.path` for file-backed memory mapping
  after reaching a configurable maximum RAM size

* try recommended limit for file descriptors in case of unlimited
  hard limit

* issue #2413: improve logging in case of lock timeout and deadlocks

* added log topic attribute to /_admin/log api

* removed internal build option `USE_DEV_TIMERS`

  Enabling this option activated some proprietary timers for only selected
  events in arangod. Instead better use `perf` to gather timings.


v3.2.alpha3 (2017-03-22)
------------------------

* increase default collection lock timeout from 30 to 900 seconds

* added function `db._engine()` for retrieval of storage engine information at
  server runtime

  There is also an HTTP REST handler at GET /_api/engine that returns engine
  information.

* require at least cmake 3.2 for building ArangoDB

* make arangod start with less V8 JavaScript contexts

  This speeds up the server start (a little bit) and makes it use less memory.
  Whenever a V8 context is needed by a Foxx action or some other operation and
  there is no usable V8 context, a new one will be created dynamically now.

  Up to `--javascript.v8-contexts` V8 contexts will be created, so this option
  will change its meaning. Previously as many V8 contexts as specified by this
  option were created at server start, and the number of V8 contexts did not
  change at runtime. Now up to this number of V8 contexts will be in use at the
  same time, but the actual number of V8 contexts is dynamic.

  The garbage collector thread will automatically delete unused V8 contexts after
  a while. The number of spare contexts will go down to as few as configured in
  the new option `--javascript.v8-contexts-minimum`. Actually that many V8 contexts
  are also created at server start.

  The first few requests in new V8 contexts will take longer than in contexts
  that have been there already. Performance may therefore suffer a bit for the
  initial requests sent to ArangoDB or when there are only few but performance-
  critical situations in which new V8 contexts will be created. If this is a
  concern, it can easily be fixed by setting `--javascipt.v8-contexts-minimum`
  and `--javascript.v8-contexts` to a relatively high value, which will guarantee
  that many number of V8 contexts to be created at startup and kept around even
  when unused.

  Waiting for an unused V8 context will now also abort if no V8 context can be
  acquired/created after 120 seconds.

* improved diagnostic messages written to logfiles by supervisor process

* fixed issue #2367

* added "bindVars" to attributes of currently running and slow queries

* added "jsonl" as input file type for arangoimp

* upgraded version of bundled zlib library from 1.2.8 to 1.2.11

* added input file type `auto` for arangoimp so it can automatically detect the
  type of the input file from the filename extension

* fixed variables parsing in GraphQL

* added `--translate` option for arangoimp to translate attribute names from
  the input files to attriubte names expected by ArangoDB

  The `--translate` option can be specified multiple times (once per translation
  to be executed). The following example renames the "id" column from the input
  file to "_key", and the "from" column to "_from", and the "to" column to "_to":

      arangoimp --type csv --file data.csv --translate "id=_key" --translate "from=_from" --translate "to=_to"

  `--translate` works for CSV and TSV inputs only.

* changed default value for `--server.max-packet-size` from 128 MB to 256 MB

* fixed issue #2350

* fixed issue #2349

* fixed issue #2346

* fixed issue #2342

* change default string truncation length from 80 characters to 256 characters for
  `print`/`printShell` functions in ArangoShell and arangod. This will emit longer
  prefixes of string values before truncating them with `...`, which is helpful
  for debugging.

* always validate incoming JSON HTTP requests for duplicate attribute names

  Incoming JSON data with duplicate attribute names will now be rejected as
  invalid. Previous versions of ArangoDB only validated the uniqueness of
  attribute names inside incoming JSON for some API endpoints, but not
  consistently for all APIs.

* don't let read-only transactions block the WAL collector

* allow passing own `graphql-sync` module instance to Foxx GraphQL router

* arangoexport can now export to csv format

* arangoimp: fixed issue #2214

* Foxx: automatically add CORS response headers

* added "OPTIONS" to CORS `access-control-allow-methods` header

* Foxx: Fix arangoUser sometimes not being set correctly

* fixed issue #1974


v3.2.alpha2 (2017-02-20)
------------------------

* ui: fixed issue #2065

* ui: fixed a dashboard related memory issue

* Internal javascript rest actions will now hide their stack traces to the client
  unless maintainer mode is activated. Instead they will always log to the logfile

* Removed undocumented internal HTTP API:
  * PUT _api/edges

  The documented GET _api/edges and the undocumented POST _api/edges remains unmodified.

* updated V8 version to 5.7.0.0

* change undocumented behaviour in case of invalid revision ids in
  If-Match and If-None-Match headers from 400 (BAD) to 412 (PRECONDITION
  FAILED).

* change undocumented behaviour in case of invalid revision ids in
  JavaScript document operations from 1239 ("illegal document revision")
  to 1200 ("conflict").

* added data export tool, arangoexport.

  arangoexport can be used to export collections to json, jsonl or xml
  and export a graph or collections to xgmml.

* fixed a race condition when closing a connection

* raised default hard limit on threads for very small to 64

* fixed negative counting of http connection in UI


v3.2.alpha1 (2017-02-05)
------------------------

* added figure `httpRequests` to AQL query statistics

* removed revisions cache intermediate layer implementation

* obsoleted startup options `--database.revision-cache-chunk-size` and
  `--database.revision-cache-target-size`

* fix potential port number over-/underruns

* added startup option `--log.shorten-filenames` for controlling whether filenames
  in log messages should be shortened to just the filename with the absolute path

* removed IndexThreadFeature, made `--database.index-threads` option obsolete

* changed index filling to make it more parallel, dispatch tasks to boost::asio

* more detailed stacktraces in Foxx apps

* generated Foxx services now use swagger tags


v3.1.24 (XXXX-XX-XX)
--------------------

* fixed one more LIMIT issue in traversals


v3.1.23 (2017-06-19)
--------------------

* potentially fixed issue #2559: Duplicate _key generated on insertion

* fix races in SSL communication code

* fix invalid results (too many) when a skipping LIMIT was used for a
  traversal. `LIMIT x` or `LIMIT 0, x` were not affected, but `LIMIT s, x`
  may have returned too many results

* fix invalid first group results for sorted AQL COLLECT when LIMIT
  was used

* fix invalid locking in JWT authentication cache, which could have
  crashed the server

* fix undefined behavior in traverser when traversals were used inside
  a FOR loop


v3.1.22 (2017-06-07)
--------------------

* fixed issue #2505: Problem with export + report of a bug

* documented changed behavior of WITH

* fixed ui glitch in aardvark

* avoid agency compaction bug

* fixed issue #2283: disabled proxy communication internally


v3.1.21 (2017-05-22)
--------------------

* fixed issue #2488:  AQL operator IN error when data use base64 chars

* more randomness in seeding RNG

v3.1.20 (2016-05-16)
--------------------

* fixed incorrect sorting for distributeShardsLike

* improve reliability of AgencyComm communication with Agency

* fixed shard numbering bug, where ids were erouneously incremented by 1

* remove an unnecessary precondition in createCollectionCoordinator

* funny fail rotation fix

* fix in SimpleHttpClient for correct advancement of readBufferOffset

* forward SIG_HUP in supervisor process to the server process to fix logrotaion
  You need to stop the remaining arangod server process manually for the upgrade to work.


v3.1.19 (2017-04-28)
--------------------

* Fixed a StackOverflow issue in Traversal and ShortestPath. Occured if many (>1000) input
  values in a row do not return any result. Fixes issue: #2445

* fixed issue #2448

* fixed issue #2442

* added 'x-content-type-options: nosniff' to avoid MSIE bug

* fixed issue #2441

* fixed issue #2440

* Fixed a StackOverflow issue in Traversal and ShortestPath. Occured if many (>1000) input
  values in a row do not return any result. Fixes issue: #2445

* fix occasional hanging shutdowns on OS X


v3.1.18 (2017-04-18)
--------------------

* fixed error in continuous synchronization of collections

* fixed spurious hangs on server shutdown

* better error messages during restore collection

* completely overhaul supervision. More detailed tests

* Fixed a dead-lock situation in cluster traversers, it could happen in
  rare cases if the computation on one DBServer could be completed much earlier
  than the other server. It could also be restricted to SmartGraphs only.

* (Enterprise only) Fixed a bug in SmartGraph DepthFirstSearch. In some
  more complicated queries, the maxDepth limit of 1 was not considered strictly
  enough, causing the traverser to do unlimited depth searches.

* fixed issue #2415

* fixed issue #2422

* fixed issue #1974


v3.1.17 (2017-04-04)
--------------------

* (Enterprise only) fixed a bug where replicationFactor was not correctly
  forwarded in SmartGraph creation.

* fixed issue #2404

* fixed issue #2397

* ui - fixed smart graph option not appearing

* fixed issue #2389

* fixed issue #2400


v3.1.16 (2017-03-27)
--------------------

* fixed issue #2392

* try to raise file descriptors to at least 8192, warn otherwise

* ui - aql editor improvements + updated ace editor version (memory leak)

* fixed lost HTTP requests

* ui - fixed some event issues

* avoid name resolution when given connection string is a valid ip address

* helps with issue #1842, bug in COLLECT statement in connection with LIMIT.

* fix locking bug in cluster traversals

* increase lock timeout defaults

* increase various cluster timeouts

* limit default target size for revision cache to 1GB, which is better for
  tight RAM situations (used to be 40% of (totalRAM - 1GB), use
  --database.revision-cache-target-size <VALUEINBYTES> to get back the
  old behaviour

* fixed a bug with restarted servers indicating status as "STARTUP"
  rather that "SERVING" in Nodes UI.


v3.1.15 (2017-03-20)
--------------------

* add logrotate configuration as requested in #2355

* fixed issue #2376

* ui - changed document api due a chrome bug

* ui - fixed a submenu bug

* added endpoint /_api/cluster/endpoints in cluster case to get all
  coordinator endpoints

* fix documentation of /_api/endpoint, declaring this API obsolete.

* Foxx response objects now have a `type` method for manipulating the content-type header

* Foxx tests now support `xunit` and `tap` reporters


v3.1.14 (2017-03-13)
--------------------

* ui - added feature request (multiple start nodes within graph viewer) #2317

* added missing locks to authentication cache methods

* ui - added feature request (multiple start nodes within graph viewer) #2317

* ui - fixed wrong merge of statistics information from different coordinators

* ui - fixed issue #2316

* ui - fixed wrong protocol usage within encrypted environment

* fixed compile error on Mac Yosemite

* minor UI fixes


v3.1.13 (2017-03-06)
--------------------

* fixed variables parsing in GraphQL

* fixed issue #2214

* fixed issue #2342

* changed thread handling to queue only user requests on coordinator

* use exponential backoff when waiting for collection locks

* repair short name server lookup in cluster in the case of a removed
  server


v3.1.12 (2017-02-28)
--------------------

* disable shell color escape sequences on Windows

* fixed issue #2326

* fixed issue #2320

* fixed issue #2315

* fixed a race condition when closing a connection

* raised default hard limit on threads for very small to 64

* fixed negative counting of http connection in UI

* fixed a race when renaming collections

* fixed a race when dropping databases


v3.1.11 (2017-02-17)
--------------------

* fixed a race between connection closing and sending out last chunks of data to clients
  when the "Connection: close" HTTP header was set in requests

* ui: optimized smart graph creation usability

* ui: fixed #2308

* fixed a race in async task cancellation via `require("@arangodb/tasks").unregisterTask()`

* fixed spuriously hanging threads in cluster AQL that could sit idle for a few minutes

* fixed potential numeric overflow for big index ids in index deletion API

* fixed sort issue in cluster, occurring when one of the local sort buffers of a
  GatherNode was empty

* reduce number of HTTP requests made for certain kinds of join queries in cluster,
  leading to speedup of some join queries

* supervision deals with demised coordinators correctly again

* implement a timeout in TraverserEngineRegistry

* agent communication reduced in large batches of append entries RPCs

* inception no longer estimates RAFT timings

* compaction in agents has been moved to a separate thread

* replicated logs hold local timestamps

* supervision jobs failed leader and failed follower revisited for
  function in precarious stability situations

* fixed bug in random number generator for 64bit int


v3.1.10 (2017-02-02)
--------------------

* updated versions of bundled node modules:
  - joi: from 8.4.2 to 9.2.0
  - joi-to-json-schema: from 2.2.0 to 2.3.0
  - sinon: from 1.17.4 to 1.17.6
  - lodash: from 4.13.1 to 4.16.6

* added shortcut for AQL ternary operator
  instead of `condition ? true-part : false-part` it is now possible to also use a
  shortcut variant `condition ? : false-part`, e.g.

      FOR doc IN docs RETURN doc.value ?: 'not present'

  instead of

      FOR doc IN docs RETURN doc.value ? doc.value : 'not present'

* fixed wrong sorting order in cluster, if an index was used to sort with many
  shards.

* added --replication-factor, --number-of-shards and --wait-for-sync to arangobench

* turn on UTF-8 string validation for VelocyPack values received via VST connections

* fixed issue #2257

* upgraded Boost version to 1.62.0

* added optional detail flag for db.<collection>.count()
  setting the flag to `true` will make the count operation returned the per-shard
  counts for the collection:

      db._create("test", { numberOfShards: 10 });
      for (i = 0; i < 1000; ++i) {
        db.test.insert({value: i});
      }
      db.test.count(true);

      {
        "s100058" : 99,
        "s100057" : 103,
        "s100056" : 100,
        "s100050" : 94,
        "s100055" : 90,
        "s100054" : 122,
        "s100051" : 109,
        "s100059" : 99,
        "s100053" : 95,
        "s100052" : 89
      }

* added optional memory limit for AQL queries:

      db._query("FOR i IN 1..100000 SORT i RETURN i", {}, { options: { memoryLimit: 100000 } });

  This option limits the default maximum amount of memory (in bytes) that a single
  AQL query can use.
  When a single AQL query reaches the specified limit value, the query will be
  aborted with a *resource limit exceeded* exception. In a cluster, the memory
  accounting is done per shard, so the limit value is effectively a memory limit per
  query per shard.

  The global limit value can be overriden per query by setting the *memoryLimit*
  option value for individual queries when running an AQL query.

* added server startup option `--query.memory-limit`

* added convenience function to create vertex-centric indexes.

  Usage: `db.collection.ensureVertexCentricIndex("label", {type: "hash", direction: "outbound"})`
  That will create an index that can be used on OUTBOUND with filtering on the
  edge attribute `label`.

* change default log output for tools to stdout (instead of stderr)

* added option -D to define a configuration file environment key=value

* changed encoding behavior for URLs encoded in the C++ code of ArangoDB:
  previously the special characters `-`, `_`, `~` and `.` were returned as-is
  after URL-encoding, now `.` will be encoded to be `%2e`.
  This also changes the behavior of how incoming URIs are processed: previously
  occurrences of `..` in incoming request URIs were collapsed (e.g. `a/../b/` was
  collapsed to a plain `b/`). Now `..` in incoming request URIs are not collapsed.

* Foxx request URL suffix is no longer unescaped

* @arangodb/request option json now defaults to `true` if the response body is not empty and encoding is not explicitly set to `null` (binary).
  The option can still be set to `false` to avoid unnecessary attempts at parsing the response as JSON.

* Foxx configuration values for unknown options will be discarded when saving the configuration in production mode using the web interface

* module.context.dependencies is now immutable

* process.stdout.isTTY now returns `true` in arangosh and when running arangod with the `--console` flag

* add support for Swagger tags in Foxx


v3.1.9 (XXXX-XX-XX)
-------------------

* macos CLI package: store databases and apps in the users home directory

* ui: fixed re-login issue within a non system db, when tab was closed

* fixed a race in the VelocyStream Commtask implementation

* fixed issue #2256


v3.1.8 (2017-01-09)
-------------------

* add Windows silent installer

* add handling of debug symbols during Linux & windows release builds.

* fixed issue #2181

* fixed issue #2248: reduce V8 max old space size from 3 GB to 1 GB on 32 bit systems

* upgraded Boost version to 1.62.0

* fixed issue #2238

* fixed issue #2234

* agents announce new endpoints in inception phase to leader

* agency leadership accepts updatet endpoints to given uuid

* unified endpoints replace localhost with 127.0.0.1

* fix several problems within an authenticated cluster


v3.1.7 (2016-12-29)
-------------------

* fixed one too many elections in RAFT

* new agency comm backported from devel


v3.1.6 (2016-12-20)
-------------------

* fixed issue #2227

* fixed issue #2220

* agency constituent/agent bug fixes in race conditions picking up
  leadership

* supervision does not need waking up anymore as it is running
  regardless

* agents challenge their leadership more rigorously


v3.1.5 (2016-12-16)
-------------------

* lowered default value of `--database.revision-cache-target-size` from 75% of
  RAM to less than 40% of RAM

* fixed issue #2218

* fixed issue #2217

* Foxx router.get/post/etc handler argument can no longer accidentally omitted

* fixed issue #2223


v3.1.4 (2016-12-08)
-------------------

* fixed issue #2211

* fixed issue #2204

* at cluster start, coordinators wait until at least one DBserver is there,
  and either at least two DBservers are there or 15s have passed, before they
  initiate the bootstrap of system collections.

* more robust agency startup from devel

* supervision's AddFollower adds many followers at once

* supervision has new FailedFollower job

* agency's Node has new method getArray

* agency RAFT timing estimates more conservative in waitForSync
  scenario

* agency RAFT timing estimates capped at maximum 2.0/10.0 for low/high


v3.1.3 (2016-12-02)
-------------------

* fix a traversal bug when using skiplist indexes:
  if we have a skiplist of ["a", "unused", "_from"] and a traversal like:
  FOR v,e,p IN OUTBOUND @start @@edges
    FILTER p.edges[0].a == 'foo'
    RETURN v
  And the above index applied on "a" is considered better than EdgeIndex, than
  the executor got into undefined behaviour.

* fix endless loop when trying to create a collection with replicationFactor: -1


v3.1.2 (2016-11-24)
-------------------

* added support for descriptions field in Foxx dependencies

* (Enterprise only) fixed a bug in the statistic report for SmartGraph traversals.
Now they state correctly how many documents were fetched from the index and how many
have been filtered.

* Prevent uniform shard distribution when replicationFactor == numServers

v3.1.1 (2016-11-15)
-------------------

* fixed issue #2176

* fixed issue #2168

* display index usage of traversals in AQL explainer output (previously missing)

* fixed issue #2163

* preserve last-used HLC value across server starts

* allow more control over handling of pre-3.1 _rev values

  this changes the server startup option `--database.check-30-revisions` from a boolean (true/false)
  parameter to a string parameter with the following possible values:

  - "fail":
    will validate _rev values of 3.0 collections on collection loading and throw an exception when invalid _rev values are found.
    in this case collections with invalid _rev values are marked as corrupted and cannot be used in the ArangoDB 3.1 instance.
    the fix procedure for such collections is to export the collections from 3.0 database with arangodump and restore them in 3.1 with arangorestore.
    collections that do not contain invalid _rev values are marked as ok and will not be re-checked on following loads.
    collections that contain invalid _rev values will be re-checked on following loads.

  - "true":
    will validate _rev values of 3.0 collections on collection loading and print a warning when invalid _rev values are found.
    in this case collections with invalid _rev values can be used in the ArangoDB 3.1 instance.
    however, subsequent operations on documents with invalid _rev values may silently fail or fail with explicit errors.
    the fix procedure for such collections is to export the collections from 3.0 database with arangodump and restore them in 3.1 with arangorestore.
    collections that do not contain invalid _rev values are marked as ok and will not be re-checked on following loads.
    collections that contain invalid _rev values will be re-checked on following loads.

  - "false":
    will not validate _rev values on collection loading and not print warnings.
    no hint is given when invalid _rev values are found.
    subsequent operations on documents with invalid _rev values may silently fail or fail with explicit errors.
    this setting does not affect whether collections are re-checked later.
    collections will be re-checked on following loads if `--database.check-30-revisions` is later set to either `true` or `fail`.

  The change also suppresses warnings that were printed when collections were restored using arangorestore, and the restore
  data contained invalid _rev values. Now these warnings are suppressed, and new HLC _rev values are generated for these documents
  as before.

* added missing functions to AQL syntax highlighter in web interface

* fixed display of `ANY` direction in traversal explainer output (direction `ANY` was shown as either
  `INBOUND` or `OUTBOUND`)

* changed behavior of toJSON() function when serializing an object before saving it in the database

  if an object provides a toJSON() function, this function is still called for serializing it.
  the change is that the result of toJSON() is not stringified anymore, but saved as is. previous
  versions of ArangoDB called toJSON() and after that additionally stringified its result.

  This change will affect the saving of JS Buffer objects, which will now be saved as arrays of
  bytes instead of a comma-separated string of the Buffer's byte contents.

* allow creating unique indexes on more attributes than present in shardKeys

  The following combinations of shardKeys and indexKeys are allowed/not allowed:

  shardKeys     indexKeys
      a             a        ok
      a             b    not ok
      a           a b        ok
    a b             a    not ok
    a b             b    not ok
    a b           a b        ok
    a b         a b c        ok
  a b c           a b    not ok
  a b c         a b c        ok

* fixed wrong version in web interface login screen (EE only)

* make web interface not display an exclamation mark next to ArangoDB version number 3.1

* fixed search for arbitrary document attributes in web interface in case multiple
  search values were used on different attribute names. in this case, the search always
  produced an empty result

* disallow updating `_from` and `_to` values of edges in Smart Graphs. Updating these
  attributes would lead to potential redistribution of edges to other shards, which must be
  avoided.

* fixed issue #2148

* updated graphql-sync dependency to 0.6.2

* fixed issue #2156

* fixed CRC4 assembly linkage


v3.1.0 (2016-10-29)
-------------------

* AQL breaking change in cluster:

  from ArangoDB 3.1 onwards `WITH` is required for traversals in a
  clustered environment in order to avoid deadlocks.

  Note that for queries that access only a single collection or that have all
  collection names specified somewhere else in the query string, there is no
  need to use *WITH*. *WITH* is only useful when the AQL query parser cannot
  automatically figure out which collections are going to be used by the query.
  *WITH* is only useful for queries that dynamically access collections, e.g.
  via traversals, shortest path operations or the *DOCUMENT()* function.

  more info can be found [here](https://github.com/arangodb/arangodb/blob/devel/Documentation/Books/AQL/Operations/With.md)

* added AQL function `DISTANCE` to calculate the distance between two arbitrary
  coordinates (haversine formula)

* fixed issue #2110

* added Auto-aptation of RAFT timings as calculations only


v3.1.rc2 (2016-10-10)
---------------------

* second release candidate


v3.1.rc1 (2016-09-30)
---------------------

* first release candidate


v3.1.alpha2 (2016-09-01)
------------------------

* added module.context.createDocumentationRouter to replace module.context.apiDocumentation

* bug in RAFT implementation of reads. dethroned leader still answered requests in isolation

* ui: added new graph viewer

* ui: aql-editor added tabular & graph display

* ui: aql-editor improved usability

* ui: aql-editor: query profiling support

* fixed issue #2109

* fixed issue #2111

* fixed issue #2075

* added AQL function `DISTANCE` to calculate the distance between two arbitrary
  coordinates (haversine formula)

* rewrote scheduler and dispatcher based on boost::asio

  parameters changed:
    `--scheduler.threads` and `--server.threads` are now merged into a single one: `--server.threads`

    hidden `--server.extra-threads` has been removed

    hidden `--server.aql-threads` has been removed

    hidden `--server.backend` has been removed

    hidden `--server.show-backends` has been removed

    hidden `--server.thread-affinity` has been removed

* fixed issue #2086

* fixed issue #2079

* fixed issue #2071

  make the AQL query optimizer inject filter condition expressions referred to
  by variables during filter condition aggregation.
  For example, in the following query

      FOR doc IN collection
        LET cond1 = (doc.value == 1)
        LET cond2 = (doc.value == 2)
        FILTER cond1 || cond2
        RETURN { doc, cond1, cond2 }

  the optimizer will now inject the conditions for `cond1` and `cond2` into the filter
  condition `cond1 || cond2`, expanding it to `(doc.value == 1) || (doc.value == 2)`
  and making these conditions available for index searching.

  Note that the optimizer previously already injected some conditions into other
  conditions, but only if the variable that defined the condition was not used
  elsewhere. For example, the filter condition in the query

      FOR doc IN collection
        LET cond = (doc.value == 1)
        FILTER cond
        RETURN { doc }

  already got optimized before because `cond` was only used once in the query and
  the optimizer decided to inject it into the place where it was used.

  This only worked for variables that were referred to once in the query.
  When a variable was used multiple times, the condition was not injected as
  in the following query:

      FOR doc IN collection
        LET cond = (doc.value == 1)
        FILTER cond
        RETURN { doc, cond }

  The fix for #2070 now will enable this optimization so that the query can
  use an index on `doc.value` if available.

* changed behavior of AQL array comparison operators for empty arrays:
  * `ALL` and `ANY` now always return `false` when the left-hand operand is an
    empty array. The behavior for non-empty arrays does not change:
    * `[] ALL == 1` will return `false`
    * `[1] ALL == 1` will return `true`
    * `[1, 2] ALL == 1` will return `false`
    * `[2, 2] ALL == 1` will return `false`
    * `[] ANY == 1` will return `false`
    * `[1] ANY == 1` will return `true`
    * `[1, 2] ANY == 1` will return `true`
    * `[2, 2] ANY == 1` will return `false`
  * `NONE` now always returns `true` when the left-hand operand is an empty array.
    The behavior for non-empty arrays does not change:
    * `[] NONE == 1` will return `true`
    * `[1] NONE == 1` will return `false`
    * `[1, 2] NONE == 1` will return `false`
    * `[2, 2] NONE == 1` will return `true`

* added experimental AQL functions `JSON_STRINGIFY` and `JSON_PARSE`

* added experimental support for incoming gzip-compressed requests

* added HTTP REST APIs for online loglevel adjustments:

  - GET `/_admin/log/level` returns the current loglevel settings
  - PUT `/_admin/log/level` modifies the current loglevel settings

* PATCH /_api/gharial/{graph-name}/vertex/{collection-name}/{vertex-key}
  - changed default value for keepNull to true

* PATCH /_api/gharial/{graph-name}/edge/{collection-name}/{edge-key}
  - changed default value for keepNull to true

* renamed `maximalSize` attribute in parameter.json files to `journalSize`

  The `maximalSize` attribute will still be picked up from collections that
  have not been adjusted. Responses from the replication API will now also use
  `journalSize` instead of `maximalSize`.

* added `--cluster.system-replication-factor` in order to adjust the
  replication factor for new system collections

* fixed issue #2012

* added a memory expection in case V8 memory gets too low

* added Optimizer Rule for other indexes in Traversals
  this allows AQL traversals to use other indexes than the edge index.
  So traversals with filters on edges can now make use of more specific
  indexes, e.g.

      FOR v, e, p IN 2 OUTBOUND @start @@edge FILTER p.edges[0].foo == "bar"

  will prefer a Hash Index on [_from, foo] above the EdgeIndex.

* fixed epoch computation in hybrid logical clock

* fixed thread affinity

* replaced require("internal").db by require("@arangodb").db

* added option `--skip-lines` for arangoimp
  this allows skipping the first few lines from the import file in case the
  CSV or TSV import are used

* fixed periodic jobs: there should be only one instance running - even if it
  runs longer than the period

* improved performance of primary index and edge index lookups

* optimizations for AQL `[*]` operator in case no filter, no projection and
  no offset/limit are used

* added AQL function `OUTERSECTION` to return the symmetric difference of its
  input arguments

* Foxx manifests of installed services are now saved to disk with indentation

* Foxx tests and scripts in development mode should now always respect updated
  files instead of loading stale modules

* When disabling Foxx development mode the setup script is now re-run

* Foxx now provides an easy way to directly serve GraphQL requests using the
  `@arangodb/foxx/graphql` module and the bundled `graphql-sync` dependency

* Foxx OAuth2 module now correctly passes the `access_token` to the OAuth2 server

* added iconv-lite and timezone modules

* web interface now allows installing GitHub and zip services in legacy mode

* added module.context.createDocumentationRouter to replace module.context.apiDocumentation

* bug in RAFT implementation of reads. dethroned leader still answered
  requests in isolation

* all lambdas in ClusterInfo might have been left with dangling references.

* Agency bug fix for handling of empty json objects as values.

* Foxx tests no longer support the Mocha QUnit interface as this resulted in weird
  inconsistencies in the BDD and TDD interfaces. This fixes the TDD interface
  as well as out-of-sequence problems when using the BDD before/after functions.

* updated bundled JavaScript modules to latest versions; joi has been updated from 8.4 to 9.2
  (see [joi 9.0.0 release notes](https://github.com/hapijs/joi/issues/920) for information on
  breaking changes and new features)

* fixed issue #2139

* updated graphql-sync dependency to 0.6.2

* fixed issue #2156


v3.0.13 (XXXX-XX-XX)
--------------------

* fixed issue #2315

* fixed issue #2210


v3.0.12 (2016-11-23)
--------------------

* fixed issue #2176

* fixed issue #2168

* fixed issues #2149, #2159

* fixed error reporting for issue #2158

* fixed assembly linkage bug in CRC4 module

* added support for descriptions field in Foxx dependencies


v3.0.11 (2016-11-08)
--------------------

* fixed issue #2140: supervisor dies instead of respawning child

* fixed issue #2131: use shard key value entered by user in web interface

* fixed issue #2129: cannot kill a long-run query

* fixed issue #2110

* fixed issue #2081

* fixed issue #2038

* changes to Foxx service configuration or dependencies should now be
  stored correctly when options are cleared or omitted

* Foxx tests no longer support the Mocha QUnit interface as this resulted in weird
  inconsistencies in the BDD and TDD interfaces. This fixes the TDD interface
  as well as out-of-sequence problems when using the BDD before/after functions.

* fixed issue #2148


v3.0.10 (2016-09-26)
--------------------

* fixed issue #2072

* fixed issue #2070

* fixed slow cluster starup issues. supervision will demonstrate more
  patience with db servers


v3.0.9 (2016-09-21)
-------------------

* fixed issue #2064

* fixed issue #2060

* speed up `collection.any()` and skiplist index creation

* fixed multiple issues where ClusterInfo bug hung agency in limbo
  timeouting on multiple collection and database callbacks


v3.0.8 (2016-09-14)
-------------------

* fixed issue #2052

* fixed issue #2005

* fixed issue #2039

* fixed multiple issues where ClusterInfo bug hung agency in limbo
  timeouting on multiple collection and database callbacks


v3.0.7 (2016-09-05)
-------------------

* new supervision job handles db server failure during collection creation.


v3.0.6 (2016-09-02)
-------------------

* fixed issue #2026

* slightly better error diagnostics for AQL query compilation and replication

* fixed issue #2018

* fixed issue #2015

* fixed issue #2012

* fixed wrong default value for arangoimp's `--on-duplicate` value

* fix execution of AQL traversal expressions when there are multiple
  conditions that refer to variables set outside the traversal

* properly return HTTP 503 in JS actions when backend is gone

* supervision creates new key in agency for failed servers

* new shards will not be allocated on failed or cleaned servers


v3.0.5 (2016-08-18)
-------------------

* execute AQL ternary operator via C++ if possible

* fixed issue #1977

* fixed extraction of _id attribute in AQL traversal conditions

* fix SSL agency endpoint

* Minimum RAFT timeout was one order of magnitude to short.

* Optimized RAFT RPCs from leader to followers for efficiency.

* Optimized RAFT RPC handling on followers with respect to compaction.

* Fixed bug in handling of duplicates and overlapping logs

* Fixed bug in supervision take over after leadership change.

v3.0.4 (2016-08-01)
-------------------

* added missing lock for periodic jobs access

* fix multiple foxx related cluster issues

* fix handling of empty AQL query strings

* fixed issue in `INTERSECTION` AQL function with duplicate elements
  in the source arrays

* fixed issue #1970

* fixed issue #1968

* fixed issue #1967

* fixed issue #1962

* fixed issue #1959

* replaced require("internal").db by require("@arangodb").db

* fixed issue #1954

* fixed issue #1953

* fixed issue #1950

* fixed issue #1949

* fixed issue #1943

* fixed segfault in V8, by backporting https://bugs.chromium.org/p/v8/issues/detail?id=5033

* Foxx OAuth2 module now correctly passes the `access_token` to the OAuth2 server

* fixed credentialed CORS requests properly respecting --http.trusted-origin

* fixed a crash in V8Periodic task (forgotten lock)

* fixed two bugs in synchronous replication (syncCollectionFinalize)


v3.0.3 (2016-07-17)
-------------------

* fixed issue #1942

* fixed issue #1941

* fixed array index batch insertion issues for hash indexes that caused problems when
  no elements remained for insertion

* fixed AQL MERGE() function with External objects originating from traversals

* fixed some logfile recovery errors with error message "document not found"

* fixed issue #1937

* fixed issue #1936

* improved performance of arangorestore in clusters with synchronous
  replication

* Foxx tests and scripts in development mode should now always respect updated
  files instead of loading stale modules

* When disabling Foxx development mode the setup script is now re-run

* Foxx manifests of installed services are now saved to disk with indentation


v3.0.2 (2016-07-09)
-------------------

* fixed assertion failure in case multiple remove operations were used in the same query

* fixed upsert behavior in case upsert was used in a loop with the same document example

* fixed issue #1930

* don't expose local file paths in Foxx error messages.

* fixed issue #1929

* make arangodump dump the attribute `isSystem` when dumping the structure
  of a collection, additionally make arangorestore not fail when the attribute
  is missing

* fixed "Could not extract custom attribute" issue when using COLLECT with
  MIN/MAX functions in some contexts

* honor presence of persistent index for sorting

* make AQL query optimizer not skip "use-indexes-rule", even if enough
  plans have been created already

* make AQL optimizer not skip "use-indexes-rule", even if enough execution plans
  have been created already

* fix double precision value loss in VelocyPack JSON parser

* added missing SSL support for arangorestore

* improved cluster import performance

* fix Foxx thumbnails on DC/OS

* fix Foxx configuration not being saved

* fix Foxx app access from within the frontend on DC/OS

* add option --default-replication-factor to arangorestore and simplify
  the control over the number of shards when restoring

* fix a bug in the VPack -> V8 conversion if special attributes _key,
  _id, _rev, _from and _to had non-string values, which is allowed
  below the top level

* fix malloc_usable_size for darwin


v3.0.1 (2016-06-30)
-------------------

* fixed periodic jobs: there should be only one instance running - even if it
  runs longer than the period

* increase max. number of collections in AQL queries from 32 to 256

* fixed issue #1916: header "authorization" is required" when opening
  services page

* fixed issue #1915: Explain: member out of range

* fixed issue #1914: fix unterminated buffer

* don't remove lockfile if we are the same (now stale) pid
  fixes docker setups (our pid will always be 1)

* do not use revision id comparisons in compaction for determining whether a
  revision is obsolete, but marker memory addresses
  this ensures revision ids don't matter when compacting documents

* escape Unicode characters in JSON HTTP responses
  this converts UTF-8 characters in HTTP responses of arangod into `\uXXXX`
  escape sequences. This makes the HTTP responses fit into the 7 bit ASCII
  character range, which speeds up HTTP response parsing for some clients,
  namely node.js/v8

* add write before read collections when starting a user transaction
  this allows specifying the same collection in both read and write mode without
  unintended side effects

* fixed buffer overrun that occurred when building very large result sets

* index lookup optimizations for primary index and edge index

* fixed "collection is a nullptr" issue when starting a traversal from a transaction

* enable /_api/import on coordinator servers


v3.0.0 (2016-06-22)
-------------------

* minor GUI fixxes

* fix for replication and nonces


v3.0.0-rc3 (2016-06-19)
-----------------------

* renamed various Foxx errors to no longer refer to Foxx services as apps

* adjusted various error messages in Foxx to be more informative

* specifying "files" in a Foxx manifest to be mounted at the service root
  no longer results in 404s when trying to access non-file routes

* undeclared path parameters in Foxx no longer break the service

* trusted reverse proxy support is now handled more consistently

* ArangoDB request compatibility and user are now exposed in Foxx

* all bundled NPM modules have been upgraded to their latest versions


v3.0.0-rc2 (2016-06-12)
-----------------------

* added option `--server.max-packet-size` for client tools

* renamed option `--server.ssl-protocol` to `--ssl.protocol` in client tools
  (was already done for arangod, but overlooked for client tools)

* fix handling of `--ssl.protocol` value 5 (TLS v1.2) in client tools, which
  claimed to support it but didn't

* config file can use '@include' to include a different config file as base


v3.0.0-rc1 (2016-06-10)
-----------------------

* the user management has changed: it now has users that are independent of
  databases. A user can have one or more database assigned to the user.

* forward ported V8 Comparator bugfix for inline heuristics from
  https://github.com/v8/v8/commit/5ff7901e24c2c6029114567de5a08ed0f1494c81

* changed to-string conversion for AQL objects and arrays, used by the AQL
  function `TO_STRING()` and implicit to-string casts in AQL

  - arrays are now converted into their JSON-stringify equivalents, e.g.

    - `[ ]` is now converted to `[]`
    - `[ 1, 2, 3 ]` is now converted to `[1,2,3]`
    - `[ "test", 1, 2 ] is now converted to `["test",1,2]`

    Previous versions of ArangoDB converted arrays with no members into the
    empty string, and non-empty arrays into a comma-separated list of member
    values, without the surrounding angular brackets. Additionally, string
    array members were not enclosed in quotes in the result string:

    - `[ ]` was converted to ``
    - `[ 1, 2, 3 ]` was converted to `1,2,3`
    - `[ "test", 1, 2 ] was converted to `test,1,2`

  - objects are now converted to their JSON-stringify equivalents, e.g.

    - `{ }` is converted to `{}`
    - `{ a: 1, b: 2 }` is converted to `{"a":1,"b":2}`
    - `{ "test" : "foobar" }` is converted to `{"test":"foobar"}`

    Previous versions of ArangoDB always converted objects into the string
    `[object Object]`

  This change affects also the AQL functions `CONCAT()` and `CONCAT_SEPARATOR()`
  which treated array values differently in previous versions. Previous versions
  of ArangoDB automatically flattened array values on the first level of the array,
  e.g. `CONCAT([1, 2, 3, [ 4, 5, 6 ]])` produced `1,2,3,4,5,6`. Now this will produce
  `[1,2,3,[4,5,6]]`. To flatten array members on the top level, you can now use
  the more explicit `CONCAT(FLATTEN([1, 2, 3, [4, 5, 6]], 1))`.

* added C++ implementations for AQL functions `SLICE()`, `CONTAINS()` and
  `RANDOM_TOKEN()`

* as a consequence of the upgrade to V8 version 5, the implementation of the
  JavaScript `Buffer` object had to be changed. JavaScript `Buffer` objects in
  ArangoDB now always store their data on the heap. There is no shared pool
  for small Buffer values, and no pointing into existing Buffer data when
  extracting slices. This change may increase the cost of creating Buffers with
  short contents or when peeking into existing Buffers, but was required for
  safer memory management and to prevent leaks.

* the `db` object's function `_listDatabases()` was renamed to just `_databases()`
  in order to make it more consistent with the existing `_collections()` function.
  Additionally the `db` object's `_listEndpoints()` function was renamed to just
  `_endpoints()`.

* changed default value of `--server.authentication` from `false` to `true` in
  configuration files etc/relative/arangod.conf and etc/arangodb/arangod.conf.in.
  This means the server will be started with authentication enabled by default,
  requiring all client connections to provide authentication data when connecting
  to ArangoDB. Authentication can still be turned off via setting the value of
  `--server.authentication` to `false` in ArangoDB's configuration files or by
  specifying the option on the command-line.

* Changed result format for querying all collections via the API GET `/_api/collection`.

  Previous versions of ArangoDB returned an object with an attribute named `collections`
  and an attribute named `names`. Both contained all available collections, but
  `collections` contained the collections as an array, and `names` contained the
  collections again, contained in an object in which the attribute names were the
  collection names, e.g.

  ```
  {
    "collections": [
      {"id":"5874437","name":"test","isSystem":false,"status":3,"type":2},
      {"id":"17343237","name":"something","isSystem":false,"status":3,"type":2},
      ...
    ],
    "names": {
      "test": {"id":"5874437","name":"test","isSystem":false,"status":3,"type":2},
      "something": {"id":"17343237","name":"something","isSystem":false,"status":3,"type":2},
      ...
    }
  }
  ```
  This result structure was redundant, and therefore has been simplified to just

  ```
  {
    "result": [
      {"id":"5874437","name":"test","isSystem":false,"status":3,"type":2},
      {"id":"17343237","name":"something","isSystem":false,"status":3,"type":2},
      ...
    ]
  }
  ```

  in ArangoDB 3.0.

* added AQL functions `TYPENAME()` and `HASH()`

* renamed arangob tool to arangobench

* added AQL string comparison operator `LIKE`

  The operator can be used to compare strings like this:

      value LIKE search

  The operator is currently implemented by calling the already existing AQL
  function `LIKE`.

  This change also makes `LIKE` an AQL keyword. Using `LIKE` in either case as
  an attribute or collection name in AQL thus requires quoting.

* make AQL optimizer rule "remove-unnecessary-calculations" fire in more cases

  The rule will now remove calculations that are used exactly once in other
  expressions (e.g. `LET a = doc RETURN a.value`) and calculations,
  or calculations that are just references (e.g. `LET a = b`).

* renamed AQL optimizer rule "merge-traversal-filter" to "optimize-traversals"
  Additionally, the optimizer rule will remove unused edge and path result variables
  from the traversal in case they are specified in the `FOR` section of the traversal,
  but not referenced later in the query. This saves constructing edges and paths
  results.

* added AQL optimizer rule "inline-subqueries"

  This rule can pull out certain subqueries that are used as an operand to a `FOR`
  loop one level higher, eliminating the subquery completely. For example, the query

      FOR i IN (FOR j IN [1,2,3] RETURN j) RETURN i

  will be transformed by the rule to:

      FOR i IN [1,2,3] RETURN i

  The query

      FOR name IN (FOR doc IN _users FILTER doc.status == 1 RETURN doc.name) LIMIT 2 RETURN name

  will be transformed into

      FOR tmp IN _users FILTER tmp.status == 1 LIMIT 2 RETURN tmp.name

  The rule will only fire when the subquery is used as an operand to a `FOR` loop, and
  if the subquery does not contain a `COLLECT` with an `INTO` variable.

* added new endpoint "srv://" for DNS service records

* The result order of the AQL functions VALUES and ATTRIBUTES has never been
  guaranteed and it only had the "correct" ordering by accident when iterating
  over objects that were not loaded from the database. This accidental behavior
  is now changed by introduction of VelocyPack. No ordering is guaranteed unless
  you specify the sort parameter.

* removed configure option `--enable-logger`

* added AQL array comparison operators

  All AQL comparison operators now also exist in an array variant. In the
  array variant, the operator is preceded with one of the keywords *ALL*, *ANY*
  or *NONE*. Using one of these keywords changes the operator behavior to
  execute the comparison operation for all, any, or none of its left hand
  argument values. It is therefore expected that the left hand argument
  of an array operator is an array.

  Examples:

      [ 1, 2, 3 ] ALL IN [ 2, 3, 4 ]   // false
      [ 1, 2, 3 ] ALL IN [ 1, 2, 3 ]   // true
      [ 1, 2, 3 ] NONE IN [ 3 ]        // false
      [ 1, 2, 3 ] NONE IN [ 23, 42 ]   // true
      [ 1, 2, 3 ] ANY IN [ 4, 5, 6 ]   // false
      [ 1, 2, 3 ] ANY IN [ 1, 42 ]     // true
      [ 1, 2, 3 ] ANY == 2             // true
      [ 1, 2, 3 ] ANY == 4             // false
      [ 1, 2, 3 ] ANY > 0              // true
      [ 1, 2, 3 ] ANY <= 1             // true
      [ 1, 2, 3 ] NONE < 99            // false
      [ 1, 2, 3 ] NONE > 10            // true
      [ 1, 2, 3 ] ALL > 2              // false
      [ 1, 2, 3 ] ALL > 0              // true
      [ 1, 2, 3 ] ALL >= 3             // false
      ["foo", "bar"] ALL != "moo"      // true
      ["foo", "bar"] NONE == "bar"     // false
      ["foo", "bar"] ANY == "foo"      // true

* improved AQL optimizer to remove unnecessary sort operations in more cases

* allow enclosing AQL identifiers in forward ticks in addition to using
  backward ticks

  This allows for convenient writing of AQL queries in JavaScript template strings
  (which are delimited with backticks themselves), e.g.

      var q = `FOR doc IN ´collection´ RETURN doc.´name´`;

* allow to set `print.limitString` to configure the number of characters
  to output before truncating

* make logging configurable per log "topic"

  `--log.level <level>` sets the global log level to <level>, e.g. `info`,
  `debug`, `trace`.

  `--log.level topic=<level>` sets the log level for a specific topic.
  Currently, the following topics exist: `collector`, `compactor`, `mmap`,
  `performance`, `queries`, and `requests`. `performance` and `requests` are
  set to FATAL by default. `queries` is set to info. All others are
  set to the global level by default.

  The new log option `--log.output <definition>` allows directing the global
  or per-topic log output to different outputs. The output definition
  "<definition>" can be one of

    "-" for stdin
    "+" for stderr
    "syslog://<syslog-facility>"
    "syslog://<syslog-facility>/<application-name>"
    "file://<relative-path>"

  The option can be specified multiple times in order to configure the output
  for different log topics. To set up a per-topic output configuration, use
  `--log.output <topic>=<definition>`, e.g.

    queries=file://queries.txt

  logs all queries to the file "queries.txt".

* the option `--log.requests-file` is now deprecated. Instead use

    `--log.level requests=info`
    `--log.output requests=file://requests.txt`

* the option `--log.facility` is now deprecated. Instead use

    `--log.output requests=syslog://facility`

* the option `--log.performance` is now deprecated. Instead use

    `--log.level performance=trace`

* removed option `--log.source-filter`

* removed configure option `--enable-logger`

* change collection directory names to include a random id component at the end

  The new pattern is `collection-<id>-<random>`, where `<id>` is the collection
  id and `<random>` is a random number. Previous versions of ArangoDB used a
  pattern `collection-<id>` without the random number.

  ArangoDB 3.0 understands both the old and name directory name patterns.

* removed mostly unused internal spin-lock implementation

* removed support for pre-Windows 7-style locks. This removes compatibility for
  Windows versions older than Windows 7 (e.g. Windows Vista, Windows XP) and
  Windows 2008R2 (e.g. Windows 2008).

* changed names of sub-threads started by arangod

* added option `--default-number-of-shards` to arangorestore, allowing creating
  collections with a specifiable number of shards from a non-cluster dump

* removed support for CoffeeScript source files

* removed undocumented SleepAndRequeue

* added WorkMonitor to inspect server threads

* when downloading a Foxx service from the web interface the suggested filename
  is now based on the service's mount path instead of simply "app.zip"

* the `@arangodb/request` response object now stores the parsed JSON response
  body in a property `json` instead of `body` when the request was made using the
  `json` option. The `body` instead contains the response body as a string.

* the Foxx API has changed significantly, 2.8 services are still supported
  using a backwards-compatible "legacy mode"


v2.8.12 (XXXX-XX-XX)
--------------------

* issue #2091: decrease connect timeout to 5 seconds on startup

* fixed issue #2072

* slightly better error diagnostics for some replication errors

* fixed issue #1977

* fixed issue in `INTERSECTION` AQL function with duplicate elements
  in the source arrays

* fixed issue #1962

* fixed issue #1959

* export aqlQuery template handler as require('org/arangodb').aql for forwards-compatibility


v2.8.11 (2016-07-13)
--------------------

* fixed array index batch insertion issues for hash indexes that caused problems when
  no elements remained for insertion

* fixed issue #1937


v2.8.10 (2016-07-01)
--------------------

* make sure next local _rev value used for a document is at least as high as the
  _rev value supplied by external sources such as replication

* make adding a collection in both read- and write-mode to a transaction behave as
  expected (write includes read). This prevents the `unregister collection used in
  transaction` error

* fixed sometimes invalid result for `byExample(...).count()` when an index plus
  post-filtering was used

* fixed "collection is a nullptr" issue when starting a traversal from a transaction

* honor the value of startup option `--database.wait-for-sync` (that is used to control
  whether new collections are created with `waitForSync` set to `true` by default) also
  when creating collections via the HTTP API (and thus the ArangoShell). When creating
  a collection via these mechanisms, the option was ignored so far, which was inconsistent.

* fixed issue #1826: arangosh --javascript.execute: internal error (geo index issue)

* fixed issue #1823: Arango crashed hard executing very simple query on windows


v2.8.9 (2016-05-13)
-------------------

* fixed escaping and quoting of extra parameters for executables in Mac OS X App

* added "waiting for" status variable to web interface collection figures view

* fixed undefined behavior in query cache invaldation

* fixed access to /_admin/statistics API in case statistics are disable via option
  `--server.disable-statistics`

* Foxx manager will no longer fail hard when Foxx store is unreachable unless installing
  a service from the Foxx store (e.g. when behind a firewall or GitHub is unreachable).


v2.8.8 (2016-04-19)
-------------------

* fixed issue #1805: Query: internal error (location: arangod/Aql/AqlValue.cpp:182).
  Please report this error to arangodb.com (while executing)

* allow specifying collection name prefixes for `_from` and `_to` in arangoimp:

  To avoid specifying complete document ids (consisting of collection names and document
  keys) for *_from* and *_to* values when importing edges with arangoimp, there are now
  the options *--from-collection-prefix* and *--to-collection-prefix*.

  If specified, these values will be automatically prepended to each value in *_from*
  (or *_to* resp.). This allows specifying only document keys inside *_from* and/or *_to*.

  *Example*

      > arangoimp --from-collection-prefix users --to-collection-prefix products ...

  Importing the following document will then create an edge between *users/1234* and
  *products/4321*:

  ```js
  { "_from" : "1234", "_to" : "4321", "desc" : "users/1234 is connected to products/4321" }
  ```

* requests made with the interactive system API documentation in the web interface
  (Swagger) will now respect the active database instead of always using `_system`


v2.8.7 (2016-04-07)
-------------------

* optimized primary=>secondary failover

* fix to-boolean conversion for documents in AQL

* expose the User-Agent HTTP header from the ArangoShell since Github seems to
  require it now, and we use the ArangoShell for fetching Foxx repositories from Github

* work with http servers that only send

* fixed potential race condition between compactor and collector threads

* fix removal of temporary directories on arangosh exit

* javadoc-style comments in Foxx services are no longer interpreted as
  Foxx comments outside of controller/script/exports files (#1748)

* removed remaining references to class syntax for Foxx Model and Repository
  from the documentation

* added a safe-guard for corrupted master-pointer


v2.8.6 (2016-03-23)
-------------------

* arangosh can now execute JavaScript script files that contain a shebang
  in the first line of the file. This allows executing script files directly.

  Provided there is a script file `/path/to/script.js` with the shebang
  `#!arangosh --javascript.execute`:

      > cat /path/to/script.js
      #!arangosh --javascript.execute
      print("hello from script.js");

  If the script file is made executable

      > chmod a+x /path/to/script.js

  it can be invoked on the shell directly and use arangosh for its execution:

      > /path/to/script.js
      hello from script.js

  This did not work in previous versions of ArangoDB, as the whole script contents
  (including the shebang) were treated as JavaScript code.
  Now shebangs in script files will now be ignored for all files passed to arangosh's
  `--javascript.execute` parameter.

  The alternative way of executing a JavaScript file with arangosh still works:

      > arangosh --javascript.execute /path/to/script.js
      hello from script.js

* added missing reset of traversal state for nested traversals.
  The state of nested traversals (a traversal in an AQL query that was
  located in a repeatedly executed subquery or inside another FOR loop)
  was not reset properly, so that multiple invocations of the same nested
  traversal with different start vertices led to the nested traversal
  always using the start vertex provided on the first invocation.

* fixed issue #1781: ArangoDB startup time increased tremendously

* fixed issue #1783: SIGHUP should rotate the log


v2.8.5 (2016-03-11)
-------------------

* Add OpenSSL handler for TLS V1.2 as sugested by kurtkincaid in #1771

* fixed issue #1765 (The webinterface should display the correct query time)
  and #1770 (Display ACTUAL query time in aardvark's AQL editor)

* Windows: the unhandled exception handler now calls the windows logging
  facilities directly without locks.
  This fixes lockups on crashes from the logging framework.

* improve nullptr handling in logger.

* added new endpoint "srv://" for DNS service records

* `org/arangodb/request` no longer sets the content-type header to the
  string "undefined" when no content-type header should be sent (issue #1776)


v2.8.4 (2016-03-01)
-------------------

* global modules are no longer incorrectly resolved outside the ArangoDB
  JavaScript directory or the Foxx service's root directory (issue #1577)

* improved error messages from Foxx and JavaScript (issues #1564, #1565, #1744)


v2.8.3 (2016-02-22)
-------------------

* fixed AQL filter condition collapsing for deeply-nested cases, potentially
  enabling usage of indexes in some dedicated cases

* added parentheses in AQL explain command output to correctly display precedence
  of logical and arithmetic operators

* Foxx Model event listeners defined on the model are now correctly invoked by
  the Repository methods (issue #1665)

* Deleting a Foxx service in the frontend should now always succeed even if the
  files no longer exist on the file system (issue #1358)

* Routing actions loaded from the database no longer throw exceptions when
  trying to load other modules using "require"

* The `org/arangodb/request` response object now sets a property `json` to the
  parsed JSON response body in addition to overwriting the `body` property when
  the request was made using the `json` option.

* Improved Windows stability

* Fixed a bug in the interactive API documentation that would escape slashes
  in document-handle fields. Document handles are now provided as separate
  fields for collection name and document key.


v2.8.2 (2016-02-09)
-------------------

* the continuous replication applier will now prevent the master's WAL logfiles
  from being removed if they are still needed by the applier on the slave. This
  should help slaves that suffered from masters garbage collection WAL logfiles
  which would have been needed by the slave later.

  The initial synchronization will block removal of still needed WAL logfiles
  on the master for 10 minutes initially, and will extend this period when further
  requests are made to the master. Initial synchronization hands over its handle
  for blocking logfile removal to the continuous replication when started via
  the *setupReplication* function. In this case, continuous replication will
  extend the logfile removal blocking period for the required WAL logfiles when
  the slave makes additional requests.

  All handles that block logfile removal will time out automatically after at
  most 5 minutes should a master not be contacted by the slave anymore (e.g. in
  case the slave's replication is turned off, the slaves loses the connection
  to the master or the slave goes down).

* added all-in-one function *setupReplication* to synchronize data from master
  to slave and start the continuous replication:

      require("@arangodb/replication").setupReplication(configuration);

  The command will return when the initial synchronization is finished and the
  continuous replication has been started, or in case the initial synchronization
  has failed.

  If the initial synchronization is successful, the command will store the given
  configuration on the slave. It also configures the continuous replication to start
  automatically if the slave is restarted, i.e. *autoStart* is set to *true*.

  If the command is run while the slave's replication applier is already running,
  it will first stop the running applier, drop its configuration and do a
  resynchronization of data with the master. It will then use the provided configration,
  overwriting any previously existing replication configuration on the slave.

  The following example demonstrates how to use the command for setting up replication
  for the *_system* database. Note that it should be run on the slave and not the
  master:

      db._useDatabase("_system");
      require("@arangodb/replication").setupReplication({
        endpoint: "tcp://master.domain.org:8529",
        username: "myuser",
        password: "mypasswd",
        verbose: false,
        includeSystem: false,
        incremental: true,
        autoResync: true
      });

* the *sync* and *syncCollection* functions now always start the data synchronization
  as an asynchronous server job. The call to *sync* or *syncCollection* will block
  until synchronization is either complete or has failed with an error. The functions
  will automatically poll the slave periodically for status updates.

  The main benefit is that the connection to the slave does not need to stay open
  permanently and is thus not affected by timeout issues. Additionally the caller does
  not need to query the synchronization status from the slave manually as this is
  now performed automatically by these functions.

* fixed undefined behavior when explaining some types of AQL traversals, fixed
  display of some types of traversals in AQL explain output


v2.8.1 (2016-01-29)
-------------------

* Improved AQL Pattern matching by allowing to specify a different traversal
  direction for one or many of the edge collections.

      FOR v, e, p IN OUTBOUND @start @@ec1, INBOUND @@ec2, @@ec3

  will traverse *ec1* and *ec3* in the OUTBOUND direction and for *ec2* it will use
  the INBOUND direction. These directions can be combined in arbitrary ways, the
  direction defined after *IN [steps]* will we used as default direction and can
  be overriden for specific collections.
  This feature is only available for collection lists, it is not possible to
  combine it with graph names.

* detect more types of transaction deadlocks early

* fixed display of relational operators in traversal explain output

* fixed undefined behavior in AQL function `PARSE_IDENTIFIER`

* added "engines" field to Foxx services generated in the admin interface

* added AQL function `IS_SAME_COLLECTION`:

  *IS_SAME_COLLECTION(collection, document)*: Return true if *document* has the same
  collection id as the collection specified in *collection*. *document* can either be
  a [document handle](../Glossary/README.md#document-handle) string, or a document with
  an *_id* attribute. The function does not validate whether the collection actually
  contains the specified document, but only compares the name of the specified collection
  with the collection name part of the specified document.
  If *document* is neither an object with an *id* attribute nor a *string* value,
  the function will return *null* and raise a warning.

      /* true */
      IS_SAME_COLLECTION('_users', '_users/my-user')
      IS_SAME_COLLECTION('_users', { _id: '_users/my-user' })

      /* false */
      IS_SAME_COLLECTION('_users', 'foobar/baz')
      IS_SAME_COLLECTION('_users', { _id: 'something/else' })


v2.8.0 (2016-01-25)
-------------------

* avoid recursive locking


v2.8.0-beta8 (2016-01-19)
-------------------------

* improved internal datafile statistics for compaction and compaction triggering
  conditions, preventing excessive growth of collection datafiles under some
  workloads. This should also fix issue #1596.

* renamed AQL optimizer rule `remove-collect-into` to `remove-collect-variables`

* fixed primary and edge index lookups prematurely aborting searches when the
  specified id search value contained a different collection than the collection
  the index was created for


v2.8.0-beta7 (2016-01-06)
-------------------------

* added vm.runInThisContext

* added AQL keyword `AGGREGATE` for use in AQL `COLLECT` statement

  Using `AGGREGATE` allows more efficient aggregation (incrementally while building
  the groups) than previous versions of AQL, which built group aggregates afterwards
  from the total of all group values.

  `AGGREGATE` can be used inside a `COLLECT` statement only. If used, it must follow
  the declaration of grouping keys:

      FOR doc IN collection
        COLLECT gender = doc.gender AGGREGATE minAge = MIN(doc.age), maxAge = MAX(doc.age)
        RETURN { gender, minAge, maxAge }

  or, if no grouping keys are used, it can follow the `COLLECT` keyword:

      FOR doc IN collection
        COLLECT AGGREGATE minAge = MIN(doc.age), maxAge = MAX(doc.age)
        RETURN {
  minAge, maxAge
}

  Only specific expressions are allowed on the right-hand side of each `AGGREGATE`
  assignment:

  - on the top level the expression must be a call to one of the supported aggregation
    functions `LENGTH`, `MIN`, `MAX`, `SUM`, `AVERAGE`, `STDDEV_POPULATION`, `STDDEV_SAMPLE`,
    `VARIANCE_POPULATION`, or `VARIANCE_SAMPLE`

  - the expression must not refer to variables introduced in the `COLLECT` itself

* Foxx: mocha test paths with wildcard characters (asterisks) now work on Windows

* reserved AQL keyword `NONE` for future use

* web interface: fixed a graph display bug concerning dashboard view

* web interface: fixed several bugs during the dashboard initialize process

* web interface: included several bugfixes: #1597, #1611, #1623

* AQL query optimizer now converts `LENGTH(collection-name)` to an optimized
  expression that returns the number of documents in a collection

* adjusted the behavior of the expansion (`[*]`) operator in AQL for non-array values

  In ArangoDB 2.8, calling the expansion operator on a non-array value will always
  return an empty array. Previous versions of ArangoDB expanded non-array values by
  calling the `TO_ARRAY()` function for the value, which for example returned an
  array with a single value for boolean, numeric and string input values, and an array
  with the object's values for an object input value. This behavior was inconsistent
  with how the expansion operator works for the array indexes in 2.8, so the behavior
  is now unified:

  - if the left-hand side operand of `[*]` is an array, the array will be returned as
    is when calling `[*]` on it
  - if the left-hand side operand of `[*]` is not an array, an empty array will be
    returned by `[*]`

  AQL queries that rely on the old behavior can be changed by either calling `TO_ARRAY`
  explicitly or by using the `[*]` at the correct position.

  The following example query will change its result in 2.8 compared to 2.7:

      LET values = "foo" RETURN values[*]

  In 2.7 the query has returned the array `[ "foo" ]`, but in 2.8 it will return an
  empty array `[ ]`. To make it return the array `[ "foo" ]` again, an explicit
  `TO_ARRAY` function call is needed in 2.8 (which in this case allows the removal
  of the `[*]` operator altogether). This also works in 2.7:

      LET values = "foo" RETURN TO_ARRAY(values)

  Another example:

      LET values = [ { name: "foo" }, { name: "bar" } ]
      RETURN values[*].name[*]

  The above returned `[ [ "foo" ], [ "bar" ] ] in 2.7. In 2.8 it will return
  `[ [ ], [ ] ]`, because the value of `name` is not an array. To change the results
  to the 2.7 style, the query can be changed to

      LET values = [ { name: "foo" }, { name: "bar" } ]
      RETURN values[* RETURN TO_ARRAY(CURRENT.name)]

  The above also works in 2.7.
  The following types of queries won't change:

      LET values = [ 1, 2, 3 ] RETURN values[*]
      LET values = [ { name: "foo" }, { name: "bar" } ] RETURN values[*].name
      LET values = [ { names: [ "foo", "bar" ] }, { names: [ "baz" ] } ] RETURN values[*].names[*]
      LET values = [ { names: [ "foo", "bar" ] }, { names: [ "baz" ] } ] RETURN values[*].names[**]

* slightly adjusted V8 garbage collection strategy so that collection eventually
  happens in all contexts that hold V8 external references to documents and
  collections.

  also adjusted default value of `--javascript.gc-frequency` from 10 seconds to
  15 seconds, as less internal operations are carried out in JavaScript.

* fixes for AQL optimizer and traversal

* added `--create-collection-type` option to arangoimp

  This allows specifying the type of the collection to be created when
  `--create-collection` is set to `true`.

* Foxx export cache should no longer break if a broken app is loaded in the
  web admin interface.


v2.8.0-beta2 (2015-12-16)
-------------------------

* added AQL query optimizer rule "sort-in-values"

  This rule pre-sorts the right-hand side operand of the `IN` and `NOT IN`
  operators so the operation can use a binary search with logarithmic complexity
  instead of a linear search. The rule is applied when the right-hand side
  operand of an `IN` or `NOT IN` operator in a filter condition is a variable that
  is defined in a different loop/scope than the operator itself. Additionally,
  the filter condition must consist of solely the `IN` or `NOT IN` operation
  in order to avoid any side-effects.

* changed collection status terminology in web interface for collections for
  which an unload request has been issued from `in the process of being unloaded`
  to `will be unloaded`.

* unloading a collection via the web interface will now trigger garbage collection
  in all v8 contexts and force a WAL flush. This increases the chances of perfoming
  the unload faster.

* added the following attributes to the result of `collection.figures()` and the
  corresponding HTTP API at `PUT /_api/collection/<name>/figures`:

  - `documentReferences`: The number of references to documents in datafiles
    that JavaScript code currently holds. This information can be used for
    debugging compaction and unload issues.
  - `waitingFor`: An optional string value that contains information about
    which object type is at the head of the collection's cleanup queue. This
    information can be used for debugging compaction and unload issues.
  - `compactionStatus.time`: The point in time the compaction for the collection
    was last executed. This information can be used for debugging compaction
    issues.
  - `compactionStatus.message`: The action that was performed when the compaction
    was last run for the collection. This information can be used for debugging
    compaction issues.

  Note: `waitingFor` and `compactionStatus` may be empty when called on a coordinator
  in a cluster.

* the compaction will now provide queryable status info that can be used to track
  its progress. The compaction status is displayed in the web interface, too.

* better error reporting for arangodump and arangorestore

* arangodump will now fail by default when trying to dump edges that
  refer to already dropped collections. This can be circumvented by
  specifying the option `--force true` when invoking arangodump

* fixed cluster upgrade procedure

* the AQL functions `NEAR` and `WITHIN` now have stricter validations
  for their input parameters `limit`, `radius` and `distance`. They may now throw
  exceptions when invalid parameters are passed that may have not led
  to exceptions in previous versions.

* deprecation warnings now log stack traces

* Foxx: improved backwards compatibility with 2.5 and 2.6

  - reverted Model and Repository back to non-ES6 "classes" because of
    compatibility issues when using the extend method with a constructor

  - removed deprecation warnings for extend and controller.del

  - restored deprecated method Model.toJSONSchema

  - restored deprecated `type`, `jwt` and `sessionStorageApp` options
    in Controller#activateSessions

* Fixed a deadlock problem in the cluster


v2.8.0-beta1 (2015-12-06)
-------------------------

* added AQL function `IS_DATESTRING(value)`

  Returns true if *value* is a string that can be used in a date function.
  This includes partial dates such as *2015* or *2015-10* and strings containing
  invalid dates such as *2015-02-31*. The function will return false for all
  non-string values, even if some of them may be usable in date functions.


v2.8.0-alpha1 (2015-12-03)
--------------------------

* added AQL keywords `GRAPH`, `OUTBOUND`, `INBOUND` and `ANY` for use in graph
  traversals, reserved AQL keyword `ALL` for future use

  Usage of these keywords as collection names, variable names or attribute names
  in AQL queries will not be possible without quoting. For example, the following
  AQL query will still work as it uses a quoted collection name and a quoted
  attribute name:

      FOR doc IN `OUTBOUND`
        RETURN doc.`any`

* issue #1593: added AQL `POW` function for exponentation

* added cluster execution site info in explain output for AQL queries

* replication improvements:

  - added `autoResync` configuration parameter for continuous replication.

    When set to `true`, a replication slave will automatically trigger a full data
    re-synchronization with the master when the master cannot provide the log data
    the slave had asked for. Note that `autoResync` will only work when the option
    `requireFromPresent` is also set to `true` for the continuous replication, or
    when the continuous syncer is started and detects that no start tick is present.

    Automatic re-synchronization may transfer a lot of data from the master to the
    slave and may be expensive. It is therefore turned off by default.
    When turned off, the slave will never perform an automatic re-synchronization
    with the master.

  - added `idleMinWaitTime` and `idleMaxWaitTime` configuration parameters for
    continuous replication.

    These parameters can be used to control the minimum and maximum wait time the
    slave will (intentionally) idle and not poll for master log changes in case the
    master had sent the full logs already.
    The `idleMaxWaitTime` value will only be used when `adapativePolling` is set
    to `true`. When `adaptivePolling` is disable, only `idleMinWaitTime` will be
    used as a constant time span in which the slave will not poll the master for
    further changes. The default values are 0.5 seconds for `idleMinWaitTime` and
    2.5 seconds for `idleMaxWaitTime`, which correspond to the hard-coded values
    used in previous versions of ArangoDB.

  - added `initialSyncMaxWaitTime` configuration parameter for initial and continuous
    replication

    This option controls the maximum wait time (in seconds) that the initial
    synchronization will wait for a response from the master when fetching initial
    collection data. If no response is received within this time period, the initial
    synchronization will give up and fail. This option is also relevant for
    continuous replication in case *autoResync* is set to *true*, as then the
    continuous replication may trigger a full data re-synchronization in case
    the master cannot the log data the slave had asked for.

  - HTTP requests sent from the slave to the master during initial synchronization
    will now be retried if they fail with connection problems.

  - the initial synchronization now logs its progress so it can be queried using
    the regular replication status check APIs.

  - added `async` attribute for `sync` and `syncCollection` operations called from
    the ArangoShell. Setthing this attribute to `true` will make the synchronization
    job on the server go into the background, so that the shell does not block. The
    status of the started asynchronous synchronization job can be queried from the
    ArangoShell like this:

        /* starts initial synchronization */
        var replication = require("@arangodb/replication");
        var id = replication.sync({
          endpoint: "tcp://master.domain.org:8529",
          username: "myuser",
          password: "mypasswd",
          async: true
       });

       /* now query the id of the returned async job and print the status */
       print(replication.getSyncResult(id));

    The result of `getSyncResult()` will be `false` while the server-side job
    has not completed, and different to `false` if it has completed. When it has
    completed, all job result details will be returned by the call to `getSyncResult()`.


* fixed non-deterministic query results in some cluster queries

* fixed issue #1589

* return HTTP status code 410 (gone) instead of HTTP 408 (request timeout) for
  server-side operations that are canceled / killed. Sending 410 instead of 408
  prevents clients from re-starting the same (canceled) operation. Google Chrome
  for example sends the HTTP request again in case it is responded with an HTTP
  408, and this is exactly the opposite of the desired behavior when an operation
  is canceled / killed by the user.

* web interface: queries in AQL editor now cancelable

* web interface: dashboard - added replication information

* web interface: AQL editor now supports bind parameters

* added startup option `--server.hide-product-header` to make the server not send
  the HTTP response header `"Server: ArangoDB"` in its HTTP responses. By default,
  the option is turned off so the header is still sent as usual.

* added new AQL function `UNSET_RECURSIVE` to recursively unset attritutes from
  objects/documents

* switched command-line editor in ArangoShell and arangod to linenoise-ng

* added automatic deadlock detection for transactions

  In case a deadlock is detected, a multi-collection operation may be rolled back
  automatically and fail with error 29 (`deadlock detected`). Client code for
  operations containing more than one collection should be aware of this potential
  error and handle it accordingly, either by giving up or retrying the transaction.

* Added C++ implementations for the AQL arithmetic operations and the following
  AQL functions:
  - ABS
  - APPEND
  - COLLECTIONS
  - CURRENT_DATABASE
  - DOCUMENT
  - EDGES
  - FIRST
  - FIRST_DOCUMENT
  - FIRST_LIST
  - FLATTEN
  - FLOOR
  - FULLTEXT
  - LAST
  - MEDIAN
  - MERGE_RECURSIVE
  - MINUS
  - NEAR
  - NOT_NULL
  - NTH
  - PARSE_IDENTIFIER
  - PERCENTILE
  - POP
  - POSITION
  - PUSH
  - RAND
  - RANGE
  - REMOVE_NTH
  - REMOVE_VALUE
  - REMOVE_VALUES
  - ROUND
  - SHIFT
  - SQRT
  - STDDEV_POPULATION
  - STDDEV_SAMPLE
  - UNSHIFT
  - VARIANCE_POPULATION
  - VARIANCE_SAMPLE
  - WITHIN
  - ZIP

* improved performance of skipping over many documents in an AQL query when no
  indexes and no filters are used, e.g.

      FOR doc IN collection
        LIMIT 1000000, 10
        RETURN doc

* Added array indexes

  Hash indexes and skiplist indexes can now optionally be defined for array values
  so they index individual array members.

  To define an index for array values, the attribute name is extended with the
  expansion operator `[*]` in the index definition:

      arangosh> db.colName.ensureHashIndex("tags[*]");

  When given the following document

      { tags: [ "AQL", "ArangoDB", "Index" ] }

  the index will now contain the individual values `"AQL"`, `"ArangoDB"` and `"Index"`.

  Now the index can be used for finding all documents having `"ArangoDB"` somewhere in their
  tags array using the following AQL query:

      FOR doc IN colName
        FILTER "ArangoDB" IN doc.tags[*]
        RETURN doc

* rewrote AQL query optimizer rule `use-index-range` and renamed it to `use-indexes`.
  The name change affects rule names in the optimizer's output.

* rewrote AQL execution node `IndexRangeNode` and renamed it to `IndexNode`. The name
  change affects node names in the optimizer's explain output.

* added convenience function `db._explain(query)` for human-readable explanation
  of AQL queries

* module resolution as used by `require` now behaves more like in node.js

* the `org/arangodb/request` module now returns response bodies for error responses
  by default. The old behavior of not returning bodies for error responses can be
  re-enabled by explicitly setting the option `returnBodyOnError` to `false` (#1437)


v2.7.6 (2016-01-30)
-------------------

* detect more types of transaction deadlocks early


v2.7.5 (2016-01-22)
-------------------

* backported added automatic deadlock detection for transactions

  In case a deadlock is detected, a multi-collection operation may be rolled back
  automatically and fail with error 29 (`deadlock detected`). Client code for
  operations containing more than one collection should be aware of this potential
  error and handle it accordingly, either by giving up or retrying the transaction.

* improved internal datafile statistics for compaction and compaction triggering
  conditions, preventing excessive growth of collection datafiles under some
  workloads. This should also fix issue #1596.

* Foxx export cache should no longer break if a broken app is loaded in the
  web admin interface.

* Foxx: removed some incorrect deprecation warnings.

* Foxx: mocha test paths with wildcard characters (asterisks) now work on Windows


v2.7.4 (2015-12-21)
-------------------

* slightly adjusted V8 garbage collection strategy so that collection eventually
  happens in all contexts that hold V8 external references to documents and
  collections.

* added the following attributes to the result of `collection.figures()` and the
  corresponding HTTP API at `PUT /_api/collection/<name>/figures`:

  - `documentReferences`: The number of references to documents in datafiles
    that JavaScript code currently holds. This information can be used for
    debugging compaction and unload issues.
  - `waitingFor`: An optional string value that contains information about
    which object type is at the head of the collection's cleanup queue. This
    information can be used for debugging compaction and unload issues.
  - `compactionStatus.time`: The point in time the compaction for the collection
    was last executed. This information can be used for debugging compaction
    issues.
  - `compactionStatus.message`: The action that was performed when the compaction
    was last run for the collection. This information can be used for debugging
    compaction issues.

  Note: `waitingFor` and `compactionStatus` may be empty when called on a coordinator
  in a cluster.

* the compaction will now provide queryable status info that can be used to track
  its progress. The compaction status is displayed in the web interface, too.


v2.7.3 (2015-12-17)
-------------------

* fixed some replication value conversion issues when replication applier properties
  were set via ArangoShell

* fixed disappearing of documents for collections transferred via `sync` or
  `syncCollection` if the collection was dropped right before synchronization
  and drop and (re-)create collection markers were located in the same WAL file

* fixed an issue where overwriting the system sessions collection would break
  the web interface when authentication is enabled


v2.7.2 (2015-12-01)
-------------------

* replication improvements:

  - added `autoResync` configuration parameter for continuous replication.

    When set to `true`, a replication slave will automatically trigger a full data
    re-synchronization with the master when the master cannot provide the log data
    the slave had asked for. Note that `autoResync` will only work when the option
    `requireFromPresent` is also set to `true` for the continuous replication, or
    when the continuous syncer is started and detects that no start tick is present.

    Automatic re-synchronization may transfer a lot of data from the master to the
    slave and may be expensive. It is therefore turned off by default.
    When turned off, the slave will never perform an automatic re-synchronization
    with the master.

  - added `idleMinWaitTime` and `idleMaxWaitTime` configuration parameters for
    continuous replication.

    These parameters can be used to control the minimum and maximum wait time the
    slave will (intentionally) idle and not poll for master log changes in case the
    master had sent the full logs already.
    The `idleMaxWaitTime` value will only be used when `adapativePolling` is set
    to `true`. When `adaptivePolling` is disable, only `idleMinWaitTime` will be
    used as a constant time span in which the slave will not poll the master for
    further changes. The default values are 0.5 seconds for `idleMinWaitTime` and
    2.5 seconds for `idleMaxWaitTime`, which correspond to the hard-coded values
    used in previous versions of ArangoDB.

  - added `initialSyncMaxWaitTime` configuration parameter for initial and continuous
    replication

    This option controls the maximum wait time (in seconds) that the initial
    synchronization will wait for a response from the master when fetching initial
    collection data. If no response is received within this time period, the initial
    synchronization will give up and fail. This option is also relevant for
    continuous replication in case *autoResync* is set to *true*, as then the
    continuous replication may trigger a full data re-synchronization in case
    the master cannot the log data the slave had asked for.

  - HTTP requests sent from the slave to the master during initial synchronization
    will now be retried if they fail with connection problems.

  - the initial synchronization now logs its progress so it can be queried using
    the regular replication status check APIs.

* fixed non-deterministic query results in some cluster queries

* added missing lock instruction for primary index in compactor size calculation

* fixed issue #1589

* fixed issue #1583

* fixed undefined behavior when accessing the top level of a document with the `[*]`
  operator

* fixed potentially invalid pointer access in shaper when the currently accessed
  document got re-located by the WAL collector at the very same time

* Foxx: optional configuration options no longer log validation errors when assigned
  empty values (#1495)

* Foxx: constructors provided to Repository and Model sub-classes via extend are
  now correctly called (#1592)


v2.7.1 (2015-11-07)
-------------------

* switch to linenoise next generation

* exclude `_apps` collection from replication

  The slave has its own `_apps` collection which it populates on server start.
  When replicating data from the master to the slave, the data from the master may
  clash with the slave's own data in the `_apps` collection. Excluding the `_apps`
  collection from replication avoids this.

* disable replication appliers when starting in modes `--upgrade`, `--no-server`
  and `--check-upgrade`

* more detailed output in arango-dfdb

* fixed "no start tick" issue in replication applier

  This error could occur after restarting a slave server after a shutdown
  when no data was ever transferred from the master to the slave via the
  continuous replication

* fixed problem during SSL client connection abort that led to scheduler thread
  staying at 100% CPU saturation

* fixed potential segfault in AQL `NEIGHBORS` function implementation when C++ function
  variant was used and collection names were passed as strings

* removed duplicate target for some frontend JavaScript files from the Makefile

* make AQL function `MERGE()` work on a single array parameter, too.
  This allows combining the attributes of multiple objects from an array into
  a single object, e.g.

      RETURN MERGE([
        { foo: 'bar' },
        { quux: 'quetzalcoatl', ruled: true },
        { bar: 'baz', foo: 'done' }
      ])

  will now return:

      {
        "foo": "done",
        "quux": "quetzalcoatl",
        "ruled": true,
        "bar": "baz"
      }

* fixed potential deadlock in collection status changing on Windows

* fixed hard-coded `incremental` parameter in shell implementation of
  `syncCollection` function in replication module

* fix for GCC5: added check for '-stdlib' option


v2.7.0 (2015-10-09)
-------------------

* fixed request statistics aggregation
  When arangod was started in supervisor mode, the request statistics always showed
  0 requests, as the statistics aggregation thread did not run then.

* read server configuration files before dropping privileges. this ensures that
  the SSL keyfile specified in the configuration can be read with the server's start
  privileges (i.e. root when using a standard ArangoDB package).

* fixed replication with a 2.6 replication configuration and issues with a 2.6 master

* raised default value of `--server.descriptors-minimum` to 1024

* allow Foxx apps to be installed underneath URL path `/_open/`, so they can be
  (intentionally) accessed without authentication.

* added *allowImplicit* sub-attribute in collections declaration of transactions.
  The *allowImplicit* attributes allows making transactions fail should they
  read-access a collection that was not explicitly declared in the *collections*
  array of the transaction.

* added "special" password ARANGODB_DEFAULT_ROOT_PASSWORD. If you pass
  ARANGODB_DEFAULT_ROOT_PASSWORD as password, it will read the password
  from the environment variable ARANGODB_DEFAULT_ROOT_PASSWORD


v2.7.0-rc2 (2015-09-22)
-----------------------

* fix over-eager datafile compaction

  This should reduce the need to compact directly after loading a collection when a
  collection datafile contained many insertions and updates for the same documents. It
  should also prevent from re-compacting already merged datafiles in case not many
  changes were made. Compaction will also make fewer index lookups than before.

* added `syncCollection()` function in module `org/arangodb/replication`

  This allows synchronizing the data of a single collection from a master to a slave
  server. Synchronization can either restore the whole collection by transferring all
  documents from the master to the slave, or incrementally by only transferring documents
  that differ. This is done by partitioning the collection's entire key space into smaller
  chunks and comparing the data chunk-wise between master and slave. Only chunks that are
  different will be re-transferred.

  The `syncCollection()` function can be used as follows:

      require("org/arangodb/replication").syncCollection(collectionName, options);

  e.g.

      require("org/arangodb/replication").syncCollection("myCollection", {
        endpoint: "tcp://127.0.0.1:8529",  /* master */
        username: "root",                  /* username for master */
        password: "secret",                /* password for master */
        incremental: true                  /* use incremental mode */
      });


* additionally allow the following characters in document keys:

  `(` `)` `+` `,` `=` `;` `$` `!` `*` `'` `%`


v2.7.0-rc1 (2015-09-17)
-----------------------

* removed undocumented server-side-only collection functions:
  * collection.OFFSET()
  * collection.NTH()
  * collection.NTH2()
  * collection.NTH3()

* upgraded Swagger to version 2.0 for the Documentation

  This gives the user better prepared test request structures.
  More conversions will follow so finally client libraries can be auto-generated.

* added extra AQL functions for date and time calculation and manipulation.
  These functions were contributed by GitHub users @CoDEmanX and @friday.
  A big thanks for their work!

  The following extra date functions are available from 2.7 on:

  * `DATE_DAYOFYEAR(date)`: Returns the day of year number of *date*.
    The return values range from 1 to 365, or 366 in a leap year respectively.

  * `DATE_ISOWEEK(date)`: Returns the ISO week date of *date*.
    The return values range from 1 to 53. Monday is considered the first day of the week.
    There are no fractional weeks, thus the last days in December may belong to the first
    week of the next year, and the first days in January may be part of the previous year's
    last week.

  * `DATE_LEAPYEAR(date)`: Returns whether the year of *date* is a leap year.

  * `DATE_QUARTER(date)`: Returns the quarter of the given date (1-based):
    * 1: January, February, March
    * 2: April, May, June
    * 3: July, August, September
    * 4: October, November, December

  - *DATE_DAYS_IN_MONTH(date)*: Returns the number of days in *date*'s month (28..31).

  * `DATE_ADD(date, amount, unit)`: Adds *amount* given in *unit* to *date* and
    returns the calculated date.

    *unit* can be either of the following to specify the time unit to add or
    subtract (case-insensitive):
    - y, year, years
    - m, month, months
    - w, week, weeks
    - d, day, days
    - h, hour, hours
    - i, minute, minutes
    - s, second, seconds
    - f, millisecond, milliseconds

    *amount* is the number of *unit*s to add (positive value) or subtract
    (negative value).

  * `DATE_SUBTRACT(date, amount, unit)`: Subtracts *amount* given in *unit* from
    *date* and returns the calculated date.

    It works the same as `DATE_ADD()`, except that it subtracts. It is equivalent
    to calling `DATE_ADD()` with a negative amount, except that `DATE_SUBTRACT()`
    can also subtract ISO durations. Note that negative ISO durations are not
    supported (i.e. starting with `-P`, like `-P1Y`).

  * `DATE_DIFF(date1, date2, unit, asFloat)`: Calculate the difference
    between two dates in given time *unit*, optionally with decimal places.
    Returns a negative value if *date1* is greater than *date2*.

  * `DATE_COMPARE(date1, date2, unitRangeStart, unitRangeEnd)`: Compare two
    partial dates and return true if they match, false otherwise. The parts to
    compare are defined by a range of time units.

    The full range is: years, months, days, hours, minutes, seconds, milliseconds.
    Pass the unit to start from as *unitRangeStart*, and the unit to end with as
    *unitRangeEnd*. All units in between will be compared. Leave out *unitRangeEnd*
    to only compare *unitRangeStart*.

  * `DATE_FORMAT(date, format)`: Format a date according to the given format string.
    It supports the following placeholders (case-insensitive):
    - %t: timestamp, in milliseconds since midnight 1970-01-01
    - %z: ISO date (0000-00-00T00:00:00.000Z)
    - %w: day of week (0..6)
    - %y: year (0..9999)
    - %yy: year (00..99), abbreviated (last two digits)
    - %yyyy: year (0000..9999), padded to length of 4
    - %yyyyyy: year (-009999 .. +009999), with sign prefix and padded to length of 6
    - %m: month (1..12)
    - %mm: month (01..12), padded to length of 2
    - %d: day (1..31)
    - %dd: day (01..31), padded to length of 2
    - %h: hour (0..23)
    - %hh: hour (00..23), padded to length of 2
    - %i: minute (0..59)
    - %ii: minute (00..59), padded to length of 2
    - %s: second (0..59)
    - %ss: second (00..59), padded to length of 2
    - %f: millisecond (0..999)
    - %fff: millisecond (000..999), padded to length of 3
    - %x: day of year (1..366)
    - %xxx: day of year (001..366), padded to length of 3
    - %k: ISO week date (1..53)
    - %kk: ISO week date (01..53), padded to length of 2
    - %l: leap year (0 or 1)
    - %q: quarter (1..4)
    - %a: days in month (28..31)
    - %mmm: abbreviated English name of month (Jan..Dec)
    - %mmmm: English name of month (January..December)
    - %www: abbreviated English name of weekday (Sun..Sat)
    - %wwww: English name of weekday (Sunday..Saturday)
    - %&: special escape sequence for rare occasions
    - %%: literal %
    - %: ignored

* new WAL logfiles and datafiles are now created non-sparse

  This prevents SIGBUS signals being raised when memory of a sparse datafile is accessed
  and the disk is full and the accessed file part is not actually disk-backed. In
  this case the mapped memory region is not necessarily backed by physical memory, and
  accessing the memory may raise SIGBUS and crash arangod.

* the `internal.download()` function and the module `org/arangodb/request` used some
  internal library function that handled the sending of HTTP requests from inside of
  ArangoDB. This library unconditionally set an HTTP header `Accept-Encoding: gzip`
  in all outgoing HTTP requests.

  This has been fixed in 2.7, so `Accept-Encoding: gzip` is not set automatically anymore.
  Additionally, the header `User-Agent: ArangoDB` is not set automatically either. If
  client applications desire to send these headers, they are free to add it when
  constructing the requests using the `download` function or the request module.

* fixed issue #1436: org/arangodb/request advertises deflate without supporting it

* added template string generator function `aqlQuery` for generating AQL queries

  This can be used to generate safe AQL queries with JavaScript parameter
  variables or expressions easily:

      var name = 'test';
      var attributeName = '_key';
      var query = aqlQuery`FOR u IN users FILTER u.name == ${name} RETURN u.${attributeName}`;
      db._query(query);

* report memory usage for document header data (revision id, pointer to data etc.)
  in `db.collection.figures()`. The memory used for document headers will now
  show up in the already existing attribute `indexes.size`. Due to that, the index
  sizes reported by `figures()` in 2.7 will be higher than those reported by 2.6,
  but the 2.7 values are more accurate.

* IMPORTANT CHANGE: the filenames in dumps created by arangodump now contain
  not only the name of the dumped collection, but also an additional 32-digit hash
  value. This is done to prevent overwriting dump files in case-insensitive file
  systems when there exist multiple collections with the same name (but with
  different cases).

  For example, if a database has two collections: `test` and `Test`, previous
  versions of ArangoDB created the files

  * `test.structure.json` and `test.data.json` for collection `test`
  * `Test.structure.json` and `Test.data.json` for collection `Test`

  This did not work for case-insensitive filesystems, because the files for the
  second collection would have overwritten the files of the first. arangodump in
  2.7 will create the following filenames instead:

  * `test_098f6bcd4621d373cade4e832627b4f6.structure.json` and `test_098f6bcd4621d373cade4e832627b4f6.data.json`
  * `Test_0cbc6611f5540bd0809a388dc95a615b.structure.json` and `Test_0cbc6611f5540bd0809a388dc95a615b.data.json`

  These filenames will be unambiguous even in case-insensitive filesystems.

* IMPORTANT CHANGE: make arangod actually close lingering client connections
  when idle for at least the duration specified via `--server.keep-alive-timeout`.
  In previous versions of ArangoDB, connections were not closed by the server
  when the timeout was reached and the client was still connected. Now the
  connection is properly closed by the server in case of timeout. Client
  applications relying on the old behavior may now need to reconnect to the
  server when their idle connections time out and get closed (note: connections
  being idle for a long time may be closed by the OS or firewalls anyway -
  client applications should be aware of that and try to reconnect).

* IMPORTANT CHANGE: when starting arangod, the server will drop the process
  privileges to the specified values in options `--server.uid` and `--server.gid`
  instantly after parsing the startup options.

  That means when either `--server.uid` or `--server.gid` are set, the privilege
  change will happen earlier. This may prevent binding the server to an endpoint
  with a port number lower than 1024 if the arangodb user has no privileges
  for that. Previous versions of ArangoDB changed the privileges later, so some
  startup actions were still carried out under the invoking user (i.e. likely
  *root* when started via init.d or system scripts) and especially binding to
  low port numbers was still possible there.

  The default privileges for user *arangodb* will not be sufficient for binding
  to port numbers lower than 1024. To have an ArangoDB 2.7 bind to a port number
  lower than 1024, it needs to be started with either a different privileged user,
  or the privileges of the *arangodb* user have to raised manually beforehand.

* added AQL optimizer rule `patch-update-statements`

* Linux startup scripts and systemd configuration for arangod now try to
  adjust the NOFILE (number of open files) limits for the process. The limit
  value is set to 131072 (128k) when ArangoDB is started via start/stop
  commands

* When ArangoDB is started/stopped manually via the start/stop commands, the
  main process will wait for up to 10 seconds after it forks the supervisor
  and arangod child processes. If the startup fails within that period, the
  start/stop script will fail with an exit code other than zero. If the
  startup of the supervisor or arangod is still ongoing after 10 seconds,
  the main program will still return with exit code 0. The limit of 10 seconds
  is arbitrary because the time required for a startup is not known in advance.

* added startup option `--database.throw-collection-not-loaded-error`

  Accessing a not-yet loaded collection will automatically load a collection
  on first access. This flag controls what happens in case an operation
  would need to wait for another thread to finalize loading a collection. If
  set to *true*, then the first operation that accesses an unloaded collection
  will load it. Further threads that try to access the same collection while
  it is still loading immediately fail with an error (1238, *collection not loaded*).
  This is to prevent all server threads from being blocked while waiting on the
  same collection to finish loading. When the first thread has completed loading
  the collection, the collection becomes regularly available, and all operations
  from that point on can be carried out normally, and error 1238 will not be
  thrown anymore for that collection.

  If set to *false*, the first thread that accesses a not-yet loaded collection
  will still load it. Other threads that try to access the collection while
  loading will not fail with error 1238 but instead block until the collection
  is fully loaded. This configuration might lead to all server threads being
  blocked because they are all waiting for the same collection to complete
  loading. Setting the option to *true* will prevent this from happening, but
  requires clients to catch error 1238 and react on it (maybe by scheduling
  a retry for later).

  The default value is *false*.

* added better control-C support in arangosh

  When CTRL-C is pressed in arangosh, it will now print a `^C` first. Pressing
  CTRL-C again will reset the prompt if something was entered before, or quit
  arangosh if no command was entered directly before.

  This affects the arangosh version build with Readline-support only (Linux
  and MacOS).

  The MacOS version of ArangoDB for Homebrew now depends on Readline, too. The
  Homebrew formula has been changed accordingly.
  When self-compiling ArangoDB on MacOS without Homebrew, Readline now is a
  prerequisite.

* increased default value for collection-specific `indexBuckets` value from 1 to 8

  Collections created from 2.7 on will use the new default value of `8` if not
  overridden on collection creation or later using
  `collection.properties({ indexBuckets: ... })`.

  The `indexBuckets` value determines the number of buckets to use for indexes of
  type `primary`, `hash` and `edge`. Having multiple index buckets allows splitting
  an index into smaller components, which can be filled in parallel when a collection
  is loading. Additionally, resizing and reallocation of indexes are faster and
  less intrusive if the index uses multiple buckets, because resize and reallocation
  will affect only data in a single bucket instead of all index values.

  The index buckets will be filled in parallel when loading a collection if the collection
  has an `indexBuckets` value greater than 1 and the collection contains a significant
  amount of documents/edges (the current threshold is 256K documents but this value
  may change in future versions of ArangoDB).

* changed HTTP client to use poll instead of select on Linux and MacOS

  This affects the ArangoShell and user-defined JavaScript code running inside
  arangod that initiates its own HTTP calls.

  Using poll instead of select allows using arbitrary high file descriptors
  (bigger than the compiled in FD_SETSIZE). Server connections are still handled using
  epoll, which has never been affected by FD_SETSIZE.

* implemented AQL `LIKE` function using ICU regexes

* added `RETURN DISTINCT` for AQL queries to return unique results:

      FOR doc IN collection
        RETURN DISTINCT doc.status

  This change also introduces `DISTINCT` as an AQL keyword.

* removed `createNamedQueue()` and `addJob()` functions from org/arangodb/tasks

* use less locks and more atomic variables in the internal dispatcher
  and V8 context handling implementations. This leads to improved throughput in
  some ArangoDB internals and allows for higher HTTP request throughput for
  many operations.

  A short overview of the improvements can be found here:

  https://www.arangodb.com/2015/08/throughput-enhancements/

* added shorthand notation for attribute names in AQL object literals:

      LET name = "Peter"
      LET age = 42
      RETURN { name, age }

  The above is the shorthand equivalent of the generic form

      LET name = "Peter"
      LET age = 42
      RETURN { name : name, age : age }

* removed configure option `--enable-timings`

  This option did not have any effect.

* removed configure option `--enable-figures`

  This option previously controlled whether HTTP request statistics code was
  compiled into ArangoDB or not. The previous default value was `true` so
  statistics code was available in official packages. Setting the option to
  `false` led to compile errors so it is doubtful the default value was
  ever changed. By removing the option some internal statistics code was also
  simplified.

* removed run-time manipulation methods for server endpoints:

  * `db._removeEndpoint()`
  * `db._configureEndpoint()`
  * HTTP POST `/_api/endpoint`
  * HTTP DELETE `/_api/endpoint`

* AQL query result cache

  The query result cache can optionally cache the complete results of all or selected AQL queries.
  It can be operated in the following modes:

  * `off`: the cache is disabled. No query results will be stored
  * `on`: the cache will store the results of all AQL queries unless their `cache`
    attribute flag is set to `false`
  * `demand`: the cache will store the results of AQL queries that have their
    `cache` attribute set to `true`, but will ignore all others

  The mode can be set at server startup using the `--database.query-cache-mode` configuration
  option and later changed at runtime.

  The following HTTP REST APIs have been added for controlling the query cache:

  * HTTP GET `/_api/query-cache/properties`: returns the global query cache configuration
  * HTTP PUT `/_api/query-cache/properties`: modifies the global query cache configuration
  * HTTP DELETE `/_api/query-cache`: invalidates all results in the query cache

  The following JavaScript functions have been added for controlling the query cache:

  * `require("org/arangodb/aql/cache").properties()`: returns the global query cache configuration
  * `require("org/arangodb/aql/cache").properties(properties)`: modifies the global query cache configuration
  * `require("org/arangodb/aql/cache").clear()`: invalidates all results in the query cache

* do not link arangoimp against V8

* AQL function call arguments optimization

  This will lead to arguments in function calls inside AQL queries not being copied but passed
  by reference. This may speed up calls to functions with bigger argument values or queries that
  call functions a lot of times.

* upgraded V8 version to 4.3.61

* removed deprecated AQL `SKIPLIST` function.

  This function was introduced in older versions of ArangoDB with a less powerful query optimizer to
  retrieve data from a skiplist index using a `LIMIT` clause. It was marked as deprecated in ArangoDB
  2.6.

  Since ArangoDB 2.3 the behavior of the `SKIPLIST` function can be emulated using regular AQL
  constructs, e.g.

      FOR doc IN @@collection
        FILTER doc.value >= @value
        SORT doc.value DESC
        LIMIT 1
        RETURN doc

* the `skip()` function for simple queries does not accept negative input any longer.
  This feature was deprecated in 2.6.0.

* fix exception handling

  In some cases JavaScript exceptions would re-throw without information of the original problem.
  Now the original exception is logged for failure analysis.

* based REST API method PUT `/_api/simple/all` on the cursor API and make it use AQL internally.

  The change speeds up this REST API method and will lead to additional query information being
  returned by the REST API. Clients can use this extra information or ignore it.

* Foxx Queue job success/failure handlers arguments have changed from `(jobId, jobData, result, jobFailures)` to `(result, jobData, job)`.

* added Foxx Queue job options `repeatTimes`, `repeatUntil` and `repeatDelay` to automatically re-schedule jobs when they are completed.

* added Foxx manifest configuration type `password` to mask values in the web interface.

* fixed default values in Foxx manifest configurations sometimes not being used as defaults.

* fixed optional parameters in Foxx manifest configurations sometimes not being cleared correctly.

* Foxx dependencies can now be marked as optional using a slightly more verbose syntax in your manifest file.

* converted Foxx constructors to ES6 classes so you can extend them using class syntax.

* updated aqb to 2.0.

* updated chai to 3.0.

* Use more madvise calls to speed up things when memory is tight, in particular
  at load time but also for random accesses later.

* Overhauled web interface

  The web interface now has a new design.

  The API documentation for ArangoDB has been moved from "Tools" to "Links" in the web interface.

  The "Applications" tab in the web interfaces has been renamed to "Services".


v2.6.12 (2015-12-02)
--------------------

* fixed disappearing of documents for collections transferred via `sync` if the
  the collection was dropped right before synchronization and drop and (re-)create
  collection markers were located in the same WAL file

* added missing lock instruction for primary index in compactor size calculation

* fixed issue #1589

* fixed issue #1583

* Foxx: optional configuration options no longer log validation errors when assigned
  empty values (#1495)


v2.6.11 (2015-11-18)
--------------------

* fixed potentially invalid pointer access in shaper when the currently accessed
  document got re-located by the WAL collector at the very same time


v2.6.10 (2015-11-10)
--------------------

* disable replication appliers when starting in modes `--upgrade`, `--no-server`
  and `--check-upgrade`

* more detailed output in arango-dfdb

* fixed potential deadlock in collection status changing on Windows

* issue #1521: Can't dump/restore with user and password


v2.6.9 (2015-09-29)
-------------------

* added "special" password ARANGODB_DEFAULT_ROOT_PASSWORD. If you pass
  ARANGODB_DEFAULT_ROOT_PASSWORD as password, it will read the password
  from the environment variable ARANGODB_DEFAULT_ROOT_PASSWORD

* fixed failing AQL skiplist, sort and limit combination

  When using a Skiplist index on an attribute (say "a") and then using sort
  and skip on this attribute caused the result to be empty e.g.:

    require("internal").db.test.ensureSkiplist("a");
    require("internal").db._query("FOR x IN test SORT x.a LIMIT 10, 10");

  Was always empty no matter how many documents are stored in test.
  This is now fixed.

v2.6.8 (2015-09-09)
-------------------

* ARM only:

  The ArangoDB packages for ARM require the kernel to allow unaligned memory access.
  How the kernel handles unaligned memory access is configurable at runtime by
  checking and adjusting the contents `/proc/cpu/alignment`.

  In order to operate on ARM, ArangoDB requires the bit 1 to be set. This will
  make the kernel trap and adjust unaligned memory accesses. If this bit is not
  set, the kernel may send a SIGBUS signal to ArangoDB and terminate it.

  To set bit 1 in `/proc/cpu/alignment` use the following command as a privileged
  user (e.g. root):

      echo "2" > /proc/cpu/alignment

  Note that this setting affects all user processes and not just ArangoDB. Setting
  the alignment with the above command will also not make the setting permanent,
  so it will be lost after a restart of the system. In order to make the setting
  permanent, it should be executed during system startup or before starting arangod.

  The ArangoDB start/stop scripts do not adjust the alignment setting, but rely on
  the environment to have the correct alignment setting already. The reason for this
  is that the alignment settings also affect all other user processes (which ArangoDB
  is not aware of) and thus may have side-effects outside of ArangoDB. It is therefore
  more reasonable to have the system administrator carry out the change.


v2.6.7 (2015-08-25)
-------------------

* improved AssocMulti index performance when resizing.

  This makes the edge index perform less I/O when under memory pressure.


v2.6.6 (2015-08-23)
-------------------

* added startup option `--server.additional-threads` to create separate queues
  for slow requests.


v2.6.5 (2015-08-17)
-------------------

* added startup option `--database.throw-collection-not-loaded-error`

  Accessing a not-yet loaded collection will automatically load a collection
  on first access. This flag controls what happens in case an operation
  would need to wait for another thread to finalize loading a collection. If
  set to *true*, then the first operation that accesses an unloaded collection
  will load it. Further threads that try to access the same collection while
  it is still loading immediately fail with an error (1238, *collection not loaded*).
  This is to prevent all server threads from being blocked while waiting on the
  same collection to finish loading. When the first thread has completed loading
  the collection, the collection becomes regularly available, and all operations
  from that point on can be carried out normally, and error 1238 will not be
  thrown anymore for that collection.

  If set to *false*, the first thread that accesses a not-yet loaded collection
  will still load it. Other threads that try to access the collection while
  loading will not fail with error 1238 but instead block until the collection
  is fully loaded. This configuration might lead to all server threads being
  blocked because they are all waiting for the same collection to complete
  loading. Setting the option to *true* will prevent this from happening, but
  requires clients to catch error 1238 and react on it (maybe by scheduling
  a retry for later).

  The default value is *false*.

* fixed busy wait loop in scheduler threads that sometimes consumed 100% CPU while
  waiting for events on connections closed unexpectedly by the client side

* handle attribute `indexBuckets` when restoring collections via arangorestore.
  Previously the `indexBuckets` attribute value from the dump was ignored, and the
   server default value for `indexBuckets` was used when restoring a collection.

* fixed "EscapeValue already set error" crash in V8 actions that might have occurred when
  canceling V8-based operations.


v2.6.4 (2015-08-01)
-------------------

* V8: Upgrade to version 4.1.0.27 - this is intended to be the stable V8 version.

* fixed issue #1424: Arango shell should not processing arrows pushing on keyboard


v2.6.3 (2015-07-21)
-------------------

* issue #1409: Document values with null character truncated


v2.6.2 (2015-07-04)
-------------------

* fixed issue #1383: bindVars for HTTP API doesn't work with empty string

* fixed handling of default values in Foxx manifest configurations

* fixed handling of optional parameters in Foxx manifest configurations

* fixed a reference error being thrown in Foxx queues when a function-based job type is used that is not available and no options object is passed to queue.push


v2.6.1 (2015-06-24)
-------------------

* Add missing swagger files to cmake build. fixes #1368

* fixed documentation errors


v2.6.0 (2015-06-20)
-------------------

* using negative values for `SimpleQuery.skip()` is deprecated.
  This functionality will be removed in future versions of ArangoDB.

* The following simple query functions are now deprecated:

  * collection.near
  * collection.within
  * collection.geo
  * collection.fulltext
  * collection.range
  * collection.closedRange

  This also lead to the following REST API methods being deprecated from now on:

  * PUT /_api/simple/near
  * PUT /_api/simple/within
  * PUT /_api/simple/fulltext
  * PUT /_api/simple/range

  It is recommended to replace calls to these functions or APIs with equivalent AQL queries,
  which are more flexible because they can be combined with other operations:

      FOR doc IN NEAR(@@collection, @latitude, @longitude, @limit)
        RETURN doc

      FOR doc IN WITHIN(@@collection, @latitude, @longitude, @radius, @distanceAttributeName)
        RETURN doc

      FOR doc IN FULLTEXT(@@collection, @attributeName, @queryString, @limit)
        RETURN doc

      FOR doc IN @@collection
        FILTER doc.value >= @left && doc.value < @right
        LIMIT @skip, @limit
        RETURN doc`

  The above simple query functions and REST API methods may be removed in future versions
  of ArangoDB.

* deprecated now-obsolete AQL `SKIPLIST` function

  The function was introduced in older versions of ArangoDB with a less powerful query optimizer to
  retrieve data from a skiplist index using a `LIMIT` clause.

  Since 2.3 the same goal can be achieved by using regular AQL constructs, e.g.

      FOR doc IN collection FILTER doc.value >= @value SORT doc.value DESC LIMIT 1 RETURN doc

* fixed issues when switching the database inside tasks and during shutdown of database cursors

  These features were added during 2.6 alpha stage so the fixes affect devel/2.6-alpha builds only

* issue #1360: improved foxx-manager help

* added `--enable-tcmalloc` configure option.

  When this option is set, arangod and the client tools will be linked against tcmalloc, which replaces
  the system allocator. When the option is set, a tcmalloc library must be present on the system under
  one of the names `libtcmalloc`, `libtcmalloc_minimal` or `libtcmalloc_debug`.

  As this is a configure option, it is supported for manual builds on Linux-like systems only. tcmalloc
  support is currently experimental.

* issue #1353: Windows: HTTP API - incorrect path in errorMessage

* issue #1347: added option `--create-database` for arangorestore.

  Setting this option to `true` will now create the target database if it does not exist. When creating
  the target database, the username and passwords passed to arangorestore will be used to create an
  initial user for the new database.

* issue #1345: advanced debug information for User Functions

* issue #1341: Can't use bindvars in UPSERT

* fixed vulnerability in JWT implementation.

* changed default value of option `--database.ignore-datafile-errors` from `true` to `false`

  If the new default value of `false` is used, then arangod will refuse loading collections that contain
  datafiles with CRC mismatches or other errors. A collection with datafile errors will then become
  unavailable. This prevents follow up errors from happening.

  The only way to access such collection is to use the datafile debugger (arango-dfdb) and try to repair
  or truncate the datafile with it.

  If `--database.ignore-datafile-errors` is set to `true`, then collections will become available
  even if parts of their data cannot be loaded. This helps availability, but may cause (partial) data
  loss and follow up errors.

* added server startup option `--server.session-timeout` for controlling the timeout of user sessions
  in the web interface

* add sessions and cookie authentication for ArangoDB's web interface

  ArangoDB's built-in web interface now uses sessions. Session information ids are stored in cookies,
  so clients using the web interface must accept cookies in order to use it

* web interface: display query execution time in AQL editor

* web interface: renamed AQL query *submit* button to *execute*

* web interface: added query explain feature in AQL editor

* web interface: demo page added. only working if demo data is available, hidden otherwise

* web interface: added support for custom app scripts with optional arguments and results

* web interface: mounted apps that need to be configured are now indicated in the app overview

* web interface: added button for running tests to app details

* web interface: added button for configuring app dependencies to app details

* web interface: upgraded API documentation to use Swagger 2

* INCOMPATIBLE CHANGE

  removed startup option `--log.severity`

  The docs for `--log.severity` mentioned lots of severities (e.g. `exception`, `technical`, `functional`, `development`)
  but only a few severities (e.g. `all`, `human`) were actually used, with `human` being the default and `all` enabling the
  additional logging of requests. So the option pretended to control a lot of things which it actually didn't. Additionally,
  the option `--log.requests-file` was around for a long time already, also controlling request logging.

  Because the `--log.severity` option effectively did not control that much, it was removed. A side effect of removing the
  option is that 2.5 installations which used `--log.severity all` will not log requests after the upgrade to 2.6. This can
  be adjusted by setting the `--log.requests-file` option.

* add backtrace to fatal log events

* added optional `limit` parameter for AQL function `FULLTEXT`

* make fulltext index also index text values contained in direct sub-objects of the indexed
  attribute.

  Previous versions of ArangoDB only indexed the attribute value if it was a string. Sub-attributes
  of the index attribute were ignored when fulltext indexing.

  Now, if the index attribute value is an object, the object's values will each be included in the
  fulltext index if they are strings. If the index attribute value is an array, the array's values
  will each be included in the fulltext index if they are strings.

  For example, with a fulltext index present on the `translations` attribute, the following text
  values will now be indexed:

      var c = db._create("example");
      c.ensureFulltextIndex("translations");
      c.insert({ translations: { en: "fox", de: "Fuchs", fr: "renard", ru: "лиса" } });
      c.insert({ translations: "Fox is the English translation of the German word Fuchs" });
      c.insert({ translations: [ "ArangoDB", "document", "database", "Foxx" ] });

      c.fulltext("translations", "лиса").toArray();       // returns only first document
      c.fulltext("translations", "Fox").toArray();        // returns first and second documents
      c.fulltext("translations", "prefix:Fox").toArray(); // returns all three documents

* added batch document removal and lookup commands:

      collection.lookupByKeys(keys)
      collection.removeByKeys(keys)

  These commands can be used to perform multi-document lookup and removal operations efficiently
  from the ArangoShell. The argument to these operations is an array of document keys.

  Also added HTTP APIs for batch document commands:

  * PUT /_api/simple/lookup-by-keys
  * PUT /_api/simple/remove-by-keys

* properly prefix document address URLs with the current database name for calls to the REST
  API method GET `/_api/document?collection=...` (that method will return partial URLs to all
  documents in the collection).

  Previous versions of ArangoDB returned the URLs starting with `/_api/` but without the current
  database name, e.g. `/_api/document/mycollection/mykey`. Starting with 2.6, the response URLs
  will include the database name as well, e.g. `/_db/_system/_api/document/mycollection/mykey`.

* added dedicated collection export HTTP REST API

  ArangoDB now provides a dedicated collection export API, which can take snapshots of entire
  collections more efficiently than the general-purpose cursor API. The export API is useful
  to transfer the contents of an entire collection to a client application. It provides optional
  filtering on specific attributes.

  The export API is available at endpoint `POST /_api/export?collection=...`. The API has the
  same return value structure as the already established cursor API (`POST /_api/cursor`).

  An introduction to the export API is given in this blog post:
  http://jsteemann.github.io/blog/2015/04/04/more-efficient-data-exports/

* subquery optimizations for AQL queries

  This optimization avoids copying intermediate results into subqueries that are not required
  by the subquery.

  A brief description can be found here:
  http://jsteemann.github.io/blog/2015/05/04/subquery-optimizations/

* return value optimization for AQL queries

  This optimization avoids copying the final query result inside the query's main `ReturnNode`.

  A brief description can be found here:
  http://jsteemann.github.io/blog/2015/05/04/return-value-optimization-for-aql/

* speed up AQL queries containing big `IN` lists for index lookups

  `IN` lists used for index lookups had performance issues in previous versions of ArangoDB.
  These issues have been addressed in 2.6 so using bigger `IN` lists for filtering is much
  faster.

  A brief description can be found here:
  http://jsteemann.github.io/blog/2015/05/07/in-list-improvements/

* allow `@` and `.` characters in document keys, too

  This change also leads to document keys being URL-encoded when returned in HTTP `location`
  response headers.

* added alternative implementation for AQL COLLECT

  The alternative method uses a hash table for grouping and does not require its input elements
  to be sorted. It will be taken into account by the optimizer for `COLLECT` statements that do
  not use an `INTO` clause.

  In case a `COLLECT` statement can use the hash table variant, the optimizer will create an extra
  plan for it at the beginning of the planning phase. In this plan, no extra `SORT` node will be
  added in front of the `COLLECT` because the hash table variant of `COLLECT` does not require
  sorted input. Instead, a `SORT` node will be added after it to sort its output. This `SORT` node
  may be optimized away again in later stages. If the sort order of the result is irrelevant to
  the user, adding an extra `SORT null` after a hash `COLLECT` operation will allow the optimizer to
  remove the sorts altogether.

  In addition to the hash table variant of `COLLECT`, the optimizer will modify the original plan
  to use the regular `COLLECT` implementation. As this implementation requires sorted input, the
  optimizer will insert a `SORT` node in front of the `COLLECT`. This `SORT` node may be optimized
  away in later stages.

  The created plans will then be shipped through the regular optimization pipeline. In the end,
  the optimizer will pick the plan with the lowest estimated total cost as usual. The hash table
  variant does not require an up-front sort of the input, and will thus be preferred over the
  regular `COLLECT` if the optimizer estimates many input elements for the `COLLECT` node and
  cannot use an index to sort them.

  The optimizer can be explicitly told to use the regular *sorted* variant of `COLLECT` by
  suffixing a `COLLECT` statement with `OPTIONS { "method" : "sorted" }`. This will override the
  optimizer guesswork and only produce the *sorted* variant of `COLLECT`.

  A blog post on the new `COLLECT` implementation can be found here:
  http://jsteemann.github.io/blog/2015/04/22/collecting-with-a-hash-table/

* refactored HTTP REST API for cursors

  The HTTP REST API for cursors (`/_api/cursor`) has been refactored to improve its performance
  and use less memory.

  A post showing some of the performance improvements can be found here:
  http://jsteemann.github.io/blog/2015/04/01/improvements-for-the-cursor-api/

* simplified return value syntax for data-modification AQL queries

  ArangoDB 2.4 since version allows to return results from data-modification AQL queries. The
  syntax for this was quite limited and verbose:

      FOR i IN 1..10
        INSERT { value: i } IN test
        LET inserted = NEW
        RETURN inserted

  The `LET inserted = NEW RETURN inserted` was required literally to return the inserted
  documents. No calculations could be made using the inserted documents.

  This is now more flexible. After a data-modification clause (e.g. `INSERT`, `UPDATE`, `REPLACE`,
  `REMOVE`, `UPSERT`) there can follow any number of `LET` calculations. These calculations can
  refer to the pseudo-values `OLD` and `NEW` that are created by the data-modification statements.

  This allows returning projections of inserted or updated documents, e.g.:

      FOR i IN 1..10
        INSERT { value: i } IN test
        RETURN { _key: NEW._key, value: i }

  Still not every construct is allowed after a data-modification clause. For example, no functions
  can be called that may access documents.

  More information can be found here:
  http://jsteemann.github.io/blog/2015/03/27/improvements-for-data-modification-queries/

* added AQL `UPSERT` statement

  This adds an `UPSERT` statement to AQL that is a combination of both `INSERT` and `UPDATE` /
  `REPLACE`. The `UPSERT` will search for a matching document using a user-provided example.
  If no document matches the example, the *insert* part of the `UPSERT` statement will be
  executed. If there is a match, the *update* / *replace* part will be carried out:

      UPSERT { page: 'index.html' }                 /* search example */
        INSERT { page: 'index.html', pageViews: 1 } /* insert part */
        UPDATE { pageViews: OLD.pageViews + 1 }     /* update part */
        IN pageViews

  `UPSERT` can be used with an `UPDATE` or `REPLACE` clause. The `UPDATE` clause will perform
  a partial update of the found document, whereas the `REPLACE` clause will replace the found
  document entirely. The `UPDATE` or `REPLACE` parts can refer to the pseudo-value `OLD`, which
  contains all attributes of the found document.

  `UPSERT` statements can optionally return values. In the following query, the return
  attribute `found` will return the found document before the `UPDATE` was applied. If no
  document was found, `found` will contain a value of `null`. The `updated` result attribute will
  contain the inserted / updated document:

      UPSERT { page: 'index.html' }                 /* search example */
        INSERT { page: 'index.html', pageViews: 1 } /* insert part */
        UPDATE { pageViews: OLD.pageViews + 1 }     /* update part */
        IN pageViews
        RETURN { found: OLD, updated: NEW }

  A more detailed description of `UPSERT` can be found here:
  http://jsteemann.github.io/blog/2015/03/27/preview-of-the-upsert-command/

* adjusted default configuration value for `--server.backlog-size` from 10 to 64.

* issue #1231: bug xor feature in AQL: LENGTH(null) == 4

  This changes the behavior of the AQL `LENGTH` function as follows:

  - if the single argument to `LENGTH()` is `null`, then the result will now be `0`. In previous
    versions of ArangoDB, the result of `LENGTH(null)` was `4`.

  - if the single argument to `LENGTH()` is `true`, then the result will now be `1`. In previous
    versions of ArangoDB, the result of `LENGTH(true)` was `4`.

  - if the single argument to `LENGTH()` is `false`, then the result will now be `0`. In previous
    versions of ArangoDB, the result of `LENGTH(false)` was `5`.

  The results of `LENGTH()` with string, numeric, array object argument values do not change.

* issue #1298: Bulk import if data already exists (#1298)

  This change extends the HTTP REST API for bulk imports as follows:

  When documents are imported and the `_key` attribute is specified for them, the import can be
  used for inserting and updating/replacing documents. Previously, the import could be used for
  inserting new documents only, and re-inserting a document with an existing key would have failed
  with a *unique key constraint violated* error.

  The above behavior is still the default. However, the API now allows controlling the behavior
  in case of a unique key constraint error via the optional URL parameter `onDuplicate`.

  This parameter can have one of the following values:

  - `error`: when a unique key constraint error occurs, do not import or update the document but
    report an error. This is the default.

  - `update`: when a unique key constraint error occurs, try to (partially) update the existing
    document with the data specified in the import. This may still fail if the document would
    violate secondary unique indexes. Only the attributes present in the import data will be
    updated and other attributes already present will be preserved. The number of updated documents
    will be reported in the `updated` attribute of the HTTP API result.

  - `replace`: when a unique key constraint error occurs, try to fully replace the existing
    document with the data specified in the import. This may still fail if the document would
    violate secondary unique indexes. The number of replaced documents will be reported in the
    `updated` attribute of the HTTP API result.

  - `ignore`: when a unique key constraint error occurs, ignore this error. There will be no
    insert, update or replace for the particular document. Ignored documents will be reported
    separately in the `ignored` attribute of the HTTP API result.

  The result of the HTTP import API will now contain the attributes `ignored` and `updated`, which
  contain the number of ignored and updated documents respectively. These attributes will contain a
  value of zero unless the `onDuplicate` URL parameter is set to either `update` or `replace`
  (in this case the `updated` attribute may contain non-zero values) or `ignore` (in this case the
  `ignored` attribute may contain a non-zero value).

  To support the feature, arangoimp also has a new command line option `--on-duplicate` which can
  have one of the values `error`, `update`, `replace`, `ignore`. The default value is `error`.

  A few examples for using arangoimp with the `--on-duplicate` option can be found here:
  http://jsteemann.github.io/blog/2015/04/14/updating-documents-with-arangoimp/

* changed behavior of `db._query()` in the ArangoShell:

  if the command's result is printed in the shell, the first 10 results will be printed. Previously
  only a basic description of the underlying query result cursor was printed. Additionally, if the
  cursor result contains more than 10 results, the cursor is assigned to a global variable `more`,
  which can be used to iterate over the cursor result.

  Example:

      arangosh [_system]> db._query("FOR i IN 1..15 RETURN i")
      [object ArangoQueryCursor, count: 15, hasMore: true]

      [
        1,
        2,
        3,
        4,
        5,
        6,
        7,
        8,
        9,
        10
      ]

      type 'more' to show more documents


      arangosh [_system]> more
      [object ArangoQueryCursor, count: 15, hasMore: false]

      [
        11,
        12,
        13,
        14,
        15
      ]

* Disallow batchSize value 0 in HTTP `POST /_api/cursor`:

  The HTTP REST API `POST /_api/cursor` does not accept a `batchSize` parameter value of
  `0` any longer. A batch size of 0 never made much sense, but previous versions of ArangoDB
  did not check for this value. Now creating a cursor using a `batchSize` value 0 will
  result in an HTTP 400 error response

* REST Server: fix memory leaks when failing to add jobs

* 'EDGES' AQL Function

  The AQL function `EDGES` got a new fifth option parameter.
  Right now only one option is available: 'includeVertices'. This is a boolean parameter
  that allows to modify the result of the `EDGES` function.
  Default is 'includeVertices: false' which does not have any effect.
  'includeVertices: true' modifies the result, such that
  {vertex: <vertexDocument>, edge: <edgeDocument>} is returned.

* INCOMPATIBLE CHANGE:

  The result format of the AQL function `NEIGHBORS` has been changed.
  Before it has returned an array of objects containing 'vertex' and 'edge'.
  Now it will only contain the vertex directly.
  Also an additional option 'includeData' has been added.
  This is used to define if only the 'vertex._id' value should be returned (false, default),
  or if the vertex should be looked up in the collection and the complete JSON should be returned
  (true).
  Using only the id values can lead to significantly improved performance if this is the only information
  required.

  In order to get the old result format prior to ArangoDB 2.6, please use the function EDGES instead.
  Edges allows for a new option 'includeVertices' which, set to true, returns exactly the format of NEIGHBORS.
  Example:

      NEIGHBORS(<vertexCollection>, <edgeCollection>, <vertex>, <direction>, <example>)

  This can now be achieved by:

      EDGES(<edgeCollection>, <vertex>, <direction>, <example>, {includeVertices: true})

  If you are nesting several NEIGHBORS steps you can speed up their performance in the following way:

  Old Example:

  FOR va IN NEIGHBORS(Users, relations, 'Users/123', 'outbound') FOR vc IN NEIGHBORS(Products, relations, va.vertex._id, 'outbound') RETURN vc

  This can now be achieved by:

  FOR va IN NEIGHBORS(Users, relations, 'Users/123', 'outbound') FOR vc IN NEIGHBORS(Products, relations, va, 'outbound', null, {includeData: true}) RETURN vc
                                                                                                          ^^^^                  ^^^^^^^^^^^^^^^^^^^
                                                                                                  Use intermediate directly     include Data for final

* INCOMPATIBLE CHANGE:

  The AQL function `GRAPH_NEIGHBORS` now provides an additional option `includeData`.
  This option allows controlling whether the function should return the complete vertices
  or just their IDs. Returning only the IDs instead of the full vertices can lead to
  improved performance .

  If provided, `includeData` is set to `true`, all vertices in the result will be returned
  with all their attributes. The default value of `includeData` is `false`.
  This makes the default function results incompatible with previous versions of ArangoDB.

  To get the old result style in ArangoDB 2.6, please set the options as follows in calls
  to `GRAPH_NEIGHBORS`:

      GRAPH_NEIGHBORS(<graph>, <vertex>, { includeData: true })

* INCOMPATIBLE CHANGE:

  The AQL function `GRAPH_COMMON_NEIGHBORS` now provides an additional option `includeData`.
  This option allows controlling whether the function should return the complete vertices
  or just their IDs. Returning only the IDs instead of the full vertices can lead to
  improved performance .

  If provided, `includeData` is set to `true`, all vertices in the result will be returned
  with all their attributes. The default value of `includeData` is `false`.
  This makes the default function results incompatible with previous versions of ArangoDB.

  To get the old result style in ArangoDB 2.6, please set the options as follows in calls
  to `GRAPH_COMMON_NEIGHBORS`:

      GRAPH_COMMON_NEIGHBORS(<graph>, <vertexExamples1>, <vertexExamples2>, { includeData: true }, { includeData: true })

* INCOMPATIBLE CHANGE:

  The AQL function `GRAPH_SHORTEST_PATH` now provides an additional option `includeData`.
  This option allows controlling whether the function should return the complete vertices
  and edges or just their IDs. Returning only the IDs instead of full vertices and edges
  can lead to improved performance .

  If provided, `includeData` is set to `true`, all vertices and edges in the result will
  be returned with all their attributes. There is also an optional parameter `includePath` of
  type object.
  It has two optional sub-attributes `vertices` and `edges`, both of type boolean.
  Both can be set individually and the result will include all vertices on the path if
  `includePath.vertices == true` and all edges if `includePath.edges == true` respectively.

  The default value of `includeData` is `false`, and paths are now excluded by default.
  This makes the default function results incompatible with previous versions of ArangoDB.

  To get the old result style in ArangoDB 2.6, please set the options as follows in calls
  to `GRAPH_SHORTEST_PATH`:

      GRAPH_SHORTEST_PATH(<graph>, <source>, <target>, { includeData: true, includePath: { edges: true, vertices: true } })

  The attributes `startVertex` and `vertex` that were present in the results of `GRAPH_SHORTEST_PATH`
  in previous versions of ArangoDB will not be produced in 2.6. To calculate these attributes in 2.6,
  please extract the first and last elements from the `vertices` result attribute.

* INCOMPATIBLE CHANGE:

  The AQL function `GRAPH_DISTANCE_TO` will now return only the id the destination vertex
  in the `vertex` attribute, and not the full vertex data with all vertex attributes.

* INCOMPATIBLE CHANGE:

  All graph measurements functions in JavaScript module `general-graph` that calculated a
  single figure previously returned an array containing just the figure. Now these functions
  will return the figure directly and not put it inside an array.

  The affected functions are:

  * `graph._absoluteEccentricity`
  * `graph._eccentricity`
  * `graph._absoluteCloseness`
  * `graph._closeness`
  * `graph._absoluteBetweenness`
  * `graph._betweenness`
  * `graph._radius`
  * `graph._diameter`

* Create the `_graphs` collection in new databases with `waitForSync` attribute set to `false`

  The previous `waitForSync` value was `true`, so default the behavior when creating and dropping
  graphs via the HTTP REST API changes as follows if the new settings are in effect:

  * `POST /_api/graph` by default returns `HTTP 202` instead of `HTTP 201`
  * `DELETE /_api/graph/graph-name` by default returns `HTTP 202` instead of `HTTP 201`

  If the `_graphs` collection still has its `waitForSync` value set to `true`, then the HTTP status
  code will not change.

* Upgraded ICU to version 54; this increases performance in many places.
  based on https://code.google.com/p/chromium/issues/detail?id=428145

* added support for HTTP push aka chunked encoding

* issue #1051: add info whether server is running in service or user mode?

  This will add a "mode" attribute to the result of the result of HTTP GET `/_api/version?details=true`

  "mode" can have the following values:

  - `standalone`: server was started manually (e.g. on command-line)
  - `service`: service is running as Windows service, in daemon mode or under the supervisor

* improve system error messages in Windows port

* increased default value of `--server.request-timeout` from 300 to 1200 seconds for client tools
  (arangosh, arangoimp, arangodump, arangorestore)

* increased default value of `--server.connect-timeout` from 3 to 5 seconds for client tools
  (arangosh, arangoimp, arangodump, arangorestore)

* added startup option `--server.foxx-queues-poll-interval`

  This startup option controls the frequency with which the Foxx queues manager is checking
  the queue (or queues) for jobs to be executed.

  The default value is `1` second. Lowering this value will result in the queue manager waking
  up and checking the queues more frequently, which may increase CPU usage of the server.
  When not using Foxx queues, this value can be raised to save some CPU time.

* added startup option `--server.foxx-queues`

  This startup option controls whether the Foxx queue manager will check queue and job entries.
  Disabling this option can reduce server load but will prevent jobs added to Foxx queues from
  being processed at all.

  The default value is `true`, enabling the Foxx queues feature.

* make Foxx queues really database-specific.

  Foxx queues were and are stored in a database-specific collection `_queues`. However, a global
  cache variable for the queues led to the queue names being treated database-independently, which
  was wrong.

  Since 2.6, Foxx queues names are truly database-specific, so the same queue name can be used in
  two different databases for two different queues. Until then, it is advisable to think of queues
  as already being database-specific, and using the database name as a queue name prefix to be
  avoid name conflicts, e.g.:

      var queueName = "myQueue";
      var Foxx = require("org/arangodb/foxx");
      Foxx.queues.create(db._name() + ":" + queueName);

* added support for Foxx queue job types defined as app scripts.

  The old job types introduced in 2.4 are still supported but are known to cause issues in 2.5
  and later when the server is restarted or the job types are not defined in every thread.

  The new job types avoid this issue by storing an explicit mount path and script name rather
  than an assuming the job type is defined globally. It is strongly recommended to convert your
  job types to the new script-based system.

* renamed Foxx sessions option "sessionStorageApp" to "sessionStorage". The option now also accepts session storages directly.

* Added the following JavaScript methods for file access:
  * fs.copyFile() to copy single files
  * fs.copyRecursive() to copy directory trees
  * fs.chmod() to set the file permissions (non-Windows only)

* Added process.env for accessing the process environment from JavaScript code

* Cluster: kickstarter shutdown routines will more precisely follow the shutdown of its nodes.

* Cluster: don't delete agency connection objects that are currently in use.

* Cluster: improve passing along of HTTP errors

* fixed issue #1247: debian init script problems

* multi-threaded index creation on collection load

  When a collection contains more than one secondary index, they can be built in memory in
  parallel when the collection is loaded. How many threads are used for parallel index creation
  is determined by the new configuration parameter `--database.index-threads`. If this is set
  to 0, indexes are built by the opening thread only and sequentially. This is equivalent to
  the behavior in 2.5 and before.

* speed up building up primary index when loading collections

* added `count` attribute to `parameters.json` files of collections. This attribute indicates
  the number of live documents in the collection on unload. It is read when the collection is
  (re)loaded to determine the initial size for the collection's primary index

* removed remainders of MRuby integration, removed arangoirb

* simplified `controllers` property in Foxx manifests. You can now specify a filename directly
  if you only want to use a single file mounted at the base URL of your Foxx app.

* simplified `exports` property in Foxx manifests. You can now specify a filename directly if
  you only want to export variables from a single file in your Foxx app.

* added support for node.js-style exports in Foxx exports. Your Foxx exports file can now export
  arbitrary values using the `module.exports` property instead of adding properties to the
  `exports` object.

* added `scripts` property to Foxx manifests. You should now specify the `setup` and `teardown`
  files as properties of the `scripts` object in your manifests and can define custom,
  app-specific scripts that can be executed from the web interface or the CLI.

* added `tests` property to Foxx manifests. You can now define test cases using the `mocha`
  framework which can then be executed inside ArangoDB.

* updated `joi` package to 6.0.8.

* added `extendible` package.

* added Foxx model lifecycle events to repositories. See #1257.

* speed up resizing of edge index.

* allow to split an edge index into buckets which are resized individually.
  This is controlled by the `indexBuckets` attribute in the `properties`
  of the collection.

* fix a cluster deadlock bug in larger clusters by marking a thread waiting
  for a lock on a DBserver as blocked


v2.5.7 (2015-08-02)
-------------------

* V8: Upgrade to version 4.1.0.27 - this is intended to be the stable V8 version.


v2.5.6 (2015-07-21)
-------------------

* alter Windows build infrastructure so we can properly store pdb files.

* potentially fixed issue #1313: Wrong metric calculation at dashboard

  Escape whitespace in process name when scanning /proc/pid/stats

  This fixes statistics values read from that file

* Fixed variable naming in AQL `COLLECT INTO` results in case the COLLECT is placed
  in a subquery which itself is followed by other constructs that require variables


v2.5.5 (2015-05-29)
-------------------

* fixed vulnerability in JWT implementation.

* fixed format string for reading /proc/pid/stat

* take into account barriers used in different V8 contexts


v2.5.4 (2015-05-14)
-------------------

* added startup option `--log.performance`: specifying this option at startup will log
  performance-related info messages, mainly timings via the regular logging mechanisms

* cluster fixes

* fix for recursive copy under Windows


v2.5.3 (2015-04-29)
-------------------

* Fix fs.move to work across filesystem borders; Fixes Foxx app installation problems;
  issue #1292.

* Fix Foxx app install when installed on a different drive on Windows

* issue #1322: strange AQL result

* issue #1318: Inconsistent db._create() syntax

* issue #1315: queries to a collection fail with an empty response if the
  collection contains specific JSON data

* issue #1300: Make arangodump not fail if target directory exists but is empty

* allow specifying higher values than SOMAXCONN for `--server.backlog-size`

  Previously, arangod would not start when a `--server.backlog-size` value was
  specified that was higher than the platform's SOMAXCONN header value.

  Now, arangod will use the user-provided value for `--server.backlog-size` and
  pass it to the listen system call even if the value is higher than SOMAXCONN.
  If the user-provided value is higher than SOMAXCONN, arangod will log a warning
  on startup.

* Fixed a cluster deadlock bug. Mark a thread that is in a RemoteBlock as
  blocked to allow for additional dispatcher threads to be started.

* Fix locking in cluster by using another ReadWriteLock class for collections.

* Add a second DispatcherQueue for AQL in the cluster. This fixes a
  cluster-AQL thread explosion bug.


v2.5.2 (2015-04-11)
-------------------

* modules stored in _modules are automatically flushed when changed

* added missing query-id parameter in documentation of HTTP DELETE `/_api/query` endpoint

* added iterator for edge index in AQL queries

  this change may lead to less edges being read when used together with a LIMIT clause

* make graph viewer in web interface issue less expensive queries for determining
  a random vertex from the graph, and for determining vertex attributes

* issue #1285: syntax error, unexpected $undefined near '@_to RETURN obj

  this allows AQL bind parameter names to also start with underscores

* moved /_api/query to C++

* issue #1289: Foxx models created from database documents expose an internal method

* added `Foxx.Repository#exists`

* parallelize initialization of V8 context in multiple threads

* fixed a possible crash when the debug-level was TRACE

* cluster: do not initialize statistics collection on each
  coordinator, this fixes a race condition at startup

* cluster: fix a startup race w.r.t. the _configuration collection

* search for db:// JavaScript modules only after all local files have been
  considered, this speeds up the require command in a cluster considerably

* general cluster speedup in certain areas


v2.5.1 (2015-03-19)
-------------------

* fixed bug that caused undefined behavior when an AQL query was killed inside
  a calculation block

* fixed memleaks in AQL query cleanup in case out-of-memory errors are thrown

* by default, Debian and RedHat packages are built with debug symbols

* added option `--database.ignore-logfile-errors`

  This option controls how collection datafiles with a CRC mismatch are treated.

  If set to `false`, CRC mismatch errors in collection datafiles will lead
  to a collection not being loaded at all. If a collection needs to be loaded
  during WAL recovery, the WAL recovery will also abort (if not forced with
  `--wal.ignore-recovery-errors true`). Setting this flag to `false` protects
  users from unintentionally using a collection with corrupted datafiles, from
  which only a subset of the original data can be recovered.

  If set to `true`, CRC mismatch errors in collection datafiles will lead to
  the datafile being partially loaded. All data up to until the mismatch will
  be loaded. This will enable users to continue with collection datafiles
  that are corrupted, but will result in only a partial load of the data.
  The WAL recovery will still abort when encountering a collection with a
  corrupted datafile, at least if `--wal.ignore-recovery-errors` is not set to
  `true`.

  The default value is *true*, so for collections with corrupted datafiles
  there might be partial data loads once the WAL recovery has finished. If
  the WAL recovery will need to load a collection with a corrupted datafile,
  it will still stop when using the default values.

* INCOMPATIBLE CHANGE:

  make the arangod server refuse to start if during startup it finds a non-readable
  `parameter.json` file for a database or a collection.

  Stopping the startup process in this case requires manual intervention (fixing
  the unreadable files), but prevents follow-up errors due to ignored databases or
  collections from happening.

* datafiles and `parameter.json` files written by arangod are now created with read and write
  privileges for the arangod process user, and with read and write privileges for the arangod
  process group.

  Previously, these files were created with user read and write permissions only.

* INCOMPATIBLE CHANGE:

  abort WAL recovery if one of the collection's datafiles cannot be opened

* INCOMPATIBLE CHANGE:

  never try to raise the privileges after dropping them, this can lead to a race condition while
  running the recovery

  If you require to run ArangoDB on a port lower than 1024, you must run ArangoDB as root.

* fixed inefficiencies in `remove` methods of general-graph module

* added option `--database.slow-query-threshold` for controlling the default AQL slow query
  threshold value on server start

* add system error strings for Windows on many places

* rework service startup so we announce 'RUNNING' only when we're finished starting.

* use the Windows eventlog for FATAL and ERROR - log messages

* fix service handling in NSIS Windows installer, specify human readable name

* add the ICU_DATA environment variable to the fatal error messages

* fixed issue #1265: arangod crashed with SIGSEGV

* fixed issue #1241: Wildcards in examples


v2.5.0 (2015-03-09)
-------------------

* installer fixes for Windows

* fix for downloading Foxx

* fixed issue #1258: http pipelining not working?


v2.5.0-beta4 (2015-03-05)
-------------------------

* fixed issue #1247: debian init script problems


v2.5.0-beta3 (2015-02-27)
-------------------------

* fix Windows install path calculation in arango

* fix Windows logging of long strings

* fix possible undefinedness of const strings in Windows


v2.5.0-beta2 (2015-02-23)
-------------------------

* fixed issue #1256: agency binary not found #1256

* fixed issue #1230: API: document/col-name/_key and cursor return different floats

* front-end: dashboard tries not to (re)load statistics if user has no access

* V8: Upgrade to version 3.31.74.1

* etcd: Upgrade to version 2.0 - This requires go 1.3 to compile at least.

* refuse to startup if ICU wasn't initialized, this will i.e. prevent errors from being printed,
  and libraries from being loaded.

* front-end: unwanted removal of index table header after creating new index

* fixed issue #1248: chrome: applications filtering not working

* fixed issue #1198: queries remain in aql editor (front-end) if you navigate through different tabs

* Simplify usage of Foxx

  Thanks to our user feedback we learned that Foxx is a powerful, yet rather complicated concept.
  With this release we tried to make it less complicated while keeping all its strength.
  That includes a rewrite of the documentation as well as some code changes as listed below:

  * Moved Foxx applications to a different folder.

    The naming convention now is: <app-path>/_db/<dbname>/<mountpoint>/APP
    Before it was: <app-path>/databases/<dbname>/<appname>:<appversion>
    This caused some trouble as apps where cached based on name and version and updates did not apply.
    Hence the path on filesystem and the app's access URL had no relation to one another.
    Now the path on filesystem is identical to the URL (except for slashes and the appended APP)

  * Rewrite of Foxx routing

    The routing of Foxx has been exposed to major internal changes we adjusted because of user feedback.
    This allows us to set the development mode per mountpoint without having to change paths and hold
    apps at separate locations.

  * Foxx Development mode

    The development mode used until 2.4 is gone. It has been replaced by a much more mature version.
    This includes the deprecation of the javascript.dev-app-path parameter, which is useless since 2.5.
    Instead of having two separate app directories for production and development, apps now reside in
    one place, which is used for production as well as for development.
    Apps can still be put into development mode, changing their behavior compared to production mode.
    Development mode apps are still reread from disk at every request, and still they ship more debug
    output.

    This change has also made the startup options `--javascript.frontend-development-mode` and
    `--javascript.dev-app-path` obsolete. The former option will not have any effect when set, and the
    latter option is only read and used during the upgrade to 2.5 and does not have any effects later.

  * Foxx install process

    Installing Foxx apps has been a two step process: import them into ArangoDB and mount them at a
    specific mountpoint. These operations have been joined together. You can install an app at one
    mountpoint, that's it. No fetch, mount, unmount, purge cycle anymore. The commands have been
    simplified to just:

    * install: get your Foxx app up and running
    * uninstall: shut it down and erase it from disk

  * Foxx error output

    Until 2.4 the errors produced by Foxx were not optimal. Often, the error message was just
    `unable to parse manifest` and contained only an internal stack trace.
    In 2.5 we made major improvements there, including a much more fine-grained error output that
    helps you debug your Foxx apps. The error message printed is now much closer to its source and
    should help you track it down.

    Also we added the default handlers for unhandled errors in Foxx apps:

    * You will get a nice internal error page whenever your Foxx app is called but was not installed
      due to any error
    * You will get a proper error message when having an uncaught error appears in any app route

    In production mode the messages above will NOT contain any information about your Foxx internals
    and are safe to be exposed to third party users.
    In development mode the messages above will contain the stacktrace (if available), making it easier for
    your in-house devs to track down errors in the application.

* added `console` object to Foxx apps. All Foxx apps now have a console object implementing
  the familiar Console API in their global scope, which can be used to log diagnostic
  messages to the database.

* added `org/arangodb/request` module, which provides a simple API for making HTTP requests
  to external services.

* added optimizer rule `propagate-constant-attributes`

  This rule will look inside `FILTER` conditions for constant value equality comparisons,
  and insert the constant values in other places in `FILTER`s. For example, the rule will
  insert `42` instead of `i.value` in the second `FILTER` of the following query:

      FOR i IN c1 FOR j IN c2 FILTER i.value == 42 FILTER j.value == i.value RETURN 1

* added `filtered` value to AQL query execution statistics

  This value indicates how many documents were filtered by `FilterNode`s in the AQL query.
  Note that `IndexRangeNode`s can also filter documents by selecting only the required ranges
  from the index. The `filtered` value will not include the work done by `IndexRangeNode`s,
  but only the work performed by `FilterNode`s.

* added support for sparse hash and skiplist indexes

  Hash and skiplist indexes can optionally be made sparse. Sparse indexes exclude documents
  in which at least one of the index attributes is either not set or has a value of `null`.

  As such documents are excluded from sparse indexes, they may contain fewer documents than
  their non-sparse counterparts. This enables faster indexing and can lead to reduced memory
  usage in case the indexed attribute does occur only in some, but not all documents of the
  collection. Sparse indexes will also reduce the number of collisions in non-unique hash
  indexes in case non-existing or optional attributes are indexed.

  In order to create a sparse index, an object with the attribute `sparse` can be added to
  the index creation commands:

      db.collection.ensureHashIndex(attributeName, { sparse: true });
      db.collection.ensureHashIndex(attributeName1, attributeName2, { sparse: true });
      db.collection.ensureUniqueConstraint(attributeName, { sparse: true });
      db.collection.ensureUniqueConstraint(attributeName1, attributeName2, { sparse: true });

      db.collection.ensureSkiplist(attributeName, { sparse: true });
      db.collection.ensureSkiplist(attributeName1, attributeName2, { sparse: true });
      db.collection.ensureUniqueSkiplist(attributeName, { sparse: true });
      db.collection.ensureUniqueSkiplist(attributeName1, attributeName2, { sparse: true });

  Note that in place of the above specialized index creation commands, it is recommended to use
  the more general index creation command `ensureIndex`:

  ```js
  db.collection.ensureIndex({ type: "hash", sparse: true, unique: true, fields: [ attributeName ] });
  db.collection.ensureIndex({ type: "skiplist", sparse: false, unique: false, fields: [ "a", "b" ] });
  ```

  When not explicitly set, the `sparse` attribute defaults to `false` for new indexes.

  This causes a change in behavior when creating a unique hash index without specifying the
  sparse flag: in 2.4, unique hash indexes were implicitly sparse, always excluding `null` values.
  There was no option to control this behavior, and sparsity was neither supported for non-unique
  hash indexes nor skiplists in 2.4. This implicit sparsity of unique hash indexes was considered
  an inconsistency, and therefore the behavior was cleaned up in 2.5. As of 2.5, indexes will
  only be created sparse if sparsity is explicitly requested. Existing unique hash indexes from 2.4
  or before will automatically be migrated so they are still sparse after the upgrade to 2.5.

  Geo indexes are implicitly sparse, meaning documents without the indexed location attribute or
  containing invalid location coordinate values will be excluded from the index automatically. This
  is also a change when compared to pre-2.5 behavior, when documents with missing or invalid
  coordinate values may have caused errors on insertion when the geo index' `unique` flag was set
  and its `ignoreNull` flag was not.

  This was confusing and has been rectified in 2.5. The method `ensureGeoConstaint()` now does the
  same as `ensureGeoIndex()`. Furthermore, the attributes `constraint`, `unique`, `ignoreNull` and
  `sparse` flags are now completely ignored when creating geo indexes.

  The same is true for fulltext indexes. There is no need to specify non-uniqueness or sparsity for
  geo or fulltext indexes. They will always be non-unique and sparse.

  As sparse indexes may exclude some documents, they cannot be used for every type of query.
  Sparse hash indexes cannot be used to find documents for which at least one of the indexed
  attributes has a value of `null`. For example, the following AQL query cannot use a sparse
  index, even if one was created on attribute `attr`:

      FOR doc In collection
        FILTER doc.attr == null
        RETURN doc

  If the lookup value is non-constant, a sparse index may or may not be used, depending on
  the other types of conditions in the query. If the optimizer can safely determine that
  the lookup value cannot be `null`, a sparse index may be used. When uncertain, the optimizer
  will not make use of a sparse index in a query in order to produce correct results.

  For example, the following queries cannot use a sparse index on `attr` because the optimizer
  will not know beforehand whether the comparison values for `doc.attr` will include `null`:

      FOR doc In collection
        FILTER doc.attr == SOME_FUNCTION(...)
        RETURN doc

      FOR other IN otherCollection
        FOR doc In collection
          FILTER doc.attr == other.attr
          RETURN doc

  Sparse skiplist indexes can be used for sorting if the optimizer can safely detect that the
  index range does not include `null` for any of the index attributes.

* inspection of AQL data-modification queries will now detect if the data-modification part
  of the query can run in lockstep with the data retrieval part of the query, or if the data
  retrieval part must be executed before the data modification can start.

  Executing the two in lockstep allows using much smaller buffers for intermediate results
  and starts the actual data-modification operations much earlier than if the two phases
  were executed separately.

* Allow dynamic attribute names in AQL object literals

  This allows using arbitrary expressions to construct attribute names in object
  literals specified in AQL queries. To disambiguate expressions and other unquoted
  attribute names, dynamic attribute names need to be enclosed in brackets (`[` and `]`).
  Example:

      FOR i IN 1..100
        RETURN { [ CONCAT('value-of-', i) ] : i }

* make AQL optimizer rule "use-index-for-sort" remove sort also in case a non-sorted
  index (e.g. a hash index) is used for only equality lookups and all sort attributes
  are covered by the index.

  Example that does not require an extra sort (needs hash index on `value`):

      FOR doc IN collection FILTER doc.value == 1 SORT doc.value RETURN doc

  Another example that does not require an extra sort (with hash index on `value1`, `value2`):

      FOR doc IN collection FILTER doc.value1 == 1 && doc.value2 == 2 SORT doc.value1, doc.value2 RETURN doc

* make AQL optimizer rule "use-index-for-sort" remove sort also in case the sort criteria
  excludes the left-most index attributes, but the left-most index attributes are used
  by the index for equality-only lookups.

  Example that can use the index for sorting (needs skiplist index on `value1`, `value2`):

      FOR doc IN collection FILTER doc.value1 == 1 SORT doc.value2 RETURN doc

* added selectivity estimates for primary index, edge index, and hash index

  The selectivity estimates are returned by the `GET /_api/index` REST API method
  in a sub-attribute `selectivityEstimate` for each index that supports it. This
  attribute will be omitted for indexes that do not provide selectivity estimates.
  If provided, the selectivity estimate will be a numeric value between 0 and 1.

  Selectivity estimates will also be reported in the result of `collection.getIndexes()`
  for all indexes that support this. If no selectivity estimate can be determined for
  an index, the attribute `selectivityEstimate` will be omitted here, too.

  The web interface also shows selectivity estimates for each index that supports this.

  Currently the following index types can provide selectivity estimates:
  - primary index
  - edge index
  - hash index (unique and non-unique)

  No selectivity estimates will be provided when running in cluster mode.

* fixed issue #1226: arangod log issues

* added additional logger if arangod is started in foreground mode on a tty

* added AQL optimizer rule "move-calculations-down"

* use exclusive native SRWLocks on Windows instead of native mutexes

* added AQL functions `MD5`, `SHA1`, and `RANDOM_TOKEN`.

* reduced number of string allocations when parsing certain AQL queries

  parsing numbers (integers or doubles) does not require a string allocation
  per number anymore

* RequestContext#bodyParam now accepts arbitrary joi schemas and rejects invalid (but well-formed) request bodies.

* enforce that AQL user functions are wrapped inside JavaScript function () declarations

  AQL user functions were always expected to be wrapped inside a JavaScript function, but previously
  this was not enforced when registering a user function. Enforcing the AQL user functions to be contained
  inside functions prevents functions from doing some unexpected things that may have led to undefined
  behavior.

* Windows service uninstalling: only remove service if it points to the currently running binary,
  or --force was specified.

* Windows (debug only): print stacktraces on crash and run minidump

* Windows (cygwin): if you run arangosh in a cygwin shell or via ssh we will detect this and use
  the appropriate output functions.

* Windows: improve process management

* fix IPv6 reverse ip lookups - so far we only did IPv4 addresses.

* improve join documentation, add outer join example

* run jslint for unit tests too, to prevent "memory leaks" by global js objects with native code.

* fix error logging for exceptions - we wouldn't log the exception message itself so far.

* improve error reporting in the http client (Windows & *nix)

* improve error reports in cluster

* Standard errors can now contain custom messages.


v2.4.7 (XXXX-XX-XX)
-------------------

* fixed issue #1282: Geo WITHIN_RECTANGLE for nested lat/lng


v2.4.6 (2015-03-18)
-------------------

* added option `--database.ignore-logfile-errors`

  This option controls how collection datafiles with a CRC mismatch are treated.

  If set to `false`, CRC mismatch errors in collection datafiles will lead
  to a collection not being loaded at all. If a collection needs to be loaded
  during WAL recovery, the WAL recovery will also abort (if not forced with
  `--wal.ignore-recovery-errors true`). Setting this flag to `false` protects
  users from unintentionally using a collection with corrupted datafiles, from
  which only a subset of the original data can be recovered.

  If set to `true`, CRC mismatch errors in collection datafiles will lead to
  the datafile being partially loaded. All data up to until the mismatch will
  be loaded. This will enable users to continue with a collection datafiles
  that are corrupted, but will result in only a partial load of the data.
  The WAL recovery will still abort when encountering a collection with a
  corrupted datafile, at least if `--wal.ignore-recovery-errors` is not set to
  `true`.

  The default value is *true*, so for collections with corrupted datafiles
  there might be partial data loads once the WAL recovery has finished. If
  the WAL recovery will need to load a collection with a corrupted datafile,
  it will still stop when using the default values.

* INCOMPATIBLE CHANGE:

  make the arangod server refuse to start if during startup it finds a non-readable
  `parameter.json` file for a database or a collection.

  Stopping the startup process in this case requires manual intervention (fixing
  the unreadable files), but prevents follow-up errors due to ignored databases or
  collections from happening.

* datafiles and `parameter.json` files written by arangod are now created with read and write
  privileges for the arangod process user, and with read and write privileges for the arangod
  process group.

  Previously, these files were created with user read and write permissions only.

* INCOMPATIBLE CHANGE:

  abort WAL recovery if one of the collection's datafiles cannot be opened

* INCOMPATIBLE CHANGE:

  never try to raise the privileges after dropping them, this can lead to a race condition while
  running the recovery

  If you require to run ArangoDB on a port lower than 1024, you must run ArangoDB as root.

* fixed inefficiencies in `remove` methods of general-graph module

* added option `--database.slow-query-threshold` for controlling the default AQL slow query
  threshold value on server start


v2.4.5 (2015-03-16)
-------------------

* added elapsed time to HTTP request logging output (`--log.requests-file`)

* added AQL current and slow query tracking, killing of AQL queries

  This change enables retrieving the list of currently running AQL queries inside the selected database.
  AQL queries with an execution time beyond a certain threshold can be moved to a "slow query" facility
  and retrieved from there. Queries can also be killed by specifying the query id.

  This change adds the following HTTP REST APIs:

  - `GET /_api/query/current`: for retrieving the list of currently running queries
  - `GET /_api/query/slow`: for retrieving the list of slow queries
  - `DELETE /_api/query/slow`: for clearing the list of slow queries
  - `GET /_api/query/properties`: for retrieving the properties for query tracking
  - `PUT /_api/query/properties`: for adjusting the properties for query tracking
  - `DELETE /_api/query/<id>`: for killing an AQL query

  The following JavaScript APIs have been added:

  - require("org/arangodb/aql/queries").current();
  - require("org/arangodb/aql/queries").slow();
  - require("org/arangodb/aql/queries").clearSlow();
  - require("org/arangodb/aql/queries").properties();
  - require("org/arangodb/aql/queries").kill();

* fixed issue #1265: arangod crashed with SIGSEGV

* fixed issue #1241: Wildcards in examples

* fixed comment parsing in Foxx controllers


v2.4.4 (2015-02-24)
-------------------

* fixed the generation template for foxx apps. It now does not create deprecated functions anymore

* add custom visitor functionality for `GRAPH_NEIGHBORS` function, too

* increased default value of traversal option *maxIterations* to 100 times of its previous
  default value


v2.4.3 (2015-02-06)
-------------------

* fix multi-threading with openssl when running under Windows

* fix timeout on socket operations when running under Windows

* Fixed an error in Foxx routing which caused some apps that worked in 2.4.1 to fail with status 500: `undefined is not a function` errors in 2.4.2
  This error was occurring due to seldom internal rerouting introduced by the malformed application handler.


v2.4.2 (2015-01-30)
-------------------

* added custom visitor functionality for AQL traversals

  This allows more complex result processing in traversals triggered by AQL. A few examples
  are shown in [this article](http://jsteemann.github.io/blog/2015/01/28/using-custom-visitors-in-aql-graph-traversals/).

* improved number of results estimated for nodes of type EnumerateListNode and SubqueryNode
  in AQL explain output

* added AQL explain helper to explain arbitrary AQL queries

  The helper function prints the query execution plan and the indexes to be used in the
  query. It can be invoked from the ArangoShell or the web interface as follows:

      require("org/arangodb/aql/explainer").explain(query);

* enable use of indexes for certain AQL conditions with non-equality predicates, in
  case the condition(s) also refer to indexed attributes

  The following queries will now be able to use indexes:

      FILTER a.indexed == ... && a.indexed != ...
      FILTER a.indexed == ... && a.nonIndexed != ...
      FILTER a.indexed == ... && ! (a.indexed == ...)
      FILTER a.indexed == ... && ! (a.nonIndexed == ...)
      FILTER a.indexed == ... && ! (a.indexed != ...)
      FILTER a.indexed == ... && ! (a.nonIndexed != ...)
      FILTER (a.indexed == ... && a.nonIndexed == ...) || (a.indexed == ... && a.nonIndexed == ...)
      FILTER (a.indexed == ... && a.nonIndexed != ...) || (a.indexed == ... && a.nonIndexed != ...)

* Fixed spuriously occurring "collection not found" errors when running queries on local
  collections on a cluster DB server

* Fixed upload of Foxx applications to the server for apps exceeding approx. 1 MB zipped.

* Malformed Foxx applications will now return a more useful error when any route is requested.

  In Production a Foxx app mounted on /app will display an html page on /app/* stating a 503 Service temporarily not available.
  It will not state any information about your Application.
  Before it was a 404 Not Found without any information and not distinguishable from a correct not found on your route.

  In Development Mode the html page also contains information about the error occurred.

* Unhandled errors thrown in Foxx routes are now handled by the Foxx framework itself.

  In Production the route will return a status 500 with a body {error: "Error statement"}.
  In Development the route will return a status 500 with a body {error: "Error statement", stack: "..."}

  Before, it was status 500 with a plain text stack including ArangoDB internal routing information.

* The Applications tab in web interface will now request development apps more often.
  So if you have a fixed a syntax error in your app it should always be visible after reload.


v2.4.1 (2015-01-19)
-------------------

* improved WAL recovery output

* fixed certain OR optimizations in AQL optimizer

* better diagnostics for arangoimp

* fixed invalid result of HTTP REST API method `/_admin/foxx/rescan`

* fixed possible segmentation fault when passing a Buffer object into a V8 function
  as a parameter

* updated AQB module to 1.8.0.


v2.4.0 (2015-01-13)
-------------------

* updated AQB module to 1.7.0.

* fixed V8 integration-related crashes

* make `fs.move(src, dest)` also fail when both `src` and `dest` are
  existing directories. This ensures the same behavior of the move operation
  on different platforms.

* fixed AQL insert operation for multi-shard collections in cluster

* added optional return value for AQL data-modification queries.
  This allows returning the documents inserted, removed or updated with the query, e.g.

      FOR doc IN docs REMOVE doc._key IN docs LET removed = OLD RETURN removed
      FOR doc IN docs INSERT { } IN docs LET inserted = NEW RETURN inserted
      FOR doc IN docs UPDATE doc._key WITH { } IN docs LET previous = OLD RETURN previous
      FOR doc IN docs UPDATE doc._key WITH { } IN docs LET updated = NEW RETURN updated

  The variables `OLD` and `NEW` are automatically available when a `REMOVE`, `INSERT`,
  `UPDATE` or `REPLACE` statement is immediately followed by a `LET` statement.
  Note that the `LET` and `RETURN` statements in data-modification queries are not as
  flexible as the general versions of `LET` and `RETURN`. When returning documents from
  data-modification operations, only a single variable can be assigned using `LET`, and
  the assignment can only be either `OLD` or `NEW`, but not an arbitrary expression. The
  `RETURN` statement also allows using the just-created variable only, and no arbitrary
  expressions.


v2.4.0-beta1 (2014-12-26)
--------------------------

* fixed superstates in FoxxGenerator

* fixed issue #1065: Aardvark: added creation of documents and edges with _key property

* fixed issue #1198: Aardvark: current AQL editor query is now cached

* Upgraded V8 version from 3.16.14 to 3.29.59

  The built-in version of V8 has been upgraded from 3.16.14 to 3.29.59.
  This activates several ES6 (also dubbed *Harmony* or *ES.next*) features in
  ArangoDB, both in the ArangoShell and the ArangoDB server. They can be
  used for scripting and in server-side actions such as Foxx routes, traversals
  etc.

  The following ES6 features are available in ArangoDB 2.4 by default:

  * iterators
  * the `of` operator
  * symbols
  * predefined collections types (Map, Set etc.)
  * typed arrays

  Many other ES6 features are disabled by default, but can be made available by
  starting arangod or arangosh with the appropriate options:

  * arrow functions
  * proxies
  * generators
  * String, Array, and Number enhancements
  * constants
  * enhanced object and numeric literals

  To activate all these ES6 features in arangod or arangosh, start it with
  the following options:

      arangosh --javascript.v8-options="--harmony --harmony_generators"

  More details on the available ES6 features can be found in
  [this blog](https://jsteemann.github.io/blog/2014/12/19/using-es6-features-in-arangodb/).

* Added Foxx generator for building Hypermedia APIs

  A more detailed description is [here](https://www.arangodb.com/2014/12/08/building-hypermedia-apis-foxxgenerator)

* New `Applications` tab in web interface:

  The `applications` tab got a complete redesign.
  It will now only show applications that are currently running on ArangoDB.
  For a selected application, a new detailed view has been created.
  This view provides a better overview of the app:
  * author
  * license
  * version
  * contributors
  * download links
  * API documentation

  To install a new application, a new dialog is now available.
  It provides the features already available in the console application `foxx-manager` plus some more:
  * install an application from Github
  * install an application from a zip file
  * install an application from ArangoDB's application store
  * create a new application from scratch: this feature uses a generator to
    create a Foxx application with pre-defined CRUD methods for a given list
    of collections. The generated Foxx app can either be downloaded as a zip file or
    be installed on the server. Starting with a new Foxx app has never been easier.

* fixed issue #1102: Aardvark: Layout bug in documents overview

  The documents overview was entirely destroyed in some situations on Firefox.
  We replaced the plugin we used there.

* fixed issue #1168: Aardvark: pagination buttons jumping

* fixed issue #1161: Aardvark: Click on Import JSON imports previously uploaded file

* removed configure options `--enable-all-in-one-v8`, `--enable-all-in-one-icu`,
  and `--enable-all-in-one-libev`.

* global internal rename to fix naming incompatibilities with JSON:

  Internal functions with names containing `array` have been renamed to `object`,
  internal functions with names containing `list` have been renamed to `array`.
  The renaming was mainly done in the C++ parts. The documentation has also been
  adjusted so that the correct JSON type names are used in most places.

  The change also led to the addition of a few function aliases in AQL:

  * `TO_LIST` now is an alias of the new `TO_ARRAY`
  * `IS_LIST` now is an alias of the new `IS_ARRAY`
  * `IS_DOCUMENT` now is an alias of the new `IS_OBJECT`

  The changed also renamed the option `mergeArrays` to `mergeObjects` for AQL
  data-modification query options and HTTP document modification API

* AQL: added optimizer rule "remove-filter-covered-by-index"

  This rule removes FilterNodes and CalculationNodes from an execution plan if the
  filter is already covered by a previous IndexRangeNode. Removing the CalculationNode
  and the FilterNode will speed up query execution because the query requires less
  computation.

* AQL: added optimizer rule "remove-sort-rand"

  This rule removes a `SORT RAND()` expression from a query and moves the random
  iteration into the appropriate `EnumerateCollectionNode`. This is more efficient
  than individually enumerating and then sorting randomly.

* AQL: range optimizations for IN and OR

  This change enables usage of indexes for several additional cases. Filters containing
  the `IN` operator can now make use of indexes, and multiple OR- or AND-combined filter
  conditions can now also use indexes if the filters are accessing the same indexed
  attribute.

  Here are a few examples of queries that can now use indexes but couldn't before:

    FOR doc IN collection
      FILTER doc.indexedAttribute == 1 || doc.indexedAttribute > 99
      RETURN doc

    FOR doc IN collection
      FILTER doc.indexedAttribute IN [ 3, 42 ] || doc.indexedAttribute > 99
      RETURN doc

    FOR doc IN collection
      FILTER (doc.indexedAttribute > 2 && doc.indexedAttribute < 10) ||
             (doc.indexedAttribute > 23 && doc.indexedAttribute < 42)
      RETURN doc

* fixed issue #500: AQL parentheses issue

  This change allows passing subqueries as AQL function parameters without using
  duplicate brackets (e.g. `FUNC(query)` instead of `FUNC((query))`

* added optional `COUNT` clause to AQL `COLLECT`

  This allows more efficient group count calculation queries, e.g.

      FOR doc IN collection
        COLLECT age = doc.age WITH COUNT INTO length
        RETURN { age: age, count: length }

  A count-only query is also possible:

      FOR doc IN collection
        COLLECT WITH COUNT INTO length
        RETURN length

* fixed missing makeDirectory when fetching a Foxx application from a zip file

* fixed issue #1134: Change the default endpoint to localhost

  This change will modify the IP address ArangoDB listens on to 127.0.0.1 by default.
  This will make new ArangoDB installations unaccessible from clients other than
  localhost unless changed. This is a security feature.

  To make ArangoDB accessible from any client, change the server's configuration
  (`--server.endpoint`) to either `tcp://0.0.0.0:8529` or the server's publicly
  visible IP address.

* deprecated `Repository#modelPrototype`. Use `Repository#model` instead.

* IMPORTANT CHANGE: by default, system collections are included in replication and all
  replication API return values. This will lead to user accounts and credentials
  data being replicated from master to slave servers. This may overwrite
  slave-specific database users.

  If this is undesired, the `_users` collection can be excluded from replication
  easily by setting the `includeSystem` attribute to `false` in the following commands:

  * replication.sync({ includeSystem: false });
  * replication.applier.properties({ includeSystem: false });

  This will exclude all system collections (including `_aqlfunctions`, `_graphs` etc.)
  from the initial synchronization and the continuous replication.

  If this is also undesired, it is also possible to specify a list of collections to
  exclude from the initial synchronization and the continuous replication using the
  `restrictCollections` attribute, e.g.:

      replication.applier.properties({
        includeSystem: true,
        restrictType: "exclude",
        restrictCollections: [ "_users", "_graphs", "foo" ]
      });

  The HTTP API methods for fetching the replication inventory and for dumping collections
  also support the `includeSystem` control flag via a URL parameter.

* removed DEPRECATED replication methods:
  * `replication.logger.start()`
  * `replication.logger.stop()`
  * `replication.logger.properties()`
  * HTTP PUT `/_api/replication/logger-start`
  * HTTP PUT `/_api/replication/logger-stop`
  * HTTP GET `/_api/replication/logger-config`
  * HTTP PUT `/_api/replication/logger-config`

* fixed issue #1174, which was due to locking problems in distributed
  AQL execution

* improved cluster locking for AQL avoiding deadlocks

* use DistributeNode for modifying queries with REPLACE and UPDATE, if
  possible


v2.3.6 (2015-XX-XX)
-------------------

* fixed AQL subquery optimization that produced wrong result when multiple subqueries
  directly followed each other and and a directly following `LET` statement did refer
  to any but the first subquery.


v2.3.5 (2015-01-16)
-------------------

* fixed intermittent 404 errors in Foxx apps after mounting or unmounting apps

* fixed issue #1200: Expansion operator results in "Cannot call method 'forEach' of null"

* fixed issue #1199: Cannot unlink root node of plan


v2.3.4 (2014-12-23)
-------------------

* fixed cerberus path for MyArangoDB


v2.3.3 (2014-12-17)
-------------------

* fixed error handling in instantiation of distributed AQL queries, this
  also fixes a bug in cluster startup with many servers

* issue #1185: parse non-fractional JSON numbers with exponent (e.g. `4e-261`)

* issue #1159: allow --server.request-timeout and --server.connect-timeout of 0


v2.3.2 (2014-12-09)
-------------------

* fixed issue #1177: Fix bug in the user app's storage

* fixed issue #1173: AQL Editor "Save current query" resets user password

* fixed missing makeDirectory when fetching a Foxx application from a zip file

* put in warning about default changed: fixed issue #1134: Change the default endpoint to localhost

* fixed issue #1163: invalid fullCount value returned from AQL

* fixed range operator precedence

* limit default maximum number of plans created by AQL optimizer to 256 (from 1024)

* make AQL optimizer not generate an extra plan if an index can be used, but modify
  existing plans in place

* fixed AQL cursor ttl (time-to-live) issue

  Any user-specified cursor ttl value was not honored since 2.3.0.

* fixed segfault in AQL query hash index setup with unknown shapes

* fixed memleaks

* added AQL optimizer rule for removing `INTO` from a `COLLECT` statement if not needed

* fixed issue #1131

  This change provides the `KEEP` clause for `COLLECT ... INTO`. The `KEEP` clause
  allows controlling which variables will be kept in the variable created by `INTO`.

* fixed issue #1147, must protect dispatcher ID for etcd

v2.3.1 (2014-11-28)
-------------------

* recreate password if missing during upgrade

* fixed issue #1126

* fixed non-working subquery index optimizations

* do not restrict summary of Foxx applications to 60 characters

* fixed display of "required" path parameters in Foxx application documentation

* added more optimizations of constants values in AQL FILTER conditions

* fixed invalid or-to-in optimization for FILTERs containing comparisons
  with boolean values

* fixed replication of `_graphs` collection

* added AQL list functions `PUSH`, `POP`, `UNSHIFT`, `SHIFT`, `REMOVE_VALUES`,
  `REMOVE_VALUE`, `REMOVE_NTH` and `APPEND`

* added AQL functions `CALL` and `APPLY` to dynamically call other functions

* fixed AQL optimizer cost estimation for LIMIT node

* prevent Foxx queues from permanently writing to the journal even when
  server is idle

* fixed AQL COLLECT statement with INTO clause, which copied more variables
  than v2.2 and thus lead to too much memory consumption.
  This deals with #1107.

* fixed AQL COLLECT statement, this concerned every COLLECT statement,
  only the first group had access to the values of the variables before
  the COLLECT statement. This deals with #1127.

* fixed some AQL internals, where sometimes too many items were
  fetched from upstream in the presence of a LIMIT clause. This should
  generally improve performance.


v2.3.0 (2014-11-18)
-------------------

* fixed syslog flags. `--log.syslog` is deprecated and setting it has no effect,
  `--log.facility` now works as described. Application name has been changed from
  `triagens` to `arangod`. It can be changed using `--log.application`. The syslog
  will only contain the actual log message. The datetime prefix is omitted.

* fixed deflate in SimpleHttpClient

* fixed issue #1104: edgeExamples broken or changed

* fixed issue #1103: Error while importing user queries

* fixed issue #1100: AQL: HAS() fails on doc[attribute_name]

* fixed issue #1098: runtime error when creating graph vertex

* hide system applications in **Applications** tab by default

  Display of system applications can be toggled by using the *system applications*
  toggle in the UI.

* added HTTP REST API for managing tasks (`/_api/tasks`)

* allow passing character lists as optional parameter to AQL functions `TRIM`,
  `LTRIM` and `RTRIM`

  These functions now support trimming using custom character lists. If no character
  lists are specified, all whitespace characters will be removed as previously:

      TRIM("  foobar\t \r\n ")         // "foobar"
      TRIM(";foo;bar;baz, ", "; ")     // "foo;bar;baz"

* added AQL string functions `LTRIM`, `RTRIM`, `FIND_FIRST`, `FIND_LAST`, `SPLIT`,
  `SUBSTITUTE`

* added AQL functions `ZIP`, `VALUES` and `PERCENTILE`

* made AQL functions `CONCAT` and `CONCAT_SEPARATOR` work with list arguments

* dynamically create extra dispatcher threads if required

* fixed issue #1097: schemas in the API docs no longer show required properties as optional


v2.3.0-beta2 (2014-11-08)
-------------------------

* front-end: new icons for uploading and downloading JSON documents into a collection

* front-end: fixed documents pagination css display error

* front-end: fixed flickering of the progress view

* front-end: fixed missing event for documents filter function

* front-end: jsoneditor: added CMD+Return (Mac) CTRL+Return (Linux/Win) shortkey for
  saving a document

* front-end: added information tooltip for uploading json documents.

* front-end: added database management view to the collapsed navigation menu

* front-end: added collection truncation feature

* fixed issue #1086: arangoimp: Odd errors if arguments are not given properly

* performance improvements for AQL queries that use JavaScript-based expressions
  internally

* added AQL geo functions `WITHIN_RECTANGLE` and `IS_IN_POLYGON`

* fixed non-working query results download in AQL editor of web interface

* removed debug print message in AQL editor query export routine

* fixed issue #1075: Aardvark: user name required even if auth is off #1075

  The fix for this prefills the username input field with the current user's
  account name if any and `root` (the default username) otherwise. Additionally,
  the tooltip text has been slightly adjusted.

* fixed issue #1069: Add 'raw' link to swagger ui so that the raw swagger
  json can easily be retrieved

  This adds a link to the Swagger API docs to an application's detail view in
  the **Applications** tab of the web interface. The link produces the Swagger
  JSON directly. If authentication is turned on, the link requires authentication,
  too.

* documentation updates


v2.3.0-beta1 (2014-11-01)
-------------------------

* added dedicated `NOT IN` operator for AQL

  Previously, a `NOT IN` was only achievable by writing a negated `IN` condition:

      FOR i IN ... FILTER ! (i IN [ 23, 42 ]) ...

  This can now alternatively be expressed more intuitively as follows:

      FOR i IN ... FILTER i NOT IN [ 23, 42 ] ...

* added alternative logical operator syntax for AQL

  Previously, the logical operators in AQL could only be written as:
  - `&&`: logical and
  - `||`: logical or
  - `!`: negation

  ArangoDB 2.3 introduces the alternative variants for these operators:
  - `AND`: logical and
  - `OR`: logical or
  - `NOT`: negation

  The new syntax is just an alternative to the old syntax, allowing easier
  migration from SQL. The old syntax is still fully supported and will be.

* improved output of `ArangoStatement.parse()` and POST `/_api/query`

  If an AQL query can be parsed without problems, The return value of
  `ArangoStatement.parse()` now contains an attribute `ast` with the abstract
  syntax tree of the query (before optimizations). Though this is an internal
  representation of the query and is subject to change, it can be used to inspect
  how ArangoDB interprets a given query.

* improved `ArangoStatement.explain()` and POST `/_api/explain`

  The commands for explaining AQL queries have been improved.

* added command-line option `--javascript.v8-contexts` to control the number of
  V8 contexts created in arangod.

  Previously, the number of V8 contexts was equal to the number of server threads
  (as specified by option `--server.threads`).

  However, it may be sensible to create different amounts of threads and V8
  contexts. If the option is not specified, the number of V8 contexts created
  will be equal to the number of server threads. Thus no change in configuration
  is required to keep the old behavior.

  If you are using the default config files or merge them with your local config
  files, please review if the default number of server threads is okay in your
  environment. Additionally you should verify that the number of V8 contexts
  created (as specified in option `--javascript.v8-contexts`) is okay.

* the number of server.threads specified is now the minimum of threads
  started. There are situation in which threads are waiting for results of
  distributed database servers. In this case the number of threads is
  dynamically increased.

* removed index type "bitarray"

  Bitarray indexes were only half-way documented and integrated in previous versions
  of ArangoDB so their benefit was limited. The support for bitarray indexes has
  thus been removed in ArangoDB 2.3. It is not possible to create indexes of type
  "bitarray" with ArangoDB 2.3.

  When a collection is opened that contains a bitarray index definition created
  with a previous version of ArangoDB, ArangoDB will ignore it and log the following
  warning:

      index type 'bitarray' is not supported in this version of ArangoDB and is ignored

  Future versions of ArangoDB may automatically remove such index definitions so the
  warnings will eventually disappear.

* removed internal "_admin/modules/flush" in order to fix requireApp

* added basic support for handling binary data in Foxx

  Requests with binary payload can be processed in Foxx applications by
  using the new method `res.rawBodyBuffer()`. This will return the unparsed request
  body as a Buffer object.

  There is now also the method `req.requestParts()` available in Foxx to retrieve
  the individual components of a multipart HTTP request.

  Buffer objects can now be used when setting the response body of any Foxx action.
  Additionally, `res.send()` has been added as a convenience method for returning
  strings, JSON objects or buffers from a Foxx action:

      res.send("<p>some HTML</p>");
      res.send({ success: true });
      res.send(new Buffer("some binary data"));

  The convenience method `res.sendFile()` can now be used to easily return the
  contents of a file from a Foxx action:

      res.sendFile(applicationContext.foxxFilename("image.png"));

  `fs.write` now accepts not only strings but also Buffer objects as second parameter:

      fs.write(filename, "some data");
      fs.write(filename, new Buffer("some binary data"));

  `fs.readBuffer` can be used to return the contents of a file in a Buffer object.

* improved performance of insertion into non-unique hash indexes significantly in case
  many duplicate keys are used in the index

* issue #1042: set time zone in log output

  the command-line option `--log.use-local-time` was added to print dates and times in
  the server-local timezone instead of UTC

* command-line options that require a boolean value now validate the
  value given on the command-line

  This prevents issues if no value is specified for an option that
  requires a boolean value. For example, the following command-line would
  have caused trouble in 2.2, because `--server.endpoint` would have been
  used as the value for the `--server.disable-authentication` options
  (which requires a boolean value):

      arangod --server.disable-authentication --server.endpoint tcp://127.0.0.1:8529 data

  In 2.3, running this command will fail with an error and requires to
  be modified to:

      arangod --server.disable-authentication true --server.endpoint tcp://127.0.0.1:8529 data

* improved performance of CSV import in arangoimp

* fixed issue #1027: Stack traces are off-by-one

* fixed issue #1026: Modules loaded in different files within the same app
  should refer to the same module

* fixed issue #1025: Traversal not as expected in undirected graph

* added a _relation function in the general-graph module.

  This deprecated _directedRelation and _undirectedRelation.
  ArangoDB does not offer any constraints for undirected edges
  which caused some confusion of users how undirected relations
  have to be handled. Relation now only supports directed relations
  and the user can actively simulate undirected relations.

* changed return value of Foxx.applicationContext#collectionName:

  Previously, the function could return invalid collection names because
  invalid characters were not replaced in the application name prefix, only
  in the collection name passed.

  Now, the function replaces invalid characters also in the application name
  prefix, which might to slightly different results for application names that
  contained any characters outside the ranges [a-z], [A-Z] and [0-9].

* prevent XSS in AQL editor and logs view

* integrated tutorial into ArangoShell and web interface

* added option `--backslash-escape` for arangoimp when running CSV file imports

* front-end: added download feature for (filtered) documents

* front-end: added download feature for the results of a user query

* front-end: added function to move documents to another collection

* front-end: added sort-by attribute to the documents filter

* front-end: added sorting feature to database, graph management and user management view.

* issue #989: front-end: Databases view not refreshing after deleting a database

* issue #991: front-end: Database search broken

* front-end: added infobox which shows more information about a document (_id, _rev, _key) or
  an edge (_id, _rev, _key, _from, _to). The from and to attributes are clickable and redirect
  to their document location.

* front-end: added edit-mode for deleting multiple documents at the same time.

* front-end: added delete button to the detailed document/edge view.

* front-end: added visual feedback for saving documents/edges inside the editor (error/success).

* front-end: added auto-focusing for the first input field in a modal.

* front-end: added validation for user input in a modal.

* front-end: user defined queries are now stored inside the database and are bound to the current
  user, instead of using the local storage functionality of the browsers. The outcome of this is
  that user defined queries are now independently usable from any device. Also queries can now be
  edited through the standard document editor of the front-end through the _users collection.

* front-end: added import and export functionality for user defined queries.

* front-end: added new keywords and functions to the aql-editor theme

* front-end: applied tile-style to the graph view

* front-end: now using the new graph api including multi-collection support

* front-end: foxx apps are now deletable

* front-end: foxx apps are now installable and updateable through github, if github is their
  origin.

* front-end: added foxx app version control. Multiple versions of a single foxx app are now
  installable and easy to manage and are also arranged in groups.

* front-end: the user-set filter of a collection is now stored until the user navigates to
  another collection.

* front-end: fetching and filtering of documents, statistics, and query operations are now
  handled with asynchronous ajax calls.

* front-end: added progress indicator if the front-end is waiting for a server operation.

* front-end: fixed wrong count of documents in the documents view of a collection.

* front-end: fixed unexpected styling of the manage db view and navigation.

* front-end: fixed wrong handling of select fields in a modal view.

* front-end: fixed wrong positioning of some tooltips.

* automatically call `toJSON` function of JavaScript objects (if present)
  when serializing them into database documents. This change allows
  storing JavaScript date objects in the database in a sensible manner.


v2.2.7 (2014-11-19)
-------------------

* fixed issue #998: Incorrect application URL for non-system Foxx apps

* fixed issue #1079: AQL editor: keyword WITH in UPDATE query is not highlighted

* fix memory leak in cluster nodes

* fixed registration of AQL user-defined functions in Web UI (JS shell)

* fixed error display in Web UI for certain errors
  (now error message is printed instead of 'undefined')

* fixed issue #1059: bug in js module console

* fixed issue #1056: "fs": zip functions fail with passwords

* fixed issue #1063: Docs: measuring unit of --wal.logfile-size?

* fixed issue #1062: Docs: typo in 14.2 Example data


v2.2.6 (2014-10-20)
-------------------

* fixed issue #972: Compilation Issue

* fixed issue #743: temporary directories are now unique and one can read
  off the tool that created them, if empty, they are removed atexit

* Highly improved performance of all AQL GRAPH_* functions.

* Orphan collections in general graphs can now be found via GRAPH_VERTICES
  if either "any" or no direction is defined

* Fixed documentation for AQL function GRAPH_NEIGHBORS.
  The option "vertexCollectionRestriction" is meant to filter the target
  vertices only, and should not filter the path.

* Fixed a bug in GRAPH_NEIGHBORS which enforced only empty results
  under certain conditions


v2.2.5 (2014-10-09)
-------------------

* fixed issue #961: allow non-JSON values in undocument request bodies

* fixed issue 1028: libicu is now statically linked

* fixed cached lookups of collections on the server, which may have caused spurious
  problems after collection rename operations


v2.2.4 (2014-10-01)
-------------------

* fixed accessing `_from` and `_to` attributes in `collection.byExample` and
  `collection.firstExample`

  These internal attributes were not handled properly in the mentioned functions, so
  searching for them did not always produce documents

* fixed issue #1030: arangoimp 2.2.3 crashing, not logging on large Windows CSV file

* fixed issue #1025: Traversal not as expected in undirected graph

* fixed issue #1020

  This requires re-introducing the startup option `--database.force-sync-properties`.

  This option can again be used to force fsyncs of collection, index and database properties
  stored as JSON strings on disk in files named `parameter.json`. Syncing these files after
  a write may be necessary if the underlying storage does not sync file contents by itself
  in a "sensible" amount of time after a file has been written and closed.

  The default value is `true` so collection, index and database properties will always be
  synced to disk immediately. This affects creating, renaming and dropping collections as
  well as creating and dropping databases and indexes. Each of these operations will perform
  an additional fsync on the `parameter.json` file if the option is set to `true`.

  It might be sensible to set this option to `false` for workloads that create and drop a
  lot of collections (e.g. test runs).

  Document operations such as creating, updating and dropping documents are not affected
  by this option.

* fixed issue #1016: AQL editor bug

* fixed issue #1014: WITHIN function returns wrong distance

* fixed AQL shortest path calculation in function `GRAPH_SHORTEST_PATH` to return
  complete vertex objects instead of just vertex ids

* allow changing of attributes of documents stored in server-side JavaScript variables

  Previously, the following did not work:

      var doc = db.collection.document(key);
      doc._key = "abc"; // overwriting internal attributes not supported
      doc.value = 123;  // overwriting existing attributes not supported

  Now, modifying documents stored in server-side variables (e.g. `doc` in the above case)
  is supported. Modifying the variables will not update the documents in the database,
  but will modify the JavaScript object (which can be written back to the database using
  `db.collection.update` or `db.collection.replace`)

* fixed issue #997: arangoimp apparently doesn't support files >2gig on Windows

  large file support (requires using `_stat64` instead of `stat`) is now supported on
  Windows


v2.2.3 (2014-09-02)
-------------------

* added `around` for Foxx controller

* added `type` option for HTTP API `GET /_api/document?collection=...`

  This allows controlling the type of results to be returned. By default, paths to
  documents will be returned, e.g.

      [
        `/_api/document/test/mykey1`,
        `/_api/document/test/mykey2`,
        ...
      ]

  To return a list of document ids instead of paths, the `type` URL parameter can be
  set to `id`:

      [
        `test/mykey1`,
        `test/mykey2`,
        ...
      ]

  To return a list of document keys only, the `type` URL parameter can be set to `key`:

      [
        `mykey1`,
        `mykey2`,
        ...
      ]


* properly capitalize HTTP response header field names in case the `x-arango-async`
  HTTP header was used in a request.

* fixed several documentation issues

* speedup for several general-graph functions, AQL functions starting with `GRAPH_`
  and traversals


v2.2.2 (2014-08-08)
-------------------

* allow storing non-reserved attribute names starting with an underscore

  Previous versions of ArangoDB parsed away all attribute names that started with an
  underscore (e.g. `_test', '_foo', `_bar`) on all levels of a document (root level
  and sub-attribute levels). While this behavior was documented, it was unintuitive and
  prevented storing documents inside other documents, e.g.:

      {
        "_key" : "foo",
        "_type" : "mydoc",
        "references" : [
          {
            "_key" : "something",
            "_rev" : "...",
            "value" : 1
          },
          {
            "_key" : "something else",
            "_rev" : "...",
            "value" : 2
          }
        ]
      }

  In the above example, previous versions of ArangoDB removed all attributes and
  sub-attributes that started with underscores, meaning the embedded documents would lose
  some of their attributes. 2.2.2 should preserve such attributes, and will also allow
  storing user-defined attribute names on the top-level even if they start with underscores
  (such as `_type` in the above example).

* fix conversion of JavaScript String, Number and Boolean objects to JSON.

  Objects created in JavaScript using `new Number(...)`, `new String(...)`, or
  `new Boolean(...)` were not converted to JSON correctly.

* fixed a race condition on task registration (i.e. `require("org/arangodb/tasks").register()`)

  this race condition led to undefined behavior when a just-created task with no offset and
  no period was instantly executed and deleted by the task scheduler, before the `register`
  function returned to the caller.

* changed run-tests.sh to execute all suitable tests.

* switch to new version of gyp

* fixed upgrade button


v2.2.1 (2014-07-24)
-------------------

* fixed hanging write-ahead log recovery for certain cases that involved dropping
  databases

* fixed issue with --check-version: when creating a new database the check failed

* issue #947 Foxx applicationContext missing some properties

* fixed issue with --check-version: when creating a new database the check failed

* added startup option `--wal.suppress-shape-information`

  Setting this option to `true` will reduce memory and disk space usage and require
  less CPU time when modifying documents or edges. It should therefore be turned on
  for standalone ArangoDB servers. However, for servers that are used as replication
  masters, setting this option to `true` will effectively disable the usage of the
  write-ahead log for replication, so it should be set to `false` for any replication
  master servers.

  The default value for this option is `false`.

* added optional `ttl` attribute to specify result cursor expiration for HTTP API method
  `POST /_api/cursor`

  The `ttl` attribute can be used to prevent cursor results from timing out too early.

* issue #947: Foxx applicationContext missing some properties

* (reported by Christian Neubauer):

  The problem was that in Google's V8, signed and unsigned chars are not always declared cleanly.
  so we need to force v8 to compile with forced signed chars which is done by the Flag:
    -fsigned-char
  at least it is enough to follow the instructions of compiling arango on rasperry
  and add "CFLAGS='-fsigned-char'" to the make command of V8 and remove the armv7=0

* Fixed a bug with the replication client. In the case of single document
  transactions the collection was not write locked.


v2.2.0 (2014-07-10)
-------------------

* The replication methods `logger.start`, `logger.stop` and `logger.properties` are
  no-ops in ArangoDB 2.2 as there is no separate replication logger anymore. Data changes
  are logged into the write-ahead log in ArangoDB 2.2, and not separately by the
  replication logger. The replication logger object is still there in ArangoDB 2.2 to
  ensure backwards-compatibility, however, logging cannot be started, stopped or
  configured anymore. Using any of these methods will do nothing.

  This also affects the following HTTP API methods:
  - `PUT /_api/replication/logger-start`
  - `PUT /_api/replication/logger-stop`
  - `GET /_api/replication/logger-config`
  - `PUT /_api/replication/logger-config`

  Using any of these methods is discouraged from now on as they will be removed in
  future versions of ArangoDB.

* INCOMPATIBLE CHANGE: replication of transactions has changed. Previously, transactions
  were logged on a master in one big block and shipped to a slave in one block, too.
  Now transactions will be logged and replicated as separate entries, allowing transactions
  to be bigger and also ensure replication progress.

  This change also affects the behavior of the `stop` method of the replication applier.
  If the replication applier is now stopped manually using the `stop` method and later
  restarted using the `start` method, any transactions that were unfinished at the
  point of stopping will be aborted on a slave, even if they later commit on the master.

  In ArangoDB 2.2, stopping the replication applier manually should be avoided unless the
  goal is to stop replication permanently or to do a full resync with the master anyway.
  If the replication applier still must be stopped, it should be made sure that the
  slave has fetched and applied all pending operations from a master, and that no
  extra transactions are started on the master before the `stop` command on the slave
  is executed.

  Replication of transactions in ArangoDB 2.2 might also lock the involved collections on
  the slave while a transaction is either committed or aborted on the master and the
  change has been replicated to the slave. This change in behavior may be important for
  slave servers that are used for read-scaling. In order to avoid long lasting collection
  locks on the slave, transactions should be kept small.

  The `_replication` system collection is not used anymore in ArangoDB 2.2 and its usage is
  discouraged.

* INCOMPATIBLE CHANGE: the figures reported by the `collection.figures` method
  now only reflect documents and data contained in the journals and datafiles of
  collections. Documents or deletions contained only in the write-ahead log will
  not influence collection figures until the write-ahead log garbage collection
  kicks in. The figures for a collection might therefore underreport the total
  resource usage of a collection.

  Additionally, the attributes `lastTick` and `uncollectedLogfileEntries` have been
  added to the result of the `figures` operation and the HTTP API method
  `PUT /_api/collection/figures`

* added `insert` method as an alias for `save`. Documents can now be inserted into
  a collection using either method:

      db.test.save({ foo: "bar" });
      db.test.insert({ foo: "bar" });

* added support for data-modification AQL queries

* added AQL keywords `INSERT`, `UPDATE`, `REPLACE` and `REMOVE` (and `WITH`) to
  support data-modification AQL queries.

  Unquoted usage of these keywords for attribute names in AQL queries will likely
  fail in ArangoDB 2.2. If any such attribute name needs to be used in a query, it
  should be enclosed in backticks to indicate the usage of a literal attribute
  name.

  For example, the following query will fail in ArangoDB 2.2 with a parse error:

      FOR i IN foo RETURN i.remove

  and needs to be rewritten like this:

      FOR i IN foo RETURN i.`remove`

* disallow storing of JavaScript objects that contain JavaScript native objects
  of type `Date`, `Function`, `RegExp` or `External`, e.g.

      db.test.save({ foo: /bar/ });
      db.test.save({ foo: new Date() });

  will now print

      Error: <data> cannot be converted into JSON shape: could not shape document

  Previously, objects of these types were silently converted into an empty object
  (i.e. `{ }`).

  To store such objects in a collection, explicitly convert them into strings
  like this:

      db.test.save({ foo: String(/bar/) });
      db.test.save({ foo: String(new Date()) });

* The replication methods `logger.start`, `logger.stop` and `logger.properties` are
  no-ops in ArangoDB 2.2 as there is no separate replication logger anymore. Data changes
  are logged into the write-ahead log in ArangoDB 2.2, and not separately by the
  replication logger. The replication logger object is still there in ArangoDB 2.2 to
  ensure backwards-compatibility, however, logging cannot be started, stopped or
  configured anymore. Using any of these methods will do nothing.

  This also affects the following HTTP API methods:
  - `PUT /_api/replication/logger-start`
  - `PUT /_api/replication/logger-stop`
  - `GET /_api/replication/logger-config`
  - `PUT /_api/replication/logger-config`

  Using any of these methods is discouraged from now on as they will be removed in
  future versions of ArangoDB.

* INCOMPATIBLE CHANGE: replication of transactions has changed. Previously, transactions
  were logged on a master in one big block and shipped to a slave in one block, too.
  Now transactions will be logged and replicated as separate entries, allowing transactions
  to be bigger and also ensure replication progress.

  This change also affects the behavior of the `stop` method of the replication applier.
  If the replication applier is now stopped manually using the `stop` method and later
  restarted using the `start` method, any transactions that were unfinished at the
  point of stopping will be aborted on a slave, even if they later commit on the master.

  In ArangoDB 2.2, stopping the replication applier manually should be avoided unless the
  goal is to stop replication permanently or to do a full resync with the master anyway.
  If the replication applier still must be stopped, it should be made sure that the
  slave has fetched and applied all pending operations from a master, and that no
  extra transactions are started on the master before the `stop` command on the slave
  is executed.

  Replication of transactions in ArangoDB 2.2 might also lock the involved collections on
  the slave while a transaction is either committed or aborted on the master and the
  change has been replicated to the slave. This change in behavior may be important for
  slave servers that are used for read-scaling. In order to avoid long lasting collection
  locks on the slave, transactions should be kept small.

  The `_replication` system collection is not used anymore in ArangoDB 2.2 and its usage is
  discouraged.

* INCOMPATIBLE CHANGE: the figures reported by the `collection.figures` method
  now only reflect documents and data contained in the journals and datafiles of
  collections. Documents or deletions contained only in the write-ahead log will
  not influence collection figures until the write-ahead log garbage collection
  kicks in. The figures for a collection might therefore underreport the total
  resource usage of a collection.

  Additionally, the attributes `lastTick` and `uncollectedLogfileEntries` have been
  added to the result of the `figures` operation and the HTTP API method
  `PUT /_api/collection/figures`

* added `insert` method as an alias for `save`. Documents can now be inserted into
  a collection using either method:

      db.test.save({ foo: "bar" });
      db.test.insert({ foo: "bar" });

* added support for data-modification AQL queries

* added AQL keywords `INSERT`, `UPDATE`, `REPLACE` and `REMOVE` (and `WITH`) to
  support data-modification AQL queries.

  Unquoted usage of these keywords for attribute names in AQL queries will likely
  fail in ArangoDB 2.2. If any such attribute name needs to be used in a query, it
  should be enclosed in backticks to indicate the usage of a literal attribute
  name.

  For example, the following query will fail in ArangoDB 2.2 with a parse error:

      FOR i IN foo RETURN i.remove

  and needs to be rewritten like this:

      FOR i IN foo RETURN i.`remove`

* disallow storing of JavaScript objects that contain JavaScript native objects
  of type `Date`, `Function`, `RegExp` or `External`, e.g.

      db.test.save({ foo: /bar/ });
      db.test.save({ foo: new Date() });

  will now print

      Error: <data> cannot be converted into JSON shape: could not shape document

  Previously, objects of these types were silently converted into an empty object
  (i.e. `{ }`).

  To store such objects in a collection, explicitly convert them into strings
  like this:

      db.test.save({ foo: String(/bar/) });
      db.test.save({ foo: String(new Date()) });

* honor startup option `--server.disable-statistics` when deciding whether or not
  to start periodic statistics collection jobs

  Previously, the statistics collection jobs were started even if the server was
  started with the `--server.disable-statistics` flag being set to `true`

* removed startup option `--random.no-seed`

  This option had no effect in previous versions of ArangoDB and was thus removed.

* removed startup option `--database.remove-on-drop`

  This option was used for debugging only.

* removed startup option `--database.force-sync-properties`

  This option is now superfluous as collection properties are now stored in the
  write-ahead log.

* introduced write-ahead log

  All write operations in an ArangoDB server instance are automatically logged
  to the server's write-ahead log. The write-ahead log is a set of append-only
  logfiles, and it is used in case of a crash recovery and for replication.
  Data from the write-ahead log will eventually be moved into the journals or
  datafiles of collections, allowing the server to remove older write-ahead log
  logfiles. Figures of collections will be updated when data are moved from the
  write-ahead log into the journals or datafiles of collections.

  Cross-collection transactions in ArangoDB should benefit considerably by this
  change, as less writes than in previous versions are required to ensure the data
  of multiple collections are atomically and durably committed. All data-modifying
  operations inside transactions (insert, update, remove) will write their
  operations into the write-ahead log directly, making transactions with multiple
  operations also require less physical memory than in previous versions of ArangoDB,
  that required all transaction data to fit into RAM.

  The `_trx` system collection is not used anymore in ArangoDB 2.2 and its usage is
  discouraged.

  The data in the write-ahead log can also be used in the replication context.
  The `_replication` collection that was used in previous versions of ArangoDB to
  store all changes on the server is not used anymore in ArangoDB 2.2. Instead,
  slaves can read from a master's write-ahead log to get informed about most
  recent changes. This removes the need to store data-modifying operations in
  both the actual place and the `_replication` collection.

* removed startup option `--server.disable-replication-logger`

  This option is superfluous in ArangoDB 2.2. There is no dedicated replication
  logger in ArangoDB 2.2. There is now always the write-ahead log, and it is also
  used as the server's replication log. Specifying the startup option
  `--server.disable-replication-logger` will do nothing in ArangoDB 2.2, but the
  option should not be used anymore as it might be removed in a future version.

* changed behavior of replication logger

  There is no dedicated replication logger in ArangoDB 2.2 as there is the
  write-ahead log now. The existing APIs for starting and stopping the replication
  logger still exist in ArangoDB 2.2 for downwards-compatibility, but calling
  the start or stop operations are no-ops in ArangoDB 2.2. When querying the
  replication logger status via the API, the server will always report that the
  replication logger is running. Configuring the replication logger is a no-op
  in ArangoDB 2.2, too. Changing the replication logger configuration has no
  effect. Instead, the write-ahead log configuration can be changed.

* removed MRuby integration for arangod

  ArangoDB had an experimental MRuby integration in some of the publish builds.
  This wasn't continuously developed, and so it has been removed in ArangoDB 2.2.

  This change has led to the following startup options being superfluous:

  - `--ruby.gc-interval`
  - `--ruby.action-directory`
  - `--ruby.modules-path`
  - `--ruby.startup-directory`

  Specifying these startup options will do nothing in ArangoDB 2.2, but the
  options should be avoided from now on as they might be removed in future versions.

* reclaim index memory when last document in collection is deleted

  Previously, deleting documents from a collection did not lead to index sizes being
  reduced. Instead, the already allocated index memory was re-used when a collection
  was refilled.

  Now, index memory for primary indexes and hash indexes is reclaimed instantly when
  the last document from a collection is removed.

* inlined and optimized functions in hash indexes

* added AQL TRANSLATE function

  This function can be used to perform lookups from static lists, e.g.

      LET countryNames = { US: "United States", UK: "United Kingdom", FR: "France" }
      RETURN TRANSLATE("FR", countryNames)

* fixed datafile debugger

* fixed check-version for empty directory

* moved try/catch block to the top of routing chain

* added mountedApp function for foxx-manager

* fixed issue #883: arango 2.1 - when starting multi-machine cluster, UI web
  does not change to cluster overview

* fixed dfdb: should not start any other V8 threads

* cleanup of version-check, added module org/arangodb/database-version,
  added --check-version option

* fixed issue #881: [2.1.0] Bombarded (every 10 sec or so) with
  "WARNING format string is corrupt" when in non-system DB Dashboard

* specialized primary index implementation to allow faster hash table
  rebuilding and reduce lookups in datafiles for the actual value of `_key`.

* issue #862: added `--overwrite` option to arangoimp

* removed number of property lookups for documents during AQL queries that
  access documents

* prevent buffering of long print results in arangosh's and arangod's print
  command

  this change will emit buffered intermediate print results and discard the
  output buffer to quickly deliver print results to the user, and to prevent
  constructing very large buffers for large results

* removed sorting of attribute names for use in a collection's shaper

  sorting attribute names was done on document insert to keep attributes
  of a collection in sorted order for faster comparisons. The sort order
  of attributes was only used in one particular and unlikely case, so it
  was removed. Collections with many different attribute names should
  benefit from this change by faster inserts and slightly less memory usage.

* fixed a bug in arangodump which got the collection name in _from and _to
  attributes of edges wrong (all were "_unknown")

* fixed a bug in arangorestore which did not recognize wrong _from and _to
  attributes of edges

* improved error detection and reporting in arangorestore


v2.1.1 (2014-06-06)
-------------------

* fixed dfdb: should not start any other V8 threads

* signature for collection functions was modified

  The basic change was the substitution of the input parameter of the
  function by an generic options object which can contain multiple
  option parameter of the function.
  Following functions were modified
  remove
  removeBySample
  replace
  replaceBySample
  update
  updateBySample

  Old signature is yet supported but it will be removed in future versions

v2.1.0 (2014-05-29)
-------------------

* implemented upgrade procedure for clusters

* fixed communication issue with agency which prevented reconnect
  after an agent failure

* fixed cluster dashboard in the case that one but not all servers
  in the cluster are down

* fixed a bug with coordinators creating local database objects
  in the wrong order (_system needs to be done first)

* improved cluster dashboard


v2.1.0-rc2 (2014-05-25)
-----------------------

* fixed issue #864: Inconsistent behavior of AQL REVERSE(list) function


v2.1.0-rc1 (XXXX-XX-XX)
-----------------------

* added server-side periodic task management functions:

  - require("org/arangodb/tasks").register(): registers a periodic task
  - require("org/arangodb/tasks").unregister(): unregisters and removes a
    periodic task
  - require("org/arangodb/tasks").get(): retrieves a specific tasks or all
    existing tasks

  the previous undocumented function `internal.definePeriodic` is now
  deprecated and will be removed in a future release.

* decrease the size of some seldom used system collections on creation.

  This will make these collections use less disk space and mapped memory.

* added AQL date functions

* added AQL FLATTEN() list function

* added index memory statistics to `db.<collection>.figures()` function

  The `figures` function will now return a sub-document `indexes`, which lists
  the number of indexes in the `count` sub-attribute, and the total memory
  usage of the indexes in bytes in the `size` sub-attribute.

* added AQL CURRENT_DATABASE() function

  This function returns the current database's name.

* added AQL CURRENT_USER() function

  This function returns the current user from an AQL query. The current user is the
  username that was specified in the `Authorization` HTTP header of the request. If
  authentication is turned off or the query was executed outside a request context,
  the function will return `null`.

* fixed issue #796: Searching with newline chars broken?

  fixed slightly different handling of backslash escape characters in a few
  AQL functions. Now handling of escape sequences should be consistent, and
  searching for newline characters should work the same everywhere

* added OpenSSL version check for configure

  It will report all OpenSSL versions < 1.0.1g as being too old.
  `configure` will only complain about an outdated OpenSSL version but not stop.

* require C++ compiler support (requires g++ 4.8, clang++ 3.4 or Visual Studio 13)

* less string copying returning JSONified documents from ArangoDB, e.g. via
  HTTP GET `/_api/document/<collection>/<document>`

* issue #798: Lower case http headers from arango

  This change allows returning capitalized HTTP headers, e.g.
  `Content-Length` instead of `content-length`.
  The HTTP spec says that headers are case-insensitive, but
  in fact several clients rely on a specific case in response
  headers.
  This change will capitalize HTTP headers if the `X-Arango-Version`
  request header is sent by the client and contains a value of at
  least `20100` (for version 2.1). The default value for the
  compatibility can also be set at server start, using the
  `--server.default-api-compatibility` option.

* simplified usage of `db._createStatement()`

  Previously, the function could not be called with a query string parameter as
  follows:

      db._createStatement(queryString);

  Calling it as above resulted in an error because the function expected an
  object as its parameter. From now on, it's possible to call the function with
  just the query string.

* make ArangoDB not send back a `WWW-Authenticate` header to a client in case the
  client sends the `X-Omit-WWW-Authenticate` HTTP header.

  This is done to prevent browsers from showing their built-in HTTP authentication
  dialog for AJAX requests that require authentication.
  ArangoDB will still return an HTTP 401 (Unauthorized) if the request doesn't
  contain valid credentials, but it will omit the `WWW-Authenticate` header,
  allowing clients to bypass the browser's authentication dialog.

* added REST API method HTTP GET `/_api/job/job-id` to query the status of an
  async job without potentially fetching it from the list of done jobs

* fixed non-intuitive behavior in jobs API: previously, querying the status
  of an async job via the API HTTP PUT `/_api/job/job-id` removed a currently
  executing async job from the list of queryable jobs on the server.
  Now, when querying the result of an async job that is still executing,
  the job is kept in the list of queryable jobs so its result can be fetched
  by a subsequent request.

* use a new data structure for the edge index of an edge collection. This
  improves the performance for the creation of the edge index and in
  particular speeds up removal of edges in graphs. Note however that
  this change might change the order in which edges starting at
  or ending in a vertex are returned. However, this order was never
  guaranteed anyway and it is not sensible to guarantee any particular
  order.

* provide a size hint to edge and hash indexes when initially filling them
  this will lead to less re-allocations when populating these indexes

  this may speed up building indexes when opening an existing collection

* don't requeue identical context methods in V8 threads in case a method is
  already registered

* removed arangod command line option `--database.remove-on-compacted`

* export the sort attribute for graph traversals to the HTTP interface

* add support for arangodump/arangorestore for clusters


v2.0.8 (XXXX-XX-XX)
-------------------

* fixed too-busy iteration over skiplists

  Even when a skiplist query was restricted by a limit clause, the skiplist
  index was queried without the limit. this led to slower-than-necessary
  execution times.

* fixed timeout overflows on 32 bit systems

  this bug has led to problems when select was called with a high timeout
  value (2000+ seconds) on 32bit systems that don't have a forgiving select
  implementation. when the call was made on these systems, select failed
  so no data would be read or sent over the connection

  this might have affected some cluster-internal operations.

* fixed ETCD issues on 32 bit systems

  ETCD was non-functional on 32 bit systems at all. The first call to the
  watch API crashed it. This was because atomic operations worked on data
  structures that were not properly aligned on 32 bit systems.

* fixed issue #848: db.someEdgeCollection.inEdge does not return correct
  value when called the 2nd time after a .save to the edge collection


v2.0.7 (2014-05-05)
-------------------

* issue #839: Foxx Manager missing "unfetch"

* fixed a race condition at startup

  this fixes undefined behavior in case the logger was involved directly at
  startup, before the logger initialization code was called. This should have
  occurred only for code that was executed before the invocation of main(),
  e.g. during ctor calls of statically defined objects.


v2.0.6 (2014-04-22)
-------------------

* fixed issue #835: arangosh doesn't show correct database name



v2.0.5 (2014-04-21)
-------------------

* Fixed a caching problem in IE JS Shell

* added cancelation for async jobs

* upgraded to new gyp for V8

* new Windows installer


v2.0.4 (2014-04-14)
-------------------

* fixed cluster authentication front-end issues for Firefox and IE, there are
  still problems with Chrome


v2.0.3 (2014-04-14)
-------------------

* fixed AQL optimizer bug

* fixed front-end issues

* added password change dialog


v2.0.2 (2014-04-06)
-------------------

* during cluster startup, do not log (somewhat expected) connection errors with
  log level error, but with log level info

* fixed dashboard modals

* fixed connection check for cluster planning front end: firefox does
  not support async:false

* document how to persist a cluster plan in order to relaunch an existing
  cluster later


v2.0.1 (2014-03-31)
-------------------

* make ArangoDB not send back a `WWW-Authenticate` header to a client in case the
  client sends the `X-Omit-WWW-Authenticate` HTTP header.

  This is done to prevent browsers from showing their built-in HTTP authentication
  dialog for AJAX requests that require authentication.
  ArangoDB will still return an HTTP 401 (Unauthorized) if the request doesn't
  contain valid credentials, but it will omit the `WWW-Authenticate` header,
  allowing clients to bypass the browser's authentication dialog.

* fixed isses in arango-dfdb:

  the dfdb was not able to unload certain system collections, so these couldn't be
  inspected with the dfdb sometimes. Additionally, it did not truncate corrupt
  markers from datafiles under some circumstances

* added `changePassword` attribute for users

* fixed non-working "save" button in collection edit view of web interface
  clicking the save button did nothing. one had to press enter in one of the input
  fields to send modified form data

* fixed V8 compile error on MacOS X

* prevent `body length: -9223372036854775808` being logged in development mode for
  some Foxx HTTP responses

* fixed several bugs in web interface dashboard

* fixed issue #783: coffee script not working in manifest file

* fixed issue #783: coffee script not working in manifest file

* fixed issue #781: Cant save current query from AQL editor ui

* bumped version in `X-Arango-Version` compatibility header sent by arangosh and other
  client tools from `1.5` to `2.0`.

* fixed startup options for arango-dfdb, added details option for arango-dfdb

* fixed display of missing error messages and codes in arangosh

* when creating a collection via the web interface, the collection type was always
  "document", regardless of the user's choice


v2.0.0 (2014-03-10)
-------------------

* first 2.0 release


v2.0.0-rc2 (2014-03-07)
-----------------------

* fixed cluster authorization


v2.0.0-rc1 (2014-02-28)
-----------------------

* added sharding :-)

* added collection._dbName attribute to query the name of the database from a collection

  more detailed documentation on the sharding and cluster features can be found in the user
  manual, section **Sharding**

* INCOMPATIBLE CHANGE: using complex values in AQL filter conditions with operators other
  than equality (e.g. >=, >, <=, <) will disable usage of skiplist indexes for filter
  evaluation.

  For example, the following queries will be affected by change:

      FOR doc IN docs FILTER doc.value < { foo: "bar" } RETURN doc
      FOR doc IN docs FILTER doc.value >= [ 1, 2, 3 ] RETURN doc

  The following queries will not be affected by the change:

      FOR doc IN docs FILTER doc.value == 1 RETURN doc
      FOR doc IN docs FILTER doc.value == "foo" RETURN doc
      FOR doc IN docs FILTER doc.value == [ 1, 2, 3 ] RETURN doc
      FOR doc IN docs FILTER doc.value == { foo: "bar" } RETURN doc

* INCOMPATIBLE CHANGE: removed undocumented method `collection.saveOrReplace`

  this feature was never advertised nor documented nor tested.

* INCOMPATIBLE CHANGE: removed undocumented REST API method `/_api/simple/BY-EXAMPLE-HASH`

  this feature was never advertised nor documented nor tested.

* added explicit startup parameter `--server.reuse-address`

  This flag can be used to control whether sockets should be acquired with the SO_REUSEADDR
  flag.

  Regardless of this setting, sockets on Windows are always acquired using the
  SO_EXCLUSIVEADDRUSE flag.

* removed undocumented REST API method GET `/_admin/database-name`

* added user validation API at POST `/_api/user/<username>`

* slightly improved users management API in `/_api/user`:

  Previously, when creating a new user via HTTP POST, the username needed to be
  passed in an attribute `username`. When users were returned via this API,
  the usernames were returned in an attribute named `user`. This was slightly
  confusing and was changed in 2.0 as follows:

  - when adding a user via HTTP POST, the username can be specified in an attribute
  `user`. If this attribute is not used, the API will look into the attribute `username`
  as before and use that value.
  - when users are returned via HTTP GET, the usernames are still returned in an
    attribute `user`.

  This change should be fully downwards-compatible with the previous version of the API.

* added AQL SLICE function to extract slices from lists

* made module loader more node compatible

* the startup option `--javascript.package-path` for arangosh is now deprecated and does
  nothing. Using it will not cause an error, but the option is ignored.

* added coffee script support

* Several UI improvements.

* Exchanged icons in the graphviewer toolbar

* always start networking and HTTP listeners when starting the server (even in
  console mode)

* allow vertex and edge filtering with user-defined functions in TRAVERSAL,
  TRAVERSAL_TREE and SHORTEST_PATH AQL functions:

      // using user-defined AQL functions for edge and vertex filtering
      RETURN TRAVERSAL(friends, friendrelations, "friends/john", "outbound", {
        followEdges: "myfunctions::checkedge",
        filterVertices: "myfunctions::checkvertex"
      })

      // using the following custom filter functions
      var aqlfunctions = require("org/arangodb/aql/functions");
      aqlfunctions.register("myfunctions::checkedge", function (config, vertex, edge, path) {
        return (edge.type !== 'dislikes'); // don't follow these edges
      }, false);

      aqlfunctions.register("myfunctions::checkvertex", function (config, vertex, path) {
        if (vertex.isDeleted || ! vertex.isActive) {
          return [ "prune", "exclude" ]; // exclude these and don't follow them
        }
        return [ ]; // include everything else
      }, false);

* fail if invalid `strategy`, `order` or `itemOrder` attribute values
  are passed to the AQL TRAVERSAL function. Omitting these attributes
  is not considered an error, but specifying an invalid value for any
  of these attributes will make an AQL query fail.

* issue #751: Create database through API should return HTTP status code 201

  By default, the server now returns HTTP 201 (created) when creating a new
  database successfully. To keep compatibility with older ArangoDB versions, the
  startup parameter `--server.default-api-compatibility` can be set to a value
  of `10400` to indicate API compatibility with ArangoDB 1.4. The compatibility
  can also be enforced by setting the `X-Arango-Version` HTTP header in a
  client request to this API on a per-request basis.

* allow direct access from the `db` object to collections whose names start
  with an underscore (e.g. db._users).

  Previously, access to such collections via the `db` object was possible from
  arangosh, but not from arangod (and thus Foxx and actions). The only way
  to access such collections from these places was via the `db._collection(<name>)`
  workaround.

* allow `\n` (as well as `\r\n`) as line terminator in batch requests sent to
  `/_api/batch` HTTP API.

* use `--data-binary` instead of `--data` parameter in generated cURL examples

* issue #703: Also show path of logfile for fm.config()

* issue #675: Dropping a collection used in "graph" module breaks the graph

* added "static" Graph.drop() method for graphs API

* fixed issue #695: arangosh server.password error

* use pretty-printing in `--console` mode by default

* simplified ArangoDB startup options

  Some startup options are now superfluous or their usage is simplified. The
  following options have been changed:

  * `--javascript.modules-path`: this option has been removed. The modules paths
    are determined by arangod and arangosh automatically based on the value of
    `--javascript.startup-directory`.

    If the option is set on startup, it is ignored so startup will not abort with
    an error `unrecognized option`.

  * `--javascript.action-directory`: this option has been removed. The actions
    directory is determined by arangod automatically based on the value of
    `--javascript.startup-directory`.

    If the option is set on startup, it is ignored so startup will not abort with
    an error `unrecognized option`.

  * `--javascript.package-path`: this option is still available but it is not
    required anymore to set the standard package paths (e.g. `js/npm`). arangod
    will automatically use this standard package path regardless of whether it
    was specified via the options.

    It is possible to use this option to add additional package paths to the
    standard value.

  Configuration files included with arangod are adjusted accordingly.

* layout of the graphs tab adapted to better fit with the other tabs

* database selection is moved to the bottom right corner of the web interface

* removed priority queue index type

  this feature was never advertised nor documented nor tested.

* display internal attributes in document source view of web interface

* removed separate shape collections

  When upgrading to ArangoDB 2.0, existing collections will be converted to include
  shapes and attribute markers in the datafiles instead of using separate files for
  shapes.

  When a collection is converted, existing shapes from the SHAPES directory will
  be written to a new datafile in the collection directory, and the SHAPES directory
  will be removed afterwards.

  This saves up to 2 MB of memory and disk space for each collection
  (savings are higher, the less different shapes there are in a collection).
  Additionally, one less file descriptor per opened collection will be used.

  When creating a new collection, the amount of sync calls may be reduced. The same
  may be true for documents with yet-unknown shapes. This may help performance
  in these cases.

* added AQL functions `NTH` and `POSITION`

* added signal handler for arangosh to save last command in more cases

* added extra prompt placeholders for arangosh:
  - `%e`: current endpoint
  - `%u`: current user

* added arangosh option `--javascript.gc-interval` to control amount of
  garbage collection performed by arangosh

* fixed issue #651: Allow addEdge() to take vertex ids in the JS library

* removed command-line option `--log.format`

  In previous versions, this option did not have an effect for most log messages, so
  it got removed.

* removed C++ logger implementation

  Logging inside ArangoDB is now done using the LOG_XXX() macros. The LOGGER_XXX()
  macros are gone.

* added collection status "loading"


v1.4.16 (XXXX-XX-XX)
--------------------

* fixed too eager datafile deletion

  this issue could have caused a crash when the compaction had marked datafiles as obsolete
  and they were removed while "old" temporary query results still pointed to the old datafile
  positions

* fixed issue #826: Replication fails when a collection's configuration changes


v1.4.15 (2014-04-19)
--------------------

* bugfix for AQL query optimizer

  the following type of query was too eagerly optimized, leading to errors in code-generation:

      LET a = (FOR i IN [] RETURN i) LET b = (FOR i IN [] RETURN i) RETURN 1

  the problem occurred when both lists in the subqueries were empty. In this case invalid code
  was generated and the query couldn't be executed.


v1.4.14 (2014-04-05)
--------------------

* fixed race conditions during shape / attribute insertion

  A race condition could have led to spurious `cannot find attribute #xx` or
  `cannot find shape #xx` (where xx is a number) warning messages being logged
  by the server. This happened when a new attribute was inserted and at the same
  time was queried by another thread.

  Also fixed a race condition that may have occurred when a thread tried to
  access the shapes / attributes hash tables while they were resized. In this
  cases, the shape / attribute may have been hashed to a wrong slot.

* fixed a memory barrier / cpu synchronization problem with libev, affecting
  Windows with Visual Studio 2013 (probably earlier versions are affected, too)

  The issue is described in detail here:
  http://lists.schmorp.de/pipermail/libev/2014q1/002318.html


v1.4.13 (2014-03-14)
--------------------

* added diagnostic output for Foxx application upload

* allow dump & restore from ArangoDB 1.4 with an ArangoDB 2.0 server

* allow startup options `temp-path` and `default-language` to be specified from the arangod
  configuration file and not only from the command line

* fixed too eager compaction

  The compaction will now wait for several seconds before trying to re-compact the same
  collection. Additionally, some other limits have been introduced for the compaction.


v1.4.12 (2014-03-05)
--------------------

* fixed display bug in web interface which caused the following problems:
  - documents were displayed in web interface as being empty
  - document attributes view displayed many attributes with content "undefined"
  - document source view displayed many attributes with name "TYPEOF" and value "undefined"
  - an alert popping up in the browser with message "Datatables warning..."

* re-introduced old-style read-write locks to supports Windows versions older than
  Windows 2008R2 and Windows 7. This should re-enable support for Windows Vista and
  Windows 2008.


v1.4.11 (2014-02-27)
--------------------

* added SHORTEST_PATH AQL function

  this calculates the shortest paths between two vertices, using the Dijkstra
  algorithm, employing a min-heap

  By default, ArangoDB does not know the distance between any two vertices and
  will use a default distance of 1. A custom distance function can be registered
  as an AQL user function to make the distance calculation use any document
  attributes or custom logic:

      RETURN SHORTEST_PATH(cities, motorways, "cities/CGN", "cities/MUC", "outbound", {
        paths: true,
        distance: "myfunctions::citydistance"
      })

      // using the following custom distance function
      var aqlfunctions = require("org/arangodb/aql/functions");
      aqlfunctions.register("myfunctions::distance", function (config, vertex1, vertex2, edge) {
        return Math.sqrt(Math.pow(vertex1.x - vertex2.x) + Math.pow(vertex1.y - vertex2.y));
      }, false);

* fixed bug in Graph.pathTo function

* fixed small memleak in AQL optimizer

* fixed access to potentially uninitialized variable when collection had a cap constraint


v1.4.10 (2014-02-21)
--------------------

* fixed graph constructor to allow graph with some parameter to be used

* added node.js "events" and "stream"

* updated npm packages

* added loading of .json file

* Fixed http return code in graph api with waitForSync parameter.

* Fixed documentation in graph, simple and index api.

* removed 2 tests due to change in ruby library.

* issue #756: set access-control-expose-headers on CORS response

  the following headers are now whitelisted by ArangoDB in CORS responses:
  - etag
  - content-encoding
  - content-length
  - location
  - server
  - x-arango-errors
  - x-arango-async-id


v1.4.9 (2014-02-07)
-------------------

* return a document's current etag in response header for HTTP HEAD requests on
  documents that return an HTTP 412 (precondition failed) error. This allows
  retrieving the document's current revision easily.

* added AQL function `SKIPLIST` to directly access skiplist indexes from AQL

  This is a shortcut method to use a skiplist index for retrieving specific documents in
  indexed order. The function capability is rather limited, but it may be used
  for several cases to speed up queries. The documents are returned in index order if
  only one condition is used.

      /* return all documents with mycollection.created > 12345678 */
      FOR doc IN SKIPLIST(mycollection, { created: [[ '>', 12345678 ]] })
        RETURN doc

      /* return first document with mycollection.created > 12345678 */
      FOR doc IN SKIPLIST(mycollection, { created: [[ '>', 12345678 ]] }, 0, 1)
        RETURN doc

      /* return all documents with mycollection.created between 12345678 and 123456790 */
      FOR doc IN SKIPLIST(mycollection, { created: [[ '>', 12345678 ], [ '<=', 123456790 ]] })
        RETURN doc

      /* return all documents with mycollection.a equal 1 and .b equal 2 */
      FOR doc IN SKIPLIST(mycollection, { a: [[ '==', 1 ]], b: [[ '==', 2 ]] })
        RETURN doc

  The function requires a skiplist index with the exact same attributes to
  be present on the specified collection. All attributes present in the skiplist
  index must be specified in the conditions specified for the `SKIPLIST` function.
  Attribute declaration order is important, too: attributes must be specified in the
  same order in the condition as they have been declared in the skiplist index.

* added command-line option `--server.disable-authentication-unix-sockets`

  with this option, authentication can be disabled for all requests coming
  in via UNIX domain sockets, enabling clients located on the same host as
  the ArangoDB server to connect without authentication.
  Other connections (e.g. TCP/IP) are not affected by this option.

  The default value for this option is `false`.
  Note: this option is only supported on platforms that support Unix domain
  sockets.

* call global arangod instance destructor on shutdown

* issue #755: TRAVERSAL does not use strategy, order and itemOrder options

  these options were not honored when configuring a traversal via the AQL
  TRAVERSAL function. Now, these options are used if specified.

* allow vertex and edge filtering with user-defined functions in TRAVERSAL,
  TRAVERSAL_TREE and SHORTEST_PATH AQL functions:

      // using user-defined AQL functions for edge and vertex filtering
      RETURN TRAVERSAL(friends, friendrelations, "friends/john", "outbound", {
        followEdges: "myfunctions::checkedge",
        filterVertices: "myfunctions::checkvertex"
      })

      // using the following custom filter functions
      var aqlfunctions = require("org/arangodb/aql/functions");
      aqlfunctions.register("myfunctions::checkedge", function (config, vertex, edge, path) {
        return (edge.type !== 'dislikes'); // don't follow these edges
      }, false);

      aqlfunctions.register("myfunctions::checkvertex", function (config, vertex, path) {
        if (vertex.isDeleted || ! vertex.isActive) {
          return [ "prune", "exclude" ]; // exclude these and don't follow them
        }
        return [ ]; // include everything else
      }, false);

* issue #748: add vertex filtering to AQL's TRAVERSAL[_TREE]() function


v1.4.8 (2014-01-31)
-------------------

* install foxx apps in the web interface

* fixed a segfault in the import API


v1.4.7 (2014-01-23)
-------------------

* issue #744: Add usage example arangoimp from Command line

* issue #738: added __dirname, __filename pseudo-globals. Fixes #733. (@by pluma)

* mount all Foxx applications in system apps directory on startup


v1.4.6 (2014-01-20)
-------------------

* issue #736: AQL function to parse collection and key from document handle

* added fm.rescan() method for Foxx-Manager

* fixed issue #734: foxx cookie and route problem

* added method `fm.configJson` for arangosh

* include `startupPath` in result of API `/_api/foxx/config`


v1.4.5 (2014-01-15)
-------------------

* fixed issue #726: Alternate Windows Install Method

* fixed issue #716: dpkg -P doesn't remove everything

* fixed bugs in description of HTTP API `_api/index`

* fixed issue #732: Rest API GET revision number

* added missing documentation for several methods in HTTP API `/_api/edge/...`

* fixed typos in description of HTTP API `_api/document`

* defer evaluation of AQL subqueries and logical operators (lazy evaluation)

* Updated font in WebFrontend, it now contains a version that renders properly on Windows

* generally allow function return values as call parameters to AQL functions

* fixed potential deadlock in global context method execution

* added override file "arangod.conf.local" (and co)


v1.4.4 (2013-12-24)
-------------------

* uid and gid are now set in the scripts, there is no longer a separate config file for
  arangod when started from a script

* foxx-manager is now an alias for arangosh

* arango-dfdb is now an alias for arangod, moved from bin to sbin

* changed from readline to linenoise for Windows

* added --install-service and --uninstall-service for Windows

* removed --daemon and --supervisor for Windows

* arangosh and arangod now uses the config-file which maps the binary name, i. e. if you
  rename arangosh to foxx-manager it will use the config file foxx-manager.conf

* fixed lock file for Windows

* fixed issue #711, #687: foxx-manager throws internal errors

* added `--server.ssl-protocol` option for client tools
  this allows connecting from arangosh, arangoimp, arangoimp etc. to an ArangoDB
  server that uses a non-default value for `--server.ssl-protocol`. The default
  value for the SSL protocol is 4 (TLSv1). If the server is configured to use a
  different protocol, it was not possible to connect to it with the client tools.

* added more detailed request statistics

  This adds the number of async-executed HTTP requests plus the number of HTTP
  requests per individual HTTP method type.

* added `--force` option for arangorestore
  this option allows continuing a restore operation even if the server reports errors
  in the middle of the restore operation

* better error reporting for arangorestore
  in case the server returned an HTTP error, arangorestore previously reported this
  error as `internal error` without any details only. Now server-side errors are
  reported by arangorestore with the server's error message

* include more system collections in dumps produced by arangodump
  previously some system collections were intentionally excluded from dumps, even if the
  dump was run with `--include-system-collections`. for example, the collections `_aal`,
  `_modules`, `_routing`, and `_users` were excluded. This makes sense in a replication
  context but not always in a dump context.
  When specifying `--include-system-collections`, arangodump will now include the above-
  mentioned collections in the dump, too. Some other system collections are still excluded
  even when the dump is run with `--include-system-collections`, for example `_replication`
  and `_trx`.

* fixed issue #701: ArangoStatement undefined in arangosh

* fixed typos in configuration files


v1.4.3 (2013-11-25)
-------------------

* fixed a segfault in the AQL optimizer, occurring when a constant non-list value was
  used on the right-hand side of an IN operator that had a collection attribute on the
  left-hand side

* issue #662:

  Fixed access violation errors (crashes) in the Windows version, occurring under some
  circumstances when accessing databases with multiple clients in parallel

* fixed issue #681: Problem with ArchLinux PKGBUILD configuration


v1.4.2 (2013-11-20)
-------------------

* fixed issue #669: Tiny documentation update

* ported Windows version to use native Windows API SRWLocks (slim read-write locks)
  and condition variables instead of homemade versions

  MSDN states the following about the compatibility of SRWLocks and Condition Variables:

      Minimum supported client:
      Windows Server 2008 [desktop apps | Windows Store apps]

      Minimum supported server:
      Windows Vista [desktop apps | Windows Store apps]

* fixed issue #662: ArangoDB on Windows hanging

  This fixes a deadlock issue that occurred on Windows when documents were written to
  a collection at the same time when some other thread tried to drop the collection.

* fixed file-based logging in Windows

  the logger complained on startup if the specified log file already existed

* fixed startup of server in daemon mode (`--daemon` startup option)

* fixed a segfault in the AQL optimizer

* issue #671: Method graph.measurement does not exist

* changed Windows condition variable implementation to use Windows native
  condition variables

  This is an attempt to fix spurious Windows hangs as described in issue #662.

* added documentation for JavaScript traversals

* added --code-page command-line option for Windows version of arangosh

* fixed a problem when creating edges via the web interface.

  The problem only occurred if a collection was created with type "document
  collection" via the web interface, and afterwards was dropped and re-created
  with type "edge collection". If the web interface page was not reloaded,
  the old collection type (document) was cached, making the subsequent creation
  of edges into the (seeming-to-be-document) collection fail.

  The fix is to not cache the collection type in the web interface. Users of
  an older version of the web interface can reload the collections page if they
  are affected.

* fixed a caching problem in arangosh: if a collection was created using the web
  interface, and then removed via arangosh, arangosh did not actually drop the
  collection due to caching.

  Because the `drop` operation was not carried out, this caused misleading error
  messages when trying to re-create the collection (e.g. `cannot create collection:
  duplicate name`).

* fixed ALT-introduced characters for arangosh console input on Windows

  The Windows readline port was not able to handle characters that are built
  using CTRL or ALT keys. Regular characters entered using the CTRL or ALT keys
  were silently swallowed and not passed to the terminal input handler.

  This did not seem to cause problems for the US keyboard layout, but was a
  severe issue for keyboard layouts that require the ALT (or ALT-GR) key to
  construct characters. For example, entering the character `{` with a German
  keyboard layout requires pressing ALT-GR + 9.

* fixed issue #665: Hash/skiplist combo madness bit my ass

  this fixes a problem with missing/non-deterministic rollbacks of inserts in
  case of a unique constraint violation into a collection with multiple secondary
  indexes (with at least one of them unique)

* fixed issue #664: ArangoDB installer on Windows requires drive c:

* partly fixed issue #662: ArangoDB on Windows hanging

  This fixes dropping databases on Windows. In previous 1.4 versions on Windows,
  one shape collection file was not unloaded and removed when dropping a database,
  leaving one directory and one shape collection file in the otherwise-dropped
  database directory.

* fixed issue #660: updated documentation on indexes


v1.4.1 (2013-11-08)
-------------------

* performance improvements for skip-list deletes


v1.4.1-rc1 (2013-11-07)
-----------------------

* fixed issue #635: Web-Interface should have a "Databases" Menu for Management

* fixed issue #624: Web-Interface is missing a Database selector

* fixed segfault in bitarray query

* fixed issue #656: Cannot create unique index through web interface

* fixed issue #654: bitarray index makes server down

* fixed issue #653: Slow query

* fixed issue #650: Randomness of any() should be improved

* made AQL `DOCUMENT()` function polymorphic and work with just one parameter.

  This allows using the `DOCUMENT` function like this:

      DOCUMENT('users/john')
      DOCUMENT([ 'users/john', 'users/amy' ])

  in addition to the existing use cases:

      DOCUMENT(users, 'users/john')
      DOCUMENT(users, 'john')
      DOCUMENT(users, [ 'users/john' ])
      DOCUMENT(users, [ 'users/john', 'users/amy' ])
      DOCUMENT(users, [ 'john', 'amy' ])

* simplified usage of ArangoDB batch API

  It is not necessary anymore to send the batch boundary in the HTTP `Content-Type`
  header. Previously, the batch API expected the client to send a Content-Type header
  of`multipart/form-data; boundary=<some boundary value>`. This is still supported in
  ArangoDB 2.0, but clients can now also omit this header. If the header is not
  present in a client request, ArangoDB will ignore the request content type and
  read the MIME boundary from the beginning of the request body.

  This also allows using the batch API with the Swagger "Try it out" feature (which is
  not too good at sending a different or even dynamic content-type request header).

* added API method GET `/_api/database/user`

  This returns the list of databases a specific user can see without changing the
  username/passwd.

* issue #424: Documentation about IDs needs to be upgraded


v1.4.0 (2013-10-29)
-------------------

* fixed issue #648: /batch API is missing from Web Interface API Documentation (Swagger)

* fixed issue #647: Icon tooltips missing

* fixed issue #646: index creation in web interface

* fixed issue #645: Allow jumping from edge to linked vertices

* merged PR for issue #643: Some minor corrections and a link to "Downloads"

* fixed issue #642: Completion of error handling

* fixed issue #639: compiling v1.4 on maverick produces warnings on -Wstrict-null-sentinel

* fixed issue #634: Web interface bug: Escape does not always propagate

* fixed issue #620: added startup option `--server.default-api-compatibility`

  This adds the following changes to the ArangoDB server and clients:
  - the server provides a new startup option `--server.default-api-compatibility`.
    This option can be used to determine the compatibility of (some) server API
    return values. The value for this parameter is a server version number,
    calculated as follows: `10000 * major + 100 * minor` (e.g. `10400` for ArangoDB
    1.3). The default value is `10400` (1.4), the minimum allowed value is `10300`
    (1.3).

    When setting this option to a value lower than the current server version,
    the server might respond with old-style results to "old" clients, increasing
    compatibility with "old" (non-up-to-date) clients.

  - the server will on each incoming request check for an HTTP header
    `x-arango-version`. Clients can optionally set this header to the API
    version number they support. For example, if a client sends the HTTP header
    `x-arango-version: 10300`, the server will pick this up and might send ArangoDB
    1.3-style responses in some situations.

    Setting either the startup parameter or using the HTTP header (or both) allows
    running "old" clients with newer versions of ArangoDB, without having to adjust
    the clients too much.

  - the `location` headers returned by the server for the APIs `/_api/document/...`
    and `/_api/collection/...` will have different values depending on the used API
    version. If the API compatibility is `10300`, the `location` headers returned
    will look like this:

        location: /_api/document/....

    whereas when an API compatibility of `10400` or higher is used, the `location`
    headers will look like this:

        location: /_db/<database name>/_api/document/...

  Please note that even in the presence of this, old API versions still may not
  be supported forever by the server.

* fixed issue #643: Some minor corrections and a link to "Downloads" by @frankmayer

* started issue #642: Completion of error handling

* fixed issue #639: compiling v1.4 on maverick produces warnings on
  -Wstrict-null-sentinel

* fixed issue #621: Standard Config needs to be fixed

* added function to manage indexes (web interface)

* improved server shutdown time by signaling shutdown to applicationserver,
  logging, cleanup and compactor threads

* added foxx-manager `replace` command

* added foxx-manager `installed` command (a more intuitive alias for `list`)

* fixed issue #617: Swagger API is missing '/_api/version'

* fixed issue #615: Swagger API: Some commands have no parameter entry forms

* fixed issue #614: API : Typo in : Request URL /_api/database/current

* fixed issue #609: Graph viz tool - different background color

* fixed issue #608: arangosh config files - eventually missing in the manual

* fixed issue #607: Admin interface: no core documentation

* fixed issue #603: Aardvark Foxx App Manager

* fixed a bug in type-mapping between AQL user functions and the AQL layer

  The bug caused errors like the following when working with collection documents
  in an AQL user function:

      TypeError: Cannot assign to read only property '_id' of #<ShapedJson>

* create less system collections when creating a new database

  This is achieved by deferring collection creation until the collections are actually
  needed by ArangoDB. The following collections are affected by the change:
  - `_fishbowl`
  - `_structures`


v1.4.0-beta2 (2013-10-14)
-------------------------

* fixed compaction on Windows

  The compaction on Windows did not ftruncate the cleaned datafiles to a smaller size.
  This has been fixed so not only the content of the files is cleaned but also files
  are re-created with potentially smaller sizes.

* only the following system collections will be excluded from replication from now on:
  - `_replication`
  - `_trx`
  - `_users`
  - `_aal`
  - `_fishbowl`
  - `_modules`
  - `_routing`

  Especially the following system collections will now be included in replication:
  - `_aqlfunctions`
  - `_graphs`

  In previous versions of ArangoDB, all system collections were excluded from the
  replication.

  The change also caused a change in the replication logger and applier:
  in previous versions of ArangoDB, only a collection's id was logged for an operation.
  This has not caused problems for non-system collections but for system collections
  there ids might differ. In addition to a collection id ArangoDB will now also log the
  name of a collection for each replication event.

  The replication applier will now look for the collection name attribute in logged
  events preferably.

* added database selection to arango-dfdb

* provide foxx-manager, arangodump, and arangorestore in Windows build

* ArangoDB 1.4 will refuse to start if option `--javascript.app-path` is not set.

* added startup option `--server.allow-method-override`

  This option can be set to allow overriding the HTTP request method in a request using
  one of the following custom headers:

  - x-http-method-override
  - x-http-method
  - x-method-override

  This allows bypassing proxies and tools that would otherwise just let certain types of
  requests pass. Enabling this option may impose a security risk, so it should only be
  used in very controlled environments.

  The default value for this option is `false` (no method overriding allowed).

* added "details" URL parameter for bulk import API

  Setting the `details` URL parameter to `true` in a call to POST `/_api/import` will make
  the import return details about non-imported documents in the `details` attribute. If
  `details` is `false` or omitted, no `details` attribute will be present in the response.
  This is the same behavior that previous ArangoDB versions exposed.

* added "complete" option for bulk import API

  Setting the `complete` URL parameter to `true` in a call to POST `/_api/import` will make
  the import completely fail if at least one of documents cannot be imported successfully.

  It defaults to `false`, which will make ArangoDB continue importing the other documents
  from the import even if some documents cannot be imported. This is the same behavior that
  previous ArangoDB versions exposed.

* added missing swagger documentation for `/_api/log`

* calling `/_api/logs` (or `/_admin/logs`) is only permitted from the `_system` database now.

  Calling this API method for/from other database will result in an HTTP 400.

' ported fix from https://github.com/novus/nvd3/commit/0894152def263b8dee60192f75f66700cea532cc

  This prevents JavaScript errors from occurring in Chrome when in the admin interface,
  section "Dashboard".

* show current database name in web interface (bottom right corner)

* added missing documentation for /_api/import in swagger API docs

* allow specification of database name for replication sync command replication applier

  This allows syncing from a master database with a different name than the slave database.

* issue #601: Show DB in prompt

  arangosh now displays the database name as part of the prompt by default.

  Can change the prompt by using the `--prompt` option, e.g.

      > arangosh --prompt "my db is named \"%d\"> "


v1.4.0-beta1 (2013-10-01)
-------------------------

* make the Foxx manager use per-database app directories

  Each database now has its own subdirectory for Foxx applications. Each database
  can thus use different Foxx applications if required. A Foxx app for a specific
  database resides in `<app-path>/databases/<database-name>/<app-name>`.

  System apps are shared between all databases. They reside in `<app-path>/system/<app-name>`.

* only trigger an engine reset in development mode for URLs starting with `/dev/`

  This prevents ArangoDB from reloading all Foxx applications when it is not
  actually necessary.

* changed error code from 10 (bad parameter) to 1232 (invalid key generator) for
  errors that are due to an invalid key generator specification when creating a new
  collection

* automatic detection of content-type / mime-type for Foxx assets based on filenames,
  added possibility to override auto detection

* added endpoint management API at `/_api/endpoint`

* changed HTTP return code of PUT `/_api/cursor` from 400 to 404 in case a
  non-existing cursor is referred to

* issue #360: added support for asynchronous requests

  Incoming HTTP requests with the headers `x-arango-async: true` or
  `x-arango-async: store` will be answered by the server instantly with a generic
  HTTP 202 (Accepted) response.

  The actual requests will be queued and processed by the server asynchronously,
  allowing the client to continue sending other requests without waiting for the
  server to process the actually requested operation.

  The exact point in time when a queued request is executed is undefined. If an
  error occurs during execution of an asynchronous request, the client will not
  be notified by the server.

  The maximum size of the asynchronous task queue can be controlled using the new
  option `--scheduler.maximal-queue-size`. If the queue contains this many number of
  tasks and a new asynchronous request comes in, the server will reject it with an
  HTTP 500 (internal server error) response.

  Results of incoming requests marked with header `x-arango-async: true` will be
  discarded by the server immediately. Clients have no way of accessing the result
  of such asynchronously executed request. This is just _fire and forget_.

  To later retrieve the result of an asynchronously executed request, clients can
  mark a request with the header `x-arango-async: keep`. This makes the server
  store the result of the request in memory until explicitly fetched by a client
  via the `/_api/job` API. The `/_api/job` API also provides methods for basic
  inspection of which pending or already finished requests there are on the server,
  plus ways for garbage collecting unneeded results.

* Added new option `--scheduler.maximal-queue-size`.

* issue #590: Manifest Lint

* added data dump and restore tools, arangodump and arangorestore.

  arangodump can be used to create a logical dump of an ArangoDB database, or
  just dedicated collections. It can be used to dump both a collection's structure
  (properties and indexes) and data (documents).

  arangorestore can be used to restore data from a dump created with arangodump.
  arangorestore currently does not re-create any indexes, and doesn't yet handle
  referenced documents in edges properly when doing just partial restores.
  This will be fixed until 1.4 stable.

* introduced `--server.database` option for arangosh, arangoimp, and arangob.

  The option allows these client tools to use a certain database for their actions.
  In arangosh, the current database can be switched at any time using the command

      db._useDatabase(<name>);

  When no database is specified, all client tools will assume they should use the
  default database `_system`. This is done for downwards-compatibility reasons.

* added basic multi database support (alpha)

  New databases can be created using the REST API POST `/_api/database` and the
  shell command `db._createDatabase(<name>)`.

  The default database in ArangoDB is called `_system`. This database is always
  present and cannot be deleted by the user. When an older version of ArangoDB is
  upgraded to 1.4, the previously only database will automatically become the
  `_system` database.

  New databases can be created with the above commands, and can be deleted with the
  REST API DELETE `/_api/database/<name>` or the shell command `db._dropDatabase(<name>);`.

  Deleting databases is still unstable in ArangoDB 1.4 alpha and might crash the
  server. This will be fixed until 1.4 stable.

  To access a specific database via the HTTP REST API, the `/_db/<name>/` prefix
  can be used in all URLs. ArangoDB will check if an incoming request starts with
  this prefix, and will automatically pick the database name from it. If the prefix
  is not there, ArangoDB will assume the request is made for the default database
  (`_system`). This is done for downwards-compatibility reasons.

  That means, the following URL pathnames are logically identical:

      /_api/document/mycollection/1234
      /_db/_system/document/mycollection/1234

  To access a different database (e.g. `test`), the URL pathname would look like this:

      /_db/test/document/mycollection/1234

  New databases can also be created and existing databases can only be dropped from
  within the default database (`_system`). It is not possible to drop the `_system`
  database itself.

  Cross-database operations are unintended and unsupported. The intention of the
  multi-database feature is to have the possibility to have a few databases managed
  by ArangoDB in parallel, but to only access one database at a time from a connection
  or a request.

  When accessing the web interface via the URL pathname `/_admin/html/` or `/_admin/aardvark`,
  the web interface for the default database (`_system`) will be displayed.
  To access the web interface for a different database, the database name can be
  put into the URLs as a prefix, e.g. `/_db/test/_admin/html` or
  `/_db/test/_admin/aardvark`.

  All internal request handlers and also all user-defined request handlers and actions
  (including Foxx) will only get to see the unprefixed URL pathnames (i.e. excluding
  any database name prefix). This is to ensure downwards-compatibility.

  To access the name of the requested database from any action (including Foxx), use
  use `req.database`.

  For example, when calling the URL `/myapp/myaction`, the content of `req.database`
  will be `_system` (the default database because no database got specified) and the
  content of `req.url` will be `/myapp/myaction`.

  When calling the URL `/_db/test/myapp/myaction`, the content of `req.database` will be
  `test`, and the content of `req.url` will still be `/myapp/myaction`.

* Foxx now excludes files starting with . (dot) when bundling assets

  This mitigates problems with editor swap files etc.

* made the web interface a Foxx application

  This change caused the files for the web interface to be moved from `html/admin` to
  `js/apps/aardvark` in the file system.

  The base URL for the admin interface changed from `_admin/html/index.html` to
  `_admin/aardvark/index.html`.

  The "old" redirection to `_admin/html/index.html` will now produce a 404 error.

  When starting ArangoDB with the `--upgrade` option, this will automatically be remedied
  by putting in a redirection from `/` to `/_admin/aardvark/index.html`, and from
  `/_admin/html/index.html` to `/_admin/aardvark/index.html`.

  This also obsoletes the following configuration (command-line) options:
  - `--server.admin-directory`
  - `--server.disable-admin-interface`

  when using these now obsolete options when the server is started, no error is produced
  for downwards-compatibility.

* changed User-Agent value sent by arangoimp, arangosh, and arangod from "VOC-Agent" to
  "ArangoDB"

* changed journal file creation behavior as follows:

  Previously, a journal file for a collection was always created when a collection was
  created. When a journal filled up and became full, the current journal was made a
  datafile, and a new (empty) journal was created automatically. There weren't many
  intended situations when a collection did not have at least one journal.

  This is changed now as follows:
  - when a collection is created, no journal file will be created automatically
  - when there is a write into a collection without a journal, the journal will be
    created lazily
  - when there is a write into a collection with a full journal, a new journal will
    be created automatically

  From the end user perspective, nothing should have changed, except that there is now
  less disk usage for empty collections. Disk usage of infrequently updated collections
  might also be reduced significantly by running the `rotate()` method of a collection,
  and not writing into a collection subsequently.

* added method `collection.rotate()`

  This allows premature rotation of a collection's current journal file into a (read-only)
  datafile. The purpose of using `rotate()` is to prematurely allow compaction (which is
  performed on datafiles only) on data, even if the journal was not filled up completely.

  Using `rotate()` may make sense in the following scenario:

      c = db._create("test");
      for (i = 0; i < 1000; ++i) {
        c.save(...); // insert lots of data here
      }

      ...
      c.truncate(); // collection is now empty
      // only data in datafiles will be compacted by following compaction runs
      // all data in the current journal would not be compacted

      // calling rotate will make the current journal a datafile, and thus make it
      // eligible for compaction
      c.rotate();

  Using `rotate()` may also be useful when data in a collection is known to not change
  in the immediate future. After having completed all write operations on a collection,
  performing a `rotate()` will reduce the size of the current journal to the actually
  required size (remember that journals are pre-allocated with a specific size) before
  making the journal a datafile. Thus `rotate()` may cause disk space savings, even if
  the datafiles does not qualify for compaction after rotation.

  Note: rotating the journal is asynchronous, so that the actual rotation may be executed
  after `rotate()` returns to the caller.

* changed compaction to merge small datafiles together (up to 3 datafiles are merged in
  a compaction run)

  In the regular case, this should leave less small datafiles stay around on disk and allow
  using less file descriptors in total.

* added AQL MINUS function

* added AQL UNION_DISTINCT function (more efficient than combination of `UNIQUE(UNION())`)

* updated mruby to 2013-08-22

* issue #587: Add db._create() in help for startup arangosh

* issue #586: Share a link on installation instructions in the User Manual

* issue #585: Bison 2.4 missing on Mac for custom build

* issue #584: Web interface images broken in devel

* issue #583: Small documentation update

* issue #581: Parameter binding for attributes

* issue #580: Small improvements (by @guidoreina)

* issue #577: Missing documentation for collection figures in implementor manual

* issue #576: Get disk usage for collections and graphs

  This extends the result of the REST API for /_api/collection/figures with
  the attributes `compactors.count`, `compactors.fileSize`, `shapefiles.count`,
  and `shapefiles.fileSize`.

* issue #575: installing devel version on mac (low prio)

* issue #574: Documentation (POST /_admin/routing/reload)

* issue #558: HTTP cursors, allow count to ignore LIMIT


v1.4.0-alpha1 (2013-08-02)
--------------------------

* added replication. check online manual for details.

* added server startup options `--server.disable-replication-logger` and
  `--server.disable-replication-applier`

* removed action deployment tool, this now handled with Foxx and its manager or
  by kaerus node utility

* fixed a server crash when using byExample / firstExample inside a transaction
  and the collection contained a usable hash/skiplist index for the example

* defineHttp now only expects a single context

* added collection detail dialog (web interface)

  Shows collection properties, figures (datafiles, journals, attributes, etc.)
  and indexes.

* added documents filter (web interface)

  Allows searching for documents based on attribute values. One or many filter
  conditions can be defined, using comparison operators such as '==', '<=', etc.

* improved AQL editor (web interface)

  Editor supports keyboard shortcuts (Submit, Undo, Redo, Select).
  Editor allows saving and reusing of user-defined queries.
  Added example queries to AQL editor.
  Added comment button.

* added document import (web interface)

  Allows upload of JSON-data from files. Files must have an extension of .json.

* added dashboard (web interface)

  Shows the status of replication and multiple system charts, e.g.
  Virtual Memory Size, Request Time, HTTP Connections etc.

* added API method `/_api/graph` to query all graphs with all properties.

* added example queries in web interface AQL editor

* added arango.reconnect(<host>) method for arangosh to dynamically switch server or
  user name

* added AQL range operator `..`

  The `..` operator can be used to easily iterate over a sequence of numeric
  values. It will produce a list of values in the defined range, with both bounding
  values included.

  Example:

      2010..2013

  will produce the following result:

      [ 2010, 2011, 2012, 2013 ]

* added AQL RANGE function

* added collection.first(count) and collection.last(count) document access functions

  These functions allow accessing the first or last n documents in a collection. The order
  is determined by document insertion/update time.

* added AQL INTERSECTION function

* INCOMPATIBLE CHANGE: changed AQL user function namespace resolution operator from `:` to `::`

  AQL user-defined functions were introduced in ArangoDB 1.3, and the namespace resolution
  operator for them was the single colon (`:`). A function call looked like this:

      RETURN mygroup:myfunc()

  The single colon caused an ambiguity in the AQL grammar, making it indistinguishable from
  named attributes or the ternary operator in some cases, e.g.

      { mygroup:myfunc ? mygroup:myfunc }

  The change of the namespace resolution operator from `:` to `::` fixes this ambiguity.

  Existing user functions in the database will be automatically fixed when starting ArangoDB
  1.4 with the `--upgrade` option. However, queries using user-defined functions need to be
  adjusted on the client side to use the new operator.

* allow multiple AQL LET declarations separated by comma, e.g.
  LET a = 1, b = 2, c = 3

* more useful AQL error messages

  The error position (line/column) is more clearly indicated for parse errors.
  Additionally, if a query references a collection that cannot be found, the error
  message will give a hint on the collection name

* changed return value for AQL `DOCUMENT` function in case document is not found

  Previously, when the AQL `DOCUMENT` function was called with the id of a document and
  the document could not be found, it returned `undefined`. This value is not part of the
  JSON type system and this has caused some problems.
  Starting with ArangoDB 1.4, the `DOCUMENT` function will return `null` if the document
  looked for cannot be found.

  In case the function is called with a list of documents, it will continue to return all
  found documents, and will not return `null` for non-found documents. This has not changed.

* added single line comments for AQL

  Single line comments can be started with a double forward slash: `//`.
  They end at the end of the line, or the end of the query string, whichever is first.

* fixed documentation issues #567, #568, #571.

* added collection.checksum(<withData>) method to calculate CRC checksums for
  collections

  This can be used to
  - check if data in a collection has changed
  - compare the contents of two collections on different ArangoDB instances

* issue #565: add description line to aal.listAvailable()

* fixed several out-of-memory situations when double freeing or invalid memory
  accesses could happen

* less msyncing during the creation of collections

  This is achieved by not syncing the initial (standard) markers in shapes collections.
  After all standard markers are written, the shapes collection will get synced.

* renamed command-line option `--log.filter` to `--log.source-filter` to avoid
  misunderstandings

* introduced new command-line option `--log.content-filter` to optionally restrict
  logging to just specific log messages (containing the filter string, case-sensitive).

  For example, to filter on just log entries which contain `ArangoDB`, use:

      --log.content-filter "ArangoDB"

* added optional command-line option `--log.requests-file` to log incoming HTTP
  requests to a file.

  When used, all HTTP requests will be logged to the specified file, containing the
  client IP address, HTTP method, requests URL, HTTP response code, and size of the
  response body.

* added a signal handler for SIGUSR1 signal:

  when ArangoDB receives this signal, it will respond all further incoming requests
  with an HTTP 503 (Service Unavailable) error. This will be the case until another
  SIGUSR1 signal is caught. This will make ArangoDB start serving requests regularly
  again. Note: this is not implemented on Windows.

* limited maximum request URI length to 16384 bytes:

  Incoming requests with longer request URIs will be responded to with an HTTP
  414 (Request-URI Too Long) error.

* require version 1.0 or 1.1 in HTTP version signature of requests sent by clients:

  Clients sending requests with a non-HTTP 1.0 or non-HTTP 1.1 version number will
  be served with an HTTP 505 (HTTP Version Not Supported) error.

* updated manual on indexes:

  using system attributes such as `_id`, `_key`, `_from`, `_to`, `_rev` in indexes is
  disallowed and will be rejected by the server. This was the case since ArangoDB 1.3,
  but was not properly documented.

* issue #563: can aal become a default object?

  aal is now a prefab object in arangosh

* prevent certain system collections from being renamed, dropped, or even unloaded.

  Which restrictions there are for which system collections may vary from release to
  release, but users should in general not try to modify system collections directly
  anyway.

  Note: there are no such restrictions for user-created collections.

* issue #559: added Foxx documentation to user manual

* added server startup option `--server.authenticate-system-only`. This option can be
  used to restrict the need for HTTP authentication to internal functionality and APIs,
  such as `/_api/*` and `/_admin/*`.
  Setting this option to `true` will thus force authentication for the ArangoDB APIs
  and the web interface, but allow unauthenticated requests for other URLs (including
  user defined actions and Foxx applications).
  The default value of this option is `false`, meaning that if authentication is turned
  on, authentication is still required for *all* incoming requests. Only by setting the
  option to `true` this restriction is lifted and authentication becomes required for
  URLs starting with `/_` only.

  Please note that authentication still needs to be enabled regularly by setting the
  `--server.disable-authentication` parameter to `false`. Otherwise no authentication
  will be required for any URLs as before.

* protect collections against unloading when there are still document barriers around.

* extended cap constraints to optionally limit the active data size in a collection to
  a specific number of bytes.

  The arguments for creating a cap constraint are now:
  `collection.ensureCapConstraint(<count>, <byteSize>);`

  It is supported to specify just a count as in ArangoDB 1.3 and before, to specify
  just a fileSize, or both. The first met constraint will trigger the automated
  document removal.

* added `db._exists(doc)` and `collection.exists(doc)` for easy document existence checks

* added API `/_api/current-database` to retrieve information about the database the
  client is currently connected to (note: the API `/_api/current-database` has been
  removed in the meantime. The functionality is accessible via `/_api/database/current`
  now).

* ensure a proper order of tick values in datafiles/journals/compactors.
  any new files written will have the _tick values of their markers in order. for
  older files, there are edge cases at the beginning and end of the datafiles when
  _tick values are not properly in order.

* prevent caching of static pages in PathHandler.
  whenever a static page is requested that is served by the general PathHandler, the
  server will respond to HTTP GET requests with a "Cache-Control: max-age=86400" header.

* added "doCompact" attribute when creating collections and to collection.properties().
  The attribute controls whether collection datafiles are compacted.

* changed the HTTP return code from 400 to 404 for some cases when there is a referral
  to a non-existing collection or document.

* introduced error code 1909 `too many iterations` that is thrown when graph traversals
  hit the `maxIterations` threshold.

* optionally limit traversals to a certain number of iterations
  the limitation can be achieved via the traversal API by setting the `maxIterations`
  attribute, and also via the AQL `TRAVERSAL` and `TRAVERSAL_TREE` functions by setting
  the same attribute. If traversals are not limited by the end user, a server-defined
  limit for `maxIterations` may be used to prevent server-side traversals from running
  endlessly.

* added graph traversal API at `/_api/traversal`

* added "API" link in web interface, pointing to REST API generated with Swagger

* moved "About" link in web interface into "links" menu

* allow incremental access to the documents in a collection from out of AQL
  this allows reading documents from a collection chunks when a full collection scan
  is required. memory usage might be must lower in this case and queries might finish
  earlier if there is an additional LIMIT statement

* changed AQL COLLECT to use a stable sort, so any previous SORT order is preserved

* issue #547: Javascript error in the web interface

* issue #550: Make AQL graph functions support key in addition to id

* issue #526: Unable to escape when an errorneous command is entered into the js shell

* issue #523: Graph and vertex methods for the javascript api

* issue #517: Foxx: Route parameters with capital letters fail

* issue #512: Binded Parameters for LIMIT


v1.3.3 (2013-08-01)
-------------------

* issue #570: updateFishbowl() fails once

* updated and fixed generated examples

* issue #559: added Foxx documentation to user manual

* added missing error reporting for errors that happened during import of edges


v1.3.2 (2013-06-21)
-------------------

* fixed memleak in internal.download()

* made the shape-collection journal size adaptive:
  if too big shapes come in, a shape journal will be created with a big-enough size
  automatically. the maximum size of a shape journal is still restricted, but to a
  very big value that should never be reached in practice.

* fixed a segfault that occurred when inserting documents with a shape size bigger
  than the default shape journal size (2MB)

* fixed a locking issue in collection.truncate()

* fixed value overflow in accumulated filesizes reported by collection.figures()

* issue #545: AQL FILTER unnecessary (?) loop

* issue #549: wrong return code with --daemon


v1.3.1 (2013-05-24)
-------------------

* removed currently unused _ids collection

* fixed usage of --temp-path in aranogd and arangosh

* issue #540: suppress return of temporary internal variables in AQL

* issue #530: ReferenceError: ArangoError is not a constructor

* issue #535: Problem with AQL user functions javascript API

* set --javascript.app-path for test execution to prevent startup error

* issue #532: Graph _edgesCache returns invalid data?

* issue #531: Arangod errors

* issue #529: Really weird transaction issue

* fixed usage of --temp-path in aranogd and arangosh


v1.3.0 (2013-05-10)
-------------------

* fixed problem on restart ("datafile-xxx is not sealed") when server was killed
  during a compaction run

* fixed leak when using cursors with very small batchSize

* issue #508: `unregistergroup` function not mentioned in http interface docs

* issue #507: GET /_api/aqlfunction returns code inside parentheses

* fixed issue #489: Bug in aal.install

* fixed issue 505: statistics not populated on MacOS


v1.3.0-rc1 (2013-04-24)
-----------------------

* updated documentation for 1.3.0

* added node modules and npm packages

* changed compaction to only compact datafiles with more at least 10% of dead
  documents (byte size-wise)

* issue #498: fixed reload of authentication info when using
  `require("org/arangodb/users").reload()`

* issue #495: Passing an empty array to create a document results in a
  "phantom" document

* added more precision for requests statistics figures

* added "sum" attribute for individual statistics results in statistics API
  at /_admin/statistics

* made "limit" an optional parameter in AQL function NEAR().
  limit can now be either omitted completely, or set to 0. If so, an internal
  default value (currently 100) will be applied for the limit.

* issue #481

* added "attributes.count" to output of `collection.figures()`
  this also affects the REST API /_api/collection/<name>/figures

* added IndexedPropertyGetter for ShapedJson objects

* added API for user-defined AQL functions

* issue #475: A better error message for deleting a non-existent graph

* issue #474: Web interface problems with the JS Shell

* added missing documentation for AQL UNION function

* added transaction support.
  This provides ACID transactions for ArangoDB. Transactions can be invoked
  using the `db._executeTransaction()` function, or the `/_api/transaction`
  REST API.

* switched to semantic versioning (at least for alpha & alpha naming)

* added saveOrReplace() for server-side JS

v1.3.alpha1 (2013-04-05)
------------------------

* cleanup of Module, Package, ArangoApp and modules "internal", "fs", "console"

* use Error instead of string in throw to allow stack-trace

* issue #454: error while creation of Collection

* make `collection.count()` not recalculate the number of documents on the fly, but
  use some internal document counters.

* issue #457: invalid string value in web interface

* make datafile id (datafile->_fid) identical to the numeric part of the filename.
  E.g. the datafile `journal-123456.db` will now have a datafile marker with the same
  fid (i.e. `123456`) instead of a different value. This change will only affect
  datafiles that are created with 1.3 and not any older files.
  The intention behind this change is to make datafile debugging easier.

* consistently discard document attributes with reserved names (system attributes)
  but without any known meaning, for example `_test`, `_foo`, ...

  Previously, these attributes were saved with the document regularly in some cases,
  but were discarded in other cases.
  Now these attributes are discarded consistently. "Real" system attributes such as
  `_key`, `_from`, `_to` are not affected and will work as before.

  Additionally, attributes with an empty name (``) are discarded when documents are
  saved.

  Though using reserved or empty attribute names in documents was not really and
  consistently supported in previous versions of ArangoDB, this change might cause
  an incompatibility for clients that rely on this feature.

* added server startup flag `--database.force-sync-properties` to force syncing of
  collection properties on collection creation, deletion and on property update.
  The default value is true to mimic the behavior of previous versions of ArangoDB.
  If set to false, collection properties are written to disk but no call to sync()
  is made.

* added detailed output of server version and components for REST APIs
  `/_admin/version` and `/_api/version`. To retrieve this extended information,
  call the REST APIs with URL parameter `details=true`.

* issue #443: For git-based builds include commit hash in version

* adjust startup log output to be more compact, less verbose

* set the required minimum number of file descriptors to 256.
  On server start, this number is enforced on systems that have rlimit. If the limit
  cannot be enforced, starting the server will fail.
  Note: 256 is considered to be the absolute minimum value. Depending on the use case
  for ArangoDB, a much higher number of file descriptors should be used.

  To avoid checking & potentially changing the number of maximum open files, use the
  startup option `--server.descriptors-minimum 0`

* fixed shapedjson to json conversion for special numeric values (NaN, +inf, -inf).
  Before, "NaN", "inf", or "-inf" were written into the JSONified output, but these
  values are not allowed in JSON. Now, "null" is written to the JSONified output as
  required.

* added AQL functions VARIANCE_POPULATION(), VARIANCE_SAMPLE(), STDDEV_POPULATION(),
  STDDEV_SAMPLE(), AVERAGE(), MEDIAN() to calculate statistical values for lists

* added AQL SQRT() function

* added AQL TRIM(), LEFT() and RIGHT() string functions

* fixed issue #436: GET /_api/document on edge

* make AQL REVERSE() and LENGTH() functions work on strings, too

* disabled DOT generation in `make doxygen`. this speeds up docs generation

* renamed startup option `--dispatcher.report-intervall` to `--dispatcher.report-interval`

* renamed startup option `--scheduler.report-intervall` to `--scheduler.report-interval`

* slightly changed output of REST API method /_admin/log.
  Previously, the log messages returned also contained the date and log level, now
  they will only contain the log message, and no date and log level information.
  This information can be re-created by API users from the `timestamp` and `level`
  attributes of the result.

* removed configure option `--enable-zone-debug`
  memory zone debugging is now automatically turned on when compiling with ArangoDB
  `--enable-maintainer-mode`

* removed configure option `--enable-arangob`
  arangob is now always included in the build


v1.2.3 (XXXX-XX-XX)
-------------------

* added optional parameter `edgexamples` for AQL function EDGES() and NEIGHBORS()

* added AQL function NEIGHBORS()

* added freebsd support

* fixed firstExample() query with `_id` and `_key` attributes

* issue triAGENS/ArangoDB-PHP#55: AQL optimizer may have mis-optimized duplicate
  filter statements with limit


v1.2.2 (2013-03-26)
-------------------

* fixed save of objects with common sub-objects

* issue #459: fulltext internal memory allocation didn't scale well
  This fix improves loading times for collections with fulltext indexes that have
  lots of equal words indexed.

* issue #212: auto-increment support

  The feature can be used by creating a collection with the extra `keyOptions`
  attribute as follows:

      db._create("mycollection", { keyOptions: { type: "autoincrement", offset: 1, increment: 10, allowUserKeys: true } });

  The `type` attribute will make sure the keys will be auto-generated if no
  `_key` attribute is specified for a document.

  The `allowUserKeys` attribute determines whether users might still supply own
  `_key` values with documents or if this is considered an error.

  The `increment` value determines the actual increment value, whereas the `offset`
  value can be used to seed to value sequence with a specific starting value.
  This will be useful later in a multi-master setup, when multiple servers can use
  different auto-increment seed values and thus generate non-conflicting auto-increment values.

  The default values currently are:

  - `allowUserKeys`: `true`
  - `offset`: `0`
  - `increment`: `1`

  The only other available key generator type currently is `traditional`.
  The `traditional` key generator will auto-generate keys in a fashion as ArangoDB
  always did (some increasing integer value, with a more or less unpredictable
  increment value).

  Note that for the `traditional` key generator there is only the option to disallow
  user-supplied keys and give the server the sole responsibility for key generation.
  This can be achieved by setting the `allowUserKeys` property to `false`.

  This change also introduces the following errors that API implementors may want to check
  the return values for:

  - 1222: `document key unexpected`: will be raised when a document is created with
    a `_key` attribute, but the underlying collection was set up with the `keyOptions`
    attribute `allowUserKeys: false`.

  - 1225: `out of keys`: will be raised when the auto-increment key generator runs
    out of keys. This may happen when the next key to be generated is 2^64 or higher.
    In practice, this will only happen if the values for `increment` or `offset` are
    not set appropriately, or if users are allowed to supply own keys, those keys
    are near the 2^64 threshold, and later the auto-increment feature kicks in and
    generates keys that cross that threshold.

    In practice it should not occur with proper configuration and proper usage of the
    collections.

  This change may also affect the following REST APIs:
  - POST `/_api/collection`: the server does now accept the optional `keyOptions`
    attribute in the second parameter
  - GET `/_api/collection/properties`: will return the `keyOptions` attribute as part
    of the collection's properties. The previous optional attribute `createOptions`
    is now gone.

* fixed `ArangoStatement.explain()` method with bind variables

* fixed misleading "cursor not found" error message in arangosh that occurred when
  `count()` was called for client-side cursors

* fixed handling of empty attribute names, which may have crashed the server under
  certain circumstances before

* fixed usage of invalid pointer in error message output when index description could
  not be opened


v1.2.1 (2013-03-14)
-------------------

* issue #444: please darken light color in arangosh

* issue #442: pls update post install info on osx

* fixed conversion of special double values (NaN, -inf, +inf) when converting from
  shapedjson to JSON

* fixed compaction of markers (location of _key was not updated correctly in memory,
  leading to _keys pointing to undefined memory after datafile rotation)

* fixed edge index key pointers to use document master pointer plus offset instead
  of direct _key address

* fixed case when server could not create any more journal or compactor files.
  Previously a wrong status code may have been returned, and not being able to create
  a new compactor file may have led to an infinite loop with error message
  "could not create compactor".

* fixed value truncation for numeric filename parts when renaming datafiles/journals


v1.2.0 (2013-03-01)
-------------------

* by default statistics are now switch off; in order to enable comment out
  the "disable-statistics = yes" line in "arangod.conf"

* fixed issue #435: csv parser skips data at buffer border

* added server startup option `--server.disable-statistics` to turn off statistics
  gathering without recompilation of ArangoDB.
  This partly addresses issue #432.

* fixed dropping of indexes without collection name, e.g.
  `db.xxx.dropIndex("123456");`
  Dropping an index like this failed with an assertion error.

* fixed issue #426: arangoimp should be able to import edges into edge collections

* fixed issue #425: In case of conflict ArangoDB returns HTTP 400 Bad request
  (with 1207 Error) instead of HTTP 409 Conflict

* fixed too greedy token consumption in AQL for negative values:
  e.g. in the statement `RETURN { a: 1 -2 }` the minus token was consumed as part
  of the value `-2`, and not interpreted as the binary arithmetic operator


v1.2.beta3 (2013-02-22)
-----------------------

* issue #427: ArangoDB Importer Manual has no navigation links (previous|home|next)

* issue #319: Documentation missing for Emergency console and incomplete for datafile debugger.

* issue #370: add documentation for reloadRouting and flushServerModules

* issue #393: added REST API for user management at /_api/user

* issue #393, #128: added simple cryptographic functions for user actions in module "crypto":
  * require("org/arangodb/crypto").md5()
  * require("org/arangodb/crypto").sha256()
  * require("org/arangodb/crypto").rand()

* added replaceByExample() Javascript and REST API method

* added updateByExample() Javascript and REST API method

* added optional "limit" parameter for removeByExample() Javascript and REST API method

* fixed issue #413

* updated bundled V8 version from 3.9.4 to 3.16.14.1
  Note: the Windows version used a more recent version (3.14.0.1) and was not updated.

* fixed issue #404: keep original request url in request object


v1.2.beta2 (2013-02-15)
-----------------------

* fixed issue #405: 1.2 compile warnings

* fixed issue #333: [debian] Group "arangodb" is not used when starting vie init.d script

* added optional parameter 'excludeSystem' to GET /_api/collection
  This parameter can be used to disable returning system collections in the list
  of all collections.

* added AQL functions KEEP() and UNSET()

* fixed issue #348: "HTTP Interface for Administration and Monitoring"
  documentation errors.

* fix stringification of specific positive int64 values. Stringification of int64
  values with the upper 32 bits cleared and the 33rd bit set were broken.

* issue #395:  Collection properties() function should return 'isSystem' for
  Javascript and REST API

* make server stop after upgrade procedure when invoked with `--upgrade option`.
  When started with the `--upgrade` option, the server will perfom
  the upgrade, and then exit with a status code indicating the result of the
  upgrade (0 = success, 1 = failure). To start the server regularly in either
  daemon or console mode, the `--upgrade` option must not be specified.
  This change was introduced to allow init.d scripts check the result of
  the upgrade procedure, even in case an upgrade was successful.
  this was introduced as part of issue #391.

* added AQL function EDGES()

* added more crash-protection when reading corrupted collections at startup

* added documentation for AQL function CONTAINS()

* added AQL function LIKE()

* replaced redundant error return code 1520 (Unable to open collection) with error code
  1203 (Collection not found). These error codes have the same meanings, but one of
  them was returned from AQL queries only, the other got thrown by other parts of
  ArangoDB. Now, error 1203 (Collection not found) is used in AQL too in case a
  non-existing collection is used.

v1.2.beta1 (2013-02-01)
-----------------------

* fixed issue #382: [Documentation error] Maschine... should be Machine...

* unified history file locations for arangod, arangosh, and arangoirb.
  - The readline history for arangod (emergency console) is now stored in file
    $HOME/.arangod. It was stored in $HOME/.arango before.
  - The readline history for arangosh is still stored in $HOME/.arangosh.
  - The readline history for arangoirb is now stored in $HOME/.arangoirb. It was
    stored in $HOME/.arango-mrb before.

* fixed issue #381: _users user should have a unique constraint

* allow negative list indexes in AQL to access elements from the end of a list,
  e.g. ```RETURN values[-1]``` will return the last element of the `values` list.

* collection ids, index ids, cursor ids, and document revision ids created and
  returned by ArangoDB are now returned as strings with numeric content inside.
  This is done to prevent some value overrun/truncation in any part of the
  complete client/server workflow.
  In ArangoDB 1.1 and before, these values were previously returned as
  (potentially very big) integer values. This may cause problems (clipping, overrun,
  precision loss) for clients that do not support big integers natively and store
  such values in IEEE754 doubles internally. This type loses precision after about
  52 bits and is thus not safe to hold an id.
  Javascript and 32 bit-PHP are examples for clients that may cause such problems.
  Therefore, ids are now returned by ArangoDB as strings, with the string
  content being the integer value as before.

  Example for documents ("_rev" attribute):
  - Document returned by ArangoDB 1.1: { "_rev": 1234, ... }
  - Document returned by ArangoDB 1.2: { "_rev": "1234", ... }

  Example for collections ("id" attribute / "_id" property):
  - Collection returned by ArangoDB 1.1: { "id": 9327643, "name": "test", ... }
  - Collection returned by ArangoDB 1.2: { "id": "9327643", "name": "test", ... }

  Example for cursors ("id" attribute):
  - Collection returned by ArangoDB 1.1: { "id": 11734292, "hasMore": true, ... }
  - Collection returned by ArangoDB 1.2: { "id": "11734292", "hasMore": true, ... }

* global variables are not automatically available anymore when starting the
  arangod Javascript emergency console (i.e. ```arangod --console```).

  Especially, the variables `db`, `edges`, and `internal` are not available
  anymore. `db` and `internal` can be made available in 1.2 by
  ```var db = require("org/arangodb").db;``` and
  ```var internal = require("internal");```, respectively.
  The reason for this change is to get rid of global variables in the server
  because this will allow more specific inclusion of functionality.

  For convenience, the global variable `db` is still available by default in
  arangosh. The global variable `edges`, which since ArangoDB 1.1 was kind of
  a redundant wrapper of `db`, has been removed in 1.2 completely.
  Please use `db` instead, and if creating an edge collection, use the explicit
  ```db._createEdgeCollection()``` command.

* issue #374: prevent endless redirects when calling admin interface with
  unexpected URLs

* issue #373: TRAVERSAL() `trackPaths` option does not work. Instead `paths` does work

* issue #358: added support for CORS

* honor optional waitForSync property for document removal, replace, update, and
  save operations in arangosh. The waitForSync parameter for these operations
  was previously honored by the REST API and on the server-side, but not when
  the waitForSync parameter was specified for a document operation in arangosh.

* calls to db.collection.figures() and /_api/collection/<collection>/figures now
  additionally return the number of shapes used in the collection in the
  extra attribute "shapes.count"

* added AQL TRAVERSAL_TREE() function to return a hierarchical result from a traversal

* added AQL TRAVERSAL() function to return the results from a traversal

* added AQL function ATTRIBUTES() to return the attribute names of a document

* removed internal server-side AQL functions from global scope.

  Now the AQL internal functions can only be accessed via the exports of the
  ahuacatl module, which can be included via ```require("org/arangodb/ahuacatl")```.
  It shouldn't be necessary for clients to access this module at all, but
  internal code may use this module.

  The previously global AQL-related server-side functions were moved to the
  internal namespace. This produced the following function name changes on
  the server:

     old name              new name
     ------------------------------------------------------
     AHUACATL_RUN       => require("internal").AQL_QUERY
     AHUACATL_EXPLAIN   => require("internal").AQL_EXPLAIN
     AHUACATL_PARSE     => require("internal").AQL_PARSE

  Again, clients shouldn't have used these functions at all as there is the
  ArangoStatement object to execute AQL queries.

* fixed issue #366: Edges index returns strange description

* added AQL function MATCHES() to check a document against a list of examples

* added documentation and tests for db.collection.removeByExample

* added --progress option for arangoimp. This will show the percentage of the input
  file that has been processed by arangoimp while the import is still running. It can
  be used as a rough indicator of progress for the entire import.

* make the server log documents that cannot be imported via /_api/import into the
  logfile using the warning log level. This may help finding illegal documents in big
  import runs.

* check on server startup whether the database directory and all collection directories
  are writable. if not, the server startup will be aborted. this prevents serious
  problems with collections being non-writable and this being detected at some pointer
  after the server has been started

* allow the following AQL constructs: FUNC(...)[...], FUNC(...).attribute

* fixed issue #361: Bug in Admin Interface. Header disappears when clicking new collection

* Added in-memory only collections

  Added collection creation parameter "isVolatile":
  if set to true, the collection is created as an in-memory only collection,
  meaning that all document data of that collection will reside in memory only,
  and will not be stored permanently to disk.
  This means that all collection data will be lost when the collection is unloaded
  or the server is shut down.
  As this collection type does not have datafile disk overhead for the regular
  document operations, it may be faster than normal disk-backed collections. The
  actual performance gains strongly depend on the underlying OS, filesystem, and
  settings though.
  This collection type should be used for caches only and not for any sensible data
  that cannot be re-created otherwise.
  Some platforms, namely Windows, currently do not support this collection type.
  When creating an in-memory collection on such platform, an error message will be
  returned by ArangoDB telling the user the platform does not support it.

  Note: in-memory collections are an experimental feature. The feature might
  change drastically or even be removed altogether in a future version of ArangoDB.

* fixed issue #353: Please include "pretty print" in Emergency Console

* fixed issue #352: "pretty print" console.log
  This was achieved by adding the dump() function for the "internal" object

* reduced insertion time for edges index
  Inserting into the edges index now avoids costly comparisons in case of a hash
  collision, reducing the prefilling/loading timer for bigger edge collections

* added fulltext queries to AQL via FULLTEXT() function. This allows search
  fulltext indexes from an AQL query to find matching documents

* added fulltext index type. This index type allows indexing words and prefixes of
  words from a specific document attribute. The index can be queries using a
  SimpleQueryFull object, the HTTP REST API at /_api/simple/fulltext, or via AQL

* added collection.revision() method to determine whether a collection has changed.
  The revision method returns a revision string that can be used by client programs
  for equality/inequality comparisons. The value returned by the revision method
  should be treated by clients as an opaque string and clients should not try to
  figure out the sense of the revision id. This is still useful enough to check
  whether data in a collection has changed.

* issue #346: adaptively determine NUMBER_HEADERS_PER_BLOCK

* issue #338: arangosh cursor positioning problems

* issue #326: use limit optimization with filters

* issue #325: use index to avoid sorting

* issue #324: add limit optimization to AQL

* removed arango-password script and added Javascript functionality to add/delete
  users instead. The functionality is contained in module `users` and can be invoked
  as follows from arangosh and arangod:
  * require("users").save("name", "passwd");
  * require("users").replace("name", "newPasswd");
  * require("users").remove("name");
  * require("users").reload();
  These functions are intentionally not offered via the web interface.
  This also addresses issue #313

* changed print output in arangosh and the web interface for JSON objects.
  Previously, printing a JSON object in arangosh resulted in the attribute values
  being printed as proper JSON, but attribute names were printed unquoted and
  unescaped. This was fine for the purpose of arangosh, but lead to invalid
  JSON being produced. Now, arangosh will produce valid JSON that can be used
  to send it back to ArangoDB or use it with arangoimp etc.

* fixed issue #300: allow importing documents via the REST /_api/import API
  from a JSON list, too.
  So far, the API only supported importing from a format that had one JSON object
  on each line. This is sometimes inconvenient, e.g. when the result of an AQL
  query or any other list is to be imported. This list is a JSON list and does not
  necessary have a document per line if pretty-printed.
  arangoimp now supports the JSON list format, too. However, the format requires
  arangoimp and the server to read the entire dataset at once. If the dataset is
  too big (bigger than --max-upload-size) then the import will be rejected. Even if
  increased, the entire list must fit in memory on both the client and the server,
  and this may be more resource-intensive than importing individual lines in chunks.

* removed unused parameter --reuse-ids for arangoimp. This parameter did not have
  any effect in 1.2, was never publicly announced and did evil (TM) things.

* fixed issue #297 (partly): added whitespace between command line and
  command result in arangosh, added shell colors for better usability

* fixed issue #296: system collections not usable from AQL

* fixed issue #295: deadlock on shutdown

* fixed issue #293: AQL queries should exploit edges index

* fixed issue #292: use index when filtering on _key in AQL

* allow user-definable document keys
  users can now define their own document keys by using the _key attribute
  when creating new documents or edges. Once specified, the value of _key is
  immutable.
  The restrictions for user-defined key values are:
  * the key must be at most 254 bytes long
  * it must consist of the letters a-z (lower or upper case), the digits 0-9,
    the underscore (_) or dash (-) characters only
  * any other characters, especially multi-byte sequences, whitespace or
    punctuation characters cannot be used inside key values

  Specifying a document key is optional when creating new documents. If no
  document key is specified, ArangoDB will create a document key itself.
  There are no guarantees about the format and pattern of auto-generated document
  keys other than the above restrictions.
  Clients should therefore treat auto-generated document keys as opaque values.
  Keys can be used to look up and reference documents, e.g.:
  * saving a document: `db.users.save({ "_key": "fred", ... })`
  * looking up a document: `db.users.document("fred")`
  * referencing other documents: `edges.relations.save("users/fred", "users/john", ...)`

  This change is downwards-compatible to ArangoDB 1.1 because in ArangoDB 1.1
  users were not able to define their own keys. If the user does not supply a _key
  attribute when creating a document, ArangoDB 1.2 will still generate a key of
  its own as ArangoDB 1.1 did. However, all documents returned by ArangoDB 1.2 will
  include a _key attribute and clients should be able to handle that (e.g. by
  ignoring it if not needed). Documents returned will still include the _id attribute
  as in ArangoDB 1.1.

* require collection names everywhere where a collection id was allowed in
  ArangoDB 1.1 & 1.0
  This change requires clients to use a collection name in place of a collection id
  at all places the client deals with collections.
  Examples:
  * creating edges: the _from and _to attributes must now contain collection names instead
    of collection ids: `edges.relations.save("test/my-key1", "test/my-key2", ...)`
  * retrieving edges: the returned _from and _to attributes now will contain collection
    names instead of ids, too: _from: `test/fred` instead of `1234/3455`
  * looking up documents: db.users.document("fred") or db._document("users/fred")

  Collection names must be used in REST API calls instead of collection ids, too.
  This change is thus not completely downwards-compatible to ArangoDB 1.1. ArangoDB 1.1
  required users to use collection ids in many places instead of collection names.
  This was unintuitive and caused overhead in cases when just the collection name was
  known on client-side but not its id. This overhead can now be avoided so clients can
  work with the collection names directly. There is no need to work with collection ids
  on the client side anymore.
  This change will likely require adjustments to API calls issued by clients, and also
  requires a change in how clients handle the _id value of returned documents. Previously,
  the _id value of returned documents contained the collection id, a slash separator and
  the document number. Since 1.2, _id will contain the collection name, a slash separator
  and the document key. The same applies to the _from and _to attribute values of edges
  that are returned by ArangoDB.

  Also removed (now unnecessary) location header in responses of the collections REST API.
  The location header was previously returned because it was necessary for clients.
  When clients created a collection, they specified the collection name. The collection
  id was generated on the server, but the client needed to use the server-generated
  collection id for further API calls, e.g. when creating edges etc. Therefore, the
  full collection URL, also containing the collection id, was returned by the server in
  responses to the collection API, in the HTTP location header.
  Returning the location header has become unnecessary in ArangoDB 1.2 because users
  can access collections by name and do not need to care about collection ids.


v1.1.3 (2013-XX-XX)
-------------------

* fix case when an error message was looked up for an error code but no error
  message was found. In this case a NULL ptr was returned and not checked everywhere.
  The place this error popped up was when inserting into a non-unique hash index
  failed with a specific, invalid error code.

* fixed issue #381:  db._collection("_users").getIndexes();

* fixed issue #379: arango-password fatal issue javscript.startup-directory

* fixed issue #372: Command-Line Options for the Authentication and Authorization


v1.1.2 (2013-01-20)
-------------------

* upgraded to mruby 2013-01-20 583983385b81c21f82704b116eab52d606a609f4

* fixed issue #357: Some spelling and grammar errors

* fixed issue #355: fix quotes in pdf manual

* fixed issue #351: Strange arangosh error message for long running query

* fixed randomly hanging connections in arangosh on MacOS

* added "any" query method: this returns a random document from a collection. It
  is also available via REST HTTP at /_api/simple/any.

* added deployment tool

* added getPeerVertex

* small fix for logging of long messages: the last character of log messages longer
  than 256 bytes was not logged.

* fixed truncation of human-readable log messages for web interface: the trailing \0
  byte was not appended for messages longer than 256 bytes

* fixed issue #341: ArangoDB crashes when stressed with Batch jobs
  Contrary to the issue title, this did not have anything to do with batch jobs but
  with too high memory usage. The memory usage of ArangoDB is now reduced for cases
   when there are lots of small collections with few documents each

* started with issue #317: Feature Request (from Google Groups): DATE handling

* backported issue #300: Extend arangoImp to Allow importing resultset-like
  (list of documents) formatted files

* fixed issue #337: "WaitForSync" on new collection does not work on Win/X64

* fixed issue #336: Collections REST API docs

* fixed issue #335: mmap errors due to wrong memory address calculation

* fixed issue #332: arangoimp --use-ids parameter seems to have no impact

* added option '--server.disable-authentication' for arangosh as well. No more passwd
  prompts if not needed

* fixed issue #330: session logging for arangosh

* fixed issue #329: Allow passing script file(s) as parameters for arangosh to run

* fixed issue #328: 1.1 compile warnings

* fixed issue #327: Javascript parse errors in front end


v1.1.1 (2012-12-18)
-------------------

* fixed issue #339: DELETE /_api/cursor/cursor-identifier return incollect errorNum

  The fix for this has led to a signature change of the function actions.resultNotFound().
  The meaning of parameter #3 for This function has changed from the error message string
  to the error code. The error message string is now parameter #4.
  Any client code that uses this function in custom actions must be adjusted.

* fixed issue #321: Problem upgrading arangodb 1.0.4 to 1.1.0 with Homebrew (OSX 10.8.2)

* fixed issue #230: add navigation and search for online documentation

* fixed issue #315: Strange result in PATH

* fixed issue #323: Wrong function returned in error message of AQL CHAR_LENGTH()

* fixed some log errors on startup / shutdown due to pid file handling and changing
  of directories


v1.1.0 (2012-12-05)
-------------------

* WARNING:
  arangod now performs a database version check at startup. It will look for a file
  named "VERSION" in its database directory. If the file is not present, arangod will
  perform an automatic upgrade of the database directory. This should be the normal
  case when upgrading from ArangoDB 1.0 to ArangoDB 1.1.

  If the VERSION file is present but is from an older version of ArangoDB, arangod
  will refuse to start and ask the user to run a manual upgrade first. A manual upgrade
  can be performed by starting arangod with the option `--upgrade`.

  This upgrade procedure shall ensure that users have full control over when they
  perform any updates/upgrades of their data, and can plan backups accordingly. The
  procedure also guarantees that the server is not run without any required system
  collections or with in incompatible data state.

* added AQL function DOCUMENT() to retrieve a document by its _id value

* fixed issue #311: fixed segfault on unload

* fixed issue #309: renamed stub "import" button from web interface

* fixed issue #307: added WaitForSync column in collections list in in web interface

* fixed issue #306: naming in web interface

* fixed issue #304: do not clear AQL query text input when switching tabs in
  web interface

* fixed issue #303: added documentation about usage of var keyword in web interface

* fixed issue #301: PATCH does not work in web interface

# fixed issue #269: fix make distclean & clean

* fixed issue #296: system collections not usable from AQL

* fixed issue #295: deadlock on shutdown

* added collection type label to web interface

* fixed issue #290: the web interface now disallows creating non-edges in edge collections
  when creating collections via the web interface, the collection type must also be
  specified (default is document collection)

* fixed issue #289: tab-completion does not insert any spaces

* fixed issue #282: fix escaping in web interface

* made AQL function NOT_NULL take any number of arguments. Will now return its
  first argument that is not null, or null if all arguments are null. This is downwards
  compatible.

* changed misleading AQL function name NOT_LIST() to FIRST_LIST() and slightly changed
  the behavior. The function will now return its first argument that is a list, or null
  if none of the arguments are lists.
  This is mostly downwards-compatible. The only change to the previous implementation in
  1.1-beta will happen if two arguments were passed and the 1st and 2nd arguments were
  both no lists. In previous 1.1, the 2nd argument was returned as is, but now null
  will be returned.

* add AQL function FIRST_DOCUMENT(), with same behavior as FIRST_LIST(), but working
  with documents instead of lists.

* added UPGRADING help text

* fixed issue #284: fixed Javascript errors when adding edges/vertices without own
  attributes

* fixed issue #283: AQL LENGTH() now works on documents, too

* fixed issue #281: documentation for skip lists shows wrong example

* fixed AQL optimizer bug, related to OR-combined conditions that filtered on the
  same attribute but with different conditions

* fixed issue #277: allow usage of collection names when creating edges
  the fix of this issue also implies validation of collection names / ids passed to
  the REST edge create method. edges with invalid collection ids or names in the
  "from" or "to" values will be rejected and not saved


v1.1.beta2 (2012-11-13)
-----------------------

* fixed arangoirb compilation

* fixed doxygen


v1.1.beta1 (2012-10-24)
-----------------------

* fixed AQL optimizer bug

* WARNING:
  - the user has changed from "arango" to "arangodb", the start script has changed from
    "arangod" to "arangodb", the database directory has changed from "/var/arangodb" to
    "/var/lib/arangodb" to be compliant with various Linux policies

  - In 1.1, we have introduced types for collections: regular documents go into document
    collections, and edges go into edge collections. The prefixing (db.xxx vs. edges.xxx)
    works slightly different in 1.1: edges.xxx can still be used to access collections,
    however, it will not determine the type of existing collections anymore. To create an
    edge collection 1.1, you can use db._createEdgeCollection() or edges._create().
    And there's of course also db._createDocumentCollection().
    db._create() is also still there and will create a document collection by default,
    whereas edges._create() will create an edge collection.

  - the admin web interface that was previously available via the simple URL suffix /
    is now available via a dedicated URL suffix only: /_admin/html
    The reason for this is that routing and URLs are now subject to changes by the end user,
    and only URLs parts prefixed with underscores (e.g. /_admin or /_api) are reserved
    for ArangoDB's internal usage.

* the server now handles requests with invalid Content-Length header values as follows:
  - if Content-Length is negative, the server will respond instantly with HTTP 411
    (length required)

  - if Content-Length is positive but shorter than the supplied body, the server will
    respond with HTTP 400 (bad request)

  - if Content-Length is positive but longer than the supplied body, the server will
    wait for the client to send the missing bytes. The server allows 90 seconds for this
    and will close the connection if the client does not send the remaining data

  - if Content-Length is bigger than the maximum allowed size (512 MB), the server will
    fail with HTTP 413 (request entity too large).

  - if the length of the HTTP headers is greater than the maximum allowed size (1 MB),
    the server will fail with HTTP 431 (request header fields too large)

* issue #265: allow optional base64 encoding/decoding of action response data

* issue #252: create _modules collection using arango-upgrade (note: arango-upgrade was
  finally replaced by the `--upgrade` option for arangod)

* issue #251: allow passing arbitrary options to V8 engine using new command line option:
  --javascript.v8-options. Using this option, the Harmony features or other settings in
  v8 can be enabled if the end user requires them

* issue #248: allow AQL optimizer to pull out completely uncorrelated subqueries to the
  top level, resulting in less repeated evaluation of the subquery

* upgraded to Doxygen 1.8.0

* issue #247: added AQL function MERGE_RECURSIVE

* issue #246: added clear() function in arangosh

* issue #245: Documentation: Central place for naming rules/limits inside ArangoDB

* reduced size of hash index elements by 50 %, allowing more index elements to fit in
  memory

* issue #235: GUI Shell throws Error:ReferenceError: db is not defined

* issue #229: methods marked as "under construction"

* issue #228: remove unfinished APIs (/_admin/config/*)

* having the OpenSSL library installed is now a prerequisite to compiling ArangoDB
  Also removed the --enable-ssl configure option because ssl is always required.

* added AQL functions TO_LIST, NOT_LIST

* issue #224: add optional Content-Id for batch requests

* issue #221: more documentation on AQL explain functionality. Also added
  ArangoStatement.explain() client method

* added db._createStatement() method on server as well (was previously available
  on the client only)

* issue #219: continue in case of "document not found" error in PATHS() function

* issue #213: make waitForSync overridable on specific actions

* changed AQL optimizer to use indexes in more cases. Previously, indexes might
  not have been used when in a reference expression the inner collection was
  specified last. Example: FOR u1 IN users FOR u2 IN users FILTER u1._id == u2._id
  Previously, this only checked whether an index could be used for u2._id (not
  possible). It was not checked whether an index on u1._id could be used (possible).
  Now, for expressions that have references/attribute names on both sides of the
  above as above, indexes are checked for both sides.

* issue #204: extend the CSV import by TSV and by user configurable
  separator character(s)

* issue #180: added support for batch operations

* added startup option --server.backlog-size
  this allows setting the value of the backlog for the listen() system call.
  the default value is 10, the maximum value is platform-dependent

* introduced new configure option "--enable-maintainer-mode" for
  ArangoDB maintainers. this option replaces the previous compile switches
  --with-boost-test, --enable-bison, --enable-flex and --enable-errors-dependency
  the individual configure options have been removed. --enable-maintainer-mode
  turns them all on.

* removed potentially unused configure option --enable-memfail

* fixed issue #197: HTML web interface calls /_admin/user-manager/session

* fixed issue #195: VERSION file in database directory

* fixed issue #193: REST API HEAD request returns a message body on 404

* fixed issue #188: intermittent issues with 1.0.0
  (server-side cursors not cleaned up in all cases, pthreads deadlock issue)

* issue #189: key store should use ISO datetime format bug

* issue #187: run arango-upgrade on server start (note: arango-upgrade was finally
  replaced by the `--upgrade` option for arangod)n

* fixed issue #183: strange unittest error

* fixed issue #182: manual pages

* fixed issue #181: use getaddrinfo

* moved default database directory to "/var/lib/arangodb" in accordance with
  http://www.pathname.com/fhs/pub/fhs-2.3.html

* fixed issue #179: strange text in import manual

* fixed issue #178: test for aragoimp is missing

* fixed issue #177: a misleading error message was returned if unknown variables
  were used in certain positions in an AQL query.

* fixed issue #176: explain how to use AQL from the arangosh

* issue #175: re-added hidden (and deprecated) option --server.http-port. This
  option is only there to be downwards-compatible to Arango 1.0.

* fixed issue #174: missing Documentation for `within`

* fixed issue #170: add db.<coll_name>.all().toArray() to arangosh help screen

* fixed issue #169: missing argument in Simple Queries

* added program arango-upgrade. This program must be run after installing ArangoDB
  and after upgrading from a previous version of ArangoDB. The arango-upgrade script
  will ensure all system collections are created and present in the correct state.
  It will also perform any necessary data updates.
  Note: arango-upgrade was finally replaced by the `--upgrade` option for arangod.

* issue #153: edge collection should be a flag for a collection
  collections now have a type so that the distinction between document and edge
  collections can now be done at runtime using a collection's type value.
  A collection's type can be queried in Javascript using the <collection>.type() method.

  When new collections are created using db._create(), they will be document
  collections by default. When edge._create() is called, an edge collection will be created.
  To explicitly create a collection of a specific/different type, use the methods
  _createDocumentCollection() or _createEdgeCollection(), which are available for
  both the db and the edges object.
  The Javascript objects ArangoEdges and ArangoEdgesCollection have been removed
  completely.
  All internal and test code has been adjusted for this, and client code
  that uses edges.* should also still work because edges is still there and creates
  edge collections when _create() is called.

  INCOMPATIBLE CHANGE: Client code might still need to be changed in the following aspect:
  Previously, collections did not have a type so documents and edges could be inserted
  in the same collection. This is now disallowed. Edges can only be inserted into
  edge collections now. As there were no collection types in 1.0, ArangoDB will perform
  an automatic upgrade when migrating from 1.0 to 1.1.
  The automatic upgrade will check every collection and determine its type as follows:
  - if among the first 50 documents in the collection there are documents with
    attributes "_from" and "_to", the collection is typed as an edge collection
  - if among the first 50 documents in the collection there are no documents with
    attributes "_from" and "_to", the collection is made as a document collection

* issue #150: call V8 garbage collection on server periodically

* issue #110: added support for partial updates

  The REST API for documents now offers an HTTP PATCH method to partially update
  documents. Overwriting/replacing documents is still available via the HTTP PUT method
  as before. The Javascript API in the shell also offers a new update() method in extension to
  the previously existing replace() method.


v1.0.4 (2012-11-12)
-------------------

* issue #275: strange error message in arangosh 1.0.3 at startup


v1.0.3 (2012-11-08)
-------------------

* fixed AQL optimizer bug

* issue #273: fixed segfault in arangosh on HTTP 40x

* issue #265: allow optional base64 encoding/decoding of action response data

* issue #252: _modules collection not created automatically


v1.0.2 (2012-10-22)
-------------------

* repository CentOS-X.Y moved to CentOS-X, same for Debian

* bugfix for rollback from edges

* bugfix for hash indexes

* bugfix for StringBuffer::erase_front

* added autoload for modules

* added AQL function TO_LIST


v1.0.1 (2012-09-30)
-------------------

* draft for issue #165: front-end application howto

* updated mruby to cf8fdea4a6598aa470e698e8cbc9b9b492319d

* fix for issue #190: install doesn't create log directory

* fix for issue #194: potential race condition between creating and dropping collections

* fix for issue #193: REST API HEAD request returns a message body on 404

* fix for issue #188: intermittent issues with 1.0.0

* fix for issue #163: server cannot create collection because of abandoned files

* fix for issue #150: call V8 garbage collection on server periodically


v1.0.0 (2012-08-17)
-------------------

* fix for issue #157: check for readline and ncurses headers, not only libraries


v1.0.beta4 (2012-08-15)
-----------------------

* fix for issue #152: fix memleak for barriers


v1.0.beta3 (2012-08-10)
-----------------------

* fix for issue #151: Memleak, collection data not removed

* fix for issue #149: Inconsistent port for admin interface

* fix for issue #163: server cannot create collection because of abandoned files

* fix for issue #157: check for readline and ncurses headers, not only libraries

* fix for issue #108: db.<collection>.truncate() inefficient

* fix for issue #109: added startup note about cached collection names and how to
  refresh them

* fix for issue #156: fixed memleaks in /_api/import

* fix for issue #59: added tests for /_api/import

* modified return value for calls to /_api/import: now, the attribute "empty" is
  returned as well, stating the number of empty lines in the input. Also changed the
  return value of the error code attribute ("errorNum") from 1100 ("corrupted datafile")
  to 400 ("bad request") in case invalid/unexpected JSON data was sent to the server.
  This error code is more appropriate as no datafile is broken but just input data is
  incorrect.

* fix for issue #152: Memleak for barriers

* fix for issue #151: Memleak, collection data not removed

* value of --database.maximal-journal-size parameter is now validated on startup. If
  value is smaller than the minimum value (currently 1048576), an error is thrown and
  the server will not start. Before this change, the global value of maximal journal
  size was not validated at server start, but only on collection level

* increased sleep value in statistics creation loop from 10 to 500 microseconds. This
  reduces accuracy of statistics values somewhere after the decimal points but saves
  CPU time.

* avoid additional sync() calls when writing partial shape data (attribute name data)
  to disk. sync() will still be called when the shape marker (will be written after
  the attributes) is written to disk

* issue #147: added flag --database.force-sync-shapes to force synching of shape data
  to disk. The default value is true so it is the same behavior as in version 1.0.
  if set to false, shape data is synched to disk if waitForSync for the collection is
  set to true, otherwise, shape data is not synched.

* fix for issue #145: strange issue on Travis: added epsilon for numeric comparison in
  geo index

* fix for issue #136: adjusted message during indexing

* issue #131: added timeout for HTTP keep-alive connections. The default value is 300
  seconds. There is a startup parameter server.keep-alive-timeout to configure the value.
  Setting it to 0 will disable keep-alive entirely on the server.

* fix for issue #137: AQL optimizer should use indexes for ref accesses with
  2 named attributes


v1.0.beta2 (2012-08-03)
-----------------------

* fix for issue #134: improvements for centos RPM

* fixed problem with disable-admin-interface in config file


v1.0.beta1 (2012-07-29)
-----------------------

* fixed issue #118: We need a collection "debugger"

* fixed issue #126: Access-Shaper must be cached

* INCOMPATIBLE CHANGE: renamed parameters "connect-timeout" and "request-timeout"
  for arangosh and arangoimp to "--server.connect-timeout" and "--server.request-timeout"

* INCOMPATIBLE CHANGE: authorization is now required on the server side
  Clients sending requests without HTTP authorization will be rejected with HTTP 401
  To allow backwards compatibility, the server can be started with the option
  "--server.disable-authentication"

* added options "--server.username" and "--server.password" for arangosh and arangoimp
  These parameters must be used to specify the user and password to be used when
  connecting to the server. If no password is given on the command line, arangosh/
  arangoimp will interactively prompt for a password.
  If no user name is specified on the command line, the default user "root" will be
  used.

* added startup option "--server.ssl-cipher-list" to determine which ciphers to
  use in SSL context. also added SSL_OP_CIPHER_SERVER_PREFERENCE to SSL default
  options so ciphers are tried in server and not in client order

* changed default SSL protocol to TLSv1 instead of SSLv2

* changed log-level of SSL-related messages

* added SSL connections if server is compiled with OpenSSL support. Use --help-ssl

* INCOMPATIBLE CHANGE: removed startup option "--server.admin-port".
  The new endpoints feature (see --server.endpoint) allows opening multiple endpoints
  anyway, and the distinction between admin and "other" endpoints can be emulated
  later using privileges.

* INCOMPATIBLE CHANGE: removed startup options "--port", "--server.port", and
  "--server.http-port" for arangod.
  These options have been replaced by the new "--server.endpoint" parameter

* INCOMPATIBLE CHANGE: removed startup option "--server" for arangosh and arangoimp.
  These options have been replaced by the new "--server.endpoint" parameter

* Added "--server.endpoint" option to arangod, arangosh, and arangoimp.
  For arangod, this option allows specifying the bind endpoints for the server
  The server can be bound to one or multiple endpoints at once. For arangosh
  and arangoimp, the option specifies the server endpoint to connect to.
  The following endpoint syntax is currently supported:
  - tcp://host:port or http@tcp://host:port (HTTP over IPv4)
  - tcp://[host]:port or http@tcp://[host]:port (HTTP over IPv6)
  - ssl://host:port or http@tcp://host:port (HTTP over SSL-encrypted IPv4)
  - ssl://[host]:port or http@tcp://[host]:port (HTTP over SSL-encrypted IPv6)
  - unix:///path/to/socket or http@unix:///path/to/socket (HTTP over UNIX socket)

  If no port is specified, the default port of 8529 will be used.

* INCOMPATIBLE CHANGE: removed startup options "--server.require-keep-alive" and
  "--server.secure-require-keep-alive".
  The server will now behave as follows which should be more conforming to the
  HTTP standard:
  * if a client sends a "Connection: close" header, the server will close the
    connection
  * if a client sends a "Connection: keep-alive" header, the server will not
    close the connection
  * if a client does not send any "Connection" header, the server will assume
    "keep-alive" if the request was an HTTP/1.1 request, and "close" if the
    request was an HTTP/1.0 request

* (minimal) internal optimizations for HTTP request parsing and response header
  handling

* fixed Unicode unescaping bugs for \f and surrogate pairs in BasicsC/strings.c

* changed implementation of TRI_BlockCrc32 algorithm to use 8 bytes at a time

* fixed issue #122: arangod doesn't start if <log.file> cannot be created

* fixed issue #121: wrong collection size reported

* fixed issue #98: Unable to change journalSize

* fixed issue #88: fds not closed

* fixed escaping of document data in HTML admin front end

* added HTTP basic authentication, this is always turned on

* added server startup option --server.disable-admin-interface to turn off the
  HTML admin interface

* honor server startup option --database.maximal-journal-size when creating new
  collections without specific journalsize setting. Previously, these
  collections were always created with journal file sizes of 32 MB and the
  --database.maximal-journal-size setting was ignored

* added server startup option --database.wait-for-sync to control the default
  behavior

* renamed "--unit-tests" to "--javascript.unit-tests"


v1.0.alpha3 (2012-06-30)
------------------------

* fixed issue #116: createCollection=create option doesn't work

* fixed issue #115: Compilation issue under OSX 10.7 Lion & 10.8 Mountain Lion
  (homebrew)

* fixed issue #114: image not found

* fixed issue #111: crash during "make unittests"

* fixed issue #104: client.js -> ARANGO_QUIET is not defined


v1.0.alpha2 (2012-06-24)
------------------------

* fixed issue #112: do not accept document with duplicate attribute names

* fixed issue #103: Should we cleanup the directory structure

* fixed issue #100: "count" attribute exists in cursor response with "count:
  false"

* fixed issue #84 explain command

* added new MRuby version (2012-06-02)

* added --log.filter

* cleanup of command line options:
** --startup.directory => --javascript.startup-directory
** --quite => --quiet
** --gc.interval => --javascript.gc-interval
** --startup.modules-path => --javascript.modules-path
** --action.system-directory => --javascript.action-directory
** --javascript.action-threads => removed (is now the same pool as --server.threads)

* various bug-fixes

* support for import

* added option SKIP_RANGES=1 for make unittests

* fixed several range-related assertion failures in the AQL query optimizer

* fixed AQL query optimizations for some edge cases (e.g. nested subqueries with
  invalid constant filter expressions)


v1.0.alpha1 (2012-05-28)
------------------------

Alpha Release of ArangoDB 1.0<|MERGE_RESOLUTION|>--- conflicted
+++ resolved
@@ -1,16 +1,12 @@
 devel
 -----
 
-<<<<<<< HEAD
+
 * fixed issue #3811: gharial api is now checking existence of _from and _to vertices
   during edge creation
 
-* Fixed internal issue #2237: AQL queries on collections with replicationFactor:
-  "satellite" crashed arangod in single server mode
-=======
 * There is new method `_profileQuery` on the database object to execute a query and
   print an explain with annotated runtime information.
->>>>>>> 95c8710d
 
 * Query cursors can now be created with option `profile`, with a value of 0, 1 or 2.
   This will cause queries to include more statistics in their results and will allow tracing of queries.
