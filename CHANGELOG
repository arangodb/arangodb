<<<<<<< HEAD
v2.8.0 (XXXX-XX-XX)
-------------------

* Added array indexes
  We added a new feature to hash- and skiplist indexes to allow them to index
  array attributes in documents.
  To define an index on an array we use the following syntax:
  
  Say we have the following document:
  {
    tags: ["AQL","ArangoDB","Index"]
  }

  We can now set a hashIndex (or skiplistindex) in the following way:
  
  arangosh> db.colName.ensureHashIndex("tags[*]");
  
  Now we can use AQL to find all documents having "ArangoDB" in their
  tags array:
  
  FOR x IN colName FILTER "ArangoDB" IN x.tags RETURN x



v2.7.0 (XXXX-XX-XX)
-------------------
=======
v2.7.0-rc3 (2015-10-05)
-----------------------
>>>>>>> 8849e184

* fixed replication with a 2.6 replication configuration and issues with a 2.6 master

* raised default value of `--server.descriptors-minimum` to 1024

* allow Foxx apps to be installed underneath URL path `/_open/`, so they can be
  (intentionally) accessed without authentication. 

* added *allowImplicit* sub-attribute in collections declaration of transactions.
  The *allowImplicit* attributes allows making transactions fail should they
  read-access a collection that was not explicitly declared in the *collections* 
  array of the transaction.

* added "special" password ARANGODB_DEFAULT_ROOT_PASSWORD. If you pass
  ARANGODB_DEFAULT_ROOT_PASSWORD as password, it will read the password
  from the environment variable ARANGODB_DEFAULT_ROOT_PASSWORD


v2.7.0-rc2 (2015-09-22)
-----------------------

* fix over-eager datafile compaction

  This should reduce the need to compact directly after loading a collection when a
  collection datafile contained many insertions and updates for the same documents. It
  should also prevent from re-compacting already merged datafiles in case not many
  changes were made. Compaction will also make fewer index lookups than before.

* added `syncCollection()` function in module `org/arangodb/replication`

  This allows synchronizing the data of a single collection from a master to a slave
  server. Synchronization can either restore the whole collection by transferring all
  documents from the master to the slave, or incrementally by only transferring documents
  that differ. This is done by partitioning the collection's entire key space into smaller
  chunks and comparing the data chunk-wise between master and slave. Only chunks that are
  different will be re-transferred.

  The `syncCollection()` function can be used as follows:

      require("org/arangodb/replication").syncCollection(collectionName, options);

  e.g.

      require("org/arangodb/replication").syncCollection("myCollection", {
        endpoint: "tcp://127.0.0.1:8529",  /* master */
        username: "root",                  /* username for master */
        password: "secret",                /* password for master */
        incremental: true                  /* use incremental mode */
      });


* additionally allow the following characters in document keys:

  `(` `)` `+` `,` `=` `;` `$` `!` `*` `'` `%`


v2.7.0-rc1 (2015-09-17)
-----------------------

* upgraded Swagger to version 2.0 for the Documentation
 
  This gives the user better prepared test request structures.
  More conversions will follow so finally client libraries can be auto-generated.

* added extra AQL functions for date and time calculation and manipulation. 
  These functions were contributed by GitHub users @CoDEmanX and @friday. 
  A big thanks for their work! 

  The following extra date functions are available from 2.7 on:

  * `DATE_DAYOFYEAR(date)`: Returns the day of year number of *date*.
    The return values range from 1 to 365, or 366 in a leap year respectively.

  * `DATE_ISOWEEK(date)`: Returns the ISO week date of *date*. 
    The return values range from 1 to 53. Monday is considered the first day of the week. 
    There are no fractional weeks, thus the last days in December may belong to the first 
    week of the next year, and the first days in January may be part of the previous year's
    last week.

  * `DATE_LEAPYEAR(date)`: Returns whether the year of *date* is a leap year.

  * `DATE_QUARTER(date)`: Returns the quarter of the given date (1-based):
    * 1: January, February, March
    * 2: April, May, June
    * 3: July, August, September
    * 4: October, November, December

  - *DATE_DAYS_IN_MONTH(date)*: Returns the number of days in *date*'s month (28..31).
    
  * `DATE_ADD(date, amount, unit)`: Adds *amount* given in *unit* to *date* and
    returns the calculated date.

    *unit* can be either of the following to specify the time unit to add or
    subtract (case-insensitive):
    - y, year, years
    - m, month, months
    - w, week, weeks
    - d, day, days
    - h, hour, hours
    - i, minute, minutes
    - s, second, seconds
    - f, millisecond, milliseconds

    *amount* is the number of *unit*s to add (positive value) or subtract
    (negative value).

  * `DATE_SUBTRACT(date, amount, unit)`: Subtracts *amount* given in *unit* from
    *date* and returns the calculated date.
    
    It works the same as `DATE_ADD()`, except that it subtracts. It is equivalent
    to calling `DATE_ADD()` with a negative amount, except that `DATE_SUBTRACT()`
    can also subtract ISO durations. Note that negative ISO durations are not
    supported (i.e. starting with `-P`, like `-P1Y`).

  * `DATE_DIFF(date1, date2, unit, asFloat)`: Calculate the difference
    between two dates in given time *unit*, optionally with decimal places.
    Returns a negative value if *date1* is greater than *date2*.

  * `DATE_COMPARE(date1, date2, unitRangeStart, unitRangeEnd)`: Compare two
    partial dates and return true if they match, false otherwise. The parts to
    compare are defined by a range of time units.
    
    The full range is: years, months, days, hours, minutes, seconds, milliseconds.
    Pass the unit to start from as *unitRangeStart*, and the unit to end with as
    *unitRangeEnd*. All units in between will be compared. Leave out *unitRangeEnd*
    to only compare *unitRangeStart*.

  * `DATE_FORMAT(date, format)`: Format a date according to the given format string.
    It supports the following placeholders (case-insensitive):
    - %t: timestamp, in milliseconds since midnight 1970-01-01
    - %z: ISO date (0000-00-00T00:00:00.000Z)
    - %w: day of week (0..6)
    - %y: year (0..9999)
    - %yy: year (00..99), abbreviated (last two digits)
    - %yyyy: year (0000..9999), padded to length of 4
    - %yyyyyy: year (-009999 .. +009999), with sign prefix and padded to length of 6
    - %m: month (1..12)
    - %mm: month (01..12), padded to length of 2
    - %d: day (1..31)
    - %dd: day (01..31), padded to length of 2
    - %h: hour (0..23)
    - %hh: hour (00..23), padded to length of 2
    - %i: minute (0..59)
    - %ii: minute (00..59), padded to length of 2
    - %s: second (0..59)
    - %ss: second (00..59), padded to length of 2
    - %f: millisecond (0..999)
    - %fff: millisecond (000..999), padded to length of 3
    - %x: day of year (1..366)
    - %xxx: day of year (001..366), padded to length of 3
    - %k: ISO week date (1..53)
    - %kk: ISO week date (01..53), padded to length of 2
    - %l: leap year (0 or 1)
    - %q: quarter (1..4)
    - %a: days in month (28..31)
    - %mmm: abbreviated English name of month (Jan..Dec)
    - %mmmm: English name of month (January..December)
    - %www: abbreviated English name of weekday (Sun..Sat)
    - %wwww: English name of weekday (Sunday..Saturday)
    - %&: special escape sequence for rare occasions
    - %%: literal %
    - %: ignored

* new WAL logfiles and datafiles are now created non-sparse
    
  This prevents SIGBUS signals being raised when memory of a sparse datafile is accessed 
  and the disk is full and the accessed file part is not actually disk-backed. In
  this case the mapped memory region is not necessarily backed by physical memory, and
  accessing the memory may raise SIGBUS and crash arangod.

* the `internal.download()` function and the module `org/arangodb/request` used some 
  internal library function that handled the sending of HTTP requests from inside of
  ArangoDB. This library unconditionally set an HTTP header `Accept-Encoding: gzip`
  in all outgoing HTTP requests. 

  This has been fixed in 2.7, so `Accept-Encoding: gzip` is not set automatically anymore.
  Additionally, the header `User-Agent: ArangoDB` is not set automatically either. If
  client applications desire to send these headers, they are free to add it when
  constructing the requests using the `download` function or the request module.
  
* fixed issue #1436: org/arangodb/request advertises deflate without supporting it 

* added template string generator function `aqlQuery` for generating AQL queries

  This can be used to generate safe AQL queries with JavaScript parameter
  variables or expressions easily:

      var name = 'test';
      var attributeName = '_key';
      var query = aqlQuery`FOR u IN users FILTER u.name == ${name} RETURN u.${attributeName}`;
      db._query(query);

* report memory usage for document header data (revision id, pointer to data etc.)
  in `db.collection.figures()`. The memory used for document headers will now
  show up in the already existing attribute `indexes.size`. Due to that, the index
  sizes reported by `figures()` in 2.7 will be higher than those reported by 2.6,
  but the 2.7 values are more accurate.

* IMPORTANT CHANGE: the filenames in dumps created by arangodump now contain
  not only the name of the dumped collection, but also an additional 32-digit hash
  value. This is done to prevent overwriting dump files in case-insensitive file
  systems when there exist multiple collections with the same name (but with
  different cases). 
  
  For example, if a database has two collections: `test` and `Test`, previous
  versions of ArangoDB created the files 
  
  * `test.structure.json` and `test.data.json` for collection `test`
  * `Test.structure.json` and `Test.data.json` for collection `Test`

  This did not work for case-insensitive filesystems, because the files for the
  second collection would have overwritten the files of the first. arangodump in 
  2.7 will create the following filenames instead:

  * `test_098f6bcd4621d373cade4e832627b4f6.structure.json` and `test_098f6bcd4621d373cade4e832627b4f6.data.json`
  * `Test_0cbc6611f5540bd0809a388dc95a615b.structure.json` and `Test_0cbc6611f5540bd0809a388dc95a615b.data.json`

  These filenames will be unambiguous even in case-insensitive filesystems.

* IMPORTANT CHANGE: make arangod actually close lingering client connections 
  when idle for at least the duration specified via `--server.keep-alive-timeout`. 
  In previous versions of ArangoDB, connections were not closed by the server 
  when the timeout was reached and the client was still connected. Now the 
  connection is properly closed by the server in case of timeout. Client
  applications relying on the old behavior may now need to reconnect to the
  server when their idle connections time out and get closed (note: connections 
  being idle for a long time may be closed by the OS or firewalls anyway - 
  client applications should be aware of that and try to reconnect).

* IMPORTANT CHANGE: when starting arangod, the server will drop the process 
  privileges to the specified values in options `--server.uid` and `--server.gid` 
  instantly after parsing the startup options.

  That means when either `--server.uid` or `--server.gid` are set, the privilege
  change will happen earlier. This may prevent binding the server to an endpoint 
  with a port number lower than 1024 if the arangodb user has no privileges
  for that. Previous versions of ArangoDB changed the privileges later, so some
  startup actions were still carried out under the invoking user (i.e. likely 
  *root* when started via init.d or system scripts) and especially binding to
  low port numbers was still possible there.

  The default privileges for user *arangodb* will not be sufficient for binding
  to port numbers lower than 1024. To have an ArangoDB 2.7 bind to a port number 
  lower than 1024, it needs to be started with either a different privileged user,
  or the privileges of the *arangodb* user have to raised manually beforehand.

* added AQL optimizer rule `patch-update-statements`

* Linux startup scripts and systemd configuration for arangod now try to
  adjust the NOFILE (number of open files) limits for the process. The limit
  value is set to 131072 (128k) when ArangoDB is started via start/stop 
  commands

* When ArangoDB is started/stopped manually via the start/stop commands, the
  main process will wait for up to 10 seconds after it forks the supervisor
  and arangod child processes. If the startup fails within that period, the
  start/stop script will fail with an exit code other than zero. If the
  startup of the supervisor or arangod is still ongoing after 10 seconds, 
  the main program will still return with exit code 0. The limit of 10 seconds
  is arbitrary because the time required for a startup is not known in advance.

* added startup option `--database.throw-collection-not-loaded-error`

  Accessing a not-yet loaded collection will automatically load a collection
  on first access. This flag controls what happens in case an operation
  would need to wait for another thread to finalize loading a collection. If
  set to *true*, then the first operation that accesses an unloaded collection
  will load it. Further threads that try to access the same collection while
  it is still loading immediately fail with an error (1238, *collection not loaded*). 
  This is to prevent all server threads from being blocked while waiting on the
  same collection to finish loading. When the first thread has completed loading 
  the collection, the collection becomes regularly available, and all operations
  from that point on can be carried out normally, and error 1238 will not be
  thrown anymore for that collection.

  If set to *false*, the first thread that accesses a not-yet loaded collection
  will still load it. Other threads that try to access the collection while
  loading will not fail with error 1238 but instead block until the collection
  is fully loaded. This configuration might lead to all server threads being
  blocked because they are all waiting for the same collection to complete
  loading. Setting the option to *true* will prevent this from happening, but
  requires clients to catch error 1238 and react on it (maybe by scheduling 
  a retry for later).

  The default value is *false*.

* added better control-C support in arangosh

  When CTRL-C is pressed in arangosh, it will now print a `^C` first. Pressing
  CTRL-C again will reset the prompt if something was entered before, or quit
  arangosh if no command was entered directly before.
  
  This affects the arangosh version build with Readline-support only (Linux 
  and MacOS).

  The MacOS version of ArangoDB for Homebrew now depends on Readline, too. The
  Homebrew formula has been changed accordingly.
  When self-compiling ArangoDB on MacOS without Homebrew, Readline now is a
  prerequisite.

* increased default value for collection-specific `indexBuckets` value from 1 to 8

  Collections created from 2.7 on will use the new default value of `8` if not 
  overridden on collection creation or later using 
  `collection.properties({ indexBuckets: ... })`.

  The `indexBuckets` value determines the number of buckets to use for indexes of
  type `primary`, `hash` and `edge`. Having multiple index buckets allows splitting
  an index into smaller components, which can be filled in parallel when a collection
  is loading. Additionally, resizing and reallocation of indexes are faster and
  less intrusive if the index uses multiple buckets, because resize and reallocation
  will affect only data in a single bucket instead of all index values.

  The index buckets will be filled in parallel when loading a collection if the collection 
  has an `indexBuckets` value greater than 1 and the collection contains a significant 
  amount of documents/edges (the current threshold is 256K documents but this value
  may change in future versions of ArangoDB).

* changed HTTP client to use poll instead of select on Linux and MacOS

  This affects the ArangoShell and user-defined JavaScript code running inside 
  arangod that initiates its own HTTP calls.

  Using poll instead of select allows using arbitrary high file descriptors
  (bigger than the compiled in FD_SETSIZE). Server connections are still handled using 
  epoll, which has never been affected by FD_SETSIZE.

* implemented AQL `LIKE` function using ICU regexes

* added `RETURN DISTINCT` for AQL queries to return unique results:

      FOR doc IN collection
        RETURN DISTINCT doc.status
        
  This change also introduces `DISTINCT` as an AQL keyword. 

* removed `createNamedQueue()` and `addJob()` functions from org/arangodb/tasks

* use less locks and more atomic variables in the internal dispatcher
  and V8 context handling implementations. This leads to improved throughput in 
  some ArangoDB internals and allows for higher HTTP request throughput for
  many operations.

  A short overview of the improvements can be found here:

  https://www.arangodb.com/2015/08/throughput-enhancements/

* added shorthand notation for attribute names in AQL object literals:

      LET name = "Peter"
      LET age = 42
      RETURN { name, age }

  The above is the shorthand equivalent of the generic form
      
      LET name = "Peter"
      LET age = 42
      RETURN { name : name, age : age }

* removed configure option `--enable-timings`

  This option did not have any effect.

* removed configure option `--enable-figures`

  This option previously controlled whether HTTP request statistics code was
  compiled into ArangoDB or not. The previous default value was `true` so 
  statistics code was available in official packages. Setting the option to 
  `false` led to compile errors so it is doubtful the default value was
  ever changed. By removing the option some internal statistics code was also
  simplified.

* removed run-time manipulation methods for server endpoints:

  * `db._removeEndpoint()` 
  * `db._configureEndpoint()`
  * HTTP POST `/_api/endpoint`
  * HTTP DELETE `/_api/endpoint`

* AQL query result cache

  The query result cache can optionally cache the complete results of all or selected AQL queries.
  It can be operated in the following modes:

  * `off`: the cache is disabled. No query results will be stored
  * `on`: the cache will store the results of all AQL queries unless their `cache`
    attribute flag is set to `false`
  * `demand`: the cache will store the results of AQL queries that have their
    `cache` attribute set to `true`, but will ignore all others

  The mode can be set at server startup using the `--database.query-cache-mode` configuration
  option and later changed at runtime.

  The following HTTP REST APIs have been added for controlling the query cache:

  * HTTP GET `/_api/query-cache/properties`: returns the global query cache configuration
  * HTTP PUT `/_api/query-cache/properties`: modifies the global query cache configuration
  * HTTP DELETE `/_api/query-cache`: invalidates all results in the query cache
  
  The following JavaScript functions have been added for controlling the query cache:

  * `require("org/arangodb/aql/cache").properties()`: returns the global query cache configuration
  * `require("org/arangodb/aql/cache").properties(properties)`: modifies the global query cache configuration
  * `require("org/arangodb/aql/cache").clear()`: invalidates all results in the query cache

* do not link arangoimp against V8

* AQL function call arguments optimization

  This will lead to arguments in function calls inside AQL queries not being copied but passed
  by reference. This may speed up calls to functions with bigger argument values or queries that
  call functions a lot of times.

* upgraded V8 version to 4.3.61

* removed deprecated AQL `SKIPLIST` function.

  This function was introduced in older versions of ArangoDB with a less powerful query optimizer to
  retrieve data from a skiplist index using a `LIMIT` clause. It was marked as deprecated in ArangoDB
  2.6.

  Since ArangoDB 2.3 the behavior of the `SKIPLIST` function can be emulated using regular AQL 
  constructs, e.g. 

      FOR doc IN @@collection 
        FILTER doc.value >= @value 
        SORT doc.value DESC 
        LIMIT 1 
        RETURN doc

* the `skip()` function for simple queries does not accept negative input any longer. 
  This feature was deprecated in 2.6.0.

* fix exception handling

  In some cases JavaScript exceptions would re-throw without information of the original problem.
  Now the original exception is logged for failure analysis.
 
* based REST API method PUT `/_api/simple/all` on the cursor API and make it use AQL internally.

  The change speeds up this REST API method and will lead to additional query information being
  returned by the REST API. Clients can use this extra information or ignore it.

* Foxx Queue job success/failure handlers arguments have changed from `(jobId, jobData, result, jobFailures)` to `(result, jobData, job)`.

* added Foxx Queue job options `repeatTimes`, `repeatUntil` and `repeatDelay` to automatically re-schedule jobs when they are completed.

* added Foxx manifest configuration type `password` to mask values in the web interface.

* fixed default values in Foxx manifest configurations sometimes not being used as defaults.

* fixed optional parameters in Foxx manifest configurations sometimes not being cleared correctly.

* Foxx dependencies can now be marked as optional using a slightly more verbose syntax in your manifest file.

* converted Foxx constructors to ES6 classes so you can extend them using class syntax.

* updated aqb to 2.0.

* updated chai to 3.0.

* Use more madvise calls to speed up things when memory is tight, in particular
  at load time but also for random accesses later.

* Overhauled web interface
  
  The web interface now has a new design.

  The API documentation for ArangoDB has been moved from "Tools" to "Links" in the web interface.

  The "Applications" tab in the web interfaces has been renamed to "Services".


v2.6.10 (XXXX-XX-XX)
--------------------

* issue #1521: Can't dump/restore with user and password


v2.6.9 (2015-09-29)
-------------------

* added "special" password ARANGODB_DEFAULT_ROOT_PASSWORD. If you pass
  ARANGODB_DEFAULT_ROOT_PASSWORD as password, it will read the password
  from the environment variable ARANGODB_DEFAULT_ROOT_PASSWORD

* fixed failing AQL skiplist, sort and limit combination

  When using a Skiplist index on an attribute (say "a") and then using sort
  and skip on this attribute caused the result to be empty e.g.:
    
    require("internal").db.test.ensureSkiplist("a");
    require("internal").db._query("FOR x IN test SORT x.a LIMIT 10, 10");

  Was always empty no matter how many documents are stored in test.
  This is now fixed.

v2.6.8 (2015-09-09)
-------------------

* ARM only:

  The ArangoDB packages for ARM require the kernel to allow unaligned memory access.
  How the kernel handles unaligned memory access is configurable at runtime by
  checking and adjusting the contents `/proc/cpu/alignment`.

  In order to operate on ARM, ArangoDB requires the bit 1 to be set. This will
  make the kernel trap and adjust unaligned memory accesses. If this bit is not
  set, the kernel may send a SIGBUS signal to ArangoDB and terminate it.

  To set bit 1 in `/proc/cpu/alignment` use the following command as a privileged
  user (e.g. root):

      echo "2" > /proc/cpu/alignment

  Note that this setting affects all user processes and not just ArangoDB. Setting
  the alignment with the above command will also not make the setting permanent,
  so it will be lost after a restart of the system. In order to make the setting
  permanent, it should be executed during system startup or before starting arangod.

  The ArangoDB start/stop scripts do not adjust the alignment setting, but rely on 
  the environment to have the correct alignment setting already. The reason for this
  is that the alignment settings also affect all other user processes (which ArangoDB
  is not aware of) and thus may have side-effects outside of ArangoDB. It is therefore
  more reasonable to have the system administrator carry out the change.


v2.6.7 (2015-08-25)
-------------------

* improved AssocMulti index performance when resizing. 

  This makes the edge index perform less I/O when under memory pressure.


v2.6.6 (2015-08-23)
-------------------

* added startup option `--server.additional-threads` to create separate queues
  for slow requests.


v2.6.5 (2015-08-17)
-------------------

* added startup option `--database.throw-collection-not-loaded-error`

  Accessing a not-yet loaded collection will automatically load a collection
  on first access. This flag controls what happens in case an operation
  would need to wait for another thread to finalize loading a collection. If
  set to *true*, then the first operation that accesses an unloaded collection
  will load it. Further threads that try to access the same collection while
  it is still loading immediately fail with an error (1238, *collection not loaded*). 
  This is to prevent all server threads from being blocked while waiting on the
  same collection to finish loading. When the first thread has completed loading 
  the collection, the collection becomes regularly available, and all operations
  from that point on can be carried out normally, and error 1238 will not be
  thrown anymore for that collection.

  If set to *false*, the first thread that accesses a not-yet loaded collection
  will still load it. Other threads that try to access the collection while
  loading will not fail with error 1238 but instead block until the collection
  is fully loaded. This configuration might lead to all server threads being
  blocked because they are all waiting for the same collection to complete
  loading. Setting the option to *true* will prevent this from happening, but
  requires clients to catch error 1238 and react on it (maybe by scheduling 
  a retry for later).

  The default value is *false*.

* fixed busy wait loop in scheduler threads that sometimes consumed 100% CPU while
  waiting for events on connections closed unexpectedly by the client side

* handle attribute `indexBuckets` when restoring collections via arangorestore. 
  Previously the `indexBuckets` attribute value from the dump was ignored, and the
   server default value for `indexBuckets` was used when restoring a collection.

* fixed "EscapeValue already set error" crash in V8 actions that might have occurred when
  canceling V8-based operations.


v2.6.4 (2015-08-01)
-------------------

* V8: Upgrade to version 4.1.0.27 - this is intended to be the stable V8 version.

* fixed issue #1424: Arango shell should not processing arrows pushing on keyboard


v2.6.3 (2015-07-21)
-------------------

* issue #1409: Document values with null character truncated


v2.6.2 (2015-07-04)
-------------------

* fixed issue #1383: bindVars for HTTP API doesn't work with empty string

* fixed handling of default values in Foxx manifest configurations

* fixed handling of optional parameters in Foxx manifest configurations

* fixed a reference error being thrown in Foxx queues when a function-based job type is used that is not available and no options object is passed to queue.push


v2.6.1 (2015-06-24)
-------------------

* Add missing swagger files to cmake build. fixes #1368

* fixed documentation errors


v2.6.0 (2015-06-20)
-------------------

* using negative values for `SimpleQuery.skip()` is deprecated. 
  This functionality will be removed in future versions of ArangoDB.

* The following simple query functions are now deprecated:

  * collection.near
  * collection.within 
  * collection.geo 
  * collection.fulltext
  * collection.range 
  * collection.closedRange 

  This also lead to the following REST API methods being deprecated from now on:

  * PUT /_api/simple/near
  * PUT /_api/simple/within
  * PUT /_api/simple/fulltext
  * PUT /_api/simple/range

  It is recommended to replace calls to these functions or APIs with equivalent AQL queries, 
  which are more flexible because they can be combined with other operations:

      FOR doc IN NEAR(@@collection, @latitude, @longitude, @limit) 
        RETURN doc

      FOR doc IN WITHIN(@@collection, @latitude, @longitude, @radius, @distanceAttributeName)
        RETURN doc

      FOR doc IN FULLTEXT(@@collection, @attributeName, @queryString, @limit) 
        RETURN doc
  
      FOR doc IN @@collection 
        FILTER doc.value >= @left && doc.value < @right 
        LIMIT @skip, @limit 
        RETURN doc`
  
  The above simple query functions and REST API methods may be removed in future versions 
  of ArangoDB.

* deprecated now-obsolete AQL `SKIPLIST` function

  The function was introduced in older versions of ArangoDB with a less powerful query optimizer to
  retrieve data from a skiplist index using a `LIMIT` clause.

  Since 2.3 the same goal can be achieved by using regular AQL constructs, e.g. 

      FOR doc IN collection FILTER doc.value >= @value SORT doc.value DESC LIMIT 1 RETURN doc

* fixed issues when switching the database inside tasks and during shutdown of database cursors 

  These features were added during 2.6 alpha stage so the fixes affect devel/2.6-alpha builds only

* issue #1360: improved foxx-manager help

* added `--enable-tcmalloc` configure option.

  When this option is set, arangod and the client tools will be linked against tcmalloc, which replaces
  the system allocator. When the option is set, a tcmalloc library must be present on the system under
  one of the names `libtcmalloc`, `libtcmalloc_minimal` or `libtcmalloc_debug`. 

  As this is a configure option, it is supported for manual builds on Linux-like systems only. tcmalloc
  support is currently experimental.

* issue #1353: Windows: HTTP API - incorrect path in errorMessage

* issue #1347: added option `--create-database` for arangorestore. 
  
  Setting this option to `true` will now create the target database if it does not exist. When creating
  the target database, the username and passwords passed to arangorestore will be used to create an 
  initial user for the new database.

* issue #1345: advanced debug information for User Functions

* issue #1341: Can't use bindvars in UPSERT 

* fixed vulnerability in JWT implementation.

* changed default value of option `--database.ignore-datafile-errors` from `true` to `false`

  If the new default value of `false` is used, then arangod will refuse loading collections that contain
  datafiles with CRC mismatches or other errors. A collection with datafile errors will then become 
  unavailable. This prevents follow up errors from happening.
  
  The only way to access such collection is to use the datafile debugger (arango-dfdb) and try to repair 
  or truncate the datafile with it.

  If `--database.ignore-datafile-errors` is set to `true`, then collections will become available
  even if parts of their data cannot be loaded. This helps availability, but may cause (partial) data
  loss and follow up errors.

* added server startup option `--server.session-timeout` for controlling the timeout of user sessions
  in the web interface

* add sessions and cookie authentication for ArangoDB's web interface

  ArangoDB's built-in web interface now uses sessions. Session information ids are stored in cookies,
  so clients using the web interface must accept cookies in order to use it

* web interface: display query execution time in AQL editor

* web interface: renamed AQL query *submit* button to *execute*

* web interface: added query explain feature in AQL editor

* web interface: demo page added. only working if demo data is available, hidden otherwise

* web interface: added support for custom app scripts with optional arguments and results

* web interface: mounted apps that need to be configured are now indicated in the app overview

* web interface: added button for running tests to app details

* web interface: added button for configuring app dependencies to app details

* web interface: upgraded API documentation to use Swagger 2

* INCOMPATIBLE CHANGE

  removed startup option `--log.severity`

  The docs for `--log.severity` mentioned lots of severities (e.g. `exception`, `technical`, `functional`, `development`) 
  but only a few severities (e.g. `all`, `human`) were actually used, with `human` being the default and `all` enabling the 
  additional logging of requests. So the option pretended to control a lot of things which it actually didn't. Additionally,
  the option `--log.requests-file` was around for a long time already, also controlling request logging. 

  Because the `--log.severity` option effectively did not control that much, it was removed. A side effect of removing the
  option is that 2.5 installations which used `--log.severity all` will not log requests after the upgrade to 2.6. This can
  be adjusted by setting the `--log.requests-file` option.

* add backtrace to fatal log events

* added optional `limit` parameter for AQL function `FULLTEXT`

* make fulltext index also index text values contained in direct sub-objects of the indexed 
  attribute.

  Previous versions of ArangoDB only indexed the attribute value if it was a string. Sub-attributes
  of the index attribute were ignored when fulltext indexing.

  Now, if the index attribute value is an object, the object's values will each be included in the
  fulltext index if they are strings. If the index attribute value is an array, the array's values
  will each be included in the fulltext index if they are strings.

  For example, with a fulltext index present on the `translations` attribute, the following text
  values will now be indexed:

      var c = db._create("example");
      c.ensureFulltextIndex("translations");
      c.insert({ translations: { en: "fox", de: "Fuchs", fr: "renard", ru: "лиса" } });
      c.insert({ translations: "Fox is the English translation of the German word Fuchs" });
      c.insert({ translations: [ "ArangoDB", "document", "database", "Foxx" ] });

      c.fulltext("translations", "лиса").toArray();       // returns only first document
      c.fulltext("translations", "Fox").toArray();        // returns first and second documents
      c.fulltext("translations", "prefix:Fox").toArray(); // returns all three documents

* added batch document removal and lookup commands:

      collection.lookupByKeys(keys)
      collection.removeByKeys(keys)

  These commands can be used to perform multi-document lookup and removal operations efficiently
  from the ArangoShell. The argument to these operations is an array of document keys.

  Also added HTTP APIs for batch document commands:

  * PUT /_api/simple/lookup-by-keys
  * PUT /_api/simple/remove-by-keys

* properly prefix document address URLs with the current database name for calls to the REST
  API method GET `/_api/document?collection=...` (that method will return partial URLs to all 
  documents in the collection). 

  Previous versions of ArangoDB returned the URLs starting with `/_api/` but without the current 
  database name, e.g. `/_api/document/mycollection/mykey`. Starting with 2.6, the response URLs
  will include the database name as well, e.g. `/_db/_system/_api/document/mycollection/mykey`.

* added dedicated collection export HTTP REST API

  ArangoDB now provides a dedicated collection export API, which can take snapshots of entire
  collections more efficiently than the general-purpose cursor API. The export API is useful
  to transfer the contents of an entire collection to a client application. It provides optional
  filtering on specific attributes.
  
  The export API is available at endpoint `POST /_api/export?collection=...`. The API has the
  same return value structure as the already established cursor API (`POST /_api/cursor`). 

  An introduction to the export API is given in this blog post:
  http://jsteemann.github.io/blog/2015/04/04/more-efficient-data-exports/

* subquery optimizations for AQL queries

  This optimization avoids copying intermediate results into subqueries that are not required
  by the subquery.

  A brief description can be found here:
  http://jsteemann.github.io/blog/2015/05/04/subquery-optimizations/

* return value optimization for AQL queries
  
  This optimization avoids copying the final query result inside the query's main `ReturnNode`.

  A brief description can be found here:
  http://jsteemann.github.io/blog/2015/05/04/return-value-optimization-for-aql/

* speed up AQL queries containing big `IN` lists for index lookups

  `IN` lists used for index lookups had performance issues in previous versions of ArangoDB.
  These issues have been addressed in 2.6 so using bigger `IN` lists for filtering is much
  faster.

  A brief description can be found here:
  http://jsteemann.github.io/blog/2015/05/07/in-list-improvements/

* allow `@` and `.` characters in document keys, too

  This change also leads to document keys being URL-encoded when returned in HTTP `location` 
  response headers.

* added alternative implementation for AQL COLLECT

  The alternative method uses a hash table for grouping and does not require its input elements
  to be sorted. It will be taken into account by the optimizer for `COLLECT` statements that do
  not use an `INTO` clause. 
  
  In case a `COLLECT` statement can use the hash table variant, the optimizer will create an extra 
  plan for it at the beginning of the planning phase. In this plan, no extra `SORT` node will be
  added in front of the `COLLECT` because the hash table variant of `COLLECT` does not require
  sorted input. Instead, a `SORT` node will be added after it to sort its output. This `SORT` node
  may be optimized away again in later stages. If the sort order of the result is irrelevant to
  the user, adding an extra `SORT null` after a hash `COLLECT` operation will allow the optimizer to
  remove the sorts altogether.
  
  In addition to the hash table variant of `COLLECT`, the optimizer will modify the original plan
  to use the regular `COLLECT` implementation. As this implementation requires sorted input, the
  optimizer will insert a `SORT` node in front of the `COLLECT`. This `SORT` node may be optimized
  away in later stages.
  
  The created plans will then be shipped through the regular optimization pipeline. In the end,
  the optimizer will pick the plan with the lowest estimated total cost as usual. The hash table
  variant does not require an up-front sort of the input, and will thus be preferred over the
  regular `COLLECT` if the optimizer estimates many input elements for the `COLLECT` node and 
  cannot use an index to sort them.

  The optimizer can be explicitly told to use the regular *sorted* variant of `COLLECT` by
  suffixing a `COLLECT` statement with `OPTIONS { "method" : "sorted" }`. This will override the
  optimizer guesswork and only produce the *sorted* variant of `COLLECT`.

  A blog post on the new `COLLECT` implementation can be found here:
  http://jsteemann.github.io/blog/2015/04/22/collecting-with-a-hash-table/

* refactored HTTP REST API for cursors 

  The HTTP REST API for cursors (`/_api/cursor`) has been refactored to improve its performance
  and use less memory.

  A post showing some of the performance improvements can be found here:
  http://jsteemann.github.io/blog/2015/04/01/improvements-for-the-cursor-api/

* simplified return value syntax for data-modification AQL queries

  ArangoDB 2.4 since version allows to return results from data-modification AQL queries. The
  syntax for this was quite limited and verbose:
  
      FOR i IN 1..10
        INSERT { value: i } IN test
        LET inserted = NEW
        RETURN inserted

  The `LET inserted = NEW RETURN inserted` was required literally to return the inserted 
  documents. No calculations could be made using the inserted documents. 

  This is now more flexible. After a data-modification clause (e.g. `INSERT`, `UPDATE`, `REPLACE`,
  `REMOVE`, `UPSERT`) there can follow any number of `LET` calculations. These calculations can 
  refer to the pseudo-values `OLD` and `NEW` that are created by the data-modification statements.
  
  This allows returning projections of inserted or updated documents, e.g.:

      FOR i IN 1..10
        INSERT { value: i } IN test
        RETURN { _key: NEW._key, value: i }

  Still not every construct is allowed after a data-modification clause. For example, no functions
  can be called that may access documents.

  More information can be found here:
  http://jsteemann.github.io/blog/2015/03/27/improvements-for-data-modification-queries/

* added AQL `UPSERT` statement

  This adds an `UPSERT` statement to AQL that is a combination of both `INSERT` and `UPDATE` /
  `REPLACE`. The `UPSERT` will search for a matching document using a user-provided example.
  If no document matches the example, the *insert* part of the `UPSERT` statement will be
  executed. If there is a match, the *update* / *replace* part will be carried out:

      UPSERT { page: 'index.html' }                 /* search example */
        INSERT { page: 'index.html', pageViews: 1 } /* insert part */
        UPDATE { pageViews: OLD.pageViews + 1 }     /* update part */
        IN pageViews

  `UPSERT` can be used with an `UPDATE` or `REPLACE` clause. The `UPDATE` clause will perform
  a partial update of the found document, whereas the `REPLACE` clause will replace the found
  document entirely. The `UPDATE` or `REPLACE` parts can refer to the pseudo-value `OLD`, which
  contains all attributes of the found document.

  `UPSERT` statements can optionally return values. In the following query, the return
  attribute `found` will return the found document before the `UPDATE` was applied. If no
  document was found, `found` will contain a value of `null`. The `updated` result attribute will
  contain the inserted / updated document:
      
      UPSERT { page: 'index.html' }                 /* search example */
        INSERT { page: 'index.html', pageViews: 1 } /* insert part */
        UPDATE { pageViews: OLD.pageViews + 1 }     /* update part */
        IN pageViews
        RETURN { found: OLD, updated: NEW }

  A more detailed description of `UPSERT` can be found here:
  http://jsteemann.github.io/blog/2015/03/27/preview-of-the-upsert-command/

* adjusted default configuration value for `--server.backlog-size` from 10 to 64.

* issue #1231: bug xor feature in AQL: LENGTH(null) == 4 

  This changes the behavior of the AQL `LENGTH` function as follows:

  - if the single argument to `LENGTH()` is `null`, then the result will now be `0`. In previous
    versions of ArangoDB, the result of `LENGTH(null)` was `4`.

  - if the single argument to `LENGTH()` is `true`, then the result will now be `1`. In previous
    versions of ArangoDB, the result of `LENGTH(true)` was `4`.

  - if the single argument to `LENGTH()` is `false`, then the result will now be `0`. In previous
    versions of ArangoDB, the result of `LENGTH(false)` was `5`.

  The results of `LENGTH()` with string, numeric, array object argument values do not change.

* issue #1298: Bulk import if data already exists (#1298)

  This change extends the HTTP REST API for bulk imports as follows:

  When documents are imported and the `_key` attribute is specified for them, the import can be
  used for inserting and updating/replacing documents. Previously, the import could be used for
  inserting new documents only, and re-inserting a document with an existing key would have failed
  with a *unique key constraint violated* error.

  The above behavior is still the default. However, the API now allows controlling the behavior
  in case of a unique key constraint error via the optional URL parameter `onDuplicate`. 
  
  This parameter can have one of the following values:
    
  - `error`: when a unique key constraint error occurs, do not import or update the document but
    report an error. This is the default.
    
  - `update`: when a unique key constraint error occurs, try to (partially) update the existing
    document with the data specified in the import. This may still fail if the document would
    violate secondary unique indexes. Only the attributes present in the import data will be
    updated and other attributes already present will be preserved. The number of updated documents
    will be reported in the `updated` attribute of the HTTP API result.

  - `replace`: when a unique key constraint error occurs, try to fully replace the existing
    document with the data specified in the import. This may still fail if the document would
    violate secondary unique indexes. The number of replaced documents will be reported in the 
    `updated` attribute of the HTTP API result.

  - `ignore`: when a unique key constraint error occurs, ignore this error. There will be no
    insert, update or replace for the particular document. Ignored documents will be reported
    separately in the `ignored` attribute of the HTTP API result.

  The result of the HTTP import API will now contain the attributes `ignored` and `updated`, which
  contain the number of ignored and updated documents respectively. These attributes will contain a
  value of zero unless the `onDuplicate` URL parameter is set to either `update` or `replace`
  (in this case the `updated` attribute may contain non-zero values) or `ignore` (in this case the
  `ignored` attribute may contain a non-zero value).

  To support the feature, arangoimp also has a new command line option `--on-duplicate` which can
  have one of the values `error`, `update`, `replace`, `ignore`. The default value is `error`.

  A few examples for using arangoimp with the `--on-duplicate` option can be found here:
  http://jsteemann.github.io/blog/2015/04/14/updating-documents-with-arangoimp/

* changed behavior of `db._query()` in the ArangoShell:

  if the command's result is printed in the shell, the first 10 results will be printed. Previously
  only a basic description of the underlying query result cursor was printed. Additionally, if the
  cursor result contains more than 10 results, the cursor is assigned to a global variable `more`,
  which can be used to iterate over the cursor result. 

  Example:

      arangosh [_system]> db._query("FOR i IN 1..15 RETURN i")
      [object ArangoQueryCursor, count: 15, hasMore: true]

      [ 
        1, 
        2, 
        3, 
        4, 
        5, 
        6, 
        7, 
        8, 
        9, 
        10 
      ]

      type 'more' to show more documents


      arangosh [_system]> more
      [object ArangoQueryCursor, count: 15, hasMore: false]

      [ 
        11, 
        12, 
        13, 
        14, 
        15 
      ]

* Disallow batchSize value 0 in HTTP `POST /_api/cursor`:

  The HTTP REST API `POST /_api/cursor` does not accept a `batchSize` parameter value of 
  `0` any longer. A batch size of 0 never made much sense, but previous versions of ArangoDB
  did not check for this value. Now creating a cursor using a `batchSize` value 0 will
  result in an HTTP 400 error response

* REST Server: fix memory leaks when failing to add jobs

* 'EDGES' AQL Function

  The AQL function `EDGES` got a new fifth option parameter.
  Right now only one option is available: 'includeVertices'. This is a boolean parameter
  that allows to modify the result of the `EDGES` function.
  Default is 'includeVertices: false' which does not have any effect.
  'includeVertices: true' modifies the result, such that
  {vertex: <vertexDocument>, edge: <edgeDocument>} is returned.

* INCOMPATIBLE CHANGE:

  The result format of the AQL function `NEIGHBORS` has been changed.
  Before it has returned an array of objects containing 'vertex' and 'edge'.
  Now it will only contain the vertex directly.
  Also an additional option 'includeData' has been added.
  This is used to define if only the 'vertex._id' value should be returned (false, default),
  or if the vertex should be looked up in the collection and the complete JSON should be returned
  (true).
  Using only the id values can lead to significantly improved performance if this is the only information
  required.

  In order to get the old result format prior to ArangoDB 2.6, please use the function EDGES instead.
  Edges allows for a new option 'includeVertices' which, set to true, returns exactly the format of NEIGHBORS.
  Example:
  
      NEIGHBORS(<vertexCollection>, <edgeCollection>, <vertex>, <direction>, <example>)

  This can now be achieved by:
      
      EDGES(<edgeCollection>, <vertex>, <direction>, <example>, {includeVertices: true})

  If you are nesting several NEIGHBORS steps you can speed up their performance in the following way:

  Old Example:

  FOR va IN NEIGHBORS(Users, relations, 'Users/123', 'outbound') FOR vc IN NEIGHBORS(Products, relations, va.vertex._id, 'outbound') RETURN vc

  This can now be achieved by:

  FOR va IN NEIGHBORS(Users, relations, 'Users/123', 'outbound') FOR vc IN NEIGHBORS(Products, relations, va, 'outbound', null, {includeData: true}) RETURN vc
                                                                                                          ^^^^                  ^^^^^^^^^^^^^^^^^^^
                                                                                                  Use intermediate directly     include Data for final

* INCOMPATIBLE CHANGE:

  The AQL function `GRAPH_NEIGHBORS` now provides an additional option `includeData`.
  This option allows controlling whether the function should return the complete vertices
  or just their IDs. Returning only the IDs instead of the full vertices can lead to
  improved performance .

  If provided, `includeData` is set to `true`, all vertices in the result will be returned
  with all their attributes. The default value of `includeData` is `false`.
  This makes the default function results incompatible with previous versions of ArangoDB. 

  To get the old result style in ArangoDB 2.6, please set the options as follows in calls
  to `GRAPH_NEIGHBORS`:
  
      GRAPH_NEIGHBORS(<graph>, <vertex>, { includeData: true })

* INCOMPATIBLE CHANGE:
  
  The AQL function `GRAPH_COMMON_NEIGHBORS` now provides an additional option `includeData`.
  This option allows controlling whether the function should return the complete vertices
  or just their IDs. Returning only the IDs instead of the full vertices can lead to
  improved performance .

  If provided, `includeData` is set to `true`, all vertices in the result will be returned
  with all their attributes. The default value of `includeData` is `false`.
  This makes the default function results incompatible with previous versions of ArangoDB. 

  To get the old result style in ArangoDB 2.6, please set the options as follows in calls
  to `GRAPH_COMMON_NEIGHBORS`:
  
      GRAPH_COMMON_NEIGHBORS(<graph>, <vertexExamples1>, <vertexExamples2>, { includeData: true }, { includeData: true })

* INCOMPATIBLE CHANGE:

  The AQL function `GRAPH_SHORTEST_PATH` now provides an additional option `includeData`.
  This option allows controlling whether the function should return the complete vertices
  and edges or just their IDs. Returning only the IDs instead of full vertices and edges
  can lead to improved performance .

  If provided, `includeData` is set to `true`, all vertices and edges in the result will 
  be returned with all their attributes. There is also an optional parameter `includePath` of 
  type object.
  It has two optional sub-attributes `vertices` and `edges`, both of type boolean.
  Both can be set individually and the result will include all vertices on the path if
  `includePath.vertices == true` and all edges if `includePath.edges == true` respectively.
  
  The default value of `includeData` is `false`, and paths are now excluded by default.
  This makes the default function results incompatible with previous versions of ArangoDB. 

  To get the old result style in ArangoDB 2.6, please set the options as follows in calls
  to `GRAPH_SHORTEST_PATH`:
  
      GRAPH_SHORTEST_PATH(<graph>, <source>, <target>, { includeData: true, includePath: { edges: true, vertices: true } })

  The attributes `startVertex` and `vertex` that were present in the results of `GRAPH_SHORTEST_PATH`
  in previous versions of ArangoDB will not be produced in 2.6. To calculate these attributes in 2.6,
  please extract the first and last elements from the `vertices` result attribute.

* INCOMPATIBLE CHANGE:

  The AQL function `GRAPH_DISTANCE_TO` will now return only the id the destination vertex 
  in the `vertex` attribute, and not the full vertex data with all vertex attributes.

* INCOMPATIBLE CHANGE:

  All graph measurements functions in JavaScript module `general-graph` that calculated a 
  single figure previously returned an array containing just the figure. Now these functions 
  will return the figure directly and not put it inside an array.

  The affected functions are:

  * `graph._absoluteEccentricity`
  * `graph._eccentricity`
  * `graph._absoluteCloseness`
  * `graph._closeness`
  * `graph._absoluteBetweenness`
  * `graph._betweenness`
  * `graph._radius`
  * `graph._diameter`

* Create the `_graphs` collection in new databases with `waitForSync` attribute set to `false`

  The previous `waitForSync` value was `true`, so default the behavior when creating and dropping
  graphs via the HTTP REST API changes as follows if the new settings are in effect:

  * `POST /_api/graph` by default returns `HTTP 202` instead of `HTTP 201`
  * `DELETE /_api/graph/graph-name` by default returns `HTTP 202` instead of `HTTP 201`

  If the `_graphs` collection still has its `waitForSync` value set to `true`, then the HTTP status
  code will not change.

* Upgraded ICU to version 54; this increases performance in many places.
  based on https://code.google.com/p/chromium/issues/detail?id=428145

* added support for HTTP push aka chunked encoding

* issue #1051: add info whether server is running in service or user mode?

  This will add a "mode" attribute to the result of the result of HTTP GET `/_api/version?details=true`
  
  "mode" can have the following values:

  - `standalone`: server was started manually (e.g. on command-line)
  - `service`: service is running as Windows service, in daemon mode or under the supervisor

* improve system error messages in Windows port

* increased default value of `--server.request-timeout` from 300 to 1200 seconds for client tools
  (arangosh, arangoimp, arangodump, arangorestore)

* increased default value of `--server.connect-timeout` from 3 to 5 seconds for client tools
  (arangosh, arangoimp, arangodump, arangorestore)

* added startup option `--server.foxx-queues-poll-interval`

  This startup option controls the frequency with which the Foxx queues manager is checking
  the queue (or queues) for jobs to be executed.

  The default value is `1` second. Lowering this value will result in the queue manager waking
  up and checking the queues more frequently, which may increase CPU usage of the server. 
  When not using Foxx queues, this value can be raised to save some CPU time.

* added startup option `--server.foxx-queues`

  This startup option controls whether the Foxx queue manager will check queue and job entries.
  Disabling this option can reduce server load but will prevent jobs added to Foxx queues from
  being processed at all.

  The default value is `true`, enabling the Foxx queues feature.

* make Foxx queues really database-specific.

  Foxx queues were and are stored in a database-specific collection `_queues`. However, a global
  cache variable for the queues led to the queue names being treated database-independently, which
  was wrong.

  Since 2.6, Foxx queues names are truly database-specific, so the same queue name can be used in
  two different databases for two different queues. Until then, it is advisable to think of queues
  as already being database-specific, and using the database name as a queue name prefix to be
  avoid name conflicts, e.g.:

      var queueName = "myQueue";
      var Foxx = require("org/arangodb/foxx");
      Foxx.queues.create(db._name() + ":" + queueName);

* added support for Foxx queue job types defined as app scripts.

  The old job types introduced in 2.4 are still supported but are known to cause issues in 2.5
  and later when the server is restarted or the job types are not defined in every thread.

  The new job types avoid this issue by storing an explicit mount path and script name rather
  than an assuming the job type is defined globally. It is strongly recommended to convert your
  job types to the new script-based system.

* renamed Foxx sessions option "sessionStorageApp" to "sessionStorage". The option now also accepts session storages directly.

* Added the following JavaScript methods for file access:
  * fs.copyFile() to copy single files
  * fs.copyRecursive() to copy directory trees
  * fs.chmod() to set the file permissions (non-Windows only)

* Added process.env for accessing the process environment from JavaScript code

* Cluster: kickstarter shutdown routines will more precisely follow the shutdown of its nodes.

* Cluster: don't delete agency connection objects that are currently in use.

* Cluster: improve passing along of HTTP errors

* fixed issue #1247: debian init script problems

* multi-threaded index creation on collection load

  When a collection contains more than one secondary index, they can be built in memory in
  parallel when the collection is loaded. How many threads are used for parallel index creation
  is determined by the new configuration parameter `--database.index-threads`. If this is set
  to 0, indexes are built by the opening thread only and sequentially. This is equivalent to 
  the behavior in 2.5 and before.

* speed up building up primary index when loading collections

* added `count` attribute to `parameters.json` files of collections. This attribute indicates 
  the number of live documents in the collection on unload. It is read when the collection is 
  (re)loaded to determine the initial size for the collection's primary index

* removed remainders of MRuby integration, removed arangoirb

* simplified `controllers` property in Foxx manifests. You can now specify a filename directly
  if you only want to use a single file mounted at the base URL of your Foxx app.

* simplified `exports` property in Foxx manifests. You can now specify a filename directly if
  you only want to export variables from a single file in your Foxx app.

* added support for node.js-style exports in Foxx exports. Your Foxx exports file can now export
  arbitrary values using the `module.exports` property instead of adding properties to the
  `exports` object.

* added `scripts` property to Foxx manifests. You should now specify the `setup` and `teardown`
  files as properties of the `scripts` object in your manifests and can define custom,
  app-specific scripts that can be executed from the web interface or the CLI.

* added `tests` property to Foxx manifests. You can now define test cases using the `mocha`
  framework which can then be executed inside ArangoDB.

* updated `joi` package to 6.0.8.

* added `extendible` package.

* added Foxx model lifecycle events to repositories. See #1257.

* speed up resizing of edge index.

* allow to split an edge index into buckets which are resized individually.
  This is controlled by the `indexBuckets` attribute in the `properties`
  of the collection.

* fix a cluster deadlock bug in larger clusters by marking a thread waiting
  for a lock on a DBserver as blocked


v2.5.6 (XXXX-XX-XX)
-------------------

* potentially fixed issue #1313: Wrong metric calculation at dashboard

  Escape whitespace in process name when scanning /proc/pid/stats
    
  This fixes statistics values read from that file

* Fixed variable naming in AQL `COLLECT INTO` results in case the COLLECT is placed 
  in a subquery which itself is followed by other constructs that require variables


v2.5.5 (2015-05-29)
-------------------

* fixed vulnerability in JWT implementation.

* fixed format string for reading /proc/pid/stat

* take into account barriers used in different V8 contexts


v2.5.4 (2015-05-14)
-------------------

* added startup option `--log.performance`: specifying this option at startup will log
  performance-related info messages, mainly timings via the regular logging mechanisms

* cluster fixes

* fix for recursive copy under Windows


v2.5.3 (2015-04-29)
-------------------

* Fix fs.move to work across filesystem borders; Fixes Foxx app installation problems;
  issue #1292. 

* Fix Foxx app install when installed on a different drive on Windows

* issue #1322: strange AQL result

* issue #1318: Inconsistent db._create() syntax

* issue #1315: queries to a collection fail with an empty response if the 
  collection contains specific JSON data

* issue #1300: Make arangodump not fail if target directory exists but is empty

* allow specifying higher values than SOMAXCONN for `--server.backlog-size`

  Previously, arangod would not start when a `--server.backlog-size` value was 
  specified that was higher than the platform's SOMAXCONN header value.

  Now, arangod will use the user-provided value for `--server.backlog-size` and
  pass it to the listen system call even if the value is higher than SOMAXCONN. 
  If the user-provided value is higher than SOMAXCONN, arangod will log a warning 
  on startup.

* Fixed a cluster deadlock bug. Mark a thread that is in a RemoteBlock as
  blocked to allow for additional dispatcher threads to be started.

* Fix locking in cluster by using another ReadWriteLock class for collections.

* Add a second DispatcherQueue for AQL in the cluster. This fixes a
  cluster-AQL thread explosion bug.


v2.5.2 (2015-04-11)
-------------------

* modules stored in _modules are automatically flushed when changed

* added missing query-id parameter in documentation of HTTP DELETE `/_api/query` endpoint

* added iterator for edge index in AQL queries

  this change may lead to less edges being read when used together with a LIMIT clause

* make graph viewer in web interface issue less expensive queries for determining
  a random vertex from the graph, and for determining vertex attributes

* issue #1285: syntax error, unexpected $undefined near '@_to RETURN obj

  this allows AQL bind parameter names to also start with underscores

* moved /_api/query to C++

* issue #1289: Foxx models created from database documents expose an internal method

* added `Foxx.Repository#exists`

* parallelize initialization of V8 context in multiple threads

* fixed a possible crash when the debug-level was TRACE

* cluster: do not initialize statistics collection on each
  coordinator, this fixes a race condition at startup

* cluster: fix a startup race w.r.t. the _configuration collection

* search for db:// JavaScript modules only after all local files have been
  considered, this speeds up the require command in a cluster considerably

* general cluster speedup in certain areas


v2.5.1 (2015-03-19)
-------------------

* fixed bug that caused undefined behavior when an AQL query was killed inside
  a calculation block 

* fixed memleaks in AQL query cleanup in case out-of-memory errors are thrown

* by default, Debian and RedHat packages are built with debug symbols

* added option `--database.ignore-logfile-errors`

  This option controls how collection datafiles with a CRC mismatch are treated.

  If set to `false`, CRC mismatch errors in collection datafiles will lead
  to a collection not being loaded at all. If a collection needs to be loaded
  during WAL recovery, the WAL recovery will also abort (if not forced with
  `--wal.ignore-recovery-errors true`). Setting this flag to `false` protects
  users from unintentionally using a collection with corrupted datafiles, from
  which only a subset of the original data can be recovered.

  If set to `true`, CRC mismatch errors in collection datafiles will lead to
  the datafile being partially loaded. All data up to until the mismatch will
  be loaded. This will enable users to continue with collection datafiles
  that are corrupted, but will result in only a partial load of the data.
  The WAL recovery will still abort when encountering a collection with a 
  corrupted datafile, at least if `--wal.ignore-recovery-errors` is not set to
  `true`.

  The default value is *true*, so for collections with corrupted datafiles
  there might be partial data loads once the WAL recovery has finished. If
  the WAL recovery will need to load a collection with a corrupted datafile,
  it will still stop when using the default values.

* INCOMPATIBLE CHANGE:

  make the arangod server refuse to start if during startup it finds a non-readable
  `parameter.json` file for a database or a collection.

  Stopping the startup process in this case requires manual intervention (fixing
  the unreadable files), but prevents follow-up errors due to ignored databases or
  collections from happening.

* datafiles and `parameter.json` files written by arangod are now created with read and write
  privileges for the arangod process user, and with read and write privileges for the arangod
  process group. 
  
  Previously, these files were created with user read and write permissions only.

* INCOMPATIBLE CHANGE:

  abort WAL recovery if one of the collection's datafiles cannot be opened

* INCOMPATIBLE CHANGE:

  never try to raise the privileges after dropping them, this can lead to a race condition while
  running the recovery

  If you require to run ArangoDB on a port lower than 1024, you must run ArangoDB as root.

* fixed inefficiencies in `remove` methods of general-graph module

* added option `--database.slow-query-threshold` for controlling the default AQL slow query
  threshold value on server start

* add system error strings for Windows on many places

* rework service startup so we announce 'RUNNING' only when we're finished starting.

* use the Windows eventlog for FATAL and ERROR - log messages

* fix service handling in NSIS Windows installer, specify human readable name

* add the ICU_DATA environment variable to the fatal error messages

* fixed issue #1265: arangod crashed with SIGSEGV

* fixed issue #1241: Wildcards in examples


v2.5.0 (2015-03-09)
-------------------

* installer fixes for Windows

* fix for downloading Foxx

* fixed issue #1258: http pipelining not working? 


v2.5.0-beta4 (2015-03-05)
-------------------------

* fixed issue #1247: debian init script problems


v2.5.0-beta3 (2015-02-27)
-------------------------

* fix Windows install path calculation in arango

* fix Windows logging of long strings

* fix possible undefinedness of const strings in Windows


v2.5.0-beta2 (2015-02-23)
-------------------------

* fixed issue #1256: agency binary not found #1256 

* fixed issue #1230: API: document/col-name/_key and cursor return different floats

* front-end: dashboard tries not to (re)load statistics if user has no access

* V8: Upgrade to version 3.31.74.1

* etcd: Upgrade to version 2.0 - This requires go 1.3 to compile at least.

* refuse to startup if ICU wasn't initialized, this will i.e. prevent errors from being printed, 
  and libraries from being loaded.

* front-end: unwanted removal of index table header after creating new index

* fixed issue #1248: chrome: applications filtering not working

* fixed issue #1198: queries remain in aql editor (front-end) if you navigate through different tabs

* Simplify usage of Foxx

  Thanks to our user feedback we learned that Foxx is a powerful, yet rather complicated concept.
  With this release we tried to make it less complicated while keeping all its strength.
  That includes a rewrite of the documentation as well as some code changes as listed below:

  * Moved Foxx applications to a different folder.

    The naming convention now is: <app-path>/_db/<dbname>/<mountpoint>/APP
    Before it was: <app-path>/databases/<dbname>/<appname>:<appversion>
    This caused some trouble as apps where cached based on name and version and updates did not apply.
    Hence the path on filesystem and the app's access URL had no relation to one another.
    Now the path on filesystem is identical to the URL (except for slashes and the appended APP)

  * Rewrite of Foxx routing

    The routing of Foxx has been exposed to major internal changes we adjusted because of user feedback.
    This allows us to set the development mode per mountpoint without having to change paths and hold
    apps at separate locations.

  * Foxx Development mode

    The development mode used until 2.4 is gone. It has been replaced by a much more mature version.
    This includes the deprecation of the javascript.dev-app-path parameter, which is useless since 2.5.
    Instead of having two separate app directories for production and development, apps now reside in 
    one place, which is used for production as well as for development.
    Apps can still be put into development mode, changing their behavior compared to production mode.
    Development mode apps are still reread from disk at every request, and still they ship more debug 
    output.

    This change has also made the startup options `--javascript.frontend-development-mode` and 
    `--javascript.dev-app-path` obsolete. The former option will not have any effect when set, and the
    latter option is only read and used during the upgrade to 2.5 and does not have any effects later.

  * Foxx install process

    Installing Foxx apps has been a two step process: import them into ArangoDB and mount them at a
    specific mountpoint. These operations have been joined together. You can install an app at one
    mountpoint, that's it. No fetch, mount, unmount, purge cycle anymore. The commands have been 
    simplified to just:

    * install: get your Foxx app up and running
    * uninstall: shut it down and erase it from disk

  * Foxx error output

    Until 2.4 the errors produced by Foxx were not optimal. Often, the error message was just
    `unable to parse manifest` and contained only an internal stack trace.
    In 2.5 we made major improvements there, including a much more fine-grained error output that
    helps you debug your Foxx apps. The error message printed is now much closer to its source and 
    should help you track it down.

    Also we added the default handlers for unhandled errors in Foxx apps:

    * You will get a nice internal error page whenever your Foxx app is called but was not installed
      due to any error
    * You will get a proper error message when having an uncaught error appears in any app route

    In production mode the messages above will NOT contain any information about your Foxx internals
    and are safe to be exposed to third party users.
    In development mode the messages above will contain the stacktrace (if available), making it easier for
    your in-house devs to track down errors in the application.

* added `console` object to Foxx apps. All Foxx apps now have a console object implementing
  the familiar Console API in their global scope, which can be used to log diagnostic
  messages to the database.

* added `org/arangodb/request` module, which provides a simple API for making HTTP requests
  to external services.

* added optimizer rule `propagate-constant-attributes`

  This rule will look inside `FILTER` conditions for constant value equality comparisons, 
  and insert the constant values in other places in `FILTER`s. For example, the rule will
  insert `42` instead of `i.value` in the second `FILTER` of the following query:

      FOR i IN c1 FOR j IN c2 FILTER i.value == 42 FILTER j.value == i.value RETURN 1

* added `filtered` value to AQL query execution statistics

  This value indicates how many documents were filtered by `FilterNode`s in the AQL query.
  Note that `IndexRangeNode`s can also filter documents by selecting only the required ranges
  from the index. The `filtered` value will not include the work done by `IndexRangeNode`s, 
  but only the work performed by `FilterNode`s.

* added support for sparse hash and skiplist indexes

  Hash and skiplist indexes can optionally be made sparse. Sparse indexes exclude documents
  in which at least one of the index attributes is either not set or has a value of `null`.
 
  As such documents are excluded from sparse indexes, they may contain fewer documents than
  their non-sparse counterparts. This enables faster indexing and can lead to reduced memory
  usage in case the indexed attribute does occur only in some, but not all documents of the 
  collection. Sparse indexes will also reduce the number of collisions in non-unique hash
  indexes in case non-existing or optional attributes are indexed.

  In order to create a sparse index, an object with the attribute `sparse` can be added to
  the index creation commands:

      db.collection.ensureHashIndex(attributeName, { sparse: true }); 
      db.collection.ensureHashIndex(attributeName1, attributeName2, { sparse: true }); 
      db.collection.ensureUniqueConstraint(attributeName, { sparse: true }); 
      db.collection.ensureUniqueConstraint(attributeName1, attributeName2, { sparse: true }); 

      db.collection.ensureSkiplist(attributeName, { sparse: true }); 
      db.collection.ensureSkiplist(attributeName1, attributeName2, { sparse: true }); 
      db.collection.ensureUniqueSkiplist(attributeName, { sparse: true }); 
      db.collection.ensureUniqueSkiplist(attributeName1, attributeName2, { sparse: true }); 

  Note that in place of the above specialized index creation commands, it is recommended to use
  the more general index creation command `ensureIndex`:

  ```js
  db.collection.ensureIndex({ type: "hash", sparse: true, unique: true, fields: [ attributeName ] });
  db.collection.ensureIndex({ type: "skiplist", sparse: false, unique: false, fields: [ "a", "b" ] });
  ```

  When not explicitly set, the `sparse` attribute defaults to `false` for new indexes. 
  
  This causes a change in behavior when creating a unique hash index without specifying the 
  sparse flag: in 2.4, unique hash indexes were implicitly sparse, always excluding `null` values. 
  There was no option to control this behavior, and sparsity was neither supported for non-unique
  hash indexes nor skiplists in 2.4. This implicit sparsity of unique hash indexes was considered
  an inconsistency, and therefore the behavior was cleaned up in 2.5. As of 2.5, indexes will
  only be created sparse if sparsity is explicitly requested. Existing unique hash indexes from 2.4 
  or before will automatically be migrated so they are still sparse after the upgrade to 2.5.
   
  Geo indexes are implicitly sparse, meaning documents without the indexed location attribute or
  containing invalid location coordinate values will be excluded from the index automatically. This
  is also a change when compared to pre-2.5 behavior, when documents with missing or invalid
  coordinate values may have caused errors on insertion when the geo index' `unique` flag was set
  and its `ignoreNull` flag was not. 
  
  This was confusing and has been rectified in 2.5. The method `ensureGeoConstaint()` now does the 
  same as `ensureGeoIndex()`. Furthermore, the attributes `constraint`, `unique`, `ignoreNull` and 
  `sparse` flags are now completely ignored when creating geo indexes.

  The same is true for fulltext indexes. There is no need to specify non-uniqueness or sparsity for 
  geo or fulltext indexes. They will always be non-unique and sparse.

  As sparse indexes may exclude some documents, they cannot be used for every type of query. 
  Sparse hash indexes cannot be used to find documents for which at least one of the indexed 
  attributes has a value of `null`. For example, the following AQL query cannot use a sparse 
  index, even if one was created on attribute `attr`:

      FOR doc In collection 
        FILTER doc.attr == null 
        RETURN doc

  If the lookup value is non-constant, a sparse index may or may not be used, depending on
  the other types of conditions in the query. If the optimizer can safely determine that
  the lookup value cannot be `null`, a sparse index may be used. When uncertain, the optimizer
  will not make use of a sparse index in a query in order to produce correct results.
 
  For example, the following queries cannot use a sparse index on `attr` because the optimizer
  will not know beforehand whether the comparison values for `doc.attr` will include `null`:

      FOR doc In collection 
        FILTER doc.attr == SOME_FUNCTION(...) 
        RETURN doc

      FOR other IN otherCollection 
        FOR doc In collection 
          FILTER doc.attr == other.attr 
          RETURN doc

  Sparse skiplist indexes can be used for sorting if the optimizer can safely detect that the 
  index range does not include `null` for any of the index attributes. 

* inspection of AQL data-modification queries will now detect if the data-modification part
  of the query can run in lockstep with the data retrieval part of the query, or if the data
  retrieval part must be executed before the data modification can start.

  Executing the two in lockstep allows using much smaller buffers for intermediate results 
  and starts the actual data-modification operations much earlier than if the two phases
  were executed separately.

* Allow dynamic attribute names in AQL object literals
  
  This allows using arbitrary expressions to construct attribute names in object
  literals specified in AQL queries. To disambiguate expressions and other unquoted 
  attribute names, dynamic attribute names need to be enclosed in brackets (`[` and `]`).
  Example:

      FOR i IN 1..100
        RETURN { [ CONCAT('value-of-', i) ] : i }

* make AQL optimizer rule "use-index-for-sort" remove sort also in case a non-sorted
  index (e.g. a hash index) is used for only equality lookups and all sort attributes
  are covered by the index.

  Example that does not require an extra sort (needs hash index on `value`):

      FOR doc IN collection FILTER doc.value == 1 SORT doc.value RETURN doc

  Another example that does not require an extra sort (with hash index on `value1`, `value2`):

      FOR doc IN collection FILTER doc.value1 == 1 && doc.value2 == 2 SORT doc.value1, doc.value2 RETURN doc

* make AQL optimizer rule "use-index-for-sort" remove sort also in case the sort criteria
  excludes the left-most index attributes, but the left-most index attributes are used
  by the index for equality-only lookups.

  Example that can use the index for sorting (needs skiplist index on `value1`, `value2`):

      FOR doc IN collection FILTER doc.value1 == 1 SORT doc.value2 RETURN doc

* added selectivity estimates for primary index, edge index, and hash index

  The selectivity estimates are returned by the `GET /_api/index` REST API method
  in a sub-attribute `selectivityEstimate` for each index that supports it. This
  attribute will be omitted for indexes that do not provide selectivity estimates.
  If provided, the selectivity estimate will be a numeric value between 0 and 1.

  Selectivity estimates will also be reported in the result of `collection.getIndexes()`
  for all indexes that support this. If no selectivity estimate can be determined for 
  an index, the attribute `selectivityEstimate` will be omitted here, too.

  The web interface also shows selectivity estimates for each index that supports this.

  Currently the following index types can provide selectivity estimates:
  - primary index
  - edge index
  - hash index (unique and non-unique)

  No selectivity estimates will be provided when running in cluster mode.

* fixed issue #1226: arangod log issues

* added additional logger if arangod is started in foreground mode on a tty

* added AQL optimizer rule "move-calculations-down"

* use exclusive native SRWLocks on Windows instead of native mutexes

* added AQL functions `MD5`, `SHA1`, and `RANDOM_TOKEN`.

* reduced number of string allocations when parsing certain AQL queries

  parsing numbers (integers or doubles) does not require a string allocation
  per number anymore

* RequestContext#bodyParam now accepts arbitrary joi schemas and rejects invalid (but well-formed) request bodies.

* enforce that AQL user functions are wrapped inside JavaScript function () declarations

  AQL user functions were always expected to be wrapped inside a JavaScript function, but previously 
  this was not enforced when registering a user function. Enforcing the AQL user functions to be contained
  inside functions prevents functions from doing some unexpected things that may have led to undefined
  behavior.

* Windows service uninstalling: only remove service if it points to the currently running binary,
  or --force was specified.

* Windows (debug only): print stacktraces on crash and run minidump

* Windows (cygwin): if you run arangosh in a cygwin shell or via ssh we will detect this and use
  the appropriate output functions.

* Windows: improve process management

* fix IPv6 reverse ip lookups - so far we only did IPv4 addresses.

* improve join documentation, add outer join example

* run jslint for unit tests too, to prevent "memory leaks" by global js objects with native code.

* fix error logging for exceptions - we wouldn't log the exception message itself so far.

* improve error reporting in the http client (Windows & *nix)

* improve error reports in cluster

* Standard errors can now contain custom messages.


v2.4.7 (XXXX-XX-XX)
-------------------

* fixed issue #1282: Geo WITHIN_RECTANGLE for nested lat/lng 


v2.4.6 (2015-03-18)
-------------------

* added option `--database.ignore-logfile-errors`

  This option controls how collection datafiles with a CRC mismatch are treated.

  If set to `false`, CRC mismatch errors in collection datafiles will lead
  to a collection not being loaded at all. If a collection needs to be loaded
  during WAL recovery, the WAL recovery will also abort (if not forced with
  `--wal.ignore-recovery-errors true`). Setting this flag to `false` protects
  users from unintentionally using a collection with corrupted datafiles, from
  which only a subset of the original data can be recovered.

  If set to `true`, CRC mismatch errors in collection datafiles will lead to
  the datafile being partially loaded. All data up to until the mismatch will
  be loaded. This will enable users to continue with a collection datafiles
  that are corrupted, but will result in only a partial load of the data.
  The WAL recovery will still abort when encountering a collection with a 
  corrupted datafile, at least if `--wal.ignore-recovery-errors` is not set to
  `true`.

  The default value is *true*, so for collections with corrupted datafiles
  there might be partial data loads once the WAL recovery has finished. If
  the WAL recovery will need to load a collection with a corrupted datafile,
  it will still stop when using the default values.

* INCOMPATIBLE CHANGE:

  make the arangod server refuse to start if during startup it finds a non-readable
  `parameter.json` file for a database or a collection.

  Stopping the startup process in this case requires manual intervention (fixing
  the unreadable files), but prevents follow-up errors due to ignored databases or
  collections from happening.

* datafiles and `parameter.json` files written by arangod are now created with read and write
  privileges for the arangod process user, and with read and write privileges for the arangod
  process group. 
  
  Previously, these files were created with user read and write permissions only.

* INCOMPATIBLE CHANGE:

  abort WAL recovery if one of the collection's datafiles cannot be opened

* INCOMPATIBLE CHANGE:

  never try to raise the privileges after dropping them, this can lead to a race condition while
  running the recovery

  If you require to run ArangoDB on a port lower than 1024, you must run ArangoDB as root.

* fixed inefficiencies in `remove` methods of general-graph module

* added option `--database.slow-query-threshold` for controlling the default AQL slow query
  threshold value on server start


v2.4.5 (2015-03-16)
-------------------

* added elapsed time to HTTP request logging output (`--log.requests-file`)

* added AQL current and slow query tracking, killing of AQL queries

  This change enables retrieving the list of currently running AQL queries inside the selected database.
  AQL queries with an execution time beyond a certain threshold can be moved to a "slow query" facility
  and retrieved from there. Queries can also be killed by specifying the query id.

  This change adds the following HTTP REST APIs:

  - `GET /_api/query/current`: for retrieving the list of currently running queries
  - `GET /_api/query/slow`: for retrieving the list of slow queries
  - `DELETE /_api/query/slow`: for clearing the list of slow queries
  - `GET /_api/query/properties`: for retrieving the properties for query tracking
  - `PUT /_api/query/properties`: for adjusting the properties for query tracking
  - `DELETE /_api/query/<id>`: for killing an AQL query

  The following JavaScript APIs have been added:

  - require("org/arangodb/aql/queries").current();
  - require("org/arangodb/aql/queries").slow();
  - require("org/arangodb/aql/queries").clearSlow();
  - require("org/arangodb/aql/queries").properties();
  - require("org/arangodb/aql/queries").kill();

* fixed issue #1265: arangod crashed with SIGSEGV

* fixed issue #1241: Wildcards in examples

* fixed comment parsing in Foxx controllers


v2.4.4 (2015-02-24)
-------------------

* fixed the generation template for foxx apps. It now does not create deprecated functions anymore

* add custom visitor functionality for `GRAPH_NEIGHBORS` function, too

* increased default value of traversal option *maxIterations* to 100 times of its previous
  default value


v2.4.3 (2015-02-06)
-------------------

* fix multi-threading with openssl when running under Windows

* fix timeout on socket operations when running under Windows

* Fixed an error in Foxx routing which caused some apps that worked in 2.4.1 to fail with status 500: `undefined is not a function` errors in 2.4.2
  This error was occurring due to seldom internal rerouting introduced by the malformed application handler. 


v2.4.2 (2015-01-30)
-------------------

* added custom visitor functionality for AQL traversals
  
  This allows more complex result processing in traversals triggered by AQL. A few examples
  are shown in [this article](http://jsteemann.github.io/blog/2015/01/28/using-custom-visitors-in-aql-graph-traversals/).

* improved number of results estimated for nodes of type EnumerateListNode and SubqueryNode
  in AQL explain output

* added AQL explain helper to explain arbitrary AQL queries

  The helper function prints the query execution plan and the indexes to be used in the
  query. It can be invoked from the ArangoShell or the web interface as follows:

      require("org/arangodb/aql/explainer").explain(query);

* enable use of indexes for certain AQL conditions with non-equality predicates, in 
  case the condition(s) also refer to indexed attributes

  The following queries will now be able to use indexes:

      FILTER a.indexed == ... && a.indexed != ...
      FILTER a.indexed == ... && a.nonIndexed != ...
      FILTER a.indexed == ... && ! (a.indexed == ...)
      FILTER a.indexed == ... && ! (a.nonIndexed == ...)
      FILTER a.indexed == ... && ! (a.indexed != ...)
      FILTER a.indexed == ... && ! (a.nonIndexed != ...)
      FILTER (a.indexed == ... && a.nonIndexed == ...) || (a.indexed == ... && a.nonIndexed == ...)
      FILTER (a.indexed == ... && a.nonIndexed != ...) || (a.indexed == ... && a.nonIndexed != ...)

* Fixed spuriously occurring "collection not found" errors when running queries on local
  collections on a cluster DB server

* Fixed upload of Foxx applications to the server for apps exceeding approx. 1 MB zipped.

* Malformed Foxx applications will now return a more useful error when any route is requested.

  In Production a Foxx app mounted on /app will display an html page on /app/* stating a 503 Service temporarily not available.
  It will not state any information about your Application.
  Before it was a 404 Not Found without any information and not distinguishable from a correct not found on your route.

  In Development Mode the html page also contains information about the error occurred.

* Unhandled errors thrown in Foxx routes are now handled by the Foxx framework itself.
  
  In Production the route will return a status 500 with a body {error: "Error statement"}.
  In Development the route will return a status 500 with a body {error: "Error statement", stack: "..."}

  Before, it was status 500 with a plain text stack including ArangoDB internal routing information.
  
* The Applications tab in web interface will now request development apps more often. 
  So if you have a fixed a syntax error in your app it should always be visible after reload.


v2.4.1 (2015-01-19)
-------------------

* improved WAL recovery output

* fixed certain OR optimizations in AQL optimizer

* better diagnostics for arangoimp

* fixed invalid result of HTTP REST API method `/_admin/foxx/rescan`

* fixed possible segmentation fault when passing a Buffer object into a V8 function 
  as a parameter

* updated AQB module to 1.8.0.


v2.4.0 (2015-01-13)
-------------------

* updated AQB module to 1.7.0.

* fixed V8 integration-related crashes

* make `fs.move(src, dest)` also fail when both `src` and `dest` are
  existing directories. This ensures the same behavior of the move operation 
  on different platforms.

* fixed AQL insert operation for multi-shard collections in cluster

* added optional return value for AQL data-modification queries.
  This allows returning the documents inserted, removed or updated with the query, e.g.

      FOR doc IN docs REMOVE doc._key IN docs LET removed = OLD RETURN removed
      FOR doc IN docs INSERT { } IN docs LET inserted = NEW RETURN inserted
      FOR doc IN docs UPDATE doc._key WITH { } IN docs LET previous = OLD RETURN previous
      FOR doc IN docs UPDATE doc._key WITH { } IN docs LET updated = NEW RETURN updated

  The variables `OLD` and `NEW` are automatically available when a `REMOVE`, `INSERT`,
  `UPDATE` or `REPLACE` statement is immediately followed by a `LET` statement.
  Note that the `LET` and `RETURN` statements in data-modification queries are not as
  flexible as the general versions of `LET` and `RETURN`. When returning documents from
  data-modification operations, only a single variable can be assigned using `LET`, and
  the assignment can only be either `OLD` or `NEW`, but not an arbitrary expression. The
  `RETURN` statement also allows using the just-created variable only, and no arbitrary
  expressions.


v2.4.0-beta1 (2014-12-26)
--------------------------

* fixed superstates in FoxxGenerator

* fixed issue #1065: Aardvark: added creation of documents and edges with _key property

* fixed issue #1198: Aardvark: current AQL editor query is now cached

* Upgraded V8 version from 3.16.14 to 3.29.59

  The built-in version of V8 has been upgraded from 3.16.14 to 3.29.59.
  This activates several ES6 (also dubbed *Harmony* or *ES.next*) features in
  ArangoDB, both in the ArangoShell and the ArangoDB server. They can be
  used for scripting and in server-side actions such as Foxx routes, traversals
  etc.

  The following ES6 features are available in ArangoDB 2.4 by default:

  * iterators
  * the `of` operator
  * symbols
  * predefined collections types (Map, Set etc.)
  * typed arrays

  Many other ES6 features are disabled by default, but can be made available by
  starting arangod or arangosh with the appropriate options:

  * arrow functions
  * proxies
  * generators
  * String, Array, and Number enhancements
  * constants
  * enhanced object and numeric literals

  To activate all these ES6 features in arangod or arangosh, start it with 
  the following options:

      arangosh --javascript.v8-options="--harmony --harmony_generators"

  More details on the available ES6 features can be found in 
  [this blog](https://jsteemann.github.io/blog/2014/12/19/using-es6-features-in-arangodb/).

* Added Foxx generator for building Hypermedia APIs

  A more detailed description is [here](https://www.arangodb.com/2014/12/08/building-hypermedia-apis-foxxgenerator)

* New `Applications` tab in web interface:

  The `applications` tab got a complete redesign. 
  It will now only show applications that are currently running on ArangoDB. 
  For a selected application, a new detailed view has been created.
  This view provides a better overview of the app: 
  * author
  * license
  * version
  * contributors
  * download links
  * API documentation

  To install a new application, a new dialog is now available. 
  It provides the features already available in the console application `foxx-manager` plus some more: 
  * install an application from Github
  * install an application from a zip file
  * install an application from ArangoDB's application store
  * create a new application from scratch: this feature uses a generator to
    create a Foxx application with pre-defined CRUD methods for a given list
    of collections. The generated Foxx app can either be downloaded as a zip file or 
    be installed on the server. Starting with a new Foxx app has never been easier.

* fixed issue #1102: Aardvark: Layout bug in documents overview 

  The documents overview was entirely destroyed in some situations on Firefox. 
  We replaced the plugin we used there.

* fixed issue #1168: Aardvark: pagination buttons jumping

* fixed issue #1161: Aardvark: Click on Import JSON imports previously uploaded file

* removed configure options `--enable-all-in-one-v8`, `--enable-all-in-one-icu`,
  and `--enable-all-in-one-libev`.

* global internal rename to fix naming incompatibilities with JSON:
 
  Internal functions with names containing `array` have been renamed to `object`, 
  internal functions with names containing `list` have been renamed to `array`.
  The renaming was mainly done in the C++ parts. The documentation has also been
  adjusted so that the correct JSON type names are used in most places.
  
  The change also led to the addition of a few function aliases in AQL:

  * `TO_LIST` now is an alias of the new `TO_ARRAY`
  * `IS_LIST` now is an alias of the new `IS_ARRAY`
  * `IS_DOCUMENT` now is an alias of the new `IS_OBJECT`

  The changed also renamed the option `mergeArrays` to `mergeObjects` for AQL 
  data-modification query options and HTTP document modification API

* AQL: added optimizer rule "remove-filter-covered-by-index"
  
  This rule removes FilterNodes and CalculationNodes from an execution plan if the
  filter is already covered by a previous IndexRangeNode. Removing the CalculationNode
  and the FilterNode will speed up query execution because the query requires less
  computation.

* AQL: added optimizer rule "remove-sort-rand"
  
  This rule removes a `SORT RAND()` expression from a query and moves the random
  iteration into the appropriate `EnumerateCollectionNode`. This is more efficient
  than individually enumerating and then sorting randomly.

* AQL: range optimizations for IN and OR

  This change enables usage of indexes for several additional cases. Filters containing
  the `IN` operator can now make use of indexes, and multiple OR- or AND-combined filter
  conditions can now also use indexes if the filters are accessing the same indexed
  attribute.

  Here are a few examples of queries that can now use indexes but couldn't before:

    FOR doc IN collection
      FILTER doc.indexedAttribute == 1 || doc.indexedAttribute > 99
      RETURN doc
    
    FOR doc IN collection
      FILTER doc.indexedAttribute IN [ 3, 42 ] || doc.indexedAttribute > 99
      RETURN doc

    FOR doc IN collection
      FILTER (doc.indexedAttribute > 2 && doc.indexedAttribute < 10) ||
             (doc.indexedAttribute > 23 && doc.indexedAttribute < 42)
      RETURN doc

* fixed issue #500: AQL parentheses issue

  This change allows passing subqueries as AQL function parameters without using
  duplicate brackets (e.g. `FUNC(query)` instead of `FUNC((query))`

* added optional `COUNT` clause to AQL `COLLECT`

  This allows more efficient group count calculation queries, e.g.

      FOR doc IN collection
        COLLECT age = doc.age WITH COUNT INTO length 
        RETURN { age: age, count: length }

  A count-only query is also possible:
      
      FOR doc IN collection
        COLLECT WITH COUNT INTO length 
        RETURN length

* fixed missing makeDirectory when fetching a Foxx application from a zip file

* fixed issue #1134: Change the default endpoint to localhost

  This change will modify the IP address ArangoDB listens on to 127.0.0.1 by default.
  This will make new ArangoDB installations unaccessible from clients other than
  localhost unless changed. This is a security feature. 

  To make ArangoDB accessible from any client, change the server's configuration 
  (`--server.endpoint`) to either `tcp://0.0.0.0:8529` or the server's publicly
  visible IP address.

* deprecated `Repository#modelPrototype`. Use `Repository#model` instead.

* IMPORTANT CHANGE: by default, system collections are included in replication and all
  replication API return values. This will lead to user accounts and credentials
  data being replicated from master to slave servers. This may overwrite 
  slave-specific database users.

  If this is undesired, the `_users` collection can be excluded from replication
  easily by setting the `includeSystem` attribute to `false` in the following commands:

  * replication.sync({ includeSystem: false });
  * replication.applier.properties({ includeSystem: false });

  This will exclude all system collections (including `_aqlfunctions`, `_graphs` etc.)
  from the initial synchronization and the continuous replication.

  If this is also undesired, it is also possible to specify a list of collections to
  exclude from the initial synchronization and the continuous replication using the
  `restrictCollections` attribute, e.g.:
  
      replication.applier.properties({ 
        includeSystem: true,
        restrictType: "exclude",
        restrictCollections: [ "_users", "_graphs", "foo" ] 
      });

  The HTTP API methods for fetching the replication inventory and for dumping collections
  also support the `includeSystem` control flag via a URL parameter.

* removed DEPRECATED replication methods:
  * `replication.logger.start()`
  * `replication.logger.stop()`
  * `replication.logger.properties()`
  * HTTP PUT `/_api/replication/logger-start` 
  * HTTP PUT `/_api/replication/logger-stop` 
  * HTTP GET `/_api/replication/logger-config` 
  * HTTP PUT `/_api/replication/logger-config` 

* fixed issue #1174, which was due to locking problems in distributed
  AQL execution

* improved cluster locking for AQL avoiding deadlocks

* use DistributeNode for modifying queries with REPLACE and UPDATE, if
  possible


v2.3.6 (2015-XX-XX)
-------------------

* fixed AQL subquery optimization that produced wrong result when multiple subqueries 
  directly followed each other and and a directly following `LET` statement did refer
  to any but the first subquery.


v2.3.5 (2015-01-16)
-------------------

* fixed intermittent 404 errors in Foxx apps after mounting or unmounting apps

* fixed issue #1200: Expansion operator results in "Cannot call method 'forEach' of null"

* fixed issue #1199: Cannot unlink root node of plan


v2.3.4 (2014-12-23)
-------------------

* fixed cerberus path for MyArangoDB


v2.3.3 (2014-12-17)
-------------------

* fixed error handling in instantiation of distributed AQL queries, this 
  also fixes a bug in cluster startup with many servers

* issue #1185: parse non-fractional JSON numbers with exponent (e.g. `4e-261`)

* issue #1159: allow --server.request-timeout and --server.connect-timeout of 0


v2.3.2 (2014-12-09)
-------------------

* fixed issue #1177: Fix bug in the user app's storage

* fixed issue #1173: AQL Editor "Save current query" resets user password

* fixed missing makeDirectory when fetching a Foxx application from a zip file

* put in warning about default changed: fixed issue #1134: Change the default endpoint to localhost

* fixed issue #1163: invalid fullCount value returned from AQL

* fixed range operator precedence 

* limit default maximum number of plans created by AQL optimizer to 256 (from 1024)

* make AQL optimizer not generate an extra plan if an index can be used, but modify
  existing plans in place

* fixed AQL cursor ttl (time-to-live) issue

  Any user-specified cursor ttl value was not honored since 2.3.0.

* fixed segfault in AQL query hash index setup with unknown shapes

* fixed memleaks

* added AQL optimizer rule for removing `INTO` from a `COLLECT` statement if not needed

* fixed issue #1131

  This change provides the `KEEP` clause for `COLLECT ... INTO`. The `KEEP` clause
  allows controlling which variables will be kept in the variable created by `INTO`.
  
* fixed issue #1147, must protect dispatcher ID for etcd

v2.3.1 (2014-11-28)
-------------------

* recreate password if missing during upgrade

* fixed issue #1126

* fixed non-working subquery index optimizations

* do not restrict summary of Foxx applications to 60 characters

* fixed display of "required" path parameters in Foxx application documentation

* added more optimizations of constants values in AQL FILTER conditions

* fixed invalid or-to-in optimization for FILTERs containing comparisons
  with boolean values

* fixed replication of `_graphs` collection

* added AQL list functions `PUSH`, `POP`, `UNSHIFT`, `SHIFT`, `REMOVE_VALUES`,
  `REMOVE_VALUE`, `REMOVE_NTH` and `APPEND`

* added AQL functions `CALL` and `APPLY` to dynamically call other functions

* fixed AQL optimizer cost estimation for LIMIT node

* prevent Foxx queues from permanently writing to the journal even when
  server is idle

* fixed AQL COLLECT statement with INTO clause, which copied more variables
  than v2.2 and thus lead to too much memory consumption. 
  This deals with #1107.

* fixed AQL COLLECT statement, this concerned every COLLECT statement, 
  only the first group had access to the values of the variables before 
  the COLLECT statement. This deals with #1127.

* fixed some AQL internals, where sometimes too many items were
  fetched from upstream in the presence of a LIMIT clause. This should
  generally improve performance.


v2.3.0 (2014-11-18)
-------------------

* fixed syslog flags. `--log.syslog` is deprecated and setting it has no effect, 
  `--log.facility` now works as described. Application name has been changed from
  `triagens` to `arangod`. It can be changed using `--log.application`. The syslog
  will only contain the actual log message. The datetime prefix is omitted.

* fixed deflate in SimpleHttpClient

* fixed issue #1104: edgeExamples broken or changed 

* fixed issue #1103: Error while importing user queries

* fixed issue #1100: AQL: HAS() fails on doc[attribute_name] 

* fixed issue #1098: runtime error when creating graph vertex

* hide system applications in **Applications** tab by default

  Display of system applications can be toggled by using the *system applications* 
  toggle in the UI.

* added HTTP REST API for managing tasks (`/_api/tasks`)

* allow passing character lists as optional parameter to AQL functions `TRIM`,
  `LTRIM` and `RTRIM`

  These functions now support trimming using custom character lists. If no character
  lists are specified, all whitespace characters will be removed as previously:

      TRIM("  foobar\t \r\n ")         // "foobar"
      TRIM(";foo;bar;baz, ", "; ")     // "foo;bar;baz"

* added AQL string functions `LTRIM`, `RTRIM`, `FIND_FIRST`, `FIND_LAST`, `SPLIT`, 
  `SUBSTITUTE`

* added AQL functions `ZIP`, `VALUES` and `PERCENTILE`

* made AQL functions `CONCAT` and `CONCAT_SEPARATOR` work with list arguments

* dynamically create extra dispatcher threads if required

* fixed issue #1097: schemas in the API docs no longer show required properties as optional


v2.3.0-beta2 (2014-11-08)
-------------------------

* front-end: new icons for uploading and downloading JSON documents into a collection

* front-end: fixed documents pagination css display error

* front-end: fixed flickering of the progress view

* front-end: fixed missing event for documents filter function

* front-end: jsoneditor: added CMD+Return (Mac) CTRL+Return (Linux/Win) shortkey for 
  saving a document

* front-end: added information tooltip for uploading json documents.

* front-end: added database management view to the collapsed navigation menu

* front-end: added collection truncation feature

* fixed issue #1086: arangoimp: Odd errors if arguments are not given properly

* performance improvements for AQL queries that use JavaScript-based expressions
  internally

* added AQL geo functions `WITHIN_RECTANGLE` and `IS_IN_POLYGON`

* fixed non-working query results download in AQL editor of web interface

* removed debug print message in AQL editor query export routine

* fixed issue #1075: Aardvark: user name required even if auth is off #1075 

  The fix for this prefills the username input field with the current user's
  account name if any and `root` (the default username) otherwise. Additionally,
  the tooltip text has been slightly adjusted.

* fixed issue #1069: Add 'raw' link to swagger ui so that the raw swagger 
  json can easily be retrieved

  This adds a link to the Swagger API docs to an application's detail view in
  the **Applications** tab of the web interface. The link produces the Swagger
  JSON directly. If authentication is turned on, the link requires authentication,
  too.

* documentation updates


v2.3.0-beta1 (2014-11-01)
-------------------------

* added dedicated `NOT IN` operator for AQL

  Previously, a `NOT IN` was only achievable by writing a negated `IN` condition:
   
      FOR i IN ... FILTER ! (i IN [ 23, 42 ]) ...

  This can now alternatively be expressed more intuitively as follows:

      FOR i IN ... FILTER i NOT IN [ 23, 42 ] ...

* added alternative logical operator syntax for AQL

  Previously, the logical operators in AQL could only be written as:
  - `&&`: logical and
  - `||`: logical or
  - `!`: negation

  ArangoDB 2.3 introduces the alternative variants for these operators:
  - `AND`: logical and
  - `OR`: logical or
  - `NOT`: negation

  The new syntax is just an alternative to the old syntax, allowing easier 
  migration from SQL. The old syntax is still fully supported and will be.

* improved output of `ArangoStatement.parse()` and POST `/_api/query`

  If an AQL query can be parsed without problems, The return value of 
  `ArangoStatement.parse()` now contains an attribute `ast` with the abstract
  syntax tree of the query (before optimizations). Though this is an internal
  representation of the query and is subject to change, it can be used to inspect
  how ArangoDB interprets a given query.

* improved `ArangoStatement.explain()` and POST `/_api/explain`

  The commands for explaining AQL queries have been improved.

* added command-line option `--javascript.v8-contexts` to control the number of 
  V8 contexts created in arangod.
  
  Previously, the number of V8 contexts was equal to the number of server threads
  (as specified by option `--server.threads`). 

  However, it may be sensible to create different amounts of threads and V8
  contexts. If the option is not specified, the number of V8 contexts created
  will be equal to the number of server threads. Thus no change in configuration
  is required to keep the old behavior.
  
  If you are using the default config files or merge them with your local config
  files, please review if the default number of server threads is okay in your
  environment. Additionally you should verify that the number of V8 contexts
  created (as specified in option `--javascript.v8-contexts`) is okay.

* the number of server.threads specified is now the minimum of threads
  started. There are situation in which threads are waiting for results of
  distributed database servers. In this case the number of threads is
  dynamically increased.

* removed index type "bitarray"

  Bitarray indexes were only half-way documented and integrated in previous versions 
  of ArangoDB so their benefit was limited. The support for bitarray indexes has
  thus been removed in ArangoDB 2.3. It is not possible to create indexes of type
  "bitarray" with ArangoDB 2.3.

  When a collection is opened that contains a bitarray index definition created 
  with a previous version of ArangoDB, ArangoDB will ignore it and log the following
  warning:

      index type 'bitarray' is not supported in this version of ArangoDB and is ignored 

  Future versions of ArangoDB may automatically remove such index definitions so the
  warnings will eventually disappear.

* removed internal "_admin/modules/flush" in order to fix requireApp

* added basic support for handling binary data in Foxx

  Requests with binary payload can be processed in Foxx applications by
  using the new method `res.rawBodyBuffer()`. This will return the unparsed request
  body as a Buffer object.

  There is now also the method `req.requestParts()` available in Foxx to retrieve
  the individual components of a multipart HTTP request.

  Buffer objects can now be used when setting the response body of any Foxx action.
  Additionally, `res.send()` has been added as a convenience method for returning 
  strings, JSON objects or buffers from a Foxx action:

      res.send("<p>some HTML</p>");
      res.send({ success: true });
      res.send(new Buffer("some binary data"));

  The convenience method `res.sendFile()` can now be used to easily return the
  contents of a file from a Foxx action:

      res.sendFile(applicationContext.foxxFilename("image.png"));

  `fs.write` now accepts not only strings but also Buffer objects as second parameter:

      fs.write(filename, "some data");
      fs.write(filename, new Buffer("some binary data"));

  `fs.readBuffer` can be used to return the contents of a file in a Buffer object.

* improved performance of insertion into non-unique hash indexes significantly in case
  many duplicate keys are used in the index

* issue #1042: set time zone in log output

  the command-line option `--log.use-local-time` was added to print dates and times in
  the server-local timezone instead of UTC

* command-line options that require a boolean value now validate the
  value given on the command-line

  This prevents issues if no value is specified for an option that 
  requires a boolean value. For example, the following command-line would 
  have caused trouble in 2.2, because `--server.endpoint` would have been 
  used as the value for the `--server.disable-authentication` options
  (which requires a boolean value):
  
      arangod --server.disable-authentication --server.endpoint tcp://127.0.0.1:8529 data

  In 2.3, running this command will fail with an error and requires to
  be modified to:

      arangod --server.disable-authentication true --server.endpoint tcp://127.0.0.1:8529 data

* improved performance of CSV import in arangoimp

* fixed issue #1027: Stack traces are off-by-one

* fixed issue #1026: Modules loaded in different files within the same app 
  should refer to the same module

* fixed issue #1025: Traversal not as expected in undirected graph

* added a _relation function in the general-graph module.
 
  This deprecated _directedRelation and _undirectedRelation.
  ArangoDB does not offer any constraints for undirected edges
  which caused some confusion of users how undirected relations
  have to be handled. Relation now only supports directed relations
  and the user can actively simulate undirected relations.

* changed return value of Foxx.applicationContext#collectionName:

  Previously, the function could return invalid collection names because
  invalid characters were not replaced in the application name prefix, only
  in the collection name passed.

  Now, the function replaces invalid characters also in the application name
  prefix, which might to slightly different results for application names that
  contained any characters outside the ranges [a-z], [A-Z] and [0-9].

* prevent XSS in AQL editor and logs view

* integrated tutorial into ArangoShell and web interface

* added option `--backslash-escape` for arangoimp when running CSV file imports

* front-end: added download feature for (filtered) documents

* front-end: added download feature for the results of a user query

* front-end: added function to move documents to another collection

* front-end: added sort-by attribute to the documents filter

* front-end: added sorting feature to database, graph management and user management view.

* issue #989: front-end: Databases view not refreshing after deleting a database

* issue #991: front-end: Database search broken

* front-end: added infobox which shows more information about a document (_id, _rev, _key) or
  an edge (_id, _rev, _key, _from, _to). The from and to attributes are clickable and redirect
  to their document location.

* front-end: added edit-mode for deleting multiple documents at the same time.

* front-end: added delete button to the detailed document/edge view.

* front-end: added visual feedback for saving documents/edges inside the editor (error/success).

* front-end: added auto-focusing for the first input field in a modal.

* front-end: added validation for user input in a modal.

* front-end: user defined queries are now stored inside the database and are bound to the current
  user, instead of using the local storage functionality of the browsers. The outcome of this is
  that user defined queries are now independently usable from any device. Also queries can now be
  edited through the standard document editor of the front-end through the _users collection.

* front-end: added import and export functionality for user defined queries.

* front-end: added new keywords and functions to the aql-editor theme

* front-end: applied tile-style to the graph view

* front-end: now using the new graph api including multi-collection support

* front-end: foxx apps are now deletable

* front-end: foxx apps are now installable and updateable through github, if github is their
  origin.

* front-end: added foxx app version control. Multiple versions of a single foxx app are now
  installable and easy to manage and are also arranged in groups.

* front-end: the user-set filter of a collection is now stored until the user navigates to
  another collection.

* front-end: fetching and filtering of documents, statistics, and query operations are now
  handled with asynchronous ajax calls.

* front-end: added progress indicator if the front-end is waiting for a server operation.

* front-end: fixed wrong count of documents in the documents view of a collection.

* front-end: fixed unexpected styling of the manage db view and navigation.

* front-end: fixed wrong handling of select fields in a modal view.

* front-end: fixed wrong positioning of some tooltips.

* automatically call `toJSON` function of JavaScript objects (if present)
  when serializing them into database documents. This change allows
  storing JavaScript date objects in the database in a sensible manner.


v2.2.7 (2014-11-19)
-------------------

* fixed issue #998: Incorrect application URL for non-system Foxx apps

* fixed issue #1079: AQL editor: keyword WITH in UPDATE query is not highlighted

* fix memory leak in cluster nodes

* fixed registration of AQL user-defined functions in Web UI (JS shell)

* fixed error display in Web UI for certain errors
  (now error message is printed instead of 'undefined')

* fixed issue #1059: bug in js module console

* fixed issue #1056: "fs": zip functions fail with passwords

* fixed issue #1063: Docs: measuring unit of --wal.logfile-size?

* fixed issue #1062: Docs: typo in 14.2 Example data 


v2.2.6 (2014-10-20)
-------------------

* fixed issue #972: Compilation Issue

* fixed issue #743: temporary directories are now unique and one can read
  off the tool that created them, if empty, they are removed atexit

* Highly improved performance of all AQL GRAPH_* functions.

* Orphan collections in general graphs can now be found via GRAPH_VERTICES
  if either "any" or no direction is defined

* Fixed documentation for AQL function GRAPH_NEIGHBORS.
  The option "vertexCollectionRestriction" is meant to filter the target
  vertices only, and should not filter the path.

* Fixed a bug in GRAPH_NEIGHBORS which enforced only empty results
  under certain conditions


v2.2.5 (2014-10-09)
-------------------

* fixed issue #961: allow non-JSON values in undocument request bodies

* fixed issue 1028: libicu is now statically linked

* fixed cached lookups of collections on the server, which may have caused spurious
  problems after collection rename operations


v2.2.4 (2014-10-01)
-------------------

* fixed accessing `_from` and `_to` attributes in `collection.byExample` and 
  `collection.firstExample`

  These internal attributes were not handled properly in the mentioned functions, so 
  searching for them did not always produce documents

* fixed issue #1030: arangoimp 2.2.3 crashing, not logging on large Windows CSV file 

* fixed issue #1025: Traversal not as expected in undirected graph

* fixed issue #1020

  This requires re-introducing the startup option `--database.force-sync-properties`.

  This option can again be used to force fsyncs of collection, index and database properties 
  stored as JSON strings on disk in files named `parameter.json`. Syncing these files after
  a write may be necessary if the underlying storage does not sync file contents by itself
  in a "sensible" amount of time after a file has been written and closed.

  The default value is `true` so collection, index and database properties will always be
  synced to disk immediately. This affects creating, renaming and dropping collections as 
  well as creating and dropping databases and indexes. Each of these operations will perform
  an additional fsync on the `parameter.json` file if the option is set to `true`. 

  It might be sensible to set this option to `false` for workloads that create and drop a 
  lot of collections (e.g. test runs).

  Document operations such as creating, updating and dropping documents are not affected
  by this option.

* fixed issue #1016: AQL editor bug

* fixed issue #1014: WITHIN function returns wrong distance

* fixed AQL shortest path calculation in function `GRAPH_SHORTEST_PATH` to return
  complete vertex objects instead of just vertex ids

* allow changing of attributes of documents stored in server-side JavaScript variables 

  Previously, the following did not work:

      var doc = db.collection.document(key);
      doc._key = "abc"; // overwriting internal attributes not supported
      doc.value = 123;  // overwriting existing attributes not supported 

  Now, modifying documents stored in server-side variables (e.g. `doc` in the above case)
  is supported. Modifying the variables will not update the documents in the database,
  but will modify the JavaScript object (which can be written back to the database using
  `db.collection.update` or `db.collection.replace`)

* fixed issue #997: arangoimp apparently doesn't support files >2gig on Windows

  large file support (requires using `_stat64` instead of `stat`) is now supported on 
  Windows


v2.2.3 (2014-09-02)
-------------------

* added `around` for Foxx controller

* added `type` option for HTTP API `GET /_api/document?collection=...`

  This allows controlling the type of results to be returned. By default, paths to
  documents will be returned, e.g. 

      [
        `/_api/document/test/mykey1`,
        `/_api/document/test/mykey2`,
        ...
      ]

  To return a list of document ids instead of paths, the `type` URL parameter can be 
  set to `id`:

      [
        `test/mykey1`,
        `test/mykey2`,
        ...
      ]

  To return a list of document keys only, the `type` URL parameter can be set to `key`:

      [
        `mykey1`,
        `mykey2`,
        ...
      ]


* properly capitalize HTTP response header field names in case the `x-arango-async`
  HTTP header was used in a request.

* fixed several documentation issues

* speedup for several general-graph functions, AQL functions starting with `GRAPH_`
  and traversals


v2.2.2 (2014-08-08)
-------------------

* allow storing non-reserved attribute names starting with an underscore

  Previous versions of ArangoDB parsed away all attribute names that started with an 
  underscore (e.g. `_test', '_foo', `_bar`) on all levels of a document (root level
  and sub-attribute levels). While this behavior was documented, it was unintuitive and
  prevented storing documents inside other documents, e.g.:

      {
        "_key" : "foo",
        "_type" : "mydoc",
        "references" : [
          {
            "_key" : "something",
            "_rev" : "...",
            "value" : 1
          },
          { 
            "_key" : "something else",
            "_rev" : "...",
            "value" : 2
          }
        ]
      }

  In the above example, previous versions of ArangoDB removed all attributes and
  sub-attributes that started with underscores, meaning the embedded documents would lose
  some of their attributes. 2.2.2 should preserve such attributes, and will also allow
  storing user-defined attribute names on the top-level even if they start with underscores
  (such as `_type` in the above example).

* fix conversion of JavaScript String, Number and Boolean objects to JSON.

  Objects created in JavaScript using `new Number(...)`, `new String(...)`, or
  `new Boolean(...)` were not converted to JSON correctly.

* fixed a race condition on task registration (i.e. `require("org/arangodb/tasks").register()`)

  this race condition led to undefined behavior when a just-created task with no offset and
  no period was instantly executed and deleted by the task scheduler, before the `register`
  function returned to the caller.

* changed run-tests.sh to execute all suitable tests.

* switch to new version of gyp

* fixed upgrade button


v2.2.1 (2014-07-24)
-------------------

* fixed hanging write-ahead log recovery for certain cases that involved dropping
  databases

* fixed issue with --check-version: when creating a new database the check failed

* issue #947 Foxx applicationContext missing some properties

* fixed issue with --check-version: when creating a new database the check failed

* added startup option `--wal.suppress-shape-information`

  Setting this option to `true` will reduce memory and disk space usage and require
  less CPU time when modifying documents or edges. It should therefore be turned on
  for standalone ArangoDB servers. However, for servers that are used as replication
  masters, setting this option to `true` will effectively disable the usage of the
  write-ahead log for replication, so it should be set to `false` for any replication
  master servers.

  The default value for this option is `false`. 

* added optional `ttl` attribute to specify result cursor expiration for HTTP API method 
  `POST /_api/cursor` 

  The `ttl` attribute can be used to prevent cursor results from timing out too early.

* issue #947: Foxx applicationContext missing some properties

* (reported by Christian Neubauer): 

  The problem was that in Google's V8, signed and unsigned chars are not always declared cleanly.
  so we need to force v8 to compile with forced signed chars which is done by the Flag:
    -fsigned-char
  at least it is enough to follow the instructions of compiling arango on rasperry 
  and add "CFLAGS='-fsigned-char'" to the make command of V8 and remove the armv7=0

* Fixed a bug with the replication client. In the case of single document
  transactions the collection was not write locked.


v2.2.0 (2014-07-10)
-------------------

* The replication methods `logger.start`, `logger.stop` and `logger.properties` are
  no-ops in ArangoDB 2.2 as there is no separate replication logger anymore. Data changes
  are logged into the write-ahead log in ArangoDB 2.2, and not separately by the 
  replication logger. The replication logger object is still there in ArangoDB 2.2 to
  ensure backwards-compatibility, however, logging cannot be started, stopped or 
  configured anymore. Using any of these methods will do nothing.

  This also affects the following HTTP API methods:
  - `PUT /_api/replication/logger-start`
  - `PUT /_api/replication/logger-stop`
  - `GET /_api/replication/logger-config` 
  - `PUT /_api/replication/logger-config`

  Using any of these methods is discouraged from now on as they will be removed in 
  future versions of ArangoDB.

* INCOMPATIBLE CHANGE: replication of transactions has changed. Previously, transactions
  were logged on a master in one big block and shipped to a slave in one block, too.
  Now transactions will be logged and replicated as separate entries, allowing transactions
  to be bigger and also ensure replication progress.
  
  This change also affects the behavior of the `stop` method of the replication applier.
  If the replication applier is now stopped manually using the `stop` method and later 
  restarted using the `start` method, any transactions that were unfinished at the
  point of stopping will be aborted on a slave, even if they later commit on the master.

  In ArangoDB 2.2, stopping the replication applier manually should be avoided unless the
  goal is to stop replication permanently or to do a full resync with the master anyway.
  If the replication applier still must be stopped, it should be made sure that the
  slave has fetched and applied all pending operations from a master, and that no 
  extra transactions are started on the master before the `stop` command on the slave
  is executed.

  Replication of transactions in ArangoDB 2.2 might also lock the involved collections on
  the slave while a transaction is either committed or aborted on the master and the
  change has been replicated to the slave. This change in behavior may be important for
  slave servers that are used for read-scaling. In order to avoid long lasting collection
  locks on the slave, transactions should be kept small.

  The `_replication` system collection is not used anymore in ArangoDB 2.2 and its usage is
  discouraged.

* INCOMPATIBLE CHANGE: the figures reported by the `collection.figures` method
  now only reflect documents and data contained in the journals and datafiles of
  collections. Documents or deletions contained only in the write-ahead log will
  not influence collection figures until the write-ahead log garbage collection
  kicks in. The figures for a collection might therefore underreport the total
  resource usage of a collection.

  Additionally, the attributes `lastTick` and `uncollectedLogfileEntries` have been
  added to the result of the `figures` operation and the HTTP API method 
  `PUT /_api/collection/figures`

* added `insert` method as an alias for `save`. Documents can now be inserted into
  a collection using either method:
  
      db.test.save({ foo: "bar" }); 
      db.test.insert({ foo: "bar" }); 

* added support for data-modification AQL queries

* added AQL keywords `INSERT`, `UPDATE`, `REPLACE` and `REMOVE` (and `WITH`) to
  support data-modification AQL queries.
  
  Unquoted usage of these keywords for attribute names in AQL queries will likely
  fail in ArangoDB 2.2. If any such attribute name needs to be used in a query, it
  should be enclosed in backticks to indicate the usage of a literal attribute
  name. 

  For example, the following query will fail in ArangoDB 2.2 with a parse error:

      FOR i IN foo RETURN i.remove

  and needs to be rewritten like this:

      FOR i IN foo RETURN i.`remove`

* disallow storing of JavaScript objects that contain JavaScript native objects
  of type `Date`, `Function`, `RegExp` or `External`, e.g.

      db.test.save({ foo: /bar/ });
      db.test.save({ foo: new Date() });

  will now print

      Error: <data> cannot be converted into JSON shape: could not shape document

  Previously, objects of these types were silently converted into an empty object
  (i.e. `{ }`).

  To store such objects in a collection, explicitly convert them into strings 
  like this:

      db.test.save({ foo: String(/bar/) });
      db.test.save({ foo: String(new Date()) });

* The replication methods `logger.start`, `logger.stop` and `logger.properties` are
  no-ops in ArangoDB 2.2 as there is no separate replication logger anymore. Data changes
  are logged into the write-ahead log in ArangoDB 2.2, and not separately by the 
  replication logger. The replication logger object is still there in ArangoDB 2.2 to
  ensure backwards-compatibility, however, logging cannot be started, stopped or 
  configured anymore. Using any of these methods will do nothing.

  This also affects the following HTTP API methods:
  - `PUT /_api/replication/logger-start`
  - `PUT /_api/replication/logger-stop`
  - `GET /_api/replication/logger-config` 
  - `PUT /_api/replication/logger-config`

  Using any of these methods is discouraged from now on as they will be removed in 
  future versions of ArangoDB.

* INCOMPATIBLE CHANGE: replication of transactions has changed. Previously, transactions
  were logged on a master in one big block and shipped to a slave in one block, too.
  Now transactions will be logged and replicated as separate entries, allowing transactions
  to be bigger and also ensure replication progress.
  
  This change also affects the behavior of the `stop` method of the replication applier.
  If the replication applier is now stopped manually using the `stop` method and later 
  restarted using the `start` method, any transactions that were unfinished at the
  point of stopping will be aborted on a slave, even if they later commit on the master.

  In ArangoDB 2.2, stopping the replication applier manually should be avoided unless the
  goal is to stop replication permanently or to do a full resync with the master anyway.
  If the replication applier still must be stopped, it should be made sure that the
  slave has fetched and applied all pending operations from a master, and that no 
  extra transactions are started on the master before the `stop` command on the slave
  is executed.

  Replication of transactions in ArangoDB 2.2 might also lock the involved collections on
  the slave while a transaction is either committed or aborted on the master and the
  change has been replicated to the slave. This change in behavior may be important for
  slave servers that are used for read-scaling. In order to avoid long lasting collection
  locks on the slave, transactions should be kept small.

  The `_replication` system collection is not used anymore in ArangoDB 2.2 and its usage is
  discouraged.

* INCOMPATIBLE CHANGE: the figures reported by the `collection.figures` method
  now only reflect documents and data contained in the journals and datafiles of
  collections. Documents or deletions contained only in the write-ahead log will
  not influence collection figures until the write-ahead log garbage collection
  kicks in. The figures for a collection might therefore underreport the total
  resource usage of a collection.

  Additionally, the attributes `lastTick` and `uncollectedLogfileEntries` have been
  added to the result of the `figures` operation and the HTTP API method 
  `PUT /_api/collection/figures`

* added `insert` method as an alias for `save`. Documents can now be inserted into
  a collection using either method:
  
      db.test.save({ foo: "bar" }); 
      db.test.insert({ foo: "bar" }); 

* added support for data-modification AQL queries

* added AQL keywords `INSERT`, `UPDATE`, `REPLACE` and `REMOVE` (and `WITH`) to
  support data-modification AQL queries.
  
  Unquoted usage of these keywords for attribute names in AQL queries will likely
  fail in ArangoDB 2.2. If any such attribute name needs to be used in a query, it
  should be enclosed in backticks to indicate the usage of a literal attribute
  name. 

  For example, the following query will fail in ArangoDB 2.2 with a parse error:

      FOR i IN foo RETURN i.remove

  and needs to be rewritten like this:

      FOR i IN foo RETURN i.`remove`

* disallow storing of JavaScript objects that contain JavaScript native objects
  of type `Date`, `Function`, `RegExp` or `External`, e.g.

      db.test.save({ foo: /bar/ });
      db.test.save({ foo: new Date() });

  will now print

      Error: <data> cannot be converted into JSON shape: could not shape document

  Previously, objects of these types were silently converted into an empty object
  (i.e. `{ }`).

  To store such objects in a collection, explicitly convert them into strings 
  like this:

      db.test.save({ foo: String(/bar/) });
      db.test.save({ foo: String(new Date()) });

* honor startup option `--server.disable-statistics` when deciding whether or not
  to start periodic statistics collection jobs

  Previously, the statistics collection jobs were started even if the server was
  started with the `--server.disable-statistics` flag being set to `true`

* removed startup option `--random.no-seed`

  This option had no effect in previous versions of ArangoDB and was thus removed.

* removed startup option `--database.remove-on-drop`

  This option was used for debugging only.

* removed startup option `--database.force-sync-properties`

  This option is now superfluous as collection properties are now stored in the 
  write-ahead log.

* introduced write-ahead log

  All write operations in an ArangoDB server instance are automatically logged
  to the server's write-ahead log. The write-ahead log is a set of append-only 
  logfiles, and it is used in case of a crash recovery and for replication.
  Data from the write-ahead log will eventually be moved into the journals or
  datafiles of collections, allowing the server to remove older write-ahead log 
  logfiles. Figures of collections will be updated when data are moved from the
  write-ahead log into the journals or datafiles of collections.

  Cross-collection transactions in ArangoDB should benefit considerably by this
  change, as less writes than in previous versions are required to ensure the data 
  of multiple collections are atomically and durably committed. All data-modifying 
  operations inside transactions (insert, update, remove) will write their 
  operations into the write-ahead log directly, making transactions with multiple 
  operations also require less physical memory than in previous versions of ArangoDB,
  that required all transaction data to fit into RAM.
  
  The `_trx` system collection is not used anymore in ArangoDB 2.2 and its usage is
  discouraged.

  The data in the write-ahead log can also be used in the replication context.
  The `_replication` collection that was used in previous versions of ArangoDB to 
  store all changes on the server is not used anymore in ArangoDB 2.2. Instead, 
  slaves can read from a master's write-ahead log to get informed about most
  recent changes. This removes the need to store data-modifying operations in 
  both the actual place and the `_replication` collection. 

* removed startup option `--server.disable-replication-logger`

  This option is superfluous in ArangoDB 2.2. There is no dedicated replication
  logger in ArangoDB 2.2. There is now always the write-ahead log, and it is also
  used as the server's replication log. Specifying the startup option
  `--server.disable-replication-logger` will do nothing in ArangoDB 2.2, but the
  option should not be used anymore as it might be removed in a future version.

* changed behavior of replication logger

  There is no dedicated replication logger in ArangoDB 2.2 as there is the 
  write-ahead log now. The existing APIs for starting and stopping the replication
  logger still exist in ArangoDB 2.2 for downwards-compatibility, but calling
  the start or stop operations are no-ops in ArangoDB 2.2. When querying the
  replication logger status via the API, the server will always report that the
  replication logger is running. Configuring the replication logger is a no-op 
  in ArangoDB 2.2, too. Changing the replication logger configuration has no
  effect. Instead, the write-ahead log configuration can be changed.

* removed MRuby integration for arangod

  ArangoDB had an experimental MRuby integration in some of the publish builds.
  This wasn't continuously developed, and so it has been removed in ArangoDB 2.2.

  This change has led to the following startup options being superfluous:

  - `--ruby.gc-interval`
  - `--ruby.action-directory`
  - `--ruby.modules-path`
  - `--ruby.startup-directory`

  Specifying these startup options will do nothing in ArangoDB 2.2, but the 
  options should be avoided from now on as they might be removed in future versions.

* reclaim index memory when last document in collection is deleted

  Previously, deleting documents from a collection did not lead to index sizes being
  reduced. Instead, the already allocated index memory was re-used when a collection
  was refilled.

  Now, index memory for primary indexes and hash indexes is reclaimed instantly when
  the last document from a collection is removed.
  
* inlined and optimized functions in hash indexes

* added AQL TRANSLATE function

  This function can be used to perform lookups from static lists, e.g.

      LET countryNames = { US: "United States", UK: "United Kingdom", FR: "France" }
      RETURN TRANSLATE("FR", countryNames) 

* fixed datafile debugger

* fixed check-version for empty directory

* moved try/catch block to the top of routing chain

* added mountedApp function for foxx-manager

* fixed issue #883: arango 2.1 - when starting multi-machine cluster, UI web 
  does not change to cluster overview

* fixed dfdb: should not start any other V8 threads

* cleanup of version-check, added module org/arangodb/database-version,
  added --check-version option

* fixed issue #881: [2.1.0] Bombarded (every 10 sec or so) with 
  "WARNING format string is corrupt" when in non-system DB Dashboard

* specialized primary index implementation to allow faster hash table 
  rebuilding and reduce lookups in datafiles for the actual value of `_key`.

* issue #862: added `--overwrite` option to arangoimp

* removed number of property lookups for documents during AQL queries that
  access documents

* prevent buffering of long print results in arangosh's and arangod's print
  command

  this change will emit buffered intermediate print results and discard the
  output buffer to quickly deliver print results to the user, and to prevent
  constructing very large buffers for large results

* removed sorting of attribute names for use in a collection's shaper

  sorting attribute names was done on document insert to keep attributes 
  of a collection in sorted order for faster comparisons. The sort order
  of attributes was only used in one particular and unlikely case, so it
  was removed. Collections with many different attribute names should 
  benefit from this change by faster inserts and slightly less memory usage.

* fixed a bug in arangodump which got the collection name in _from and _to
  attributes of edges wrong (all were "_unknown")

* fixed a bug in arangorestore which did not recognize wrong _from and _to
  attributes of edges

* improved error detection and reporting in arangorestore


v2.1.1 (2014-06-06)
-------------------

* fixed dfdb: should not start any other V8 threads

* signature for collection functions was modified

  The basic change was the substitution of the input parameter of the
  function by an generic options object which can contain multiple
  option parameter of the function.
  Following functions were modified
  remove
  removeBySample
  replace
  replaceBySample
  update
  updateBySample
  
  Old signature is yet supported but it will be removed in future versions 

v2.1.0 (2014-05-29)
-------------------

* implemented upgrade procedure for clusters

* fixed communication issue with agency which prevented reconnect
  after an agent failure

* fixed cluster dashboard in the case that one but not all servers
  in the cluster are down

* fixed a bug with coordinators creating local database objects
  in the wrong order (_system needs to be done first)

* improved cluster dashboard


v2.1.0-rc2 (2014-05-25)
-----------------------

* fixed issue #864: Inconsistent behavior of AQL REVERSE(list) function


v2.1.0-rc1 (XXXX-XX-XX)
-----------------------

* added server-side periodic task management functions:

  - require("org/arangodb/tasks").register(): registers a periodic task
  - require("org/arangodb/tasks").unregister(): unregisters and removes a 
    periodic task
  - require("org/arangodb/tasks").get(): retrieves a specific tasks or all
    existing tasks

  the previous undocumented function `internal.definePeriodic` is now
  deprecated and will be removed in a future release.

* decrease the size of some seldom used system collections on creation. 

  This will make these collections use less disk space and mapped memory.

* added AQL date functions

* added AQL FLATTEN() list function

* added index memory statistics to `db.<collection>.figures()` function

  The `figures` function will now return a sub-document `indexes`, which lists
  the number of indexes in the `count` sub-attribute, and the total memory
  usage of the indexes in bytes in the `size` sub-attribute.

* added AQL CURRENT_DATABASE() function

  This function returns the current database's name.

* added AQL CURRENT_USER() function

  This function returns the current user from an AQL query. The current user is the
  username that was specified in the `Authorization` HTTP header of the request. If
  authentication is turned off or the query was executed outside a request context,
  the function will return `null`.

* fixed issue #796: Searching with newline chars broken?

  fixed slightly different handling of backslash escape characters in a few
  AQL functions. Now handling of escape sequences should be consistent, and 
  searching for newline characters should work the same everywhere

* added OpenSSL version check for configure

  It will report all OpenSSL versions < 1.0.1g as being too old.
  `configure` will only complain about an outdated OpenSSL version but not stop.

* require C++ compiler support (requires g++ 4.8, clang++ 3.4 or Visual Studio 13)

* less string copying returning JSONified documents from ArangoDB, e.g. via
  HTTP GET `/_api/document/<collection>/<document>`

* issue #798: Lower case http headers from arango
        
  This change allows returning capitalized HTTP headers, e.g.
  `Content-Length` instead of `content-length`.
  The HTTP spec says that headers are case-insensitive, but
  in fact several clients rely on a specific case in response
  headers.
  This change will capitalize HTTP headers if the `X-Arango-Version`
  request header is sent by the client and contains a value of at
  least `20100` (for version 2.1). The default value for the
  compatibility can also be set at server start, using the
  `--server.default-api-compatibility` option.

* simplified usage of `db._createStatement()`

  Previously, the function could not be called with a query string parameter as 
  follows:

      db._createStatement(queryString);

  Calling it as above resulted in an error because the function expected an
  object as its parameter. From now on, it's possible to call the function with 
  just the query string.

* make ArangoDB not send back a `WWW-Authenticate` header to a client in case the
  client sends the `X-Omit-WWW-Authenticate` HTTP header.

  This is done to prevent browsers from showing their built-in HTTP authentication 
  dialog for AJAX requests that require authentication.
  ArangoDB will still return an HTTP 401 (Unauthorized) if the request doesn't
  contain valid credentials, but it will omit the `WWW-Authenticate` header, 
  allowing clients to bypass the browser's authentication dialog.

* added REST API method HTTP GET `/_api/job/job-id` to query the status of an
  async job without potentially fetching it from the list of done jobs

* fixed non-intuitive behavior in jobs API: previously, querying the status
  of an async job via the API HTTP PUT `/_api/job/job-id` removed a currently 
  executing async job from the list of queryable jobs on the server.
  Now, when querying the result of an async job that is still executing, 
  the job is kept in the list of queryable jobs so its result can be fetched
  by a subsequent request.

* use a new data structure for the edge index of an edge collection. This
  improves the performance for the creation of the edge index and in 
  particular speeds up removal of edges in graphs. Note however that
  this change might change the order in which edges starting at 
  or ending in a vertex are returned. However, this order was never
  guaranteed anyway and it is not sensible to guarantee any particular 
  order.

* provide a size hint to edge and hash indexes when initially filling them
  this will lead to less re-allocations when populating these indexes
    
  this may speed up building indexes when opening an existing collection

* don't requeue identical context methods in V8 threads in case a method is 
  already registered

* removed arangod command line option `--database.remove-on-compacted`

* export the sort attribute for graph traversals to the HTTP interface

* add support for arangodump/arangorestore for clusters


v2.0.8 (XXXX-XX-XX)
-------------------

* fixed too-busy iteration over skiplists

  Even when a skiplist query was restricted by a limit clause, the skiplist
  index was queried without the limit. this led to slower-than-necessary
  execution times.

* fixed timeout overflows on 32 bit systems

  this bug has led to problems when select was called with a high timeout
  value (2000+ seconds) on 32bit systems that don't have a forgiving select
  implementation. when the call was made on these systems, select failed
  so no data would be read or sent over the connection

  this might have affected some cluster-internal operations.

* fixed ETCD issues on 32 bit systems

  ETCD was non-functional on 32 bit systems at all. The first call to the
  watch API crashed it. This was because atomic operations worked on data
  structures that were not properly aligned on 32 bit systems. 

* fixed issue #848: db.someEdgeCollection.inEdge does not return correct 
  value when called the 2nd time after a .save to the edge collection


v2.0.7 (2014-05-05)
-------------------

* issue #839: Foxx Manager missing "unfetch"

* fixed a race condition at startup

  this fixes undefined behavior in case the logger was involved directly at 
  startup, before the logger initialization code was called. This should have
  occurred only for code that was executed before the invocation of main(), 
  e.g. during ctor calls of statically defined objects.


v2.0.6 (2014-04-22)
-------------------

* fixed issue #835: arangosh doesn't show correct database name



v2.0.5 (2014-04-21)
-------------------

* Fixed a caching problem in IE JS Shell

* added cancelation for async jobs

* upgraded to new gyp for V8

* new Windows installer


v2.0.4 (2014-04-14)
-------------------

* fixed cluster authentication front-end issues for Firefox and IE, there are
  still problems with Chrome


v2.0.3 (2014-04-14)
-------------------

* fixed AQL optimizer bug

* fixed front-end issues

* added password change dialog


v2.0.2 (2014-04-06)
-------------------

* during cluster startup, do not log (somewhat expected) connection errors with
  log level error, but with log level info

* fixed dashboard modals

* fixed connection check for cluster planning front end: firefox does 
  not support async:false

* document how to persist a cluster plan in order to relaunch an existing
  cluster later


v2.0.1 (2014-03-31)
-------------------

* make ArangoDB not send back a `WWW-Authenticate` header to a client in case the
  client sends the `X-Omit-WWW-Authenticate` HTTP header.

  This is done to prevent browsers from showing their built-in HTTP authentication 
  dialog for AJAX requests that require authentication.
  ArangoDB will still return an HTTP 401 (Unauthorized) if the request doesn't
  contain valid credentials, but it will omit the `WWW-Authenticate` header, 
  allowing clients to bypass the browser's authentication dialog.

* fixed isses in arango-dfdb:

  the dfdb was not able to unload certain system collections, so these couldn't be
  inspected with the dfdb sometimes. Additionally, it did not truncate corrupt
  markers from datafiles under some circumstances

* added `changePassword` attribute for users

* fixed non-working "save" button in collection edit view of web interface
  clicking the save button did nothing. one had to press enter in one of the input
  fields to send modified form data

* fixed V8 compile error on MacOS X

* prevent `body length: -9223372036854775808` being logged in development mode for
  some Foxx HTTP responses

* fixed several bugs in web interface dashboard

* fixed issue #783: coffee script not working in manifest file

* fixed issue #783: coffee script not working in manifest file

* fixed issue #781: Cant save current query from AQL editor ui

* bumped version in `X-Arango-Version` compatibility header sent by arangosh and other
  client tools from `1.5` to `2.0`.

* fixed startup options for arango-dfdb, added details option for arango-dfdb

* fixed display of missing error messages and codes in arangosh

* when creating a collection via the web interface, the collection type was always 
  "document", regardless of the user's choice


v2.0.0 (2014-03-10)
-------------------

* first 2.0 release


v2.0.0-rc2 (2014-03-07)
-----------------------

* fixed cluster authorization


v2.0.0-rc1 (2014-02-28)
-----------------------

* added sharding :-)

* added collection._dbName attribute to query the name of the database from a collection

  more detailed documentation on the sharding and cluster features can be found in the user 
  manual, section **Sharding**

* INCOMPATIBLE CHANGE: using complex values in AQL filter conditions with operators other
  than equality (e.g. >=, >, <=, <) will disable usage of skiplist indexes for filter 
  evaluation.
  
  For example, the following queries will be affected by change:

      FOR doc IN docs FILTER doc.value < { foo: "bar" } RETURN doc
      FOR doc IN docs FILTER doc.value >= [ 1, 2, 3 ] RETURN doc

  The following queries will not be affected by the change:
      
      FOR doc IN docs FILTER doc.value == 1 RETURN doc
      FOR doc IN docs FILTER doc.value == "foo" RETURN doc
      FOR doc IN docs FILTER doc.value == [ 1, 2, 3 ] RETURN doc
      FOR doc IN docs FILTER doc.value == { foo: "bar" } RETURN doc

* INCOMPATIBLE CHANGE: removed undocumented method `collection.saveOrReplace`
  
  this feature was never advertised nor documented nor tested.

* INCOMPATIBLE CHANGE: removed undocumented REST API method `/_api/simple/BY-EXAMPLE-HASH`

  this feature was never advertised nor documented nor tested.

* added explicit startup parameter `--server.reuse-address`

  This flag can be used to control whether sockets should be acquired with the SO_REUSEADDR 
  flag.
  
  Regardless of this setting, sockets on Windows are always acquired using the
  SO_EXCLUSIVEADDRUSE flag.

* removed undocumented REST API method GET `/_admin/database-name`

* added user validation API at POST `/_api/user/<username>`

* slightly improved users management API in `/_api/user`:

  Previously, when creating a new user via HTTP POST, the username needed to be 
  passed in an attribute `username`. When users were returned via this API,
  the usernames were returned in an attribute named `user`. This was slightly
  confusing and was changed in 2.0 as follows:

  - when adding a user via HTTP POST, the username can be specified in an attribute 
  `user`. If this attribute is not used, the API will look into the attribute `username`
  as before and use that value.
  - when users are returned via HTTP GET, the usernames are still returned in an
    attribute `user`.

  This change should be fully downwards-compatible with the previous version of the API.

* added AQL SLICE function to extract slices from lists

* made module loader more node compatible

* the startup option `--javascript.package-path` for arangosh is now deprecated and does
  nothing. Using it will not cause an error, but the option is ignored.

* added coffee script support

* Several UI improvements.

* Exchanged icons in the graphviewer toolbar

* always start networking and HTTP listeners when starting the server (even in 
  console mode)

* allow vertex and edge filtering with user-defined functions in TRAVERSAL,
  TRAVERSAL_TREE and SHORTEST_PATH AQL functions:

      // using user-defined AQL functions for edge and vertex filtering
      RETURN TRAVERSAL(friends, friendrelations, "friends/john", "outbound", {
        followEdges: "myfunctions::checkedge",
        filterVertices: "myfunctions::checkvertex"
      })

      // using the following custom filter functions
      var aqlfunctions = require("org/arangodb/aql/functions");
      aqlfunctions.register("myfunctions::checkedge", function (config, vertex, edge, path) { 
        return (edge.type !== 'dislikes'); // don't follow these edges
      }, false);

      aqlfunctions.register("myfunctions::checkvertex", function (config, vertex, path) { 
        if (vertex.isDeleted || ! vertex.isActive) {
          return [ "prune", "exclude" ]; // exclude these and don't follow them
        }
        return [ ]; // include everything else
      }, false);

* fail if invalid `strategy`, `order` or `itemOrder` attribute values
  are passed to the AQL TRAVERSAL function. Omitting these attributes 
  is not considered an error, but specifying an invalid value for any
  of these attributes will make an AQL query fail.

* issue #751: Create database through API should return HTTP status code 201

  By default, the server now returns HTTP 201 (created) when creating a new
  database successfully. To keep compatibility with older ArangoDB versions, the
  startup parameter `--server.default-api-compatibility` can be set to a value
  of `10400` to indicate API compatibility with ArangoDB 1.4. The compatibility
  can also be enforced by setting the `X-Arango-Version` HTTP header in a 
  client request to this API on a per-request basis.

* allow direct access from the `db` object to collections whose names start 
  with an underscore (e.g. db._users).

  Previously, access to such collections via the `db` object was possible from
  arangosh, but not from arangod (and thus Foxx and actions). The only way
  to access such collections from these places was via the `db._collection(<name>)`
  workaround.

* allow `\n` (as well as `\r\n`) as line terminator in batch requests sent to 
  `/_api/batch` HTTP API.

* use `--data-binary` instead of `--data` parameter in generated cURL examples

* issue #703: Also show path of logfile for fm.config()

* issue #675: Dropping a collection used in "graph" module breaks the graph

* added "static" Graph.drop() method for graphs API

* fixed issue #695: arangosh server.password error

* use pretty-printing in `--console` mode by default

* simplified ArangoDB startup options

  Some startup options are now superfluous or their usage is simplified. The
  following options have been changed:

  * `--javascript.modules-path`: this option has been removed. The modules paths
    are determined by arangod and arangosh automatically based on the value of 
    `--javascript.startup-directory`.

    If the option is set on startup, it is ignored so startup will not abort with
    an error `unrecognized option`.

  * `--javascript.action-directory`: this option has been removed. The actions
    directory is determined by arangod automatically based on the value of
    `--javascript.startup-directory`.

    If the option is set on startup, it is ignored so startup will not abort with
    an error `unrecognized option`.

  * `--javascript.package-path`: this option is still available but it is not
    required anymore to set the standard package paths (e.g. `js/npm`). arangod
    will automatically use this standard package path regardless of whether it
    was specified via the options.

    It is possible to use this option to add additional package paths to the
    standard value.

  Configuration files included with arangod are adjusted accordingly.

* layout of the graphs tab adapted to better fit with the other tabs

* database selection is moved to the bottom right corner of the web interface

* removed priority queue index type

  this feature was never advertised nor documented nor tested.

* display internal attributes in document source view of web interface

* removed separate shape collections

  When upgrading to ArangoDB 2.0, existing collections will be converted to include
  shapes and attribute markers in the datafiles instead of using separate files for
  shapes.

  When a collection is converted, existing shapes from the SHAPES directory will
  be written to a new datafile in the collection directory, and the SHAPES directory
  will be removed afterwards.

  This saves up to 2 MB of memory and disk space for each collection 
  (savings are higher, the less different shapes there are in a collection). 
  Additionally, one less file descriptor per opened collection will be used.

  When creating a new collection, the amount of sync calls may be reduced. The same
  may be true for documents with yet-unknown shapes. This may help performance
  in these cases.

* added AQL functions `NTH` and `POSITION`

* added signal handler for arangosh to save last command in more cases

* added extra prompt placeholders for arangosh:
  - `%e`: current endpoint
  - `%u`: current user

* added arangosh option `--javascript.gc-interval` to control amount of 
  garbage collection performed by arangosh

* fixed issue #651: Allow addEdge() to take vertex ids in the JS library

* removed command-line option `--log.format`

  In previous versions, this option did not have an effect for most log messages, so
  it got removed.

* removed C++ logger implementation

  Logging inside ArangoDB is now done using the LOG_XXX() macros. The LOGGER_XXX()
  macros are gone.

* added collection status "loading"


v1.4.16 (XXXX-XX-XX)
--------------------

* fixed too eager datafile deletion

  this issue could have caused a crash when the compaction had marked datafiles as obsolete
  and they were removed while "old" temporary query results still pointed to the old datafile
  positions

* fixed issue #826: Replication fails when a collection's configuration changes


v1.4.15 (2014-04-19)
--------------------

* bugfix for AQL query optimizer
       
  the following type of query was too eagerly optimized, leading to errors in code-generation:
              
      LET a = (FOR i IN [] RETURN i) LET b = (FOR i IN [] RETURN i) RETURN 1
                           
  the problem occurred when both lists in the subqueries were empty. In this case invalid code
  was generated and the query couldn't be executed.


v1.4.14 (2014-04-05)
--------------------

* fixed race conditions during shape / attribute insertion

  A race condition could have led to spurious `cannot find attribute #xx` or
  `cannot find shape #xx` (where xx is a number) warning messages being logged 
  by the server. This happened when a new attribute was inserted and at the same 
  time was queried by another thread.

  Also fixed a race condition that may have occurred when a thread tried to
  access the shapes / attributes hash tables while they were resized. In this
  cases, the shape / attribute may have been hashed to a wrong slot.

* fixed a memory barrier / cpu synchronization problem with libev, affecting
  Windows with Visual Studio 2013 (probably earlier versions are affected, too)
  
  The issue is described in detail here:
  http://lists.schmorp.de/pipermail/libev/2014q1/002318.html


v1.4.13 (2014-03-14)
--------------------

* added diagnostic output for Foxx application upload

* allow dump & restore from ArangoDB 1.4 with an ArangoDB 2.0 server

* allow startup options `temp-path` and `default-language` to be specified from the arangod
  configuration file and not only from the command line

* fixed too eager compaction
  
  The compaction will now wait for several seconds before trying to re-compact the same
  collection. Additionally, some other limits have been introduced for the compaction.
 

v1.4.12 (2014-03-05)
--------------------

* fixed display bug in web interface which caused the following problems:
  - documents were displayed in web interface as being empty
  - document attributes view displayed many attributes with content "undefined"
  - document source view displayed many attributes with name "TYPEOF" and value "undefined"
  - an alert popping up in the browser with message "Datatables warning..."
  
* re-introduced old-style read-write locks to supports Windows versions older than
  Windows 2008R2 and Windows 7. This should re-enable support for Windows Vista and
  Windows 2008.


v1.4.11 (2014-02-27)
--------------------

* added SHORTEST_PATH AQL function 

  this calculates the shortest paths between two vertices, using the Dijkstra
  algorithm, employing a min-heap

  By default, ArangoDB does not know the distance between any two vertices and
  will use a default distance of 1. A custom distance function can be registered
  as an AQL user function to make the distance calculation use any document 
  attributes or custom logic:
    
      RETURN SHORTEST_PATH(cities, motorways, "cities/CGN", "cities/MUC", "outbound", {
        paths: true,
        distance: "myfunctions::citydistance"
      }) 

      // using the following custom distance function
      var aqlfunctions = require("org/arangodb/aql/functions");
      aqlfunctions.register("myfunctions::distance", function (config, vertex1, vertex2, edge) { 
        return Math.sqrt(Math.pow(vertex1.x - vertex2.x) + Math.pow(vertex1.y - vertex2.y));
      }, false);

* fixed bug in Graph.pathTo function

* fixed small memleak in AQL optimizer

* fixed access to potentially uninitialized variable when collection had a cap constraint


v1.4.10 (2014-02-21)
--------------------

* fixed graph constructor to allow graph with some parameter to be used

* added node.js "events" and "stream"

* updated npm packages

* added loading of .json file

* Fixed http return code in graph api with waitForSync parameter.

* Fixed documentation in graph, simple and index api.

* removed 2 tests due to change in ruby library.

* issue #756: set access-control-expose-headers on CORS response

  the following headers are now whitelisted by ArangoDB in CORS responses:
  - etag
  - content-encoding
  - content-length
  - location
  - server
  - x-arango-errors
  - x-arango-async-id


v1.4.9 (2014-02-07)
-------------------

* return a document's current etag in response header for HTTP HEAD requests on
  documents that return an HTTP 412 (precondition failed) error. This allows
  retrieving the document's current revision easily.

* added AQL function `SKIPLIST` to directly access skiplist indexes from AQL
  
  This is a shortcut method to use a skiplist index for retrieving specific documents in 
  indexed order. The function capability is rather limited, but it may be used
  for several cases to speed up queries. The documents are returned in index order if
  only one condition is used.

      /* return all documents with mycollection.created > 12345678 */
      FOR doc IN SKIPLIST(mycollection, { created: [[ '>', 12345678 ]] })
        RETURN doc

      /* return first document with mycollection.created > 12345678 */
      FOR doc IN SKIPLIST(mycollection, { created: [[ '>', 12345678 ]] }, 0, 1)
        RETURN doc

      /* return all documents with mycollection.created between 12345678 and 123456790 */
      FOR doc IN SKIPLIST(mycollection, { created: [[ '>', 12345678 ], [ '<=', 123456790 ]] })
        RETURN doc

      /* return all documents with mycollection.a equal 1 and .b equal 2 */
      FOR doc IN SKIPLIST(mycollection, { a: [[ '==', 1 ]], b: [[ '==', 2 ]] })
        RETURN doc

  The function requires a skiplist index with the exact same attributes to 
  be present on the specified collection. All attributes present in the skiplist
  index must be specified in the conditions specified for the `SKIPLIST` function.
  Attribute declaration order is important, too: attributes must be specified in the 
  same order in the condition as they have been declared in the skiplist index.

* added command-line option `--server.disable-authentication-unix-sockets`
  
  with this option, authentication can be disabled for all requests coming
  in via UNIX domain sockets, enabling clients located on the same host as
  the ArangoDB server to connect without authentication.
  Other connections (e.g. TCP/IP) are not affected by this option.
 
  The default value for this option is `false`.
  Note: this option is only supported on platforms that support Unix domain
  sockets.

* call global arangod instance destructor on shutdown

* issue #755: TRAVERSAL does not use strategy, order and itemOrder options

  these options were not honored when configuring a traversal via the AQL
  TRAVERSAL function. Now, these options are used if specified.

* allow vertex and edge filtering with user-defined functions in TRAVERSAL,
  TRAVERSAL_TREE and SHORTEST_PATH AQL functions:

      // using user-defined AQL functions for edge and vertex filtering
      RETURN TRAVERSAL(friends, friendrelations, "friends/john", "outbound", {
        followEdges: "myfunctions::checkedge",
        filterVertices: "myfunctions::checkvertex"
      })

      // using the following custom filter functions
      var aqlfunctions = require("org/arangodb/aql/functions");
      aqlfunctions.register("myfunctions::checkedge", function (config, vertex, edge, path) { 
        return (edge.type !== 'dislikes'); // don't follow these edges
      }, false);

      aqlfunctions.register("myfunctions::checkvertex", function (config, vertex, path) { 
        if (vertex.isDeleted || ! vertex.isActive) {
          return [ "prune", "exclude" ]; // exclude these and don't follow them
        }
        return [ ]; // include everything else
      }, false);

* issue #748: add vertex filtering to AQL's TRAVERSAL[_TREE]() function


v1.4.8 (2014-01-31)
-------------------

* install foxx apps in the web interface

* fixed a segfault in the import API


v1.4.7 (2014-01-23)
-------------------

* issue #744: Add usage example arangoimp from Command line

* issue #738: added __dirname, __filename pseudo-globals. Fixes #733. (@by pluma)

* mount all Foxx applications in system apps directory on startup


v1.4.6 (2014-01-20)
-------------------

* issue #736: AQL function to parse collection and key from document handle

* added fm.rescan() method for Foxx-Manager

* fixed issue #734: foxx cookie and route problem

* added method `fm.configJson` for arangosh

* include `startupPath` in result of API `/_api/foxx/config`


v1.4.5 (2014-01-15)
-------------------

* fixed issue #726: Alternate Windows Install Method

* fixed issue #716: dpkg -P doesn't remove everything

* fixed bugs in description of HTTP API `_api/index`

* fixed issue #732: Rest API GET revision number
 
* added missing documentation for several methods in HTTP API `/_api/edge/...`

* fixed typos in description of HTTP API `_api/document`

* defer evaluation of AQL subqueries and logical operators (lazy evaluation)

* Updated font in WebFrontend, it now contains a version that renders properly on Windows

* generally allow function return values as call parameters to AQL functions

* fixed potential deadlock in global context method execution

* added override file "arangod.conf.local" (and co)


v1.4.4 (2013-12-24)
-------------------

* uid and gid are now set in the scripts, there is no longer a separate config file for 
  arangod when started from a script

* foxx-manager is now an alias for arangosh

* arango-dfdb is now an alias for arangod, moved from bin to sbin

* changed from readline to linenoise for Windows

* added --install-service and --uninstall-service for Windows

* removed --daemon and --supervisor for Windows

* arangosh and arangod now uses the config-file which maps the binary name, i. e. if you
  rename arangosh to foxx-manager it will use the config file foxx-manager.conf

* fixed lock file for Windows

* fixed issue #711, #687: foxx-manager throws internal errors

* added `--server.ssl-protocol` option for client tools
  this allows connecting from arangosh, arangoimp, arangoimp etc. to an ArangoDB
  server that uses a non-default value for `--server.ssl-protocol`. The default
  value for the SSL protocol is 4 (TLSv1). If the server is configured to use a
  different protocol, it was not possible to connect to it with the client tools.

* added more detailed request statistics 

  This adds the number of async-executed HTTP requests plus the number of HTTP
  requests per individual HTTP method type.

* added `--force` option for arangorestore
  this option allows continuing a restore operation even if the server reports errors
  in the middle of the restore operation

* better error reporting for arangorestore
  in case the server returned an HTTP error, arangorestore previously reported this
  error as `internal error` without any details only. Now server-side errors are
  reported by arangorestore with the server's error message

* include more system collections in dumps produced by arangodump
  previously some system collections were intentionally excluded from dumps, even if the
  dump was run with `--include-system-collections`. for example, the collections `_aal`,
  `_modules`, `_routing`, and `_users` were excluded. This makes sense in a replication
  context but not always in a dump context.
  When specifying `--include-system-collections`, arangodump will now include the above-
  mentioned collections in the dump, too. Some other system collections are still excluded
  even when the dump is run with `--include-system-collections`, for example `_replication`
  and `_trx`.

* fixed issue #701: ArangoStatement undefined in arangosh

* fixed typos in configuration files


v1.4.3 (2013-11-25)
-------------------

* fixed a segfault in the AQL optimizer, occurring when a constant non-list value was
  used on the right-hand side of an IN operator that had a collection attribute on the
  left-hand side

* issue #662:
 
  Fixed access violation errors (crashes) in the Windows version, occurring under some
  circumstances when accessing databases with multiple clients in parallel

* fixed issue #681: Problem with ArchLinux PKGBUILD configuration


v1.4.2 (2013-11-20)
-------------------

* fixed issue #669: Tiny documentation update

* ported Windows version to use native Windows API SRWLocks (slim read-write locks) 
  and condition variables instead of homemade versions

  MSDN states the following about the compatibility of SRWLocks and Condition Variables:

      Minimum supported client:
      Windows Server 2008 [desktop apps | Windows Store apps]

      Minimum supported server:
      Windows Vista [desktop apps | Windows Store apps]
  
* fixed issue #662: ArangoDB on Windows hanging

  This fixes a deadlock issue that occurred on Windows when documents were written to
  a collection at the same time when some other thread tried to drop the collection.

* fixed file-based logging in Windows
 
  the logger complained on startup if the specified log file already existed

* fixed startup of server in daemon mode (`--daemon` startup option)

* fixed a segfault in the AQL optimizer

* issue #671: Method graph.measurement does not exist

* changed Windows condition variable implementation to use Windows native
  condition variables
  
  This is an attempt to fix spurious Windows hangs as described in issue #662.

* added documentation for JavaScript traversals 

* added --code-page command-line option for Windows version of arangosh

* fixed a problem when creating edges via the web interface.

  The problem only occurred if a collection was created with type "document
  collection" via the web interface, and afterwards was dropped and re-created
  with type "edge collection". If the web interface page was not reloaded,
  the old collection type (document) was cached, making the subsequent creation
  of edges into the (seeming-to-be-document) collection fail.

  The fix is to not cache the collection type in the web interface. Users of
  an older version of the web interface can reload the collections page if they
  are affected.

* fixed a caching problem in arangosh: if a collection was created using the web
  interface, and then removed via arangosh, arangosh did not actually drop the
  collection due to caching.

  Because the `drop` operation was not carried out, this caused misleading error
  messages when trying to re-create the collection (e.g. `cannot create collection:
  duplicate name`).

* fixed ALT-introduced characters for arangosh console input on Windows

  The Windows readline port was not able to handle characters that are built
  using CTRL or ALT keys. Regular characters entered using the CTRL or ALT keys
  were silently swallowed and not passed to the terminal input handler.
  
  This did not seem to cause problems for the US keyboard layout, but was a
  severe issue for keyboard layouts that require the ALT (or ALT-GR) key to 
  construct characters. For example, entering the character `{` with a German
  keyboard layout requires pressing ALT-GR + 9. 

* fixed issue #665: Hash/skiplist combo madness bit my ass

  this fixes a problem with missing/non-deterministic rollbacks of inserts in
  case of a unique constraint violation into a collection with multiple secondary
  indexes (with at least one of them unique)

* fixed issue #664: ArangoDB installer on Windows requires drive c:

* partly fixed issue #662: ArangoDB on Windows hanging

  This fixes dropping databases on Windows. In previous 1.4 versions on Windows,
  one shape collection file was not unloaded and removed when dropping a database,
  leaving one directory and one shape collection file in the otherwise-dropped
  database directory.

* fixed issue #660: updated documentation on indexes


v1.4.1 (2013-11-08)
-------------------

* performance improvements for skip-list deletes


v1.4.1-rc1 (2013-11-07)
-----------------------

* fixed issue #635: Web-Interface should have a "Databases" Menu for Management

* fixed issue #624: Web-Interface is missing a Database selector

* fixed segfault in bitarray query

* fixed issue #656: Cannot create unique index through web interface

* fixed issue #654: bitarray index makes server down

* fixed issue #653: Slow query

* fixed issue #650: Randomness of any() should be improved

* made AQL `DOCUMENT()` function polymorphic and work with just one parameter.

  This allows using the `DOCUMENT` function like this:

      DOCUMENT('users/john') 
      DOCUMENT([ 'users/john', 'users/amy' ]) 

  in addition to the existing use cases:

      DOCUMENT(users, 'users/john')
      DOCUMENT(users, 'john')
      DOCUMENT(users, [ 'users/john' ])
      DOCUMENT(users, [ 'users/john', 'users/amy' ])
      DOCUMENT(users, [ 'john', 'amy' ])

* simplified usage of ArangoDB batch API

  It is not necessary anymore to send the batch boundary in the HTTP `Content-Type`
  header. Previously, the batch API expected the client to send a Content-Type header
  of`multipart/form-data; boundary=<some boundary value>`. This is still supported in
  ArangoDB 2.0, but clients can now also omit this header. If the header is not 
  present in a client request, ArangoDB will ignore the request content type and
  read the MIME boundary from the beginning of the request body.

  This also allows using the batch API with the Swagger "Try it out" feature (which is
  not too good at sending a different or even dynamic content-type request header).

* added API method GET `/_api/database/user` 

  This returns the list of databases a specific user can see without changing the
  username/passwd.

* issue #424: Documentation about IDs needs to be upgraded


v1.4.0 (2013-10-29)
-------------------

* fixed issue #648: /batch API is missing from Web Interface API Documentation (Swagger)

* fixed issue #647: Icon tooltips missing

* fixed issue #646: index creation in web interface

* fixed issue #645: Allow jumping from edge to linked vertices

* merged PR for issue #643: Some minor corrections and a link to "Downloads"

* fixed issue #642: Completion of error handling

* fixed issue #639: compiling v1.4 on maverick produces warnings on -Wstrict-null-sentinel

* fixed issue #634: Web interface bug: Escape does not always propagate

* fixed issue #620: added startup option `--server.default-api-compatibility`

  This adds the following changes to the ArangoDB server and clients:
  - the server provides a new startup option `--server.default-api-compatibility`.
    This option can be used to determine the compatibility of (some) server API
    return values. The value for this parameter is a server version number,
    calculated as follows: `10000 * major + 100 * minor` (e.g. `10400` for ArangoDB
    1.3). The default value is `10400` (1.4), the minimum allowed value is `10300`
    (1.3).

    When setting this option to a value lower than the current server version,
    the server might respond with old-style results to "old" clients, increasing
    compatibility with "old" (non-up-to-date) clients.

  - the server will on each incoming request check for an HTTP header 
    `x-arango-version`. Clients can optionally set this header to the API
    version number they support. For example, if a client sends the HTTP header
    `x-arango-version: 10300`, the server will pick this up and might send ArangoDB
    1.3-style responses in some situations.

    Setting either the startup parameter or using the HTTP header (or both) allows
    running "old" clients with newer versions of ArangoDB, without having to adjust
    the clients too much.

  - the `location` headers returned by the server for the APIs `/_api/document/...` 
    and `/_api/collection/...` will have different values depending on the used API
    version. If the API compatibility is `10300`, the `location` headers returned
    will look like this:

        location: /_api/document/....

    whereas when an API compatibility of `10400` or higher is used, the `location`
    headers will look like this:

        location: /_db/<database name>/_api/document/...

  Please note that even in the presence of this, old API versions still may not 
  be supported forever by the server. 
  
* fixed issue #643: Some minor corrections and a link to "Downloads" by @frankmayer

* started issue #642: Completion of error handling

* fixed issue #639: compiling v1.4 on maverick produces warnings on 
  -Wstrict-null-sentinel 

* fixed issue #621: Standard Config needs to be fixed

* added function to manage indexes (web interface)

* improved server shutdown time by signaling shutdown to applicationserver,
  logging, cleanup and compactor threads

* added foxx-manager `replace` command

* added foxx-manager `installed` command (a more intuitive alias for `list`) 

* fixed issue #617: Swagger API is missing '/_api/version'

* fixed issue #615: Swagger API: Some commands have no parameter entry forms

* fixed issue #614: API : Typo in : Request URL /_api/database/current

* fixed issue #609: Graph viz tool - different background color 

* fixed issue #608: arangosh config files - eventually missing in the manual

* fixed issue #607: Admin interface: no core documentation

* fixed issue #603: Aardvark Foxx App Manager 

* fixed a bug in type-mapping between AQL user functions and the AQL layer

  The bug caused errors like the following when working with collection documents
  in an AQL user function:

      TypeError: Cannot assign to read only property '_id' of #<ShapedJson>

* create less system collections when creating a new database

  This is achieved by deferring collection creation until the collections are actually
  needed by ArangoDB. The following collections are affected by the change:
  - `_fishbowl`
  - `_structures`


v1.4.0-beta2 (2013-10-14)
-------------------------

* fixed compaction on Windows 

  The compaction on Windows did not ftruncate the cleaned datafiles to a smaller size.
  This has been fixed so not only the content of the files is cleaned but also files
  are re-created with potentially smaller sizes.

* only the following system collections will be excluded from replication from now on:
  - `_replication`
  - `_trx`
  - `_users`
  - `_aal`
  - `_fishbowl`
  - `_modules`
  - `_routing`

  Especially the following system collections will now be included in replication:
  - `_aqlfunctions`
  - `_graphs`
  
  In previous versions of ArangoDB, all system collections were excluded from the 
  replication.

  The change also caused a change in the replication logger and applier:
  in previous versions of ArangoDB, only a collection's id was logged for an operation.
  This has not caused problems for non-system collections but for system collections 
  there ids might differ. In addition to a collection id ArangoDB will now also log the
  name of a collection for each replication event.

  The replication applier will now look for the collection name attribute in logged
  events preferably.

* added database selection to arango-dfdb

* provide foxx-manager, arangodump, and arangorestore in Windows build

* ArangoDB 1.4 will refuse to start if option `--javascript.app-path` is not set.

* added startup option `--server.allow-method-override`

  This option can be set to allow overriding the HTTP request method in a request using
  one of the following custom headers:

  - x-http-method-override
  - x-http-method
  - x-method-override

  This allows bypassing proxies and tools that would otherwise just let certain types of
  requests pass. Enabling this option may impose a security risk, so it should only be
  used in very controlled environments.

  The default value for this option is `false` (no method overriding allowed).

* added "details" URL parameter for bulk import API
  
  Setting the `details` URL parameter to `true` in a call to POST `/_api/import` will make
  the import return details about non-imported documents in the `details` attribute. If
  `details` is `false` or omitted, no `details` attribute will be present in the response.
  This is the same behavior that previous ArangoDB versions exposed.

* added "complete" option for bulk import API
 
  Setting the `complete` URL parameter to `true` in a call to POST `/_api/import` will make
  the import completely fail if at least one of documents cannot be imported successfully.

  It defaults to `false`, which will make ArangoDB continue importing the other documents
  from the import even if some documents cannot be imported. This is the same behavior that
  previous ArangoDB versions exposed.

* added missing swagger documentation for `/_api/log`

* calling `/_api/logs` (or `/_admin/logs`) is only permitted from the `_system` database now.
  
  Calling this API method for/from other database will result in an HTTP 400.

' ported fix from https://github.com/novus/nvd3/commit/0894152def263b8dee60192f75f66700cea532cc
  
  This prevents JavaScript errors from occurring in Chrome when in the admin interface, 
  section "Dashboard".

* show current database name in web interface (bottom right corner)

* added missing documentation for /_api/import in swagger API docs 

* allow specification of database name for replication sync command replication applier

  This allows syncing from a master database with a different name than the slave database.

* issue #601: Show DB in prompt

  arangosh now displays the database name as part of the prompt by default.
  
  Can change the prompt by using the `--prompt` option, e.g.

      > arangosh --prompt "my db is named \"%d\"> "


v1.4.0-beta1 (2013-10-01)
-------------------------

* make the Foxx manager use per-database app directories

  Each database now has its own subdirectory for Foxx applications. Each database
  can thus use different Foxx applications if required. A Foxx app for a specific
  database resides in `<app-path>/databases/<database-name>/<app-name>`.

  System apps are shared between all databases. They reside in `<app-path>/system/<app-name>`.

* only trigger an engine reset in development mode for URLs starting with `/dev/`

  This prevents ArangoDB from reloading all Foxx applications when it is not
  actually necessary.

* changed error code from 10 (bad parameter) to 1232 (invalid key generator) for 
  errors that are due to an invalid key generator specification when creating a new
  collection

* automatic detection of content-type / mime-type for Foxx assets based on filenames,
  added possibility to override auto detection

* added endpoint management API at `/_api/endpoint`

* changed HTTP return code of PUT `/_api/cursor` from 400 to 404 in case a
  non-existing cursor is referred to

* issue #360: added support for asynchronous requests

  Incoming HTTP requests with the headers `x-arango-async: true` or 
  `x-arango-async: store` will be answered by the server instantly with a generic 
  HTTP 202 (Accepted) response. 
  
  The actual requests will be queued and processed by the server asynchronously, 
  allowing the client to continue sending other requests without waiting for the
  server to process the actually requested operation.

  The exact point in time when a queued request is executed is undefined. If an
  error occurs during execution of an asynchronous request, the client will not
  be notified by the server.

  The maximum size of the asynchronous task queue can be controlled using the new
  option `--scheduler.maximal-queue-size`. If the queue contains this many number of
  tasks and a new asynchronous request comes in, the server will reject it with an
  HTTP 500 (internal server error) response.
  
  Results of incoming requests marked with header `x-arango-async: true` will be
  discarded by the server immediately. Clients have no way of accessing the result
  of such asynchronously executed request. This is just _fire and forget_.

  To later retrieve the result of an asynchronously executed request, clients can
  mark a request with the header `x-arango-async: keep`. This makes the server
  store the result of the request in memory until explicitly fetched by a client
  via the `/_api/job` API. The `/_api/job` API also provides methods for basic
  inspection of which pending or already finished requests there are on the server,
  plus ways for garbage collecting unneeded results.

* Added new option `--scheduler.maximal-queue-size`.

* issue #590: Manifest Lint

* added data dump and restore tools, arangodump and arangorestore.

  arangodump can be used to create a logical dump of an ArangoDB database, or
  just dedicated collections. It can be used to dump both a collection's structure
  (properties and indexes) and data (documents).

  arangorestore can be used to restore data from a dump created with arangodump.
  arangorestore currently does not re-create any indexes, and doesn't yet handle
  referenced documents in edges properly when doing just partial restores.
  This will be fixed until 1.4 stable.
  
* introduced `--server.database` option for arangosh, arangoimp, and arangob.

  The option allows these client tools to use a certain database for their actions.
  In arangosh, the current database can be switched at any time using the command

      db._useDatabase(<name>);

  When no database is specified, all client tools will assume they should use the
  default database `_system`. This is done for downwards-compatibility reasons.

* added basic multi database support (alpha)

  New databases can be created using the REST API POST `/_api/database` and the
  shell command `db._createDatabase(<name>)`.

  The default database in ArangoDB is called `_system`. This database is always
  present and cannot be deleted by the user. When an older version of ArangoDB is
  upgraded to 1.4, the previously only database will automatically become the
  `_system` database.

  New databases can be created with the above commands, and can be deleted with the
  REST API DELETE `/_api/database/<name>` or the shell command `db._dropDatabase(<name>);`.

  Deleting databases is still unstable in ArangoDB 1.4 alpha and might crash the
  server. This will be fixed until 1.4 stable.

  To access a specific database via the HTTP REST API, the `/_db/<name>/` prefix 
  can be used in all URLs. ArangoDB will check if an incoming request starts with
  this prefix, and will automatically pick the database name from it. If the prefix
  is not there, ArangoDB will assume the request is made for the default database 
  (`_system`). This is done for downwards-compatibility reasons.

  That means, the following URL pathnames are logically identical:

      /_api/document/mycollection/1234
      /_db/_system/document/mycollection/1234

  To access a different database (e.g. `test`), the URL pathname would look like this:

      /_db/test/document/mycollection/1234

  New databases can also be created and existing databases can only be dropped from
  within the default database (`_system`). It is not possible to drop the `_system`
  database itself.

  Cross-database operations are unintended and unsupported. The intention of the
  multi-database feature is to have the possibility to have a few databases managed
  by ArangoDB in parallel, but to only access one database at a time from a connection 
  or a request.

  When accessing the web interface via the URL pathname `/_admin/html/` or `/_admin/aardvark`,
  the web interface for the default database (`_system`) will be displayed.
  To access the web interface for a different database, the database name can be
  put into the URLs as a prefix, e.g. `/_db/test/_admin/html` or 
  `/_db/test/_admin/aardvark`.

  All internal request handlers and also all user-defined request handlers and actions
  (including Foxx) will only get to see the unprefixed URL pathnames (i.e. excluding
  any database name prefix). This is to ensure downwards-compatibility.

  To access the name of the requested database from any action (including Foxx), use
  use `req.database`.

  For example, when calling the URL `/myapp/myaction`, the content of `req.database`
  will be `_system` (the default database because no database got specified) and the
  content of `req.url` will be `/myapp/myaction`.
  
  When calling the URL `/_db/test/myapp/myaction`, the content of `req.database` will be 
  `test`, and the content of `req.url` will still be `/myapp/myaction`.
   
* Foxx now excludes files starting with . (dot) when bundling assets

  This mitigates problems with editor swap files etc.

* made the web interface a Foxx application

  This change caused the files for the web interface to be moved from `html/admin` to
  `js/apps/aardvark` in the file system.

  The base URL for the admin interface changed from `_admin/html/index.html` to
  `_admin/aardvark/index.html`.

  The "old" redirection to `_admin/html/index.html` will now produce a 404 error. 
  
  When starting ArangoDB with the `--upgrade` option, this will automatically be remedied 
  by putting in a redirection from `/` to `/_admin/aardvark/index.html`, and from 
  `/_admin/html/index.html` to `/_admin/aardvark/index.html`.

  This also obsoletes the following configuration (command-line) options:
  - `--server.admin-directory`
  - `--server.disable-admin-interface`

  when using these now obsolete options when the server is started, no error is produced
  for downwards-compatibility.

* changed User-Agent value sent by arangoimp, arangosh, and arangod from "VOC-Agent" to 
  "ArangoDB"

* changed journal file creation behavior as follows:

  Previously, a journal file for a collection was always created when a collection was
  created. When a journal filled up and became full, the current journal was made a
  datafile, and a new (empty) journal was created automatically. There weren't many
  intended situations when a collection did not have at least one journal.

  This is changed now as follows:
  - when a collection is created, no journal file will be created automatically
  - when there is a write into a collection without a journal, the journal will be
    created lazily
  - when there is a write into a collection with a full journal, a new journal will
    be created automatically

  From the end user perspective, nothing should have changed, except that there is now
  less disk usage for empty collections. Disk usage of infrequently updated collections 
  might also be reduced significantly by running the `rotate()` method of a collection, 
  and not writing into a collection subsequently.

* added method `collection.rotate()`

  This allows premature rotation of a collection's current journal file into a (read-only)
  datafile. The purpose of using `rotate()` is to prematurely allow compaction (which is 
  performed on datafiles only) on data, even if the journal was not filled up completely.

  Using `rotate()` may make sense in the following scenario:

      c = db._create("test");
      for (i = 0; i < 1000; ++i) {
        c.save(...); // insert lots of data here
      }

      ...
      c.truncate(); // collection is now empty
      // only data in datafiles will be compacted by following compaction runs
      // all data in the current journal would not be compacted

      // calling rotate will make the current journal a datafile, and thus make it
      // eligible for compaction
      c.rotate(); 

  Using `rotate()` may also be useful when data in a collection is known to not change
  in the immediate future. After having completed all write operations on a collection,
  performing a `rotate()` will reduce the size of the current journal to the actually
  required size (remember that journals are pre-allocated with a specific size) before
  making the journal a datafile. Thus `rotate()` may cause disk space savings, even if
  the datafiles does not qualify for compaction after rotation.

  Note: rotating the journal is asynchronous, so that the actual rotation may be executed
  after `rotate()` returns to the caller.

* changed compaction to merge small datafiles together (up to 3 datafiles are merged in 
  a compaction run)

  In the regular case, this should leave less small datafiles stay around on disk and allow
  using less file descriptors in total.

* added AQL MINUS function

* added AQL UNION_DISTINCT function (more efficient than combination of `UNIQUE(UNION())`)

* updated mruby to 2013-08-22

* issue #587: Add db._create() in help for startup arangosh

* issue #586: Share a link on installation instructions in the User Manual 

* issue #585: Bison 2.4 missing on Mac for custom build

* issue #584: Web interface images broken in devel

* issue #583: Small documentation update

* issue #581: Parameter binding for attributes

* issue #580: Small improvements (by @guidoreina) 

* issue #577: Missing documentation for collection figures in implementor manual

* issue #576: Get disk usage for collections and graphs

  This extends the result of the REST API for /_api/collection/figures with
  the attributes `compactors.count`, `compactors.fileSize`, `shapefiles.count`,
  and `shapefiles.fileSize`.

* issue #575: installing devel version on mac (low prio)

* issue #574: Documentation (POST /_admin/routing/reload)

* issue #558: HTTP cursors, allow count to ignore LIMIT


v1.4.0-alpha1 (2013-08-02)
--------------------------

* added replication. check online manual for details.

* added server startup options `--server.disable-replication-logger` and 
  `--server.disable-replication-applier`

* removed action deployment tool, this now handled with Foxx and its manager or
  by kaerus node utility

* fixed a server crash when using byExample / firstExample inside a transaction
  and the collection contained a usable hash/skiplist index for the example

* defineHttp now only expects a single context

* added collection detail dialog (web interface)

  Shows collection properties, figures (datafiles, journals, attributes, etc.)
  and indexes.

* added documents filter (web interface)

  Allows searching for documents based on attribute values. One or many filter
  conditions can be defined, using comparison operators such as '==', '<=', etc.

* improved AQL editor (web interface)

  Editor supports keyboard shortcuts (Submit, Undo, Redo, Select).
  Editor allows saving and reusing of user-defined queries.
  Added example queries to AQL editor.
  Added comment button.

* added document import (web interface)

  Allows upload of JSON-data from files. Files must have an extension of .json.

* added dashboard (web interface)

  Shows the status of replication and multiple system charts, e.g.
  Virtual Memory Size, Request Time, HTTP Connections etc.

* added API method `/_api/graph` to query all graphs with all properties.

* added example queries in web interface AQL editor

* added arango.reconnect(<host>) method for arangosh to dynamically switch server or
  user name

* added AQL range operator `..`

  The `..` operator can be used to easily iterate over a sequence of numeric
  values. It will produce a list of values in the defined range, with both bounding 
  values included.

  Example:

      2010..2013

  will produce the following result:

      [ 2010, 2011, 2012, 2013 ]

* added AQL RANGE function

* added collection.first(count) and collection.last(count) document access functions
  
  These functions allow accessing the first or last n documents in a collection. The order
  is determined by document insertion/update time.

* added AQL INTERSECTION function

* INCOMPATIBLE CHANGE: changed AQL user function namespace resolution operator from `:` to `::`

  AQL user-defined functions were introduced in ArangoDB 1.3, and the namespace resolution
  operator for them was the single colon (`:`). A function call looked like this:

      RETURN mygroup:myfunc()

  The single colon caused an ambiguity in the AQL grammar, making it indistinguishable from
  named attributes or the ternary operator in some cases, e.g.

      { mygroup:myfunc ? mygroup:myfunc }

  The change of the namespace resolution operator from `:` to `::` fixes this ambiguity.

  Existing user functions in the database will be automatically fixed when starting ArangoDB
  1.4 with the `--upgrade` option. However, queries using user-defined functions need to be
  adjusted on the client side to use the new operator.

* allow multiple AQL LET declarations separated by comma, e.g.
  LET a = 1, b = 2, c = 3

* more useful AQL error messages

  The error position (line/column) is more clearly indicated for parse errors.
  Additionally, if a query references a collection that cannot be found, the error
  message will give a hint on the collection name

* changed return value for AQL `DOCUMENT` function in case document is not found
  
  Previously, when the AQL `DOCUMENT` function was called with the id of a document and
  the document could not be found, it returned `undefined`. This value is not part of the
  JSON type system and this has caused some problems.
  Starting with ArangoDB 1.4, the `DOCUMENT` function will return `null` if the document
  looked for cannot be found.

  In case the function is called with a list of documents, it will continue to return all
  found documents, and will not return `null` for non-found documents. This has not changed.

* added single line comments for AQL

  Single line comments can be started with a double forward slash: `//`.
  They end at the end of the line, or the end of the query string, whichever is first.

* fixed documentation issues #567, #568, #571.

* added collection.checksum(<withData>) method to calculate CRC checksums for
  collections

  This can be used to 
  - check if data in a collection has changed
  - compare the contents of two collections on different ArangoDB instances

* issue #565: add description line to aal.listAvailable()

* fixed several out-of-memory situations when double freeing or invalid memory
  accesses could happen

* less msyncing during the creation of collections

  This is achieved by not syncing the initial (standard) markers in shapes collections.
  After all standard markers are written, the shapes collection will get synced.

* renamed command-line option `--log.filter` to `--log.source-filter` to avoid
  misunderstandings

* introduced new command-line option `--log.content-filter` to optionally restrict 
  logging to just specific log messages (containing the filter string, case-sensitive).
  
  For example, to filter on just log entries which contain `ArangoDB`, use:
  
      --log.content-filter "ArangoDB"

* added optional command-line option `--log.requests-file` to log incoming HTTP
  requests to a file.

  When used, all HTTP requests will be logged to the specified file, containing the
  client IP address, HTTP method, requests URL, HTTP response code, and size of the
  response body.

* added a signal handler for SIGUSR1 signal: 

  when ArangoDB receives this signal, it will respond all further incoming requests
  with an HTTP 503 (Service Unavailable) error. This will be the case until another
  SIGUSR1 signal is caught. This will make ArangoDB start serving requests regularly
  again. Note: this is not implemented on Windows.

* limited maximum request URI length to 16384 bytes:

  Incoming requests with longer request URIs will be responded to with an HTTP
  414 (Request-URI Too Long) error.

* require version 1.0 or 1.1 in HTTP version signature of requests sent by clients:
  
  Clients sending requests with a non-HTTP 1.0 or non-HTTP 1.1 version number will
  be served with an HTTP 505 (HTTP Version Not Supported) error.

* updated manual on indexes:  

  using system attributes such as `_id`, `_key`, `_from`, `_to`, `_rev` in indexes is
  disallowed and will be rejected by the server. This was the case since ArangoDB 1.3,
  but was not properly documented.

* issue #563: can aal become a default object?

  aal is now a prefab object in arangosh

* prevent certain system collections from being renamed, dropped, or even unloaded.

  Which restrictions there are for which system collections may vary from release to
  release, but users should in general not try to modify system collections directly
  anyway. 
  
  Note: there are no such restrictions for user-created collections.

* issue #559: added Foxx documentation to user manual

* added server startup option `--server.authenticate-system-only`. This option can be
  used to restrict the need for HTTP authentication to internal functionality and APIs,
  such as `/_api/*` and `/_admin/*`. 
  Setting this option to `true` will thus force authentication for the ArangoDB APIs 
  and the web interface, but allow unauthenticated requests for other URLs (including
  user defined actions and Foxx applications).
  The default value of this option is `false`, meaning that if authentication is turned
  on, authentication is still required for *all* incoming requests. Only by setting the
  option to `true` this restriction is lifted and authentication becomes required for
  URLs starting with `/_` only.

  Please note that authentication still needs to be enabled regularly by setting the
  `--server.disable-authentication` parameter to `false`. Otherwise no authentication 
  will be required for any URLs as before.

* protect collections against unloading when there are still document barriers around.

* extended cap constraints to optionally limit the active data size in a collection to
  a specific number of bytes.

  The arguments for creating a cap constraint are now:
  `collection.ensureCapConstraint(<count>, <byteSize>);`

  It is supported to specify just a count as in ArangoDB 1.3 and before, to specify 
  just a fileSize, or both. The first met constraint will trigger the automated
  document removal.

* added `db._exists(doc)` and `collection.exists(doc)` for easy document existence checks

* added API `/_api/current-database` to retrieve information about the database the
  client is currently connected to (note: the API `/_api/current-database` has been
  removed in the meantime. The functionality is accessible via `/_api/database/current` 
  now).

* ensure a proper order of tick values in datafiles/journals/compactors.
  any new files written will have the _tick values of their markers in order. for
  older files, there are edge cases at the beginning and end of the datafiles when
  _tick values are not properly in order.

* prevent caching of static pages in PathHandler. 
  whenever a static page is requested that is served by the general PathHandler, the
  server will respond to HTTP GET requests with a "Cache-Control: max-age=86400" header.

* added "doCompact" attribute when creating collections and to collection.properties().
  The attribute controls whether collection datafiles are compacted.

* changed the HTTP return code from 400 to 404 for some cases when there is a referral 
  to a non-existing collection or document.

* introduced error code 1909 `too many iterations` that is thrown when graph traversals
  hit the `maxIterations` threshold.

* optionally limit traversals to a certain number of iterations
  the limitation can be achieved via the traversal API by setting the `maxIterations` 
  attribute, and also via the AQL `TRAVERSAL` and `TRAVERSAL_TREE` functions by setting
  the same attribute. If traversals are not limited by the end user, a server-defined
  limit for `maxIterations` may be used to prevent server-side traversals from running
  endlessly.

* added graph traversal API at `/_api/traversal`

* added "API" link in web interface, pointing to REST API generated with Swagger

* moved "About" link in web interface into "links" menu

* allow incremental access to the documents in a collection from out of AQL
  this allows reading documents from a collection chunks when a full collection scan
  is required. memory usage might be must lower in this case and queries might finish
  earlier if there is an additional LIMIT statement

* changed AQL COLLECT to use a stable sort, so any previous SORT order is preserved

* issue #547: Javascript error in the web interface

* issue #550: Make AQL graph functions support key in addition to id

* issue #526: Unable to escape when an errorneous command is entered into the js shell

* issue #523: Graph and vertex methods for the javascript api
 
* issue #517: Foxx: Route parameters with capital letters fail

* issue #512: Binded Parameters for LIMIT


v1.3.3 (2013-08-01)
-------------------

* issue #570: updateFishbowl() fails once

* updated and fixed generated examples

* issue #559: added Foxx documentation to user manual

* added missing error reporting for errors that happened during import of edges


v1.3.2 (2013-06-21)
-------------------

* fixed memleak in internal.download()

* made the shape-collection journal size adaptive:
  if too big shapes come in, a shape journal will be created with a big-enough size
  automatically. the maximum size of a shape journal is still restricted, but to a 
  very big value that should never be reached in practice.

* fixed a segfault that occurred when inserting documents with a shape size bigger
  than the default shape journal size (2MB)

* fixed a locking issue in collection.truncate()

* fixed value overflow in accumulated filesizes reported by collection.figures()

* issue #545: AQL FILTER unnecessary (?) loop

* issue #549: wrong return code with --daemon


v1.3.1 (2013-05-24)
-------------------

* removed currently unused _ids collection

* fixed usage of --temp-path in aranogd and arangosh

* issue #540: suppress return of temporary internal variables in AQL

* issue #530: ReferenceError: ArangoError is not a constructor

* issue #535: Problem with AQL user functions javascript API

* set --javascript.app-path for test execution to prevent startup error

* issue #532: Graph _edgesCache returns invalid data?

* issue #531: Arangod errors

* issue #529: Really weird transaction issue

* fixed usage of --temp-path in aranogd and arangosh


v1.3.0 (2013-05-10)
-------------------

* fixed problem on restart ("datafile-xxx is not sealed") when server was killed
  during a compaction run

* fixed leak when using cursors with very small batchSize

* issue #508: `unregistergroup` function not mentioned in http interface docs

* issue #507: GET /_api/aqlfunction returns code inside parentheses

* fixed issue #489: Bug in aal.install

* fixed issue 505: statistics not populated on MacOS


v1.3.0-rc1 (2013-04-24)
-----------------------

* updated documentation for 1.3.0

* added node modules and npm packages

* changed compaction to only compact datafiles with more at least 10% of dead
  documents (byte size-wise)

* issue #498: fixed reload of authentication info when using 
  `require("org/arangodb/users").reload()`

* issue #495: Passing an empty array to create a document results in a 
  "phantom" document

* added more precision for requests statistics figures

* added "sum" attribute for individual statistics results in statistics API
  at /_admin/statistics

* made "limit" an optional parameter in AQL function NEAR().
  limit can now be either omitted completely, or set to 0. If so, an internal
  default value (currently 100) will be applied for the limit.

* issue #481

* added "attributes.count" to output of `collection.figures()`
  this also affects the REST API /_api/collection/<name>/figures

* added IndexedPropertyGetter for ShapedJson objects

* added API for user-defined AQL functions

* issue #475: A better error message for deleting a non-existent graph

* issue #474: Web interface problems with the JS Shell
 
* added missing documentation for AQL UNION function

* added transaction support. 
  This provides ACID transactions for ArangoDB. Transactions can be invoked
  using the `db._executeTransaction()` function, or the `/_api/transaction`
  REST API.

* switched to semantic versioning (at least for alpha & alpha naming)

* added saveOrReplace() for server-side JS

v1.3.alpha1 (2013-04-05)
------------------------

* cleanup of Module, Package, ArangoApp and modules "internal", "fs", "console"

* use Error instead of string in throw to allow stack-trace

* issue #454: error while creation of Collection

* make `collection.count()` not recalculate the number of documents on the fly, but
  use some internal document counters.

* issue #457: invalid string value in web interface

* make datafile id (datafile->_fid) identical to the numeric part of the filename.
  E.g. the datafile `journal-123456.db` will now have a datafile marker with the same
  fid (i.e. `123456`) instead of a different value. This change will only affect
  datafiles that are created with 1.3 and not any older files.
  The intention behind this change is to make datafile debugging easier.

* consistently discard document attributes with reserved names (system attributes)
  but without any known meaning, for example `_test`, `_foo`, ...

  Previously, these attributes were saved with the document regularly in some cases,
  but were discarded in other cases. 
  Now these attributes are discarded consistently. "Real" system attributes such as
  `_key`, `_from`, `_to` are not affected and will work as before.
  
  Additionally, attributes with an empty name (``) are discarded when documents are
  saved.

  Though using reserved or empty attribute names in documents was not really and 
  consistently supported in previous versions of ArangoDB, this change might cause 
  an incompatibility for clients that rely on this feature.

* added server startup flag `--database.force-sync-properties` to force syncing of
  collection properties on collection creation, deletion and on property update.
  The default value is true to mimic the behavior of previous versions of ArangoDB.
  If set to false, collection properties are written to disk but no call to sync()
  is made.

* added detailed output of server version and components for REST APIs
  `/_admin/version` and `/_api/version`. To retrieve this extended information,
  call the REST APIs with URL parameter `details=true`.

* issue #443: For git-based builds include commit hash in version

* adjust startup log output to be more compact, less verbose

* set the required minimum number of file descriptors to 256.
  On server start, this number is enforced on systems that have rlimit. If the limit
  cannot be enforced, starting the server will fail.
  Note: 256 is considered to be the absolute minimum value. Depending on the use case
  for ArangoDB, a much higher number of file descriptors should be used.

  To avoid checking & potentially changing the number of maximum open files, use the
  startup option `--server.descriptors-minimum 0`

* fixed shapedjson to json conversion for special numeric values (NaN, +inf, -inf).
  Before, "NaN", "inf", or "-inf" were written into the JSONified output, but these 
  values are not allowed in JSON. Now, "null" is written to the JSONified output as
  required.

* added AQL functions VARIANCE_POPULATION(), VARIANCE_SAMPLE(), STDDEV_POPULATION(),
  STDDEV_SAMPLE(), AVERAGE(), MEDIAN() to calculate statistical values for lists

* added AQL SQRT() function

* added AQL TRIM(), LEFT() and RIGHT() string functions

* fixed issue #436: GET /_api/document on edge
 
* make AQL REVERSE() and LENGTH() functions work on strings, too

* disabled DOT generation in `make doxygen`. this speeds up docs generation

* renamed startup option `--dispatcher.report-intervall` to `--dispatcher.report-interval`

* renamed startup option `--scheduler.report-intervall` to `--scheduler.report-interval`

* slightly changed output of REST API method /_admin/log.
  Previously, the log messages returned also contained the date and log level, now
  they will only contain the log message, and no date and log level information.
  This information can be re-created by API users from the `timestamp` and `level`
  attributes of the result.

* removed configure option `--enable-zone-debug`
  memory zone debugging is now automatically turned on when compiling with ArangoDB
  `--enable-maintainer-mode`

* removed configure option `--enable-arangob`
  arangob is now always included in the build


v1.2.3 (XXXX-XX-XX)
-------------------

* added optional parameter `edgexamples` for AQL function EDGES() and NEIGHBORS()

* added AQL function NEIGHBORS()
 
* added freebsd support

* fixed firstExample() query with `_id` and `_key` attributes

* issue triAGENS/ArangoDB-PHP#55: AQL optimizer may have mis-optimized duplicate 
  filter statements with limit


v1.2.2 (2013-03-26)
-------------------

* fixed save of objects with common sub-objects

* issue #459: fulltext internal memory allocation didn't scale well
  This fix improves loading times for collections with fulltext indexes that have
  lots of equal words indexed.

* issue #212: auto-increment support

  The feature can be used by creating a collection with the extra `keyOptions`
  attribute as follows:

      db._create("mycollection", { keyOptions: { type: "autoincrement", offset: 1, increment: 10, allowUserKeys: true } });

  The `type` attribute will make sure the keys will be auto-generated if no 
  `_key` attribute is specified for a document.

  The `allowUserKeys` attribute determines whether users might still supply own 
  `_key` values with documents or if this is considered an error.

  The `increment` value determines the actual increment value, whereas the `offset` 
  value can be used to seed to value sequence with a specific starting value. 
  This will be useful later in a multi-master setup, when multiple servers can use
  different auto-increment seed values and thus generate non-conflicting auto-increment values.

  The default values currently are:

  - `allowUserKeys`: `true`
  - `offset`: `0`
  - `increment`: `1`

  The only other available key generator type currently is `traditional`. 
  The `traditional` key generator will auto-generate keys in a fashion as ArangoDB 
  always did (some increasing integer value, with a more or less unpredictable
  increment value).

  Note that for the `traditional` key generator there is only the option to disallow 
  user-supplied keys and give the server the sole responsibility for key generation.
  This can be achieved by setting the `allowUserKeys` property to `false`.

  This change also introduces the following errors that API implementors may want to check
  the return values for:

  - 1222: `document key unexpected`: will be raised when a document is created with
    a `_key` attribute, but the underlying collection was set up with the `keyOptions`
    attribute `allowUserKeys: false`.

  - 1225: `out of keys`: will be raised when the auto-increment key generator runs
    out of keys. This may happen when the next key to be generated is 2^64 or higher.
    In practice, this will only happen if the values for `increment` or `offset` are
    not set appropriately, or if users are allowed to supply own keys, those keys
    are near the 2^64 threshold, and later the auto-increment feature kicks in and
    generates keys that cross that threshold.

    In practice it should not occur with proper configuration and proper usage of the
    collections.

  This change may also affect the following REST APIs:
  - POST `/_api/collection`: the server does now accept the optional `keyOptions` 
    attribute in the second parameter
  - GET `/_api/collection/properties`: will return the `keyOptions` attribute as part
    of the collection's properties. The previous optional attribute `createOptions` 
    is now gone.

* fixed `ArangoStatement.explain()` method with bind variables

* fixed misleading "cursor not found" error message in arangosh that occurred when
  `count()` was called for client-side cursors

* fixed handling of empty attribute names, which may have crashed the server under
  certain circumstances before

* fixed usage of invalid pointer in error message output when index description could
  not be opened


v1.2.1 (2013-03-14)
-------------------

* issue #444: please darken light color in arangosh

* issue #442: pls update post install info on osx

* fixed conversion of special double values (NaN, -inf, +inf) when converting from 
  shapedjson to JSON

* fixed compaction of markers (location of _key was not updated correctly in memory,
  leading to _keys pointing to undefined memory after datafile rotation)

* fixed edge index key pointers to use document master pointer plus offset instead
  of direct _key address

* fixed case when server could not create any more journal or compactor files. 
  Previously a wrong status code may have been returned, and not being able to create
  a new compactor file may have led to an infinite loop with error message
  "could not create compactor".
 
* fixed value truncation for numeric filename parts when renaming datafiles/journals


v1.2.0 (2013-03-01)
-------------------

* by default statistics are now switch off; in order to enable comment out
  the "disable-statistics = yes" line in "arangod.conf"

* fixed issue #435: csv parser skips data at buffer border

* added server startup option `--server.disable-statistics` to turn off statistics
  gathering without recompilation of ArangoDB.
  This partly addresses issue #432.

* fixed dropping of indexes without collection name, e.g.
  `db.xxx.dropIndex("123456");`
  Dropping an index like this failed with an assertion error.
 
* fixed issue #426: arangoimp should be able to import edges into edge collections

* fixed issue #425: In case of conflict ArangoDB returns HTTP 400 Bad request 
  (with 1207 Error) instead of HTTP 409 Conflict

* fixed too greedy token consumption in AQL for negative values:
  e.g. in the statement `RETURN { a: 1 -2 }` the minus token was consumed as part 
  of the value `-2`, and not interpreted as the binary arithmetic operator


v1.2.beta3 (2013-02-22)
-----------------------

* issue #427: ArangoDB Importer Manual has no navigation links (previous|home|next)

* issue #319: Documentation missing for Emergency console and incomplete for datafile debugger.

* issue #370: add documentation for reloadRouting and flushServerModules

* issue #393: added REST API for user management at /_api/user

* issue #393, #128: added simple cryptographic functions for user actions in module "crypto":
  * require("org/arangodb/crypto").md5()
  * require("org/arangodb/crypto").sha256()
  * require("org/arangodb/crypto").rand()

* added replaceByExample() Javascript and REST API method

* added updateByExample() Javascript and REST API method

* added optional "limit" parameter for removeByExample() Javascript and REST API method

* fixed issue #413

* updated bundled V8 version from 3.9.4 to 3.16.14.1
  Note: the Windows version used a more recent version (3.14.0.1) and was not updated.

* fixed issue #404: keep original request url in request object


v1.2.beta2 (2013-02-15)
-----------------------

* fixed issue #405: 1.2 compile warnings

* fixed issue #333: [debian] Group "arangodb" is not used when starting vie init.d script

* added optional parameter 'excludeSystem' to GET /_api/collection
  This parameter can be used to disable returning system collections in the list
  of all collections.

* added AQL functions KEEP() and UNSET()

* fixed issue #348: "HTTP Interface for Administration and Monitoring" 
  documentation errors.

* fix stringification of specific positive int64 values. Stringification of int64
  values with the upper 32 bits cleared and the 33rd bit set were broken.

* issue #395:  Collection properties() function should return 'isSystem' for 
  Javascript and REST API

* make server stop after upgrade procedure when invoked with `--upgrade option`.
  When started with the `--upgrade` option, the server will perfom
  the upgrade, and then exit with a status code indicating the result of the
  upgrade (0 = success, 1 = failure). To start the server regularly in either 
  daemon or console mode, the `--upgrade` option must not be specified.
  This change was introduced to allow init.d scripts check the result of
  the upgrade procedure, even in case an upgrade was successful.
  this was introduced as part of issue #391.

* added AQL function EDGES()

* added more crash-protection when reading corrupted collections at startup

* added documentation for AQL function CONTAINS()

* added AQL function LIKE()

* replaced redundant error return code 1520 (Unable to open collection) with error code
  1203 (Collection not found). These error codes have the same meanings, but one of
  them was returned from AQL queries only, the other got thrown by other parts of
  ArangoDB. Now, error 1203 (Collection not found) is used in AQL too in case a 
  non-existing collection is used.

v1.2.beta1 (2013-02-01)
-----------------------

* fixed issue #382: [Documentation error] Maschine... should be Machine...
 
* unified history file locations for arangod, arangosh, and arangoirb.
  - The readline history for arangod (emergency console) is now stored in file
    $HOME/.arangod. It was stored in $HOME/.arango before.
  - The readline history for arangosh is still stored in $HOME/.arangosh.
  - The readline history for arangoirb is now stored in $HOME/.arangoirb. It was
    stored in $HOME/.arango-mrb before.

* fixed issue #381: _users user should have a unique constraint

* allow negative list indexes in AQL to access elements from the end of a list,
  e.g. ```RETURN values[-1]``` will return the last element of the `values` list.

* collection ids, index ids, cursor ids, and document revision ids created and 
  returned by ArangoDB are now returned as strings with numeric content inside. 
  This is done to prevent some value overrun/truncation in any part of the
  complete client/server workflow. 
  In ArangoDB 1.1 and before, these values were previously returned as 
  (potentially very big) integer values. This may cause problems (clipping, overrun,
  precision loss) for clients that do not support big integers natively and store 
  such values in IEEE754 doubles internally. This type loses precision after about
  52 bits and is thus not safe to hold an id.
  Javascript and 32 bit-PHP are examples for clients that may cause such problems. 
  Therefore, ids are now returned by ArangoDB as strings, with the string
  content being the integer value as before. 

  Example for documents ("_rev" attribute):
  - Document returned by ArangoDB 1.1: { "_rev": 1234, ... } 
  - Document returned by ArangoDB 1.2: { "_rev": "1234", ... } 
  
  Example for collections ("id" attribute / "_id" property):
  - Collection returned by ArangoDB 1.1: { "id": 9327643, "name": "test", ... } 
  - Collection returned by ArangoDB 1.2: { "id": "9327643", "name": "test", ... }

  Example for cursors ("id" attribute):
  - Collection returned by ArangoDB 1.1: { "id": 11734292, "hasMore": true, ... } 
  - Collection returned by ArangoDB 1.2: { "id": "11734292", "hasMore": true, ... }

* global variables are not automatically available anymore when starting the 
  arangod Javascript emergency console (i.e. ```arangod --console```). 
  
  Especially, the variables `db`, `edges`, and `internal` are not available 
  anymore. `db` and `internal` can be made available in 1.2 by
  ```var db = require("org/arangodb").db;``` and
  ```var internal = require("internal");```, respectively.
  The reason for this change is to get rid of global variables in the server
  because this will allow more specific inclusion of functionality.

  For convenience, the global variable `db` is still available by default in 
  arangosh. The global variable `edges`, which since ArangoDB 1.1 was kind of
  a redundant wrapper of `db`, has been removed in 1.2 completely.
  Please use `db` instead, and if creating an edge collection, use the explicit
  ```db._createEdgeCollection()``` command.

* issue #374: prevent endless redirects when calling admin interface with 
  unexpected URLs

* issue #373: TRAVERSAL() `trackPaths` option does not work. Instead `paths` does work

* issue #358: added support for CORS

* honor optional waitForSync property for document removal, replace, update, and
  save operations in arangosh. The waitForSync parameter for these operations
  was previously honored by the REST API and on the server-side, but not when
  the waitForSync parameter was specified for a document operation in arangosh.

* calls to db.collection.figures() and /_api/collection/<collection>/figures now 
  additionally return the number of shapes used in the collection in the
  extra attribute "shapes.count"

* added AQL TRAVERSAL_TREE() function to return a hierarchical result from a traversal

* added AQL TRAVERSAL() function to return the results from a traversal

* added AQL function ATTRIBUTES() to return the attribute names of a document

* removed internal server-side AQL functions from global scope. 

  Now the AQL internal functions can only be accessed via the exports of the 
  ahuacatl module, which can be included via ```require("org/arangodb/ahuacatl")```.
  It shouldn't be necessary for clients to access this module at all, but 
  internal code may use this module.

  The previously global AQL-related server-side functions were moved to the 
  internal namespace. This produced the following function name changes on 
  the server:

     old name              new name
     ------------------------------------------------------
     AHUACATL_RUN       => require("internal").AQL_QUERY
     AHUACATL_EXPLAIN   => require("internal").AQL_EXPLAIN
     AHUACATL_PARSE     => require("internal").AQL_PARSE

  Again, clients shouldn't have used these functions at all as there is the
  ArangoStatement object to execute AQL queries.

* fixed issue #366: Edges index returns strange description

* added AQL function MATCHES() to check a document against a list of examples

* added documentation and tests for db.collection.removeByExample

* added --progress option for arangoimp. This will show the percentage of the input
  file that has been processed by arangoimp while the import is still running. It can
  be used as a rough indicator of progress for the entire import.

* make the server log documents that cannot be imported via /_api/import into the
  logfile using the warning log level. This may help finding illegal documents in big
  import runs.

* check on server startup whether the database directory and all collection directories
  are writable. if not, the server startup will be aborted. this prevents serious
  problems with collections being non-writable and this being detected at some pointer
  after the server has been started

* allow the following AQL constructs: FUNC(...)[...], FUNC(...).attribute

* fixed issue #361: Bug in Admin Interface. Header disappears when clicking new collection

* Added in-memory only collections

  Added collection creation parameter "isVolatile": 
  if set to true, the collection is created as an in-memory only collection, 
  meaning that all document data of that collection will reside in memory only, 
  and will not be stored permanently to disk. 
  This means that all collection data will be lost when the collection is unloaded 
  or the server is shut down.
  As this collection type does not have datafile disk overhead for the regular 
  document operations, it may be faster than normal disk-backed collections. The
  actual performance gains strongly depend on the underlying OS, filesystem, and 
  settings though.
  This collection type should be used for caches only and not for any sensible data
  that cannot be re-created otherwise.
  Some platforms, namely Windows, currently do not support this collection type.
  When creating an in-memory collection on such platform, an error message will be
  returned by ArangoDB telling the user the platform does not support it.

  Note: in-memory collections are an experimental feature. The feature might
  change drastically or even be removed altogether in a future version of ArangoDB.

* fixed issue #353: Please include "pretty print" in Emergency Console

* fixed issue #352: "pretty print" console.log
  This was achieved by adding the dump() function for the "internal" object

* reduced insertion time for edges index
  Inserting into the edges index now avoids costly comparisons in case of a hash 
  collision, reducing the prefilling/loading timer for bigger edge collections

* added fulltext queries to AQL via FULLTEXT() function. This allows search 
  fulltext indexes from an AQL query to find matching documents

* added fulltext index type. This index type allows indexing words and prefixes of
  words from a specific document attribute. The index can be queries using a
  SimpleQueryFull object, the HTTP REST API at /_api/simple/fulltext, or via AQL

* added collection.revision() method to determine whether a collection has changed. 
  The revision method returns a revision string that can be used by client programs
  for equality/inequality comparisons. The value returned by the revision method
  should be treated by clients as an opaque string and clients should not try to
  figure out the sense of the revision id. This is still useful enough to check
  whether data in a collection has changed.

* issue #346: adaptively determine NUMBER_HEADERS_PER_BLOCK

* issue #338: arangosh cursor positioning problems

* issue #326: use limit optimization with filters

* issue #325: use index to avoid sorting

* issue #324: add limit optimization to AQL

* removed arango-password script and added Javascript functionality to add/delete
  users instead. The functionality is contained in module `users` and can be invoked
  as follows from arangosh and arangod:
  * require("users").save("name", "passwd");
  * require("users").replace("name", "newPasswd");
  * require("users").remove("name");
  * require("users").reload();
  These functions are intentionally not offered via the web interface.
  This also addresses issue #313

* changed print output in arangosh and the web interface for JSON objects.
  Previously, printing a JSON object in arangosh resulted in the attribute values
  being printed as proper JSON, but attribute names were printed unquoted and
  unescaped. This was fine for the purpose of arangosh, but lead to invalid
  JSON being produced. Now, arangosh will produce valid JSON that can be used
  to send it back to ArangoDB or use it with arangoimp etc.

* fixed issue #300: allow importing documents via the REST /_api/import API 
  from a JSON list, too.
  So far, the API only supported importing from a format that had one JSON object
  on each line. This is sometimes inconvenient, e.g. when the result of an AQL
  query or any other list is to be imported. This list is a JSON list and does not
  necessary have a document per line if pretty-printed.
  arangoimp now supports the JSON list format, too. However, the format requires
  arangoimp and the server to read the entire dataset at once. If the dataset is
  too big (bigger than --max-upload-size) then the import will be rejected. Even if
  increased, the entire list must fit in memory on both the client and the server,
  and this may be more resource-intensive than importing individual lines in chunks.

* removed unused parameter --reuse-ids for arangoimp. This parameter did not have
  any effect in 1.2, was never publicly announced and did evil (TM) things.

* fixed issue #297 (partly): added whitespace between command line and
  command result in arangosh, added shell colors for better usability

* fixed issue #296: system collections not usable from AQL

* fixed issue #295: deadlock on shutdown

* fixed issue #293: AQL queries should exploit edges index

* fixed issue #292: use index when filtering on _key in AQL

* allow user-definable document keys
  users can now define their own document keys by using the _key attribute
  when creating new documents or edges. Once specified, the value of _key is
  immutable.
  The restrictions for user-defined key values are:
  * the key must be at most 254 bytes long
  * it must consist of the letters a-z (lower or upper case), the digits 0-9,
    the underscore (_) or dash (-) characters only
  * any other characters, especially multi-byte sequences, whitespace or
    punctuation characters cannot be used inside key values

  Specifying a document key is optional when creating new documents. If no
  document key is specified, ArangoDB will create a document key itself.
  There are no guarantees about the format and pattern of auto-generated document
  keys other than the above restrictions.
  Clients should therefore treat auto-generated document keys as opaque values.
  Keys can be used to look up and reference documents, e.g.:
  * saving a document: `db.users.save({ "_key": "fred", ... })`
  * looking up a document: `db.users.document("fred")`
  * referencing other documents: `edges.relations.save("users/fred", "users/john", ...)`

  This change is downwards-compatible to ArangoDB 1.1 because in ArangoDB 1.1 
  users were not able to define their own keys. If the user does not supply a _key
  attribute when creating a document, ArangoDB 1.2 will still generate a key of
  its own as ArangoDB 1.1 did. However, all documents returned by ArangoDB 1.2 will 
  include a _key attribute and clients should be able to handle that (e.g. by
  ignoring it if not needed). Documents returned will still include the _id attribute
  as in ArangoDB 1.1.

* require collection names everywhere where a collection id was allowed in 
  ArangoDB 1.1 & 1.0
  This change requires clients to use a collection name in place of a collection id 
  at all places the client deals with collections.
  Examples:
  * creating edges: the _from and _to attributes must now contain collection names instead
    of collection ids: `edges.relations.save("test/my-key1", "test/my-key2", ...)`
  * retrieving edges: the returned _from and _to attributes now will contain collection
    names instead of ids, too: _from: `test/fred` instead of `1234/3455`
  * looking up documents: db.users.document("fred") or db._document("users/fred")
  
  Collection names must be used in REST API calls instead of collection ids, too.
  This change is thus not completely downwards-compatible to ArangoDB 1.1. ArangoDB 1.1
  required users to use collection ids in many places instead of collection names.
  This was unintuitive and caused overhead in cases when just the collection name was
  known on client-side but not its id. This overhead can now be avoided so clients can
  work with the collection names directly. There is no need to work with collection ids
  on the client side anymore. 
  This change will likely require adjustments to API calls issued by clients, and also
  requires a change in how clients handle the _id value of returned documents. Previously,
  the _id value of returned documents contained the collection id, a slash separator and
  the document number. Since 1.2, _id will contain the collection name, a slash separator
  and the document key. The same applies to the _from and _to attribute values of edges
  that are returned by ArangoDB.

  Also removed (now unnecessary) location header in responses of the collections REST API.
  The location header was previously returned because it was necessary for clients.
  When clients created a collection, they specified the collection name. The collection
  id was generated on the server, but the client needed to use the server-generated
  collection id for further API calls, e.g. when creating edges etc. Therefore, the
  full collection URL, also containing the collection id, was returned by the server in
  responses to the collection API, in the HTTP location header.
  Returning the location header has become unnecessary in ArangoDB 1.2 because users
  can access collections by name and do not need to care about collection ids.


v1.1.3 (2013-XX-XX)
-------------------

* fix case when an error message was looked up for an error code but no error
  message was found. In this case a NULL ptr was returned and not checked everywhere.
  The place this error popped up was when inserting into a non-unique hash index
  failed with a specific, invalid error code.

* fixed issue #381:  db._collection("_users").getIndexes();

* fixed issue #379: arango-password fatal issue javscript.startup-directory 

* fixed issue #372: Command-Line Options for the Authentication and Authorization


v1.1.2 (2013-01-20)
-------------------

* upgraded to mruby 2013-01-20 583983385b81c21f82704b116eab52d606a609f4

* fixed issue #357: Some spelling and grammar errors

* fixed issue #355: fix quotes in pdf manual
 
* fixed issue #351: Strange arangosh error message for long running query 

* fixed randomly hanging connections in arangosh on MacOS

* added "any" query method: this returns a random document from a collection. It
  is also available via REST HTTP at /_api/simple/any.

* added deployment tool

* added getPeerVertex

* small fix for logging of long messages: the last character of log messages longer
  than 256 bytes was not logged.

* fixed truncation of human-readable log messages for web interface: the trailing \0
  byte was not appended for messages longer than 256 bytes

* fixed issue #341: ArangoDB crashes when stressed with Batch jobs
  Contrary to the issue title, this did not have anything to do with batch jobs but
  with too high memory usage. The memory usage of ArangoDB is now reduced for cases
   when there are lots of small collections with few documents each

* started with issue #317: Feature Request (from Google Groups): DATE handling

* backported issue #300: Extend arangoImp to Allow importing resultset-like 
  (list of documents) formatted files

* fixed issue #337: "WaitForSync" on new collection does not work on Win/X64

* fixed issue #336: Collections REST API docs

* fixed issue #335: mmap errors due to wrong memory address calculation 

* fixed issue #332: arangoimp --use-ids parameter seems to have no impact

* added option '--server.disable-authentication' for arangosh as well. No more passwd
  prompts if not needed

* fixed issue #330: session logging for arangosh

* fixed issue #329: Allow passing script file(s) as parameters for arangosh to run

* fixed issue #328: 1.1 compile warnings

* fixed issue #327: Javascript parse errors in front end


v1.1.1 (2012-12-18)
-------------------

* fixed issue #339: DELETE /_api/cursor/cursor-identifier return incollect errorNum

  The fix for this has led to a signature change of the function actions.resultNotFound().
  The meaning of parameter #3 for This function has changed from the error message string
  to the error code. The error message string is now parameter #4.
  Any client code that uses this function in custom actions must be adjusted.

* fixed issue #321: Problem upgrading arangodb 1.0.4 to 1.1.0 with Homebrew (OSX 10.8.2)

* fixed issue #230: add navigation and search for online documentation

* fixed issue #315: Strange result in PATH

* fixed issue #323: Wrong function returned in error message of AQL CHAR_LENGTH()

* fixed some log errors on startup / shutdown due to pid file handling and changing
  of directories


v1.1.0 (2012-12-05)
-------------------

* WARNING:
  arangod now performs a database version check at startup. It will look for a file
  named "VERSION" in its database directory. If the file is not present, arangod will
  perform an automatic upgrade of the database directory. This should be the normal
  case when upgrading from ArangoDB 1.0 to ArangoDB 1.1.

  If the VERSION file is present but is from an older version of ArangoDB, arangod 
  will refuse to start and ask the user to run a manual upgrade first. A manual upgrade
  can be performed by starting arangod with the option `--upgrade`. 

  This upgrade procedure shall ensure that users have full control over when they 
  perform any updates/upgrades of their data, and can plan backups accordingly. The
  procedure also guarantees that the server is not run without any required system
  collections or with in incompatible data state.

* added AQL function DOCUMENT() to retrieve a document by its _id value

* fixed issue #311: fixed segfault on unload 

* fixed issue #309: renamed stub "import" button from web interface

* fixed issue #307: added WaitForSync column in collections list in in web interface 

* fixed issue #306: naming in web interface 

* fixed issue #304: do not clear AQL query text input when switching tabs in
  web interface

* fixed issue #303: added documentation about usage of var keyword in web interface

* fixed issue #301: PATCH does not work in web interface

# fixed issue #269: fix make distclean & clean

* fixed issue #296: system collections not usable from AQL

* fixed issue #295: deadlock on shutdown

* added collection type label to web interface

* fixed issue #290: the web interface now disallows creating non-edges in edge collections
  when creating collections via the web interface, the collection type must also be
  specified (default is document collection)

* fixed issue #289: tab-completion does not insert any spaces

* fixed issue #282: fix escaping in web interface

* made AQL function NOT_NULL take any number of arguments. Will now return its
  first argument that is not null, or null if all arguments are null. This is downwards
  compatible.

* changed misleading AQL function name NOT_LIST() to FIRST_LIST() and slightly changed
  the behavior. The function will now return its first argument that is a list, or null 
  if none of the arguments are lists.
  This is mostly downwards-compatible. The only change to the previous implementation in
  1.1-beta will happen if two arguments were passed and the 1st and 2nd arguments were 
  both no lists. In previous 1.1, the 2nd argument was returned as is, but now null 
  will be returned.

* add AQL function FIRST_DOCUMENT(), with same behavior as FIRST_LIST(), but working
  with documents instead of lists.

* added UPGRADING help text

* fixed issue #284: fixed Javascript errors when adding edges/vertices without own
  attributes

* fixed issue #283: AQL LENGTH() now works on documents, too

* fixed issue #281: documentation for skip lists shows wrong example

* fixed AQL optimizer bug, related to OR-combined conditions that filtered on the
  same attribute but with different conditions

* fixed issue #277: allow usage of collection names when creating edges
  the fix of this issue also implies validation of collection names / ids passed to
  the REST edge create method. edges with invalid collection ids or names in the
  "from" or "to" values will be rejected and not saved


v1.1.beta2 (2012-11-13)
-----------------------

* fixed arangoirb compilation

* fixed doxygen


v1.1.beta1 (2012-10-24)
-----------------------

* fixed AQL optimizer bug

* WARNING:
  - the user has changed from "arango" to "arangodb", the start script has changed from
    "arangod" to "arangodb", the database directory has changed from "/var/arangodb" to
    "/var/lib/arangodb" to be compliant with various Linux policies

  - In 1.1, we have introduced types for collections: regular documents go into document
    collections, and edges go into edge collections. The prefixing (db.xxx vs. edges.xxx) 
    works slightly different in 1.1: edges.xxx can still be used to access collections, 
    however, it will not determine the type of existing collections anymore. To create an 
    edge collection 1.1, you can use db._createEdgeCollection() or edges._create(). 
    And there's of course also db._createDocumentCollection(). 
    db._create() is also still there and will create a document collection by default, 
    whereas edges._create() will create an edge collection.

  - the admin web interface that was previously available via the simple URL suffix / 
    is now available via a dedicated URL suffix only: /_admin/html
    The reason for this is that routing and URLs are now subject to changes by the end user,
    and only URLs parts prefixed with underscores (e.g. /_admin or /_api) are reserved
    for ArangoDB's internal usage.

* the server now handles requests with invalid Content-Length header values as follows:
  - if Content-Length is negative, the server will respond instantly with HTTP 411
    (length required)

  - if Content-Length is positive but shorter than the supplied body, the server will
    respond with HTTP 400 (bad request)

  - if Content-Length is positive but longer than the supplied body, the server will
    wait for the client to send the missing bytes. The server allows 90 seconds for this
    and will close the connection if the client does not send the remaining data

  - if Content-Length is bigger than the maximum allowed size (512 MB), the server will 
    fail with HTTP 413 (request entity too large).

  - if the length of the HTTP headers is greater than the maximum allowed size (1 MB),
    the server will fail with HTTP 431 (request header fields too large)

* issue #265: allow optional base64 encoding/decoding of action response data

* issue #252: create _modules collection using arango-upgrade (note: arango-upgrade was
  finally replaced by the `--upgrade` option for arangod)

* issue #251: allow passing arbitrary options to V8 engine using new command line option:
  --javascript.v8-options. Using this option, the Harmony features or other settings in
  v8 can be enabled if the end user requires them

* issue #248: allow AQL optimizer to pull out completely uncorrelated subqueries to the
  top level, resulting in less repeated evaluation of the subquery

* upgraded to Doxygen 1.8.0

* issue #247: added AQL function MERGE_RECURSIVE

* issue #246: added clear() function in arangosh

* issue #245: Documentation: Central place for naming rules/limits inside ArangoDB

* reduced size of hash index elements by 50 %, allowing more index elements to fit in 
  memory

* issue #235: GUI Shell throws Error:ReferenceError: db is not defined

* issue #229: methods marked as "under construction" 

* issue #228: remove unfinished APIs (/_admin/config/*) 

* having the OpenSSL library installed is now a prerequisite to compiling ArangoDB
  Also removed the --enable-ssl configure option because ssl is always required.

* added AQL functions TO_LIST, NOT_LIST

* issue #224: add optional Content-Id for batch requests

* issue #221: more documentation on AQL explain functionality. Also added
  ArangoStatement.explain() client method

* added db._createStatement() method on server as well (was previously available
  on the client only)

* issue #219: continue in case of "document not found" error in PATHS() function

* issue #213: make waitForSync overridable on specific actions

* changed AQL optimizer to use indexes in more cases. Previously, indexes might
  not have been used when in a reference expression the inner collection was 
  specified last. Example: FOR u1 IN users FOR u2 IN users FILTER u1._id == u2._id
  Previously, this only checked whether an index could be used for u2._id (not
  possible). It was not checked whether an index on u1._id could be used (possible).
  Now, for expressions that have references/attribute names on both sides of the
  above as above, indexes are checked for both sides.
  
* issue #204: extend the CSV import by TSV and by user configurable 
  separator character(s)

* issue #180: added support for batch operations

* added startup option --server.backlog-size
  this allows setting the value of the backlog for the listen() system call.
  the default value is 10, the maximum value is platform-dependent

* introduced new configure option "--enable-maintainer-mode" for
  ArangoDB maintainers. this option replaces the previous compile switches
  --with-boost-test, --enable-bison, --enable-flex and --enable-errors-dependency
  the individual configure options have been removed. --enable-maintainer-mode
  turns them all on.

* removed potentially unused configure option --enable-memfail

* fixed issue #197: HTML web interface calls /_admin/user-manager/session

* fixed issue #195: VERSION file in database directory

* fixed issue #193: REST API HEAD request returns a message body on 404

* fixed issue #188: intermittent issues with 1.0.0
  (server-side cursors not cleaned up in all cases, pthreads deadlock issue)

* issue #189: key store should use ISO datetime format bug 

* issue #187: run arango-upgrade on server start (note: arango-upgrade was finally
  replaced by the `--upgrade` option for arangod)n

* fixed issue #183: strange unittest error

* fixed issue #182: manual pages

* fixed issue #181: use getaddrinfo

* moved default database directory to "/var/lib/arangodb" in accordance with 
  http://www.pathname.com/fhs/pub/fhs-2.3.html

* fixed issue #179: strange text in import manual

* fixed issue #178: test for aragoimp is missing

* fixed issue #177: a misleading error message was returned if unknown variables
  were used in certain positions in an AQL query.

* fixed issue #176: explain how to use AQL from the arangosh

* issue #175: re-added hidden (and deprecated) option --server.http-port. This 
  option is only there to be downwards-compatible to Arango 1.0.

* fixed issue #174: missing Documentation for `within`

* fixed issue #170: add db.<coll_name>.all().toArray() to arangosh help screen

* fixed issue #169: missing argument in Simple Queries

* added program arango-upgrade. This program must be run after installing ArangoDB
  and after upgrading from a previous version of ArangoDB. The arango-upgrade script
  will ensure all system collections are created and present in the correct state.
  It will also perform any necessary data updates.
  Note: arango-upgrade was finally replaced by the `--upgrade` option for arangod.

* issue #153: edge collection should be a flag for a collection
  collections now have a type so that the distinction between document and edge 
  collections can now be done at runtime using a collection's type value.
  A collection's type can be queried in Javascript using the <collection>.type() method. 
  
  When new collections are created using db._create(), they will be document 
  collections by default. When edge._create() is called, an edge collection will be created.
  To explicitly create a collection of a specific/different type, use the methods 
  _createDocumentCollection() or _createEdgeCollection(), which are available for
  both the db and the edges object.
  The Javascript objects ArangoEdges and ArangoEdgesCollection have been removed
  completely.
  All internal and test code has been adjusted for this, and client code
  that uses edges.* should also still work because edges is still there and creates
  edge collections when _create() is called.
  
  INCOMPATIBLE CHANGE: Client code might still need to be changed in the following aspect:
  Previously, collections did not have a type so documents and edges could be inserted
  in the same collection. This is now disallowed. Edges can only be inserted into
  edge collections now. As there were no collection types in 1.0, ArangoDB will perform
  an automatic upgrade when migrating from 1.0 to 1.1.
  The automatic upgrade will check every collection and determine its type as follows:
  - if among the first 50 documents in the collection there are documents with
    attributes "_from" and "_to", the collection is typed as an edge collection
  - if among the first 50 documents in the collection there are no documents with
    attributes "_from" and "_to", the collection is made as a document collection

* issue #150: call V8 garbage collection on server periodically

* issue #110: added support for partial updates

  The REST API for documents now offers an HTTP PATCH method to partially update
  documents. Overwriting/replacing documents is still available via the HTTP PUT method
  as before. The Javascript API in the shell also offers a new update() method in extension to
  the previously existing replace() method.


v1.0.4 (2012-11-12)
-------------------

* issue #275: strange error message in arangosh 1.0.3 at startup


v1.0.3 (2012-11-08)
-------------------

* fixed AQL optimizer bug

* issue #273: fixed segfault in arangosh on HTTP 40x 

* issue #265: allow optional base64 encoding/decoding of action response data

* issue #252: _modules collection not created automatically


v1.0.2 (2012-10-22)
-------------------

* repository CentOS-X.Y moved to CentOS-X, same for Debian

* bugfix for rollback from edges

* bugfix for hash indexes

* bugfix for StringBuffer::erase_front

* added autoload for modules

* added AQL function TO_LIST


v1.0.1 (2012-09-30)
-------------------

* draft for issue #165: front-end application howto

* updated mruby to cf8fdea4a6598aa470e698e8cbc9b9b492319d

* fix for issue #190: install doesn't create log directory

* fix for issue #194: potential race condition between creating and dropping collections

* fix for issue #193: REST API HEAD request returns a message body on 404

* fix for issue #188: intermittent issues with 1.0.0 

* fix for issue #163: server cannot create collection because of abandoned files
  
* fix for issue #150: call V8 garbage collection on server periodically 


v1.0.0 (2012-08-17)
-------------------

* fix for issue #157: check for readline and ncurses headers, not only libraries


v1.0.beta4 (2012-08-15)
-----------------------

* fix for issue #152: fix memleak for barriers


v1.0.beta3 (2012-08-10)
-----------------------

* fix for issue #151: Memleak, collection data not removed

* fix for issue #149: Inconsistent port for admin interface

* fix for issue #163: server cannot create collection because of abandoned files

* fix for issue #157: check for readline and ncurses headers, not only libraries

* fix for issue #108: db.<collection>.truncate() inefficient

* fix for issue #109: added startup note about cached collection names and how to
  refresh them

* fix for issue #156: fixed memleaks in /_api/import

* fix for issue #59: added tests for /_api/import

* modified return value for calls to /_api/import: now, the attribute "empty" is 
  returned as well, stating the number of empty lines in the input. Also changed the
  return value of the error code attribute ("errorNum") from 1100 ("corrupted datafile")
  to 400 ("bad request") in case invalid/unexpected JSON data was sent to the server. 
  This error code is more appropriate as no datafile is broken but just input data is
  incorrect.

* fix for issue #152: Memleak for barriers

* fix for issue #151: Memleak, collection data not removed

* value of --database.maximal-journal-size parameter is now validated on startup. If
  value is smaller than the minimum value (currently 1048576), an error is thrown and
  the server will not start. Before this change, the global value of maximal journal 
  size was not validated at server start, but only on collection level

* increased sleep value in statistics creation loop from 10 to 500 microseconds. This
  reduces accuracy of statistics values somewhere after the decimal points but saves
  CPU time.

* avoid additional sync() calls when writing partial shape data (attribute name data) 
  to disk. sync() will still be called when the shape marker (will be written after
  the attributes) is written to disk 

* issue #147: added flag --database.force-sync-shapes to force synching of shape data
  to disk. The default value is true so it is the same behavior as in version 1.0.
  if set to false, shape data is synched to disk if waitForSync for the collection is
  set to true, otherwise, shape data is not synched.
  
* fix for issue #145: strange issue on Travis: added epsilon for numeric comparison in
  geo index

* fix for issue #136: adjusted message during indexing

* issue #131: added timeout for HTTP keep-alive connections. The default value is 300 
  seconds. There is a startup parameter server.keep-alive-timeout to configure the value. 
  Setting it to 0 will disable keep-alive entirely on the server.

* fix for issue #137: AQL optimizer should use indexes for ref accesses with 
  2 named attributes


v1.0.beta2 (2012-08-03)
-----------------------

* fix for issue #134: improvements for centos RPM

* fixed problem with disable-admin-interface in config file


v1.0.beta1 (2012-07-29)
-----------------------

* fixed issue #118: We need a collection "debugger"

* fixed issue #126: Access-Shaper must be cached

* INCOMPATIBLE CHANGE: renamed parameters "connect-timeout" and "request-timeout" 
  for arangosh and arangoimp to "--server.connect-timeout" and "--server.request-timeout"

* INCOMPATIBLE CHANGE: authorization is now required on the server side
  Clients sending requests without HTTP authorization will be rejected with HTTP 401
  To allow backwards compatibility, the server can be started with the option
  "--server.disable-authentication"

* added options "--server.username" and "--server.password" for arangosh and arangoimp
  These parameters must be used to specify the user and password to be used when
  connecting to the server. If no password is given on the command line, arangosh/
  arangoimp will interactively prompt for a password.
  If no user name is specified on the command line, the default user "root" will be
  used.

* added startup option "--server.ssl-cipher-list" to determine which ciphers to
  use in SSL context. also added SSL_OP_CIPHER_SERVER_PREFERENCE to SSL default 
  options so ciphers are tried in server and not in client order

* changed default SSL protocol to TLSv1 instead of SSLv2

* changed log-level of SSL-related messages

* added SSL connections if server is compiled with OpenSSL support. Use --help-ssl

* INCOMPATIBLE CHANGE: removed startup option "--server.admin-port". 
  The new endpoints feature (see --server.endpoint) allows opening multiple endpoints 
  anyway, and the distinction between admin and "other" endpoints can be emulated 
  later using privileges.

* INCOMPATIBLE CHANGE: removed startup options "--port", "--server.port", and 
  "--server.http-port" for arangod. 
  These options have been replaced by the new "--server.endpoint" parameter
  
* INCOMPATIBLE CHANGE: removed startup option "--server" for arangosh and arangoimp.
  These options have been replaced by the new "--server.endpoint" parameter

* Added "--server.endpoint" option to arangod, arangosh, and arangoimp.
  For arangod, this option allows specifying the bind endpoints for the server
  The server can be bound to one or multiple endpoints at once. For arangosh
  and arangoimp, the option specifies the server endpoint to connect to.
  The following endpoint syntax is currently supported:
  - tcp://host:port or http@tcp://host:port (HTTP over IPv4)
  - tcp://[host]:port or http@tcp://[host]:port (HTTP over IPv6)
  - ssl://host:port or http@tcp://host:port (HTTP over SSL-encrypted IPv4)
  - ssl://[host]:port or http@tcp://[host]:port (HTTP over SSL-encrypted IPv6)
  - unix:///path/to/socket or http@unix:///path/to/socket (HTTP over UNIX socket)

  If no port is specified, the default port of 8529 will be used.

* INCOMPATIBLE CHANGE: removed startup options "--server.require-keep-alive" and 
  "--server.secure-require-keep-alive". 
  The server will now behave as follows which should be more conforming to the 
  HTTP standard:
  * if a client sends a "Connection: close" header, the server will close the
    connection
  * if a client sends a "Connection: keep-alive" header, the server will not
    close the connection
  * if a client does not send any "Connection" header, the server will assume
    "keep-alive" if the request was an HTTP/1.1 request, and "close" if the
    request was an HTTP/1.0 request

* (minimal) internal optimizations for HTTP request parsing and response header 
  handling

* fixed Unicode unescaping bugs for \f and surrogate pairs in BasicsC/strings.c

* changed implementation of TRI_BlockCrc32 algorithm to use 8 bytes at a time

* fixed issue #122: arangod doesn't start if <log.file> cannot be created

* fixed issue #121: wrong collection size reported

* fixed issue #98: Unable to change journalSize

* fixed issue #88: fds not closed

* fixed escaping of document data in HTML admin front end

* added HTTP basic authentication, this is always turned on

* added server startup option --server.disable-admin-interface to turn off the
  HTML admin interface

* honor server startup option --database.maximal-journal-size when creating new
  collections without specific journalsize setting. Previously, these
  collections were always created with journal file sizes of 32 MB and the
  --database.maximal-journal-size setting was ignored

* added server startup option --database.wait-for-sync to control the default
  behavior

* renamed "--unit-tests" to "--javascript.unit-tests"


v1.0.alpha3 (2012-06-30)
------------------------

* fixed issue #116: createCollection=create option doesn't work

* fixed issue #115: Compilation issue under OSX 10.7 Lion & 10.8 Mountain Lion
  (homebrew)

* fixed issue #114: image not found

* fixed issue #111: crash during "make unittests"

* fixed issue #104: client.js -> ARANGO_QUIET is not defined


v1.0.alpha2 (2012-06-24)
------------------------

* fixed issue #112: do not accept document with duplicate attribute names

* fixed issue #103: Should we cleanup the directory structure

* fixed issue #100: "count" attribute exists in cursor response with "count:
  false"

* fixed issue #84 explain command 

* added new MRuby version (2012-06-02)

* added --log.filter

* cleanup of command line options:
** --startup.directory => --javascript.startup-directory
** --quite => --quiet
** --gc.interval => --javascript.gc-interval
** --startup.modules-path => --javascript.modules-path
** --action.system-directory => --javascript.action-directory
** --javascript.action-threads => removed (is now the same pool as --server.threads)

* various bug-fixes

* support for import

* added option SKIP_RANGES=1 for make unittests

* fixed several range-related assertion failures in the AQL query optimizer

* fixed AQL query optimizations for some edge cases (e.g. nested subqueries with
  invalid constant filter expressions)


v1.0.alpha1 (2012-05-28)
------------------------

Alpha Release of ArangoDB 1.0<|MERGE_RESOLUTION|>--- conflicted
+++ resolved
@@ -1,34 +1,32 @@
-<<<<<<< HEAD
 v2.8.0 (XXXX-XX-XX)
 -------------------
 
 * Added array indexes
-  We added a new feature to hash- and skiplist indexes to allow them to index
-  array attributes in documents.
-  To define an index on an array we use the following syntax:
-  
-  Say we have the following document:
-  {
-    tags: ["AQL","ArangoDB","Index"]
-  }
-
-  We can now set a hashIndex (or skiplistindex) in the following way:
-  
-  arangosh> db.colName.ensureHashIndex("tags[*]");
-  
-  Now we can use AQL to find all documents having "ArangoDB" in their
-  tags array:
-  
-  FOR x IN colName FILTER "ArangoDB" IN x.tags RETURN x
-
-
-
-v2.7.0 (XXXX-XX-XX)
--------------------
-=======
+
+  Hash indexes and skiplist indexes can now optionally be defined for array values 
+  so they index individual array members.
+  
+  To define an index for array values, the attribute name is extended with the
+  expansion operator `[*]` in the index definition:
+  
+      arangosh> db.colName.ensureHashIndex("tags[*]");
+  
+  When given the following document
+  
+      { tags: [ "AQL", "ArangoDB", "Index" ] }
+
+  the index will now contain the individual values `"AQL"`, `"ArangoDB"` and `"Index"`.
+  
+  Now the index will be for finding all documents having `"ArangoDB"` somewhere in their
+  tags array using the following AQL query:
+    
+      FOR doc IN colName 
+        FILTER "ArangoDB" IN doc.tags 
+        RETURN doc
+
+
 v2.7.0-rc3 (2015-10-05)
 -----------------------
->>>>>>> 8849e184
 
 * fixed replication with a 2.6 replication configuration and issues with a 2.6 master
 
