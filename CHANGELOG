--- conflicted
+++ resolved
@@ -1,10 +1,9 @@
 v3.3.15 (XXXX-XX-XX)
 --------------------
 
-<<<<<<< HEAD
 * fixed issue #5831: custom queries in the ui could not be loaded if the user
   only has read access to the _system database.
-=======
+
 * fixed internal issue #2566: corrected web UI alignment of the nodes table
 
 
@@ -22,7 +21,6 @@
 * fixed issue #5354: updated the web UI JSON editor, improved usability
 
 * fixed issue #5648: fixed error message when saving unsupported document types
->>>>>>> 317b074c
 
 * fixed issue #6076: Segmentation fault after AQL query
 
