--- conflicted
+++ resolved
@@ -1,14 +1,10 @@
-<<<<<<< HEAD
 v3.3.6 (XXXX-XX-XX)
 -------------------
 
 * fixed issue #4934: Wrong used GeoIndex depending on FILTER order
 
 
-v3.3.5 (2018-03-23)
-=======
 v3.3.5 (2018-03-24)
->>>>>>> a3073bec
 -------------------
 
 * make build id appear in startup log message alongside with other version info
