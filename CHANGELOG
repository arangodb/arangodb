--- conflicted
+++ resolved
@@ -1,9 +1,8 @@
 devel
 -----
 
-<<<<<<< HEAD
 * fixed issue #2835: UI detection of JWT token in case of server restart or upgrade
-=======
+
 * upgrade jemalloc version to 5.0.1
 
 * fixed docs for issue #2968
@@ -22,7 +21,6 @@
 
 * fixed an isse with restoring of system collections and user rights.
   It was not possible to restore users into an authenticated server.
->>>>>>> 897e2d64
 
 * fixed issue #2977: Documentation for db._createDatabase is wrong
 
