devel
-----

<<<<<<< HEAD
* added "random" masking to mask any data type, added wildcard masking
=======
* fixed JS AQL query objects with empty query strings not being recognized as AQL queries
>>>>>>> 820ba5dd

* report run-time openssl version (for dynamically linked executables)

* added greeting warning about maintainer mode

* improve insertion time into non-unique secondary indexes with the RocksDB
  engine

* fixed possible segfault when using COLLECT with a LIMIT and an offset

* fixed COLLECT forgetting top-level variables after 1000 rows

* added sort-limit optimization in AQL; improves memory usage and execution
  time for some queries

* upgraded to OpenSSL 1.1.0j

* added configurable masking of dumped data via `arangodump` tool to obfuscate exported sensible data

* fixed arangoimp script for MacOSX CLI Bundle

* added "peakMemoryUsage" in query results figures, showing the peak memory
  usage of the executed query. In a cluster, the value the peak memory usage
  of all shards, but it is not summed up across shards.

* fixed an issue where a crashed coordinator can lead to some Foxx queue jobs
  erroneously either left hanging or being restarted

* fix issue #7900: Bind values of `null` are not replaced by
  empty string anymore, when toggling between json and table
  view in the web-ui.

* fix issue #7903: Regression on ISO8601 string compatibility in AQL

  millisecond parts of AQL date values were limited to up to 3 digits.
  Now the length of the millisecond part is unrestricted, but the 
  millisecond precision is still limited to up to 3 digits.

* fix issue #7900: Bind values of `null` are not replaced by empty string 
  anymore, when toggling between JSON and table view in the web UI

* the RocksDB primary index can now be used by the optimizer to optimize queries
  that use `_key` or `_id` for sorting or for range queries.

* the web UI will now by default show the documents of a collection lexicographically
  sorted when sorting documents by their `_key` values.

  Previous versions of ArangoDB tried to interpret `_key` values as numeric values if
  possible and sorted by these. That previous sort strategy never used an index and 
  could have caused unnecessary overhead. The new version will now use an index for
  sorting for the RocksDB engine, but may change the order in which documents are
  shown in the web UI (e.g. now a `_key` value of "10" will be shown before a `_key`
  value of "9").

* fixed known issue #445: ArangoSearch ignores `_id` attribute even if `includeAllFields`
  is set to `true`.

* upgraded bundled boost library to version 1.69.0

* upgraded bundled curl library to version 7.63

* fix issue #7900: Bind values of `null` are not replaced by empty string anymore, 
  when toggling between JSON and table view in the web UI.

* Use base64url to encode and decode JWT parts.

* Added --server.jwt-secret-keyfile option.

* speed up data-modification operations in exclusive transactions in the RocksDB
  storage engine

* An AQL query that uses the edge index only and returns the opposite side of
  the edge can now be executed in a more optimized way, e.g.

    FOR edge IN edgeCollection FILTER edge._from == "v/1" RETURN edge._to

  is fully covered by RocksDB edge index. For MMFiles this rule does not apply.

* reverted accidental change to error handling in geo index

  In previous versions, if non-valid geo coordinates were contained in the
  indexed field of a document, the document was simply ignored an not indexed.
  In 3.4.0, this was accidentally changed to generate an error, which caused
  the upgrade procedure to break in some cases.

* fixed TypeError being thrown instead of validation errors when Foxx manifest
  validation fails

* fix internal issue #2786: improved confirmation dialog when clicking the
  Truncate button in the Web UI

* make `--help-all` now also show all hidden program options

  Previously hidden program options were only returned when invoking arangod or
  a client tool with the cryptic `--help-.` option. Now `--help-all` simply
  retuns them as well.

  The program options JSON description returned by `--dump-options` was also
  improved as follows:

  - the new boolean attribute "dynamic" indicates whether the option has a dynamic
    default value, i.e. a value that depends on the target host capabilities or
    configuration

  - the new boolean attribute "requiresValue" indicates whether a boolean option
    requires a value of "true" or "false" when specified. If "requiresValue" is
    false, then the option can be specified without a boolean value following it,
    and the option will still be set to true, e.g. `--server.authentication` is
    identical to `--server.authentication true`.

  - the new "category" attribute will contain a value of "command" for command-like
    options, such as `--version`, `--dump-options`, `--dump-dependencies` etc.,
    and "option" for all others.

* fixed issue #7586: a running query within the user interface was not shown
  if the active view was `Running Queries` or `Slow Query History`.

* fixed issue #7743: Query processing discrepancy between Rocks and MMFiles databases

  this change enforces the invalidation of variables in AQL queries after usage of
  a COLLECT statement as documented. The documentation for variable invalidation claims
  that

      The COLLECT statement will eliminate all local variables in the current scope.
      After COLLECT only the variables introduced by COLLECT itself are available.

  However, the described behavior was not enforced when a COLLECT was preceded by a
  FOR loop that was itself preceded by a COLLECT. In the following query the final
  RETURN statement accesses variable `key1` though the variable should have been
  invalidated by the COLLECT directly before it:

      FOR x1 IN 1..2
        COLLECT key1 = x1
        FOR x2 IN 1..2
          COLLECT key2 = x2
          RETURN [key2, key1]

  In previous releases, this query was
  parsed ok, but the contents of variable `key1` in the final RETURN statement were
  undefined.

  This change is about making queries as the above fail with a parse error, as an
  unknown variable `key1` is accessed here, avoiding the undefined behavior. This is
  also in line with what the documentation states about variable invalidation.

* fixed issue #7763: Collect after update does not execute updates

* fixed issue #7749: AQL query result changed for COLLECT used on empty data/array

* fixed issue #7757: Using multiple filters on nested objects produces wrong results

* fixed a rare thread local dead lock situation in replication:
  If a follower tries to get in sync in the last steps it requires
  a lock on the leader. If the follower cancels the lock before the leader
  has succeeded with locking we can end up with one thread being deadlocked.

* allow usage of floating point values in AQL without leading zeros, e.g.
  `.1234`. Previous versions of ArangoDB required a leading zero in front of
  the decimal separator, i.e `0.1234`.

* Foxx `req.makeAbsolute` now will return meaningful values when ArangoDB is using
  a unix socket endpoint. URLs generated when using a unix socket follow the format
  http://unix:<socket-path>:<url-path> used by other JS tooling.

* Updated joi library (Web UI), improved foxx mount path validation

* do not create `_routing` collection for new installations/new databases,
  as it is not needed anymore. Redirects to the web interface's login screen, which
  were previously handled by entries in the `_routing` collection are now handled
  from the responsible REST action handler directly

  Existing `_routing` collections will not be touched as they may contain other
  entries as well, and will continue to work.

* do not create `_modules` collection for new databases/installations

  `_modules` is only needed for custom modules, and in case a custom
  module is defined via `defineModule`, the _modules collection will
  be created lazily automatically.

  Existing modules in existing `_modules` collections will remain
  functional even after this change

* disable in-memory cache for edge and traversal data on agency nodes, as it
  is not needed there

* removed bundled Valgrind headers, removed JavaScript variable `valgrind`
  from the `internal` module

* upgraded JEMalloc version to 5.1.0

* use `-std=c++14` for ArangoDB compilation


v3.4.1 (XXXX-XX-XX)
-------------------

* fix thread shutdown in _WIN32 builds

  Previous versions used a wrong comparison logic to determine the current
  thread id when shutting down a thread, leading to threads hanging in their
  destructors on thread shutdown

* reverted accidental change to error handling in geo index

  In previous versions, if non-valid geo coordinates were contained in the
  indexed field of a document, the document was simply ignored an not indexed.
  In 3.4.0, this was accidentally changed to generate an error, which caused
  the upgrade procedure to break in some cases.

* fixed TypeError being thrown instead of validation errors when Foxx manifest
  validation fails

* make AQL REMOVE operations use less memory with the RocksDB storage engine

  the previous implementation of batch removals read everything to remove into
  memory first before carrying out the first remove operation. The new version
  will only read in about 1000 documents each time and then remove these. Queries
  such as

      FOR doc IN collection FILTER ... REMOVE doc IN collection

  will benefit from this change in terms of memory usage.

* make `--help-all` now also show all hidden program options

  Previously hidden program options were only returned when invoking arangod or
  a client tool with the cryptic `--help-.` option. Now `--help-all` simply
  retuns them as well.

  The program options JSON description returned by `--dump-options` was also
  improved as follows:

  - the new boolean attribute "dynamic" indicates whether the option has a dynamic
    default value, i.e. a value that depends on the target host capabilities or
    configuration

  - the new boolean attribute "requiresValue" indicates whether a boolean option
    requires a value of "true" or "false" when specified. If "requiresValue" is
    false, then the option can be specified without a boolean value following it,
    and the option will still be set to true, e.g. `--server.authentication` is
    identical to `--server.authentication true`.

  - the new "category" attribute will contain a value of "command" for command-like
    options, such as `--version`, `--dump-options`, `--dump-dependencies` etc.,
    and "option" for all others.


v3.4.0 (2018-12-06)
-------------------

* Add license key checking to enterprise version in Docker containers.


v3.4.0-rc.5 (2018-11-29)
------------------------

* Persist and check default language (locale) selection.
  Previously we would not check if the language (`--default-language`) had changed
  when the server was restarted. This could cause issues with indexes over text fields,
  as it will resulted in undefined behavior within RocksDB (potentially missing entries,
  corruption, etc.). Now if the language is changed, ArangoDB will print out an error
  message on startup and abort.

* fixed issue #7522: FILTER logic totally broke for my query in 3.4-rc4

* export version and storage engine in `_admin/cluster/health` for Coordinators
  and DBServers.

* restrict the total amount of data to build up in all in-memory RocksDB write buffers
  by default to a certain fraction of the available physical RAM. This helps restricting
  memory usage for the arangod process, but may have an effect on the RocksDB storage
  engine's write performance.

  In ArangoDB 3.3 the governing configuration option `--rocksdb.total-write-buffer-size`
  had a default value of `0`, which meant that the memory usage was not limited. ArangoDB
  3.4 now changes the default value to about 50% of available physical RAM, and 512MiB
  for setups with less than 4GiB of RAM.

* lower default value for `--cache.size` startup option from about 30% of physical RAM to
  about 25% percent of physical RAM.

* fix internal issue #2786: improved confirmation dialog when clicking the truncate
  button in the web UI

* Updated joi library (web UI), improved Foxx mount path validation

* disable startup warning for Linux kernel variable `vm.overcommit_memory` settings
  values of 0 or 1.
  Effectively `overcommit_memory` settings value of 0 or 1 fix two memory-allocation
  related issues with the default memory allocator used in ArangoDB release builds on
  64bit Linux.
  The issues will remain when running with an `overcommit_memory` settings value of 2,
  so this is now discouraged.
  Setting `overcommit_memory` to 0 or 1 (0 is the Linux kernel's default) fixes issues
  with increasing numbers of memory mappings for the arangod process (which may lead
  to an out-of-memory situation if the kernel's maximum number of mappings threshold
  is hit) and an increasing amount of memory that the kernel counts as "committed".
  With an `overcommit_memory` setting of 0 or 1, an arangod process may either be
  killed by the kernel's OOM killer or will die with a segfault when accessing memory
  it has allocated before but the kernel could not provide later on. This is still
  more acceptable than the kernel not providing any more memory to the process when
  there is still physical memory left, which may have occurred with an `overcommit_memory`
  setting of 2 after the arangod process had done lots of allocations.

  In summary, the recommendation for the `overcommit_memory` setting is now to set it
  to 0 or 1 (0 is kernel default) and not use 2.

* fixed Foxx complaining about valid `$schema` value in manifest.json

* fix for supervision, which started failing servers using old transient store

* fixed a bug where indexes are used in the cluster while still being
  built on the db servers

* fix move leader shard: wait until all but the old leader are in sync.
  This fixes some unstable tests.

* cluster health features more elaborate agent records

* agency's supervision edited for advertised endpoints


v3.4.0-rc.4 (2018-11-04)
------------------------

* fixed Foxx queues not retrying jobs with infinite `maxFailures`

* increase AQL query string parsing performance for queries with many (100K+) string
  values contained in the query string

* increase timeouts for inter-node communication in the cluster

* fixed undefined behavior in `/_api/import` when importing a single document went
  wrong

* replication bugfixes

* stop printing `connection class corrupted` in arangosh

 when just starting the arangosh without a connection to a server and running
 code such as `require("internal")`, the shell always printed "connection class
 corrupted", which was somewhat misleading.

* add separate option `--query.slow-streaming-threshold` for tracking slow
  streaming queries with a different timeout value

* increase maximum number of collections/shards in an AQL query from 256 to 2048

* don't rely on `_modules` collection being present and usable for arangod startup

* force connection timeout to be 7 seconds to allow libcurl time to retry lost DNS
  queries.

* fixes a routing issue within the web ui after the use of views

* fixes some graph data parsing issues in the ui, e.g. cleaning up duplicate
  edges inside the graph viewer.

* in a cluster environment, the arangod process now exits if wrong credentials
  are used during the startup process.

* added option `--rocksdb.total-write-buffer-size` to limit total memory usage
  across all RocksDB in-memory write buffers

* suppress warnings from statistics background threads such as
  `WARNING caught exception during statistics processing: Expecting Object`
  during version upgrade


v3.4.0-rc.3 (2018-10-23)
------------------------

* fixed handling of broken Foxx services

  Installation now also fails when the service encounters an error when
  executed. Upgrading or replacing with a broken service will still result
  in the broken services being installed.

* restored error pages for broken Foxx services

  Services that could not be executed will now show an error page (with helpful
  information if development mode is enabled) instead of a generic 404 response.
  Requests to the service that do not prefer HTML (i.e. not a browser window)
  will receive a JSON formatted 503 error response instead.

* added support for `force` flag when upgrading Foxx services

  Using the `force` flag when upgrading or replacing a service falls back to
  installing the service if it does not already exist.

* The order of JSON object attribute keys in JSON return values will now be
  "random" in more cases. In JSON, there is no defined order for object attribute
  keys anyway, so ArangoDB is taking the freedom to return the attribute keys in
  a non-deterministic, seemingly unordered way.

* Fixed an AQL bug where the `optimize-traversals` rule was falsely applied to
  extensions with inline expressions and thereby ignoring them

* fix side-effects of sorting larger arrays (>= 16 members) of constant literal
  values in AQL, when the array was used not only for IN-value filtering but also
  later in the query.
  The array values were sorted so the IN-value lookup could use a binary search
  instead of a linear search, but this did not take into account that the array
  could have been used elsewhere in the query, e.g. as a return value. The fix
  will create a copy of the array and sort the copy, leaving the original array
  untouched.

* disallow empty LDAP password

* fixes validation of allowed or not allowed foxx service mount paths within
  the Web UI

* The single database or single coordinator statistics in a cluster
  environment within the Web UI sometimes got called way too often.
  This caused artifacts in the graphs, which is now fixed.

* An aardvark statistics route could not collect and sum up the statistics of
  all coordinators if one of them was ahead and had more results than the others

* Web UI now checks if server statistics are enabled before it sends its first
  request to the statistics API

* fix internal issue #486: immediate deletion (right after creation) of
  a view with a link to one collection and indexed data reports failure
  but removes the link

* fix internal issue #480: link to a collection is not added to a view
  if it was already added to other view

* fix internal issues #407, #445: limit ArangoSearch memory consumption
  so that it won't cause OOM while indexing large collections

* upgraded arangodb starter version to 0.13.5

* removed undocumented `db.<view>.toArray()` function from ArangoShell

* prevent creation of collections and views with the same in cluster setups

* fixed issue #6770: document update: ignoreRevs parameter ignored

* added AQL query optimizer rules `simplify-conditions` and `fuse-filters`

* improve inter-server communication performance:
  - move all response processing off Communicator's socket management thread
  - create multiple Communicator objects with ClusterComm, route via round robin
  - adjust Scheduler threads to always be active, and have designated priorities.

* fix internal issue #2770: the Query Profiling modal dialog in the Web UI
  was slightly malformed.

* fix internal issue #2035: the Web UI now updates its indices view to check
  whether new indices exist or not.

* fix internal issue #6808: newly created databases within the Web UI did not
  appear when used Internet Explorer 11 as a browser.

* fix internal issue #2957: the Web UI was not able to display more than 1000
  documents, even when it was set to a higher amount.

* fix internal issue #2688: the Web UI's graph viewer created malformed node
  labels if a node was expanded multiple times.

* fix internal issue #2785: web ui's sort dialog sometimes got rendered, even
  if it should not.

* fix internal issue #2764: the waitForSync property of a satellite collection
  could not be changed via the Web UI

* dynamically manage libcurl's number of open connections to increase performance
  by reducing the number of socket close and then reopen cycles

* recover short server id from agency after a restart of a cluster node

  this fixes problems with short server ids being set to 0 after a node restart,
  which then prevented cursor result load-forwarding between multiple coordinators
  to work properly

  this should fix arangojs#573

* increased default timeouts in replication

  this decreases the chances of followers not getting in sync with leaders because
  of replication operations timing out

* include forward-ported diagnostic options for debugging LDAP connections

* fixed internal issue #3065: fix variable replacements by the AQL query
  optimizer in arangosearch view search conditions

  The consequence of the missing replacements was that some queries using view
  search conditions could have failed with error messages such as

  "missing variable #3 (a) for node #7 (EnumerateViewNode) while planning registers"

* fixed internal issue #1983: the Web UI was showing a deletion confirmation
  multiple times.

* Restricted usage of views in AQL, they will throw an error now
  (e.g. "FOR v, e, p IN 1 OUTBOUND @start edgeCollection, view")
  instead of failing the server.

* Allow VIEWs within the AQL "WITH" statement in cluster environment.
  This will now prepare the query for all collections linked within a view.
  (e.g. "WITH view FOR v, e, p IN OUTBOUND 'collectionInView/123' edgeCollection"
  will now be executed properly and not fail with unregistered collection any more)

* Properly check permissions for all collections linked to a view when
  instantiating an AQL query in cluster environment

* support installation of ArangoDB on Windows into directories with multibyte
  character filenames on Windows platforms that used a non-UTF8-codepage

  This was supported on other platforms before, but never worked for ArangoDB's
  Windows version

* display shard synchronization progress for collections outside of the
  `_system` database

* change memory protection settings for memory given back to by the bundled
  JEMalloc memory allocator. This avoids splitting of existing memory mappings
  due to changes of the protection settings

* added missing implementation for `DeleteRangeCF` in RocksDB WAL tailing handler

* fixed agents busy looping gossip

* handle missing `_frontend` collections gracefully

  the `_frontend` system collection is not required for normal ArangoDB operations,
  so if it is missing for whatever reason, ensure that normal operations can go
  on.


v3.4.0-rc.2 (2018-09-30)
------------------------

* upgraded arangosync version to 0.6.0

* upgraded arangodb starter version to 0.13.3

* fixed issue #6611: Properly display JSON properties of user defined foxx services
  configuration within the web UI

* improved shards display in web UI: included arrows to better visualize that
  collection name sections can be expanded and collapsed

* added nesting support for `aql` template strings

* added support for `undefined` and AQL literals to `aql.literal`

* added `aql.join` function

* fixed issue #6583: Agency node segfaults if sent an authenticated HTTP
  request is sent to its port

* fixed issue #6601: Context cancelled (never ending query)

* added more AQL query results cache inspection and control functionality

* fixed undefined behavior in AQL query result cache

* the query editor within the web UI is now catching HTTP 501 responses
  properly

* added AQL VERSION function to return the server version as a string

* added startup parameter `--cluster.advertised-endpoints`

* AQL query optimizer now makes better choices regarding indexes to use in a
  query when there are multiple competing indexes and some of them are prefixes
  of others

  In this case, the optimizer could have preferred indexes that covered less
  attributes, but it should rather pick the indexes that covered more attributes.

  For example, if there was an index on ["a"] and another index on ["a", "b"], then
  previously the optimizer may have picked the index on just ["a"] instead the
  index on ["a", "b"] for queries that used all index attributes but did range
  queries on them (e.g. `FILTER doc.a == @val1 && doc.b >= @val2`).

* Added compression for the AQL intermediate results transfer in the cluster,
  leading to less data being transferred between coordinator and database servers
  in many cases

* forward-ported a bugfix from RocksDB (https://github.com/facebook/rocksdb/pull/4386)
  that fixes range deletions (used internally in ArangoDB when dropping or truncating
  collections)

  The non-working range deletes could have triggered errors such as
  `deletion check in index drop failed - not all documents in the index have been deleted.`
  when dropping or truncating collections

* improve error messages in Windows installer

* allow retrying installation in Windows installer in case an existing database is still
  running and needs to be manually shut down before continuing with the installation

* fix database backup functionality in Windows installer

* fixed memory leak in `/_api/batch` REST handler

* `db._profileQuery()` now also tracks operations triggered when using `LIMIT`
  clauses in a query

* added proper error messages when using views as an argument to AQL functions
  (doing so triggered an `internal error` before)

* fixed return value encoding for collection ids ("cid" attribute") in REST API
  `/_api/replication/logger-follow`

* fixed dumping and restoring of views with arangodump and arangorestore

* fix replication from 3.3 to 3.4

* fixed some TLS errors that occurred when combining HTTPS/TLS transport with the
  VelocyStream protocol (VST)

  That combination could have led to spurious errors such as "TLS padding error"
  or "Tag mismatch" and connections being closed

* make synchronous replication detect more error cases when followers cannot
  apply the changes from the leader

* fixed issue #6379: RocksDB arangorestore time degeneration on dead documents

* fixed issue #6495: Document not found when removing records

* fixed undefined behavior in cluster plan-loading procedure that may have
  unintentionally modified a shared structure

* reduce overhead of function initialization in AQL COLLECT aggregate functions,
  for functions COUNT/LENGTH, SUM and AVG

  this optimization will only be noticable when the COLLECT produces many groups
  and the "hash" COLLECT variant is used

* fixed potential out-of-bounds access in admin log REST handler `/_admin/log`,
  which could have led to the server returning an HTTP 500 error

* catch more exceptions in replication and handle them appropriately

* agency endpoint updates now go through RAFT

* fixed a cleanup issue in Current when a follower was removed from Plan

* catch exceptions in MaintenanceWorker thread

* fixed a bug in cleanOutServer which could lead to a cleaned out server
  still being a follower for some shard

v3.4.0-rc.1 (2018-09-06)
------------------------

* Release Candidate for 3.4.0, please check the `ReleaseNotes/KnownIssues34.md`
  file for a list of known issues.

* upgraded bundled RocksDB version to 5.16.0

* upgraded bundled Snappy compression library to 1.1.7

* fixed issue #5941: if using breadth first search in traversals uniqueness checks
  on path (vertices and edges) have not been applied. In SmartGraphs the checks
  have been executed properly.

* added more detailed progress output to arangorestore, showing the percentage of
  how much data is restored for bigger collections plus a set of overview statistics
  after each processed collection

* added option `--rocksdb.use-file-logging` to enable writing of RocksDB's own
  informational LOG files into RocksDB's database directory.

  This option is turned off by default, but can be enabled for debugging RocksDB
  internals and performance.

* improved error messages when managing Foxx services

  Install/replace/upgrade will now provide additional information when an error
  is encountered during setup. Errors encountered during a `require` call will
  also include information about the underlying cause in the error message.

* fixed some Foxx script names being displayed incorrectly in web UI and Foxx CLI

* major revision of the maintenance feature

* added `uuidv4` and `genRandomBytes` methods to crypto module

* added `hexSlice` methods `hexWrite` to JS Buffer type

* added `Buffer.from`, `Buffer.of`, `Buffer.alloc` and `Buffer.allocUnsafe`
  for improved compatibility with Node.js

* Foxx HTTP API errors now log stacktraces

* fixed issue #5831: custom queries in the ui could not be loaded if the user
  only has read access to the _system database.

* fixed issue #6128: ArangoDb Cluster: Task moved from DBS to Coordinator

* fixed some web ui action events related to Running Queries view and Slow
  Queries History view

* fixed internal issue #2566: corrected web UI alignment of the nodes table

* fixed issue #5736: Foxx HTTP API responds with 500 error when request body
  is too short

* fixed issue #6106: Arithmetic operator type casting documentation incorrect

* The arangosh now supports the velocystream transport protocol via the schemas
  "vst+tcp://", "vst+ssl://", "vst+unix://" schemes.

* The server will no longer lowercase the input in --server.endpoint. This means
  Unix domain socket paths will now  be treated as specified, previously they were lowercased

* fixed logging of requests. A wrong log level was used

* fixed issue #5943: misplaced database ui icon and wrong cursor type were used

* fixed issue #5354: updated the web UI JSON editor, improved usability

* fixed issue #5648: fixed error message when saving unsupported document types

* fixed internal issue #2812: Cluster fails to create many indexes in parallel

* Added C++ implementation, load balancer support, and user restriction to Pregel API.

  If an execution is accessed on a different coordinator than where it was
  created, the request(s) will be forwarded to the correct coordinator. If an
  execution is accessed by a different user than the one who created it, the
  request will be denied.

* the AQL editor in the web UI now supports detailed AQL query profiling

* fixed issue #5884: Subquery nodes are no longer created on DBServers

* intermediate commits in the RocksDB engine are now only enabled in standalone AQL queries

  (not within a JS transaction), standalone truncate as well as for the "import" API

* the AQL editor in the web UI now supports GeoJSON types and is able to render them.

* fixed issue #5035: fixed a vulnerability issue within the web ui's index view

* PR #5552: add "--latency true" option to arangoimport.  Lists microsecond latency

* added `"pbkdf2"` method to `@arangodb/foxx/auth` module

* the `@arangodb/foxx/auth` module now uses a different method to generate salts,
  so salts are no longer guaranteed to be alphanumeric

* fixed internal issue #2567: the Web UI was showing the possibility to move a shard
  from a follower to the current leader

* Renamed RocksDB engine-specific statistics figure `rocksdb.block-cache-used`
  to `rocksdb.block-cache-usage` in output of `db._engineStats()`

  The new figure name is in line with the statistics that the RocksDB library
  provides in its new versions.

* Added RocksDB engine-specific statistics figures `rocksdb.block-cache-capacity`,
  `rocksdb.block-cache-pinned-usage` as well as level-specific figures
  `rocksdb.num-files-at-level` and `rocksdb.compression-ratio-at-level` in
  output of `db._engineStats()`

* Added RocksDB-engine configuration option `--rocksdb.block-align-data-blocks`

  If set to true, data blocks are aligned on lesser of page size and block size,
  which may waste some memory but may reduce the number of cross-page I/Os operations.

* Usage RocksDB format version 3 for new block-based tables

* Bugfix: The AQL syntax variants `UPDATE/REPLACE k WITH d` now correctly take
  _rev from k instead of d (when ignoreRevs is false) and ignore d._rev.

* Added C++ implementation, load balancer support, and user restriction to tasks API

  If a task is accessed on a different coordinator than where it was created,
  the request(s) will be forwarded to the correct coordinator. If a
  task is accessed by a different user than the one who created it, the request
  will be denied.

* Added load balancer support and user-restriction to async jobs API.

  If an async job is accessed on a different coordinator than where it was
  created, the request(s) will be forwarded to the correct coordinator. If a
  job is accessed by a different user than the one who created it, the request
  will be denied.

* switch default storage engine from MMFiles to RocksDB

  In ArangoDB 3.4, the default storage engine for new installations is the RocksDB
  engine. This differs to previous versions (3.2 and 3.3), in which the default
  storage engine was the MMFiles engine.

  The MMFiles engine can still be explicitly selected as the storage engine for
  all new installations. It's only that the "auto" setting for selecting the storage
  engine will now use the RocksDB engine instead of MMFiles engine.

  In the following scenarios, the effectively selected storage engine for new
  installations will be RocksDB:

  * `--server.storage-engine rocksdb`
  * `--server.storage-engine auto`
  * `--server.storage-engine` option not specified

  The MMFiles storage engine will be selected for new installations only when
  explicitly selected:

  * `--server.storage-engine mmfiles`

  On upgrade, any existing ArangoDB installation will keep its previously selected
  storage engine. The change of the default storage engine is thus only relevant
  for new ArangoDB installations and/or existing cluster setups for which new server
  nodes get added later. All server nodes in a cluster setup should use the same
  storage engine to work reliably. Using different storage engines in a cluster is
  unsupported.

* added collection.indexes() as an alias for collection.getIndexes()

* disable V8 engine and JavaScript APIs for agency nodes

* renamed MMFiles engine compactor thread from "Compactor" to "MMFilesCompactor".

  This change will be visible only on systems which allow assigning names to
  threads.

* added configuration option `--rocksdb.sync-interval`

  This option specifies interval (in milliseconds) that ArangoDB will use to
  automatically synchronize data in RocksDB's write-ahead log (WAL) files to
  disk. Automatic syncs will only be performed for not-yet synchronized data,
  and only for operations that have been executed without the *waitForSync*
  attribute.

  Automatic synchronization is performed by a background thread. The default
  sync interval is 100 milliseconds.

  Note: this option is not supported on Windows platforms. Setting the sync
  interval to a value greater 0 will produce a startup warning.

* added AQL functions `TO_BASE64`, `TO_HEX`, `ENCODE_URI_COMPONENT` and `SOUNDEX`

* PR #5857: RocksDB engine would frequently request a new DelayToken.  This caused
  excessive write delay on the next Put() call.  Alternate approach taken.

* changed the thread handling in the scheduler. `--server.maximal-threads` will be
  the maximum number of threads for the scheduler.

* The option `--server.threads` is now obsolete.

* use sparse indexes in more cases now, when it is clear that the index attribute
  value cannot be null

* introduce SingleRemoteOperationNode via "optimize-cluster-single-document-operations"
  optimizer rule, which triggers single document operations directly from the coordinator
  instead of using a full-featured AQL setup. This saves cluster roundtrips.

  Queries directly referencing the document key benefit from this:

      UPDATE {_key: '1'} WITH {foo: 'bar'} IN collection RETURN OLD

* Added load balancer support and user-restriction to cursor API.

  If a cursor is accessed on a different coordinator than where it was created,
  the requests will be forwarded to the correct coordinator. If a cursor is
  accessed by a different user than the one who created it, the request will
  be denied.

* if authentication is turned on requests to databases by users with insufficient rights
 will be answered with the HTTP forbidden (401) response.

* upgraded bundled RocksDB library version to 5.15

* added key generators `uuid` and `padded`

  The `uuid` key generator generates universally unique 128 bit keys, which are
  stored in hexadecimal human-readable format.
  The `padded` key generator generates keys of a fixed length (16 bytes) in
  ascending lexicographical sort order.

* The REST API of `/_admin/status` added: "operationMode" filed with same meaning as
  the "mode" field and field "readOnly" that has the inverted meaning of the field
  "writeOpsEnabled". The old field names will be deprecated in upcoming versions.

* added `COUNT_DISTINCT` AQL function

* make AQL optimizer rule `collect-in-cluster` optimize aggregation functions
  `AVERAGE`, `VARIANCE`, `STDDEV`, `UNIQUE`, `SORTED_UNIQUE` and `COUNT_DISTINCT`
  in a cluster by pushing parts of the aggregation onto the DB servers and only
  doing the total aggregation on the coordinator

* replace JavaScript functions FULLTEXT, NEAR, WITHIN and WITHIN_RECTANGLE with
  regular AQL subqueries via a new optimizer rule "replace-function-with-index".

* the existing "fulltext-index-optimizer" optimizer rule has been removed because its
  duty is now handled by the "replace-function-with-index" rule.

* added option "--latency true" option to arangoimport. Lists microsecond latency
  statistics on 10 second intervals.

* fixed internal issue #2256: ui, document id not showing up when deleting a document

* fixed internal issue #2163: wrong labels within foxx validation of service
  input parameters

* fixed internal issue #2160: fixed misplaced tooltips in indices view

* Added exclusive option for rocksdb collections. Modifying AQL queries can
  now set the exclusive option as well as it can be set on JavaScript transactions.

* added optimizer rule "optimize-subqueries", which makes qualifying subqueries
  return less data

  The rule fires in the following situations:
  * in case only a few results are used from a non-modifying subquery, the rule
    will add a LIMIT statement into the subquery. For example

        LET docs = (
          FOR doc IN collection
            FILTER ...
            RETURN doc
        )
        RETURN docs[0]

    will be turned into

        LET docs = (
          FOR doc IN collection
            FILTER ...
            LIMIT 1
            RETURN doc
        )
        RETURN docs[0]

    Another optimization performed by this rule is to modify the result value
    of subqueries in case only the number of results is checked later. For example

        RETURN LENGTH(
          FOR doc IN collection
            FILTER ...
            RETURN doc
        )

    will be turned into

        RETURN LENGTH(
          FOR doc IN collection
            FILTER ...
            RETURN true
        )

  This saves copying the document data from the subquery to the outer scope and may
  enable follow-up optimizations.

* fixed Foxx queues bug when queues are created in a request handler with an
  ArangoDB authentication header

* abort startup when using SSLv2 for a server endpoint, or when connecting with
  a client tool via an SSLv2 connection.

  SSLv2 has been disabled in the OpenSSL library by default in recent versions
  because of security vulnerabilities inherent in this protocol.

  As it is not safe at all to use this protocol, the support for it has also
  been stopped in ArangoDB. End users that use SSLv2 for connecting to ArangoDB
  should change the protocol from SSLv2 to TLSv12 if possible, by adjusting
  the value of the `--ssl.protocol` startup option.

* added `overwrite` option to document insert operations to allow for easier syncing.

  This implements almost the much inquired UPSERT. In reality it is a REPSERT
  (replace/insert) because only replacement and not modification of documents
  is possible. The option does not work in cluster collections with custom
  sharding.

* added startup option `--log.escape`

  This option toggles the escaping of log output.

  If set to `true` (which is the default value), then the logging will work
  as before, and the following characters in the log output are escaped:

  * the carriage return character (hex 0d)
  * the newline character (hex 0a)
  * the tabstop character (hex 09)
  * any other characters with an ordinal value less than hex 20

  If the option is set to `false`, no characters are escaped. Characters with
  an ordinal value less than hex 20 will not be printed in this mode but will
  be replaced with a space character (hex 20).

  A side effect of turning off the escaping is that it will reduce the CPU
  overhead for the logging. However, this will only be noticable when logging
  is set to a very verbose level (e.g. debug or trace).

* increased the default values for the startup options `--javascript.gc-interval`
  from every 1000 to every 2000 requests, and for `--javascript.gc-frequency` from
  30 to 60 seconds

  This will make the V8 garbage collection run less often by default than in previous
  versions, reducing CPU load a bit and leaving more contexts available on average.

* added `/_admin/repair/distributeShardsLike` that repairs collections with
  distributeShardsLike where the shards aren't actually distributed like in the
  prototype collection, as could happen due to internal issue #1770

* Fixed issue #4271: Change the behavior of the `fullCount` option for AQL query
  cursors so that it will only take into account `LIMIT` statements on the top level
  of the query.

  `LIMIT` statements in subqueries will not have any effect on the `fullCount` results
  any more.

* We added a new geo-spatial index implementation. On the RocksDB storage engine all
  installations will need to be upgraded with `--database.auto-upgrade true`. New geo
  indexes will now only report with the type `geo` instead of `geo1` or `geo2`.
  The index types `geo1` and `geo2` are now deprecated.
  Additionally we removed the deprecated flags `constraint` and `ignoreNull` from geo
  index definitions, these fields were initially deprecated in ArangoDB 2.5

* Add revision id to RocksDB values in primary indexes to speed up replication (~10x).

* PR #5238: Create a default pacing algorithm for arangoimport to avoid TimeoutErrors
  on VMs with limited disk throughput

* Starting a cluster with coordinators and DB servers using different storage engines
  is unsupported. Doing it anyway will now produce a warning on startup

* fixed issue #4919: C++ implementation of LIKE function now matches the old and correct
  behaviour of the javascript implementation.

* added `--json` option to arangovpack, allowing to treat its input as plain JSON data
  make arangovpack work without any configuration file

* added experimental arangodb startup option `--javascript.enabled` to enable/disable the
  initialization of the V8 JavaScript engine. Only expected to work on single-servers and
  agency deployments

* pull request #5201: eliminate race scenario where handlePlanChange could run infinite times
  after an execution exceeded 7.4 second time span

* UI: fixed an unreasonable event bug within the modal view engine

* pull request #5114: detect shutdown more quickly on heartbeat thread of coordinator and
  DB servers

* fixed issue #3811: gharial api is now checking existence of `_from` and `_to` vertices
  during edge creation

* There is a new method `_profileQuery` on the database object to execute a query and
  print an explain with annotated runtime information.

* Query cursors can now be created with option `profile`, with a value of 0, 1 or 2.
  This will cause queries to include more statistics in their results and will allow tracing
  of queries.

* fixed internal issue #2147: fixed database filter in UI

* fixed internal issue #2149: number of documents in the UI is not adjusted after moving them

* fixed internal issue #2150: UI - loading a saved query does not update the list of bind
  parameters

* removed option `--cluster.my-local-info` in favor of persisted server UUIDs

  The option `--cluster.my-local-info` was deprecated since ArangoDB 3.3.

* added new collection property `cacheEnabled` which enables in-memory caching for
  documents and primary index entries. Available only when using RocksDB

* arangodump now supports `--threads` option to dump collections in parallel

* arangorestore now supports `--threads` option to restore collections in parallel

* Improvement: The AQL query planner in cluster is now a bit more clever and
  can prepare AQL queries with less network overhead.

  This should speed up simple queries in cluster mode, on complex queries it
  will most likely not show any performance effect.
  It will especially show effects on collections with a very high amount of Shards.

* removed remainders of dysfunctional `/_admin/cluster-test` and `/_admin/clusterCheckPort`
  API endpoints and removed them from documentation

* added new query option `stream` to enable streaming query execution via the
  `POST /_api/cursor` rest interface.

* fixed issue #4698: databases within the UI are now displayed in a sorted order.

* Behavior of permissions for databases and collections changed:
  The new fallback rule for databases for which an access level is not explicitly specified:
  Choose the higher access level of:
    * A wildcard database grant
    * A database grant on the `_system` database
  The new fallback rule for collections for which an access level is not explicitly specified:
  Choose the higher access level of:
    * Any wildcard access grant in the same database, or on "*/*"
    * The access level for the current database
    * The access level for the `_system` database

* fixed issue #4583: add AQL ASSERT and AQL WARN

* renamed startup option `--replication.automatic-failover` to
  `--replication.active-failover`
  using the old option name will still work in ArangoDB 3.4, but the old option
  will be removed afterwards

* index selectivity estimates for RocksDB engine are now eventually consistent

  This change addresses a previous issue where some index updates could be
  "lost" from the view of the internal selectivity estimate, leading to
  inaccurate estimates. The issue is solved now, but there can be up to a second
  or so delay before updates are reflected in the estimates.

* support `returnOld` and `returnNew` attributes for in the following HTTP REST
  APIs:

  * /_api/gharial/<graph>/vertex/<collection>
  * /_api/gharial/<graph>/edge/<collection>

  The exception from this is that the HTTP DELETE verb for these APIs does not
  support `returnOld` because that would make the existing API incompatible

* fixed internal issue #478: remove unused and undocumented REST API endpoints
  _admin/statistics/short and _admin/statistics/long

  These APIs were available in ArangoDB's REST API, but have not been called by
  ArangoDB itself nor have they been part of the documented API. They have been
  superseded by other REST APIs and were partially dysfunctional. Therefore
  these two endpoints have been removed entirely.

* fixed issue #1532: reload users on restore

* fixed internal issue #1475: when restoring a cluster dump to a single server
  ignore indexes of type primary and edge since we mustn't create them here.

* fixed internal issue #1439: improve performance of any-iterator for RocksDB

* issue #1190: added option `--create-database` for arangoimport

* UI: updated dygraph js library to version 2.1.0

* renamed arangoimp to arangoimport for consistency
  Release packages will still install arangoimp as a symlink so user scripts
  invoking arangoimp do not need to be changed

* UI: Shard distribution view now has an accordion view instead of displaying
  all shards of all collections at once.

* fixed issue #4393: broken handling of unix domain sockets in JS_Download

* added AQL function `IS_KEY`
  this function checks if the value passed to it can be used as a document key,
  i.e. as the value of the `_key` attribute

* added AQL functions `SORTED` and `SORTED_UNIQUE`

  `SORTED` will return a sorted version of the input array using AQL's internal
  comparison order
  `SORTED_UNIQUE` will do the same, but additionally removes duplicates.

* added C++ implementation for AQL functions `DATE_NOW`, `DATE_ISO8601`,
  `DATE_TIMESTAMP`, `IS_DATESTRING`, `DATE_DAYOFWEEK`, `DATE_YEAR`,
  `DATE_MONTH`, `DATE_DAY`, `DATE_HOUR`, `DATE_MINUTE`, `DATE_SECOND`,
  `DATE_MILLISECOND`, `DATE_DAYOFYEAR`, `DATE_ISOWEEK`, `DATE_LEAPYEAR`,
  `DATE_QUARTER`, `DATE_DAYS_IN_MONTH`, `DATE_ADD`, `DATE_SUBTRACT`,
  `DATE_DIFF`, `DATE_COMPARE`, `TRANSLATE` and `SHA512`

* fixed a bug where clusterinfo missed changes to plan after agency
  callback is registred for create collection

* Foxx manifest.json files can now contain a $schema key with the value
  of "http://json.schemastore.org/foxx-manifest" to improve tooling support.

* fixed agency restart from compaction without data

* fixed agency's log compaction for internal issue #2249

* only load Plan and Current from agency when actually needed


v3.3.21 (XXXX-XX-XX)
--------------------

* fixed TypeError being thrown instead of validation errors when Foxx manifest
  validation fails

* fixed issue #7586: a running query within the user interface was not shown
  if the active view was `Running Queries` or `Slow Query History`.

* improve Windows installer error messages, fix Windows installer backup routine
  and exit code handling

* make AQL REMOVE operations use less memory with the RocksDB storage engine

  the previous implementation of batch removals read everything to remove into
  memory first before carrying out the first remove operation. The new version
  will only read in about 1000 documents each time and then remove these. Queries
  such as

      FOR doc IN collection FILTER ... REMOVE doc IN collection

  will benefit from this change in terms of memory usage.


v3.3.20 (2018-11-28)
--------------------

* upgraded arangodb starter version to 0.13.9

* Added RocksDB option `--rocksdb.total-write-buffer-size` to limit total memory
  usage across all RocksDB in-memory write buffers

  The total amount of data to build up in all in-memory buffers (backed by log
  files). This option, together with the block cache size configuration option,
  can be used to limit memory usage. If set to 0, the memory usage is not limited.
  This is the default setting in 3.3. The default setting may be adjusted in
  future versions of ArangoDB.

  If set to a value greater than 0, this will cap the memory usage for write buffers,
  but may have an effect on write performance.

* Added RocksDB configuration option `--rocksdb.enforce-block-cache-size-limit`

  Whether or not the maximum size of the RocksDB block cache is strictly enforced.
  This option can be set to limit the memory usage of the block cache to at most the
  specified size. If then inserting a data block into the cache would exceed the
  cache's capacity, the data block will not be inserted. If the flag is not set,
  a data block may still get inserted into the cache. It is evicted later, but the
  cache may temporarily grow beyond its capacity limit.

* Export version and storage engine in cluster health

* Potential fix for issue #7407: arangorestore very slow converting from
  mmfiles to rocksdb

* Updated joi library (Web UI), improved foxx mount path validation

* fix internal issue #2786: improved confirmation dialog when clicking the
  Truncate button in the Web UI

* fix for supervision, which started failing servers using old transient store

* fixed Foxx queues not retrying jobs with infinite `maxFailures`

* Fixed a race condition in a coordinator, it could happen in rare cases and
  only with the maintainer mode enabled if the creation of a collection is in
  progress and at the same time a deletion is forced.

* disable startup warning for Linux kernel variable `vm.overcommit_memory` settings
  values of 0 or 1.
  Effectively `overcommit_memory` settings value of 0 or 1 fix two memory-allocation
  related issues with the default memory allocator used in ArangoDB release builds on
  64bit Linux.
  The issues will remain when running with an `overcommit_memory` settings value of 2,
  so this is now discouraged.
  Setting `overcommit_memory` to 0 or 1 (0 is the Linux kernel's default) fixes issues
  with increasing numbers of memory mappings for the arangod process (which may lead
  to an out-of-memory situation if the kernel's maximum number of mappings threshold
  is hit) and an increasing amount of memory that the kernel counts as "committed".
  With an `overcommit_memory` setting of 0 or 1, an arangod process may either be
  killed by the kernel's OOM killer or will die with a segfault when accessing memory
  it has allocated before but the kernel could not provide later on. This is still
  more acceptable than the kernel not providing any more memory to the process when
  there is still physical memory left, which may have occurred with an `overcommit_memory`
  setting of 2 after the arangod process had done lots of allocations.

  In summary, the recommendation for the `overcommit_memory` setting is now to set it
  to 0 or 1 (0 is kernel default) and not use 2.

* force connection timeout to be 7 seconds to allow libcurl time to retry lost DNS
  queries.

* increase maximum number of collections/shards in an AQL query from 256 to 2048

* don't rely on `_modules` collection being present and usable for arangod startup

* optimizes the web ui's routing which could possibly led to unwanted events.

* fixes some graph data parsing issues in the ui, e.g. cleaning up duplicate
  edges inside the graph viewer.

* in a cluster environment, the arangod process now exits if wrong credentials
  are used during the startup process.

* Fixed an AQL bug where the optimize-traversals rule was falsely applied to
  extensions with inline expressions and thereby ignoring them

* fix side-effects of sorting larger arrays (>= 16 members) of constant literal
  values in AQL, when the array was not used only for IN-value filtering but also
  later in the query.
  The array values were sorted so the IN-value lookup could use a binary search
  instead of a linear search, but this did not take into account that the array
  could have been used elsewhere in the query, e.g. as a return value. The fix
  will create a copy of the array and sort the copy, leaving the original array
  untouched.

* fixed a bug when cluster indexes were usable for queries, while
  still being built on db servers

* fix move leader shard: wait until all but the old leader are in sync.
  This fixes some unstable tests.

* cluster health features more elaborate agent records


v3.3.19 (2018-10-20)
--------------------

* fixes validation of allowed or not allowed foxx service mount paths within
  the Web UI

* The single database or single coordinator statistics in a cluster
  environment within the Web UI sometimes got called way too often.
  This caused artifacts in the graphs, which is now fixed.

* An aardvark statistics route could not collect and sum up the statistics of
  all coordinators if one of them was ahead and had more results than the others

* upgraded arangodb starter version to 0.13.6

* turn on intermediate commits in replication applier in order to decrease
  the size of transactional operations on replication (issue #6821)

* fixed issue #6770: document update: ignoreRevs parameter ignored

* when returning memory to the OS, use the same memory protection flags as
  when initializing the memory

  this prevents "hole punching" and keeps the OS from splitting one memory
  mapping into multiple mappings with different memory protection settings

* fix internal issue #2770: the Query Profiling modal dialog in the Web UI
  was slightly malformed.

* fix internal issue #2035: the Web UI now updates its indices view to check
  whether new indices exist or not.

* fix internal issue #6808: newly created databases within the Web UI did not
  appear when used Internet Explorer 11 as a browser.

* fix internal issue #2688: the Web UI's graph viewer created malformed node
  labels if a node was expanded multiple times.

* fix internal issue #2957: the Web UI was not able to display more than 1000
  documents, even when it was set to a higher amount.

* fix internal issue #2785: web ui's sort dialog sometimes got rendered, even
  if it should not.

* fix internal issue #2764: the waitForSync property of a satellite collection
  could not be changed via the Web UI

* improved logging in case of replication errors

* recover short server id from agency after a restart of a cluster node

  this fixes problems with short server ids being set to 0 after a node restart,
  which then prevented cursor result load-forwarding between multiple coordinators
  to work properly

  this should fix arangojs#573

* increased default timeouts in replication

  this decreases the chances of followers not getting in sync with leaders because
  of replication operations timing out

* fixed internal issue #1983: the Web UI was showing a deletion confirmation
  multiple times.

* fixed agents busy looping gossip

* handle missing `_frontend` collections gracefully

  the `_frontend` system collection is not required for normal ArangoDB operations,
  so if it is missing for whatever reason, ensure that normal operations can go
  on.


v3.3.18
-------

* not released


v3.3.17 (2018-10-04)
--------------------

* upgraded arangosync version to 0.6.0

* added several advanced options for configuring and debugging LDAP connections.
  Please note that some of the following options are platform-specific and may not
  work on all platforms or with all LDAP servers reliably:

  - `--ldap.serialized`: whether or not calls into the underlying LDAP library
    should be serialized.
    This option can be used to work around thread-unsafe LDAP library functionality.
  - `--ldap.serialize-timeout`: sets the timeout value that is used when waiting to
    enter the LDAP library call serialization lock. This is only meaningful when
    `--ldap.serialized` has been set to `true`.
  - `--ldap.retries`: number of tries to attempt a connection. Setting this to values
    greater than one will make ArangoDB retry to contact the LDAP server in case no
    connection can be made initially.
  - `--ldap.restart`: whether or not the LDAP library should implicitly restart
    connections
  - `--ldap.referrals`: whether or not the LDAP library should implicitly chase
    referrals
  - `--ldap.debug`: turn on internal OpenLDAP library output (warning: will print
    to stdout).
  - `--ldap.timeout`: timeout value (in seconds) for synchronous LDAP API calls
    (a value of 0 means default timeout).
  - `--ldap.network-timeout`: timeout value (in seconds) after which network operations
    following the initial connection return in case of no activity (a value of 0 means
    default timeout).
  - `--ldap.async-connect`: whether or not the connection to the LDAP library will
    be done asynchronously.

* fixed a shutdown race in ArangoDB's logger, which could have led to some buffered
  log messages being discarded on shutdown

* display shard synchronization progress for collections outside of the
  `_system` database

* fixed issue #6611: Properly display JSON properties of user defined foxx services
  configuration within the web UI

* fixed issue #6583: Agency node segfaults if sent an authenticated HTTP request is sent to its port

* when cleaning out a leader it could happen that it became follower instead of
  being removed completely

* make synchronous replication detect more error cases when followers cannot
  apply the changes from the leader

* fix some TLS errors that occurred when combining HTTPS/TLS transport with the
  VelocyStream protocol (VST)

  That combination could have led to spurious errors such as "TLS padding error"
  or "Tag mismatch" and connections being closed

* agency endpoint updates now go through RAFT


v3.3.16 (2018-09-19)
--------------------

* fix undefined behavior in AQL query result cache

* the query editor within the web ui is now catching http 501 responses
  properly

* fixed issue #6495 (Document not found when removing records)

* fixed undefined behavior in cluster plan-loading procedure that may have
  unintentionally modified a shared structure

* reduce overhead of function initialization in AQL COLLECT aggregate functions,
  for functions COUNT/LENGTH, SUM and AVG

  this optimization will only be noticable when the COLLECT produces many groups
  and the "hash" COLLECT variant is used

* fixed potential out-of-bounds access in admin log REST handler /_admin/log,
  which could have led to the server returning an HTTP 500 error

* catch more exceptions in replication and handle them appropriately


v3.3.15 (2018-09-10)
--------------------

* fixed an issue in the "sorted" AQL COLLECT variant, that may have led to producing
  an incorrect number of results

* upgraded arangodb starter version to 0.13.3

* fixed issue #5941 if using breadth-first search in traversals uniqueness checks
  on path (vertices and edges) have not been applied. In SmartGraphs the checks
  have been executed properly.

* added more detailed progress output to arangorestore, showing the percentage of
  how much data is restored for bigger collections plus a set of overview statistics
  after each processed collection

* added option `--rocksdb.use-file-logging` to enable writing of RocksDB's own
  informational LOG files into RocksDB's database directory.

  This option is turned off by default, but can be enabled for debugging RocksDB
  internals and performance.

* improved error messages when managing Foxx services

  Install/replace/upgrade will now provide additional information when an error
  is encountered during setup. Errors encountered during a `require` call will
  also include information about the underlying cause in the error message.

* fixed some Foxx script names being displayed incorrectly in web UI and Foxx CLI

* added startup option `--query.optimizer-max-plans value`

  This option allows limiting the number of query execution plans created by the
  AQL optimizer for any incoming queries. The default value is `128`.

  By adjusting this value it can be controlled how many different query execution
  plans the AQL query optimizer will generate at most for any given AQL query.
  Normally the AQL query optimizer will generate a single execution plan per AQL query,
  but there are some cases in which it creates multiple competing plans. More plans
  can lead to better optimized queries, however, plan creation has its costs. The
  more plans are created and shipped through the optimization pipeline, the more time
  will be spent in the optimizer.

  Lowering this option's value will make the optimizer stop creating additional plans
  when it has already created enough plans.

  Note that this setting controls the default maximum number of plans to create. The
  value can still be adjusted on a per-query basis by setting the *maxNumberOfPlans*
  attribute when running a query.

  This change also lowers the default maximum number of query plans from 192 to 128.

* bug fix: facilitate faster shutdown of coordinators and db servers

* cluster nodes should retry registering in agency until successful

* fixed some web ui action events related to Running Queries view and Slow
  Queries History view

* Create a default pacing algorithm for arangoimport to avoid TimeoutErrors
  on VMs with limited disk throughput

* backport PR 6150: establish unique function to indicate when
  application is terminating and therefore network retries should not occur

* backport PR #5201: eliminate race scenario where handlePlanChange
  could run infinite times after an execution exceeded 7.4 second time span


v3.3.14 (2018-08-15)
--------------------

* upgraded arangodb starter version to 0.13.1

* Foxx HTTP API errors now log stacktraces

* fixed issue #5736: Foxx HTTP API responds with 500 error when request body
  is too short

* fixed issue #5831: custom queries in the ui could not be loaded if the user
  only has read access to the _system database.

* fixed internal issue #2566: corrected web UI alignment of the nodes table

* fixed internal issue #2869: when attaching a follower with global applier to an
  authenticated leader already existing users have not been replicated, all users
  created/modified later are replicated.

* fixed internal issue #2865: dumping from an authenticated arangodb the users have
  not been included

* fixed issue #5943: misplaced database ui icon and wrong cursor type were used

* fixed issue #5354: updated the web UI JSON editor, improved usability

* fixed issue #5648: fixed error message when saving unsupported document types

* fixed issue #6076: Segmentation fault after AQL query

  This also fixes issues #6131 and #6174

* fixed issue #5884: Subquery nodes are no longer created on DBServers

* fixed issue #6031: Broken LIMIT in nested list iterations

* fixed internal issue #2812: Cluster fails to create many indexes in parallel

* intermediate commits in the RocksDB engine are now only enabled in standalone AQL
  queries (not within a JS transaction), standalone truncate as well as for the
  "import" API

* Bug fix: race condition could request data from Agency registry that did not
  exist yet.  This caused a throw that would end the Supervision thread.
  All registry query APIs no longer throw exceptions.


v3.3.13 (2018-07-26)
--------------------

* fixed internal issue #2567: the Web UI was showing the possibility to move a
  shard from a follower to the current leader

* fixed issue #5977: Unexpected execution plan when subquery contains COLLECT

* Bugfix: The AQL syntax variants `UPDATE/REPLACE k WITH d` now correctly take
  _rev from k instead of d (when ignoreRevs is false) and ignore d._rev.

* put an upper bound on the number of documents to be scanned when using
  `db.<collection>.any()` in the RocksDB storage engine

  previous versions of ArangoDB did a scan of a random amount of documents in
  the collection, up to the total number of documents available. this produced
  a random selection with a good quality, but needed to scan half the number
  of documents in the collection on average.

  The new version will only scan up to 500 documents, so it produces a less
  random result, but will be a lot faster especially for large collections.

  The implementation of `any()` for the MMFiles engine remains unchanged. The
  MMFiles engine will pick a random document from the entire range of the
  in-memory primary index without performing scans.

* return an empty result set instead of an "out of memory" exception when
  querying the geo index with invalid (out of range) coordinates

* added load balancer support and user-restriction to cursor API.

  If a cursor is accessed on a different coordinator than where it was created,
  the requests will be forwarded to the correct coordinator. If a cursor is
  accessed by a different user than the one who created it, the request will
  be denied.

* keep failed follower in followers list in Plan.

  This increases the changes of a failed follower getting back into sync if the
  follower comes back after a short time. In this case the follower can try to
  get in sync again, which normally takes less time than seeding a completely
  new follower.

* fix assertion failure and undefined behavior in Unix domain socket connections,
  introduced by 3.3.12

* added configuration option `--rocksdb.sync-interval`

  This option specifies interval (in milliseconds) that ArangoDB will use to
  automatically synchronize data in RocksDB's write-ahead log (WAL) files to
  disk. Automatic syncs will only be performed for not-yet synchronized data,
  and only for operations that have been executed without the *waitForSync*
  attribute.

  Automatic synchronization is performed by a background thread. The default
  sync interval is 0, meaning the automatic background syncing is turned off.
  Background syncing in 3.3 is opt-in, whereas in ArangoDB 3.4 the default sync
  interval will be 100 milliseconds.

  Note: this option is not supported on Windows platforms. Setting the sync
  interval to a value greater 0 will produce a startup warning.

* fixed graph creation sometimes failing with 'edge collection
  already used in edge def' when the edge definition contained multiple vertex
  collections, despite the edge definitions being identical

* inception could get caught in a trap, where agent configuration
  version and timeout multiplier lead to incapacitated agency

* fixed issue #5827: Batch request handling incompatible with .NET's default
  ContentType format

* fixed agency's log compaction for internal issue #2249

* inspector collects additionally disk data size and storage engine statistics


v3.3.12 (2018-07-12)
--------------------

* issue #5854: RocksDB engine would frequently request a new DelayToken.  This caused
  excessive write delay on the next Put() call.  Alternate approach taken.

* fixed graph creation under some circumstances failing with 'edge collection
  already used in edge def' despite the edge definitions being identical

* fixed issue #5727: Edge document with user provided key is inserted as many
  times as the number of shards, violating the primary index

* fixed internal issue #2658: AQL modification queries did not allow `_rev`
  checking. There is now a new option `ignoreRevs` which can be set to `false`
  in order to force AQL modification queries to match revision ids before
  doing any modifications

* fixed issue #5679: Replication applier restrictions will crash synchronisation
  after initial sync

* fixed potential issue in RETURN DISTINCT CollectBlock implementation
  that led to the block producing an empty result

* changed communication tasks to use boost strands instead of locks,
  this fixes a race condition with parallel VST communication over
  SSL

* fixed agency restart from compaction without data

* fixed for agent coming back to agency with changed endpoint and
  total data loss

* more patient agency tests to allow for ASAN tests to successfully finish


v3.3.11 (2018-06-26)
--------------------

* upgraded arangosync version to 0.5.3

* upgraded arangodb starter version to 0.12.0

* fixed internal issue #2559: "unexpected document key" error when custom
  shard keys are used and the "allowUserKeys" key generator option is set
  to false

* fixed AQL DOCUMENT lookup function for documents for sharded collections with
  more than a single shard and using a custom shard key (i.e. some shard
  key attribute other than `_key`).
  The previous implementation of DOCUMENT restricted to lookup to a single
  shard in all cases, though this restriction was invalid. That lead to
  `DOCUMENT` not finding documents in cases the wrong shard was contacted. The
  fixed implementation in 3.3.11 will reach out to all shards to find the
  document, meaning it will produce the correct result, but will cause more
  cluster-internal traffic. This increase in traffic may be high if the number
  of shards is also high, because each invocation of `DOCUMENT` will have to
  contact all shards.
  There will be no performance difference for non-sharded collections or
  collections that are sharded by `_key` or that only have a single shard.

* reimplemented replication view in web UI

* fixed internal issue #2256: ui, document id not showing up when deleting a document

* fixed internal issue #2163: wrong labels within foxx validation of service
  input parameters

* fixed internal issue #2160: fixed misplaced tooltips in indices view

* added new arangoinspect client tool, to help users and customers easily collect
  information of any ArangoDB server setup, and facilitate troubleshooting for the
  ArangoDB Support Team


v3.3.10 (2018-06-04)
--------------------

* make optimizer rule "remove-filter-covered-by-index" not stop after removing
  a sub-condition from a FILTER statement, but pass the optimized FILTER
  statement again into the optimizer rule for further optimizations.
  This allows optimizing away some more FILTER conditions than before.

* allow accessing /_admin/status URL on followers too in active failover setup

* fix cluster COLLECT optimization for attributes that were in "sorted" variant of
  COLLECT and that were provided by a sorted index on the collected attribute

* apply fulltext index optimization rule for multiple fulltext searches in
  the same query

  this fixes https://stackoverflow.com/questions/50496274/two-fulltext-searches-on-arangodb-cluster-v8-is-involved

* validate `_from` and `_to` values of edges on updates consistently

* fixed issue #5400: Unexpected AQL Result

* fixed issue #5429: Frequent 'updated local foxx repository' messages

* fixed issue #5252: Empty result if FULLTEXT() is used together with LIMIT offset

* fixed issue #5035: fixed a vulnerability issue within the web ui's index view

* inception was ignoring leader's configuration


v3.3.9 (2018-05-17)
-------------------

* added `/_admin/repair/distributeShardsLike` that repairs collections with
  distributeShardsLike where the shards aren't actually distributed like in the
  prototype collection, as could happen due to internal issue #1770

* fixed Foxx queues bug when queues are created in a request handler with an
  ArangoDB authentication header

* upgraded arangosync version to 0.5.1

* upgraded arangodb starter version to 0.11.3

* fix cluster upgrading issue introduced in 3.3.8

  the issue made arangod crash when starting a DB server with option
  `--database.auto-upgrade true`

* fix C++ implementation of AQL ZIP function to return each distinct attribute
  name only once. The previous implementation added non-unique attribute names
  multiple times, which led to follow-up issues.
  Now if an attribute name occurs multiple times in the input list of attribute
  names, it will only be incorporated once into the result object, with the
  value that corresponds to the first occurrence.
  This fix also changes the V8 implementation of the ZIP function, which now
  will always return the first value for non-unique attribute names and not the
  last occurring value.

* self heal during a Foxx service install, upgrade or replace no longer breaks
  the respective operation

* make /_api/index, /_api/database and /_api/user REST handlers use the scheduler's
  internal queue, so they do not run in an I/O handling thread

* fixed issue #4919: C++ implementation of LIKE function now matches the old and
  correct behavior of the JavaScript implementation.

* added REST API endpoint /_admin/server/availability for monitoring purposes

* UI: fixed an unreasonable event bug within the modal view engine

* fixed issue #3811: gharial api is now checking existence of _from and _to vertices
  during edge creation

* fixed internal issue #2149: number of documents in the UI is not adjusted after
  moving them

* fixed internal issue #2150: UI - loading a saved query does not update the list
  of bind parameters

* fixed internal issue #2147 - fixed database filter in UI

* fixed issue #4934: Wrong used GeoIndex depending on FILTER order

* added `query` and `aql.literal` helpers to `@arangodb` module.

* remove post-sort from GatherNode in cluster AQL queries that do use indexes
  for filtering but that do not require a sorted result

  This optimization can speed up gathering data from multiple shards, because
  it allows to remove a merge sort of the individual shards' results.

* extend the already existing "reduce-extraction-to-projection" AQL optimizer
  rule for RocksDB to provide projections of up to 5 document attributes. The
  previous implementation only supported a projection for a single document
  attribute. The new implementation will extract up to 5 document attributes from
  a document while scanning a collection via an EnumerateCollectionNode.
  Additionally the new version of the optimizer rule can also produce projections
  when scanning an index via an IndexNode.
  The optimization is benefial especially for huge documents because it will copy
  out only the projected attributes from the document instead of copying the entire
  document data from the storage engine.

  When applied, the explainer will show the projected attributes in a `projections`
  remark for an EnumerateCollectionNode or IndexNode. The optimization is limited
  to the RocksDB storage engine.

* added index-only optimization for AQL queries that can satisfy the retrieval of
  all required document attributes directly from an index.

  This optimization will be triggered for the RocksDB engine if an index is used
  that covers all required attributes of the document used later on in the query.
  If applied, it will save retrieving the actual document data (which would require
  an extra lookup in RocksDB), but will instead build the document data solely
  from the index values found. It will only be applied when using up to 5 attributes
  from the document, and only if the rest of the document data is not used later
  on in the query.

  The optimization is currently available for the RocksDB engine for the index types
  primary, edge, hash, skiplist and persistent.

  If the optimization is applied, it will show up as "index only" in an AQL
  query's execution plan for an IndexNode.

* added scan-only optimization for AQL queries that iterate over collections or
  indexes and that do not need to return the actual document values.

  Not fetching the document values from the storage engine will provide a
  considerable speedup when using the RocksDB engine, but may also help a bit
  in case of the MMFiles engine. The optimization will only be applied when
  full-scanning or index-scanning a collection without refering to any of its
  documents later on, and, for an IndexNode, if all filter conditions for the
  documents of the collection are covered by the index.

  If the optimization is applied, it will show up as "scan only" in an AQL
  query's execution plan for an EnumerateCollectionNode or an IndexNode.

* extend existing "collect-in-cluster" optimizer rule to run grouping, counting
  and deduplication on the DB servers in several cases, so that the coordinator
  will only need to sum up the potentially smaller results from the individual shards.

  The following types of COLLECT queries are covered now:
  - RETURN DISTINCT expr
  - COLLECT WITH COUNT INTO ...
  - COLLECT var1 = expr1, ..., varn = exprn (WITH COUNT INTO ...), without INTO or KEEP
  - COLLECT var1 = expr1, ..., varn = exprn AGGREGATE ..., without INTO or KEEP, for
    aggregate functions COUNT/LENGTH, SUM, MIN and MAX.

* honor specified COLLECT method in AQL COLLECT options

  for example, when the user explicitly asks for the COLLECT method
  to be `sorted`, the optimizer will now not produce an alternative
  version of the plan using the hash method.

  additionally, if the user explcitly asks for the COLLECT method to
  be `hash`, the optimizer will now change the existing plan to use
  the hash method if possible instead of just creating an alternative
  plan.

  `COLLECT ... OPTIONS { method: 'sorted' }` => always use sorted method
  `COLLECT ... OPTIONS { method: 'hash' }`   => use hash if this is technically possible
  `COLLECT ...` (no options)                 => create a plan using sorted, and another plan using hash method

* added bulk document lookups for MMFiles engine, which will improve the performance
  of document lookups from an inside an index in case the index lookup produces many
  documents


v3.3.8 (2018-04-24)
-------------------

* included version of ArangoDB Starter (`arangodb` binary) updated to v0.10.11,
  see [Starter changelog](https://github.com/arangodb-helper/arangodb/blob/master/CHANGELOG.md)

* added arangod startup option `--dump-options` to print all configuration parameters
  as a JSON object

* fixed: (Enterprise only) If you restore a SmartGraph where the collections
  are still existing and are supposed to be dropped on restore we ended up in
  duplicate name error. This is now gone and the SmartGraph is correctly restored.

* fix lookups by `_id` in smart graph edge collections

* improve startup resilience in case there are datafile errors (MMFiles)

  also allow repairing broken VERSION files automatically on startup by
  specifying the option `--database.ignore-datafile-errors true`

* fix issue #4582: UI query editor now supports usage of empty string as bind parameter value

* fixed internal issue #2148: Number of documents found by filter is misleading in web UI

* added startup option `--database.required-directory-state`

  using this option it is possible to require the database directory to be
  in a specific state on startup. the options for this value are:

  - non-existing: database directory must not exist
  - existing: database directory must exist
  - empty: database directory must exist but be empty
  - populated: database directory must exist and contain specific files already
  - any: any state allowed

* field "$schema" in Foxx manifest.json files no longer produce warnings

* added `@arangodb/locals` module to expose the Foxx service context as an
  alternative to using `module.context` directly.

* `db._executeTransaction` now accepts collection objects as collections.

* supervision can be put into maintenance mode


v3.3.7 (2018-04-11)
-------------------

* added hidden option `--query.registry-ttl` to control the lifetime of cluster AQL
  query parts

* fixed internal issue #2237: AQL queries on collections with replicationFactor:
  "satellite" crashed arangod in single server mode

* fixed restore of satellite collections: replicationFactor was set to 1 during
  restore

* fixed dump and restore of smart graphs:
  a) The dump will not include the hidden shadow collections anymore, they were dumped
     accidentially and only contain duplicated data.
  b) Restore will now ignore hidden shadow collections as all data is contained
     in the smart-edge collection. You can manually include these collections from an
     old dump (3.3.5 or earlier) by using `--force`.
  c) Restore of a smart-graph will now create smart collections properly instead
     of getting into `TIMEOUT_IN_CLUSTER_OPERATION`

* fixed issue in AQL query optimizer rule "restrict-to-single-shard", which
  may have sent documents to a wrong shard in AQL INSERT queries that specified
  the value for `_key` using an expression (and not a constant value)
  Important: if you were affected by this bug in v3.3.5 it is required that you
  recreate your dataset in v3.3.6 (i.e. dumping and restoring) instead of doing
  a simple binary upgrade

* added /_admin/status HTTP API for debugging purposes

* added ArangoShell helper function for packaging all information about an
  AQL query so it can be run and analyzed elsewhere:

  query = "FOR doc IN mycollection FILTER doc.value > 42 RETURN doc";
  require("@arangodb/aql/explainer").debugDump("/tmp/query-debug-info", query);

  Entitled users can send the generated file to the ArangoDB support to facilitate
  reproduction and debugging.

* added hidden option `--server.ask-jwt-secret`. This is an internal option
  for debugging and should not be exposed to end-users.

* fix for internal issue #2215. supervision will now wait for agent to
  fully prepare before adding 10 second grace period after leadership change

* fixed internal issue #2215's FailedLeader timeout bug

v3.3.5 (2018-03-28)
-------------------

* fixed issue #4934: Wrong used GeoIndex depending on FILTER order

* make build id appear in startup log message alongside with other version info

* make AQL data modification operations that are sent to all shards and that are
  supposed to return values (i.e. `RETURN OLD` or `RETURN NEW`) not return fake
  empty result rows if the document to be updated/replaced/removed was not present
  on the target shard

* added AQL optimizer rule `restrict-to-single-shard`

  This rule will kick in if a collection operation (index lookup or data
  modification operation) will only affect a single shard, and the operation can be
  restricted to the single shard and is not applied for all shards. This optimization
  can be applied for queries that access a collection only once in the query, and that
  do not use traversals, shortest path queries and that do not access collection data
  dynamically using the `DOCUMENT`, `FULLTEXT`, `NEAR` or `WITHIN` AQL functions.
  Additionally, the optimizer will only pull off this optimization if can safely
  determine the values of all the collection's shard keys from the query, and when the
  shard keys are covered by a single index (this is always true if the shard key is
  the default `_key`)

* display missing attributes of GatherNodes in AQL explain output

* make AQL optimizer rule `undistribute-remove-after-enum-coll` fire in a few
  more cases in which it is possible

* slightly improve index selection for the RocksDB engine when there are multiple
  competing indexes with the same attribute prefixes, but different amount of
  attributes covered. In this case, the more specialized index will be preferred
  now

* fix issue #4924: removeFollower now prefers to remove the last follower(s)

* added "collect-in-cluster" optimizer rule to have COLLECT WITH COUNT queries
  without grouping being executed on the DB servers and the coordinator only summing
  up the counts from the individual shards

* fixed issue #4900: Nested FOR query uses index but ignores other filters

* properly exit v8::Context in one place where it was missing before

* added hidden option `--cluster.index-create-timeout` for controlling the
  default value of the index creation timeout in cluster
  under normal circumstances, this option does not need to be adjusted

* increase default timeout for index creation in cluster to 3600s

* fixed issue #4843: Query-Result has more Docs than the Collection itself

* fixed the behavior of ClusterInfo when waiting for current to catch
  up with plan in create collection.

* fixed issue #4827: COLLECT on edge _to field doesn't group distinct values as expected (MMFiles)


v3.3.4 (2018-03-01)
-------------------

* fix AQL `fullCount` result value in some cluster cases when it was off a bit

* fix issue #4651: Simple query taking forever until a request timeout error

* fix issue #4657: fixed incomplete content type header

* Vastly improved the Foxx Store UI

* fix issue #4677: AQL WITH with bind parameters results in "access after data-modification"
  for two independent UPSERTs

* remove unused startup option `--ldap.permissions-attribute-name`

* fix issue #4457: create /var/tmp/arangod with correct user in supervisor mode

* remove long disfunctional admin/long_echo handler

* fixed Foxx API:

  * PUT /_api/foxx/service: Respect force flag
  * PATCH /_api/foxx/service: Check whether a service under given mount exists

* internal issue #1726: supervision failed to remove multiple servers
  from health monitoring at once.

* more information from inception, why agent is activated

* fixed a bug where supervision tried to deal with shards of virtual collections

* fix internal issue #1770: collection creation using distributeShardsLike yields
  errors and did not distribute shards correctly in the following cases:
  1. If numberOfShards * replicationFactor % nrDBServers != 0
     (shards * replication is not divisible by DBServers).
  2. If there was failover / move shard case on the leading collection
     and creating the follower collection afterwards.

* fix timeout issues in replication client expiration

* added missing edge filter to neighbors-only traversals
  in case a filter condition was moved into the traverser and the traversal was
  executed in breadth-first mode and was returning each visited vertex exactly
  once, and there was a filter on the edges of the path and the resulting vertices
  and edges were not used later, the edge filter was not applied

* fixed issue #4160: Run arangod with "--database.auto-upgrade" option always crash silently without error log

* fix internal issue #1848: AQL optimizer was trying to resolve attribute accesses
  to attributes of constant object values at query compile time, but only did so far
  the very first attribute in each object

  this fixes https://stackoverflow.com/questions/48648737/beginner-bug-in-for-loops-from-objects

* fix inconvenience: If we want to start server with a non-existing
  --javascript.app-path it will now be created (if possible)

* fixed: REST API `POST _api/foxx` now returns HTTP code 201 on success, as documented.
         returned 200 before.

* fixed: REST API `PATCH _api/foxx/dependencies` now updates the existing dependencies
         instead of replacing them.

* fixed: Foxx upload of single javascript file. You now can upload via http-url pointing
         to a javascript file.

* fixed issue #4395: If your foxx app includes an `APP` folder it got
         accidently removed by selfhealing this is not the case anymore.

* fixed internal issue #1969 - command apt-get purge/remove arangodb3e was failing


v3.3.3 (2018-01-16)
-------------------

* fix issue #4272: VERSION file keeps disappearing

* fix internal issue #81: quotation marks disappeared when switching table/json
  editor in the query editor ui

* added option `--rocksdb.throttle` to control whether write-throttling is enabled
  Write-throttling is turned on by default, to reduce chances of compactions getting
  too far behind and blocking incoming writes.

* fixed issue #4308: Crash when getter for error.name throws an error (on Windows)

* UI: fixed a query editor caching and parsing issue

* Fixed internal issue #1683: fixes an UI issue where a collection name gets wrongly cached
  within the documents overview of a collection.

* Fixed an issue with the index estimates in RocksDB in the case a transaction is aborted.
  Former the index estimates were modified if the transaction commited or not.
  Now they will only be modified if the transaction commited successfully.

* UI: optimized login view for very small screen sizes

* Truncate in RocksDB will now do intermediate commits every 10.000 documents
  if truncate fails or the server crashes during this operation all deletes
  that have been commited so far are persisted.

* make the default value of `--rocksdb.block-cache-shard-bits` use the RocksDB
  default value. This will mostly mean the default number block cache shard
  bits is lower than before, allowing each shard to store more data and cause
  less evictions from block cache

* issue #4222: Permission error preventing AQL query import / export on webui

* UI: optimized error messages for invalid query bind parameter

* UI: upgraded swagger ui to version 3.9.0

* issue #3504: added option `--force-same-database` for arangorestore

  with this option set to true, it is possible to make any arangorestore attempt
  fail if the specified target database does not match the database name
  specified in the source dump's "dump.json" file. it can thus be used to
  prevent restoring data into the "wrong" database

  The option is set to `false` by default to ensure backwards-compatibility

* make the default value of `--rocksdb.block-cache-shard-bits` use the RocksDB
  default value. This will mostly mean the default number block cache shard
  bits is lower than before, allowing each shard to store more data and cause
  less evictions from block cache

* fixed issue #4255: AQL SORT consuming too much memory

* fixed incorrect persistence of RAFT vote and term


v3.3.2 (2018-01-04)
-------------------

* fixed issue #4199: Internal failure: JavaScript exception in file 'arangosh.js'
  at 98,7: ArangoError 4: Expecting type String

* fixed issue in agency supervision with a good server being left in
  failedServers

* distinguish isReady and allInSync in clusterInventory

* fixed issue #4197: AQL statement not working in 3.3.1 when upgraded from 3.2.10

* do not reuse collection ids when restoring collections from a dump, but assign new collection ids, this should prevent collection id conflicts


v3.3.1 (2017-12-28)
-------------------

* UI: displayed wrong wfs property for a collection when using RocksDB as
  storage engine

* added `--ignore-missing` option to arangoimp
  this option allows importing lines with less fields than specified in the CSV
  header line

* changed misleading error message from "no leader" to "not a leader"

* optimize usage of AQL FULLTEXT index function to a FOR loop with index
  usage in some cases
  When the optimization is applied, this especially speeds up fulltext index
  queries in the cluster

* UI: improved the behavior during collection creation in a cluster environment

* Agency lockup fixes for very small machines.

* Agency performance improvement by finer grained locking.

* Use steady_clock in agency whereever possible.

* Agency prevent Supervision thread crash.

* Fix agency integer overflow in timeout calculation.


v3.3.0 (2017-12-14)
-------------------

* release version

* added a missing try/catch block in the supervision thread


v3.3.rc8 (2017-12-12)
---------------------

* UI: fixed broken Foxx configuration keys. Some valid configuration values
  could not be edited via the ui.

* UI: pressing the return key inside a select2 box no longer triggers the modal's
  success function

* UI: coordinators and db servers are now in sorted order (ascending)


v3.3.rc7 (2017-12-07)
---------------------

* fixed issue #3741: fix terminal color output in Windows

* UI: fixed issue #3822: disabled name input field for system collections

* fixed issue #3640: limit in subquery

* fixed issue #3745: Invalid result when using OLD object with array attribute in UPSERT statement

* UI: edge collections were wrongly added to from and to vertices select box during graph creation

* UI: added not found views for documents and collections

* UI: using default user database api during database creation now

* UI: the graph viewer backend now picks one random start vertex of the
  first 1000 documents instead of calling any(). The implementation of
  "any" is known to scale bad on huge collections with RocksDB.

* UI: fixed disappearing of the navigation label in some case special case

* UI: the graph viewer now displays updated label values correctly.
  Additionally the included node/edge editor now closes automatically
  after a successful node/edge update.

* fixed issue #3917: traversals with high maximal depth take extremely long
  in planning phase.


v3.3.rc4 (2017-11-28)
---------------------

* minor bug-fixes


v3.3.rc3 (2017-11-24)
---------------------

* bug-fixes


v3.3.rc2 (2017-11-22)
---------------------

* UI: document/edge editor now remembering their modes (e.g. code or tree)

* UI: optimized error messages for invalid graph definitions. Also fixed a
  graph renderer cleanup error.

* UI: added a delay within the graph viewer while changing the colors of the
  graph. Necessary due different browser behaviour.

* added options `--encryption.keyfile` and `--encryption.key-generator` to arangodump
  and arangorestore

* UI: the graph viewer now displays updated label values correctly.
  Additionally the included node/edge editor now closes automatically
  after a successful node/edge update.

* removed `--recycle-ids` option for arangorestore

  using that option could have led to problems on the restore, with potential
  id conflicts between the originating server (the source dump server) and the
  target server (the restore server)


v3.3.rc1 (2017-11-17)
---------------------

* add readonly mode REST API

* allow compilation of ArangoDB source code with g++ 7

* upgrade minimum required g++ compiler version to g++ 5.4
  That means ArangoDB source code will not compile with g++ 4.x or g++ < 5.4 anymore.

* AQL: during a traversal if a vertex is not found. It will not print an ERROR to the log and continue
  with a NULL value, but will register a warning at the query and continue with a NULL value.
  The situation is not desired as an ERROR as ArangoDB can store edges pointing to non-existing
  vertex which is perfectly valid, but it may be a n issue on the data model, so users
  can directly see it on the query now and do not "by accident" have to check the LOG output.

* introduce `enforceReplicationFactor` attribute for creating collections:
  this optional parameter controls if the coordinator should bail out during collection
  creation if there are not enough DBServers available for the desired `replicationFactor`.

* fixed issue #3516: Show execution time in arangosh

  this change adds more dynamic prompt components for arangosh
  The following components are now available for dynamic prompts,
  settable via the `--console.prompt` option in arangosh:

  - '%t': current time as timestamp
  - '%a': elpased time since ArangoShell start in seconds
  - '%p': duration of last command in seconds
  - '%d': name of current database
  - '%e': current endpoint
  - '%E': current endpoint without protocol
  - '%u': current user

  The time a command takes can be displayed easily by starting arangosh with `--console.prompt "%p> "`.

* make the ArangoShell refill its collection cache when a yet-unknown collection
  is first accessed. This fixes the following problem:

      arangosh1> db._collections();  // shell1 lists all collections
      arangosh2> db._create("test"); // shell2 now creates a new collection 'test'
      arangosh1> db.test.insert({}); // shell1 is not aware of the collection created
                                     // in shell2, so the insert will fail

* make AQL `DISTINCT` not change the order of the results it is applied on

* incremental transfer of initial collection data now can handle partial
  responses for a chunk, allowing the leader/master to send smaller chunks
  (in terms of HTTP response size) and limit memory usage

  this optimization is only active if client applications send the "offset" parameter
  in their requests to PUT `/_api/replication/keys/<id>?type=docs`

* initial creation of shards for cluster collections is now faster with
  `replicationFactor` values bigger than 1. this is achieved by an optimization
  for the case when the collection on the leader is still empty

* potential fix for issue #3517: several "filesystem full" errors in logs
  while there's a lot of disk space

* added C++ implementations for AQL function `SUBSTRING()`, `LEFT()`, `RIGHT()` and `TRIM()`

* show C++ function name of call site in ArangoDB log output

  this requires option `--log.line-number` to be set to *true*

* UI: added word wrapping to query editor

* UI: fixed wrong user attribute name validation, issue #3228

* make AQL return a proper error message in case of a unique key constraint
  violation. previously it only returned the generic "unique constraint violated"
  error message but omitted the details about which index caused the problem.

  This addresses https://stackoverflow.com/questions/46427126/arangodb-3-2-unique-constraint-violation-id-or-key

* added option `--server.local-authentication`

* UI: added user roles

* added config option `--log.color` to toggle colorful logging to terminal

* added config option `--log.thread-name` to additionally log thread names

* usernames must not start with `:role:`, added new options:
    --server.authentication-timeout
    --ldap.roles-attribute-name
    --ldap.roles-transformation
    --ldap.roles-search
    --ldap.superuser-role
    --ldap.roles-include
    --ldap.roles-exclude

* performance improvements for full collection scans and a few other operations
  in MMFiles engine

* added `--rocksdb.encryption-key-generator` for enterprise

* removed `--compat28` parameter from arangodump and replication API

  older ArangoDB versions will no longer be supported by these tools.

* increase the recommended value for `/proc/sys/vm/max_map_count` to a value
  eight times as high as the previous recommended value. Increasing the
  values helps to prevent an ArangoDB server from running out of memory mappings.

  The raised minimum recommended value may lead to ArangoDB showing some startup
  warnings as follows:

      WARNING {memory} maximum number of memory mappings per process is 65530, which seems too low. it is recommended to set it to at least 512000
      WARNING {memory} execute 'sudo sysctl -w "vm.max_map_count=512000"'

* Foxx now warns about malformed configuration/dependency names and aliases in the manifest.


v3.2.17 (XXXX-XX-XX)
--------------------

* added missing virtual destructor for MMFiles transaction data context object

* make synchronous replication detect more error cases when followers cannot
  apply the changes from the leader

* fixed undefined behavior in cluster plan-loading procedure that may have
  unintentionally modified a shared structure

* cluster nodes should retry registering in agency until successful

* fixed issue #5354: updated the ui json editor, improved usability

* fixed issue #5648: fixed error message when saving unsupported document
  types

* fixed issue #5943: misplaced database ui icon and wrong cursor type were used


v3.2.16 (2018-07-12)
--------------------

* upgraded arangodb starter version to 0.12.0

* make edge cache initialization and invalidation more portable by avoiding memset
  on non-POD types

* fixed internal issue #2256: ui, document id not showing up when deleting a document

* fixed issue #5400: Unexpected AQL Result

* Fixed issue #5035: fixed a vulnerability issue within the web ui's index view

* issue one HTTP call less per cluster AQL query

* self heal during a Foxx service install, upgrade or replace no longer breaks
  the respective operation

* inception was ignoring leader's configuration

* inception could get caught in a trap, where agent configuration
  version and timeout multiplier lead to incapacitated agency

* more patient agency tests to allow for ASAN tests to successfully finish

* fixed for agent coming back to agency with changed endpoint and
  total data loss

* fixed agency restart from compaction without data


v3.2.15 (2018-05-13)
--------------------

* upgraded arangodb starter version to 0.11.2

* make /_api/index and /_api/database REST handlers use the scheduler's internal
  queue, so they do not run in an I/O handling thread

* fixed issue #3811: gharial api is now checking existence of _from and _to vertices
  during edge creation


v3.2.14 (2018-04-20)
--------------------

* field "$schema" in Foxx manifest.json files no longer produce warnings

* added `@arangodb/locals` module to expose the Foxx service context as an
  alternative to using `module.context` directly.

* the internal implementation of REST API `/_api/simple/by-example` now uses
  C++ instead of JavaScript

* supervision can be switched to maintenance mode f.e. for rolling upgrades


v3.2.13 (2018-04-13)
--------------------

* improve startup resilience in case there are datafile errors (MMFiles)

  also allow repairing broken VERSION files automatically on startup by
  specifying the option `--database.ignore-datafile-errors true`

* fix issue #4582: UI query editor now supports usage of empty string as bind parameter value

* fix issue #4924: removeFollower now prefers to remove the last follower(s)

* fixed issue #4934: Wrong used GeoIndex depending on FILTER order

* fixed the behavior of clusterinfo when waiting for current to catch
  up with plan in create collection.

* fix for internal issue #2215. supervision will now wait for agent to
  fully prepare before adding 10 second grace period after leadership change

* fixed interal issue #2215 FailedLeader timeout bug


v3.2.12 (2018-02-27)
--------------------

* remove long disfunctional admin/long_echo handler

* fixed Foxx API:

  * PUT /_api/foxx/service: Respect force flag
  * PATCH /_api/foxx/service: Check whether a service under given mount exists

* fix issue #4457: create /var/tmp/arangod with correct user in supervisor mode

* fix internal issue #1848

  AQL optimizer was trying to resolve attribute accesses
  to attributes of constant object values at query compile time, but only did so far
  the very first attribute in each object

  this fixes https://stackoverflow.com/questions/48648737/beginner-bug-in-for-loops-from-objects

* fix inconvenience: If we want to start server with a non-existing
  --javascript.app-path it will now be created (if possible)

* fixed: REST API `POST _api/foxx` now returns HTTP code 201 on success, as documented.
         returned 200 before.

* fixed: REST API `PATCH _api/foxx/dependencies` now updates the existing dependencies
         instead of replacing them.

* fixed: Foxx upload of single javascript file. You now can upload via http-url pointing
         to a javascript file.

* fixed issue #4395: If your foxx app includes an `APP` folder it got accidently removed by selfhealing
         this is not the case anymore.

* fix internal issue 1770: collection creation using distributeShardsLike yields
  errors and did not distribute shards correctly in the following cases:
  1. If numberOfShards * replicationFactor % nrDBServers != 0
     (shards * replication is not divisible by DBServers).
  2. If there was failover / move shard case on the leading collection
     and creating the follower collection afterwards.

* fix timeout issues in replication client expiration

+ fix some inconsistencies in replication for RocksDB engine that could have led
  to some operations not being shipped from master to slave servers

* fix issue #4272: VERSION file keeps disappearing

* fix internal issue #81: quotation marks disappeared when switching table/json
  editor in the query editor ui

* make the default value of `--rocksdb.block-cache-shard-bits` use the RocksDB
  default value. This will mostly mean the default number block cache shard
  bits is lower than before, allowing each shard to store more data and cause
  less evictions from block cache

* fix issue #4393: broken handling of unix domain sockets in
  JS_Download

* fix internal bug #1726: supervision failed to remove multiple
  removed servers from health UI

* fixed internal issue #1969 - command apt-get purge/remove arangodb3e was failing

* fixed a bug where supervision tried to deal with shards of virtual collections


v3.2.11 (2018-01-17)
--------------------

* Fixed an issue with the index estimates in RocksDB in the case a transaction is aborted.
  Former the index estimates were modified if the transaction commited or not.
  Now they will only be modified if the transaction commited successfully.

* Truncate in RocksDB will now do intermediate commits every 10.000 documents
  if truncate fails or the server crashes during this operation all deletes
  that have been commited so far are persisted.

* fixed issue #4308: Crash when getter for error.name throws an error (on Windows)

* UI: fixed a query editor caching and parsing issue for arrays and objects

* Fixed internal issue #1684: Web UI: saving arrays/objects as bind parameters faulty

* Fixed internal issue #1683: fixes an UI issue where a collection name gets wrongly cached
  within the documents overview of a collection.

* issue #4222: Permission error preventing AQL query import / export on webui

* UI: optimized login view for very small screen sizes

* UI: Shard distribution view now has an accordion view instead of displaying
  all shards of all collections at once.

* UI: optimized error messages for invalid query bind parameter

* fixed missing transaction events in RocksDB asynchronous replication

* fixed issue #4255: AQL SORT consuming too much memory

* fixed issue #4199: Internal failure: JavaScript exception in file 'arangosh.js'
  at 98,7: ArangoError 4: Expecting type String

* fixed issue #3818: Foxx configuration keys cannot contain spaces (will not save)

* UI: displayed wrong "waitForSync" property for a collection when
  using RocksDB as storage engine

* prevent binding to the same combination of IP and port on Windows

* fixed incorrect persistence of RAFT vote and term


v3.2.10 (2017-12-22)
--------------------

* replication: more robust initial sync

* fixed a bug in the RocksDB engine that would prevent recalculated
  collection counts to be actually stored

* fixed issue #4095: Inconsistent query execution plan

* fixed issue #4056: Executing empty query causes crash

* fixed issue #4045: Out of memory in `arangorestore` when no access
  rights to dump files

* fixed issue #3031: New Graph: Edge definitions with edges in
  fromCollections and toCollections

* fixed issue #2668: UI: when following wrong link from edge to vertex in
  nonexisting collection misleading error is printed

* UI: improved the behavior during collection creation in a cluster environment

* UI: the graph viewer backend now picks one random start vertex of the
  first 1000 documents instead of calling any(). The implementation of
  any is known to scale bad on huge collections with rocksdb.

* fixed snapshots becoming potentially invalid after intermediate commits in
  the RocksDB engine

* backport agency inquire API changes

* fixed issue #3822: Field validation error in ArangoDB UI - Minor

* UI: fixed disappearing of the navigation label in some cases

* UI: fixed broken foxx configuration keys. Some valid configuration values
  could not be edited via the ui.

* fixed issue #3640: limit in subquery

* UI: edge collections were wrongly added to from and to vertices select
  box during graph creation

* fixed issue #3741: fix terminal color output in Windows

* fixed issue #3917: traversals with high maximal depth take extremely long
  in planning phase.

* fix equality comparison for MMFiles documents in AQL functions UNIQUE
  and UNION_DISTINCT


v3.2.9 (2017-12-04)
-------------------

* under certain conditions, replication could stop. Now fixed by adding an
  equality check for requireFromPresent tick value

* fixed locking for replication context info in RocksDB engine
  this fixes undefined behavior when parallel requests are made to the
  same replication context

* UI: added not found views for documents and collections

* fixed issue #3858: Foxx queues stuck in 'progress' status

* allow compilation of ArangoDB source code with g++ 7

* fixed issue #3224: Issue in the Foxx microservices examples

* fixed a deadlock in user privilege/permission change routine

* fixed a deadlock on server shutdown

* fixed some collection locking issues in MMFiles engine

* properly report commit errors in AQL write queries to the caller for the
  RocksDB engine

* UI: optimized error messages for invalid graph definitions. Also fixed a
  graph renderer cleanrenderer cleanup error.

* UI: document/edge editor now remembering their modes (e.g. code or tree)

* UI: added a delay within the graph viewer while changing the colors of the
  graph. Necessary due different browser behaviour.

* fix removal of failed cluster nodes via web interface

* back port of ClusterComm::wait fix in devel
  among other things this fixes too eager dropping of other followers in case
  one of the followers does not respond in time

* transact interface in agency should not be inquired as of now

* inquiry tests and blocking of inquiry on AgencyGeneralTransaction

v3.2.8 (2017-11-18)
-------------------

* fixed a race condition occuring when upgrading via linux package manager

* fixed authentication issue during replication


v3.2.7 (2017-11-13)
-------------------

* Cluster customers, which have upgraded from 3.1 to 3.2 need to upgrade
  to 3.2.7. The cluster supervision is otherwise not operational.

* Fixed issue #3597: AQL with path filters returns unexpected results
  In some cases breadth first search in combination with vertex filters
  yields wrong result, the filter was not applied correctly.

* fixed some undefined behavior in some internal value caches for AQL GatherNodes
  and SortNodes, which could have led to sorted results being effectively not
  correctly sorted.

* make the replication applier for the RocksDB engine start automatically after a
  restart of the server if the applier was configured with its `autoStart` property
  set to `true`. previously the replication appliers were only automatically restarted
  at server start for the MMFiles engine.

* fixed arangodump batch size adaptivity in cluster mode and upped default batch size
  for arangodump

  these changes speed up arangodump in cluster context

* smart graphs now return a proper inventory in response to replication inventory
  requests

* fixed issue #3618: Inconsistent behavior of OR statement with object bind parameters

* only users with read/write rights on the "_system" database can now execute
  "_admin/shutdown" as well as modify properties of the write-ahead log (WAL)

* increase default maximum number of V8 contexts to at least 16 if not explicitly
  configured otherwise.
  the procedure for determining the actual maximum value of V8 contexts is unchanged
  apart from the value `16` and works as follows:
  - if explicitly set, the value of the configuration option `--javascript.v8-contexts`
    is used as the maximum number of V8 contexts
  - when the option is not set, the maximum number of V8 contexts is determined
    by the configuration option `--server.threads` if that option is set. if
    `--server.threads` is not set, then the maximum number of V8 contexts is the
    server's reported hardware concurrency (number of processors visible
    to the arangod process). if that would result in a maximum value of less than 16
    in any of these two cases, then the maximum value will be increased to 16.

* fixed issue #3447: ArangoError 1202: AQL: NotFound: (while executing) when
  updating collection

* potential fix for issue #3581: Unexpected "rocksdb unique constraint
  violated" with unique hash index

* fixed geo index optimizer rule for geo indexes with a single (array of coordinates)
  attribute.

* improved the speed of the shards overview in cluster (API endpoint /_api/cluster/shardDistribution API)
  It is now guaranteed to return after ~2 seconds even if the entire cluster is unresponsive.

* fix agency precondition check for complex objects
  this fixes issues with several CAS operations in the agency

* several fixes for agency restart and shutdown

* the cluster-internal representation of planned collection objects is now more
  lightweight than before, using less memory and not allocating any cache for indexes
  etc.

* fixed issue #3403: How to kill long running AQL queries with the browser console's
  AQL (display issue)

* fixed issue #3549: server reading ENGINE config file fails on common standard
  newline character

* UI: fixed error notifications for collection modifications

* several improvements for the truncate operation on collections:

  * the timeout for the truncate operation was increased in cluster mode in
    order to prevent too frequent "could not truncate collection" errors

  * after a truncate operation, collections in MMFiles still used disk space.
    to reclaim disk space used by truncated collection, the truncate actions
    in the web interface and from the ArangoShell now issue an extra WAL flush
    command (in cluster mode, this command is also propagated to all servers).
    the WAL flush allows all servers to write out any pending operations into the
    datafiles of the truncated collection. afterwards, a final journal rotate
    command is sent, which enables the compaction to entirely remove all datafiles
    and journals for the truncated collection, so that all disk space can be
    reclaimed

  * for MMFiles a special method will be called after a truncate operation so that
    all indexes of the collection can free most of their memory. previously some
    indexes (hash and skiplist indexes) partially kept already allocated memory
    in order to avoid future memory allocations

  * after a truncate operation in the RocksDB engine, an additional compaction
    will be triggered for the truncated collection. this compaction removes all
    deletions from the key space so that follow-up scans over the collection's key
    range do not have to filter out lots of already-removed values

  These changes make truncate operations potentially more time-consuming than before,
  but allow for memory/disk space savings afterwards.

* enable JEMalloc background threads for purging and returning unused memory
  back to the operating system (Linux only)

  JEMalloc will create its background threads on demand. The number of background
  threads is capped by the number of CPUs or active arenas. The background threads run
  periodically and purge unused memory pages, allowing memory to be returned to the
  operating system.

  This change will make the arangod process create several additional threads.
  It is accompanied by an increased `TasksMax` value in the systemd service configuration
  file for the arangodb3 service.

* upgraded bundled V8 engine to bugfix version v5.7.492.77

  this upgrade fixes a memory leak in upstream V8 described in
  https://bugs.chromium.org/p/v8/issues/detail?id=5945 that will result in memory
  chunks only getting uncommitted but not unmapped


v3.2.6 (2017-10-26)
-------------------

* UI: fixed event cleanup in cluster shards view

* UI: reduced cluster dashboard api calls

* fixed a permission problem that prevented collection contents to be displayed
  in the web interface

* removed posix_fadvise call from RocksDB's PosixSequentialFile::Read(). This is
  consistent with Facebook PR 2573 (#3505)

  this fix should improve the performance of the replication with the RocksDB
  storage engine

* allow changing of collection replication factor for existing collections

* UI: replicationFactor of a collection is now changeable in a cluster
  environment

* several fixes for the cluster agency

* fixed undefined behavior in the RocksDB-based geo index

* fixed Foxxmaster failover

* purging or removing the Debian/Ubuntu arangodb3 packages now properly stops
  the arangod instance before actuallying purging or removing


v3.2.5 (2017-10-16)
-------------------

* general-graph module and _api/gharial now accept cluster options
  for collection creation. It is now possible to set replicationFactor and
  numberOfShards for all collections created via this graph object.
  So adding a new collection will not result in a singleShard and
  no replication anymore.

* fixed issue #3408: Hard crash in query for pagination

* minimum number of V8 contexts in console mode must be 2, not 1. this is
  required to ensure the console gets one dedicated V8 context and all other
  operations have at least one extra context. This requirement was not enforced
  anymore.

* fixed issue #3395: AQL: cannot instantiate CollectBlock with undetermined
  aggregation method

* UI: fixed wrong user attribute name validation, issue #3228

* fix potential overflow in CRC marker check when a corrupted CRC marker
  is found at the very beginning of an MMFiles datafile

* UI: fixed unresponsive events in cluster shards view

* Add statistics about the V8 context counts and number of available/active/busy
  threads we expose through the server statistics interface.


v3.2.4 (2017-09-26)
-------------------

* UI: no default index selected during index creation

* UI: added replicationFactor option during SmartGraph creation

* make the MMFiles compactor perform less writes during normal compaction
  operation

  This partially fixes issue #3144

* make the MMFiles compactor configurable

  The following options have been added:

* `--compaction.db-sleep-time`: sleep interval between two compaction runs
    (in s)
  * `--compaction.min-interval"`: minimum sleep time between two compaction
     runs (in s)
  * `--compaction.min-small-data-file-size`: minimal filesize threshold
    original datafiles have to be below for a compaction
  * `--compaction.dead-documents-threshold`: minimum unused count of documents
    in a datafile
  * `--compaction.dead-size-threshold`: how many bytes of the source data file
    are allowed to be unused at most
  * `--compaction.dead-size-percent-threshold`: how many percent of the source
    datafile should be unused at least
  * `--compaction.max-files`: Maximum number of files to merge to one file
  * `--compaction.max-result-file-size`: how large may the compaction result
    file become (in bytes)
  * `--compaction.max-file-size-factor`: how large the resulting file may
    be in comparison to the collection's `--database.maximal-journal-size' setting`

* fix downwards-incompatibility in /_api/explain REST handler

* fix Windows implementation for fs.getTempPath() to also create a
  sub-directory as we do on linux

* fixed a multi-threading issue in cluster-internal communication

* performance improvements for traversals and edge lookups

* removed internal memory zone handling code. the memory zones were a leftover
  from the early ArangoDB days and did not provide any value in the current
  implementation.

* (Enterprise only) added `skipInaccessibleCollections` option for AQL queries:
  if set, AQL queries (especially graph traversals) will treat collections to
  which a user has no access rights to as if these collections were empty.

* adjusted scheduler thread handling to start and stop less threads in
  normal operations

* leader-follower replication catchup code has been rewritten in C++

* early stage AQL optimization now also uses the C++ implementations of
  AQL functions if present. Previously it always referred to the JavaScript
  implementations and ignored the C++ implementations. This change gives
  more flexibility to the AQL optimizer.

* ArangoDB tty log output is now colored for log messages with levels
  FATAL, ERR and WARN.

* changed the return values of AQL functions `REGEX_TEST` and `REGEX_REPLACE`
  to `null` when the input regex is invalid. Previous versions of ArangoDB
  partly returned `false` for invalid regexes and partly `null`.

* added `--log.role` option for arangod

  When set to `true`, this option will make the ArangoDB logger print a single
  character with the server's role into each logged message. The roles are:

  - U: undefined/unclear (used at startup)
  - S: single server
  - C: coordinator
  - P: primary
  - A: agent

  The default value for this option is `false`, so no roles will be logged.


v3.2.3 (2017-09-07)
-------------------

* fixed issue #3106: orphan collections could not be registered in general-graph module

* fixed wrong selection of the database inside the internal cluster js api

* added startup option `--server.check-max-memory-mappings` to make arangod check
  the number of memory mappings currently used by the process and compare it with
  the maximum number of allowed mappings as determined by /proc/sys/vm/max_map_count

  The default value is `true`, so the checks will be performed. When the current
  number of mappings exceeds 90% of the maximum number of mappings, the creation
  of further V8 contexts will be deferred.

  Note that this option is effective on Linux systems only.

* arangoimp now has a `--remove-attribute` option

* added V8 context lifetime control options
  `--javascript.v8-contexts-max-invocations` and `--javascript.v8-contexts-max-age`

  These options allow specifying after how many invocations a used V8 context is
  disposed, or after what time a V8 context is disposed automatically after its
  creation. If either of the two thresholds is reached, an idl V8 context will be
  disposed.

  The default value of `--javascript.v8-contexts-max-invocations` is 0, meaning that
  the maximum number of invocations per context is unlimited. The default value
  for `--javascript.v8-contexts-max-age` is 60 seconds.

* fixed wrong UI cluster health information

* fixed issue #3070: Add index in _jobs collection

* fixed issue #3125: HTTP Foxx API JSON parsing

* fixed issue #3120: Foxx queue: job isn't running when server.authentication = true

* fixed supervision failure detection and handling, which happened with simultaneous
  agency leadership change


v3.2.2 (2017-08-23)
-------------------

* make "Rebalance shards" button work in selected database only, and not make
  it rebalance the shards of all databases

* fixed issue #2847: adjust the response of the DELETE `/_api/users/database/*` calls

* fixed issue #3075: Error when upgrading arangoDB on linux ubuntu 16.04

* fixed a buffer overrun in linenoise console input library for long input strings

* increase size of the linenoise input buffer to 8 KB

* abort compilation if the detected GCC or CLANG isn't in the range of compilers
  we support

* fixed spurious cluster hangups by always sending AQL-query related requests
  to the correct servers, even after failover or when a follower drops

  The problem with the previous shard-based approach was that responsibilities
  for shards may change from one server to another at runtime, after the query
  was already instanciated. The coordinator and other parts of the query then
  sent further requests for the query to the servers now responsible for the
  shards.
  However, an AQL query must send all further requests to the same servers on
  which the query was originally instanciated, even in case of failover.
  Otherwise this would potentially send requests to servers that do not know
  about the query, and would also send query shutdown requests to the wrong
  servers, leading to abandoned queries piling up and using resources until
  they automatically time out.

* fixed issue with RocksDB engine acquiring the collection count values too
  early, leading to the collection count values potentially being slightly off
  even in exclusive transactions (for which the exclusive access should provide
  an always-correct count value)

* fixed some issues in leader-follower catch-up code, specifically for the
  RocksDB engine

* make V8 log fatal errors to syslog before it terminates the process.
  This change is effective on Linux only.

* fixed issue with MMFiles engine creating superfluous collection journals
  on shutdown

* fixed issue #3067: Upgrade from 3.2 to 3.2.1 reset autoincrement keys

* fixed issue #3044: ArangoDB server shutdown unexpectedly

* fixed issue #3039: Incorrect filter interpretation

* fixed issue #3037: Foxx, internal server error when I try to add a new service

* improved MMFiles fulltext index document removal performance
  and fulltext index query performance for bigger result sets

* ui: fixed a display bug within the slow and running queries view

* ui: fixed a bug when success event triggers twice in a modal

* ui: fixed the appearance of the documents filter

* ui: graph vertex collections not restricted to 10 anymore

* fixed issue #2835: UI detection of JWT token in case of server restart or upgrade

* upgrade jemalloc version to 5.0.1

  This fixes problems with the memory allocator returing "out of memory" when
  calling munmap to free memory in order to return it to the OS.

  It seems that calling munmap on Linux can increase the number of mappings, at least
  when a region is partially unmapped. This can lead to the process exceeding its
  maximum number of mappings, and munmap and future calls to mmap returning errors.

  jemalloc version 5.0.1 does not have the `--enable-munmap` configure option anymore,
  so the problem is avoided. To return memory to the OS eventually, jemalloc 5's
  background purge threads are used on Linux.

* fixed issue #2978: log something more obvious when you log a Buffer

* fixed issue #2982: AQL parse error?

* fixed issue #3125: HTTP Foxx API Json parsing

v3.2.1 (2017-08-09)
-------------------

* added C++ implementations for AQL functions `LEFT()`, `RIGHT()` and `TRIM()`

* fixed docs for issue #2968: Collection _key autoincrement value increases on error

* fixed issue #3011: Optimizer rule reduce-extraction-to-projection breaks queries

* Now allowing to restore users in a sharded environment as well
  It is still not possible to restore collections that are sharded
  differently than by _key.

* fixed an issue with restoring of system collections and user rights.
  It was not possible to restore users into an authenticated server.

* fixed issue #2977: Documentation for db._createDatabase is wrong

* ui: added bind parameters to slow query history view

* fixed issue #1751: Slow Query API should provide bind parameters, webui should display them

* ui: fixed a bug when moving multiple documents was not possible

* fixed docs for issue #2968: Collection _key autoincrement value increases on error

* AQL CHAR_LENGTH(null) returns now 0. Since AQL TO_STRING(null) is '' (string of length 0)

* ui: now supports single js file upload for Foxx services in addition to zip files

* fixed a multi-threading issue in the agency when callElection was called
  while the Supervision was calling updateSnapshot

* added startup option `--query.tracking-with-bindvars`

  This option controls whether the list of currently running queries
  and the list of slow queries should contain the bind variables used
  in the queries or not.

  The option can be changed at runtime using the commands

      // enables tracking of bind variables
      // set to false to turn tracking of bind variables off
      var value = true;
      require("@arangodb/aql/queries").properties({
        trackBindVars: value
      });

* index selectivity estimates are now available in the cluster as well

* fixed issue #2943: loadIndexesIntoMemory not returning the same structure
  as the rest of the collection APIs

* fixed issue #2949: ArangoError 1208: illegal name

* fixed issue #2874: Collection properties do not return `isVolatile`
  attribute

* potential fix for issue #2939: Segmentation fault when starting
  coordinator node

* fixed issue #2810: out of memory error when running UPDATE/REPLACE
  on medium-size collection

* fix potential deadlock errors in collector thread

* disallow the usage of volatile collections in the RocksDB engine
  by throwing an error when a collection is created with attribute
  `isVolatile` set to `true`.
  Volatile collections are unsupported by the RocksDB engine, so
  creating them should not succeed and silently create a non-volatile
  collection

* prevent V8 from issuing SIGILL instructions when it runs out of memory

  Now arangod will attempt to log a FATAL error into its logfile in case V8
  runs out of memory. In case V8 runs out of memory, it will still terminate the
  entire process. But at least there should be something in the ArangoDB logs
  indicating what the problem was. Apart from that, the arangod process should
  now be exited with SIGABRT rather than SIGILL as it shouldn't return into the
  V8 code that aborted the process with `__builtin_trap`.

  this potentially fixes issue #2920: DBServer crashing automatically post upgrade to 3.2

* Foxx queues and tasks now ensure that the scripts in them run with the same
  permissions as the Foxx code who started the task / queue

* fixed issue #2928: Offset problems

* fixed issue #2876: wrong skiplist index usage in edge collection

* fixed issue #2868: cname missing from logger-follow results in rocksdb

* fixed issue #2889: Traversal query using incorrect collection id

* fixed issue #2884: AQL traversal uniqueness constraints "propagating" to other traversals? Weird results

* arangoexport: added `--query` option for passing an AQL query to export the result

* fixed issue #2879: No result when querying for the last record of a query

* ui: allows now to edit default access level for collections in database
  _system for all users except the root user.

* The _users collection is no longer accessible outside the arngod process, _queues is always read-only

* added new option "--rocksdb.max-background-jobs"

* removed options "--rocksdb.max-background-compactions", "--rocksdb.base-background-compactions" and "--rocksdb.max-background-flushes"

* option "--rocksdb.compaction-read-ahead-size" now defaults to 2MB

* change Windows build so that RocksDB doesn't enforce AVX optimizations by default
  This fixes startup crashes on servers that do not have AVX CPU extensions

* speed up RocksDB secondary index creation and dropping

* removed RocksDB note in Geo index docs


v3.2.0 (2017-07-20)
-------------------

* fixed UI issues

* fixed multi-threading issues in Pregel

* fixed Foxx resilience

* added command-line option `--javascript.allow-admin-execute`

  This option can be used to control whether user-defined JavaScript code
  is allowed to be executed on server by sending via HTTP to the API endpoint
  `/_admin/execute`  with an authenticated user account.
  The default value is `false`, which disables the execution of user-defined
  code. This is also the recommended setting for production. In test environments,
  it may be convenient to turn the option on in order to send arbitrary setup
  or teardown commands for execution on the server.


v3.2.beta6 (2017-07-18)
-----------------------

* various bugfixes


v3.2.beta5 (2017-07-16)
-----------------------

* numerous bugfixes


v3.2.beta4 (2017-07-04)
-----------------------

* ui: fixed document view _from and _to linking issue for special characters

* added function `db._parse(query)` for parsing an AQL query and returning information about it

* fixed one medium priority and two low priority security user interface
  issues found by owasp zap.

* ui: added index deduplicate options

* ui: fixed renaming of collections for the rocksdb storage engine

* documentation and js fixes for secondaries

* RocksDB storage format was changed, users of the previous beta/alpha versions
  must delete the database directory and re-import their data

* enabled permissions on database and collection level

* added and changed some user related REST APIs
    * added `PUT /_api/user/{user}/database/{database}/{collection}` to change collection permission
    * added `GET /_api/user/{user}/database/{database}/{collection}`
    * added optional `full` parameter to the `GET /_api/user/{user}/database/` REST call

* added user functions in the arangoshell `@arangodb/users` module
    * added `grantCollection` and `revokeCollection` functions
    * added `permission(user, database, collection)` to retrieve collection specific rights

* added "deduplicate" attribute for array indexes, which controls whether inserting
  duplicate index values from the same document into a unique array index will lead to
  an error or not:

      // with deduplicate = true, which is the default value:
      db._create("test");
      db.test.ensureIndex({ type: "hash", fields: ["tags[*]"], deduplicate: true });
      db.test.insert({ tags: ["a", "b"] });
      db.test.insert({ tags: ["c", "d", "c"] }); // will work, because deduplicate = true
      db.test.insert({ tags: ["a"] }); // will fail

      // with deduplicate = false
      db._create("test");
      db.test.ensureIndex({ type: "hash", fields: ["tags[*]"], deduplicate: false });
      db.test.insert({ tags: ["a", "b"] });
      db.test.insert({ tags: ["c", "d", "c"] }); // will not work, because deduplicate = false
      db.test.insert({ tags: ["a"] }); // will fail

  The "deduplicate" attribute is now also accepted by the index creation HTTP
  API endpoint POST /_api/index and is returned by GET /_api/index.

* added optimizer rule "remove-filters-covered-by-traversal"

* Debian/Ubuntu installer: make messages about future package upgrades more clear

* fix a hangup in VST

  The problem happened when the two first chunks of a VST message arrived
  together on a connection that was newly switched to VST.

* fix deletion of outdated WAL files in RocksDB engine

* make use of selectivity estimates in hash, skiplist and persistent indexes
  in RocksDB engine

* changed VM overcommit recommendation for user-friendliness

* fix a shutdown bug in the cluster: a destroyed query could still be active

* do not terminate the entire server process if a temp file cannot be created
  (Windows only)

* fix log output in the front-end, it stopped in case of too many messages


v3.2.beta3 (2017-06-27)
-----------------------

* numerous bugfixes


v3.2.beta2 (2017-06-20)
-----------------------

* potentially fixed issue #2559: Duplicate _key generated on insertion

* fix invalid results (too many) when a skipping LIMIT was used for a
  traversal. `LIMIT x` or `LIMIT 0, x` were not affected, but `LIMIT s, x`
  may have returned too many results

* fix races in SSL communication code

* fix invalid locking in JWT authentication cache, which could have
  crashed the server

* fix invalid first group results for sorted AQL COLLECT when LIMIT
  was used

* fix potential race, which could make arangod hang on startup

* removed `exception` field from transaction error result; users should throw
  explicit `Error` instances to return custom exceptions (addresses issue #2561)

* fixed issue #2613: Reduce log level when Foxx manager tries to self heal missing database

* add a read only mode for users and collection level authorization

* removed `exception` field from transaction error result; users should throw
  explicit `Error` instances to return custom exceptions (addresses issue #2561)

* fixed issue #2677: Foxx disabling development mode creates non-deterministic service bundle

* fixed issue #2684: Legacy service UI not working


v3.2.beta1 (2017-06-12)
-----------------------

* provide more context for index errors (addresses issue #342)

* arangod now validates several OS/environment settings on startup and warns if
  the settings are non-ideal. Most of the checks are executed on Linux systems only.

* fixed issue #2515: The replace-or-with-in optimization rule might prevent use of indexes

* added `REGEX_REPLACE` AQL function

* the RocksDB storage format was changed, users of the previous alpha versions
  must delete the database directory and re-import their data

* added server startup option `--query.fail-on-warning`

  setting this option to `true` will abort any AQL query with an exception if
  it causes a warning at runtime. The value can be overridden per query by
  setting the `failOnWarning` attribute in a query's options.

* added --rocksdb.num-uncompressed-levels to adjust number of non-compressed levels

* added checks for memory managment and warn (i. e. if hugepages are enabled)

* set default SSL cipher suite string to "HIGH:!EXPORT:!aNULL@STRENGTH"

* fixed issue #2469: Authentication = true does not protect foxx-routes

* fixed issue #2459: compile success but can not run with rocksdb

* `--server.maximal-queue-size` is now an absolute maximum. If the queue is
  full, then 503 is returned. Setting it to 0 means "no limit".

* (Enterprise only) added authentication against an LDAP server

* fixed issue #2083: Foxx services aren't distributed to all coordinators

* fixed issue #2384: new coordinators don't pick up existing Foxx services

* fixed issue #2408: Foxx service validation causes unintended side-effects

* extended HTTP API with routes for managing Foxx services

* added distinction between hasUser and authorized within Foxx
  (cluster internal requests are authorized requests but don't have a user)

* arangoimp now has a `--threads` option to enable parallel imports of data

* PR #2514: Foxx services that can't be fixed by self-healing now serve a 503 error

* added `time` function to `@arangodb` module


v3.2.alpha4 (2017-04-25)
------------------------

* fixed issue #2450: Bad optimization plan on simple query

* fixed issue #2448: ArangoDB Web UI takes no action when Delete button is clicked

* fixed issue #2442: Frontend shows already deleted databases during login

* added 'x-content-type-options: nosniff' to avoid MSIE bug

* set default value for `--ssl.protocol` from TLSv1 to TLSv1.2.

* AQL breaking change in cluster:
  The SHORTEST_PATH statement using edge-collection names instead
  of a graph name now requires to explicitly name the vertex-collection names
  within the AQL query in the cluster. It can be done by adding `WITH <name>`
  at the beginning of the query.

  Example:
  ```
  FOR v,e IN OUTBOUND SHORTEST_PATH @start TO @target edges [...]
  ```

  Now has to be:

  ```
  WITH vertices
  FOR v,e IN OUTBOUND SHORTEST_PATH @start TO @target edges [...]
  ```

  This change is due to avoid dead-lock sitations in clustered case.
  An error stating the above is included.

* add implicit use of geo indexes when using SORT/FILTER in AQL, without
  the need to use the special-purpose geo AQL functions `NEAR` or `WITHIN`.

  the special purpose `NEAR` AQL function can now be substituted with the
  following AQL (provided there is a geo index present on the `doc.latitude`
  and `doc.longitude` attributes):

      FOR doc in geoSort
        SORT DISTANCE(doc.latitude, doc.longitude, 0, 0)
        LIMIT 5
        RETURN doc

  `WITHIN` can be substituted with the following AQL:

      FOR doc in geoFilter
        FILTER DISTANCE(doc.latitude, doc.longitude, 0, 0) < 2000
        RETURN doc

  Compared to using the special purpose AQL functions this approach has the
  advantage that it is more composable, and will also honor any `LIMIT` values
  used in the AQL query.

* potential fix for shutdown hangs on OSX

* added KB, MB, GB prefix for integer parameters, % for integer parameters
  with a base value

* added JEMALLOC 4.5.0

* added `--vm.resident-limit` and `--vm.path` for file-backed memory mapping
  after reaching a configurable maximum RAM size

* try recommended limit for file descriptors in case of unlimited
  hard limit

* issue #2413: improve logging in case of lock timeout and deadlocks

* added log topic attribute to /_admin/log api

* removed internal build option `USE_DEV_TIMERS`

  Enabling this option activated some proprietary timers for only selected
  events in arangod. Instead better use `perf` to gather timings.


v3.2.alpha3 (2017-03-22)
------------------------

* increase default collection lock timeout from 30 to 900 seconds

* added function `db._engine()` for retrieval of storage engine information at
  server runtime

  There is also an HTTP REST handler at GET /_api/engine that returns engine
  information.

* require at least cmake 3.2 for building ArangoDB

* make arangod start with less V8 JavaScript contexts

  This speeds up the server start (a little bit) and makes it use less memory.
  Whenever a V8 context is needed by a Foxx action or some other operation and
  there is no usable V8 context, a new one will be created dynamically now.

  Up to `--javascript.v8-contexts` V8 contexts will be created, so this option
  will change its meaning. Previously as many V8 contexts as specified by this
  option were created at server start, and the number of V8 contexts did not
  change at runtime. Now up to this number of V8 contexts will be in use at the
  same time, but the actual number of V8 contexts is dynamic.

  The garbage collector thread will automatically delete unused V8 contexts after
  a while. The number of spare contexts will go down to as few as configured in
  the new option `--javascript.v8-contexts-minimum`. Actually that many V8 contexts
  are also created at server start.

  The first few requests in new V8 contexts will take longer than in contexts
  that have been there already. Performance may therefore suffer a bit for the
  initial requests sent to ArangoDB or when there are only few but performance-
  critical situations in which new V8 contexts will be created. If this is a
  concern, it can easily be fixed by setting `--javascipt.v8-contexts-minimum`
  and `--javascript.v8-contexts` to a relatively high value, which will guarantee
  that many number of V8 contexts to be created at startup and kept around even
  when unused.

  Waiting for an unused V8 context will now also abort if no V8 context can be
  acquired/created after 120 seconds.

* improved diagnostic messages written to logfiles by supervisor process

* fixed issue #2367

* added "bindVars" to attributes of currently running and slow queries

* added "jsonl" as input file type for arangoimp

* upgraded version of bundled zlib library from 1.2.8 to 1.2.11

* added input file type `auto` for arangoimp so it can automatically detect the
  type of the input file from the filename extension

* fixed variables parsing in GraphQL

* added `--translate` option for arangoimp to translate attribute names from
  the input files to attriubte names expected by ArangoDB

  The `--translate` option can be specified multiple times (once per translation
  to be executed). The following example renames the "id" column from the input
  file to "_key", and the "from" column to "_from", and the "to" column to "_to":

      arangoimp --type csv --file data.csv --translate "id=_key" --translate "from=_from" --translate "to=_to"

  `--translate` works for CSV and TSV inputs only.

* changed default value for `--server.max-packet-size` from 128 MB to 256 MB

* fixed issue #2350

* fixed issue #2349

* fixed issue #2346

* fixed issue #2342

* change default string truncation length from 80 characters to 256 characters for
  `print`/`printShell` functions in ArangoShell and arangod. This will emit longer
  prefixes of string values before truncating them with `...`, which is helpful
  for debugging.

* always validate incoming JSON HTTP requests for duplicate attribute names

  Incoming JSON data with duplicate attribute names will now be rejected as
  invalid. Previous versions of ArangoDB only validated the uniqueness of
  attribute names inside incoming JSON for some API endpoints, but not
  consistently for all APIs.

* don't let read-only transactions block the WAL collector

* allow passing own `graphql-sync` module instance to Foxx GraphQL router

* arangoexport can now export to csv format

* arangoimp: fixed issue #2214

* Foxx: automatically add CORS response headers

* added "OPTIONS" to CORS `access-control-allow-methods` header

* Foxx: Fix arangoUser sometimes not being set correctly

* fixed issue #1974


v3.2.alpha2 (2017-02-20)
------------------------

* ui: fixed issue #2065

* ui: fixed a dashboard related memory issue

* Internal javascript rest actions will now hide their stack traces to the client
  unless maintainer mode is activated. Instead they will always log to the logfile

* Removed undocumented internal HTTP API:
  * PUT _api/edges

  The documented GET _api/edges and the undocumented POST _api/edges remains unmodified.

* updated V8 version to 5.7.0.0

* change undocumented behaviour in case of invalid revision ids in
  If-Match and If-None-Match headers from 400 (BAD) to 412 (PRECONDITION
  FAILED).

* change undocumented behaviour in case of invalid revision ids in
  JavaScript document operations from 1239 ("illegal document revision")
  to 1200 ("conflict").

* added data export tool, arangoexport.

  arangoexport can be used to export collections to json, jsonl or xml
  and export a graph or collections to xgmml.

* fixed a race condition when closing a connection

* raised default hard limit on threads for very small to 64

* fixed negative counting of http connection in UI


v3.2.alpha1 (2017-02-05)
------------------------

* added figure `httpRequests` to AQL query statistics

* removed revisions cache intermediate layer implementation

* obsoleted startup options `--database.revision-cache-chunk-size` and
  `--database.revision-cache-target-size`

* fix potential port number over-/underruns

* added startup option `--log.shorten-filenames` for controlling whether filenames
  in log messages should be shortened to just the filename with the absolute path

* removed IndexThreadFeature, made `--database.index-threads` option obsolete

* changed index filling to make it more parallel, dispatch tasks to boost::asio

* more detailed stacktraces in Foxx apps

* generated Foxx services now use swagger tags


v3.1.24 (XXXX-XX-XX)
--------------------

* fixed one more LIMIT issue in traversals


v3.1.23 (2017-06-19)
--------------------

* potentially fixed issue #2559: Duplicate _key generated on insertion

* fix races in SSL communication code

* fix invalid results (too many) when a skipping LIMIT was used for a
  traversal. `LIMIT x` or `LIMIT 0, x` were not affected, but `LIMIT s, x`
  may have returned too many results

* fix invalid first group results for sorted AQL COLLECT when LIMIT
  was used

* fix invalid locking in JWT authentication cache, which could have
  crashed the server

* fix undefined behavior in traverser when traversals were used inside
  a FOR loop


v3.1.22 (2017-06-07)
--------------------

* fixed issue #2505: Problem with export + report of a bug

* documented changed behavior of WITH

* fixed ui glitch in aardvark

* avoid agency compaction bug

* fixed issue #2283: disabled proxy communication internally


v3.1.21 (2017-05-22)
--------------------

* fixed issue #2488:  AQL operator IN error when data use base64 chars

* more randomness in seeding RNG

v3.1.20 (2016-05-16)
--------------------

* fixed incorrect sorting for distributeShardsLike

* improve reliability of AgencyComm communication with Agency

* fixed shard numbering bug, where ids were erouneously incremented by 1

* remove an unnecessary precondition in createCollectionCoordinator

* funny fail rotation fix

* fix in SimpleHttpClient for correct advancement of readBufferOffset

* forward SIG_HUP in supervisor process to the server process to fix logrotaion
  You need to stop the remaining arangod server process manually for the upgrade to work.


v3.1.19 (2017-04-28)
--------------------

* Fixed a StackOverflow issue in Traversal and ShortestPath. Occured if many (>1000) input
  values in a row do not return any result. Fixes issue: #2445

* fixed issue #2448

* fixed issue #2442

* added 'x-content-type-options: nosniff' to avoid MSIE bug

* fixed issue #2441

* fixed issue #2440

* Fixed a StackOverflow issue in Traversal and ShortestPath. Occured if many (>1000) input
  values in a row do not return any result. Fixes issue: #2445

* fix occasional hanging shutdowns on OS X


v3.1.18 (2017-04-18)
--------------------

* fixed error in continuous synchronization of collections

* fixed spurious hangs on server shutdown

* better error messages during restore collection

* completely overhaul supervision. More detailed tests

* Fixed a dead-lock situation in cluster traversers, it could happen in
  rare cases if the computation on one DBServer could be completed much earlier
  than the other server. It could also be restricted to SmartGraphs only.

* (Enterprise only) Fixed a bug in SmartGraph DepthFirstSearch. In some
  more complicated queries, the maxDepth limit of 1 was not considered strictly
  enough, causing the traverser to do unlimited depth searches.

* fixed issue #2415

* fixed issue #2422

* fixed issue #1974


v3.1.17 (2017-04-04)
--------------------

* (Enterprise only) fixed a bug where replicationFactor was not correctly
  forwarded in SmartGraph creation.

* fixed issue #2404

* fixed issue #2397

* ui - fixed smart graph option not appearing

* fixed issue #2389

* fixed issue #2400


v3.1.16 (2017-03-27)
--------------------

* fixed issue #2392

* try to raise file descriptors to at least 8192, warn otherwise

* ui - aql editor improvements + updated ace editor version (memory leak)

* fixed lost HTTP requests

* ui - fixed some event issues

* avoid name resolution when given connection string is a valid ip address

* helps with issue #1842, bug in COLLECT statement in connection with LIMIT.

* fix locking bug in cluster traversals

* increase lock timeout defaults

* increase various cluster timeouts

* limit default target size for revision cache to 1GB, which is better for
  tight RAM situations (used to be 40% of (totalRAM - 1GB), use
  --database.revision-cache-target-size <VALUEINBYTES> to get back the
  old behaviour

* fixed a bug with restarted servers indicating status as "STARTUP"
  rather that "SERVING" in Nodes UI.


v3.1.15 (2017-03-20)
--------------------

* add logrotate configuration as requested in #2355

* fixed issue #2376

* ui - changed document api due a chrome bug

* ui - fixed a submenu bug

* added endpoint /_api/cluster/endpoints in cluster case to get all
  coordinator endpoints

* fix documentation of /_api/endpoint, declaring this API obsolete.

* Foxx response objects now have a `type` method for manipulating the content-type header

* Foxx tests now support `xunit` and `tap` reporters


v3.1.14 (2017-03-13)
--------------------

* ui - added feature request (multiple start nodes within graph viewer) #2317

* added missing locks to authentication cache methods

* ui - added feature request (multiple start nodes within graph viewer) #2317

* ui - fixed wrong merge of statistics information from different coordinators

* ui - fixed issue #2316

* ui - fixed wrong protocol usage within encrypted environment

* fixed compile error on Mac Yosemite

* minor UI fixes


v3.1.13 (2017-03-06)
--------------------

* fixed variables parsing in GraphQL

* fixed issue #2214

* fixed issue #2342

* changed thread handling to queue only user requests on coordinator

* use exponential backoff when waiting for collection locks

* repair short name server lookup in cluster in the case of a removed
  server


v3.1.12 (2017-02-28)
--------------------

* disable shell color escape sequences on Windows

* fixed issue #2326

* fixed issue #2320

* fixed issue #2315

* fixed a race condition when closing a connection

* raised default hard limit on threads for very small to 64

* fixed negative counting of http connection in UI

* fixed a race when renaming collections

* fixed a race when dropping databases


v3.1.11 (2017-02-17)
--------------------

* fixed a race between connection closing and sending out last chunks of data to clients
  when the "Connection: close" HTTP header was set in requests

* ui: optimized smart graph creation usability

* ui: fixed #2308

* fixed a race in async task cancellation via `require("@arangodb/tasks").unregisterTask()`

* fixed spuriously hanging threads in cluster AQL that could sit idle for a few minutes

* fixed potential numeric overflow for big index ids in index deletion API

* fixed sort issue in cluster, occurring when one of the local sort buffers of a
  GatherNode was empty

* reduce number of HTTP requests made for certain kinds of join queries in cluster,
  leading to speedup of some join queries

* supervision deals with demised coordinators correctly again

* implement a timeout in TraverserEngineRegistry

* agent communication reduced in large batches of append entries RPCs

* inception no longer estimates RAFT timings

* compaction in agents has been moved to a separate thread

* replicated logs hold local timestamps

* supervision jobs failed leader and failed follower revisited for
  function in precarious stability situations

* fixed bug in random number generator for 64bit int


v3.1.10 (2017-02-02)
--------------------

* updated versions of bundled node modules:
  - joi: from 8.4.2 to 9.2.0
  - joi-to-json-schema: from 2.2.0 to 2.3.0
  - sinon: from 1.17.4 to 1.17.6
  - lodash: from 4.13.1 to 4.16.6

* added shortcut for AQL ternary operator
  instead of `condition ? true-part : false-part` it is now possible to also use a
  shortcut variant `condition ? : false-part`, e.g.

      FOR doc IN docs RETURN doc.value ?: 'not present'

  instead of

      FOR doc IN docs RETURN doc.value ? doc.value : 'not present'

* fixed wrong sorting order in cluster, if an index was used to sort with many
  shards.

* added --replication-factor, --number-of-shards and --wait-for-sync to arangobench

* turn on UTF-8 string validation for VelocyPack values received via VST connections

* fixed issue #2257

* upgraded Boost version to 1.62.0

* added optional detail flag for db.<collection>.count()
  setting the flag to `true` will make the count operation returned the per-shard
  counts for the collection:

      db._create("test", { numberOfShards: 10 });
      for (i = 0; i < 1000; ++i) {
        db.test.insert({value: i});
      }
      db.test.count(true);

      {
        "s100058" : 99,
        "s100057" : 103,
        "s100056" : 100,
        "s100050" : 94,
        "s100055" : 90,
        "s100054" : 122,
        "s100051" : 109,
        "s100059" : 99,
        "s100053" : 95,
        "s100052" : 89
      }

* added optional memory limit for AQL queries:

      db._query("FOR i IN 1..100000 SORT i RETURN i", {}, { options: { memoryLimit: 100000 } });

  This option limits the default maximum amount of memory (in bytes) that a single
  AQL query can use.
  When a single AQL query reaches the specified limit value, the query will be
  aborted with a *resource limit exceeded* exception. In a cluster, the memory
  accounting is done per shard, so the limit value is effectively a memory limit per
  query per shard.

  The global limit value can be overriden per query by setting the *memoryLimit*
  option value for individual queries when running an AQL query.

* added server startup option `--query.memory-limit`

* added convenience function to create vertex-centric indexes.

  Usage: `db.collection.ensureVertexCentricIndex("label", {type: "hash", direction: "outbound"})`
  That will create an index that can be used on OUTBOUND with filtering on the
  edge attribute `label`.

* change default log output for tools to stdout (instead of stderr)

* added option -D to define a configuration file environment key=value

* changed encoding behavior for URLs encoded in the C++ code of ArangoDB:
  previously the special characters `-`, `_`, `~` and `.` were returned as-is
  after URL-encoding, now `.` will be encoded to be `%2e`.
  This also changes the behavior of how incoming URIs are processed: previously
  occurrences of `..` in incoming request URIs were collapsed (e.g. `a/../b/` was
  collapsed to a plain `b/`). Now `..` in incoming request URIs are not collapsed.

* Foxx request URL suffix is no longer unescaped

* @arangodb/request option json now defaults to `true` if the response body is not empty and encoding is not explicitly set to `null` (binary).
  The option can still be set to `false` to avoid unnecessary attempts at parsing the response as JSON.

* Foxx configuration values for unknown options will be discarded when saving the configuration in production mode using the web interface

* module.context.dependencies is now immutable

* process.stdout.isTTY now returns `true` in arangosh and when running arangod with the `--console` flag

* add support for Swagger tags in Foxx


v3.1.9 (XXXX-XX-XX)
-------------------

* macos CLI package: store databases and apps in the users home directory

* ui: fixed re-login issue within a non system db, when tab was closed

* fixed a race in the VelocyStream Commtask implementation

* fixed issue #2256


v3.1.8 (2017-01-09)
-------------------

* add Windows silent installer

* add handling of debug symbols during Linux & windows release builds.

* fixed issue #2181

* fixed issue #2248: reduce V8 max old space size from 3 GB to 1 GB on 32 bit systems

* upgraded Boost version to 1.62.0

* fixed issue #2238

* fixed issue #2234

* agents announce new endpoints in inception phase to leader

* agency leadership accepts updatet endpoints to given uuid

* unified endpoints replace localhost with 127.0.0.1

* fix several problems within an authenticated cluster


v3.1.7 (2016-12-29)
-------------------

* fixed one too many elections in RAFT

* new agency comm backported from devel


v3.1.6 (2016-12-20)
-------------------

* fixed issue #2227

* fixed issue #2220

* agency constituent/agent bug fixes in race conditions picking up
  leadership

* supervision does not need waking up anymore as it is running
  regardless

* agents challenge their leadership more rigorously


v3.1.5 (2016-12-16)
-------------------

* lowered default value of `--database.revision-cache-target-size` from 75% of
  RAM to less than 40% of RAM

* fixed issue #2218

* fixed issue #2217

* Foxx router.get/post/etc handler argument can no longer accidentally omitted

* fixed issue #2223


v3.1.4 (2016-12-08)
-------------------

* fixed issue #2211

* fixed issue #2204

* at cluster start, coordinators wait until at least one DBserver is there,
  and either at least two DBservers are there or 15s have passed, before they
  initiate the bootstrap of system collections.

* more robust agency startup from devel

* supervision's AddFollower adds many followers at once

* supervision has new FailedFollower job

* agency's Node has new method getArray

* agency RAFT timing estimates more conservative in waitForSync
  scenario

* agency RAFT timing estimates capped at maximum 2.0/10.0 for low/high


v3.1.3 (2016-12-02)
-------------------

* fix a traversal bug when using skiplist indexes:
  if we have a skiplist of ["a", "unused", "_from"] and a traversal like:
  FOR v,e,p IN OUTBOUND @start @@edges
    FILTER p.edges[0].a == 'foo'
    RETURN v
  And the above index applied on "a" is considered better than EdgeIndex, than
  the executor got into undefined behaviour.

* fix endless loop when trying to create a collection with replicationFactor: -1


v3.1.2 (2016-11-24)
-------------------

* added support for descriptions field in Foxx dependencies

* (Enterprise only) fixed a bug in the statistic report for SmartGraph traversals.
Now they state correctly how many documents were fetched from the index and how many
have been filtered.

* Prevent uniform shard distribution when replicationFactor == numServers

v3.1.1 (2016-11-15)
-------------------

* fixed issue #2176

* fixed issue #2168

* display index usage of traversals in AQL explainer output (previously missing)

* fixed issue #2163

* preserve last-used HLC value across server starts

* allow more control over handling of pre-3.1 _rev values

  this changes the server startup option `--database.check-30-revisions` from a boolean (true/false)
  parameter to a string parameter with the following possible values:

  - "fail":
    will validate _rev values of 3.0 collections on collection loading and throw an exception when invalid _rev values are found.
    in this case collections with invalid _rev values are marked as corrupted and cannot be used in the ArangoDB 3.1 instance.
    the fix procedure for such collections is to export the collections from 3.0 database with arangodump and restore them in 3.1 with arangorestore.
    collections that do not contain invalid _rev values are marked as ok and will not be re-checked on following loads.
    collections that contain invalid _rev values will be re-checked on following loads.

  - "true":
    will validate _rev values of 3.0 collections on collection loading and print a warning when invalid _rev values are found.
    in this case collections with invalid _rev values can be used in the ArangoDB 3.1 instance.
    however, subsequent operations on documents with invalid _rev values may silently fail or fail with explicit errors.
    the fix procedure for such collections is to export the collections from 3.0 database with arangodump and restore them in 3.1 with arangorestore.
    collections that do not contain invalid _rev values are marked as ok and will not be re-checked on following loads.
    collections that contain invalid _rev values will be re-checked on following loads.

  - "false":
    will not validate _rev values on collection loading and not print warnings.
    no hint is given when invalid _rev values are found.
    subsequent operations on documents with invalid _rev values may silently fail or fail with explicit errors.
    this setting does not affect whether collections are re-checked later.
    collections will be re-checked on following loads if `--database.check-30-revisions` is later set to either `true` or `fail`.

  The change also suppresses warnings that were printed when collections were restored using arangorestore, and the restore
  data contained invalid _rev values. Now these warnings are suppressed, and new HLC _rev values are generated for these documents
  as before.

* added missing functions to AQL syntax highlighter in web interface

* fixed display of `ANY` direction in traversal explainer output (direction `ANY` was shown as either
  `INBOUND` or `OUTBOUND`)

* changed behavior of toJSON() function when serializing an object before saving it in the database

  if an object provides a toJSON() function, this function is still called for serializing it.
  the change is that the result of toJSON() is not stringified anymore, but saved as is. previous
  versions of ArangoDB called toJSON() and after that additionally stringified its result.

  This change will affect the saving of JS Buffer objects, which will now be saved as arrays of
  bytes instead of a comma-separated string of the Buffer's byte contents.

* allow creating unique indexes on more attributes than present in shardKeys

  The following combinations of shardKeys and indexKeys are allowed/not allowed:

  shardKeys     indexKeys
      a             a        ok
      a             b    not ok
      a           a b        ok
    a b             a    not ok
    a b             b    not ok
    a b           a b        ok
    a b         a b c        ok
  a b c           a b    not ok
  a b c         a b c        ok

* fixed wrong version in web interface login screen (EE only)

* make web interface not display an exclamation mark next to ArangoDB version number 3.1

* fixed search for arbitrary document attributes in web interface in case multiple
  search values were used on different attribute names. in this case, the search always
  produced an empty result

* disallow updating `_from` and `_to` values of edges in Smart Graphs. Updating these
  attributes would lead to potential redistribution of edges to other shards, which must be
  avoided.

* fixed issue #2148

* updated graphql-sync dependency to 0.6.2

* fixed issue #2156

* fixed CRC4 assembly linkage


v3.1.0 (2016-10-29)
-------------------

* AQL breaking change in cluster:

  from ArangoDB 3.1 onwards `WITH` is required for traversals in a
  clustered environment in order to avoid deadlocks.

  Note that for queries that access only a single collection or that have all
  collection names specified somewhere else in the query string, there is no
  need to use *WITH*. *WITH* is only useful when the AQL query parser cannot
  automatically figure out which collections are going to be used by the query.
  *WITH* is only useful for queries that dynamically access collections, e.g.
  via traversals, shortest path operations or the *DOCUMENT()* function.

  more info can be found [here](https://github.com/arangodb/arangodb/blob/devel/Documentation/Books/AQL/Operations/With.md)

* added AQL function `DISTANCE` to calculate the distance between two arbitrary
  coordinates (haversine formula)

* fixed issue #2110

* added Auto-aptation of RAFT timings as calculations only


v3.1.rc2 (2016-10-10)
---------------------

* second release candidate


v3.1.rc1 (2016-09-30)
---------------------

* first release candidate


v3.1.alpha2 (2016-09-01)
------------------------

* added module.context.createDocumentationRouter to replace module.context.apiDocumentation

* bug in RAFT implementation of reads. dethroned leader still answered requests in isolation

* ui: added new graph viewer

* ui: aql-editor added tabular & graph display

* ui: aql-editor improved usability

* ui: aql-editor: query profiling support

* fixed issue #2109

* fixed issue #2111

* fixed issue #2075

* added AQL function `DISTANCE` to calculate the distance between two arbitrary
  coordinates (haversine formula)

* rewrote scheduler and dispatcher based on boost::asio

  parameters changed:
    `--scheduler.threads` and `--server.threads` are now merged into a single one: `--server.threads`

    hidden `--server.extra-threads` has been removed

    hidden `--server.aql-threads` has been removed

    hidden `--server.backend` has been removed

    hidden `--server.show-backends` has been removed

    hidden `--server.thread-affinity` has been removed

* fixed issue #2086

* fixed issue #2079

* fixed issue #2071

  make the AQL query optimizer inject filter condition expressions referred to
  by variables during filter condition aggregation.
  For example, in the following query

      FOR doc IN collection
        LET cond1 = (doc.value == 1)
        LET cond2 = (doc.value == 2)
        FILTER cond1 || cond2
        RETURN { doc, cond1, cond2 }

  the optimizer will now inject the conditions for `cond1` and `cond2` into the filter
  condition `cond1 || cond2`, expanding it to `(doc.value == 1) || (doc.value == 2)`
  and making these conditions available for index searching.

  Note that the optimizer previously already injected some conditions into other
  conditions, but only if the variable that defined the condition was not used
  elsewhere. For example, the filter condition in the query

      FOR doc IN collection
        LET cond = (doc.value == 1)
        FILTER cond
        RETURN { doc }

  already got optimized before because `cond` was only used once in the query and
  the optimizer decided to inject it into the place where it was used.

  This only worked for variables that were referred to once in the query.
  When a variable was used multiple times, the condition was not injected as
  in the following query:

      FOR doc IN collection
        LET cond = (doc.value == 1)
        FILTER cond
        RETURN { doc, cond }

  The fix for #2070 now will enable this optimization so that the query can
  use an index on `doc.value` if available.

* changed behavior of AQL array comparison operators for empty arrays:
  * `ALL` and `ANY` now always return `false` when the left-hand operand is an
    empty array. The behavior for non-empty arrays does not change:
    * `[] ALL == 1` will return `false`
    * `[1] ALL == 1` will return `true`
    * `[1, 2] ALL == 1` will return `false`
    * `[2, 2] ALL == 1` will return `false`
    * `[] ANY == 1` will return `false`
    * `[1] ANY == 1` will return `true`
    * `[1, 2] ANY == 1` will return `true`
    * `[2, 2] ANY == 1` will return `false`
  * `NONE` now always returns `true` when the left-hand operand is an empty array.
    The behavior for non-empty arrays does not change:
    * `[] NONE == 1` will return `true`
    * `[1] NONE == 1` will return `false`
    * `[1, 2] NONE == 1` will return `false`
    * `[2, 2] NONE == 1` will return `true`

* added experimental AQL functions `JSON_STRINGIFY` and `JSON_PARSE`

* added experimental support for incoming gzip-compressed requests

* added HTTP REST APIs for online log level adjustments:

  - GET `/_admin/log/level` returns the current log level settings
  - PUT `/_admin/log/level` modifies the current log level settings

* PATCH /_api/gharial/{graph-name}/vertex/{collection-name}/{vertex-key}
  - changed default value for keepNull to true

* PATCH /_api/gharial/{graph-name}/edge/{collection-name}/{edge-key}
  - changed default value for keepNull to true

* renamed `maximalSize` attribute in parameter.json files to `journalSize`

  The `maximalSize` attribute will still be picked up from collections that
  have not been adjusted. Responses from the replication API will now also use
  `journalSize` instead of `maximalSize`.

* added `--cluster.system-replication-factor` in order to adjust the
  replication factor for new system collections

* fixed issue #2012

* added a memory expection in case V8 memory gets too low

* added Optimizer Rule for other indexes in Traversals
  this allows AQL traversals to use other indexes than the edge index.
  So traversals with filters on edges can now make use of more specific
  indexes, e.g.

      FOR v, e, p IN 2 OUTBOUND @start @@edge FILTER p.edges[0].foo == "bar"

  will prefer a Hash Index on [_from, foo] above the EdgeIndex.

* fixed epoch computation in hybrid logical clock

* fixed thread affinity

* replaced require("internal").db by require("@arangodb").db

* added option `--skip-lines` for arangoimp
  this allows skipping the first few lines from the import file in case the
  CSV or TSV import are used

* fixed periodic jobs: there should be only one instance running - even if it
  runs longer than the period

* improved performance of primary index and edge index lookups

* optimizations for AQL `[*]` operator in case no filter, no projection and
  no offset/limit are used

* added AQL function `OUTERSECTION` to return the symmetric difference of its
  input arguments

* Foxx manifests of installed services are now saved to disk with indentation

* Foxx tests and scripts in development mode should now always respect updated
  files instead of loading stale modules

* When disabling Foxx development mode the setup script is now re-run

* Foxx now provides an easy way to directly serve GraphQL requests using the
  `@arangodb/foxx/graphql` module and the bundled `graphql-sync` dependency

* Foxx OAuth2 module now correctly passes the `access_token` to the OAuth2 server

* added iconv-lite and timezone modules

* web interface now allows installing GitHub and zip services in legacy mode

* added module.context.createDocumentationRouter to replace module.context.apiDocumentation

* bug in RAFT implementation of reads. dethroned leader still answered
  requests in isolation

* all lambdas in ClusterInfo might have been left with dangling references.

* Agency bug fix for handling of empty json objects as values.

* Foxx tests no longer support the Mocha QUnit interface as this resulted in weird
  inconsistencies in the BDD and TDD interfaces. This fixes the TDD interface
  as well as out-of-sequence problems when using the BDD before/after functions.

* updated bundled JavaScript modules to latest versions; joi has been updated from 8.4 to 9.2
  (see [joi 9.0.0 release notes](https://github.com/hapijs/joi/issues/920) for information on
  breaking changes and new features)

* fixed issue #2139

* updated graphql-sync dependency to 0.6.2

* fixed issue #2156


v3.0.13 (XXXX-XX-XX)
--------------------

* fixed issue #2315

* fixed issue #2210


v3.0.12 (2016-11-23)
--------------------

* fixed issue #2176

* fixed issue #2168

* fixed issues #2149, #2159

* fixed error reporting for issue #2158

* fixed assembly linkage bug in CRC4 module

* added support for descriptions field in Foxx dependencies


v3.0.11 (2016-11-08)
--------------------

* fixed issue #2140: supervisor dies instead of respawning child

* fixed issue #2131: use shard key value entered by user in web interface

* fixed issue #2129: cannot kill a long-run query

* fixed issue #2110

* fixed issue #2081

* fixed issue #2038

* changes to Foxx service configuration or dependencies should now be
  stored correctly when options are cleared or omitted

* Foxx tests no longer support the Mocha QUnit interface as this resulted in weird
  inconsistencies in the BDD and TDD interfaces. This fixes the TDD interface
  as well as out-of-sequence problems when using the BDD before/after functions.

* fixed issue #2148


v3.0.10 (2016-09-26)
--------------------

* fixed issue #2072

* fixed issue #2070

* fixed slow cluster starup issues. supervision will demonstrate more
  patience with db servers


v3.0.9 (2016-09-21)
-------------------

* fixed issue #2064

* fixed issue #2060

* speed up `collection.any()` and skiplist index creation

* fixed multiple issues where ClusterInfo bug hung agency in limbo
  timeouting on multiple collection and database callbacks


v3.0.8 (2016-09-14)
-------------------

* fixed issue #2052

* fixed issue #2005

* fixed issue #2039

* fixed multiple issues where ClusterInfo bug hung agency in limbo
  timeouting on multiple collection and database callbacks


v3.0.7 (2016-09-05)
-------------------

* new supervision job handles db server failure during collection creation.


v3.0.6 (2016-09-02)
-------------------

* fixed issue #2026

* slightly better error diagnostics for AQL query compilation and replication

* fixed issue #2018

* fixed issue #2015

* fixed issue #2012

* fixed wrong default value for arangoimp's `--on-duplicate` value

* fix execution of AQL traversal expressions when there are multiple
  conditions that refer to variables set outside the traversal

* properly return HTTP 503 in JS actions when backend is gone

* supervision creates new key in agency for failed servers

* new shards will not be allocated on failed or cleaned servers


v3.0.5 (2016-08-18)
-------------------

* execute AQL ternary operator via C++ if possible

* fixed issue #1977

* fixed extraction of _id attribute in AQL traversal conditions

* fix SSL agency endpoint

* Minimum RAFT timeout was one order of magnitude to short.

* Optimized RAFT RPCs from leader to followers for efficiency.

* Optimized RAFT RPC handling on followers with respect to compaction.

* Fixed bug in handling of duplicates and overlapping logs

* Fixed bug in supervision take over after leadership change.

v3.0.4 (2016-08-01)
-------------------

* added missing lock for periodic jobs access

* fix multiple Foxx related cluster issues

* fix handling of empty AQL query strings

* fixed issue in `INTERSECTION` AQL function with duplicate elements
  in the source arrays

* fixed issue #1970

* fixed issue #1968

* fixed issue #1967

* fixed issue #1962

* fixed issue #1959

* replaced require("internal").db by require("@arangodb").db

* fixed issue #1954

* fixed issue #1953

* fixed issue #1950

* fixed issue #1949

* fixed issue #1943

* fixed segfault in V8, by backporting https://bugs.chromium.org/p/v8/issues/detail?id=5033

* Foxx OAuth2 module now correctly passes the `access_token` to the OAuth2 server

* fixed credentialed CORS requests properly respecting --http.trusted-origin

* fixed a crash in V8Periodic task (forgotten lock)

* fixed two bugs in synchronous replication (syncCollectionFinalize)


v3.0.3 (2016-07-17)
-------------------

* fixed issue #1942

* fixed issue #1941

* fixed array index batch insertion issues for hash indexes that caused problems when
  no elements remained for insertion

* fixed AQL MERGE() function with External objects originating from traversals

* fixed some logfile recovery errors with error message "document not found"

* fixed issue #1937

* fixed issue #1936

* improved performance of arangorestore in clusters with synchronous
  replication

* Foxx tests and scripts in development mode should now always respect updated
  files instead of loading stale modules

* When disabling Foxx development mode the setup script is now re-run

* Foxx manifests of installed services are now saved to disk with indentation


v3.0.2 (2016-07-09)
-------------------

* fixed assertion failure in case multiple remove operations were used in the same query

* fixed upsert behavior in case upsert was used in a loop with the same document example

* fixed issue #1930

* don't expose local file paths in Foxx error messages.

* fixed issue #1929

* make arangodump dump the attribute `isSystem` when dumping the structure
  of a collection, additionally make arangorestore not fail when the attribute
  is missing

* fixed "Could not extract custom attribute" issue when using COLLECT with
  MIN/MAX functions in some contexts

* honor presence of persistent index for sorting

* make AQL query optimizer not skip "use-indexes-rule", even if enough
  plans have been created already

* make AQL optimizer not skip "use-indexes-rule", even if enough execution plans
  have been created already

* fix double precision value loss in VelocyPack JSON parser

* added missing SSL support for arangorestore

* improved cluster import performance

* fix Foxx thumbnails on DC/OS

* fix Foxx configuration not being saved

* fix Foxx app access from within the frontend on DC/OS

* add option --default-replication-factor to arangorestore and simplify
  the control over the number of shards when restoring

* fix a bug in the VPack -> V8 conversion if special attributes _key,
  _id, _rev, _from and _to had non-string values, which is allowed
  below the top level

* fix malloc_usable_size for darwin


v3.0.1 (2016-06-30)
-------------------

* fixed periodic jobs: there should be only one instance running - even if it
  runs longer than the period

* increase max. number of collections in AQL queries from 32 to 256

* fixed issue #1916: header "authorization" is required" when opening
  services page

* fixed issue #1915: Explain: member out of range

* fixed issue #1914: fix unterminated buffer

* don't remove lockfile if we are the same (now stale) pid
  fixes docker setups (our pid will always be 1)

* do not use revision id comparisons in compaction for determining whether a
  revision is obsolete, but marker memory addresses
  this ensures revision ids don't matter when compacting documents

* escape Unicode characters in JSON HTTP responses
  this converts UTF-8 characters in HTTP responses of arangod into `\uXXXX`
  escape sequences. This makes the HTTP responses fit into the 7 bit ASCII
  character range, which speeds up HTTP response parsing for some clients,
  namely node.js/v8

* add write before read collections when starting a user transaction
  this allows specifying the same collection in both read and write mode without
  unintended side effects

* fixed buffer overrun that occurred when building very large result sets

* index lookup optimizations for primary index and edge index

* fixed "collection is a nullptr" issue when starting a traversal from a transaction

* enable /_api/import on coordinator servers


v3.0.0 (2016-06-22)
-------------------

* minor GUI fixxes

* fix for replication and nonces


v3.0.0-rc3 (2016-06-19)
-----------------------

* renamed various Foxx errors to no longer refer to Foxx services as apps

* adjusted various error messages in Foxx to be more informative

* specifying "files" in a Foxx manifest to be mounted at the service root
  no longer results in 404s when trying to access non-file routes

* undeclared path parameters in Foxx no longer break the service

* trusted reverse proxy support is now handled more consistently

* ArangoDB request compatibility and user are now exposed in Foxx

* all bundled NPM modules have been upgraded to their latest versions


v3.0.0-rc2 (2016-06-12)
-----------------------

* added option `--server.max-packet-size` for client tools

* renamed option `--server.ssl-protocol` to `--ssl.protocol` in client tools
  (was already done for arangod, but overlooked for client tools)

* fix handling of `--ssl.protocol` value 5 (TLS v1.2) in client tools, which
  claimed to support it but didn't

* config file can use '@include' to include a different config file as base


v3.0.0-rc1 (2016-06-10)
-----------------------

* the user management has changed: it now has users that are independent of
  databases. A user can have one or more database assigned to the user.

* forward ported V8 Comparator bugfix for inline heuristics from
  https://github.com/v8/v8/commit/5ff7901e24c2c6029114567de5a08ed0f1494c81

* changed to-string conversion for AQL objects and arrays, used by the AQL
  function `TO_STRING()` and implicit to-string casts in AQL

  - arrays are now converted into their JSON-stringify equivalents, e.g.

    - `[ ]` is now converted to `[]`
    - `[ 1, 2, 3 ]` is now converted to `[1,2,3]`
    - `[ "test", 1, 2 ] is now converted to `["test",1,2]`

    Previous versions of ArangoDB converted arrays with no members into the
    empty string, and non-empty arrays into a comma-separated list of member
    values, without the surrounding angular brackets. Additionally, string
    array members were not enclosed in quotes in the result string:

    - `[ ]` was converted to ``
    - `[ 1, 2, 3 ]` was converted to `1,2,3`
    - `[ "test", 1, 2 ] was converted to `test,1,2`

  - objects are now converted to their JSON-stringify equivalents, e.g.

    - `{ }` is converted to `{}`
    - `{ a: 1, b: 2 }` is converted to `{"a":1,"b":2}`
    - `{ "test" : "foobar" }` is converted to `{"test":"foobar"}`

    Previous versions of ArangoDB always converted objects into the string
    `[object Object]`

  This change affects also the AQL functions `CONCAT()` and `CONCAT_SEPARATOR()`
  which treated array values differently in previous versions. Previous versions
  of ArangoDB automatically flattened array values on the first level of the array,
  e.g. `CONCAT([1, 2, 3, [ 4, 5, 6 ]])` produced `1,2,3,4,5,6`. Now this will produce
  `[1,2,3,[4,5,6]]`. To flatten array members on the top level, you can now use
  the more explicit `CONCAT(FLATTEN([1, 2, 3, [4, 5, 6]], 1))`.

* added C++ implementations for AQL functions `SLICE()`, `CONTAINS()` and
  `RANDOM_TOKEN()`

* as a consequence of the upgrade to V8 version 5, the implementation of the
  JavaScript `Buffer` object had to be changed. JavaScript `Buffer` objects in
  ArangoDB now always store their data on the heap. There is no shared pool
  for small Buffer values, and no pointing into existing Buffer data when
  extracting slices. This change may increase the cost of creating Buffers with
  short contents or when peeking into existing Buffers, but was required for
  safer memory management and to prevent leaks.

* the `db` object's function `_listDatabases()` was renamed to just `_databases()`
  in order to make it more consistent with the existing `_collections()` function.
  Additionally the `db` object's `_listEndpoints()` function was renamed to just
  `_endpoints()`.

* changed default value of `--server.authentication` from `false` to `true` in
  configuration files etc/relative/arangod.conf and etc/arangodb/arangod.conf.in.
  This means the server will be started with authentication enabled by default,
  requiring all client connections to provide authentication data when connecting
  to ArangoDB. Authentication can still be turned off via setting the value of
  `--server.authentication` to `false` in ArangoDB's configuration files or by
  specifying the option on the command-line.

* Changed result format for querying all collections via the API GET `/_api/collection`.

  Previous versions of ArangoDB returned an object with an attribute named `collections`
  and an attribute named `names`. Both contained all available collections, but
  `collections` contained the collections as an array, and `names` contained the
  collections again, contained in an object in which the attribute names were the
  collection names, e.g.

  ```
  {
    "collections": [
      {"id":"5874437","name":"test","isSystem":false,"status":3,"type":2},
      {"id":"17343237","name":"something","isSystem":false,"status":3,"type":2},
      ...
    ],
    "names": {
      "test": {"id":"5874437","name":"test","isSystem":false,"status":3,"type":2},
      "something": {"id":"17343237","name":"something","isSystem":false,"status":3,"type":2},
      ...
    }
  }
  ```
  This result structure was redundant, and therefore has been simplified to just

  ```
  {
    "result": [
      {"id":"5874437","name":"test","isSystem":false,"status":3,"type":2},
      {"id":"17343237","name":"something","isSystem":false,"status":3,"type":2},
      ...
    ]
  }
  ```

  in ArangoDB 3.0.

* added AQL functions `TYPENAME()` and `HASH()`

* renamed arangob tool to arangobench

* added AQL string comparison operator `LIKE`

  The operator can be used to compare strings like this:

      value LIKE search

  The operator is currently implemented by calling the already existing AQL
  function `LIKE`.

  This change also makes `LIKE` an AQL keyword. Using `LIKE` in either case as
  an attribute or collection name in AQL thus requires quoting.

* make AQL optimizer rule "remove-unnecessary-calculations" fire in more cases

  The rule will now remove calculations that are used exactly once in other
  expressions (e.g. `LET a = doc RETURN a.value`) and calculations,
  or calculations that are just references (e.g. `LET a = b`).

* renamed AQL optimizer rule "merge-traversal-filter" to "optimize-traversals"
  Additionally, the optimizer rule will remove unused edge and path result variables
  from the traversal in case they are specified in the `FOR` section of the traversal,
  but not referenced later in the query. This saves constructing edges and paths
  results.

* added AQL optimizer rule "inline-subqueries"

  This rule can pull out certain subqueries that are used as an operand to a `FOR`
  loop one level higher, eliminating the subquery completely. For example, the query

      FOR i IN (FOR j IN [1,2,3] RETURN j) RETURN i

  will be transformed by the rule to:

      FOR i IN [1,2,3] RETURN i

  The query

      FOR name IN (FOR doc IN _users FILTER doc.status == 1 RETURN doc.name) LIMIT 2 RETURN name

  will be transformed into

      FOR tmp IN _users FILTER tmp.status == 1 LIMIT 2 RETURN tmp.name

  The rule will only fire when the subquery is used as an operand to a `FOR` loop, and
  if the subquery does not contain a `COLLECT` with an `INTO` variable.

* added new endpoint "srv://" for DNS service records

* The result order of the AQL functions VALUES and ATTRIBUTES has never been
  guaranteed and it only had the "correct" ordering by accident when iterating
  over objects that were not loaded from the database. This accidental behavior
  is now changed by introduction of VelocyPack. No ordering is guaranteed unless
  you specify the sort parameter.

* removed configure option `--enable-logger`

* added AQL array comparison operators

  All AQL comparison operators now also exist in an array variant. In the
  array variant, the operator is preceded with one of the keywords *ALL*, *ANY*
  or *NONE*. Using one of these keywords changes the operator behavior to
  execute the comparison operation for all, any, or none of its left hand
  argument values. It is therefore expected that the left hand argument
  of an array operator is an array.

  Examples:

      [ 1, 2, 3 ] ALL IN [ 2, 3, 4 ]   // false
      [ 1, 2, 3 ] ALL IN [ 1, 2, 3 ]   // true
      [ 1, 2, 3 ] NONE IN [ 3 ]        // false
      [ 1, 2, 3 ] NONE IN [ 23, 42 ]   // true
      [ 1, 2, 3 ] ANY IN [ 4, 5, 6 ]   // false
      [ 1, 2, 3 ] ANY IN [ 1, 42 ]     // true
      [ 1, 2, 3 ] ANY == 2             // true
      [ 1, 2, 3 ] ANY == 4             // false
      [ 1, 2, 3 ] ANY > 0              // true
      [ 1, 2, 3 ] ANY <= 1             // true
      [ 1, 2, 3 ] NONE < 99            // false
      [ 1, 2, 3 ] NONE > 10            // true
      [ 1, 2, 3 ] ALL > 2              // false
      [ 1, 2, 3 ] ALL > 0              // true
      [ 1, 2, 3 ] ALL >= 3             // false
      ["foo", "bar"] ALL != "moo"      // true
      ["foo", "bar"] NONE == "bar"     // false
      ["foo", "bar"] ANY == "foo"      // true

* improved AQL optimizer to remove unnecessary sort operations in more cases

* allow enclosing AQL identifiers in forward ticks in addition to using
  backward ticks

  This allows for convenient writing of AQL queries in JavaScript template strings
  (which are delimited with backticks themselves), e.g.

      var q = `FOR doc IN ´collection´ RETURN doc.´name´`;

* allow to set `print.limitString` to configure the number of characters
  to output before truncating

* make logging configurable per log "topic"

  `--log.level <level>` sets the global log level to <level>, e.g. `info`,
  `debug`, `trace`.

  `--log.level topic=<level>` sets the log level for a specific topic.
  Currently, the following topics exist: `collector`, `compactor`, `mmap`,
  `performance`, `queries`, and `requests`. `performance` and `requests` are
  set to FATAL by default. `queries` is set to info. All others are
  set to the global level by default.

  The new log option `--log.output <definition>` allows directing the global
  or per-topic log output to different outputs. The output definition
  "<definition>" can be one of

    "-" for stdin
    "+" for stderr
    "syslog://<syslog-facility>"
    "syslog://<syslog-facility>/<application-name>"
    "file://<relative-path>"

  The option can be specified multiple times in order to configure the output
  for different log topics. To set up a per-topic output configuration, use
  `--log.output <topic>=<definition>`, e.g.

    queries=file://queries.txt

  logs all queries to the file "queries.txt".

* the option `--log.requests-file` is now deprecated. Instead use

    `--log.level requests=info`
    `--log.output requests=file://requests.txt`

* the option `--log.facility` is now deprecated. Instead use

    `--log.output requests=syslog://facility`

* the option `--log.performance` is now deprecated. Instead use

    `--log.level performance=trace`

* removed option `--log.source-filter`

* removed configure option `--enable-logger`

* change collection directory names to include a random id component at the end

  The new pattern is `collection-<id>-<random>`, where `<id>` is the collection
  id and `<random>` is a random number. Previous versions of ArangoDB used a
  pattern `collection-<id>` without the random number.

  ArangoDB 3.0 understands both the old and name directory name patterns.

* removed mostly unused internal spin-lock implementation

* removed support for pre-Windows 7-style locks. This removes compatibility for
  Windows versions older than Windows 7 (e.g. Windows Vista, Windows XP) and
  Windows 2008R2 (e.g. Windows 2008).

* changed names of sub-threads started by arangod

* added option `--default-number-of-shards` to arangorestore, allowing creating
  collections with a specifiable number of shards from a non-cluster dump

* removed support for CoffeeScript source files

* removed undocumented SleepAndRequeue

* added WorkMonitor to inspect server threads

* when downloading a Foxx service from the web interface the suggested filename
  is now based on the service's mount path instead of simply "app.zip"

* the `@arangodb/request` response object now stores the parsed JSON response
  body in a property `json` instead of `body` when the request was made using the
  `json` option. The `body` instead contains the response body as a string.

* the Foxx API has changed significantly, 2.8 services are still supported
  using a backwards-compatible "legacy mode"


v2.8.12 (XXXX-XX-XX)
--------------------

* issue #2091: decrease connect timeout to 5 seconds on startup

* fixed issue #2072

* slightly better error diagnostics for some replication errors

* fixed issue #1977

* fixed issue in `INTERSECTION` AQL function with duplicate elements
  in the source arrays

* fixed issue #1962

* fixed issue #1959

* export aqlQuery template handler as require('org/arangodb').aql for forwards-compatibility


v2.8.11 (2016-07-13)
--------------------

* fixed array index batch insertion issues for hash indexes that caused problems when
  no elements remained for insertion

* fixed issue #1937


v2.8.10 (2016-07-01)
--------------------

* make sure next local _rev value used for a document is at least as high as the
  _rev value supplied by external sources such as replication

* make adding a collection in both read- and write-mode to a transaction behave as
  expected (write includes read). This prevents the `unregister collection used in
  transaction` error

* fixed sometimes invalid result for `byExample(...).count()` when an index plus
  post-filtering was used

* fixed "collection is a nullptr" issue when starting a traversal from a transaction

* honor the value of startup option `--database.wait-for-sync` (that is used to control
  whether new collections are created with `waitForSync` set to `true` by default) also
  when creating collections via the HTTP API (and thus the ArangoShell). When creating
  a collection via these mechanisms, the option was ignored so far, which was inconsistent.

* fixed issue #1826: arangosh --javascript.execute: internal error (geo index issue)

* fixed issue #1823: Arango crashed hard executing very simple query on windows


v2.8.9 (2016-05-13)
-------------------

* fixed escaping and quoting of extra parameters for executables in Mac OS X App

* added "waiting for" status variable to web interface collection figures view

* fixed undefined behavior in query cache invaldation

* fixed access to /_admin/statistics API in case statistics are disable via option
  `--server.disable-statistics`

* Foxx manager will no longer fail hard when Foxx store is unreachable unless installing
  a service from the Foxx store (e.g. when behind a firewall or GitHub is unreachable).


v2.8.8 (2016-04-19)
-------------------

* fixed issue #1805: Query: internal error (location: arangod/Aql/AqlValue.cpp:182).
  Please report this error to arangodb.com (while executing)

* allow specifying collection name prefixes for `_from` and `_to` in arangoimp:

  To avoid specifying complete document ids (consisting of collection names and document
  keys) for *_from* and *_to* values when importing edges with arangoimp, there are now
  the options *--from-collection-prefix* and *--to-collection-prefix*.

  If specified, these values will be automatically prepended to each value in *_from*
  (or *_to* resp.). This allows specifying only document keys inside *_from* and/or *_to*.

  *Example*

      > arangoimp --from-collection-prefix users --to-collection-prefix products ...

  Importing the following document will then create an edge between *users/1234* and
  *products/4321*:

  ```js
  { "_from" : "1234", "_to" : "4321", "desc" : "users/1234 is connected to products/4321" }
  ```

* requests made with the interactive system API documentation in the web interface
  (Swagger) will now respect the active database instead of always using `_system`


v2.8.7 (2016-04-07)
-------------------

* optimized primary=>secondary failover

* fix to-boolean conversion for documents in AQL

* expose the User-Agent HTTP header from the ArangoShell since Github seems to
  require it now, and we use the ArangoShell for fetching Foxx repositories from Github

* work with http servers that only send

* fixed potential race condition between compactor and collector threads

* fix removal of temporary directories on arangosh exit

* javadoc-style comments in Foxx services are no longer interpreted as
  Foxx comments outside of controller/script/exports files (#1748)

* removed remaining references to class syntax for Foxx Model and Repository
  from the documentation

* added a safe-guard for corrupted master-pointer


v2.8.6 (2016-03-23)
-------------------

* arangosh can now execute JavaScript script files that contain a shebang
  in the first line of the file. This allows executing script files directly.

  Provided there is a script file `/path/to/script.js` with the shebang
  `#!arangosh --javascript.execute`:

      > cat /path/to/script.js
      #!arangosh --javascript.execute
      print("hello from script.js");

  If the script file is made executable

      > chmod a+x /path/to/script.js

  it can be invoked on the shell directly and use arangosh for its execution:

      > /path/to/script.js
      hello from script.js

  This did not work in previous versions of ArangoDB, as the whole script contents
  (including the shebang) were treated as JavaScript code.
  Now shebangs in script files will now be ignored for all files passed to arangosh's
  `--javascript.execute` parameter.

  The alternative way of executing a JavaScript file with arangosh still works:

      > arangosh --javascript.execute /path/to/script.js
      hello from script.js

* added missing reset of traversal state for nested traversals.
  The state of nested traversals (a traversal in an AQL query that was
  located in a repeatedly executed subquery or inside another FOR loop)
  was not reset properly, so that multiple invocations of the same nested
  traversal with different start vertices led to the nested traversal
  always using the start vertex provided on the first invocation.

* fixed issue #1781: ArangoDB startup time increased tremendously

* fixed issue #1783: SIGHUP should rotate the log


v2.8.5 (2016-03-11)
-------------------

* Add OpenSSL handler for TLS V1.2 as sugested by kurtkincaid in #1771

* fixed issue #1765 (The webinterface should display the correct query time)
  and #1770 (Display ACTUAL query time in aardvark's AQL editor)

* Windows: the unhandled exception handler now calls the windows logging
  facilities directly without locks.
  This fixes lockups on crashes from the logging framework.

* improve nullptr handling in logger.

* added new endpoint "srv://" for DNS service records

* `org/arangodb/request` no longer sets the content-type header to the
  string "undefined" when no content-type header should be sent (issue #1776)


v2.8.4 (2016-03-01)
-------------------

* global modules are no longer incorrectly resolved outside the ArangoDB
  JavaScript directory or the Foxx service's root directory (issue #1577)

* improved error messages from Foxx and JavaScript (issues #1564, #1565, #1744)


v2.8.3 (2016-02-22)
-------------------

* fixed AQL filter condition collapsing for deeply-nested cases, potentially
  enabling usage of indexes in some dedicated cases

* added parentheses in AQL explain command output to correctly display precedence
  of logical and arithmetic operators

* Foxx Model event listeners defined on the model are now correctly invoked by
  the Repository methods (issue #1665)

* Deleting a Foxx service in the frontend should now always succeed even if the
  files no longer exist on the file system (issue #1358)

* Routing actions loaded from the database no longer throw exceptions when
  trying to load other modules using "require"

* The `org/arangodb/request` response object now sets a property `json` to the
  parsed JSON response body in addition to overwriting the `body` property when
  the request was made using the `json` option.

* Improved Windows stability

* Fixed a bug in the interactive API documentation that would escape slashes
  in document-handle fields. Document handles are now provided as separate
  fields for collection name and document key.


v2.8.2 (2016-02-09)
-------------------

* the continuous replication applier will now prevent the master's WAL logfiles
  from being removed if they are still needed by the applier on the slave. This
  should help slaves that suffered from masters garbage collection WAL logfiles
  which would have been needed by the slave later.

  The initial synchronization will block removal of still needed WAL logfiles
  on the master for 10 minutes initially, and will extend this period when further
  requests are made to the master. Initial synchronization hands over its handle
  for blocking logfile removal to the continuous replication when started via
  the *setupReplication* function. In this case, continuous replication will
  extend the logfile removal blocking period for the required WAL logfiles when
  the slave makes additional requests.

  All handles that block logfile removal will time out automatically after at
  most 5 minutes should a master not be contacted by the slave anymore (e.g. in
  case the slave's replication is turned off, the slaves loses the connection
  to the master or the slave goes down).

* added all-in-one function *setupReplication* to synchronize data from master
  to slave and start the continuous replication:

      require("@arangodb/replication").setupReplication(configuration);

  The command will return when the initial synchronization is finished and the
  continuous replication has been started, or in case the initial synchronization
  has failed.

  If the initial synchronization is successful, the command will store the given
  configuration on the slave. It also configures the continuous replication to start
  automatically if the slave is restarted, i.e. *autoStart* is set to *true*.

  If the command is run while the slave's replication applier is already running,
  it will first stop the running applier, drop its configuration and do a
  resynchronization of data with the master. It will then use the provided configration,
  overwriting any previously existing replication configuration on the slave.

  The following example demonstrates how to use the command for setting up replication
  for the *_system* database. Note that it should be run on the slave and not the
  master:

      db._useDatabase("_system");
      require("@arangodb/replication").setupReplication({
        endpoint: "tcp://master.domain.org:8529",
        username: "myuser",
        password: "mypasswd",
        verbose: false,
        includeSystem: false,
        incremental: true,
        autoResync: true
      });

* the *sync* and *syncCollection* functions now always start the data synchronization
  as an asynchronous server job. The call to *sync* or *syncCollection* will block
  until synchronization is either complete or has failed with an error. The functions
  will automatically poll the slave periodically for status updates.

  The main benefit is that the connection to the slave does not need to stay open
  permanently and is thus not affected by timeout issues. Additionally the caller does
  not need to query the synchronization status from the slave manually as this is
  now performed automatically by these functions.

* fixed undefined behavior when explaining some types of AQL traversals, fixed
  display of some types of traversals in AQL explain output


v2.8.1 (2016-01-29)
-------------------

* Improved AQL Pattern matching by allowing to specify a different traversal
  direction for one or many of the edge collections.

      FOR v, e, p IN OUTBOUND @start @@ec1, INBOUND @@ec2, @@ec3

  will traverse *ec1* and *ec3* in the OUTBOUND direction and for *ec2* it will use
  the INBOUND direction. These directions can be combined in arbitrary ways, the
  direction defined after *IN [steps]* will we used as default direction and can
  be overriden for specific collections.
  This feature is only available for collection lists, it is not possible to
  combine it with graph names.

* detect more types of transaction deadlocks early

* fixed display of relational operators in traversal explain output

* fixed undefined behavior in AQL function `PARSE_IDENTIFIER`

* added "engines" field to Foxx services generated in the admin interface

* added AQL function `IS_SAME_COLLECTION`:

  *IS_SAME_COLLECTION(collection, document)*: Return true if *document* has the same
  collection id as the collection specified in *collection*. *document* can either be
  a [document handle](../Glossary/README.md#document-handle) string, or a document with
  an *_id* attribute. The function does not validate whether the collection actually
  contains the specified document, but only compares the name of the specified collection
  with the collection name part of the specified document.
  If *document* is neither an object with an *id* attribute nor a *string* value,
  the function will return *null* and raise a warning.

      /* true */
      IS_SAME_COLLECTION('_users', '_users/my-user')
      IS_SAME_COLLECTION('_users', { _id: '_users/my-user' })

      /* false */
      IS_SAME_COLLECTION('_users', 'foobar/baz')
      IS_SAME_COLLECTION('_users', { _id: 'something/else' })


v2.8.0 (2016-01-25)
-------------------

* avoid recursive locking


v2.8.0-beta8 (2016-01-19)
-------------------------

* improved internal datafile statistics for compaction and compaction triggering
  conditions, preventing excessive growth of collection datafiles under some
  workloads. This should also fix issue #1596.

* renamed AQL optimizer rule `remove-collect-into` to `remove-collect-variables`

* fixed primary and edge index lookups prematurely aborting searches when the
  specified id search value contained a different collection than the collection
  the index was created for


v2.8.0-beta7 (2016-01-06)
-------------------------

* added vm.runInThisContext

* added AQL keyword `AGGREGATE` for use in AQL `COLLECT` statement

  Using `AGGREGATE` allows more efficient aggregation (incrementally while building
  the groups) than previous versions of AQL, which built group aggregates afterwards
  from the total of all group values.

  `AGGREGATE` can be used inside a `COLLECT` statement only. If used, it must follow
  the declaration of grouping keys:

      FOR doc IN collection
        COLLECT gender = doc.gender AGGREGATE minAge = MIN(doc.age), maxAge = MAX(doc.age)
        RETURN { gender, minAge, maxAge }

  or, if no grouping keys are used, it can follow the `COLLECT` keyword:

      FOR doc IN collection
        COLLECT AGGREGATE minAge = MIN(doc.age), maxAge = MAX(doc.age)
        RETURN {
  minAge, maxAge
}

  Only specific expressions are allowed on the right-hand side of each `AGGREGATE`
  assignment:

  - on the top level the expression must be a call to one of the supported aggregation
    functions `LENGTH`, `MIN`, `MAX`, `SUM`, `AVERAGE`, `STDDEV_POPULATION`, `STDDEV_SAMPLE`,
    `VARIANCE_POPULATION`, or `VARIANCE_SAMPLE`

  - the expression must not refer to variables introduced in the `COLLECT` itself

* Foxx: mocha test paths with wildcard characters (asterisks) now work on Windows

* reserved AQL keyword `NONE` for future use

* web interface: fixed a graph display bug concerning dashboard view

* web interface: fixed several bugs during the dashboard initialize process

* web interface: included several bugfixes: #1597, #1611, #1623

* AQL query optimizer now converts `LENGTH(collection-name)` to an optimized
  expression that returns the number of documents in a collection

* adjusted the behavior of the expansion (`[*]`) operator in AQL for non-array values

  In ArangoDB 2.8, calling the expansion operator on a non-array value will always
  return an empty array. Previous versions of ArangoDB expanded non-array values by
  calling the `TO_ARRAY()` function for the value, which for example returned an
  array with a single value for boolean, numeric and string input values, and an array
  with the object's values for an object input value. This behavior was inconsistent
  with how the expansion operator works for the array indexes in 2.8, so the behavior
  is now unified:

  - if the left-hand side operand of `[*]` is an array, the array will be returned as
    is when calling `[*]` on it
  - if the left-hand side operand of `[*]` is not an array, an empty array will be
    returned by `[*]`

  AQL queries that rely on the old behavior can be changed by either calling `TO_ARRAY`
  explicitly or by using the `[*]` at the correct position.

  The following example query will change its result in 2.8 compared to 2.7:

      LET values = "foo" RETURN values[*]

  In 2.7 the query has returned the array `[ "foo" ]`, but in 2.8 it will return an
  empty array `[ ]`. To make it return the array `[ "foo" ]` again, an explicit
  `TO_ARRAY` function call is needed in 2.8 (which in this case allows the removal
  of the `[*]` operator altogether). This also works in 2.7:

      LET values = "foo" RETURN TO_ARRAY(values)

  Another example:

      LET values = [ { name: "foo" }, { name: "bar" } ]
      RETURN values[*].name[*]

  The above returned `[ [ "foo" ], [ "bar" ] ] in 2.7. In 2.8 it will return
  `[ [ ], [ ] ]`, because the value of `name` is not an array. To change the results
  to the 2.7 style, the query can be changed to

      LET values = [ { name: "foo" }, { name: "bar" } ]
      RETURN values[* RETURN TO_ARRAY(CURRENT.name)]

  The above also works in 2.7.
  The following types of queries won't change:

      LET values = [ 1, 2, 3 ] RETURN values[*]
      LET values = [ { name: "foo" }, { name: "bar" } ] RETURN values[*].name
      LET values = [ { names: [ "foo", "bar" ] }, { names: [ "baz" ] } ] RETURN values[*].names[*]
      LET values = [ { names: [ "foo", "bar" ] }, { names: [ "baz" ] } ] RETURN values[*].names[**]

* slightly adjusted V8 garbage collection strategy so that collection eventually
  happens in all contexts that hold V8 external references to documents and
  collections.

  also adjusted default value of `--javascript.gc-frequency` from 10 seconds to
  15 seconds, as less internal operations are carried out in JavaScript.

* fixes for AQL optimizer and traversal

* added `--create-collection-type` option to arangoimp

  This allows specifying the type of the collection to be created when
  `--create-collection` is set to `true`.

* Foxx export cache should no longer break if a broken app is loaded in the
  web admin interface.


v2.8.0-beta2 (2015-12-16)
-------------------------

* added AQL query optimizer rule "sort-in-values"

  This rule pre-sorts the right-hand side operand of the `IN` and `NOT IN`
  operators so the operation can use a binary search with logarithmic complexity
  instead of a linear search. The rule is applied when the right-hand side
  operand of an `IN` or `NOT IN` operator in a filter condition is a variable that
  is defined in a different loop/scope than the operator itself. Additionally,
  the filter condition must consist of solely the `IN` or `NOT IN` operation
  in order to avoid any side-effects.

* changed collection status terminology in web interface for collections for
  which an unload request has been issued from `in the process of being unloaded`
  to `will be unloaded`.

* unloading a collection via the web interface will now trigger garbage collection
  in all v8 contexts and force a WAL flush. This increases the chances of perfoming
  the unload faster.

* added the following attributes to the result of `collection.figures()` and the
  corresponding HTTP API at `PUT /_api/collection/<name>/figures`:

  - `documentReferences`: The number of references to documents in datafiles
    that JavaScript code currently holds. This information can be used for
    debugging compaction and unload issues.
  - `waitingFor`: An optional string value that contains information about
    which object type is at the head of the collection's cleanup queue. This
    information can be used for debugging compaction and unload issues.
  - `compactionStatus.time`: The point in time the compaction for the collection
    was last executed. This information can be used for debugging compaction
    issues.
  - `compactionStatus.message`: The action that was performed when the compaction
    was last run for the collection. This information can be used for debugging
    compaction issues.

  Note: `waitingFor` and `compactionStatus` may be empty when called on a coordinator
  in a cluster.

* the compaction will now provide queryable status info that can be used to track
  its progress. The compaction status is displayed in the web interface, too.

* better error reporting for arangodump and arangorestore

* arangodump will now fail by default when trying to dump edges that
  refer to already dropped collections. This can be circumvented by
  specifying the option `--force true` when invoking arangodump

* fixed cluster upgrade procedure

* the AQL functions `NEAR` and `WITHIN` now have stricter validations
  for their input parameters `limit`, `radius` and `distance`. They may now throw
  exceptions when invalid parameters are passed that may have not led
  to exceptions in previous versions.

* deprecation warnings now log stack traces

* Foxx: improved backwards compatibility with 2.5 and 2.6

  - reverted Model and Repository back to non-ES6 "classes" because of
    compatibility issues when using the extend method with a constructor

  - removed deprecation warnings for extend and controller.del

  - restored deprecated method Model.toJSONSchema

  - restored deprecated `type`, `jwt` and `sessionStorageApp` options
    in Controller#activateSessions

* Fixed a deadlock problem in the cluster


v2.8.0-beta1 (2015-12-06)
-------------------------

* added AQL function `IS_DATESTRING(value)`

  Returns true if *value* is a string that can be used in a date function.
  This includes partial dates such as *2015* or *2015-10* and strings containing
  invalid dates such as *2015-02-31*. The function will return false for all
  non-string values, even if some of them may be usable in date functions.


v2.8.0-alpha1 (2015-12-03)
--------------------------

* added AQL keywords `GRAPH`, `OUTBOUND`, `INBOUND` and `ANY` for use in graph
  traversals, reserved AQL keyword `ALL` for future use

  Usage of these keywords as collection names, variable names or attribute names
  in AQL queries will not be possible without quoting. For example, the following
  AQL query will still work as it uses a quoted collection name and a quoted
  attribute name:

      FOR doc IN `OUTBOUND`
        RETURN doc.`any`

* issue #1593: added AQL `POW` function for exponentation

* added cluster execution site info in explain output for AQL queries

* replication improvements:

  - added `autoResync` configuration parameter for continuous replication.

    When set to `true`, a replication slave will automatically trigger a full data
    re-synchronization with the master when the master cannot provide the log data
    the slave had asked for. Note that `autoResync` will only work when the option
    `requireFromPresent` is also set to `true` for the continuous replication, or
    when the continuous syncer is started and detects that no start tick is present.

    Automatic re-synchronization may transfer a lot of data from the master to the
    slave and may be expensive. It is therefore turned off by default.
    When turned off, the slave will never perform an automatic re-synchronization
    with the master.

  - added `idleMinWaitTime` and `idleMaxWaitTime` configuration parameters for
    continuous replication.

    These parameters can be used to control the minimum and maximum wait time the
    slave will (intentionally) idle and not poll for master log changes in case the
    master had sent the full logs already.
    The `idleMaxWaitTime` value will only be used when `adapativePolling` is set
    to `true`. When `adaptivePolling` is disable, only `idleMinWaitTime` will be
    used as a constant time span in which the slave will not poll the master for
    further changes. The default values are 0.5 seconds for `idleMinWaitTime` and
    2.5 seconds for `idleMaxWaitTime`, which correspond to the hard-coded values
    used in previous versions of ArangoDB.

  - added `initialSyncMaxWaitTime` configuration parameter for initial and continuous
    replication

    This option controls the maximum wait time (in seconds) that the initial
    synchronization will wait for a response from the master when fetching initial
    collection data. If no response is received within this time period, the initial
    synchronization will give up and fail. This option is also relevant for
    continuous replication in case *autoResync* is set to *true*, as then the
    continuous replication may trigger a full data re-synchronization in case
    the master cannot the log data the slave had asked for.

  - HTTP requests sent from the slave to the master during initial synchronization
    will now be retried if they fail with connection problems.

  - the initial synchronization now logs its progress so it can be queried using
    the regular replication status check APIs.

  - added `async` attribute for `sync` and `syncCollection` operations called from
    the ArangoShell. Setthing this attribute to `true` will make the synchronization
    job on the server go into the background, so that the shell does not block. The
    status of the started asynchronous synchronization job can be queried from the
    ArangoShell like this:

        /* starts initial synchronization */
        var replication = require("@arangodb/replication");
        var id = replication.sync({
          endpoint: "tcp://master.domain.org:8529",
          username: "myuser",
          password: "mypasswd",
          async: true
       });

       /* now query the id of the returned async job and print the status */
       print(replication.getSyncResult(id));

    The result of `getSyncResult()` will be `false` while the server-side job
    has not completed, and different to `false` if it has completed. When it has
    completed, all job result details will be returned by the call to `getSyncResult()`.


* fixed non-deterministic query results in some cluster queries

* fixed issue #1589

* return HTTP status code 410 (gone) instead of HTTP 408 (request timeout) for
  server-side operations that are canceled / killed. Sending 410 instead of 408
  prevents clients from re-starting the same (canceled) operation. Google Chrome
  for example sends the HTTP request again in case it is responded with an HTTP
  408, and this is exactly the opposite of the desired behavior when an operation
  is canceled / killed by the user.

* web interface: queries in AQL editor now cancelable

* web interface: dashboard - added replication information

* web interface: AQL editor now supports bind parameters

* added startup option `--server.hide-product-header` to make the server not send
  the HTTP response header `"Server: ArangoDB"` in its HTTP responses. By default,
  the option is turned off so the header is still sent as usual.

* added new AQL function `UNSET_RECURSIVE` to recursively unset attritutes from
  objects/documents

* switched command-line editor in ArangoShell and arangod to linenoise-ng

* added automatic deadlock detection for transactions

  In case a deadlock is detected, a multi-collection operation may be rolled back
  automatically and fail with error 29 (`deadlock detected`). Client code for
  operations containing more than one collection should be aware of this potential
  error and handle it accordingly, either by giving up or retrying the transaction.

* Added C++ implementations for the AQL arithmetic operations and the following
  AQL functions:
  - ABS
  - APPEND
  - COLLECTIONS
  - CURRENT_DATABASE
  - DOCUMENT
  - EDGES
  - FIRST
  - FIRST_DOCUMENT
  - FIRST_LIST
  - FLATTEN
  - FLOOR
  - FULLTEXT
  - LAST
  - MEDIAN
  - MERGE_RECURSIVE
  - MINUS
  - NEAR
  - NOT_NULL
  - NTH
  - PARSE_IDENTIFIER
  - PERCENTILE
  - POP
  - POSITION
  - PUSH
  - RAND
  - RANGE
  - REMOVE_NTH
  - REMOVE_VALUE
  - REMOVE_VALUES
  - ROUND
  - SHIFT
  - SQRT
  - STDDEV_POPULATION
  - STDDEV_SAMPLE
  - UNSHIFT
  - VARIANCE_POPULATION
  - VARIANCE_SAMPLE
  - WITHIN
  - ZIP

* improved performance of skipping over many documents in an AQL query when no
  indexes and no filters are used, e.g.

      FOR doc IN collection
        LIMIT 1000000, 10
        RETURN doc

* Added array indexes

  Hash indexes and skiplist indexes can now optionally be defined for array values
  so they index individual array members.

  To define an index for array values, the attribute name is extended with the
  expansion operator `[*]` in the index definition:

      arangosh> db.colName.ensureHashIndex("tags[*]");

  When given the following document

      { tags: [ "AQL", "ArangoDB", "Index" ] }

  the index will now contain the individual values `"AQL"`, `"ArangoDB"` and `"Index"`.

  Now the index can be used for finding all documents having `"ArangoDB"` somewhere in their
  tags array using the following AQL query:

      FOR doc IN colName
        FILTER "ArangoDB" IN doc.tags[*]
        RETURN doc

* rewrote AQL query optimizer rule `use-index-range` and renamed it to `use-indexes`.
  The name change affects rule names in the optimizer's output.

* rewrote AQL execution node `IndexRangeNode` and renamed it to `IndexNode`. The name
  change affects node names in the optimizer's explain output.

* added convenience function `db._explain(query)` for human-readable explanation
  of AQL queries

* module resolution as used by `require` now behaves more like in node.js

* the `org/arangodb/request` module now returns response bodies for error responses
  by default. The old behavior of not returning bodies for error responses can be
  re-enabled by explicitly setting the option `returnBodyOnError` to `false` (#1437)


v2.7.6 (2016-01-30)
-------------------

* detect more types of transaction deadlocks early


v2.7.5 (2016-01-22)
-------------------

* backported added automatic deadlock detection for transactions

  In case a deadlock is detected, a multi-collection operation may be rolled back
  automatically and fail with error 29 (`deadlock detected`). Client code for
  operations containing more than one collection should be aware of this potential
  error and handle it accordingly, either by giving up or retrying the transaction.

* improved internal datafile statistics for compaction and compaction triggering
  conditions, preventing excessive growth of collection datafiles under some
  workloads. This should also fix issue #1596.

* Foxx export cache should no longer break if a broken app is loaded in the
  web admin interface.

* Foxx: removed some incorrect deprecation warnings.

* Foxx: mocha test paths with wildcard characters (asterisks) now work on Windows


v2.7.4 (2015-12-21)
-------------------

* slightly adjusted V8 garbage collection strategy so that collection eventually
  happens in all contexts that hold V8 external references to documents and
  collections.

* added the following attributes to the result of `collection.figures()` and the
  corresponding HTTP API at `PUT /_api/collection/<name>/figures`:

  - `documentReferences`: The number of references to documents in datafiles
    that JavaScript code currently holds. This information can be used for
    debugging compaction and unload issues.
  - `waitingFor`: An optional string value that contains information about
    which object type is at the head of the collection's cleanup queue. This
    information can be used for debugging compaction and unload issues.
  - `compactionStatus.time`: The point in time the compaction for the collection
    was last executed. This information can be used for debugging compaction
    issues.
  - `compactionStatus.message`: The action that was performed when the compaction
    was last run for the collection. This information can be used for debugging
    compaction issues.

  Note: `waitingFor` and `compactionStatus` may be empty when called on a coordinator
  in a cluster.

* the compaction will now provide queryable status info that can be used to track
  its progress. The compaction status is displayed in the web interface, too.


v2.7.3 (2015-12-17)
-------------------

* fixed some replication value conversion issues when replication applier properties
  were set via ArangoShell

* fixed disappearing of documents for collections transferred via `sync` or
  `syncCollection` if the collection was dropped right before synchronization
  and drop and (re-)create collection markers were located in the same WAL file

* fixed an issue where overwriting the system sessions collection would break
  the web interface when authentication is enabled


v2.7.2 (2015-12-01)
-------------------

* replication improvements:

  - added `autoResync` configuration parameter for continuous replication.

    When set to `true`, a replication slave will automatically trigger a full data
    re-synchronization with the master when the master cannot provide the log data
    the slave had asked for. Note that `autoResync` will only work when the option
    `requireFromPresent` is also set to `true` for the continuous replication, or
    when the continuous syncer is started and detects that no start tick is present.

    Automatic re-synchronization may transfer a lot of data from the master to the
    slave and may be expensive. It is therefore turned off by default.
    When turned off, the slave will never perform an automatic re-synchronization
    with the master.

  - added `idleMinWaitTime` and `idleMaxWaitTime` configuration parameters for
    continuous replication.

    These parameters can be used to control the minimum and maximum wait time the
    slave will (intentionally) idle and not poll for master log changes in case the
    master had sent the full logs already.
    The `idleMaxWaitTime` value will only be used when `adapativePolling` is set
    to `true`. When `adaptivePolling` is disable, only `idleMinWaitTime` will be
    used as a constant time span in which the slave will not poll the master for
    further changes. The default values are 0.5 seconds for `idleMinWaitTime` and
    2.5 seconds for `idleMaxWaitTime`, which correspond to the hard-coded values
    used in previous versions of ArangoDB.

  - added `initialSyncMaxWaitTime` configuration parameter for initial and continuous
    replication

    This option controls the maximum wait time (in seconds) that the initial
    synchronization will wait for a response from the master when fetching initial
    collection data. If no response is received within this time period, the initial
    synchronization will give up and fail. This option is also relevant for
    continuous replication in case *autoResync* is set to *true*, as then the
    continuous replication may trigger a full data re-synchronization in case
    the master cannot the log data the slave had asked for.

  - HTTP requests sent from the slave to the master during initial synchronization
    will now be retried if they fail with connection problems.

  - the initial synchronization now logs its progress so it can be queried using
    the regular replication status check APIs.

* fixed non-deterministic query results in some cluster queries

* added missing lock instruction for primary index in compactor size calculation

* fixed issue #1589

* fixed issue #1583

* fixed undefined behavior when accessing the top level of a document with the `[*]`
  operator

* fixed potentially invalid pointer access in shaper when the currently accessed
  document got re-located by the WAL collector at the very same time

* Foxx: optional configuration options no longer log validation errors when assigned
  empty values (#1495)

* Foxx: constructors provided to Repository and Model sub-classes via extend are
  now correctly called (#1592)


v2.7.1 (2015-11-07)
-------------------

* switch to linenoise next generation

* exclude `_apps` collection from replication

  The slave has its own `_apps` collection which it populates on server start.
  When replicating data from the master to the slave, the data from the master may
  clash with the slave's own data in the `_apps` collection. Excluding the `_apps`
  collection from replication avoids this.

* disable replication appliers when starting in modes `--upgrade`, `--no-server`
  and `--check-upgrade`

* more detailed output in arango-dfdb

* fixed "no start tick" issue in replication applier

  This error could occur after restarting a slave server after a shutdown
  when no data was ever transferred from the master to the slave via the
  continuous replication

* fixed problem during SSL client connection abort that led to scheduler thread
  staying at 100% CPU saturation

* fixed potential segfault in AQL `NEIGHBORS` function implementation when C++ function
  variant was used and collection names were passed as strings

* removed duplicate target for some frontend JavaScript files from the Makefile

* make AQL function `MERGE()` work on a single array parameter, too.
  This allows combining the attributes of multiple objects from an array into
  a single object, e.g.

      RETURN MERGE([
        { foo: 'bar' },
        { quux: 'quetzalcoatl', ruled: true },
        { bar: 'baz', foo: 'done' }
      ])

  will now return:

      {
        "foo": "done",
        "quux": "quetzalcoatl",
        "ruled": true,
        "bar": "baz"
      }

* fixed potential deadlock in collection status changing on Windows

* fixed hard-coded `incremental` parameter in shell implementation of
  `syncCollection` function in replication module

* fix for GCC5: added check for '-stdlib' option


v2.7.0 (2015-10-09)
-------------------

* fixed request statistics aggregation
  When arangod was started in supervisor mode, the request statistics always showed
  0 requests, as the statistics aggregation thread did not run then.

* read server configuration files before dropping privileges. this ensures that
  the SSL keyfile specified in the configuration can be read with the server's start
  privileges (i.e. root when using a standard ArangoDB package).

* fixed replication with a 2.6 replication configuration and issues with a 2.6 master

* raised default value of `--server.descriptors-minimum` to 1024

* allow Foxx apps to be installed underneath URL path `/_open/`, so they can be
  (intentionally) accessed without authentication.

* added *allowImplicit* sub-attribute in collections declaration of transactions.
  The *allowImplicit* attributes allows making transactions fail should they
  read-access a collection that was not explicitly declared in the *collections*
  array of the transaction.

* added "special" password ARANGODB_DEFAULT_ROOT_PASSWORD. If you pass
  ARANGODB_DEFAULT_ROOT_PASSWORD as password, it will read the password
  from the environment variable ARANGODB_DEFAULT_ROOT_PASSWORD


v2.7.0-rc2 (2015-09-22)
-----------------------

* fix over-eager datafile compaction

  This should reduce the need to compact directly after loading a collection when a
  collection datafile contained many insertions and updates for the same documents. It
  should also prevent from re-compacting already merged datafiles in case not many
  changes were made. Compaction will also make fewer index lookups than before.

* added `syncCollection()` function in module `org/arangodb/replication`

  This allows synchronizing the data of a single collection from a master to a slave
  server. Synchronization can either restore the whole collection by transferring all
  documents from the master to the slave, or incrementally by only transferring documents
  that differ. This is done by partitioning the collection's entire key space into smaller
  chunks and comparing the data chunk-wise between master and slave. Only chunks that are
  different will be re-transferred.

  The `syncCollection()` function can be used as follows:

      require("org/arangodb/replication").syncCollection(collectionName, options);

  e.g.

      require("org/arangodb/replication").syncCollection("myCollection", {
        endpoint: "tcp://127.0.0.1:8529",  /* master */
        username: "root",                  /* username for master */
        password: "secret",                /* password for master */
        incremental: true                  /* use incremental mode */
      });


* additionally allow the following characters in document keys:

  `(` `)` `+` `,` `=` `;` `$` `!` `*` `'` `%`


v2.7.0-rc1 (2015-09-17)
-----------------------

* removed undocumented server-side-only collection functions:
  * collection.OFFSET()
  * collection.NTH()
  * collection.NTH2()
  * collection.NTH3()

* upgraded Swagger to version 2.0 for the Documentation

  This gives the user better prepared test request structures.
  More conversions will follow so finally client libraries can be auto-generated.

* added extra AQL functions for date and time calculation and manipulation.
  These functions were contributed by GitHub users @CoDEmanX and @friday.
  A big thanks for their work!

  The following extra date functions are available from 2.7 on:

  * `DATE_DAYOFYEAR(date)`: Returns the day of year number of *date*.
    The return values range from 1 to 365, or 366 in a leap year respectively.

  * `DATE_ISOWEEK(date)`: Returns the ISO week date of *date*.
    The return values range from 1 to 53. Monday is considered the first day of the week.
    There are no fractional weeks, thus the last days in December may belong to the first
    week of the next year, and the first days in January may be part of the previous year's
    last week.

  * `DATE_LEAPYEAR(date)`: Returns whether the year of *date* is a leap year.

  * `DATE_QUARTER(date)`: Returns the quarter of the given date (1-based):
    * 1: January, February, March
    * 2: April, May, June
    * 3: July, August, September
    * 4: October, November, December

  - *DATE_DAYS_IN_MONTH(date)*: Returns the number of days in *date*'s month (28..31).

  * `DATE_ADD(date, amount, unit)`: Adds *amount* given in *unit* to *date* and
    returns the calculated date.

    *unit* can be either of the following to specify the time unit to add or
    subtract (case-insensitive):
    - y, year, years
    - m, month, months
    - w, week, weeks
    - d, day, days
    - h, hour, hours
    - i, minute, minutes
    - s, second, seconds
    - f, millisecond, milliseconds

    *amount* is the number of *unit*s to add (positive value) or subtract
    (negative value).

  * `DATE_SUBTRACT(date, amount, unit)`: Subtracts *amount* given in *unit* from
    *date* and returns the calculated date.

    It works the same as `DATE_ADD()`, except that it subtracts. It is equivalent
    to calling `DATE_ADD()` with a negative amount, except that `DATE_SUBTRACT()`
    can also subtract ISO durations. Note that negative ISO durations are not
    supported (i.e. starting with `-P`, like `-P1Y`).

  * `DATE_DIFF(date1, date2, unit, asFloat)`: Calculate the difference
    between two dates in given time *unit*, optionally with decimal places.
    Returns a negative value if *date1* is greater than *date2*.

  * `DATE_COMPARE(date1, date2, unitRangeStart, unitRangeEnd)`: Compare two
    partial dates and return true if they match, false otherwise. The parts to
    compare are defined by a range of time units.

    The full range is: years, months, days, hours, minutes, seconds, milliseconds.
    Pass the unit to start from as *unitRangeStart*, and the unit to end with as
    *unitRangeEnd*. All units in between will be compared. Leave out *unitRangeEnd*
    to only compare *unitRangeStart*.

  * `DATE_FORMAT(date, format)`: Format a date according to the given format string.
    It supports the following placeholders (case-insensitive):
    - %t: timestamp, in milliseconds since midnight 1970-01-01
    - %z: ISO date (0000-00-00T00:00:00.000Z)
    - %w: day of week (0..6)
    - %y: year (0..9999)
    - %yy: year (00..99), abbreviated (last two digits)
    - %yyyy: year (0000..9999), padded to length of 4
    - %yyyyyy: year (-009999 .. +009999), with sign prefix and padded to length of 6
    - %m: month (1..12)
    - %mm: month (01..12), padded to length of 2
    - %d: day (1..31)
    - %dd: day (01..31), padded to length of 2
    - %h: hour (0..23)
    - %hh: hour (00..23), padded to length of 2
    - %i: minute (0..59)
    - %ii: minute (00..59), padded to length of 2
    - %s: second (0..59)
    - %ss: second (00..59), padded to length of 2
    - %f: millisecond (0..999)
    - %fff: millisecond (000..999), padded to length of 3
    - %x: day of year (1..366)
    - %xxx: day of year (001..366), padded to length of 3
    - %k: ISO week date (1..53)
    - %kk: ISO week date (01..53), padded to length of 2
    - %l: leap year (0 or 1)
    - %q: quarter (1..4)
    - %a: days in month (28..31)
    - %mmm: abbreviated English name of month (Jan..Dec)
    - %mmmm: English name of month (January..December)
    - %www: abbreviated English name of weekday (Sun..Sat)
    - %wwww: English name of weekday (Sunday..Saturday)
    - %&: special escape sequence for rare occasions
    - %%: literal %
    - %: ignored

* new WAL logfiles and datafiles are now created non-sparse

  This prevents SIGBUS signals being raised when memory of a sparse datafile is accessed
  and the disk is full and the accessed file part is not actually disk-backed. In
  this case the mapped memory region is not necessarily backed by physical memory, and
  accessing the memory may raise SIGBUS and crash arangod.

* the `internal.download()` function and the module `org/arangodb/request` used some
  internal library function that handled the sending of HTTP requests from inside of
  ArangoDB. This library unconditionally set an HTTP header `Accept-Encoding: gzip`
  in all outgoing HTTP requests.

  This has been fixed in 2.7, so `Accept-Encoding: gzip` is not set automatically anymore.
  Additionally, the header `User-Agent: ArangoDB` is not set automatically either. If
  client applications desire to send these headers, they are free to add it when
  constructing the requests using the `download` function or the request module.

* fixed issue #1436: org/arangodb/request advertises deflate without supporting it

* added template string generator function `aqlQuery` for generating AQL queries

  This can be used to generate safe AQL queries with JavaScript parameter
  variables or expressions easily:

      var name = 'test';
      var attributeName = '_key';
      var query = aqlQuery`FOR u IN users FILTER u.name == ${name} RETURN u.${attributeName}`;
      db._query(query);

* report memory usage for document header data (revision id, pointer to data etc.)
  in `db.collection.figures()`. The memory used for document headers will now
  show up in the already existing attribute `indexes.size`. Due to that, the index
  sizes reported by `figures()` in 2.7 will be higher than those reported by 2.6,
  but the 2.7 values are more accurate.

* IMPORTANT CHANGE: the filenames in dumps created by arangodump now contain
  not only the name of the dumped collection, but also an additional 32-digit hash
  value. This is done to prevent overwriting dump files in case-insensitive file
  systems when there exist multiple collections with the same name (but with
  different cases).

  For example, if a database has two collections: `test` and `Test`, previous
  versions of ArangoDB created the files

  * `test.structure.json` and `test.data.json` for collection `test`
  * `Test.structure.json` and `Test.data.json` for collection `Test`

  This did not work for case-insensitive filesystems, because the files for the
  second collection would have overwritten the files of the first. arangodump in
  2.7 will create the following filenames instead:

  * `test_098f6bcd4621d373cade4e832627b4f6.structure.json` and `test_098f6bcd4621d373cade4e832627b4f6.data.json`
  * `Test_0cbc6611f5540bd0809a388dc95a615b.structure.json` and `Test_0cbc6611f5540bd0809a388dc95a615b.data.json`

  These filenames will be unambiguous even in case-insensitive filesystems.

* IMPORTANT CHANGE: make arangod actually close lingering client connections
  when idle for at least the duration specified via `--server.keep-alive-timeout`.
  In previous versions of ArangoDB, connections were not closed by the server
  when the timeout was reached and the client was still connected. Now the
  connection is properly closed by the server in case of timeout. Client
  applications relying on the old behavior may now need to reconnect to the
  server when their idle connections time out and get closed (note: connections
  being idle for a long time may be closed by the OS or firewalls anyway -
  client applications should be aware of that and try to reconnect).

* IMPORTANT CHANGE: when starting arangod, the server will drop the process
  privileges to the specified values in options `--server.uid` and `--server.gid`
  instantly after parsing the startup options.

  That means when either `--server.uid` or `--server.gid` are set, the privilege
  change will happen earlier. This may prevent binding the server to an endpoint
  with a port number lower than 1024 if the arangodb user has no privileges
  for that. Previous versions of ArangoDB changed the privileges later, so some
  startup actions were still carried out under the invoking user (i.e. likely
  *root* when started via init.d or system scripts) and especially binding to
  low port numbers was still possible there.

  The default privileges for user *arangodb* will not be sufficient for binding
  to port numbers lower than 1024. To have an ArangoDB 2.7 bind to a port number
  lower than 1024, it needs to be started with either a different privileged user,
  or the privileges of the *arangodb* user have to raised manually beforehand.

* added AQL optimizer rule `patch-update-statements`

* Linux startup scripts and systemd configuration for arangod now try to
  adjust the NOFILE (number of open files) limits for the process. The limit
  value is set to 131072 (128k) when ArangoDB is started via start/stop
  commands

* When ArangoDB is started/stopped manually via the start/stop commands, the
  main process will wait for up to 10 seconds after it forks the supervisor
  and arangod child processes. If the startup fails within that period, the
  start/stop script will fail with an exit code other than zero. If the
  startup of the supervisor or arangod is still ongoing after 10 seconds,
  the main program will still return with exit code 0. The limit of 10 seconds
  is arbitrary because the time required for a startup is not known in advance.

* added startup option `--database.throw-collection-not-loaded-error`

  Accessing a not-yet loaded collection will automatically load a collection
  on first access. This flag controls what happens in case an operation
  would need to wait for another thread to finalize loading a collection. If
  set to *true*, then the first operation that accesses an unloaded collection
  will load it. Further threads that try to access the same collection while
  it is still loading immediately fail with an error (1238, *collection not loaded*).
  This is to prevent all server threads from being blocked while waiting on the
  same collection to finish loading. When the first thread has completed loading
  the collection, the collection becomes regularly available, and all operations
  from that point on can be carried out normally, and error 1238 will not be
  thrown anymore for that collection.

  If set to *false*, the first thread that accesses a not-yet loaded collection
  will still load it. Other threads that try to access the collection while
  loading will not fail with error 1238 but instead block until the collection
  is fully loaded. This configuration might lead to all server threads being
  blocked because they are all waiting for the same collection to complete
  loading. Setting the option to *true* will prevent this from happening, but
  requires clients to catch error 1238 and react on it (maybe by scheduling
  a retry for later).

  The default value is *false*.

* added better control-C support in arangosh

  When CTRL-C is pressed in arangosh, it will now print a `^C` first. Pressing
  CTRL-C again will reset the prompt if something was entered before, or quit
  arangosh if no command was entered directly before.

  This affects the arangosh version build with Readline-support only (Linux
  and MacOS).

  The MacOS version of ArangoDB for Homebrew now depends on Readline, too. The
  Homebrew formula has been changed accordingly.
  When self-compiling ArangoDB on MacOS without Homebrew, Readline now is a
  prerequisite.

* increased default value for collection-specific `indexBuckets` value from 1 to 8

  Collections created from 2.7 on will use the new default value of `8` if not
  overridden on collection creation or later using
  `collection.properties({ indexBuckets: ... })`.

  The `indexBuckets` value determines the number of buckets to use for indexes of
  type `primary`, `hash` and `edge`. Having multiple index buckets allows splitting
  an index into smaller components, which can be filled in parallel when a collection
  is loading. Additionally, resizing and reallocation of indexes are faster and
  less intrusive if the index uses multiple buckets, because resize and reallocation
  will affect only data in a single bucket instead of all index values.

  The index buckets will be filled in parallel when loading a collection if the collection
  has an `indexBuckets` value greater than 1 and the collection contains a significant
  amount of documents/edges (the current threshold is 256K documents but this value
  may change in future versions of ArangoDB).

* changed HTTP client to use poll instead of select on Linux and MacOS

  This affects the ArangoShell and user-defined JavaScript code running inside
  arangod that initiates its own HTTP calls.

  Using poll instead of select allows using arbitrary high file descriptors
  (bigger than the compiled in FD_SETSIZE). Server connections are still handled using
  epoll, which has never been affected by FD_SETSIZE.

* implemented AQL `LIKE` function using ICU regexes

* added `RETURN DISTINCT` for AQL queries to return unique results:

      FOR doc IN collection
        RETURN DISTINCT doc.status

  This change also introduces `DISTINCT` as an AQL keyword.

* removed `createNamedQueue()` and `addJob()` functions from org/arangodb/tasks

* use less locks and more atomic variables in the internal dispatcher
  and V8 context handling implementations. This leads to improved throughput in
  some ArangoDB internals and allows for higher HTTP request throughput for
  many operations.

  A short overview of the improvements can be found here:

  https://www.arangodb.com/2015/08/throughput-enhancements/

* added shorthand notation for attribute names in AQL object literals:

      LET name = "Peter"
      LET age = 42
      RETURN { name, age }

  The above is the shorthand equivalent of the generic form

      LET name = "Peter"
      LET age = 42
      RETURN { name : name, age : age }

* removed configure option `--enable-timings`

  This option did not have any effect.

* removed configure option `--enable-figures`

  This option previously controlled whether HTTP request statistics code was
  compiled into ArangoDB or not. The previous default value was `true` so
  statistics code was available in official packages. Setting the option to
  `false` led to compile errors so it is doubtful the default value was
  ever changed. By removing the option some internal statistics code was also
  simplified.

* removed run-time manipulation methods for server endpoints:

  * `db._removeEndpoint()`
  * `db._configureEndpoint()`
  * HTTP POST `/_api/endpoint`
  * HTTP DELETE `/_api/endpoint`

* AQL query result cache

  The query result cache can optionally cache the complete results of all or selected AQL queries.
  It can be operated in the following modes:

  * `off`: the cache is disabled. No query results will be stored
  * `on`: the cache will store the results of all AQL queries unless their `cache`
    attribute flag is set to `false`
  * `demand`: the cache will store the results of AQL queries that have their
    `cache` attribute set to `true`, but will ignore all others

  The mode can be set at server startup using the `--database.query-cache-mode` configuration
  option and later changed at runtime.

  The following HTTP REST APIs have been added for controlling the query cache:

  * HTTP GET `/_api/query-cache/properties`: returns the global query cache configuration
  * HTTP PUT `/_api/query-cache/properties`: modifies the global query cache configuration
  * HTTP DELETE `/_api/query-cache`: invalidates all results in the query cache

  The following JavaScript functions have been added for controlling the query cache:

  * `require("org/arangodb/aql/cache").properties()`: returns the global query cache configuration
  * `require("org/arangodb/aql/cache").properties(properties)`: modifies the global query cache configuration
  * `require("org/arangodb/aql/cache").clear()`: invalidates all results in the query cache

* do not link arangoimp against V8

* AQL function call arguments optimization

  This will lead to arguments in function calls inside AQL queries not being copied but passed
  by reference. This may speed up calls to functions with bigger argument values or queries that
  call functions a lot of times.

* upgraded V8 version to 4.3.61

* removed deprecated AQL `SKIPLIST` function.

  This function was introduced in older versions of ArangoDB with a less powerful query optimizer to
  retrieve data from a skiplist index using a `LIMIT` clause. It was marked as deprecated in ArangoDB
  2.6.

  Since ArangoDB 2.3 the behavior of the `SKIPLIST` function can be emulated using regular AQL
  constructs, e.g.

      FOR doc IN @@collection
        FILTER doc.value >= @value
        SORT doc.value DESC
        LIMIT 1
        RETURN doc

* the `skip()` function for simple queries does not accept negative input any longer.
  This feature was deprecated in 2.6.0.

* fix exception handling

  In some cases JavaScript exceptions would re-throw without information of the original problem.
  Now the original exception is logged for failure analysis.

* based REST API method PUT `/_api/simple/all` on the cursor API and make it use AQL internally.

  The change speeds up this REST API method and will lead to additional query information being
  returned by the REST API. Clients can use this extra information or ignore it.

* Foxx Queue job success/failure handlers arguments have changed from `(jobId, jobData, result, jobFailures)` to `(result, jobData, job)`.

* added Foxx Queue job options `repeatTimes`, `repeatUntil` and `repeatDelay` to automatically re-schedule jobs when they are completed.

* added Foxx manifest configuration type `password` to mask values in the web interface.

* fixed default values in Foxx manifest configurations sometimes not being used as defaults.

* fixed optional parameters in Foxx manifest configurations sometimes not being cleared correctly.

* Foxx dependencies can now be marked as optional using a slightly more verbose syntax in your manifest file.

* converted Foxx constructors to ES6 classes so you can extend them using class syntax.

* updated aqb to 2.0.

* updated chai to 3.0.

* Use more madvise calls to speed up things when memory is tight, in particular
  at load time but also for random accesses later.

* Overhauled web interface

  The web interface now has a new design.

  The API documentation for ArangoDB has been moved from "Tools" to "Links" in the web interface.

  The "Applications" tab in the web interfaces has been renamed to "Services".


v2.6.12 (2015-12-02)
--------------------

* fixed disappearing of documents for collections transferred via `sync` if the
  the collection was dropped right before synchronization and drop and (re-)create
  collection markers were located in the same WAL file

* added missing lock instruction for primary index in compactor size calculation

* fixed issue #1589

* fixed issue #1583

* Foxx: optional configuration options no longer log validation errors when assigned
  empty values (#1495)


v2.6.11 (2015-11-18)
--------------------

* fixed potentially invalid pointer access in shaper when the currently accessed
  document got re-located by the WAL collector at the very same time


v2.6.10 (2015-11-10)
--------------------

* disable replication appliers when starting in modes `--upgrade`, `--no-server`
  and `--check-upgrade`

* more detailed output in arango-dfdb

* fixed potential deadlock in collection status changing on Windows

* issue #1521: Can't dump/restore with user and password


v2.6.9 (2015-09-29)
-------------------

* added "special" password ARANGODB_DEFAULT_ROOT_PASSWORD. If you pass
  ARANGODB_DEFAULT_ROOT_PASSWORD as password, it will read the password
  from the environment variable ARANGODB_DEFAULT_ROOT_PASSWORD

* fixed failing AQL skiplist, sort and limit combination

  When using a Skiplist index on an attribute (say "a") and then using sort
  and skip on this attribute caused the result to be empty e.g.:

    require("internal").db.test.ensureSkiplist("a");
    require("internal").db._query("FOR x IN test SORT x.a LIMIT 10, 10");

  Was always empty no matter how many documents are stored in test.
  This is now fixed.

v2.6.8 (2015-09-09)
-------------------

* ARM only:

  The ArangoDB packages for ARM require the kernel to allow unaligned memory access.
  How the kernel handles unaligned memory access is configurable at runtime by
  checking and adjusting the contents `/proc/cpu/alignment`.

  In order to operate on ARM, ArangoDB requires the bit 1 to be set. This will
  make the kernel trap and adjust unaligned memory accesses. If this bit is not
  set, the kernel may send a SIGBUS signal to ArangoDB and terminate it.

  To set bit 1 in `/proc/cpu/alignment` use the following command as a privileged
  user (e.g. root):

      echo "2" > /proc/cpu/alignment

  Note that this setting affects all user processes and not just ArangoDB. Setting
  the alignment with the above command will also not make the setting permanent,
  so it will be lost after a restart of the system. In order to make the setting
  permanent, it should be executed during system startup or before starting arangod.

  The ArangoDB start/stop scripts do not adjust the alignment setting, but rely on
  the environment to have the correct alignment setting already. The reason for this
  is that the alignment settings also affect all other user processes (which ArangoDB
  is not aware of) and thus may have side-effects outside of ArangoDB. It is therefore
  more reasonable to have the system administrator carry out the change.


v2.6.7 (2015-08-25)
-------------------

* improved AssocMulti index performance when resizing.

  This makes the edge index perform less I/O when under memory pressure.


v2.6.6 (2015-08-23)
-------------------

* added startup option `--server.additional-threads` to create separate queues
  for slow requests.


v2.6.5 (2015-08-17)
-------------------

* added startup option `--database.throw-collection-not-loaded-error`

  Accessing a not-yet loaded collection will automatically load a collection
  on first access. This flag controls what happens in case an operation
  would need to wait for another thread to finalize loading a collection. If
  set to *true*, then the first operation that accesses an unloaded collection
  will load it. Further threads that try to access the same collection while
  it is still loading immediately fail with an error (1238, *collection not loaded*).
  This is to prevent all server threads from being blocked while waiting on the
  same collection to finish loading. When the first thread has completed loading
  the collection, the collection becomes regularly available, and all operations
  from that point on can be carried out normally, and error 1238 will not be
  thrown anymore for that collection.

  If set to *false*, the first thread that accesses a not-yet loaded collection
  will still load it. Other threads that try to access the collection while
  loading will not fail with error 1238 but instead block until the collection
  is fully loaded. This configuration might lead to all server threads being
  blocked because they are all waiting for the same collection to complete
  loading. Setting the option to *true* will prevent this from happening, but
  requires clients to catch error 1238 and react on it (maybe by scheduling
  a retry for later).

  The default value is *false*.

* fixed busy wait loop in scheduler threads that sometimes consumed 100% CPU while
  waiting for events on connections closed unexpectedly by the client side

* handle attribute `indexBuckets` when restoring collections via arangorestore.
  Previously the `indexBuckets` attribute value from the dump was ignored, and the
   server default value for `indexBuckets` was used when restoring a collection.

* fixed "EscapeValue already set error" crash in V8 actions that might have occurred when
  canceling V8-based operations.


v2.6.4 (2015-08-01)
-------------------

* V8: Upgrade to version 4.1.0.27 - this is intended to be the stable V8 version.

* fixed issue #1424: Arango shell should not processing arrows pushing on keyboard


v2.6.3 (2015-07-21)
-------------------

* issue #1409: Document values with null character truncated


v2.6.2 (2015-07-04)
-------------------

* fixed issue #1383: bindVars for HTTP API doesn't work with empty string

* fixed handling of default values in Foxx manifest configurations

* fixed handling of optional parameters in Foxx manifest configurations

* fixed a reference error being thrown in Foxx queues when a function-based job type is used that is not available and no options object is passed to queue.push


v2.6.1 (2015-06-24)
-------------------

* Add missing swagger files to cmake build. fixes #1368

* fixed documentation errors


v2.6.0 (2015-06-20)
-------------------

* using negative values for `SimpleQuery.skip()` is deprecated.
  This functionality will be removed in future versions of ArangoDB.

* The following simple query functions are now deprecated:

  * collection.near
  * collection.within
  * collection.geo
  * collection.fulltext
  * collection.range
  * collection.closedRange

  This also lead to the following REST API methods being deprecated from now on:

  * PUT /_api/simple/near
  * PUT /_api/simple/within
  * PUT /_api/simple/fulltext
  * PUT /_api/simple/range

  It is recommended to replace calls to these functions or APIs with equivalent AQL queries,
  which are more flexible because they can be combined with other operations:

      FOR doc IN NEAR(@@collection, @latitude, @longitude, @limit)
        RETURN doc

      FOR doc IN WITHIN(@@collection, @latitude, @longitude, @radius, @distanceAttributeName)
        RETURN doc

      FOR doc IN FULLTEXT(@@collection, @attributeName, @queryString, @limit)
        RETURN doc

      FOR doc IN @@collection
        FILTER doc.value >= @left && doc.value < @right
        LIMIT @skip, @limit
        RETURN doc`

  The above simple query functions and REST API methods may be removed in future versions
  of ArangoDB.

* deprecated now-obsolete AQL `SKIPLIST` function

  The function was introduced in older versions of ArangoDB with a less powerful query optimizer to
  retrieve data from a skiplist index using a `LIMIT` clause.

  Since 2.3 the same goal can be achieved by using regular AQL constructs, e.g.

      FOR doc IN collection FILTER doc.value >= @value SORT doc.value DESC LIMIT 1 RETURN doc

* fixed issues when switching the database inside tasks and during shutdown of database cursors

  These features were added during 2.6 alpha stage so the fixes affect devel/2.6-alpha builds only

* issue #1360: improved foxx-manager help

* added `--enable-tcmalloc` configure option.

  When this option is set, arangod and the client tools will be linked against tcmalloc, which replaces
  the system allocator. When the option is set, a tcmalloc library must be present on the system under
  one of the names `libtcmalloc`, `libtcmalloc_minimal` or `libtcmalloc_debug`.

  As this is a configure option, it is supported for manual builds on Linux-like systems only. tcmalloc
  support is currently experimental.

* issue #1353: Windows: HTTP API - incorrect path in errorMessage

* issue #1347: added option `--create-database` for arangorestore.

  Setting this option to `true` will now create the target database if it does not exist. When creating
  the target database, the username and passwords passed to arangorestore will be used to create an
  initial user for the new database.

* issue #1345: advanced debug information for User Functions

* issue #1341: Can't use bindvars in UPSERT

* fixed vulnerability in JWT implementation.

* changed default value of option `--database.ignore-datafile-errors` from `true` to `false`

  If the new default value of `false` is used, then arangod will refuse loading collections that contain
  datafiles with CRC mismatches or other errors. A collection with datafile errors will then become
  unavailable. This prevents follow up errors from happening.

  The only way to access such collection is to use the datafile debugger (arango-dfdb) and try to repair
  or truncate the datafile with it.

  If `--database.ignore-datafile-errors` is set to `true`, then collections will become available
  even if parts of their data cannot be loaded. This helps availability, but may cause (partial) data
  loss and follow up errors.

* added server startup option `--server.session-timeout` for controlling the timeout of user sessions
  in the web interface

* add sessions and cookie authentication for ArangoDB's web interface

  ArangoDB's built-in web interface now uses sessions. Session information ids are stored in cookies,
  so clients using the web interface must accept cookies in order to use it

* web interface: display query execution time in AQL editor

* web interface: renamed AQL query *submit* button to *execute*

* web interface: added query explain feature in AQL editor

* web interface: demo page added. only working if demo data is available, hidden otherwise

* web interface: added support for custom app scripts with optional arguments and results

* web interface: mounted apps that need to be configured are now indicated in the app overview

* web interface: added button for running tests to app details

* web interface: added button for configuring app dependencies to app details

* web interface: upgraded API documentation to use Swagger 2

* INCOMPATIBLE CHANGE

  removed startup option `--log.severity`

  The docs for `--log.severity` mentioned lots of severities (e.g. `exception`, `technical`, `functional`, `development`)
  but only a few severities (e.g. `all`, `human`) were actually used, with `human` being the default and `all` enabling the
  additional logging of requests. So the option pretended to control a lot of things which it actually didn't. Additionally,
  the option `--log.requests-file` was around for a long time already, also controlling request logging.

  Because the `--log.severity` option effectively did not control that much, it was removed. A side effect of removing the
  option is that 2.5 installations which used `--log.severity all` will not log requests after the upgrade to 2.6. This can
  be adjusted by setting the `--log.requests-file` option.

* add backtrace to fatal log events

* added optional `limit` parameter for AQL function `FULLTEXT`

* make fulltext index also index text values contained in direct sub-objects of the indexed
  attribute.

  Previous versions of ArangoDB only indexed the attribute value if it was a string. Sub-attributes
  of the index attribute were ignored when fulltext indexing.

  Now, if the index attribute value is an object, the object's values will each be included in the
  fulltext index if they are strings. If the index attribute value is an array, the array's values
  will each be included in the fulltext index if they are strings.

  For example, with a fulltext index present on the `translations` attribute, the following text
  values will now be indexed:

      var c = db._create("example");
      c.ensureFulltextIndex("translations");
      c.insert({ translations: { en: "fox", de: "Fuchs", fr: "renard", ru: "лиса" } });
      c.insert({ translations: "Fox is the English translation of the German word Fuchs" });
      c.insert({ translations: [ "ArangoDB", "document", "database", "Foxx" ] });

      c.fulltext("translations", "лиса").toArray();       // returns only first document
      c.fulltext("translations", "Fox").toArray();        // returns first and second documents
      c.fulltext("translations", "prefix:Fox").toArray(); // returns all three documents

* added batch document removal and lookup commands:

      collection.lookupByKeys(keys)
      collection.removeByKeys(keys)

  These commands can be used to perform multi-document lookup and removal operations efficiently
  from the ArangoShell. The argument to these operations is an array of document keys.

  Also added HTTP APIs for batch document commands:

  * PUT /_api/simple/lookup-by-keys
  * PUT /_api/simple/remove-by-keys

* properly prefix document address URLs with the current database name for calls to the REST
  API method GET `/_api/document?collection=...` (that method will return partial URLs to all
  documents in the collection).

  Previous versions of ArangoDB returned the URLs starting with `/_api/` but without the current
  database name, e.g. `/_api/document/mycollection/mykey`. Starting with 2.6, the response URLs
  will include the database name as well, e.g. `/_db/_system/_api/document/mycollection/mykey`.

* added dedicated collection export HTTP REST API

  ArangoDB now provides a dedicated collection export API, which can take snapshots of entire
  collections more efficiently than the general-purpose cursor API. The export API is useful
  to transfer the contents of an entire collection to a client application. It provides optional
  filtering on specific attributes.

  The export API is available at endpoint `POST /_api/export?collection=...`. The API has the
  same return value structure as the already established cursor API (`POST /_api/cursor`).

  An introduction to the export API is given in this blog post:
  http://jsteemann.github.io/blog/2015/04/04/more-efficient-data-exports/

* subquery optimizations for AQL queries

  This optimization avoids copying intermediate results into subqueries that are not required
  by the subquery.

  A brief description can be found here:
  http://jsteemann.github.io/blog/2015/05/04/subquery-optimizations/

* return value optimization for AQL queries

  This optimization avoids copying the final query result inside the query's main `ReturnNode`.

  A brief description can be found here:
  http://jsteemann.github.io/blog/2015/05/04/return-value-optimization-for-aql/

* speed up AQL queries containing big `IN` lists for index lookups

  `IN` lists used for index lookups had performance issues in previous versions of ArangoDB.
  These issues have been addressed in 2.6 so using bigger `IN` lists for filtering is much
  faster.

  A brief description can be found here:
  http://jsteemann.github.io/blog/2015/05/07/in-list-improvements/

* allow `@` and `.` characters in document keys, too

  This change also leads to document keys being URL-encoded when returned in HTTP `location`
  response headers.

* added alternative implementation for AQL COLLECT

  The alternative method uses a hash table for grouping and does not require its input elements
  to be sorted. It will be taken into account by the optimizer for `COLLECT` statements that do
  not use an `INTO` clause.

  In case a `COLLECT` statement can use the hash table variant, the optimizer will create an extra
  plan for it at the beginning of the planning phase. In this plan, no extra `SORT` node will be
  added in front of the `COLLECT` because the hash table variant of `COLLECT` does not require
  sorted input. Instead, a `SORT` node will be added after it to sort its output. This `SORT` node
  may be optimized away again in later stages. If the sort order of the result is irrelevant to
  the user, adding an extra `SORT null` after a hash `COLLECT` operation will allow the optimizer to
  remove the sorts altogether.

  In addition to the hash table variant of `COLLECT`, the optimizer will modify the original plan
  to use the regular `COLLECT` implementation. As this implementation requires sorted input, the
  optimizer will insert a `SORT` node in front of the `COLLECT`. This `SORT` node may be optimized
  away in later stages.

  The created plans will then be shipped through the regular optimization pipeline. In the end,
  the optimizer will pick the plan with the lowest estimated total cost as usual. The hash table
  variant does not require an up-front sort of the input, and will thus be preferred over the
  regular `COLLECT` if the optimizer estimates many input elements for the `COLLECT` node and
  cannot use an index to sort them.

  The optimizer can be explicitly told to use the regular *sorted* variant of `COLLECT` by
  suffixing a `COLLECT` statement with `OPTIONS { "method" : "sorted" }`. This will override the
  optimizer guesswork and only produce the *sorted* variant of `COLLECT`.

  A blog post on the new `COLLECT` implementation can be found here:
  http://jsteemann.github.io/blog/2015/04/22/collecting-with-a-hash-table/

* refactored HTTP REST API for cursors

  The HTTP REST API for cursors (`/_api/cursor`) has been refactored to improve its performance
  and use less memory.

  A post showing some of the performance improvements can be found here:
  http://jsteemann.github.io/blog/2015/04/01/improvements-for-the-cursor-api/

* simplified return value syntax for data-modification AQL queries

  ArangoDB 2.4 since version allows to return results from data-modification AQL queries. The
  syntax for this was quite limited and verbose:

      FOR i IN 1..10
        INSERT { value: i } IN test
        LET inserted = NEW
        RETURN inserted

  The `LET inserted = NEW RETURN inserted` was required literally to return the inserted
  documents. No calculations could be made using the inserted documents.

  This is now more flexible. After a data-modification clause (e.g. `INSERT`, `UPDATE`, `REPLACE`,
  `REMOVE`, `UPSERT`) there can follow any number of `LET` calculations. These calculations can
  refer to the pseudo-values `OLD` and `NEW` that are created by the data-modification statements.

  This allows returning projections of inserted or updated documents, e.g.:

      FOR i IN 1..10
        INSERT { value: i } IN test
        RETURN { _key: NEW._key, value: i }

  Still not every construct is allowed after a data-modification clause. For example, no functions
  can be called that may access documents.

  More information can be found here:
  http://jsteemann.github.io/blog/2015/03/27/improvements-for-data-modification-queries/

* added AQL `UPSERT` statement

  This adds an `UPSERT` statement to AQL that is a combination of both `INSERT` and `UPDATE` /
  `REPLACE`. The `UPSERT` will search for a matching document using a user-provided example.
  If no document matches the example, the *insert* part of the `UPSERT` statement will be
  executed. If there is a match, the *update* / *replace* part will be carried out:

      UPSERT { page: 'index.html' }                 /* search example */
        INSERT { page: 'index.html', pageViews: 1 } /* insert part */
        UPDATE { pageViews: OLD.pageViews + 1 }     /* update part */
        IN pageViews

  `UPSERT` can be used with an `UPDATE` or `REPLACE` clause. The `UPDATE` clause will perform
  a partial update of the found document, whereas the `REPLACE` clause will replace the found
  document entirely. The `UPDATE` or `REPLACE` parts can refer to the pseudo-value `OLD`, which
  contains all attributes of the found document.

  `UPSERT` statements can optionally return values. In the following query, the return
  attribute `found` will return the found document before the `UPDATE` was applied. If no
  document was found, `found` will contain a value of `null`. The `updated` result attribute will
  contain the inserted / updated document:

      UPSERT { page: 'index.html' }                 /* search example */
        INSERT { page: 'index.html', pageViews: 1 } /* insert part */
        UPDATE { pageViews: OLD.pageViews + 1 }     /* update part */
        IN pageViews
        RETURN { found: OLD, updated: NEW }

  A more detailed description of `UPSERT` can be found here:
  http://jsteemann.github.io/blog/2015/03/27/preview-of-the-upsert-command/

* adjusted default configuration value for `--server.backlog-size` from 10 to 64.

* issue #1231: bug xor feature in AQL: LENGTH(null) == 4

  This changes the behavior of the AQL `LENGTH` function as follows:

  - if the single argument to `LENGTH()` is `null`, then the result will now be `0`. In previous
    versions of ArangoDB, the result of `LENGTH(null)` was `4`.

  - if the single argument to `LENGTH()` is `true`, then the result will now be `1`. In previous
    versions of ArangoDB, the result of `LENGTH(true)` was `4`.

  - if the single argument to `LENGTH()` is `false`, then the result will now be `0`. In previous
    versions of ArangoDB, the result of `LENGTH(false)` was `5`.

  The results of `LENGTH()` with string, numeric, array object argument values do not change.

* issue #1298: Bulk import if data already exists (#1298)

  This change extends the HTTP REST API for bulk imports as follows:

  When documents are imported and the `_key` attribute is specified for them, the import can be
  used for inserting and updating/replacing documents. Previously, the import could be used for
  inserting new documents only, and re-inserting a document with an existing key would have failed
  with a *unique key constraint violated* error.

  The above behavior is still the default. However, the API now allows controlling the behavior
  in case of a unique key constraint error via the optional URL parameter `onDuplicate`.

  This parameter can have one of the following values:

  - `error`: when a unique key constraint error occurs, do not import or update the document but
    report an error. This is the default.

  - `update`: when a unique key constraint error occurs, try to (partially) update the existing
    document with the data specified in the import. This may still fail if the document would
    violate secondary unique indexes. Only the attributes present in the import data will be
    updated and other attributes already present will be preserved. The number of updated documents
    will be reported in the `updated` attribute of the HTTP API result.

  - `replace`: when a unique key constraint error occurs, try to fully replace the existing
    document with the data specified in the import. This may still fail if the document would
    violate secondary unique indexes. The number of replaced documents will be reported in the
    `updated` attribute of the HTTP API result.

  - `ignore`: when a unique key constraint error occurs, ignore this error. There will be no
    insert, update or replace for the particular document. Ignored documents will be reported
    separately in the `ignored` attribute of the HTTP API result.

  The result of the HTTP import API will now contain the attributes `ignored` and `updated`, which
  contain the number of ignored and updated documents respectively. These attributes will contain a
  value of zero unless the `onDuplicate` URL parameter is set to either `update` or `replace`
  (in this case the `updated` attribute may contain non-zero values) or `ignore` (in this case the
  `ignored` attribute may contain a non-zero value).

  To support the feature, arangoimp also has a new command line option `--on-duplicate` which can
  have one of the values `error`, `update`, `replace`, `ignore`. The default value is `error`.

  A few examples for using arangoimp with the `--on-duplicate` option can be found here:
  http://jsteemann.github.io/blog/2015/04/14/updating-documents-with-arangoimp/

* changed behavior of `db._query()` in the ArangoShell:

  if the command's result is printed in the shell, the first 10 results will be printed. Previously
  only a basic description of the underlying query result cursor was printed. Additionally, if the
  cursor result contains more than 10 results, the cursor is assigned to a global variable `more`,
  which can be used to iterate over the cursor result.

  Example:

      arangosh [_system]> db._query("FOR i IN 1..15 RETURN i")
      [object ArangoQueryCursor, count: 15, hasMore: true]

      [
        1,
        2,
        3,
        4,
        5,
        6,
        7,
        8,
        9,
        10
      ]

      type 'more' to show more documents


      arangosh [_system]> more
      [object ArangoQueryCursor, count: 15, hasMore: false]

      [
        11,
        12,
        13,
        14,
        15
      ]

* Disallow batchSize value 0 in HTTP `POST /_api/cursor`:

  The HTTP REST API `POST /_api/cursor` does not accept a `batchSize` parameter value of
  `0` any longer. A batch size of 0 never made much sense, but previous versions of ArangoDB
  did not check for this value. Now creating a cursor using a `batchSize` value 0 will
  result in an HTTP 400 error response

* REST Server: fix memory leaks when failing to add jobs

* 'EDGES' AQL Function

  The AQL function `EDGES` got a new fifth option parameter.
  Right now only one option is available: 'includeVertices'. This is a boolean parameter
  that allows to modify the result of the `EDGES` function.
  Default is 'includeVertices: false' which does not have any effect.
  'includeVertices: true' modifies the result, such that
  {vertex: <vertexDocument>, edge: <edgeDocument>} is returned.

* INCOMPATIBLE CHANGE:

  The result format of the AQL function `NEIGHBORS` has been changed.
  Before it has returned an array of objects containing 'vertex' and 'edge'.
  Now it will only contain the vertex directly.
  Also an additional option 'includeData' has been added.
  This is used to define if only the 'vertex._id' value should be returned (false, default),
  or if the vertex should be looked up in the collection and the complete JSON should be returned
  (true).
  Using only the id values can lead to significantly improved performance if this is the only information
  required.

  In order to get the old result format prior to ArangoDB 2.6, please use the function EDGES instead.
  Edges allows for a new option 'includeVertices' which, set to true, returns exactly the format of NEIGHBORS.
  Example:

      NEIGHBORS(<vertexCollection>, <edgeCollection>, <vertex>, <direction>, <example>)

  This can now be achieved by:

      EDGES(<edgeCollection>, <vertex>, <direction>, <example>, {includeVertices: true})

  If you are nesting several NEIGHBORS steps you can speed up their performance in the following way:

  Old Example:

  FOR va IN NEIGHBORS(Users, relations, 'Users/123', 'outbound') FOR vc IN NEIGHBORS(Products, relations, va.vertex._id, 'outbound') RETURN vc

  This can now be achieved by:

  FOR va IN NEIGHBORS(Users, relations, 'Users/123', 'outbound') FOR vc IN NEIGHBORS(Products, relations, va, 'outbound', null, {includeData: true}) RETURN vc
                                                                                                          ^^^^                  ^^^^^^^^^^^^^^^^^^^
                                                                                                  Use intermediate directly     include Data for final

* INCOMPATIBLE CHANGE:

  The AQL function `GRAPH_NEIGHBORS` now provides an additional option `includeData`.
  This option allows controlling whether the function should return the complete vertices
  or just their IDs. Returning only the IDs instead of the full vertices can lead to
  improved performance .

  If provided, `includeData` is set to `true`, all vertices in the result will be returned
  with all their attributes. The default value of `includeData` is `false`.
  This makes the default function results incompatible with previous versions of ArangoDB.

  To get the old result style in ArangoDB 2.6, please set the options as follows in calls
  to `GRAPH_NEIGHBORS`:

      GRAPH_NEIGHBORS(<graph>, <vertex>, { includeData: true })

* INCOMPATIBLE CHANGE:

  The AQL function `GRAPH_COMMON_NEIGHBORS` now provides an additional option `includeData`.
  This option allows controlling whether the function should return the complete vertices
  or just their IDs. Returning only the IDs instead of the full vertices can lead to
  improved performance .

  If provided, `includeData` is set to `true`, all vertices in the result will be returned
  with all their attributes. The default value of `includeData` is `false`.
  This makes the default function results incompatible with previous versions of ArangoDB.

  To get the old result style in ArangoDB 2.6, please set the options as follows in calls
  to `GRAPH_COMMON_NEIGHBORS`:

      GRAPH_COMMON_NEIGHBORS(<graph>, <vertexExamples1>, <vertexExamples2>, { includeData: true }, { includeData: true })

* INCOMPATIBLE CHANGE:

  The AQL function `GRAPH_SHORTEST_PATH` now provides an additional option `includeData`.
  This option allows controlling whether the function should return the complete vertices
  and edges or just their IDs. Returning only the IDs instead of full vertices and edges
  can lead to improved performance .

  If provided, `includeData` is set to `true`, all vertices and edges in the result will
  be returned with all their attributes. There is also an optional parameter `includePath` of
  type object.
  It has two optional sub-attributes `vertices` and `edges`, both of type boolean.
  Both can be set individually and the result will include all vertices on the path if
  `includePath.vertices == true` and all edges if `includePath.edges == true` respectively.

  The default value of `includeData` is `false`, and paths are now excluded by default.
  This makes the default function results incompatible with previous versions of ArangoDB.

  To get the old result style in ArangoDB 2.6, please set the options as follows in calls
  to `GRAPH_SHORTEST_PATH`:

      GRAPH_SHORTEST_PATH(<graph>, <source>, <target>, { includeData: true, includePath: { edges: true, vertices: true } })

  The attributes `startVertex` and `vertex` that were present in the results of `GRAPH_SHORTEST_PATH`
  in previous versions of ArangoDB will not be produced in 2.6. To calculate these attributes in 2.6,
  please extract the first and last elements from the `vertices` result attribute.

* INCOMPATIBLE CHANGE:

  The AQL function `GRAPH_DISTANCE_TO` will now return only the id the destination vertex
  in the `vertex` attribute, and not the full vertex data with all vertex attributes.

* INCOMPATIBLE CHANGE:

  All graph measurements functions in JavaScript module `general-graph` that calculated a
  single figure previously returned an array containing just the figure. Now these functions
  will return the figure directly and not put it inside an array.

  The affected functions are:

  * `graph._absoluteEccentricity`
  * `graph._eccentricity`
  * `graph._absoluteCloseness`
  * `graph._closeness`
  * `graph._absoluteBetweenness`
  * `graph._betweenness`
  * `graph._radius`
  * `graph._diameter`

* Create the `_graphs` collection in new databases with `waitForSync` attribute set to `false`

  The previous `waitForSync` value was `true`, so default the behavior when creating and dropping
  graphs via the HTTP REST API changes as follows if the new settings are in effect:

  * `POST /_api/graph` by default returns `HTTP 202` instead of `HTTP 201`
  * `DELETE /_api/graph/graph-name` by default returns `HTTP 202` instead of `HTTP 201`

  If the `_graphs` collection still has its `waitForSync` value set to `true`, then the HTTP status
  code will not change.

* Upgraded ICU to version 54; this increases performance in many places.
  based on https://code.google.com/p/chromium/issues/detail?id=428145

* added support for HTTP push aka chunked encoding

* issue #1051: add info whether server is running in service or user mode?

  This will add a "mode" attribute to the result of the result of HTTP GET `/_api/version?details=true`

  "mode" can have the following values:

  - `standalone`: server was started manually (e.g. on command-line)
  - `service`: service is running as Windows service, in daemon mode or under the supervisor

* improve system error messages in Windows port

* increased default value of `--server.request-timeout` from 300 to 1200 seconds for client tools
  (arangosh, arangoimp, arangodump, arangorestore)

* increased default value of `--server.connect-timeout` from 3 to 5 seconds for client tools
  (arangosh, arangoimp, arangodump, arangorestore)

* added startup option `--server.foxx-queues-poll-interval`

  This startup option controls the frequency with which the Foxx queues manager is checking
  the queue (or queues) for jobs to be executed.

  The default value is `1` second. Lowering this value will result in the queue manager waking
  up and checking the queues more frequently, which may increase CPU usage of the server.
  When not using Foxx queues, this value can be raised to save some CPU time.

* added startup option `--server.foxx-queues`

  This startup option controls whether the Foxx queue manager will check queue and job entries.
  Disabling this option can reduce server load but will prevent jobs added to Foxx queues from
  being processed at all.

  The default value is `true`, enabling the Foxx queues feature.

* make Foxx queues really database-specific.

  Foxx queues were and are stored in a database-specific collection `_queues`. However, a global
  cache variable for the queues led to the queue names being treated database-independently, which
  was wrong.

  Since 2.6, Foxx queues names are truly database-specific, so the same queue name can be used in
  two different databases for two different queues. Until then, it is advisable to think of queues
  as already being database-specific, and using the database name as a queue name prefix to be
  avoid name conflicts, e.g.:

      var queueName = "myQueue";
      var Foxx = require("org/arangodb/foxx");
      Foxx.queues.create(db._name() + ":" + queueName);

* added support for Foxx queue job types defined as app scripts.

  The old job types introduced in 2.4 are still supported but are known to cause issues in 2.5
  and later when the server is restarted or the job types are not defined in every thread.

  The new job types avoid this issue by storing an explicit mount path and script name rather
  than an assuming the job type is defined globally. It is strongly recommended to convert your
  job types to the new script-based system.

* renamed Foxx sessions option "sessionStorageApp" to "sessionStorage". The option now also accepts session storages directly.

* Added the following JavaScript methods for file access:
  * fs.copyFile() to copy single files
  * fs.copyRecursive() to copy directory trees
  * fs.chmod() to set the file permissions (non-Windows only)

* Added process.env for accessing the process environment from JavaScript code

* Cluster: kickstarter shutdown routines will more precisely follow the shutdown of its nodes.

* Cluster: don't delete agency connection objects that are currently in use.

* Cluster: improve passing along of HTTP errors

* fixed issue #1247: debian init script problems

* multi-threaded index creation on collection load

  When a collection contains more than one secondary index, they can be built in memory in
  parallel when the collection is loaded. How many threads are used for parallel index creation
  is determined by the new configuration parameter `--database.index-threads`. If this is set
  to 0, indexes are built by the opening thread only and sequentially. This is equivalent to
  the behavior in 2.5 and before.

* speed up building up primary index when loading collections

* added `count` attribute to `parameters.json` files of collections. This attribute indicates
  the number of live documents in the collection on unload. It is read when the collection is
  (re)loaded to determine the initial size for the collection's primary index

* removed remainders of MRuby integration, removed arangoirb

* simplified `controllers` property in Foxx manifests. You can now specify a filename directly
  if you only want to use a single file mounted at the base URL of your Foxx app.

* simplified `exports` property in Foxx manifests. You can now specify a filename directly if
  you only want to export variables from a single file in your Foxx app.

* added support for node.js-style exports in Foxx exports. Your Foxx exports file can now export
  arbitrary values using the `module.exports` property instead of adding properties to the
  `exports` object.

* added `scripts` property to Foxx manifests. You should now specify the `setup` and `teardown`
  files as properties of the `scripts` object in your manifests and can define custom,
  app-specific scripts that can be executed from the web interface or the CLI.

* added `tests` property to Foxx manifests. You can now define test cases using the `mocha`
  framework which can then be executed inside ArangoDB.

* updated `joi` package to 6.0.8.

* added `extendible` package.

* added Foxx model lifecycle events to repositories. See #1257.

* speed up resizing of edge index.

* allow to split an edge index into buckets which are resized individually.
  This is controlled by the `indexBuckets` attribute in the `properties`
  of the collection.

* fix a cluster deadlock bug in larger clusters by marking a thread waiting
  for a lock on a DBserver as blocked


v2.5.7 (2015-08-02)
-------------------

* V8: Upgrade to version 4.1.0.27 - this is intended to be the stable V8 version.


v2.5.6 (2015-07-21)
-------------------

* alter Windows build infrastructure so we can properly store pdb files.

* potentially fixed issue #1313: Wrong metric calculation at dashboard

  Escape whitespace in process name when scanning /proc/pid/stats

  This fixes statistics values read from that file

* Fixed variable naming in AQL `COLLECT INTO` results in case the COLLECT is placed
  in a subquery which itself is followed by other constructs that require variables


v2.5.5 (2015-05-29)
-------------------

* fixed vulnerability in JWT implementation.

* fixed format string for reading /proc/pid/stat

* take into account barriers used in different V8 contexts


v2.5.4 (2015-05-14)
-------------------

* added startup option `--log.performance`: specifying this option at startup will log
  performance-related info messages, mainly timings via the regular logging mechanisms

* cluster fixes

* fix for recursive copy under Windows


v2.5.3 (2015-04-29)
-------------------

* Fix fs.move to work across filesystem borders; Fixes Foxx app installation problems;
  issue #1292.

* Fix Foxx app install when installed on a different drive on Windows

* issue #1322: strange AQL result

* issue #1318: Inconsistent db._create() syntax

* issue #1315: queries to a collection fail with an empty response if the
  collection contains specific JSON data

* issue #1300: Make arangodump not fail if target directory exists but is empty

* allow specifying higher values than SOMAXCONN for `--server.backlog-size`

  Previously, arangod would not start when a `--server.backlog-size` value was
  specified that was higher than the platform's SOMAXCONN header value.

  Now, arangod will use the user-provided value for `--server.backlog-size` and
  pass it to the listen system call even if the value is higher than SOMAXCONN.
  If the user-provided value is higher than SOMAXCONN, arangod will log a warning
  on startup.

* Fixed a cluster deadlock bug. Mark a thread that is in a RemoteBlock as
  blocked to allow for additional dispatcher threads to be started.

* Fix locking in cluster by using another ReadWriteLock class for collections.

* Add a second DispatcherQueue for AQL in the cluster. This fixes a
  cluster-AQL thread explosion bug.


v2.5.2 (2015-04-11)
-------------------

* modules stored in _modules are automatically flushed when changed

* added missing query-id parameter in documentation of HTTP DELETE `/_api/query` endpoint

* added iterator for edge index in AQL queries

  this change may lead to less edges being read when used together with a LIMIT clause

* make graph viewer in web interface issue less expensive queries for determining
  a random vertex from the graph, and for determining vertex attributes

* issue #1285: syntax error, unexpected $undefined near '@_to RETURN obj

  this allows AQL bind parameter names to also start with underscores

* moved /_api/query to C++

* issue #1289: Foxx models created from database documents expose an internal method

* added `Foxx.Repository#exists`

* parallelize initialization of V8 context in multiple threads

* fixed a possible crash when the debug-level was TRACE

* cluster: do not initialize statistics collection on each
  coordinator, this fixes a race condition at startup

* cluster: fix a startup race w.r.t. the _configuration collection

* search for db:// JavaScript modules only after all local files have been
  considered, this speeds up the require command in a cluster considerably

* general cluster speedup in certain areas


v2.5.1 (2015-03-19)
-------------------

* fixed bug that caused undefined behavior when an AQL query was killed inside
  a calculation block

* fixed memleaks in AQL query cleanup in case out-of-memory errors are thrown

* by default, Debian and RedHat packages are built with debug symbols

* added option `--database.ignore-logfile-errors`

  This option controls how collection datafiles with a CRC mismatch are treated.

  If set to `false`, CRC mismatch errors in collection datafiles will lead
  to a collection not being loaded at all. If a collection needs to be loaded
  during WAL recovery, the WAL recovery will also abort (if not forced with
  `--wal.ignore-recovery-errors true`). Setting this flag to `false` protects
  users from unintentionally using a collection with corrupted datafiles, from
  which only a subset of the original data can be recovered.

  If set to `true`, CRC mismatch errors in collection datafiles will lead to
  the datafile being partially loaded. All data up to until the mismatch will
  be loaded. This will enable users to continue with collection datafiles
  that are corrupted, but will result in only a partial load of the data.
  The WAL recovery will still abort when encountering a collection with a
  corrupted datafile, at least if `--wal.ignore-recovery-errors` is not set to
  `true`.

  The default value is *true*, so for collections with corrupted datafiles
  there might be partial data loads once the WAL recovery has finished. If
  the WAL recovery will need to load a collection with a corrupted datafile,
  it will still stop when using the default values.

* INCOMPATIBLE CHANGE:

  make the arangod server refuse to start if during startup it finds a non-readable
  `parameter.json` file for a database or a collection.

  Stopping the startup process in this case requires manual intervention (fixing
  the unreadable files), but prevents follow-up errors due to ignored databases or
  collections from happening.

* datafiles and `parameter.json` files written by arangod are now created with read and write
  privileges for the arangod process user, and with read and write privileges for the arangod
  process group.

  Previously, these files were created with user read and write permissions only.

* INCOMPATIBLE CHANGE:

  abort WAL recovery if one of the collection's datafiles cannot be opened

* INCOMPATIBLE CHANGE:

  never try to raise the privileges after dropping them, this can lead to a race condition while
  running the recovery

  If you require to run ArangoDB on a port lower than 1024, you must run ArangoDB as root.

* fixed inefficiencies in `remove` methods of general-graph module

* added option `--database.slow-query-threshold` for controlling the default AQL slow query
  threshold value on server start

* add system error strings for Windows on many places

* rework service startup so we announce 'RUNNING' only when we're finished starting.

* use the Windows eventlog for FATAL and ERROR - log messages

* fix service handling in NSIS Windows installer, specify human readable name

* add the ICU_DATA environment variable to the fatal error messages

* fixed issue #1265: arangod crashed with SIGSEGV

* fixed issue #1241: Wildcards in examples


v2.5.0 (2015-03-09)
-------------------

* installer fixes for Windows

* fix for downloading Foxx

* fixed issue #1258: http pipelining not working?


v2.5.0-beta4 (2015-03-05)
-------------------------

* fixed issue #1247: debian init script problems


v2.5.0-beta3 (2015-02-27)
-------------------------

* fix Windows install path calculation in arango

* fix Windows logging of long strings

* fix possible undefinedness of const strings in Windows


v2.5.0-beta2 (2015-02-23)
-------------------------

* fixed issue #1256: agency binary not found #1256

* fixed issue #1230: API: document/col-name/_key and cursor return different floats

* front-end: dashboard tries not to (re)load statistics if user has no access

* V8: Upgrade to version 3.31.74.1

* etcd: Upgrade to version 2.0 - This requires go 1.3 to compile at least.

* refuse to startup if ICU wasn't initialized, this will i.e. prevent errors from being printed,
  and libraries from being loaded.

* front-end: unwanted removal of index table header after creating new index

* fixed issue #1248: chrome: applications filtering not working

* fixed issue #1198: queries remain in aql editor (front-end) if you navigate through different tabs

* Simplify usage of Foxx

  Thanks to our user feedback we learned that Foxx is a powerful, yet rather complicated concept.
  With this release we tried to make it less complicated while keeping all its strength.
  That includes a rewrite of the documentation as well as some code changes as listed below:

  * Moved Foxx applications to a different folder.

    The naming convention now is: <app-path>/_db/<dbname>/<mountpoint>/APP
    Before it was: <app-path>/databases/<dbname>/<appname>:<appversion>
    This caused some trouble as apps where cached based on name and version and updates did not apply.
    Hence the path on filesystem and the app's access URL had no relation to one another.
    Now the path on filesystem is identical to the URL (except for slashes and the appended APP)

  * Rewrite of Foxx routing

    The routing of Foxx has been exposed to major internal changes we adjusted because of user feedback.
    This allows us to set the development mode per mount point without having to change paths and hold
    apps at separate locations.

  * Foxx Development mode

    The development mode used until 2.4 is gone. It has been replaced by a much more mature version.
    This includes the deprecation of the javascript.dev-app-path parameter, which is useless since 2.5.
    Instead of having two separate app directories for production and development, apps now reside in
    one place, which is used for production as well as for development.
    Apps can still be put into development mode, changing their behavior compared to production mode.
    Development mode apps are still reread from disk at every request, and still they ship more debug
    output.

    This change has also made the startup options `--javascript.frontend-development-mode` and
    `--javascript.dev-app-path` obsolete. The former option will not have any effect when set, and the
    latter option is only read and used during the upgrade to 2.5 and does not have any effects later.

  * Foxx install process

    Installing Foxx apps has been a two step process: import them into ArangoDB and mount them at a
    specific mount point. These operations have been joined together. You can install an app at one
    mount point, that's it. No fetch, mount, unmount, purge cycle anymore. The commands have been
    simplified to just:

    * install: get your Foxx app up and running
    * uninstall: shut it down and erase it from disk

  * Foxx error output

    Until 2.4 the errors produced by Foxx were not optimal. Often, the error message was just
    `unable to parse manifest` and contained only an internal stack trace.
    In 2.5 we made major improvements there, including a much more fine-grained error output that
    helps you debug your Foxx apps. The error message printed is now much closer to its source and
    should help you track it down.

    Also we added the default handlers for unhandled errors in Foxx apps:

    * You will get a nice internal error page whenever your Foxx app is called but was not installed
      due to any error
    * You will get a proper error message when having an uncaught error appears in any app route

    In production mode the messages above will NOT contain any information about your Foxx internals
    and are safe to be exposed to third party users.
    In development mode the messages above will contain the stacktrace (if available), making it easier for
    your in-house devs to track down errors in the application.

* added `console` object to Foxx apps. All Foxx apps now have a console object implementing
  the familiar Console API in their global scope, which can be used to log diagnostic
  messages to the database.

* added `org/arangodb/request` module, which provides a simple API for making HTTP requests
  to external services.

* added optimizer rule `propagate-constant-attributes`

  This rule will look inside `FILTER` conditions for constant value equality comparisons,
  and insert the constant values in other places in `FILTER`s. For example, the rule will
  insert `42` instead of `i.value` in the second `FILTER` of the following query:

      FOR i IN c1 FOR j IN c2 FILTER i.value == 42 FILTER j.value == i.value RETURN 1

* added `filtered` value to AQL query execution statistics

  This value indicates how many documents were filtered by `FilterNode`s in the AQL query.
  Note that `IndexRangeNode`s can also filter documents by selecting only the required ranges
  from the index. The `filtered` value will not include the work done by `IndexRangeNode`s,
  but only the work performed by `FilterNode`s.

* added support for sparse hash and skiplist indexes

  Hash and skiplist indexes can optionally be made sparse. Sparse indexes exclude documents
  in which at least one of the index attributes is either not set or has a value of `null`.

  As such documents are excluded from sparse indexes, they may contain fewer documents than
  their non-sparse counterparts. This enables faster indexing and can lead to reduced memory
  usage in case the indexed attribute does occur only in some, but not all documents of the
  collection. Sparse indexes will also reduce the number of collisions in non-unique hash
  indexes in case non-existing or optional attributes are indexed.

  In order to create a sparse index, an object with the attribute `sparse` can be added to
  the index creation commands:

      db.collection.ensureHashIndex(attributeName, { sparse: true });
      db.collection.ensureHashIndex(attributeName1, attributeName2, { sparse: true });
      db.collection.ensureUniqueConstraint(attributeName, { sparse: true });
      db.collection.ensureUniqueConstraint(attributeName1, attributeName2, { sparse: true });

      db.collection.ensureSkiplist(attributeName, { sparse: true });
      db.collection.ensureSkiplist(attributeName1, attributeName2, { sparse: true });
      db.collection.ensureUniqueSkiplist(attributeName, { sparse: true });
      db.collection.ensureUniqueSkiplist(attributeName1, attributeName2, { sparse: true });

  Note that in place of the above specialized index creation commands, it is recommended to use
  the more general index creation command `ensureIndex`:

  ```js
  db.collection.ensureIndex({ type: "hash", sparse: true, unique: true, fields: [ attributeName ] });
  db.collection.ensureIndex({ type: "skiplist", sparse: false, unique: false, fields: [ "a", "b" ] });
  ```

  When not explicitly set, the `sparse` attribute defaults to `false` for new indexes.

  This causes a change in behavior when creating a unique hash index without specifying the
  sparse flag: in 2.4, unique hash indexes were implicitly sparse, always excluding `null` values.
  There was no option to control this behavior, and sparsity was neither supported for non-unique
  hash indexes nor skiplists in 2.4. This implicit sparsity of unique hash indexes was considered
  an inconsistency, and therefore the behavior was cleaned up in 2.5. As of 2.5, indexes will
  only be created sparse if sparsity is explicitly requested. Existing unique hash indexes from 2.4
  or before will automatically be migrated so they are still sparse after the upgrade to 2.5.

  Geo indexes are implicitly sparse, meaning documents without the indexed location attribute or
  containing invalid location coordinate values will be excluded from the index automatically. This
  is also a change when compared to pre-2.5 behavior, when documents with missing or invalid
  coordinate values may have caused errors on insertion when the geo index' `unique` flag was set
  and its `ignoreNull` flag was not.

  This was confusing and has been rectified in 2.5. The method `ensureGeoConstaint()` now does the
  same as `ensureGeoIndex()`. Furthermore, the attributes `constraint`, `unique`, `ignoreNull` and
  `sparse` flags are now completely ignored when creating geo indexes.

  The same is true for fulltext indexes. There is no need to specify non-uniqueness or sparsity for
  geo or fulltext indexes. They will always be non-unique and sparse.

  As sparse indexes may exclude some documents, they cannot be used for every type of query.
  Sparse hash indexes cannot be used to find documents for which at least one of the indexed
  attributes has a value of `null`. For example, the following AQL query cannot use a sparse
  index, even if one was created on attribute `attr`:

      FOR doc In collection
        FILTER doc.attr == null
        RETURN doc

  If the lookup value is non-constant, a sparse index may or may not be used, depending on
  the other types of conditions in the query. If the optimizer can safely determine that
  the lookup value cannot be `null`, a sparse index may be used. When uncertain, the optimizer
  will not make use of a sparse index in a query in order to produce correct results.

  For example, the following queries cannot use a sparse index on `attr` because the optimizer
  will not know beforehand whether the comparison values for `doc.attr` will include `null`:

      FOR doc In collection
        FILTER doc.attr == SOME_FUNCTION(...)
        RETURN doc

      FOR other IN otherCollection
        FOR doc In collection
          FILTER doc.attr == other.attr
          RETURN doc

  Sparse skiplist indexes can be used for sorting if the optimizer can safely detect that the
  index range does not include `null` for any of the index attributes.

* inspection of AQL data-modification queries will now detect if the data-modification part
  of the query can run in lockstep with the data retrieval part of the query, or if the data
  retrieval part must be executed before the data modification can start.

  Executing the two in lockstep allows using much smaller buffers for intermediate results
  and starts the actual data-modification operations much earlier than if the two phases
  were executed separately.

* Allow dynamic attribute names in AQL object literals

  This allows using arbitrary expressions to construct attribute names in object
  literals specified in AQL queries. To disambiguate expressions and other unquoted
  attribute names, dynamic attribute names need to be enclosed in brackets (`[` and `]`).
  Example:

      FOR i IN 1..100
        RETURN { [ CONCAT('value-of-', i) ] : i }

* make AQL optimizer rule "use-index-for-sort" remove sort also in case a non-sorted
  index (e.g. a hash index) is used for only equality lookups and all sort attributes
  are covered by the index.

  Example that does not require an extra sort (needs hash index on `value`):

      FOR doc IN collection FILTER doc.value == 1 SORT doc.value RETURN doc

  Another example that does not require an extra sort (with hash index on `value1`, `value2`):

      FOR doc IN collection FILTER doc.value1 == 1 && doc.value2 == 2 SORT doc.value1, doc.value2 RETURN doc

* make AQL optimizer rule "use-index-for-sort" remove sort also in case the sort criteria
  excludes the left-most index attributes, but the left-most index attributes are used
  by the index for equality-only lookups.

  Example that can use the index for sorting (needs skiplist index on `value1`, `value2`):

      FOR doc IN collection FILTER doc.value1 == 1 SORT doc.value2 RETURN doc

* added selectivity estimates for primary index, edge index, and hash index

  The selectivity estimates are returned by the `GET /_api/index` REST API method
  in a sub-attribute `selectivityEstimate` for each index that supports it. This
  attribute will be omitted for indexes that do not provide selectivity estimates.
  If provided, the selectivity estimate will be a numeric value between 0 and 1.

  Selectivity estimates will also be reported in the result of `collection.getIndexes()`
  for all indexes that support this. If no selectivity estimate can be determined for
  an index, the attribute `selectivityEstimate` will be omitted here, too.

  The web interface also shows selectivity estimates for each index that supports this.

  Currently the following index types can provide selectivity estimates:
  - primary index
  - edge index
  - hash index (unique and non-unique)

  No selectivity estimates will be provided when running in cluster mode.

* fixed issue #1226: arangod log issues

* added additional logger if arangod is started in foreground mode on a tty

* added AQL optimizer rule "move-calculations-down"

* use exclusive native SRWLocks on Windows instead of native mutexes

* added AQL functions `MD5`, `SHA1`, and `RANDOM_TOKEN`.

* reduced number of string allocations when parsing certain AQL queries

  parsing numbers (integers or doubles) does not require a string allocation
  per number anymore

* RequestContext#bodyParam now accepts arbitrary joi schemas and rejects invalid (but well-formed) request bodies.

* enforce that AQL user functions are wrapped inside JavaScript function () declarations

  AQL user functions were always expected to be wrapped inside a JavaScript function, but previously
  this was not enforced when registering a user function. Enforcing the AQL user functions to be contained
  inside functions prevents functions from doing some unexpected things that may have led to undefined
  behavior.

* Windows service uninstalling: only remove service if it points to the currently running binary,
  or --force was specified.

* Windows (debug only): print stacktraces on crash and run minidump

* Windows (cygwin): if you run arangosh in a cygwin shell or via ssh we will detect this and use
  the appropriate output functions.

* Windows: improve process management

* fix IPv6 reverse ip lookups - so far we only did IPv4 addresses.

* improve join documentation, add outer join example

* run jslint for unit tests too, to prevent "memory leaks" by global js objects with native code.

* fix error logging for exceptions - we wouldn't log the exception message itself so far.

* improve error reporting in the http client (Windows & *nix)

* improve error reports in cluster

* Standard errors can now contain custom messages.


v2.4.7 (XXXX-XX-XX)
-------------------

* fixed issue #1282: Geo WITHIN_RECTANGLE for nested lat/lng


v2.4.6 (2015-03-18)
-------------------

* added option `--database.ignore-logfile-errors`

  This option controls how collection datafiles with a CRC mismatch are treated.

  If set to `false`, CRC mismatch errors in collection datafiles will lead
  to a collection not being loaded at all. If a collection needs to be loaded
  during WAL recovery, the WAL recovery will also abort (if not forced with
  `--wal.ignore-recovery-errors true`). Setting this flag to `false` protects
  users from unintentionally using a collection with corrupted datafiles, from
  which only a subset of the original data can be recovered.

  If set to `true`, CRC mismatch errors in collection datafiles will lead to
  the datafile being partially loaded. All data up to until the mismatch will
  be loaded. This will enable users to continue with a collection datafiles
  that are corrupted, but will result in only a partial load of the data.
  The WAL recovery will still abort when encountering a collection with a
  corrupted datafile, at least if `--wal.ignore-recovery-errors` is not set to
  `true`.

  The default value is *true*, so for collections with corrupted datafiles
  there might be partial data loads once the WAL recovery has finished. If
  the WAL recovery will need to load a collection with a corrupted datafile,
  it will still stop when using the default values.

* INCOMPATIBLE CHANGE:

  make the arangod server refuse to start if during startup it finds a non-readable
  `parameter.json` file for a database or a collection.

  Stopping the startup process in this case requires manual intervention (fixing
  the unreadable files), but prevents follow-up errors due to ignored databases or
  collections from happening.

* datafiles and `parameter.json` files written by arangod are now created with read and write
  privileges for the arangod process user, and with read and write privileges for the arangod
  process group.

  Previously, these files were created with user read and write permissions only.

* INCOMPATIBLE CHANGE:

  abort WAL recovery if one of the collection's datafiles cannot be opened

* INCOMPATIBLE CHANGE:

  never try to raise the privileges after dropping them, this can lead to a race condition while
  running the recovery

  If you require to run ArangoDB on a port lower than 1024, you must run ArangoDB as root.

* fixed inefficiencies in `remove` methods of general-graph module

* added option `--database.slow-query-threshold` for controlling the default AQL slow query
  threshold value on server start


v2.4.5 (2015-03-16)
-------------------

* added elapsed time to HTTP request logging output (`--log.requests-file`)

* added AQL current and slow query tracking, killing of AQL queries

  This change enables retrieving the list of currently running AQL queries inside the selected database.
  AQL queries with an execution time beyond a certain threshold can be moved to a "slow query" facility
  and retrieved from there. Queries can also be killed by specifying the query id.

  This change adds the following HTTP REST APIs:

  - `GET /_api/query/current`: for retrieving the list of currently running queries
  - `GET /_api/query/slow`: for retrieving the list of slow queries
  - `DELETE /_api/query/slow`: for clearing the list of slow queries
  - `GET /_api/query/properties`: for retrieving the properties for query tracking
  - `PUT /_api/query/properties`: for adjusting the properties for query tracking
  - `DELETE /_api/query/<id>`: for killing an AQL query

  The following JavaScript APIs have been added:

  - require("org/arangodb/aql/queries").current();
  - require("org/arangodb/aql/queries").slow();
  - require("org/arangodb/aql/queries").clearSlow();
  - require("org/arangodb/aql/queries").properties();
  - require("org/arangodb/aql/queries").kill();

* fixed issue #1265: arangod crashed with SIGSEGV

* fixed issue #1241: Wildcards in examples

* fixed comment parsing in Foxx controllers


v2.4.4 (2015-02-24)
-------------------

* fixed the generation template for foxx apps. It now does not create deprecated functions anymore

* add custom visitor functionality for `GRAPH_NEIGHBORS` function, too

* increased default value of traversal option *maxIterations* to 100 times of its previous
  default value


v2.4.3 (2015-02-06)
-------------------

* fix multi-threading with openssl when running under Windows

* fix timeout on socket operations when running under Windows

* Fixed an error in Foxx routing which caused some apps that worked in 2.4.1 to fail with status 500: `undefined is not a function` errors in 2.4.2
  This error was occurring due to seldom internal rerouting introduced by the malformed application handler.


v2.4.2 (2015-01-30)
-------------------

* added custom visitor functionality for AQL traversals

  This allows more complex result processing in traversals triggered by AQL. A few examples
  are shown in [this article](http://jsteemann.github.io/blog/2015/01/28/using-custom-visitors-in-aql-graph-traversals/).

* improved number of results estimated for nodes of type EnumerateListNode and SubqueryNode
  in AQL explain output

* added AQL explain helper to explain arbitrary AQL queries

  The helper function prints the query execution plan and the indexes to be used in the
  query. It can be invoked from the ArangoShell or the web interface as follows:

      require("org/arangodb/aql/explainer").explain(query);

* enable use of indexes for certain AQL conditions with non-equality predicates, in
  case the condition(s) also refer to indexed attributes

  The following queries will now be able to use indexes:

      FILTER a.indexed == ... && a.indexed != ...
      FILTER a.indexed == ... && a.nonIndexed != ...
      FILTER a.indexed == ... && ! (a.indexed == ...)
      FILTER a.indexed == ... && ! (a.nonIndexed == ...)
      FILTER a.indexed == ... && ! (a.indexed != ...)
      FILTER a.indexed == ... && ! (a.nonIndexed != ...)
      FILTER (a.indexed == ... && a.nonIndexed == ...) || (a.indexed == ... && a.nonIndexed == ...)
      FILTER (a.indexed == ... && a.nonIndexed != ...) || (a.indexed == ... && a.nonIndexed != ...)

* Fixed spuriously occurring "collection not found" errors when running queries on local
  collections on a cluster DB server

* Fixed upload of Foxx applications to the server for apps exceeding approx. 1 MB zipped.

* Malformed Foxx applications will now return a more useful error when any route is requested.

  In Production a Foxx app mounted on /app will display an html page on /app/* stating a 503 Service temporarily not available.
  It will not state any information about your Application.
  Before it was a 404 Not Found without any information and not distinguishable from a correct not found on your route.

  In Development Mode the html page also contains information about the error occurred.

* Unhandled errors thrown in Foxx routes are now handled by the Foxx framework itself.

  In Production the route will return a status 500 with a body {error: "Error statement"}.
  In Development the route will return a status 500 with a body {error: "Error statement", stack: "..."}

  Before, it was status 500 with a plain text stack including ArangoDB internal routing information.

* The Applications tab in web interface will now request development apps more often.
  So if you have a fixed a syntax error in your app it should always be visible after reload.


v2.4.1 (2015-01-19)
-------------------

* improved WAL recovery output

* fixed certain OR optimizations in AQL optimizer

* better diagnostics for arangoimp

* fixed invalid result of HTTP REST API method `/_admin/foxx/rescan`

* fixed possible segmentation fault when passing a Buffer object into a V8 function
  as a parameter

* updated AQB module to 1.8.0.


v2.4.0 (2015-01-13)
-------------------

* updated AQB module to 1.7.0.

* fixed V8 integration-related crashes

* make `fs.move(src, dest)` also fail when both `src` and `dest` are
  existing directories. This ensures the same behavior of the move operation
  on different platforms.

* fixed AQL insert operation for multi-shard collections in cluster

* added optional return value for AQL data-modification queries.
  This allows returning the documents inserted, removed or updated with the query, e.g.

      FOR doc IN docs REMOVE doc._key IN docs LET removed = OLD RETURN removed
      FOR doc IN docs INSERT { } IN docs LET inserted = NEW RETURN inserted
      FOR doc IN docs UPDATE doc._key WITH { } IN docs LET previous = OLD RETURN previous
      FOR doc IN docs UPDATE doc._key WITH { } IN docs LET updated = NEW RETURN updated

  The variables `OLD` and `NEW` are automatically available when a `REMOVE`, `INSERT`,
  `UPDATE` or `REPLACE` statement is immediately followed by a `LET` statement.
  Note that the `LET` and `RETURN` statements in data-modification queries are not as
  flexible as the general versions of `LET` and `RETURN`. When returning documents from
  data-modification operations, only a single variable can be assigned using `LET`, and
  the assignment can only be either `OLD` or `NEW`, but not an arbitrary expression. The
  `RETURN` statement also allows using the just-created variable only, and no arbitrary
  expressions.


v2.4.0-beta1 (2014-12-26)
--------------------------

* fixed superstates in FoxxGenerator

* fixed issue #1065: Aardvark: added creation of documents and edges with _key property

* fixed issue #1198: Aardvark: current AQL editor query is now cached

* Upgraded V8 version from 3.16.14 to 3.29.59

  The built-in version of V8 has been upgraded from 3.16.14 to 3.29.59.
  This activates several ES6 (also dubbed *Harmony* or *ES.next*) features in
  ArangoDB, both in the ArangoShell and the ArangoDB server. They can be
  used for scripting and in server-side actions such as Foxx routes, traversals
  etc.

  The following ES6 features are available in ArangoDB 2.4 by default:

  * iterators
  * the `of` operator
  * symbols
  * predefined collections types (Map, Set etc.)
  * typed arrays

  Many other ES6 features are disabled by default, but can be made available by
  starting arangod or arangosh with the appropriate options:

  * arrow functions
  * proxies
  * generators
  * String, Array, and Number enhancements
  * constants
  * enhanced object and numeric literals

  To activate all these ES6 features in arangod or arangosh, start it with
  the following options:

      arangosh --javascript.v8-options="--harmony --harmony_generators"

  More details on the available ES6 features can be found in
  [this blog](https://jsteemann.github.io/blog/2014/12/19/using-es6-features-in-arangodb/).

* Added Foxx generator for building Hypermedia APIs

  A more detailed description is [here](https://www.arangodb.com/2014/12/08/building-hypermedia-apis-foxxgenerator)

* New `Applications` tab in web interface:

  The `applications` tab got a complete redesign.
  It will now only show applications that are currently running on ArangoDB.
  For a selected application, a new detailed view has been created.
  This view provides a better overview of the app:
  * author
  * license
  * version
  * contributors
  * download links
  * API documentation

  To install a new application, a new dialog is now available.
  It provides the features already available in the console application `foxx-manager` plus some more:
  * install an application from Github
  * install an application from a zip file
  * install an application from ArangoDB's application store
  * create a new application from scratch: this feature uses a generator to
    create a Foxx application with pre-defined CRUD methods for a given list
    of collections. The generated Foxx app can either be downloaded as a zip file or
    be installed on the server. Starting with a new Foxx app has never been easier.

* fixed issue #1102: Aardvark: Layout bug in documents overview

  The documents overview was entirely destroyed in some situations on Firefox.
  We replaced the plugin we used there.

* fixed issue #1168: Aardvark: pagination buttons jumping

* fixed issue #1161: Aardvark: Click on Import JSON imports previously uploaded file

* removed configure options `--enable-all-in-one-v8`, `--enable-all-in-one-icu`,
  and `--enable-all-in-one-libev`.

* global internal rename to fix naming incompatibilities with JSON:

  Internal functions with names containing `array` have been renamed to `object`,
  internal functions with names containing `list` have been renamed to `array`.
  The renaming was mainly done in the C++ parts. The documentation has also been
  adjusted so that the correct JSON type names are used in most places.

  The change also led to the addition of a few function aliases in AQL:

  * `TO_LIST` now is an alias of the new `TO_ARRAY`
  * `IS_LIST` now is an alias of the new `IS_ARRAY`
  * `IS_DOCUMENT` now is an alias of the new `IS_OBJECT`

  The changed also renamed the option `mergeArrays` to `mergeObjects` for AQL
  data-modification query options and HTTP document modification API

* AQL: added optimizer rule "remove-filter-covered-by-index"

  This rule removes FilterNodes and CalculationNodes from an execution plan if the
  filter is already covered by a previous IndexRangeNode. Removing the CalculationNode
  and the FilterNode will speed up query execution because the query requires less
  computation.

* AQL: added optimizer rule "remove-sort-rand"

  This rule removes a `SORT RAND()` expression from a query and moves the random
  iteration into the appropriate `EnumerateCollectionNode`. This is more efficient
  than individually enumerating and then sorting randomly.

* AQL: range optimizations for IN and OR

  This change enables usage of indexes for several additional cases. Filters containing
  the `IN` operator can now make use of indexes, and multiple OR- or AND-combined filter
  conditions can now also use indexes if the filters are accessing the same indexed
  attribute.

  Here are a few examples of queries that can now use indexes but couldn't before:

    FOR doc IN collection
      FILTER doc.indexedAttribute == 1 || doc.indexedAttribute > 99
      RETURN doc

    FOR doc IN collection
      FILTER doc.indexedAttribute IN [ 3, 42 ] || doc.indexedAttribute > 99
      RETURN doc

    FOR doc IN collection
      FILTER (doc.indexedAttribute > 2 && doc.indexedAttribute < 10) ||
             (doc.indexedAttribute > 23 && doc.indexedAttribute < 42)
      RETURN doc

* fixed issue #500: AQL parentheses issue

  This change allows passing subqueries as AQL function parameters without using
  duplicate brackets (e.g. `FUNC(query)` instead of `FUNC((query))`

* added optional `COUNT` clause to AQL `COLLECT`

  This allows more efficient group count calculation queries, e.g.

      FOR doc IN collection
        COLLECT age = doc.age WITH COUNT INTO length
        RETURN { age: age, count: length }

  A count-only query is also possible:

      FOR doc IN collection
        COLLECT WITH COUNT INTO length
        RETURN length

* fixed missing makeDirectory when fetching a Foxx application from a zip file

* fixed issue #1134: Change the default endpoint to localhost

  This change will modify the IP address ArangoDB listens on to 127.0.0.1 by default.
  This will make new ArangoDB installations unaccessible from clients other than
  localhost unless changed. This is a security feature.

  To make ArangoDB accessible from any client, change the server's configuration
  (`--server.endpoint`) to either `tcp://0.0.0.0:8529` or the server's publicly
  visible IP address.

* deprecated `Repository#modelPrototype`. Use `Repository#model` instead.

* IMPORTANT CHANGE: by default, system collections are included in replication and all
  replication API return values. This will lead to user accounts and credentials
  data being replicated from master to slave servers. This may overwrite
  slave-specific database users.

  If this is undesired, the `_users` collection can be excluded from replication
  easily by setting the `includeSystem` attribute to `false` in the following commands:

  * replication.sync({ includeSystem: false });
  * replication.applier.properties({ includeSystem: false });

  This will exclude all system collections (including `_aqlfunctions`, `_graphs` etc.)
  from the initial synchronization and the continuous replication.

  If this is also undesired, it is also possible to specify a list of collections to
  exclude from the initial synchronization and the continuous replication using the
  `restrictCollections` attribute, e.g.:

      replication.applier.properties({
        includeSystem: true,
        restrictType: "exclude",
        restrictCollections: [ "_users", "_graphs", "foo" ]
      });

  The HTTP API methods for fetching the replication inventory and for dumping collections
  also support the `includeSystem` control flag via a URL parameter.

* removed DEPRECATED replication methods:
  * `replication.logger.start()`
  * `replication.logger.stop()`
  * `replication.logger.properties()`
  * HTTP PUT `/_api/replication/logger-start`
  * HTTP PUT `/_api/replication/logger-stop`
  * HTTP GET `/_api/replication/logger-config`
  * HTTP PUT `/_api/replication/logger-config`

* fixed issue #1174, which was due to locking problems in distributed
  AQL execution

* improved cluster locking for AQL avoiding deadlocks

* use DistributeNode for modifying queries with REPLACE and UPDATE, if
  possible


v2.3.6 (2015-XX-XX)
-------------------

* fixed AQL subquery optimization that produced wrong result when multiple subqueries
  directly followed each other and and a directly following `LET` statement did refer
  to any but the first subquery.


v2.3.5 (2015-01-16)
-------------------

* fixed intermittent 404 errors in Foxx apps after mounting or unmounting apps

* fixed issue #1200: Expansion operator results in "Cannot call method 'forEach' of null"

* fixed issue #1199: Cannot unlink root node of plan


v2.3.4 (2014-12-23)
-------------------

* fixed cerberus path for MyArangoDB


v2.3.3 (2014-12-17)
-------------------

* fixed error handling in instantiation of distributed AQL queries, this
  also fixes a bug in cluster startup with many servers

* issue #1185: parse non-fractional JSON numbers with exponent (e.g. `4e-261`)

* issue #1159: allow --server.request-timeout and --server.connect-timeout of 0


v2.3.2 (2014-12-09)
-------------------

* fixed issue #1177: Fix bug in the user app's storage

* fixed issue #1173: AQL Editor "Save current query" resets user password

* fixed missing makeDirectory when fetching a Foxx application from a zip file

* put in warning about default changed: fixed issue #1134: Change the default endpoint to localhost

* fixed issue #1163: invalid fullCount value returned from AQL

* fixed range operator precedence

* limit default maximum number of plans created by AQL optimizer to 256 (from 1024)

* make AQL optimizer not generate an extra plan if an index can be used, but modify
  existing plans in place

* fixed AQL cursor ttl (time-to-live) issue

  Any user-specified cursor ttl value was not honored since 2.3.0.

* fixed segfault in AQL query hash index setup with unknown shapes

* fixed memleaks

* added AQL optimizer rule for removing `INTO` from a `COLLECT` statement if not needed

* fixed issue #1131

  This change provides the `KEEP` clause for `COLLECT ... INTO`. The `KEEP` clause
  allows controlling which variables will be kept in the variable created by `INTO`.

* fixed issue #1147, must protect dispatcher ID for etcd

v2.3.1 (2014-11-28)
-------------------

* recreate password if missing during upgrade

* fixed issue #1126

* fixed non-working subquery index optimizations

* do not restrict summary of Foxx applications to 60 characters

* fixed display of "required" path parameters in Foxx application documentation

* added more optimizations of constants values in AQL FILTER conditions

* fixed invalid or-to-in optimization for FILTERs containing comparisons
  with boolean values

* fixed replication of `_graphs` collection

* added AQL list functions `PUSH`, `POP`, `UNSHIFT`, `SHIFT`, `REMOVE_VALUES`,
  `REMOVE_VALUE`, `REMOVE_NTH` and `APPEND`

* added AQL functions `CALL` and `APPLY` to dynamically call other functions

* fixed AQL optimizer cost estimation for LIMIT node

* prevent Foxx queues from permanently writing to the journal even when
  server is idle

* fixed AQL COLLECT statement with INTO clause, which copied more variables
  than v2.2 and thus lead to too much memory consumption.
  This deals with #1107.

* fixed AQL COLLECT statement, this concerned every COLLECT statement,
  only the first group had access to the values of the variables before
  the COLLECT statement. This deals with #1127.

* fixed some AQL internals, where sometimes too many items were
  fetched from upstream in the presence of a LIMIT clause. This should
  generally improve performance.


v2.3.0 (2014-11-18)
-------------------

* fixed syslog flags. `--log.syslog` is deprecated and setting it has no effect,
  `--log.facility` now works as described. Application name has been changed from
  `triagens` to `arangod`. It can be changed using `--log.application`. The syslog
  will only contain the actual log message. The datetime prefix is omitted.

* fixed deflate in SimpleHttpClient

* fixed issue #1104: edgeExamples broken or changed

* fixed issue #1103: Error while importing user queries

* fixed issue #1100: AQL: HAS() fails on doc[attribute_name]

* fixed issue #1098: runtime error when creating graph vertex

* hide system applications in **Applications** tab by default

  Display of system applications can be toggled by using the *system applications*
  toggle in the UI.

* added HTTP REST API for managing tasks (`/_api/tasks`)

* allow passing character lists as optional parameter to AQL functions `TRIM`,
  `LTRIM` and `RTRIM`

  These functions now support trimming using custom character lists. If no character
  lists are specified, all whitespace characters will be removed as previously:

      TRIM("  foobar\t \r\n ")         // "foobar"
      TRIM(";foo;bar;baz, ", "; ")     // "foo;bar;baz"

* added AQL string functions `LTRIM`, `RTRIM`, `FIND_FIRST`, `FIND_LAST`, `SPLIT`,
  `SUBSTITUTE`

* added AQL functions `ZIP`, `VALUES` and `PERCENTILE`

* made AQL functions `CONCAT` and `CONCAT_SEPARATOR` work with list arguments

* dynamically create extra dispatcher threads if required

* fixed issue #1097: schemas in the API docs no longer show required properties as optional


v2.3.0-beta2 (2014-11-08)
-------------------------

* front-end: new icons for uploading and downloading JSON documents into a collection

* front-end: fixed documents pagination css display error

* front-end: fixed flickering of the progress view

* front-end: fixed missing event for documents filter function

* front-end: jsoneditor: added CMD+Return (Mac) CTRL+Return (Linux/Win) shortkey for
  saving a document

* front-end: added information tooltip for uploading json documents.

* front-end: added database management view to the collapsed navigation menu

* front-end: added collection truncation feature

* fixed issue #1086: arangoimp: Odd errors if arguments are not given properly

* performance improvements for AQL queries that use JavaScript-based expressions
  internally

* added AQL geo functions `WITHIN_RECTANGLE` and `IS_IN_POLYGON`

* fixed non-working query results download in AQL editor of web interface

* removed debug print message in AQL editor query export routine

* fixed issue #1075: Aardvark: user name required even if auth is off #1075

  The fix for this prefills the username input field with the current user's
  account name if any and `root` (the default username) otherwise. Additionally,
  the tooltip text has been slightly adjusted.

* fixed issue #1069: Add 'raw' link to swagger ui so that the raw swagger
  json can easily be retrieved

  This adds a link to the Swagger API docs to an application's detail view in
  the **Applications** tab of the web interface. The link produces the Swagger
  JSON directly. If authentication is turned on, the link requires authentication,
  too.

* documentation updates


v2.3.0-beta1 (2014-11-01)
-------------------------

* added dedicated `NOT IN` operator for AQL

  Previously, a `NOT IN` was only achievable by writing a negated `IN` condition:

      FOR i IN ... FILTER ! (i IN [ 23, 42 ]) ...

  This can now alternatively be expressed more intuitively as follows:

      FOR i IN ... FILTER i NOT IN [ 23, 42 ] ...

* added alternative logical operator syntax for AQL

  Previously, the logical operators in AQL could only be written as:
  - `&&`: logical and
  - `||`: logical or
  - `!`: negation

  ArangoDB 2.3 introduces the alternative variants for these operators:
  - `AND`: logical and
  - `OR`: logical or
  - `NOT`: negation

  The new syntax is just an alternative to the old syntax, allowing easier
  migration from SQL. The old syntax is still fully supported and will be.

* improved output of `ArangoStatement.parse()` and POST `/_api/query`

  If an AQL query can be parsed without problems, The return value of
  `ArangoStatement.parse()` now contains an attribute `ast` with the abstract
  syntax tree of the query (before optimizations). Though this is an internal
  representation of the query and is subject to change, it can be used to inspect
  how ArangoDB interprets a given query.

* improved `ArangoStatement.explain()` and POST `/_api/explain`

  The commands for explaining AQL queries have been improved.

* added command-line option `--javascript.v8-contexts` to control the number of
  V8 contexts created in arangod.

  Previously, the number of V8 contexts was equal to the number of server threads
  (as specified by option `--server.threads`).

  However, it may be sensible to create different amounts of threads and V8
  contexts. If the option is not specified, the number of V8 contexts created
  will be equal to the number of server threads. Thus no change in configuration
  is required to keep the old behavior.

  If you are using the default config files or merge them with your local config
  files, please review if the default number of server threads is okay in your
  environment. Additionally you should verify that the number of V8 contexts
  created (as specified in option `--javascript.v8-contexts`) is okay.

* the number of server.threads specified is now the minimum of threads
  started. There are situation in which threads are waiting for results of
  distributed database servers. In this case the number of threads is
  dynamically increased.

* removed index type "bitarray"

  Bitarray indexes were only half-way documented and integrated in previous versions
  of ArangoDB so their benefit was limited. The support for bitarray indexes has
  thus been removed in ArangoDB 2.3. It is not possible to create indexes of type
  "bitarray" with ArangoDB 2.3.

  When a collection is opened that contains a bitarray index definition created
  with a previous version of ArangoDB, ArangoDB will ignore it and log the following
  warning:

      index type 'bitarray' is not supported in this version of ArangoDB and is ignored

  Future versions of ArangoDB may automatically remove such index definitions so the
  warnings will eventually disappear.

* removed internal "_admin/modules/flush" in order to fix requireApp

* added basic support for handling binary data in Foxx

  Requests with binary payload can be processed in Foxx applications by
  using the new method `res.rawBodyBuffer()`. This will return the unparsed request
  body as a Buffer object.

  There is now also the method `req.requestParts()` available in Foxx to retrieve
  the individual components of a multipart HTTP request.

  Buffer objects can now be used when setting the response body of any Foxx action.
  Additionally, `res.send()` has been added as a convenience method for returning
  strings, JSON objects or buffers from a Foxx action:

      res.send("<p>some HTML</p>");
      res.send({ success: true });
      res.send(new Buffer("some binary data"));

  The convenience method `res.sendFile()` can now be used to easily return the
  contents of a file from a Foxx action:

      res.sendFile(applicationContext.foxxFilename("image.png"));

  `fs.write` now accepts not only strings but also Buffer objects as second parameter:

      fs.write(filename, "some data");
      fs.write(filename, new Buffer("some binary data"));

  `fs.readBuffer` can be used to return the contents of a file in a Buffer object.

* improved performance of insertion into non-unique hash indexes significantly in case
  many duplicate keys are used in the index

* issue #1042: set time zone in log output

  the command-line option `--log.use-local-time` was added to print dates and times in
  the server-local timezone instead of UTC

* command-line options that require a boolean value now validate the
  value given on the command-line

  This prevents issues if no value is specified for an option that
  requires a boolean value. For example, the following command-line would
  have caused trouble in 2.2, because `--server.endpoint` would have been
  used as the value for the `--server.disable-authentication` options
  (which requires a boolean value):

      arangod --server.disable-authentication --server.endpoint tcp://127.0.0.1:8529 data

  In 2.3, running this command will fail with an error and requires to
  be modified to:

      arangod --server.disable-authentication true --server.endpoint tcp://127.0.0.1:8529 data

* improved performance of CSV import in arangoimp

* fixed issue #1027: Stack traces are off-by-one

* fixed issue #1026: Modules loaded in different files within the same app
  should refer to the same module

* fixed issue #1025: Traversal not as expected in undirected graph

* added a _relation function in the general-graph module.

  This deprecated _directedRelation and _undirectedRelation.
  ArangoDB does not offer any constraints for undirected edges
  which caused some confusion of users how undirected relations
  have to be handled. Relation now only supports directed relations
  and the user can actively simulate undirected relations.

* changed return value of Foxx.applicationContext#collectionName:

  Previously, the function could return invalid collection names because
  invalid characters were not replaced in the application name prefix, only
  in the collection name passed.

  Now, the function replaces invalid characters also in the application name
  prefix, which might to slightly different results for application names that
  contained any characters outside the ranges [a-z], [A-Z] and [0-9].

* prevent XSS in AQL editor and logs view

* integrated tutorial into ArangoShell and web interface

* added option `--backslash-escape` for arangoimp when running CSV file imports

* front-end: added download feature for (filtered) documents

* front-end: added download feature for the results of a user query

* front-end: added function to move documents to another collection

* front-end: added sort-by attribute to the documents filter

* front-end: added sorting feature to database, graph management and user management view.

* issue #989: front-end: Databases view not refreshing after deleting a database

* issue #991: front-end: Database search broken

* front-end: added infobox which shows more information about a document (_id, _rev, _key) or
  an edge (_id, _rev, _key, _from, _to). The from and to attributes are clickable and redirect
  to their document location.

* front-end: added edit-mode for deleting multiple documents at the same time.

* front-end: added delete button to the detailed document/edge view.

* front-end: added visual feedback for saving documents/edges inside the editor (error/success).

* front-end: added auto-focusing for the first input field in a modal.

* front-end: added validation for user input in a modal.

* front-end: user defined queries are now stored inside the database and are bound to the current
  user, instead of using the local storage functionality of the browsers. The outcome of this is
  that user defined queries are now independently usable from any device. Also queries can now be
  edited through the standard document editor of the front-end through the _users collection.

* front-end: added import and export functionality for user defined queries.

* front-end: added new keywords and functions to the aql-editor theme

* front-end: applied tile-style to the graph view

* front-end: now using the new graph api including multi-collection support

* front-end: foxx apps are now deletable

* front-end: foxx apps are now installable and updateable through github, if github is their
  origin.

* front-end: added foxx app version control. Multiple versions of a single foxx app are now
  installable and easy to manage and are also arranged in groups.

* front-end: the user-set filter of a collection is now stored until the user navigates to
  another collection.

* front-end: fetching and filtering of documents, statistics, and query operations are now
  handled with asynchronous ajax calls.

* front-end: added progress indicator if the front-end is waiting for a server operation.

* front-end: fixed wrong count of documents in the documents view of a collection.

* front-end: fixed unexpected styling of the manage db view and navigation.

* front-end: fixed wrong handling of select fields in a modal view.

* front-end: fixed wrong positioning of some tooltips.

* automatically call `toJSON` function of JavaScript objects (if present)
  when serializing them into database documents. This change allows
  storing JavaScript date objects in the database in a sensible manner.


v2.2.7 (2014-11-19)
-------------------

* fixed issue #998: Incorrect application URL for non-system Foxx apps

* fixed issue #1079: AQL editor: keyword WITH in UPDATE query is not highlighted

* fix memory leak in cluster nodes

* fixed registration of AQL user-defined functions in Web UI (JS shell)

* fixed error display in Web UI for certain errors
  (now error message is printed instead of 'undefined')

* fixed issue #1059: bug in js module console

* fixed issue #1056: "fs": zip functions fail with passwords

* fixed issue #1063: Docs: measuring unit of --wal.logfile-size?

* fixed issue #1062: Docs: typo in 14.2 Example data


v2.2.6 (2014-10-20)
-------------------

* fixed issue #972: Compilation Issue

* fixed issue #743: temporary directories are now unique and one can read
  off the tool that created them, if empty, they are removed atexit

* Highly improved performance of all AQL GRAPH_* functions.

* Orphan collections in general graphs can now be found via GRAPH_VERTICES
  if either "any" or no direction is defined

* Fixed documentation for AQL function GRAPH_NEIGHBORS.
  The option "vertexCollectionRestriction" is meant to filter the target
  vertices only, and should not filter the path.

* Fixed a bug in GRAPH_NEIGHBORS which enforced only empty results
  under certain conditions


v2.2.5 (2014-10-09)
-------------------

* fixed issue #961: allow non-JSON values in undocument request bodies

* fixed issue 1028: libicu is now statically linked

* fixed cached lookups of collections on the server, which may have caused spurious
  problems after collection rename operations


v2.2.4 (2014-10-01)
-------------------

* fixed accessing `_from` and `_to` attributes in `collection.byExample` and
  `collection.firstExample`

  These internal attributes were not handled properly in the mentioned functions, so
  searching for them did not always produce documents

* fixed issue #1030: arangoimp 2.2.3 crashing, not logging on large Windows CSV file

* fixed issue #1025: Traversal not as expected in undirected graph

* fixed issue #1020

  This requires re-introducing the startup option `--database.force-sync-properties`.

  This option can again be used to force fsyncs of collection, index and database properties
  stored as JSON strings on disk in files named `parameter.json`. Syncing these files after
  a write may be necessary if the underlying storage does not sync file contents by itself
  in a "sensible" amount of time after a file has been written and closed.

  The default value is `true` so collection, index and database properties will always be
  synced to disk immediately. This affects creating, renaming and dropping collections as
  well as creating and dropping databases and indexes. Each of these operations will perform
  an additional fsync on the `parameter.json` file if the option is set to `true`.

  It might be sensible to set this option to `false` for workloads that create and drop a
  lot of collections (e.g. test runs).

  Document operations such as creating, updating and dropping documents are not affected
  by this option.

* fixed issue #1016: AQL editor bug

* fixed issue #1014: WITHIN function returns wrong distance

* fixed AQL shortest path calculation in function `GRAPH_SHORTEST_PATH` to return
  complete vertex objects instead of just vertex ids

* allow changing of attributes of documents stored in server-side JavaScript variables

  Previously, the following did not work:

      var doc = db.collection.document(key);
      doc._key = "abc"; // overwriting internal attributes not supported
      doc.value = 123;  // overwriting existing attributes not supported

  Now, modifying documents stored in server-side variables (e.g. `doc` in the above case)
  is supported. Modifying the variables will not update the documents in the database,
  but will modify the JavaScript object (which can be written back to the database using
  `db.collection.update` or `db.collection.replace`)

* fixed issue #997: arangoimp apparently doesn't support files >2gig on Windows

  large file support (requires using `_stat64` instead of `stat`) is now supported on
  Windows


v2.2.3 (2014-09-02)
-------------------

* added `around` for Foxx controller

* added `type` option for HTTP API `GET /_api/document?collection=...`

  This allows controlling the type of results to be returned. By default, paths to
  documents will be returned, e.g.

      [
        `/_api/document/test/mykey1`,
        `/_api/document/test/mykey2`,
        ...
      ]

  To return a list of document ids instead of paths, the `type` URL parameter can be
  set to `id`:

      [
        `test/mykey1`,
        `test/mykey2`,
        ...
      ]

  To return a list of document keys only, the `type` URL parameter can be set to `key`:

      [
        `mykey1`,
        `mykey2`,
        ...
      ]


* properly capitalize HTTP response header field names in case the `x-arango-async`
  HTTP header was used in a request.

* fixed several documentation issues

* speedup for several general-graph functions, AQL functions starting with `GRAPH_`
  and traversals


v2.2.2 (2014-08-08)
-------------------

* allow storing non-reserved attribute names starting with an underscore

  Previous versions of ArangoDB parsed away all attribute names that started with an
  underscore (e.g. `_test', '_foo', `_bar`) on all levels of a document (root level
  and sub-attribute levels). While this behavior was documented, it was unintuitive and
  prevented storing documents inside other documents, e.g.:

      {
        "_key" : "foo",
        "_type" : "mydoc",
        "references" : [
          {
            "_key" : "something",
            "_rev" : "...",
            "value" : 1
          },
          {
            "_key" : "something else",
            "_rev" : "...",
            "value" : 2
          }
        ]
      }

  In the above example, previous versions of ArangoDB removed all attributes and
  sub-attributes that started with underscores, meaning the embedded documents would lose
  some of their attributes. 2.2.2 should preserve such attributes, and will also allow
  storing user-defined attribute names on the top-level even if they start with underscores
  (such as `_type` in the above example).

* fix conversion of JavaScript String, Number and Boolean objects to JSON.

  Objects created in JavaScript using `new Number(...)`, `new String(...)`, or
  `new Boolean(...)` were not converted to JSON correctly.

* fixed a race condition on task registration (i.e. `require("org/arangodb/tasks").register()`)

  this race condition led to undefined behavior when a just-created task with no offset and
  no period was instantly executed and deleted by the task scheduler, before the `register`
  function returned to the caller.

* changed run-tests.sh to execute all suitable tests.

* switch to new version of gyp

* fixed upgrade button


v2.2.1 (2014-07-24)
-------------------

* fixed hanging write-ahead log recovery for certain cases that involved dropping
  databases

* fixed issue with --check-version: when creating a new database the check failed

* issue #947 Foxx applicationContext missing some properties

* fixed issue with --check-version: when creating a new database the check failed

* added startup option `--wal.suppress-shape-information`

  Setting this option to `true` will reduce memory and disk space usage and require
  less CPU time when modifying documents or edges. It should therefore be turned on
  for standalone ArangoDB servers. However, for servers that are used as replication
  masters, setting this option to `true` will effectively disable the usage of the
  write-ahead log for replication, so it should be set to `false` for any replication
  master servers.

  The default value for this option is `false`.

* added optional `ttl` attribute to specify result cursor expiration for HTTP API method
  `POST /_api/cursor`

  The `ttl` attribute can be used to prevent cursor results from timing out too early.

* issue #947: Foxx applicationContext missing some properties

* (reported by Christian Neubauer):

  The problem was that in Google's V8, signed and unsigned chars are not always declared cleanly.
  so we need to force v8 to compile with forced signed chars which is done by the Flag:
    -fsigned-char
  at least it is enough to follow the instructions of compiling arango on rasperry
  and add "CFLAGS='-fsigned-char'" to the make command of V8 and remove the armv7=0

* Fixed a bug with the replication client. In the case of single document
  transactions the collection was not write locked.


v2.2.0 (2014-07-10)
-------------------

* The replication methods `logger.start`, `logger.stop` and `logger.properties` are
  no-ops in ArangoDB 2.2 as there is no separate replication logger anymore. Data changes
  are logged into the write-ahead log in ArangoDB 2.2, and not separately by the
  replication logger. The replication logger object is still there in ArangoDB 2.2 to
  ensure backwards-compatibility, however, logging cannot be started, stopped or
  configured anymore. Using any of these methods will do nothing.

  This also affects the following HTTP API methods:
  - `PUT /_api/replication/logger-start`
  - `PUT /_api/replication/logger-stop`
  - `GET /_api/replication/logger-config`
  - `PUT /_api/replication/logger-config`

  Using any of these methods is discouraged from now on as they will be removed in
  future versions of ArangoDB.

* INCOMPATIBLE CHANGE: replication of transactions has changed. Previously, transactions
  were logged on a master in one big block and shipped to a slave in one block, too.
  Now transactions will be logged and replicated as separate entries, allowing transactions
  to be bigger and also ensure replication progress.

  This change also affects the behavior of the `stop` method of the replication applier.
  If the replication applier is now stopped manually using the `stop` method and later
  restarted using the `start` method, any transactions that were unfinished at the
  point of stopping will be aborted on a slave, even if they later commit on the master.

  In ArangoDB 2.2, stopping the replication applier manually should be avoided unless the
  goal is to stop replication permanently or to do a full resync with the master anyway.
  If the replication applier still must be stopped, it should be made sure that the
  slave has fetched and applied all pending operations from a master, and that no
  extra transactions are started on the master before the `stop` command on the slave
  is executed.

  Replication of transactions in ArangoDB 2.2 might also lock the involved collections on
  the slave while a transaction is either committed or aborted on the master and the
  change has been replicated to the slave. This change in behavior may be important for
  slave servers that are used for read-scaling. In order to avoid long lasting collection
  locks on the slave, transactions should be kept small.

  The `_replication` system collection is not used anymore in ArangoDB 2.2 and its usage is
  discouraged.

* INCOMPATIBLE CHANGE: the figures reported by the `collection.figures` method
  now only reflect documents and data contained in the journals and datafiles of
  collections. Documents or deletions contained only in the write-ahead log will
  not influence collection figures until the write-ahead log garbage collection
  kicks in. The figures for a collection might therefore underreport the total
  resource usage of a collection.

  Additionally, the attributes `lastTick` and `uncollectedLogfileEntries` have been
  added to the result of the `figures` operation and the HTTP API method
  `PUT /_api/collection/figures`

* added `insert` method as an alias for `save`. Documents can now be inserted into
  a collection using either method:

      db.test.save({ foo: "bar" });
      db.test.insert({ foo: "bar" });

* added support for data-modification AQL queries

* added AQL keywords `INSERT`, `UPDATE`, `REPLACE` and `REMOVE` (and `WITH`) to
  support data-modification AQL queries.

  Unquoted usage of these keywords for attribute names in AQL queries will likely
  fail in ArangoDB 2.2. If any such attribute name needs to be used in a query, it
  should be enclosed in backticks to indicate the usage of a literal attribute
  name.

  For example, the following query will fail in ArangoDB 2.2 with a parse error:

      FOR i IN foo RETURN i.remove

  and needs to be rewritten like this:

      FOR i IN foo RETURN i.`remove`

* disallow storing of JavaScript objects that contain JavaScript native objects
  of type `Date`, `Function`, `RegExp` or `External`, e.g.

      db.test.save({ foo: /bar/ });
      db.test.save({ foo: new Date() });

  will now print

      Error: <data> cannot be converted into JSON shape: could not shape document

  Previously, objects of these types were silently converted into an empty object
  (i.e. `{ }`).

  To store such objects in a collection, explicitly convert them into strings
  like this:

      db.test.save({ foo: String(/bar/) });
      db.test.save({ foo: String(new Date()) });

* The replication methods `logger.start`, `logger.stop` and `logger.properties` are
  no-ops in ArangoDB 2.2 as there is no separate replication logger anymore. Data changes
  are logged into the write-ahead log in ArangoDB 2.2, and not separately by the
  replication logger. The replication logger object is still there in ArangoDB 2.2 to
  ensure backwards-compatibility, however, logging cannot be started, stopped or
  configured anymore. Using any of these methods will do nothing.

  This also affects the following HTTP API methods:
  - `PUT /_api/replication/logger-start`
  - `PUT /_api/replication/logger-stop`
  - `GET /_api/replication/logger-config`
  - `PUT /_api/replication/logger-config`

  Using any of these methods is discouraged from now on as they will be removed in
  future versions of ArangoDB.

* INCOMPATIBLE CHANGE: replication of transactions has changed. Previously, transactions
  were logged on a master in one big block and shipped to a slave in one block, too.
  Now transactions will be logged and replicated as separate entries, allowing transactions
  to be bigger and also ensure replication progress.

  This change also affects the behavior of the `stop` method of the replication applier.
  If the replication applier is now stopped manually using the `stop` method and later
  restarted using the `start` method, any transactions that were unfinished at the
  point of stopping will be aborted on a slave, even if they later commit on the master.

  In ArangoDB 2.2, stopping the replication applier manually should be avoided unless the
  goal is to stop replication permanently or to do a full resync with the master anyway.
  If the replication applier still must be stopped, it should be made sure that the
  slave has fetched and applied all pending operations from a master, and that no
  extra transactions are started on the master before the `stop` command on the slave
  is executed.

  Replication of transactions in ArangoDB 2.2 might also lock the involved collections on
  the slave while a transaction is either committed or aborted on the master and the
  change has been replicated to the slave. This change in behavior may be important for
  slave servers that are used for read-scaling. In order to avoid long lasting collection
  locks on the slave, transactions should be kept small.

  The `_replication` system collection is not used anymore in ArangoDB 2.2 and its usage is
  discouraged.

* INCOMPATIBLE CHANGE: the figures reported by the `collection.figures` method
  now only reflect documents and data contained in the journals and datafiles of
  collections. Documents or deletions contained only in the write-ahead log will
  not influence collection figures until the write-ahead log garbage collection
  kicks in. The figures for a collection might therefore underreport the total
  resource usage of a collection.

  Additionally, the attributes `lastTick` and `uncollectedLogfileEntries` have been
  added to the result of the `figures` operation and the HTTP API method
  `PUT /_api/collection/figures`

* added `insert` method as an alias for `save`. Documents can now be inserted into
  a collection using either method:

      db.test.save({ foo: "bar" });
      db.test.insert({ foo: "bar" });

* added support for data-modification AQL queries

* added AQL keywords `INSERT`, `UPDATE`, `REPLACE` and `REMOVE` (and `WITH`) to
  support data-modification AQL queries.

  Unquoted usage of these keywords for attribute names in AQL queries will likely
  fail in ArangoDB 2.2. If any such attribute name needs to be used in a query, it
  should be enclosed in backticks to indicate the usage of a literal attribute
  name.

  For example, the following query will fail in ArangoDB 2.2 with a parse error:

      FOR i IN foo RETURN i.remove

  and needs to be rewritten like this:

      FOR i IN foo RETURN i.`remove`

* disallow storing of JavaScript objects that contain JavaScript native objects
  of type `Date`, `Function`, `RegExp` or `External`, e.g.

      db.test.save({ foo: /bar/ });
      db.test.save({ foo: new Date() });

  will now print

      Error: <data> cannot be converted into JSON shape: could not shape document

  Previously, objects of these types were silently converted into an empty object
  (i.e. `{ }`).

  To store such objects in a collection, explicitly convert them into strings
  like this:

      db.test.save({ foo: String(/bar/) });
      db.test.save({ foo: String(new Date()) });

* honor startup option `--server.disable-statistics` when deciding whether or not
  to start periodic statistics collection jobs

  Previously, the statistics collection jobs were started even if the server was
  started with the `--server.disable-statistics` flag being set to `true`

* removed startup option `--random.no-seed`

  This option had no effect in previous versions of ArangoDB and was thus removed.

* removed startup option `--database.remove-on-drop`

  This option was used for debugging only.

* removed startup option `--database.force-sync-properties`

  This option is now superfluous as collection properties are now stored in the
  write-ahead log.

* introduced write-ahead log

  All write operations in an ArangoDB server instance are automatically logged
  to the server's write-ahead log. The write-ahead log is a set of append-only
  logfiles, and it is used in case of a crash recovery and for replication.
  Data from the write-ahead log will eventually be moved into the journals or
  datafiles of collections, allowing the server to remove older write-ahead log
  logfiles. Figures of collections will be updated when data are moved from the
  write-ahead log into the journals or datafiles of collections.

  Cross-collection transactions in ArangoDB should benefit considerably by this
  change, as less writes than in previous versions are required to ensure the data
  of multiple collections are atomically and durably committed. All data-modifying
  operations inside transactions (insert, update, remove) will write their
  operations into the write-ahead log directly, making transactions with multiple
  operations also require less physical memory than in previous versions of ArangoDB,
  that required all transaction data to fit into RAM.

  The `_trx` system collection is not used anymore in ArangoDB 2.2 and its usage is
  discouraged.

  The data in the write-ahead log can also be used in the replication context.
  The `_replication` collection that was used in previous versions of ArangoDB to
  store all changes on the server is not used anymore in ArangoDB 2.2. Instead,
  slaves can read from a master's write-ahead log to get informed about most
  recent changes. This removes the need to store data-modifying operations in
  both the actual place and the `_replication` collection.

* removed startup option `--server.disable-replication-logger`

  This option is superfluous in ArangoDB 2.2. There is no dedicated replication
  logger in ArangoDB 2.2. There is now always the write-ahead log, and it is also
  used as the server's replication log. Specifying the startup option
  `--server.disable-replication-logger` will do nothing in ArangoDB 2.2, but the
  option should not be used anymore as it might be removed in a future version.

* changed behavior of replication logger

  There is no dedicated replication logger in ArangoDB 2.2 as there is the
  write-ahead log now. The existing APIs for starting and stopping the replication
  logger still exist in ArangoDB 2.2 for downwards-compatibility, but calling
  the start or stop operations are no-ops in ArangoDB 2.2. When querying the
  replication logger status via the API, the server will always report that the
  replication logger is running. Configuring the replication logger is a no-op
  in ArangoDB 2.2, too. Changing the replication logger configuration has no
  effect. Instead, the write-ahead log configuration can be changed.

* removed MRuby integration for arangod

  ArangoDB had an experimental MRuby integration in some of the publish builds.
  This wasn't continuously developed, and so it has been removed in ArangoDB 2.2.

  This change has led to the following startup options being superfluous:

  - `--ruby.gc-interval`
  - `--ruby.action-directory`
  - `--ruby.modules-path`
  - `--ruby.startup-directory`

  Specifying these startup options will do nothing in ArangoDB 2.2, but the
  options should be avoided from now on as they might be removed in future versions.

* reclaim index memory when last document in collection is deleted

  Previously, deleting documents from a collection did not lead to index sizes being
  reduced. Instead, the already allocated index memory was re-used when a collection
  was refilled.

  Now, index memory for primary indexes and hash indexes is reclaimed instantly when
  the last document from a collection is removed.

* inlined and optimized functions in hash indexes

* added AQL TRANSLATE function

  This function can be used to perform lookups from static lists, e.g.

      LET countryNames = { US: "United States", UK: "United Kingdom", FR: "France" }
      RETURN TRANSLATE("FR", countryNames)

* fixed datafile debugger

* fixed check-version for empty directory

* moved try/catch block to the top of routing chain

* added mountedApp function for foxx-manager

* fixed issue #883: arango 2.1 - when starting multi-machine cluster, UI web
  does not change to cluster overview

* fixed dfdb: should not start any other V8 threads

* cleanup of version-check, added module org/arangodb/database-version,
  added --check-version option

* fixed issue #881: [2.1.0] Bombarded (every 10 sec or so) with
  "WARNING format string is corrupt" when in non-system DB Dashboard

* specialized primary index implementation to allow faster hash table
  rebuilding and reduce lookups in datafiles for the actual value of `_key`.

* issue #862: added `--overwrite` option to arangoimp

* removed number of property lookups for documents during AQL queries that
  access documents

* prevent buffering of long print results in arangosh's and arangod's print
  command

  this change will emit buffered intermediate print results and discard the
  output buffer to quickly deliver print results to the user, and to prevent
  constructing very large buffers for large results

* removed sorting of attribute names for use in a collection's shaper

  sorting attribute names was done on document insert to keep attributes
  of a collection in sorted order for faster comparisons. The sort order
  of attributes was only used in one particular and unlikely case, so it
  was removed. Collections with many different attribute names should
  benefit from this change by faster inserts and slightly less memory usage.

* fixed a bug in arangodump which got the collection name in _from and _to
  attributes of edges wrong (all were "_unknown")

* fixed a bug in arangorestore which did not recognize wrong _from and _to
  attributes of edges

* improved error detection and reporting in arangorestore


v2.1.1 (2014-06-06)
-------------------

* fixed dfdb: should not start any other V8 threads

* signature for collection functions was modified

  The basic change was the substitution of the input parameter of the
  function by an generic options object which can contain multiple
  option parameter of the function.
  Following functions were modified
  remove
  removeBySample
  replace
  replaceBySample
  update
  updateBySample

  Old signature is yet supported but it will be removed in future versions

v2.1.0 (2014-05-29)
-------------------

* implemented upgrade procedure for clusters

* fixed communication issue with agency which prevented reconnect
  after an agent failure

* fixed cluster dashboard in the case that one but not all servers
  in the cluster are down

* fixed a bug with coordinators creating local database objects
  in the wrong order (_system needs to be done first)

* improved cluster dashboard


v2.1.0-rc2 (2014-05-25)
-----------------------

* fixed issue #864: Inconsistent behavior of AQL REVERSE(list) function


v2.1.0-rc1 (XXXX-XX-XX)
-----------------------

* added server-side periodic task management functions:

  - require("org/arangodb/tasks").register(): registers a periodic task
  - require("org/arangodb/tasks").unregister(): unregisters and removes a
    periodic task
  - require("org/arangodb/tasks").get(): retrieves a specific tasks or all
    existing tasks

  the previous undocumented function `internal.definePeriodic` is now
  deprecated and will be removed in a future release.

* decrease the size of some seldom used system collections on creation.

  This will make these collections use less disk space and mapped memory.

* added AQL date functions

* added AQL FLATTEN() list function

* added index memory statistics to `db.<collection>.figures()` function

  The `figures` function will now return a sub-document `indexes`, which lists
  the number of indexes in the `count` sub-attribute, and the total memory
  usage of the indexes in bytes in the `size` sub-attribute.

* added AQL CURRENT_DATABASE() function

  This function returns the current database's name.

* added AQL CURRENT_USER() function

  This function returns the current user from an AQL query. The current user is the
  username that was specified in the `Authorization` HTTP header of the request. If
  authentication is turned off or the query was executed outside a request context,
  the function will return `null`.

* fixed issue #796: Searching with newline chars broken?

  fixed slightly different handling of backslash escape characters in a few
  AQL functions. Now handling of escape sequences should be consistent, and
  searching for newline characters should work the same everywhere

* added OpenSSL version check for configure

  It will report all OpenSSL versions < 1.0.1g as being too old.
  `configure` will only complain about an outdated OpenSSL version but not stop.

* require C++ compiler support (requires g++ 4.8, clang++ 3.4 or Visual Studio 13)

* less string copying returning JSONified documents from ArangoDB, e.g. via
  HTTP GET `/_api/document/<collection>/<document>`

* issue #798: Lower case http headers from arango

  This change allows returning capitalized HTTP headers, e.g.
  `Content-Length` instead of `content-length`.
  The HTTP spec says that headers are case-insensitive, but
  in fact several clients rely on a specific case in response
  headers.
  This change will capitalize HTTP headers if the `X-Arango-Version`
  request header is sent by the client and contains a value of at
  least `20100` (for version 2.1). The default value for the
  compatibility can also be set at server start, using the
  `--server.default-api-compatibility` option.

* simplified usage of `db._createStatement()`

  Previously, the function could not be called with a query string parameter as
  follows:

      db._createStatement(queryString);

  Calling it as above resulted in an error because the function expected an
  object as its parameter. From now on, it's possible to call the function with
  just the query string.

* make ArangoDB not send back a `WWW-Authenticate` header to a client in case the
  client sends the `X-Omit-WWW-Authenticate` HTTP header.

  This is done to prevent browsers from showing their built-in HTTP authentication
  dialog for AJAX requests that require authentication.
  ArangoDB will still return an HTTP 401 (Unauthorized) if the request doesn't
  contain valid credentials, but it will omit the `WWW-Authenticate` header,
  allowing clients to bypass the browser's authentication dialog.

* added REST API method HTTP GET `/_api/job/job-id` to query the status of an
  async job without potentially fetching it from the list of done jobs

* fixed non-intuitive behavior in jobs API: previously, querying the status
  of an async job via the API HTTP PUT `/_api/job/job-id` removed a currently
  executing async job from the list of queryable jobs on the server.
  Now, when querying the result of an async job that is still executing,
  the job is kept in the list of queryable jobs so its result can be fetched
  by a subsequent request.

* use a new data structure for the edge index of an edge collection. This
  improves the performance for the creation of the edge index and in
  particular speeds up removal of edges in graphs. Note however that
  this change might change the order in which edges starting at
  or ending in a vertex are returned. However, this order was never
  guaranteed anyway and it is not sensible to guarantee any particular
  order.

* provide a size hint to edge and hash indexes when initially filling them
  this will lead to less re-allocations when populating these indexes

  this may speed up building indexes when opening an existing collection

* don't requeue identical context methods in V8 threads in case a method is
  already registered

* removed arangod command line option `--database.remove-on-compacted`

* export the sort attribute for graph traversals to the HTTP interface

* add support for arangodump/arangorestore for clusters


v2.0.8 (XXXX-XX-XX)
-------------------

* fixed too-busy iteration over skiplists

  Even when a skiplist query was restricted by a limit clause, the skiplist
  index was queried without the limit. this led to slower-than-necessary
  execution times.

* fixed timeout overflows on 32 bit systems

  this bug has led to problems when select was called with a high timeout
  value (2000+ seconds) on 32bit systems that don't have a forgiving select
  implementation. when the call was made on these systems, select failed
  so no data would be read or sent over the connection

  this might have affected some cluster-internal operations.

* fixed ETCD issues on 32 bit systems

  ETCD was non-functional on 32 bit systems at all. The first call to the
  watch API crashed it. This was because atomic operations worked on data
  structures that were not properly aligned on 32 bit systems.

* fixed issue #848: db.someEdgeCollection.inEdge does not return correct
  value when called the 2nd time after a .save to the edge collection


v2.0.7 (2014-05-05)
-------------------

* issue #839: Foxx Manager missing "unfetch"

* fixed a race condition at startup

  this fixes undefined behavior in case the logger was involved directly at
  startup, before the logger initialization code was called. This should have
  occurred only for code that was executed before the invocation of main(),
  e.g. during ctor calls of statically defined objects.


v2.0.6 (2014-04-22)
-------------------

* fixed issue #835: arangosh doesn't show correct database name



v2.0.5 (2014-04-21)
-------------------

* Fixed a caching problem in IE JS Shell

* added cancelation for async jobs

* upgraded to new gyp for V8

* new Windows installer


v2.0.4 (2014-04-14)
-------------------

* fixed cluster authentication front-end issues for Firefox and IE, there are
  still problems with Chrome


v2.0.3 (2014-04-14)
-------------------

* fixed AQL optimizer bug

* fixed front-end issues

* added password change dialog


v2.0.2 (2014-04-06)
-------------------

* during cluster startup, do not log (somewhat expected) connection errors with
  log level error, but with log level info

* fixed dashboard modals

* fixed connection check for cluster planning front end: firefox does
  not support async:false

* document how to persist a cluster plan in order to relaunch an existing
  cluster later


v2.0.1 (2014-03-31)
-------------------

* make ArangoDB not send back a `WWW-Authenticate` header to a client in case the
  client sends the `X-Omit-WWW-Authenticate` HTTP header.

  This is done to prevent browsers from showing their built-in HTTP authentication
  dialog for AJAX requests that require authentication.
  ArangoDB will still return an HTTP 401 (Unauthorized) if the request doesn't
  contain valid credentials, but it will omit the `WWW-Authenticate` header,
  allowing clients to bypass the browser's authentication dialog.

* fixed isses in arango-dfdb:

  the dfdb was not able to unload certain system collections, so these couldn't be
  inspected with the dfdb sometimes. Additionally, it did not truncate corrupt
  markers from datafiles under some circumstances

* added `changePassword` attribute for users

* fixed non-working "save" button in collection edit view of web interface
  clicking the save button did nothing. one had to press enter in one of the input
  fields to send modified form data

* fixed V8 compile error on MacOS X

* prevent `body length: -9223372036854775808` being logged in development mode for
  some Foxx HTTP responses

* fixed several bugs in web interface dashboard

* fixed issue #783: coffee script not working in manifest file

* fixed issue #783: coffee script not working in manifest file

* fixed issue #781: Cant save current query from AQL editor ui

* bumped version in `X-Arango-Version` compatibility header sent by arangosh and other
  client tools from `1.5` to `2.0`.

* fixed startup options for arango-dfdb, added details option for arango-dfdb

* fixed display of missing error messages and codes in arangosh

* when creating a collection via the web interface, the collection type was always
  "document", regardless of the user's choice


v2.0.0 (2014-03-10)
-------------------

* first 2.0 release


v2.0.0-rc2 (2014-03-07)
-----------------------

* fixed cluster authorization


v2.0.0-rc1 (2014-02-28)
-----------------------

* added sharding :-)

* added collection._dbName attribute to query the name of the database from a collection

  more detailed documentation on the sharding and cluster features can be found in the user
  manual, section **Sharding**

* INCOMPATIBLE CHANGE: using complex values in AQL filter conditions with operators other
  than equality (e.g. >=, >, <=, <) will disable usage of skiplist indexes for filter
  evaluation.

  For example, the following queries will be affected by change:

      FOR doc IN docs FILTER doc.value < { foo: "bar" } RETURN doc
      FOR doc IN docs FILTER doc.value >= [ 1, 2, 3 ] RETURN doc

  The following queries will not be affected by the change:

      FOR doc IN docs FILTER doc.value == 1 RETURN doc
      FOR doc IN docs FILTER doc.value == "foo" RETURN doc
      FOR doc IN docs FILTER doc.value == [ 1, 2, 3 ] RETURN doc
      FOR doc IN docs FILTER doc.value == { foo: "bar" } RETURN doc

* INCOMPATIBLE CHANGE: removed undocumented method `collection.saveOrReplace`

  this feature was never advertised nor documented nor tested.

* INCOMPATIBLE CHANGE: removed undocumented REST API method `/_api/simple/BY-EXAMPLE-HASH`

  this feature was never advertised nor documented nor tested.

* added explicit startup parameter `--server.reuse-address`

  This flag can be used to control whether sockets should be acquired with the SO_REUSEADDR
  flag.

  Regardless of this setting, sockets on Windows are always acquired using the
  SO_EXCLUSIVEADDRUSE flag.

* removed undocumented REST API method GET `/_admin/database-name`

* added user validation API at POST `/_api/user/<username>`

* slightly improved users management API in `/_api/user`:

  Previously, when creating a new user via HTTP POST, the username needed to be
  passed in an attribute `username`. When users were returned via this API,
  the usernames were returned in an attribute named `user`. This was slightly
  confusing and was changed in 2.0 as follows:

  - when adding a user via HTTP POST, the username can be specified in an attribute
  `user`. If this attribute is not used, the API will look into the attribute `username`
  as before and use that value.
  - when users are returned via HTTP GET, the usernames are still returned in an
    attribute `user`.

  This change should be fully downwards-compatible with the previous version of the API.

* added AQL SLICE function to extract slices from lists

* made module loader more node compatible

* the startup option `--javascript.package-path` for arangosh is now deprecated and does
  nothing. Using it will not cause an error, but the option is ignored.

* added coffee script support

* Several UI improvements.

* Exchanged icons in the graphviewer toolbar

* always start networking and HTTP listeners when starting the server (even in
  console mode)

* allow vertex and edge filtering with user-defined functions in TRAVERSAL,
  TRAVERSAL_TREE and SHORTEST_PATH AQL functions:

      // using user-defined AQL functions for edge and vertex filtering
      RETURN TRAVERSAL(friends, friendrelations, "friends/john", "outbound", {
        followEdges: "myfunctions::checkedge",
        filterVertices: "myfunctions::checkvertex"
      })

      // using the following custom filter functions
      var aqlfunctions = require("org/arangodb/aql/functions");
      aqlfunctions.register("myfunctions::checkedge", function (config, vertex, edge, path) {
        return (edge.type !== 'dislikes'); // don't follow these edges
      }, false);

      aqlfunctions.register("myfunctions::checkvertex", function (config, vertex, path) {
        if (vertex.isDeleted || ! vertex.isActive) {
          return [ "prune", "exclude" ]; // exclude these and don't follow them
        }
        return [ ]; // include everything else
      }, false);

* fail if invalid `strategy`, `order` or `itemOrder` attribute values
  are passed to the AQL TRAVERSAL function. Omitting these attributes
  is not considered an error, but specifying an invalid value for any
  of these attributes will make an AQL query fail.

* issue #751: Create database through API should return HTTP status code 201

  By default, the server now returns HTTP 201 (created) when creating a new
  database successfully. To keep compatibility with older ArangoDB versions, the
  startup parameter `--server.default-api-compatibility` can be set to a value
  of `10400` to indicate API compatibility with ArangoDB 1.4. The compatibility
  can also be enforced by setting the `X-Arango-Version` HTTP header in a
  client request to this API on a per-request basis.

* allow direct access from the `db` object to collections whose names start
  with an underscore (e.g. db._users).

  Previously, access to such collections via the `db` object was possible from
  arangosh, but not from arangod (and thus Foxx and actions). The only way
  to access such collections from these places was via the `db._collection(<name>)`
  workaround.

* allow `\n` (as well as `\r\n`) as line terminator in batch requests sent to
  `/_api/batch` HTTP API.

* use `--data-binary` instead of `--data` parameter in generated cURL examples

* issue #703: Also show path of logfile for fm.config()

* issue #675: Dropping a collection used in "graph" module breaks the graph

* added "static" Graph.drop() method for graphs API

* fixed issue #695: arangosh server.password error

* use pretty-printing in `--console` mode by default

* simplified ArangoDB startup options

  Some startup options are now superfluous or their usage is simplified. The
  following options have been changed:

  * `--javascript.modules-path`: this option has been removed. The modules paths
    are determined by arangod and arangosh automatically based on the value of
    `--javascript.startup-directory`.

    If the option is set on startup, it is ignored so startup will not abort with
    an error `unrecognized option`.

  * `--javascript.action-directory`: this option has been removed. The actions
    directory is determined by arangod automatically based on the value of
    `--javascript.startup-directory`.

    If the option is set on startup, it is ignored so startup will not abort with
    an error `unrecognized option`.

  * `--javascript.package-path`: this option is still available but it is not
    required anymore to set the standard package paths (e.g. `js/npm`). arangod
    will automatically use this standard package path regardless of whether it
    was specified via the options.

    It is possible to use this option to add additional package paths to the
    standard value.

  Configuration files included with arangod are adjusted accordingly.

* layout of the graphs tab adapted to better fit with the other tabs

* database selection is moved to the bottom right corner of the web interface

* removed priority queue index type

  this feature was never advertised nor documented nor tested.

* display internal attributes in document source view of web interface

* removed separate shape collections

  When upgrading to ArangoDB 2.0, existing collections will be converted to include
  shapes and attribute markers in the datafiles instead of using separate files for
  shapes.

  When a collection is converted, existing shapes from the SHAPES directory will
  be written to a new datafile in the collection directory, and the SHAPES directory
  will be removed afterwards.

  This saves up to 2 MB of memory and disk space for each collection
  (savings are higher, the less different shapes there are in a collection).
  Additionally, one less file descriptor per opened collection will be used.

  When creating a new collection, the amount of sync calls may be reduced. The same
  may be true for documents with yet-unknown shapes. This may help performance
  in these cases.

* added AQL functions `NTH` and `POSITION`

* added signal handler for arangosh to save last command in more cases

* added extra prompt placeholders for arangosh:
  - `%e`: current endpoint
  - `%u`: current user

* added arangosh option `--javascript.gc-interval` to control amount of
  garbage collection performed by arangosh

* fixed issue #651: Allow addEdge() to take vertex ids in the JS library

* removed command-line option `--log.format`

  In previous versions, this option did not have an effect for most log messages, so
  it got removed.

* removed C++ logger implementation

  Logging inside ArangoDB is now done using the LOG_XXX() macros. The LOGGER_XXX()
  macros are gone.

* added collection status "loading"


v1.4.16 (XXXX-XX-XX)
--------------------

* fixed too eager datafile deletion

  this issue could have caused a crash when the compaction had marked datafiles as obsolete
  and they were removed while "old" temporary query results still pointed to the old datafile
  positions

* fixed issue #826: Replication fails when a collection's configuration changes


v1.4.15 (2014-04-19)
--------------------

* bugfix for AQL query optimizer

  the following type of query was too eagerly optimized, leading to errors in code-generation:

      LET a = (FOR i IN [] RETURN i) LET b = (FOR i IN [] RETURN i) RETURN 1

  the problem occurred when both lists in the subqueries were empty. In this case invalid code
  was generated and the query couldn't be executed.


v1.4.14 (2014-04-05)
--------------------

* fixed race conditions during shape / attribute insertion

  A race condition could have led to spurious `cannot find attribute #xx` or
  `cannot find shape #xx` (where xx is a number) warning messages being logged
  by the server. This happened when a new attribute was inserted and at the same
  time was queried by another thread.

  Also fixed a race condition that may have occurred when a thread tried to
  access the shapes / attributes hash tables while they were resized. In this
  cases, the shape / attribute may have been hashed to a wrong slot.

* fixed a memory barrier / cpu synchronization problem with libev, affecting
  Windows with Visual Studio 2013 (probably earlier versions are affected, too)

  The issue is described in detail here:
  http://lists.schmorp.de/pipermail/libev/2014q1/002318.html


v1.4.13 (2014-03-14)
--------------------

* added diagnostic output for Foxx application upload

* allow dump & restore from ArangoDB 1.4 with an ArangoDB 2.0 server

* allow startup options `temp-path` and `default-language` to be specified from the arangod
  configuration file and not only from the command line

* fixed too eager compaction

  The compaction will now wait for several seconds before trying to re-compact the same
  collection. Additionally, some other limits have been introduced for the compaction.


v1.4.12 (2014-03-05)
--------------------

* fixed display bug in web interface which caused the following problems:
  - documents were displayed in web interface as being empty
  - document attributes view displayed many attributes with content "undefined"
  - document source view displayed many attributes with name "TYPEOF" and value "undefined"
  - an alert popping up in the browser with message "Datatables warning..."

* re-introduced old-style read-write locks to supports Windows versions older than
  Windows 2008R2 and Windows 7. This should re-enable support for Windows Vista and
  Windows 2008.


v1.4.11 (2014-02-27)
--------------------

* added SHORTEST_PATH AQL function

  this calculates the shortest paths between two vertices, using the Dijkstra
  algorithm, employing a min-heap

  By default, ArangoDB does not know the distance between any two vertices and
  will use a default distance of 1. A custom distance function can be registered
  as an AQL user function to make the distance calculation use any document
  attributes or custom logic:

      RETURN SHORTEST_PATH(cities, motorways, "cities/CGN", "cities/MUC", "outbound", {
        paths: true,
        distance: "myfunctions::citydistance"
      })

      // using the following custom distance function
      var aqlfunctions = require("org/arangodb/aql/functions");
      aqlfunctions.register("myfunctions::distance", function (config, vertex1, vertex2, edge) {
        return Math.sqrt(Math.pow(vertex1.x - vertex2.x) + Math.pow(vertex1.y - vertex2.y));
      }, false);

* fixed bug in Graph.pathTo function

* fixed small memleak in AQL optimizer

* fixed access to potentially uninitialized variable when collection had a cap constraint


v1.4.10 (2014-02-21)
--------------------

* fixed graph constructor to allow graph with some parameter to be used

* added node.js "events" and "stream"

* updated npm packages

* added loading of .json file

* Fixed http return code in graph api with waitForSync parameter.

* Fixed documentation in graph, simple and index api.

* removed 2 tests due to change in ruby library.

* issue #756: set access-control-expose-headers on CORS response

  the following headers are now whitelisted by ArangoDB in CORS responses:
  - etag
  - content-encoding
  - content-length
  - location
  - server
  - x-arango-errors
  - x-arango-async-id


v1.4.9 (2014-02-07)
-------------------

* return a document's current etag in response header for HTTP HEAD requests on
  documents that return an HTTP 412 (precondition failed) error. This allows
  retrieving the document's current revision easily.

* added AQL function `SKIPLIST` to directly access skiplist indexes from AQL

  This is a shortcut method to use a skiplist index for retrieving specific documents in
  indexed order. The function capability is rather limited, but it may be used
  for several cases to speed up queries. The documents are returned in index order if
  only one condition is used.

      /* return all documents with mycollection.created > 12345678 */
      FOR doc IN SKIPLIST(mycollection, { created: [[ '>', 12345678 ]] })
        RETURN doc

      /* return first document with mycollection.created > 12345678 */
      FOR doc IN SKIPLIST(mycollection, { created: [[ '>', 12345678 ]] }, 0, 1)
        RETURN doc

      /* return all documents with mycollection.created between 12345678 and 123456790 */
      FOR doc IN SKIPLIST(mycollection, { created: [[ '>', 12345678 ], [ '<=', 123456790 ]] })
        RETURN doc

      /* return all documents with mycollection.a equal 1 and .b equal 2 */
      FOR doc IN SKIPLIST(mycollection, { a: [[ '==', 1 ]], b: [[ '==', 2 ]] })
        RETURN doc

  The function requires a skiplist index with the exact same attributes to
  be present on the specified collection. All attributes present in the skiplist
  index must be specified in the conditions specified for the `SKIPLIST` function.
  Attribute declaration order is important, too: attributes must be specified in the
  same order in the condition as they have been declared in the skiplist index.

* added command-line option `--server.disable-authentication-unix-sockets`

  with this option, authentication can be disabled for all requests coming
  in via UNIX domain sockets, enabling clients located on the same host as
  the ArangoDB server to connect without authentication.
  Other connections (e.g. TCP/IP) are not affected by this option.

  The default value for this option is `false`.
  Note: this option is only supported on platforms that support Unix domain
  sockets.

* call global arangod instance destructor on shutdown

* issue #755: TRAVERSAL does not use strategy, order and itemOrder options

  these options were not honored when configuring a traversal via the AQL
  TRAVERSAL function. Now, these options are used if specified.

* allow vertex and edge filtering with user-defined functions in TRAVERSAL,
  TRAVERSAL_TREE and SHORTEST_PATH AQL functions:

      // using user-defined AQL functions for edge and vertex filtering
      RETURN TRAVERSAL(friends, friendrelations, "friends/john", "outbound", {
        followEdges: "myfunctions::checkedge",
        filterVertices: "myfunctions::checkvertex"
      })

      // using the following custom filter functions
      var aqlfunctions = require("org/arangodb/aql/functions");
      aqlfunctions.register("myfunctions::checkedge", function (config, vertex, edge, path) {
        return (edge.type !== 'dislikes'); // don't follow these edges
      }, false);

      aqlfunctions.register("myfunctions::checkvertex", function (config, vertex, path) {
        if (vertex.isDeleted || ! vertex.isActive) {
          return [ "prune", "exclude" ]; // exclude these and don't follow them
        }
        return [ ]; // include everything else
      }, false);

* issue #748: add vertex filtering to AQL's TRAVERSAL[_TREE]() function


v1.4.8 (2014-01-31)
-------------------

* install foxx apps in the web interface

* fixed a segfault in the import API


v1.4.7 (2014-01-23)
-------------------

* issue #744: Add usage example arangoimp from Command line

* issue #738: added __dirname, __filename pseudo-globals. Fixes #733. (@by pluma)

* mount all Foxx applications in system apps directory on startup


v1.4.6 (2014-01-20)
-------------------

* issue #736: AQL function to parse collection and key from document handle

* added fm.rescan() method for Foxx-Manager

* fixed issue #734: foxx cookie and route problem

* added method `fm.configJson` for arangosh

* include `startupPath` in result of API `/_api/foxx/config`


v1.4.5 (2014-01-15)
-------------------

* fixed issue #726: Alternate Windows Install Method

* fixed issue #716: dpkg -P doesn't remove everything

* fixed bugs in description of HTTP API `_api/index`

* fixed issue #732: Rest API GET revision number

* added missing documentation for several methods in HTTP API `/_api/edge/...`

* fixed typos in description of HTTP API `_api/document`

* defer evaluation of AQL subqueries and logical operators (lazy evaluation)

* Updated font in WebFrontend, it now contains a version that renders properly on Windows

* generally allow function return values as call parameters to AQL functions

* fixed potential deadlock in global context method execution

* added override file "arangod.conf.local" (and co)


v1.4.4 (2013-12-24)
-------------------

* uid and gid are now set in the scripts, there is no longer a separate config file for
  arangod when started from a script

* foxx-manager is now an alias for arangosh

* arango-dfdb is now an alias for arangod, moved from bin to sbin

* changed from readline to linenoise for Windows

* added --install-service and --uninstall-service for Windows

* removed --daemon and --supervisor for Windows

* arangosh and arangod now uses the config-file which maps the binary name, i. e. if you
  rename arangosh to foxx-manager it will use the config file foxx-manager.conf

* fixed lock file for Windows

* fixed issue #711, #687: foxx-manager throws internal errors

* added `--server.ssl-protocol` option for client tools
  this allows connecting from arangosh, arangoimp, arangoimp etc. to an ArangoDB
  server that uses a non-default value for `--server.ssl-protocol`. The default
  value for the SSL protocol is 4 (TLSv1). If the server is configured to use a
  different protocol, it was not possible to connect to it with the client tools.

* added more detailed request statistics

  This adds the number of async-executed HTTP requests plus the number of HTTP
  requests per individual HTTP method type.

* added `--force` option for arangorestore
  this option allows continuing a restore operation even if the server reports errors
  in the middle of the restore operation

* better error reporting for arangorestore
  in case the server returned an HTTP error, arangorestore previously reported this
  error as `internal error` without any details only. Now server-side errors are
  reported by arangorestore with the server's error message

* include more system collections in dumps produced by arangodump
  previously some system collections were intentionally excluded from dumps, even if the
  dump was run with `--include-system-collections`. for example, the collections `_aal`,
  `_modules`, `_routing`, and `_users` were excluded. This makes sense in a replication
  context but not always in a dump context.
  When specifying `--include-system-collections`, arangodump will now include the above-
  mentioned collections in the dump, too. Some other system collections are still excluded
  even when the dump is run with `--include-system-collections`, for example `_replication`
  and `_trx`.

* fixed issue #701: ArangoStatement undefined in arangosh

* fixed typos in configuration files


v1.4.3 (2013-11-25)
-------------------

* fixed a segfault in the AQL optimizer, occurring when a constant non-list value was
  used on the right-hand side of an IN operator that had a collection attribute on the
  left-hand side

* issue #662:

  Fixed access violation errors (crashes) in the Windows version, occurring under some
  circumstances when accessing databases with multiple clients in parallel

* fixed issue #681: Problem with ArchLinux PKGBUILD configuration


v1.4.2 (2013-11-20)
-------------------

* fixed issue #669: Tiny documentation update

* ported Windows version to use native Windows API SRWLocks (slim read-write locks)
  and condition variables instead of homemade versions

  MSDN states the following about the compatibility of SRWLocks and Condition Variables:

      Minimum supported client:
      Windows Server 2008 [desktop apps | Windows Store apps]

      Minimum supported server:
      Windows Vista [desktop apps | Windows Store apps]

* fixed issue #662: ArangoDB on Windows hanging

  This fixes a deadlock issue that occurred on Windows when documents were written to
  a collection at the same time when some other thread tried to drop the collection.

* fixed file-based logging in Windows

  the logger complained on startup if the specified log file already existed

* fixed startup of server in daemon mode (`--daemon` startup option)

* fixed a segfault in the AQL optimizer

* issue #671: Method graph.measurement does not exist

* changed Windows condition variable implementation to use Windows native
  condition variables

  This is an attempt to fix spurious Windows hangs as described in issue #662.

* added documentation for JavaScript traversals

* added --code-page command-line option for Windows version of arangosh

* fixed a problem when creating edges via the web interface.

  The problem only occurred if a collection was created with type "document
  collection" via the web interface, and afterwards was dropped and re-created
  with type "edge collection". If the web interface page was not reloaded,
  the old collection type (document) was cached, making the subsequent creation
  of edges into the (seeming-to-be-document) collection fail.

  The fix is to not cache the collection type in the web interface. Users of
  an older version of the web interface can reload the collections page if they
  are affected.

* fixed a caching problem in arangosh: if a collection was created using the web
  interface, and then removed via arangosh, arangosh did not actually drop the
  collection due to caching.

  Because the `drop` operation was not carried out, this caused misleading error
  messages when trying to re-create the collection (e.g. `cannot create collection:
  duplicate name`).

* fixed ALT-introduced characters for arangosh console input on Windows

  The Windows readline port was not able to handle characters that are built
  using CTRL or ALT keys. Regular characters entered using the CTRL or ALT keys
  were silently swallowed and not passed to the terminal input handler.

  This did not seem to cause problems for the US keyboard layout, but was a
  severe issue for keyboard layouts that require the ALT (or ALT-GR) key to
  construct characters. For example, entering the character `{` with a German
  keyboard layout requires pressing ALT-GR + 9.

* fixed issue #665: Hash/skiplist combo madness bit my ass

  this fixes a problem with missing/non-deterministic rollbacks of inserts in
  case of a unique constraint violation into a collection with multiple secondary
  indexes (with at least one of them unique)

* fixed issue #664: ArangoDB installer on Windows requires drive c:

* partly fixed issue #662: ArangoDB on Windows hanging

  This fixes dropping databases on Windows. In previous 1.4 versions on Windows,
  one shape collection file was not unloaded and removed when dropping a database,
  leaving one directory and one shape collection file in the otherwise-dropped
  database directory.

* fixed issue #660: updated documentation on indexes


v1.4.1 (2013-11-08)
-------------------

* performance improvements for skip-list deletes


v1.4.1-rc1 (2013-11-07)
-----------------------

* fixed issue #635: Web-Interface should have a "Databases" Menu for Management

* fixed issue #624: Web-Interface is missing a Database selector

* fixed segfault in bitarray query

* fixed issue #656: Cannot create unique index through web interface

* fixed issue #654: bitarray index makes server down

* fixed issue #653: Slow query

* fixed issue #650: Randomness of any() should be improved

* made AQL `DOCUMENT()` function polymorphic and work with just one parameter.

  This allows using the `DOCUMENT` function like this:

      DOCUMENT('users/john')
      DOCUMENT([ 'users/john', 'users/amy' ])

  in addition to the existing use cases:

      DOCUMENT(users, 'users/john')
      DOCUMENT(users, 'john')
      DOCUMENT(users, [ 'users/john' ])
      DOCUMENT(users, [ 'users/john', 'users/amy' ])
      DOCUMENT(users, [ 'john', 'amy' ])

* simplified usage of ArangoDB batch API

  It is not necessary anymore to send the batch boundary in the HTTP `Content-Type`
  header. Previously, the batch API expected the client to send a Content-Type header
  of`multipart/form-data; boundary=<some boundary value>`. This is still supported in
  ArangoDB 2.0, but clients can now also omit this header. If the header is not
  present in a client request, ArangoDB will ignore the request content type and
  read the MIME boundary from the beginning of the request body.

  This also allows using the batch API with the Swagger "Try it out" feature (which is
  not too good at sending a different or even dynamic content-type request header).

* added API method GET `/_api/database/user`

  This returns the list of databases a specific user can see without changing the
  username/passwd.

* issue #424: Documentation about IDs needs to be upgraded


v1.4.0 (2013-10-29)
-------------------

* fixed issue #648: /batch API is missing from Web Interface API Documentation (Swagger)

* fixed issue #647: Icon tooltips missing

* fixed issue #646: index creation in web interface

* fixed issue #645: Allow jumping from edge to linked vertices

* merged PR for issue #643: Some minor corrections and a link to "Downloads"

* fixed issue #642: Completion of error handling

* fixed issue #639: compiling v1.4 on maverick produces warnings on -Wstrict-null-sentinel

* fixed issue #634: Web interface bug: Escape does not always propagate

* fixed issue #620: added startup option `--server.default-api-compatibility`

  This adds the following changes to the ArangoDB server and clients:
  - the server provides a new startup option `--server.default-api-compatibility`.
    This option can be used to determine the compatibility of (some) server API
    return values. The value for this parameter is a server version number,
    calculated as follows: `10000 * major + 100 * minor` (e.g. `10400` for ArangoDB
    1.3). The default value is `10400` (1.4), the minimum allowed value is `10300`
    (1.3).

    When setting this option to a value lower than the current server version,
    the server might respond with old-style results to "old" clients, increasing
    compatibility with "old" (non-up-to-date) clients.

  - the server will on each incoming request check for an HTTP header
    `x-arango-version`. Clients can optionally set this header to the API
    version number they support. For example, if a client sends the HTTP header
    `x-arango-version: 10300`, the server will pick this up and might send ArangoDB
    1.3-style responses in some situations.

    Setting either the startup parameter or using the HTTP header (or both) allows
    running "old" clients with newer versions of ArangoDB, without having to adjust
    the clients too much.

  - the `location` headers returned by the server for the APIs `/_api/document/...`
    and `/_api/collection/...` will have different values depending on the used API
    version. If the API compatibility is `10300`, the `location` headers returned
    will look like this:

        location: /_api/document/....

    whereas when an API compatibility of `10400` or higher is used, the `location`
    headers will look like this:

        location: /_db/<database name>/_api/document/...

  Please note that even in the presence of this, old API versions still may not
  be supported forever by the server.

* fixed issue #643: Some minor corrections and a link to "Downloads" by @frankmayer

* started issue #642: Completion of error handling

* fixed issue #639: compiling v1.4 on maverick produces warnings on
  -Wstrict-null-sentinel

* fixed issue #621: Standard Config needs to be fixed

* added function to manage indexes (web interface)

* improved server shutdown time by signaling shutdown to applicationserver,
  logging, cleanup and compactor threads

* added foxx-manager `replace` command

* added foxx-manager `installed` command (a more intuitive alias for `list`)

* fixed issue #617: Swagger API is missing '/_api/version'

* fixed issue #615: Swagger API: Some commands have no parameter entry forms

* fixed issue #614: API : Typo in : Request URL /_api/database/current

* fixed issue #609: Graph viz tool - different background color

* fixed issue #608: arangosh config files - eventually missing in the manual

* fixed issue #607: Admin interface: no core documentation

* fixed issue #603: Aardvark Foxx App Manager

* fixed a bug in type-mapping between AQL user functions and the AQL layer

  The bug caused errors like the following when working with collection documents
  in an AQL user function:

      TypeError: Cannot assign to read only property '_id' of #<ShapedJson>

* create less system collections when creating a new database

  This is achieved by deferring collection creation until the collections are actually
  needed by ArangoDB. The following collections are affected by the change:
  - `_fishbowl`
  - `_structures`


v1.4.0-beta2 (2013-10-14)
-------------------------

* fixed compaction on Windows

  The compaction on Windows did not ftruncate the cleaned datafiles to a smaller size.
  This has been fixed so not only the content of the files is cleaned but also files
  are re-created with potentially smaller sizes.

* only the following system collections will be excluded from replication from now on:
  - `_replication`
  - `_trx`
  - `_users`
  - `_aal`
  - `_fishbowl`
  - `_modules`
  - `_routing`

  Especially the following system collections will now be included in replication:
  - `_aqlfunctions`
  - `_graphs`

  In previous versions of ArangoDB, all system collections were excluded from the
  replication.

  The change also caused a change in the replication logger and applier:
  in previous versions of ArangoDB, only a collection's id was logged for an operation.
  This has not caused problems for non-system collections but for system collections
  there ids might differ. In addition to a collection id ArangoDB will now also log the
  name of a collection for each replication event.

  The replication applier will now look for the collection name attribute in logged
  events preferably.

* added database selection to arango-dfdb

* provide foxx-manager, arangodump, and arangorestore in Windows build

* ArangoDB 1.4 will refuse to start if option `--javascript.app-path` is not set.

* added startup option `--server.allow-method-override`

  This option can be set to allow overriding the HTTP request method in a request using
  one of the following custom headers:

  - x-http-method-override
  - x-http-method
  - x-method-override

  This allows bypassing proxies and tools that would otherwise just let certain types of
  requests pass. Enabling this option may impose a security risk, so it should only be
  used in very controlled environments.

  The default value for this option is `false` (no method overriding allowed).

* added "details" URL parameter for bulk import API

  Setting the `details` URL parameter to `true` in a call to POST `/_api/import` will make
  the import return details about non-imported documents in the `details` attribute. If
  `details` is `false` or omitted, no `details` attribute will be present in the response.
  This is the same behavior that previous ArangoDB versions exposed.

* added "complete" option for bulk import API

  Setting the `complete` URL parameter to `true` in a call to POST `/_api/import` will make
  the import completely fail if at least one of documents cannot be imported successfully.

  It defaults to `false`, which will make ArangoDB continue importing the other documents
  from the import even if some documents cannot be imported. This is the same behavior that
  previous ArangoDB versions exposed.

* added missing swagger documentation for `/_api/log`

* calling `/_api/logs` (or `/_admin/logs`) is only permitted from the `_system` database now.

  Calling this API method for/from other database will result in an HTTP 400.

' ported fix from https://github.com/novus/nvd3/commit/0894152def263b8dee60192f75f66700cea532cc

  This prevents JavaScript errors from occurring in Chrome when in the admin interface,
  section "Dashboard".

* show current database name in web interface (bottom right corner)

* added missing documentation for /_api/import in swagger API docs

* allow specification of database name for replication sync command replication applier

  This allows syncing from a master database with a different name than the slave database.

* issue #601: Show DB in prompt

  arangosh now displays the database name as part of the prompt by default.

  Can change the prompt by using the `--prompt` option, e.g.

      > arangosh --prompt "my db is named \"%d\"> "


v1.4.0-beta1 (2013-10-01)
-------------------------

* make the Foxx manager use per-database app directories

  Each database now has its own subdirectory for Foxx applications. Each database
  can thus use different Foxx applications if required. A Foxx app for a specific
  database resides in `<app-path>/databases/<database-name>/<app-name>`.

  System apps are shared between all databases. They reside in `<app-path>/system/<app-name>`.

* only trigger an engine reset in development mode for URLs starting with `/dev/`

  This prevents ArangoDB from reloading all Foxx applications when it is not
  actually necessary.

* changed error code from 10 (bad parameter) to 1232 (invalid key generator) for
  errors that are due to an invalid key generator specification when creating a new
  collection

* automatic detection of content-type / mime-type for Foxx assets based on filenames,
  added possibility to override auto detection

* added endpoint management API at `/_api/endpoint`

* changed HTTP return code of PUT `/_api/cursor` from 400 to 404 in case a
  non-existing cursor is referred to

* issue #360: added support for asynchronous requests

  Incoming HTTP requests with the headers `x-arango-async: true` or
  `x-arango-async: store` will be answered by the server instantly with a generic
  HTTP 202 (Accepted) response.

  The actual requests will be queued and processed by the server asynchronously,
  allowing the client to continue sending other requests without waiting for the
  server to process the actually requested operation.

  The exact point in time when a queued request is executed is undefined. If an
  error occurs during execution of an asynchronous request, the client will not
  be notified by the server.

  The maximum size of the asynchronous task queue can be controlled using the new
  option `--scheduler.maximal-queue-size`. If the queue contains this many number of
  tasks and a new asynchronous request comes in, the server will reject it with an
  HTTP 500 (internal server error) response.

  Results of incoming requests marked with header `x-arango-async: true` will be
  discarded by the server immediately. Clients have no way of accessing the result
  of such asynchronously executed request. This is just _fire and forget_.

  To later retrieve the result of an asynchronously executed request, clients can
  mark a request with the header `x-arango-async: keep`. This makes the server
  store the result of the request in memory until explicitly fetched by a client
  via the `/_api/job` API. The `/_api/job` API also provides methods for basic
  inspection of which pending or already finished requests there are on the server,
  plus ways for garbage collecting unneeded results.

* Added new option `--scheduler.maximal-queue-size`.

* issue #590: Manifest Lint

* added data dump and restore tools, arangodump and arangorestore.

  arangodump can be used to create a logical dump of an ArangoDB database, or
  just dedicated collections. It can be used to dump both a collection's structure
  (properties and indexes) and data (documents).

  arangorestore can be used to restore data from a dump created with arangodump.
  arangorestore currently does not re-create any indexes, and doesn't yet handle
  referenced documents in edges properly when doing just partial restores.
  This will be fixed until 1.4 stable.

* introduced `--server.database` option for arangosh, arangoimp, and arangob.

  The option allows these client tools to use a certain database for their actions.
  In arangosh, the current database can be switched at any time using the command

      db._useDatabase(<name>);

  When no database is specified, all client tools will assume they should use the
  default database `_system`. This is done for downwards-compatibility reasons.

* added basic multi database support (alpha)

  New databases can be created using the REST API POST `/_api/database` and the
  shell command `db._createDatabase(<name>)`.

  The default database in ArangoDB is called `_system`. This database is always
  present and cannot be deleted by the user. When an older version of ArangoDB is
  upgraded to 1.4, the previously only database will automatically become the
  `_system` database.

  New databases can be created with the above commands, and can be deleted with the
  REST API DELETE `/_api/database/<name>` or the shell command `db._dropDatabase(<name>);`.

  Deleting databases is still unstable in ArangoDB 1.4 alpha and might crash the
  server. This will be fixed until 1.4 stable.

  To access a specific database via the HTTP REST API, the `/_db/<name>/` prefix
  can be used in all URLs. ArangoDB will check if an incoming request starts with
  this prefix, and will automatically pick the database name from it. If the prefix
  is not there, ArangoDB will assume the request is made for the default database
  (`_system`). This is done for downwards-compatibility reasons.

  That means, the following URL pathnames are logically identical:

      /_api/document/mycollection/1234
      /_db/_system/document/mycollection/1234

  To access a different database (e.g. `test`), the URL pathname would look like this:

      /_db/test/document/mycollection/1234

  New databases can also be created and existing databases can only be dropped from
  within the default database (`_system`). It is not possible to drop the `_system`
  database itself.

  Cross-database operations are unintended and unsupported. The intention of the
  multi-database feature is to have the possibility to have a few databases managed
  by ArangoDB in parallel, but to only access one database at a time from a connection
  or a request.

  When accessing the web interface via the URL pathname `/_admin/html/` or `/_admin/aardvark`,
  the web interface for the default database (`_system`) will be displayed.
  To access the web interface for a different database, the database name can be
  put into the URLs as a prefix, e.g. `/_db/test/_admin/html` or
  `/_db/test/_admin/aardvark`.

  All internal request handlers and also all user-defined request handlers and actions
  (including Foxx) will only get to see the unprefixed URL pathnames (i.e. excluding
  any database name prefix). This is to ensure downwards-compatibility.

  To access the name of the requested database from any action (including Foxx), use
  use `req.database`.

  For example, when calling the URL `/myapp/myaction`, the content of `req.database`
  will be `_system` (the default database because no database got specified) and the
  content of `req.url` will be `/myapp/myaction`.

  When calling the URL `/_db/test/myapp/myaction`, the content of `req.database` will be
  `test`, and the content of `req.url` will still be `/myapp/myaction`.

* Foxx now excludes files starting with . (dot) when bundling assets

  This mitigates problems with editor swap files etc.

* made the web interface a Foxx application

  This change caused the files for the web interface to be moved from `html/admin` to
  `js/apps/aardvark` in the file system.

  The base URL for the admin interface changed from `_admin/html/index.html` to
  `_admin/aardvark/index.html`.

  The "old" redirection to `_admin/html/index.html` will now produce a 404 error.

  When starting ArangoDB with the `--upgrade` option, this will automatically be remedied
  by putting in a redirection from `/` to `/_admin/aardvark/index.html`, and from
  `/_admin/html/index.html` to `/_admin/aardvark/index.html`.

  This also obsoletes the following configuration (command-line) options:
  - `--server.admin-directory`
  - `--server.disable-admin-interface`

  when using these now obsolete options when the server is started, no error is produced
  for downwards-compatibility.

* changed User-Agent value sent by arangoimp, arangosh, and arangod from "VOC-Agent" to
  "ArangoDB"

* changed journal file creation behavior as follows:

  Previously, a journal file for a collection was always created when a collection was
  created. When a journal filled up and became full, the current journal was made a
  datafile, and a new (empty) journal was created automatically. There weren't many
  intended situations when a collection did not have at least one journal.

  This is changed now as follows:
  - when a collection is created, no journal file will be created automatically
  - when there is a write into a collection without a journal, the journal will be
    created lazily
  - when there is a write into a collection with a full journal, a new journal will
    be created automatically

  From the end user perspective, nothing should have changed, except that there is now
  less disk usage for empty collections. Disk usage of infrequently updated collections
  might also be reduced significantly by running the `rotate()` method of a collection,
  and not writing into a collection subsequently.

* added method `collection.rotate()`

  This allows premature rotation of a collection's current journal file into a (read-only)
  datafile. The purpose of using `rotate()` is to prematurely allow compaction (which is
  performed on datafiles only) on data, even if the journal was not filled up completely.

  Using `rotate()` may make sense in the following scenario:

      c = db._create("test");
      for (i = 0; i < 1000; ++i) {
        c.save(...); // insert lots of data here
      }

      ...
      c.truncate(); // collection is now empty
      // only data in datafiles will be compacted by following compaction runs
      // all data in the current journal would not be compacted

      // calling rotate will make the current journal a datafile, and thus make it
      // eligible for compaction
      c.rotate();

  Using `rotate()` may also be useful when data in a collection is known to not change
  in the immediate future. After having completed all write operations on a collection,
  performing a `rotate()` will reduce the size of the current journal to the actually
  required size (remember that journals are pre-allocated with a specific size) before
  making the journal a datafile. Thus `rotate()` may cause disk space savings, even if
  the datafiles does not qualify for compaction after rotation.

  Note: rotating the journal is asynchronous, so that the actual rotation may be executed
  after `rotate()` returns to the caller.

* changed compaction to merge small datafiles together (up to 3 datafiles are merged in
  a compaction run)

  In the regular case, this should leave less small datafiles stay around on disk and allow
  using less file descriptors in total.

* added AQL MINUS function

* added AQL UNION_DISTINCT function (more efficient than combination of `UNIQUE(UNION())`)

* updated mruby to 2013-08-22

* issue #587: Add db._create() in help for startup arangosh

* issue #586: Share a link on installation instructions in the User Manual

* issue #585: Bison 2.4 missing on Mac for custom build

* issue #584: Web interface images broken in devel

* issue #583: Small documentation update

* issue #581: Parameter binding for attributes

* issue #580: Small improvements (by @guidoreina)

* issue #577: Missing documentation for collection figures in implementor manual

* issue #576: Get disk usage for collections and graphs

  This extends the result of the REST API for /_api/collection/figures with
  the attributes `compactors.count`, `compactors.fileSize`, `shapefiles.count`,
  and `shapefiles.fileSize`.

* issue #575: installing devel version on mac (low prio)

* issue #574: Documentation (POST /_admin/routing/reload)

* issue #558: HTTP cursors, allow count to ignore LIMIT


v1.4.0-alpha1 (2013-08-02)
--------------------------

* added replication. check online manual for details.

* added server startup options `--server.disable-replication-logger` and
  `--server.disable-replication-applier`

* removed action deployment tool, this now handled with Foxx and its manager or
  by kaerus node utility

* fixed a server crash when using byExample / firstExample inside a transaction
  and the collection contained a usable hash/skiplist index for the example

* defineHttp now only expects a single context

* added collection detail dialog (web interface)

  Shows collection properties, figures (datafiles, journals, attributes, etc.)
  and indexes.

* added documents filter (web interface)

  Allows searching for documents based on attribute values. One or many filter
  conditions can be defined, using comparison operators such as '==', '<=', etc.

* improved AQL editor (web interface)

  Editor supports keyboard shortcuts (Submit, Undo, Redo, Select).
  Editor allows saving and reusing of user-defined queries.
  Added example queries to AQL editor.
  Added comment button.

* added document import (web interface)

  Allows upload of JSON-data from files. Files must have an extension of .json.

* added dashboard (web interface)

  Shows the status of replication and multiple system charts, e.g.
  Virtual Memory Size, Request Time, HTTP Connections etc.

* added API method `/_api/graph` to query all graphs with all properties.

* added example queries in web interface AQL editor

* added arango.reconnect(<host>) method for arangosh to dynamically switch server or
  user name

* added AQL range operator `..`

  The `..` operator can be used to easily iterate over a sequence of numeric
  values. It will produce a list of values in the defined range, with both bounding
  values included.

  Example:

      2010..2013

  will produce the following result:

      [ 2010, 2011, 2012, 2013 ]

* added AQL RANGE function

* added collection.first(count) and collection.last(count) document access functions

  These functions allow accessing the first or last n documents in a collection. The order
  is determined by document insertion/update time.

* added AQL INTERSECTION function

* INCOMPATIBLE CHANGE: changed AQL user function namespace resolution operator from `:` to `::`

  AQL user-defined functions were introduced in ArangoDB 1.3, and the namespace resolution
  operator for them was the single colon (`:`). A function call looked like this:

      RETURN mygroup:myfunc()

  The single colon caused an ambiguity in the AQL grammar, making it indistinguishable from
  named attributes or the ternary operator in some cases, e.g.

      { mygroup:myfunc ? mygroup:myfunc }

  The change of the namespace resolution operator from `:` to `::` fixes this ambiguity.

  Existing user functions in the database will be automatically fixed when starting ArangoDB
  1.4 with the `--upgrade` option. However, queries using user-defined functions need to be
  adjusted on the client side to use the new operator.

* allow multiple AQL LET declarations separated by comma, e.g.
  LET a = 1, b = 2, c = 3

* more useful AQL error messages

  The error position (line/column) is more clearly indicated for parse errors.
  Additionally, if a query references a collection that cannot be found, the error
  message will give a hint on the collection name

* changed return value for AQL `DOCUMENT` function in case document is not found

  Previously, when the AQL `DOCUMENT` function was called with the id of a document and
  the document could not be found, it returned `undefined`. This value is not part of the
  JSON type system and this has caused some problems.
  Starting with ArangoDB 1.4, the `DOCUMENT` function will return `null` if the document
  looked for cannot be found.

  In case the function is called with a list of documents, it will continue to return all
  found documents, and will not return `null` for non-found documents. This has not changed.

* added single line comments for AQL

  Single line comments can be started with a double forward slash: `//`.
  They end at the end of the line, or the end of the query string, whichever is first.

* fixed documentation issues #567, #568, #571.

* added collection.checksum(<withData>) method to calculate CRC checksums for
  collections

  This can be used to
  - check if data in a collection has changed
  - compare the contents of two collections on different ArangoDB instances

* issue #565: add description line to aal.listAvailable()

* fixed several out-of-memory situations when double freeing or invalid memory
  accesses could happen

* less msyncing during the creation of collections

  This is achieved by not syncing the initial (standard) markers in shapes collections.
  After all standard markers are written, the shapes collection will get synced.

* renamed command-line option `--log.filter` to `--log.source-filter` to avoid
  misunderstandings

* introduced new command-line option `--log.content-filter` to optionally restrict
  logging to just specific log messages (containing the filter string, case-sensitive).

  For example, to filter on just log entries which contain `ArangoDB`, use:

      --log.content-filter "ArangoDB"

* added optional command-line option `--log.requests-file` to log incoming HTTP
  requests to a file.

  When used, all HTTP requests will be logged to the specified file, containing the
  client IP address, HTTP method, requests URL, HTTP response code, and size of the
  response body.

* added a signal handler for SIGUSR1 signal:

  when ArangoDB receives this signal, it will respond all further incoming requests
  with an HTTP 503 (Service Unavailable) error. This will be the case until another
  SIGUSR1 signal is caught. This will make ArangoDB start serving requests regularly
  again. Note: this is not implemented on Windows.

* limited maximum request URI length to 16384 bytes:

  Incoming requests with longer request URIs will be responded to with an HTTP
  414 (Request-URI Too Long) error.

* require version 1.0 or 1.1 in HTTP version signature of requests sent by clients:

  Clients sending requests with a non-HTTP 1.0 or non-HTTP 1.1 version number will
  be served with an HTTP 505 (HTTP Version Not Supported) error.

* updated manual on indexes:

  using system attributes such as `_id`, `_key`, `_from`, `_to`, `_rev` in indexes is
  disallowed and will be rejected by the server. This was the case since ArangoDB 1.3,
  but was not properly documented.

* issue #563: can aal become a default object?

  aal is now a prefab object in arangosh

* prevent certain system collections from being renamed, dropped, or even unloaded.

  Which restrictions there are for which system collections may vary from release to
  release, but users should in general not try to modify system collections directly
  anyway.

  Note: there are no such restrictions for user-created collections.

* issue #559: added Foxx documentation to user manual

* added server startup option `--server.authenticate-system-only`. This option can be
  used to restrict the need for HTTP authentication to internal functionality and APIs,
  such as `/_api/*` and `/_admin/*`.
  Setting this option to `true` will thus force authentication for the ArangoDB APIs
  and the web interface, but allow unauthenticated requests for other URLs (including
  user defined actions and Foxx applications).
  The default value of this option is `false`, meaning that if authentication is turned
  on, authentication is still required for *all* incoming requests. Only by setting the
  option to `true` this restriction is lifted and authentication becomes required for
  URLs starting with `/_` only.

  Please note that authentication still needs to be enabled regularly by setting the
  `--server.disable-authentication` parameter to `false`. Otherwise no authentication
  will be required for any URLs as before.

* protect collections against unloading when there are still document barriers around.

* extended cap constraints to optionally limit the active data size in a collection to
  a specific number of bytes.

  The arguments for creating a cap constraint are now:
  `collection.ensureCapConstraint(<count>, <byteSize>);`

  It is supported to specify just a count as in ArangoDB 1.3 and before, to specify
  just a fileSize, or both. The first met constraint will trigger the automated
  document removal.

* added `db._exists(doc)` and `collection.exists(doc)` for easy document existence checks

* added API `/_api/current-database` to retrieve information about the database the
  client is currently connected to (note: the API `/_api/current-database` has been
  removed in the meantime. The functionality is accessible via `/_api/database/current`
  now).

* ensure a proper order of tick values in datafiles/journals/compactors.
  any new files written will have the _tick values of their markers in order. for
  older files, there are edge cases at the beginning and end of the datafiles when
  _tick values are not properly in order.

* prevent caching of static pages in PathHandler.
  whenever a static page is requested that is served by the general PathHandler, the
  server will respond to HTTP GET requests with a "Cache-Control: max-age=86400" header.

* added "doCompact" attribute when creating collections and to collection.properties().
  The attribute controls whether collection datafiles are compacted.

* changed the HTTP return code from 400 to 404 for some cases when there is a referral
  to a non-existing collection or document.

* introduced error code 1909 `too many iterations` that is thrown when graph traversals
  hit the `maxIterations` threshold.

* optionally limit traversals to a certain number of iterations
  the limitation can be achieved via the traversal API by setting the `maxIterations`
  attribute, and also via the AQL `TRAVERSAL` and `TRAVERSAL_TREE` functions by setting
  the same attribute. If traversals are not limited by the end user, a server-defined
  limit for `maxIterations` may be used to prevent server-side traversals from running
  endlessly.

* added graph traversal API at `/_api/traversal`

* added "API" link in web interface, pointing to REST API generated with Swagger

* moved "About" link in web interface into "links" menu

* allow incremental access to the documents in a collection from out of AQL
  this allows reading documents from a collection chunks when a full collection scan
  is required. memory usage might be must lower in this case and queries might finish
  earlier if there is an additional LIMIT statement

* changed AQL COLLECT to use a stable sort, so any previous SORT order is preserved

* issue #547: Javascript error in the web interface

* issue #550: Make AQL graph functions support key in addition to id

* issue #526: Unable to escape when an errorneous command is entered into the js shell

* issue #523: Graph and vertex methods for the javascript api

* issue #517: Foxx: Route parameters with capital letters fail

* issue #512: Binded Parameters for LIMIT


v1.3.3 (2013-08-01)
-------------------

* issue #570: updateFishbowl() fails once

* updated and fixed generated examples

* issue #559: added Foxx documentation to user manual

* added missing error reporting for errors that happened during import of edges


v1.3.2 (2013-06-21)
-------------------

* fixed memleak in internal.download()

* made the shape-collection journal size adaptive:
  if too big shapes come in, a shape journal will be created with a big-enough size
  automatically. the maximum size of a shape journal is still restricted, but to a
  very big value that should never be reached in practice.

* fixed a segfault that occurred when inserting documents with a shape size bigger
  than the default shape journal size (2MB)

* fixed a locking issue in collection.truncate()

* fixed value overflow in accumulated filesizes reported by collection.figures()

* issue #545: AQL FILTER unnecessary (?) loop

* issue #549: wrong return code with --daemon


v1.3.1 (2013-05-24)
-------------------

* removed currently unused _ids collection

* fixed usage of --temp-path in aranogd and arangosh

* issue #540: suppress return of temporary internal variables in AQL

* issue #530: ReferenceError: ArangoError is not a constructor

* issue #535: Problem with AQL user functions javascript API

* set --javascript.app-path for test execution to prevent startup error

* issue #532: Graph _edgesCache returns invalid data?

* issue #531: Arangod errors

* issue #529: Really weird transaction issue

* fixed usage of --temp-path in aranogd and arangosh


v1.3.0 (2013-05-10)
-------------------

* fixed problem on restart ("datafile-xxx is not sealed") when server was killed
  during a compaction run

* fixed leak when using cursors with very small batchSize

* issue #508: `unregistergroup` function not mentioned in http interface docs

* issue #507: GET /_api/aqlfunction returns code inside parentheses

* fixed issue #489: Bug in aal.install

* fixed issue 505: statistics not populated on MacOS


v1.3.0-rc1 (2013-04-24)
-----------------------

* updated documentation for 1.3.0

* added node modules and npm packages

* changed compaction to only compact datafiles with more at least 10% of dead
  documents (byte size-wise)

* issue #498: fixed reload of authentication info when using
  `require("org/arangodb/users").reload()`

* issue #495: Passing an empty array to create a document results in a
  "phantom" document

* added more precision for requests statistics figures

* added "sum" attribute for individual statistics results in statistics API
  at /_admin/statistics

* made "limit" an optional parameter in AQL function NEAR().
  limit can now be either omitted completely, or set to 0. If so, an internal
  default value (currently 100) will be applied for the limit.

* issue #481

* added "attributes.count" to output of `collection.figures()`
  this also affects the REST API /_api/collection/<name>/figures

* added IndexedPropertyGetter for ShapedJson objects

* added API for user-defined AQL functions

* issue #475: A better error message for deleting a non-existent graph

* issue #474: Web interface problems with the JS Shell

* added missing documentation for AQL UNION function

* added transaction support.
  This provides ACID transactions for ArangoDB. Transactions can be invoked
  using the `db._executeTransaction()` function, or the `/_api/transaction`
  REST API.

* switched to semantic versioning (at least for alpha & alpha naming)

* added saveOrReplace() for server-side JS

v1.3.alpha1 (2013-04-05)
------------------------

* cleanup of Module, Package, ArangoApp and modules "internal", "fs", "console"

* use Error instead of string in throw to allow stack-trace

* issue #454: error while creation of Collection

* make `collection.count()` not recalculate the number of documents on the fly, but
  use some internal document counters.

* issue #457: invalid string value in web interface

* make datafile id (datafile->_fid) identical to the numeric part of the filename.
  E.g. the datafile `journal-123456.db` will now have a datafile marker with the same
  fid (i.e. `123456`) instead of a different value. This change will only affect
  datafiles that are created with 1.3 and not any older files.
  The intention behind this change is to make datafile debugging easier.

* consistently discard document attributes with reserved names (system attributes)
  but without any known meaning, for example `_test`, `_foo`, ...

  Previously, these attributes were saved with the document regularly in some cases,
  but were discarded in other cases.
  Now these attributes are discarded consistently. "Real" system attributes such as
  `_key`, `_from`, `_to` are not affected and will work as before.

  Additionally, attributes with an empty name (``) are discarded when documents are
  saved.

  Though using reserved or empty attribute names in documents was not really and
  consistently supported in previous versions of ArangoDB, this change might cause
  an incompatibility for clients that rely on this feature.

* added server startup flag `--database.force-sync-properties` to force syncing of
  collection properties on collection creation, deletion and on property update.
  The default value is true to mimic the behavior of previous versions of ArangoDB.
  If set to false, collection properties are written to disk but no call to sync()
  is made.

* added detailed output of server version and components for REST APIs
  `/_admin/version` and `/_api/version`. To retrieve this extended information,
  call the REST APIs with URL parameter `details=true`.

* issue #443: For git-based builds include commit hash in version

* adjust startup log output to be more compact, less verbose

* set the required minimum number of file descriptors to 256.
  On server start, this number is enforced on systems that have rlimit. If the limit
  cannot be enforced, starting the server will fail.
  Note: 256 is considered to be the absolute minimum value. Depending on the use case
  for ArangoDB, a much higher number of file descriptors should be used.

  To avoid checking & potentially changing the number of maximum open files, use the
  startup option `--server.descriptors-minimum 0`

* fixed shapedjson to json conversion for special numeric values (NaN, +inf, -inf).
  Before, "NaN", "inf", or "-inf" were written into the JSONified output, but these
  values are not allowed in JSON. Now, "null" is written to the JSONified output as
  required.

* added AQL functions VARIANCE_POPULATION(), VARIANCE_SAMPLE(), STDDEV_POPULATION(),
  STDDEV_SAMPLE(), AVERAGE(), MEDIAN() to calculate statistical values for lists

* added AQL SQRT() function

* added AQL TRIM(), LEFT() and RIGHT() string functions

* fixed issue #436: GET /_api/document on edge

* make AQL REVERSE() and LENGTH() functions work on strings, too

* disabled DOT generation in `make doxygen`. this speeds up docs generation

* renamed startup option `--dispatcher.report-intervall` to `--dispatcher.report-interval`

* renamed startup option `--scheduler.report-intervall` to `--scheduler.report-interval`

* slightly changed output of REST API method /_admin/log.
  Previously, the log messages returned also contained the date and log level, now
  they will only contain the log message, and no date and log level information.
  This information can be re-created by API users from the `timestamp` and `level`
  attributes of the result.

* removed configure option `--enable-zone-debug`
  memory zone debugging is now automatically turned on when compiling with ArangoDB
  `--enable-maintainer-mode`

* removed configure option `--enable-arangob`
  arangob is now always included in the build


v1.2.3 (XXXX-XX-XX)
-------------------

* added optional parameter `edgexamples` for AQL function EDGES() and NEIGHBORS()

* added AQL function NEIGHBORS()

* added freebsd support

* fixed firstExample() query with `_id` and `_key` attributes

* issue triAGENS/ArangoDB-PHP#55: AQL optimizer may have mis-optimized duplicate
  filter statements with limit


v1.2.2 (2013-03-26)
-------------------

* fixed save of objects with common sub-objects

* issue #459: fulltext internal memory allocation didn't scale well
  This fix improves loading times for collections with fulltext indexes that have
  lots of equal words indexed.

* issue #212: auto-increment support

  The feature can be used by creating a collection with the extra `keyOptions`
  attribute as follows:

      db._create("mycollection", { keyOptions: { type: "autoincrement", offset: 1, increment: 10, allowUserKeys: true } });

  The `type` attribute will make sure the keys will be auto-generated if no
  `_key` attribute is specified for a document.

  The `allowUserKeys` attribute determines whether users might still supply own
  `_key` values with documents or if this is considered an error.

  The `increment` value determines the actual increment value, whereas the `offset`
  value can be used to seed to value sequence with a specific starting value.
  This will be useful later in a multi-master setup, when multiple servers can use
  different auto-increment seed values and thus generate non-conflicting auto-increment values.

  The default values currently are:

  - `allowUserKeys`: `true`
  - `offset`: `0`
  - `increment`: `1`

  The only other available key generator type currently is `traditional`.
  The `traditional` key generator will auto-generate keys in a fashion as ArangoDB
  always did (some increasing integer value, with a more or less unpredictable
  increment value).

  Note that for the `traditional` key generator there is only the option to disallow
  user-supplied keys and give the server the sole responsibility for key generation.
  This can be achieved by setting the `allowUserKeys` property to `false`.

  This change also introduces the following errors that API implementors may want to check
  the return values for:

  - 1222: `document key unexpected`: will be raised when a document is created with
    a `_key` attribute, but the underlying collection was set up with the `keyOptions`
    attribute `allowUserKeys: false`.

  - 1225: `out of keys`: will be raised when the auto-increment key generator runs
    out of keys. This may happen when the next key to be generated is 2^64 or higher.
    In practice, this will only happen if the values for `increment` or `offset` are
    not set appropriately, or if users are allowed to supply own keys, those keys
    are near the 2^64 threshold, and later the auto-increment feature kicks in and
    generates keys that cross that threshold.

    In practice it should not occur with proper configuration and proper usage of the
    collections.

  This change may also affect the following REST APIs:
  - POST `/_api/collection`: the server does now accept the optional `keyOptions`
    attribute in the second parameter
  - GET `/_api/collection/properties`: will return the `keyOptions` attribute as part
    of the collection's properties. The previous optional attribute `createOptions`
    is now gone.

* fixed `ArangoStatement.explain()` method with bind variables

* fixed misleading "cursor not found" error message in arangosh that occurred when
  `count()` was called for client-side cursors

* fixed handling of empty attribute names, which may have crashed the server under
  certain circumstances before

* fixed usage of invalid pointer in error message output when index description could
  not be opened


v1.2.1 (2013-03-14)
-------------------

* issue #444: please darken light color in arangosh

* issue #442: pls update post install info on osx

* fixed conversion of special double values (NaN, -inf, +inf) when converting from
  shapedjson to JSON

* fixed compaction of markers (location of _key was not updated correctly in memory,
  leading to _keys pointing to undefined memory after datafile rotation)

* fixed edge index key pointers to use document master pointer plus offset instead
  of direct _key address

* fixed case when server could not create any more journal or compactor files.
  Previously a wrong status code may have been returned, and not being able to create
  a new compactor file may have led to an infinite loop with error message
  "could not create compactor".

* fixed value truncation for numeric filename parts when renaming datafiles/journals


v1.2.0 (2013-03-01)
-------------------

* by default statistics are now switch off; in order to enable comment out
  the "disable-statistics = yes" line in "arangod.conf"

* fixed issue #435: csv parser skips data at buffer border

* added server startup option `--server.disable-statistics` to turn off statistics
  gathering without recompilation of ArangoDB.
  This partly addresses issue #432.

* fixed dropping of indexes without collection name, e.g.
  `db.xxx.dropIndex("123456");`
  Dropping an index like this failed with an assertion error.

* fixed issue #426: arangoimp should be able to import edges into edge collections

* fixed issue #425: In case of conflict ArangoDB returns HTTP 400 Bad request
  (with 1207 Error) instead of HTTP 409 Conflict

* fixed too greedy token consumption in AQL for negative values:
  e.g. in the statement `RETURN { a: 1 -2 }` the minus token was consumed as part
  of the value `-2`, and not interpreted as the binary arithmetic operator


v1.2.beta3 (2013-02-22)
-----------------------

* issue #427: ArangoDB Importer Manual has no navigation links (previous|home|next)

* issue #319: Documentation missing for Emergency console and incomplete for datafile debugger.

* issue #370: add documentation for reloadRouting and flushServerModules

* issue #393: added REST API for user management at /_api/user

* issue #393, #128: added simple cryptographic functions for user actions in module "crypto":
  * require("org/arangodb/crypto").md5()
  * require("org/arangodb/crypto").sha256()
  * require("org/arangodb/crypto").rand()

* added replaceByExample() Javascript and REST API method

* added updateByExample() Javascript and REST API method

* added optional "limit" parameter for removeByExample() Javascript and REST API method

* fixed issue #413

* updated bundled V8 version from 3.9.4 to 3.16.14.1
  Note: the Windows version used a more recent version (3.14.0.1) and was not updated.

* fixed issue #404: keep original request url in request object


v1.2.beta2 (2013-02-15)
-----------------------

* fixed issue #405: 1.2 compile warnings

* fixed issue #333: [debian] Group "arangodb" is not used when starting vie init.d script

* added optional parameter 'excludeSystem' to GET /_api/collection
  This parameter can be used to disable returning system collections in the list
  of all collections.

* added AQL functions KEEP() and UNSET()

* fixed issue #348: "HTTP Interface for Administration and Monitoring"
  documentation errors.

* fix stringification of specific positive int64 values. Stringification of int64
  values with the upper 32 bits cleared and the 33rd bit set were broken.

* issue #395:  Collection properties() function should return 'isSystem' for
  Javascript and REST API

* make server stop after upgrade procedure when invoked with `--upgrade option`.
  When started with the `--upgrade` option, the server will perfom
  the upgrade, and then exit with a status code indicating the result of the
  upgrade (0 = success, 1 = failure). To start the server regularly in either
  daemon or console mode, the `--upgrade` option must not be specified.
  This change was introduced to allow init.d scripts check the result of
  the upgrade procedure, even in case an upgrade was successful.
  this was introduced as part of issue #391.

* added AQL function EDGES()

* added more crash-protection when reading corrupted collections at startup

* added documentation for AQL function CONTAINS()

* added AQL function LIKE()

* replaced redundant error return code 1520 (Unable to open collection) with error code
  1203 (Collection not found). These error codes have the same meanings, but one of
  them was returned from AQL queries only, the other got thrown by other parts of
  ArangoDB. Now, error 1203 (Collection not found) is used in AQL too in case a
  non-existing collection is used.

v1.2.beta1 (2013-02-01)
-----------------------

* fixed issue #382: [Documentation error] Maschine... should be Machine...

* unified history file locations for arangod, arangosh, and arangoirb.
  - The readline history for arangod (emergency console) is now stored in file
    $HOME/.arangod. It was stored in $HOME/.arango before.
  - The readline history for arangosh is still stored in $HOME/.arangosh.
  - The readline history for arangoirb is now stored in $HOME/.arangoirb. It was
    stored in $HOME/.arango-mrb before.

* fixed issue #381: _users user should have a unique constraint

* allow negative list indexes in AQL to access elements from the end of a list,
  e.g. ```RETURN values[-1]``` will return the last element of the `values` list.

* collection ids, index ids, cursor ids, and document revision ids created and
  returned by ArangoDB are now returned as strings with numeric content inside.
  This is done to prevent some value overrun/truncation in any part of the
  complete client/server workflow.
  In ArangoDB 1.1 and before, these values were previously returned as
  (potentially very big) integer values. This may cause problems (clipping, overrun,
  precision loss) for clients that do not support big integers natively and store
  such values in IEEE754 doubles internally. This type loses precision after about
  52 bits and is thus not safe to hold an id.
  Javascript and 32 bit-PHP are examples for clients that may cause such problems.
  Therefore, ids are now returned by ArangoDB as strings, with the string
  content being the integer value as before.

  Example for documents ("_rev" attribute):
  - Document returned by ArangoDB 1.1: { "_rev": 1234, ... }
  - Document returned by ArangoDB 1.2: { "_rev": "1234", ... }

  Example for collections ("id" attribute / "_id" property):
  - Collection returned by ArangoDB 1.1: { "id": 9327643, "name": "test", ... }
  - Collection returned by ArangoDB 1.2: { "id": "9327643", "name": "test", ... }

  Example for cursors ("id" attribute):
  - Collection returned by ArangoDB 1.1: { "id": 11734292, "hasMore": true, ... }
  - Collection returned by ArangoDB 1.2: { "id": "11734292", "hasMore": true, ... }

* global variables are not automatically available anymore when starting the
  arangod Javascript emergency console (i.e. ```arangod --console```).

  Especially, the variables `db`, `edges`, and `internal` are not available
  anymore. `db` and `internal` can be made available in 1.2 by
  ```var db = require("org/arangodb").db;``` and
  ```var internal = require("internal");```, respectively.
  The reason for this change is to get rid of global variables in the server
  because this will allow more specific inclusion of functionality.

  For convenience, the global variable `db` is still available by default in
  arangosh. The global variable `edges`, which since ArangoDB 1.1 was kind of
  a redundant wrapper of `db`, has been removed in 1.2 completely.
  Please use `db` instead, and if creating an edge collection, use the explicit
  ```db._createEdgeCollection()``` command.

* issue #374: prevent endless redirects when calling admin interface with
  unexpected URLs

* issue #373: TRAVERSAL() `trackPaths` option does not work. Instead `paths` does work

* issue #358: added support for CORS

* honor optional waitForSync property for document removal, replace, update, and
  save operations in arangosh. The waitForSync parameter for these operations
  was previously honored by the REST API and on the server-side, but not when
  the waitForSync parameter was specified for a document operation in arangosh.

* calls to db.collection.figures() and /_api/collection/<collection>/figures now
  additionally return the number of shapes used in the collection in the
  extra attribute "shapes.count"

* added AQL TRAVERSAL_TREE() function to return a hierarchical result from a traversal

* added AQL TRAVERSAL() function to return the results from a traversal

* added AQL function ATTRIBUTES() to return the attribute names of a document

* removed internal server-side AQL functions from global scope.

  Now the AQL internal functions can only be accessed via the exports of the
  ahuacatl module, which can be included via ```require("org/arangodb/ahuacatl")```.
  It shouldn't be necessary for clients to access this module at all, but
  internal code may use this module.

  The previously global AQL-related server-side functions were moved to the
  internal namespace. This produced the following function name changes on
  the server:

     old name              new name
     ------------------------------------------------------
     AHUACATL_RUN       => require("internal").AQL_QUERY
     AHUACATL_EXPLAIN   => require("internal").AQL_EXPLAIN
     AHUACATL_PARSE     => require("internal").AQL_PARSE

  Again, clients shouldn't have used these functions at all as there is the
  ArangoStatement object to execute AQL queries.

* fixed issue #366: Edges index returns strange description

* added AQL function MATCHES() to check a document against a list of examples

* added documentation and tests for db.collection.removeByExample

* added --progress option for arangoimp. This will show the percentage of the input
  file that has been processed by arangoimp while the import is still running. It can
  be used as a rough indicator of progress for the entire import.

* make the server log documents that cannot be imported via /_api/import into the
  logfile using the warning log level. This may help finding illegal documents in big
  import runs.

* check on server startup whether the database directory and all collection directories
  are writable. if not, the server startup will be aborted. this prevents serious
  problems with collections being non-writable and this being detected at some pointer
  after the server has been started

* allow the following AQL constructs: FUNC(...)[...], FUNC(...).attribute

* fixed issue #361: Bug in Admin Interface. Header disappears when clicking new collection

* Added in-memory only collections

  Added collection creation parameter "isVolatile":
  if set to true, the collection is created as an in-memory only collection,
  meaning that all document data of that collection will reside in memory only,
  and will not be stored permanently to disk.
  This means that all collection data will be lost when the collection is unloaded
  or the server is shut down.
  As this collection type does not have datafile disk overhead for the regular
  document operations, it may be faster than normal disk-backed collections. The
  actual performance gains strongly depend on the underlying OS, filesystem, and
  settings though.
  This collection type should be used for caches only and not for any sensible data
  that cannot be re-created otherwise.
  Some platforms, namely Windows, currently do not support this collection type.
  When creating an in-memory collection on such platform, an error message will be
  returned by ArangoDB telling the user the platform does not support it.

  Note: in-memory collections are an experimental feature. The feature might
  change drastically or even be removed altogether in a future version of ArangoDB.

* fixed issue #353: Please include "pretty print" in Emergency Console

* fixed issue #352: "pretty print" console.log
  This was achieved by adding the dump() function for the "internal" object

* reduced insertion time for edges index
  Inserting into the edges index now avoids costly comparisons in case of a hash
  collision, reducing the prefilling/loading timer for bigger edge collections

* added fulltext queries to AQL via FULLTEXT() function. This allows search
  fulltext indexes from an AQL query to find matching documents

* added fulltext index type. This index type allows indexing words and prefixes of
  words from a specific document attribute. The index can be queries using a
  SimpleQueryFull object, the HTTP REST API at /_api/simple/fulltext, or via AQL

* added collection.revision() method to determine whether a collection has changed.
  The revision method returns a revision string that can be used by client programs
  for equality/inequality comparisons. The value returned by the revision method
  should be treated by clients as an opaque string and clients should not try to
  figure out the sense of the revision id. This is still useful enough to check
  whether data in a collection has changed.

* issue #346: adaptively determine NUMBER_HEADERS_PER_BLOCK

* issue #338: arangosh cursor positioning problems

* issue #326: use limit optimization with filters

* issue #325: use index to avoid sorting

* issue #324: add limit optimization to AQL

* removed arango-password script and added Javascript functionality to add/delete
  users instead. The functionality is contained in module `users` and can be invoked
  as follows from arangosh and arangod:
  * require("users").save("name", "passwd");
  * require("users").replace("name", "newPasswd");
  * require("users").remove("name");
  * require("users").reload();
  These functions are intentionally not offered via the web interface.
  This also addresses issue #313

* changed print output in arangosh and the web interface for JSON objects.
  Previously, printing a JSON object in arangosh resulted in the attribute values
  being printed as proper JSON, but attribute names were printed unquoted and
  unescaped. This was fine for the purpose of arangosh, but lead to invalid
  JSON being produced. Now, arangosh will produce valid JSON that can be used
  to send it back to ArangoDB or use it with arangoimp etc.

* fixed issue #300: allow importing documents via the REST /_api/import API
  from a JSON list, too.
  So far, the API only supported importing from a format that had one JSON object
  on each line. This is sometimes inconvenient, e.g. when the result of an AQL
  query or any other list is to be imported. This list is a JSON list and does not
  necessary have a document per line if pretty-printed.
  arangoimp now supports the JSON list format, too. However, the format requires
  arangoimp and the server to read the entire dataset at once. If the dataset is
  too big (bigger than --max-upload-size) then the import will be rejected. Even if
  increased, the entire list must fit in memory on both the client and the server,
  and this may be more resource-intensive than importing individual lines in chunks.

* removed unused parameter --reuse-ids for arangoimp. This parameter did not have
  any effect in 1.2, was never publicly announced and did evil (TM) things.

* fixed issue #297 (partly): added whitespace between command line and
  command result in arangosh, added shell colors for better usability

* fixed issue #296: system collections not usable from AQL

* fixed issue #295: deadlock on shutdown

* fixed issue #293: AQL queries should exploit edges index

* fixed issue #292: use index when filtering on _key in AQL

* allow user-definable document keys
  users can now define their own document keys by using the _key attribute
  when creating new documents or edges. Once specified, the value of _key is
  immutable.
  The restrictions for user-defined key values are:
  * the key must be at most 254 bytes long
  * it must consist of the letters a-z (lower or upper case), the digits 0-9,
    the underscore (_) or dash (-) characters only
  * any other characters, especially multi-byte sequences, whitespace or
    punctuation characters cannot be used inside key values

  Specifying a document key is optional when creating new documents. If no
  document key is specified, ArangoDB will create a document key itself.
  There are no guarantees about the format and pattern of auto-generated document
  keys other than the above restrictions.
  Clients should therefore treat auto-generated document keys as opaque values.
  Keys can be used to look up and reference documents, e.g.:
  * saving a document: `db.users.save({ "_key": "fred", ... })`
  * looking up a document: `db.users.document("fred")`
  * referencing other documents: `edges.relations.save("users/fred", "users/john", ...)`

  This change is downwards-compatible to ArangoDB 1.1 because in ArangoDB 1.1
  users were not able to define their own keys. If the user does not supply a _key
  attribute when creating a document, ArangoDB 1.2 will still generate a key of
  its own as ArangoDB 1.1 did. However, all documents returned by ArangoDB 1.2 will
  include a _key attribute and clients should be able to handle that (e.g. by
  ignoring it if not needed). Documents returned will still include the _id attribute
  as in ArangoDB 1.1.

* require collection names everywhere where a collection id was allowed in
  ArangoDB 1.1 & 1.0
  This change requires clients to use a collection name in place of a collection id
  at all places the client deals with collections.
  Examples:
  * creating edges: the _from and _to attributes must now contain collection names instead
    of collection ids: `edges.relations.save("test/my-key1", "test/my-key2", ...)`
  * retrieving edges: the returned _from and _to attributes now will contain collection
    names instead of ids, too: _from: `test/fred` instead of `1234/3455`
  * looking up documents: db.users.document("fred") or db._document("users/fred")

  Collection names must be used in REST API calls instead of collection ids, too.
  This change is thus not completely downwards-compatible to ArangoDB 1.1. ArangoDB 1.1
  required users to use collection ids in many places instead of collection names.
  This was unintuitive and caused overhead in cases when just the collection name was
  known on client-side but not its id. This overhead can now be avoided so clients can
  work with the collection names directly. There is no need to work with collection ids
  on the client side anymore.
  This change will likely require adjustments to API calls issued by clients, and also
  requires a change in how clients handle the _id value of returned documents. Previously,
  the _id value of returned documents contained the collection id, a slash separator and
  the document number. Since 1.2, _id will contain the collection name, a slash separator
  and the document key. The same applies to the _from and _to attribute values of edges
  that are returned by ArangoDB.

  Also removed (now unnecessary) location header in responses of the collections REST API.
  The location header was previously returned because it was necessary for clients.
  When clients created a collection, they specified the collection name. The collection
  id was generated on the server, but the client needed to use the server-generated
  collection id for further API calls, e.g. when creating edges etc. Therefore, the
  full collection URL, also containing the collection id, was returned by the server in
  responses to the collection API, in the HTTP location header.
  Returning the location header has become unnecessary in ArangoDB 1.2 because users
  can access collections by name and do not need to care about collection ids.


v1.1.3 (2013-XX-XX)
-------------------

* fix case when an error message was looked up for an error code but no error
  message was found. In this case a NULL ptr was returned and not checked everywhere.
  The place this error popped up was when inserting into a non-unique hash index
  failed with a specific, invalid error code.

* fixed issue #381:  db._collection("_users").getIndexes();

* fixed issue #379: arango-password fatal issue javscript.startup-directory

* fixed issue #372: Command-Line Options for the Authentication and Authorization


v1.1.2 (2013-01-20)
-------------------

* upgraded to mruby 2013-01-20 583983385b81c21f82704b116eab52d606a609f4

* fixed issue #357: Some spelling and grammar errors

* fixed issue #355: fix quotes in pdf manual

* fixed issue #351: Strange arangosh error message for long running query

* fixed randomly hanging connections in arangosh on MacOS

* added "any" query method: this returns a random document from a collection. It
  is also available via REST HTTP at /_api/simple/any.

* added deployment tool

* added getPeerVertex

* small fix for logging of long messages: the last character of log messages longer
  than 256 bytes was not logged.

* fixed truncation of human-readable log messages for web interface: the trailing \0
  byte was not appended for messages longer than 256 bytes

* fixed issue #341: ArangoDB crashes when stressed with Batch jobs
  Contrary to the issue title, this did not have anything to do with batch jobs but
  with too high memory usage. The memory usage of ArangoDB is now reduced for cases
   when there are lots of small collections with few documents each

* started with issue #317: Feature Request (from Google Groups): DATE handling

* backported issue #300: Extend arangoImp to Allow importing result set-like
  (list of documents) formatted files

* fixed issue #337: "WaitForSync" on new collection does not work on Win/X64

* fixed issue #336: Collections REST API docs

* fixed issue #335: mmap errors due to wrong memory address calculation

* fixed issue #332: arangoimp --use-ids parameter seems to have no impact

* added option '--server.disable-authentication' for arangosh as well. No more passwd
  prompts if not needed

* fixed issue #330: session logging for arangosh

* fixed issue #329: Allow passing script file(s) as parameters for arangosh to run

* fixed issue #328: 1.1 compile warnings

* fixed issue #327: Javascript parse errors in front end


v1.1.1 (2012-12-18)
-------------------

* fixed issue #339: DELETE /_api/cursor/cursor-identifier return incollect errorNum

  The fix for this has led to a signature change of the function actions.resultNotFound().
  The meaning of parameter #3 for This function has changed from the error message string
  to the error code. The error message string is now parameter #4.
  Any client code that uses this function in custom actions must be adjusted.

* fixed issue #321: Problem upgrading arangodb 1.0.4 to 1.1.0 with Homebrew (OSX 10.8.2)

* fixed issue #230: add navigation and search for online documentation

* fixed issue #315: Strange result in PATH

* fixed issue #323: Wrong function returned in error message of AQL CHAR_LENGTH()

* fixed some log errors on startup / shutdown due to pid file handling and changing
  of directories


v1.1.0 (2012-12-05)
-------------------

* WARNING:
  arangod now performs a database version check at startup. It will look for a file
  named "VERSION" in its database directory. If the file is not present, arangod will
  perform an automatic upgrade of the database directory. This should be the normal
  case when upgrading from ArangoDB 1.0 to ArangoDB 1.1.

  If the VERSION file is present but is from an older version of ArangoDB, arangod
  will refuse to start and ask the user to run a manual upgrade first. A manual upgrade
  can be performed by starting arangod with the option `--upgrade`.

  This upgrade procedure shall ensure that users have full control over when they
  perform any updates/upgrades of their data, and can plan backups accordingly. The
  procedure also guarantees that the server is not run without any required system
  collections or with in incompatible data state.

* added AQL function DOCUMENT() to retrieve a document by its _id value

* fixed issue #311: fixed segfault on unload

* fixed issue #309: renamed stub "import" button from web interface

* fixed issue #307: added WaitForSync column in collections list in in web interface

* fixed issue #306: naming in web interface

* fixed issue #304: do not clear AQL query text input when switching tabs in
  web interface

* fixed issue #303: added documentation about usage of var keyword in web interface

* fixed issue #301: PATCH does not work in web interface

# fixed issue #269: fix make distclean & clean

* fixed issue #296: system collections not usable from AQL

* fixed issue #295: deadlock on shutdown

* added collection type label to web interface

* fixed issue #290: the web interface now disallows creating non-edges in edge collections
  when creating collections via the web interface, the collection type must also be
  specified (default is document collection)

* fixed issue #289: tab-completion does not insert any spaces

* fixed issue #282: fix escaping in web interface

* made AQL function NOT_NULL take any number of arguments. Will now return its
  first argument that is not null, or null if all arguments are null. This is downwards
  compatible.

* changed misleading AQL function name NOT_LIST() to FIRST_LIST() and slightly changed
  the behavior. The function will now return its first argument that is a list, or null
  if none of the arguments are lists.
  This is mostly downwards-compatible. The only change to the previous implementation in
  1.1-beta will happen if two arguments were passed and the 1st and 2nd arguments were
  both no lists. In previous 1.1, the 2nd argument was returned as is, but now null
  will be returned.

* add AQL function FIRST_DOCUMENT(), with same behavior as FIRST_LIST(), but working
  with documents instead of lists.

* added UPGRADING help text

* fixed issue #284: fixed Javascript errors when adding edges/vertices without own
  attributes

* fixed issue #283: AQL LENGTH() now works on documents, too

* fixed issue #281: documentation for skip lists shows wrong example

* fixed AQL optimizer bug, related to OR-combined conditions that filtered on the
  same attribute but with different conditions

* fixed issue #277: allow usage of collection names when creating edges
  the fix of this issue also implies validation of collection names / ids passed to
  the REST edge create method. edges with invalid collection ids or names in the
  "from" or "to" values will be rejected and not saved


v1.1.beta2 (2012-11-13)
-----------------------

* fixed arangoirb compilation

* fixed doxygen


v1.1.beta1 (2012-10-24)
-----------------------

* fixed AQL optimizer bug

* WARNING:
  - the user has changed from "arango" to "arangodb", the start script has changed from
    "arangod" to "arangodb", the database directory has changed from "/var/arangodb" to
    "/var/lib/arangodb" to be compliant with various Linux policies

  - In 1.1, we have introduced types for collections: regular documents go into document
    collections, and edges go into edge collections. The prefixing (db.xxx vs. edges.xxx)
    works slightly different in 1.1: edges.xxx can still be used to access collections,
    however, it will not determine the type of existing collections anymore. To create an
    edge collection 1.1, you can use db._createEdgeCollection() or edges._create().
    And there's of course also db._createDocumentCollection().
    db._create() is also still there and will create a document collection by default,
    whereas edges._create() will create an edge collection.

  - the admin web interface that was previously available via the simple URL suffix /
    is now available via a dedicated URL suffix only: /_admin/html
    The reason for this is that routing and URLs are now subject to changes by the end user,
    and only URLs parts prefixed with underscores (e.g. /_admin or /_api) are reserved
    for ArangoDB's internal usage.

* the server now handles requests with invalid Content-Length header values as follows:
  - if Content-Length is negative, the server will respond instantly with HTTP 411
    (length required)

  - if Content-Length is positive but shorter than the supplied body, the server will
    respond with HTTP 400 (bad request)

  - if Content-Length is positive but longer than the supplied body, the server will
    wait for the client to send the missing bytes. The server allows 90 seconds for this
    and will close the connection if the client does not send the remaining data

  - if Content-Length is bigger than the maximum allowed size (512 MB), the server will
    fail with HTTP 413 (request entity too large).

  - if the length of the HTTP headers is greater than the maximum allowed size (1 MB),
    the server will fail with HTTP 431 (request header fields too large)

* issue #265: allow optional base64 encoding/decoding of action response data

* issue #252: create _modules collection using arango-upgrade (note: arango-upgrade was
  finally replaced by the `--upgrade` option for arangod)

* issue #251: allow passing arbitrary options to V8 engine using new command line option:
  --javascript.v8-options. Using this option, the Harmony features or other settings in
  v8 can be enabled if the end user requires them

* issue #248: allow AQL optimizer to pull out completely uncorrelated subqueries to the
  top level, resulting in less repeated evaluation of the subquery

* upgraded to Doxygen 1.8.0

* issue #247: added AQL function MERGE_RECURSIVE

* issue #246: added clear() function in arangosh

* issue #245: Documentation: Central place for naming rules/limits inside ArangoDB

* reduced size of hash index elements by 50 %, allowing more index elements to fit in
  memory

* issue #235: GUI Shell throws Error:ReferenceError: db is not defined

* issue #229: methods marked as "under construction"

* issue #228: remove unfinished APIs (/_admin/config/*)

* having the OpenSSL library installed is now a prerequisite to compiling ArangoDB
  Also removed the --enable-ssl configure option because ssl is always required.

* added AQL functions TO_LIST, NOT_LIST

* issue #224: add optional Content-Id for batch requests

* issue #221: more documentation on AQL explain functionality. Also added
  ArangoStatement.explain() client method

* added db._createStatement() method on server as well (was previously available
  on the client only)

* issue #219: continue in case of "document not found" error in PATHS() function

* issue #213: make waitForSync overridable on specific actions

* changed AQL optimizer to use indexes in more cases. Previously, indexes might
  not have been used when in a reference expression the inner collection was
  specified last. Example: FOR u1 IN users FOR u2 IN users FILTER u1._id == u2._id
  Previously, this only checked whether an index could be used for u2._id (not
  possible). It was not checked whether an index on u1._id could be used (possible).
  Now, for expressions that have references/attribute names on both sides of the
  above as above, indexes are checked for both sides.

* issue #204: extend the CSV import by TSV and by user configurable
  separator character(s)

* issue #180: added support for batch operations

* added startup option --server.backlog-size
  this allows setting the value of the backlog for the listen() system call.
  the default value is 10, the maximum value is platform-dependent

* introduced new configure option "--enable-maintainer-mode" for
  ArangoDB maintainers. this option replaces the previous compile switches
  --with-boost-test, --enable-bison, --enable-flex and --enable-errors-dependency
  the individual configure options have been removed. --enable-maintainer-mode
  turns them all on.

* removed potentially unused configure option --enable-memfail

* fixed issue #197: HTML web interface calls /_admin/user-manager/session

* fixed issue #195: VERSION file in database directory

* fixed issue #193: REST API HEAD request returns a message body on 404

* fixed issue #188: intermittent issues with 1.0.0
  (server-side cursors not cleaned up in all cases, pthreads deadlock issue)

* issue #189: key store should use ISO datetime format bug

* issue #187: run arango-upgrade on server start (note: arango-upgrade was finally
  replaced by the `--upgrade` option for arangod)n

* fixed issue #183: strange unittest error

* fixed issue #182: manual pages

* fixed issue #181: use getaddrinfo

* moved default database directory to "/var/lib/arangodb" in accordance with
  http://www.pathname.com/fhs/pub/fhs-2.3.html

* fixed issue #179: strange text in import manual

* fixed issue #178: test for aragoimp is missing

* fixed issue #177: a misleading error message was returned if unknown variables
  were used in certain positions in an AQL query.

* fixed issue #176: explain how to use AQL from the arangosh

* issue #175: re-added hidden (and deprecated) option --server.http-port. This
  option is only there to be downwards-compatible to Arango 1.0.

* fixed issue #174: missing Documentation for `within`

* fixed issue #170: add db.<coll_name>.all().toArray() to arangosh help screen

* fixed issue #169: missing argument in Simple Queries

* added program arango-upgrade. This program must be run after installing ArangoDB
  and after upgrading from a previous version of ArangoDB. The arango-upgrade script
  will ensure all system collections are created and present in the correct state.
  It will also perform any necessary data updates.
  Note: arango-upgrade was finally replaced by the `--upgrade` option for arangod.

* issue #153: edge collection should be a flag for a collection
  collections now have a type so that the distinction between document and edge
  collections can now be done at runtime using a collection's type value.
  A collection's type can be queried in Javascript using the <collection>.type() method.

  When new collections are created using db._create(), they will be document
  collections by default. When edge._create() is called, an edge collection will be created.
  To explicitly create a collection of a specific/different type, use the methods
  _createDocumentCollection() or _createEdgeCollection(), which are available for
  both the db and the edges object.
  The Javascript objects ArangoEdges and ArangoEdgesCollection have been removed
  completely.
  All internal and test code has been adjusted for this, and client code
  that uses edges.* should also still work because edges is still there and creates
  edge collections when _create() is called.

  INCOMPATIBLE CHANGE: Client code might still need to be changed in the following aspect:
  Previously, collections did not have a type so documents and edges could be inserted
  in the same collection. This is now disallowed. Edges can only be inserted into
  edge collections now. As there were no collection types in 1.0, ArangoDB will perform
  an automatic upgrade when migrating from 1.0 to 1.1.
  The automatic upgrade will check every collection and determine its type as follows:
  - if among the first 50 documents in the collection there are documents with
    attributes "_from" and "_to", the collection is typed as an edge collection
  - if among the first 50 documents in the collection there are no documents with
    attributes "_from" and "_to", the collection is made as a document collection

* issue #150: call V8 garbage collection on server periodically

* issue #110: added support for partial updates

  The REST API for documents now offers an HTTP PATCH method to partially update
  documents. Overwriting/replacing documents is still available via the HTTP PUT method
  as before. The Javascript API in the shell also offers a new update() method in extension to
  the previously existing replace() method.


v1.0.4 (2012-11-12)
-------------------

* issue #275: strange error message in arangosh 1.0.3 at startup


v1.0.3 (2012-11-08)
-------------------

* fixed AQL optimizer bug

* issue #273: fixed segfault in arangosh on HTTP 40x

* issue #265: allow optional base64 encoding/decoding of action response data

* issue #252: _modules collection not created automatically


v1.0.2 (2012-10-22)
-------------------

* repository CentOS-X.Y moved to CentOS-X, same for Debian

* bugfix for rollback from edges

* bugfix for hash indexes

* bugfix for StringBuffer::erase_front

* added autoload for modules

* added AQL function TO_LIST


v1.0.1 (2012-09-30)
-------------------

* draft for issue #165: front-end application howto

* updated mruby to cf8fdea4a6598aa470e698e8cbc9b9b492319d

* fix for issue #190: install doesn't create log directory

* fix for issue #194: potential race condition between creating and dropping collections

* fix for issue #193: REST API HEAD request returns a message body on 404

* fix for issue #188: intermittent issues with 1.0.0

* fix for issue #163: server cannot create collection because of abandoned files

* fix for issue #150: call V8 garbage collection on server periodically


v1.0.0 (2012-08-17)
-------------------

* fix for issue #157: check for readline and ncurses headers, not only libraries


v1.0.beta4 (2012-08-15)
-----------------------

* fix for issue #152: fix memleak for barriers


v1.0.beta3 (2012-08-10)
-----------------------

* fix for issue #151: Memleak, collection data not removed

* fix for issue #149: Inconsistent port for admin interface

* fix for issue #163: server cannot create collection because of abandoned files

* fix for issue #157: check for readline and ncurses headers, not only libraries

* fix for issue #108: db.<collection>.truncate() inefficient

* fix for issue #109: added startup note about cached collection names and how to
  refresh them

* fix for issue #156: fixed memleaks in /_api/import

* fix for issue #59: added tests for /_api/import

* modified return value for calls to /_api/import: now, the attribute "empty" is
  returned as well, stating the number of empty lines in the input. Also changed the
  return value of the error code attribute ("errorNum") from 1100 ("corrupted datafile")
  to 400 ("bad request") in case invalid/unexpected JSON data was sent to the server.
  This error code is more appropriate as no datafile is broken but just input data is
  incorrect.

* fix for issue #152: Memleak for barriers

* fix for issue #151: Memleak, collection data not removed

* value of --database.maximal-journal-size parameter is now validated on startup. If
  value is smaller than the minimum value (currently 1048576), an error is thrown and
  the server will not start. Before this change, the global value of maximal journal
  size was not validated at server start, but only on collection level

* increased sleep value in statistics creation loop from 10 to 500 microseconds. This
  reduces accuracy of statistics values somewhere after the decimal points but saves
  CPU time.

* avoid additional sync() calls when writing partial shape data (attribute name data)
  to disk. sync() will still be called when the shape marker (will be written after
  the attributes) is written to disk

* issue #147: added flag --database.force-sync-shapes to force synching of shape data
  to disk. The default value is true so it is the same behavior as in version 1.0.
  if set to false, shape data is synched to disk if waitForSync for the collection is
  set to true, otherwise, shape data is not synched.

* fix for issue #145: strange issue on Travis: added epsilon for numeric comparison in
  geo index

* fix for issue #136: adjusted message during indexing

* issue #131: added timeout for HTTP keep-alive connections. The default value is 300
  seconds. There is a startup parameter server.keep-alive-timeout to configure the value.
  Setting it to 0 will disable keep-alive entirely on the server.

* fix for issue #137: AQL optimizer should use indexes for ref accesses with
  2 named attributes


v1.0.beta2 (2012-08-03)
-----------------------

* fix for issue #134: improvements for centos RPM

* fixed problem with disable-admin-interface in config file


v1.0.beta1 (2012-07-29)
-----------------------

* fixed issue #118: We need a collection "debugger"

* fixed issue #126: Access-Shaper must be cached

* INCOMPATIBLE CHANGE: renamed parameters "connect-timeout" and "request-timeout"
  for arangosh and arangoimp to "--server.connect-timeout" and "--server.request-timeout"

* INCOMPATIBLE CHANGE: authorization is now required on the server side
  Clients sending requests without HTTP authorization will be rejected with HTTP 401
  To allow backwards compatibility, the server can be started with the option
  "--server.disable-authentication"

* added options "--server.username" and "--server.password" for arangosh and arangoimp
  These parameters must be used to specify the user and password to be used when
  connecting to the server. If no password is given on the command line, arangosh/
  arangoimp will interactively prompt for a password.
  If no user name is specified on the command line, the default user "root" will be
  used.

* added startup option "--server.ssl-cipher-list" to determine which ciphers to
  use in SSL context. also added SSL_OP_CIPHER_SERVER_PREFERENCE to SSL default
  options so ciphers are tried in server and not in client order

* changed default SSL protocol to TLSv1 instead of SSLv2

* changed log-level of SSL-related messages

* added SSL connections if server is compiled with OpenSSL support. Use --help-ssl

* INCOMPATIBLE CHANGE: removed startup option "--server.admin-port".
  The new endpoints feature (see --server.endpoint) allows opening multiple endpoints
  anyway, and the distinction between admin and "other" endpoints can be emulated
  later using privileges.

* INCOMPATIBLE CHANGE: removed startup options "--port", "--server.port", and
  "--server.http-port" for arangod.
  These options have been replaced by the new "--server.endpoint" parameter

* INCOMPATIBLE CHANGE: removed startup option "--server" for arangosh and arangoimp.
  These options have been replaced by the new "--server.endpoint" parameter

* Added "--server.endpoint" option to arangod, arangosh, and arangoimp.
  For arangod, this option allows specifying the bind endpoints for the server
  The server can be bound to one or multiple endpoints at once. For arangosh
  and arangoimp, the option specifies the server endpoint to connect to.
  The following endpoint syntax is currently supported:
  - tcp://host:port or http@tcp://host:port (HTTP over IPv4)
  - tcp://[host]:port or http@tcp://[host]:port (HTTP over IPv6)
  - ssl://host:port or http@tcp://host:port (HTTP over SSL-encrypted IPv4)
  - ssl://[host]:port or http@tcp://[host]:port (HTTP over SSL-encrypted IPv6)
  - unix:///path/to/socket or http@unix:///path/to/socket (HTTP over UNIX socket)

  If no port is specified, the default port of 8529 will be used.

* INCOMPATIBLE CHANGE: removed startup options "--server.require-keep-alive" and
  "--server.secure-require-keep-alive".
  The server will now behave as follows which should be more conforming to the
  HTTP standard:
  * if a client sends a "Connection: close" header, the server will close the
    connection
  * if a client sends a "Connection: keep-alive" header, the server will not
    close the connection
  * if a client does not send any "Connection" header, the server will assume
    "keep-alive" if the request was an HTTP/1.1 request, and "close" if the
    request was an HTTP/1.0 request

* (minimal) internal optimizations for HTTP request parsing and response header
  handling

* fixed Unicode unescaping bugs for \f and surrogate pairs in BasicsC/strings.c

* changed implementation of TRI_BlockCrc32 algorithm to use 8 bytes at a time

* fixed issue #122: arangod doesn't start if <log.file> cannot be created

* fixed issue #121: wrong collection size reported

* fixed issue #98: Unable to change journalSize

* fixed issue #88: fds not closed

* fixed escaping of document data in HTML admin front end

* added HTTP basic authentication, this is always turned on

* added server startup option --server.disable-admin-interface to turn off the
  HTML admin interface

* honor server startup option --database.maximal-journal-size when creating new
  collections without specific journalsize setting. Previously, these
  collections were always created with journal file sizes of 32 MB and the
  --database.maximal-journal-size setting was ignored

* added server startup option --database.wait-for-sync to control the default
  behavior

* renamed "--unit-tests" to "--javascript.unit-tests"


v1.0.alpha3 (2012-06-30)
------------------------

* fixed issue #116: createCollection=create option doesn't work

* fixed issue #115: Compilation issue under OSX 10.7 Lion & 10.8 Mountain Lion
  (homebrew)

* fixed issue #114: image not found

* fixed issue #111: crash during "make unittests"

* fixed issue #104: client.js -> ARANGO_QUIET is not defined


v1.0.alpha2 (2012-06-24)
------------------------

* fixed issue #112: do not accept document with duplicate attribute names

* fixed issue #103: Should we cleanup the directory structure

* fixed issue #100: "count" attribute exists in cursor response with "count:
  false"

* fixed issue #84 explain command

* added new MRuby version (2012-06-02)

* added --log.filter

* cleanup of command line options:
** --startup.directory => --javascript.startup-directory
** --quite => --quiet
** --gc.interval => --javascript.gc-interval
** --startup.modules-path => --javascript.modules-path
** --action.system-directory => --javascript.action-directory
** --javascript.action-threads => removed (is now the same pool as --server.threads)

* various bug-fixes

* support for import

* added option SKIP_RANGES=1 for make unittests

* fixed several range-related assertion failures in the AQL query optimizer

* fixed AQL query optimizations for some edge cases (e.g. nested subqueries with
  invalid constant filter expressions)


v1.0.alpha1 (2012-05-28)
------------------------

Alpha Release of ArangoDB 1.0<|MERGE_RESOLUTION|>--- conflicted
+++ resolved
@@ -1,11 +1,9 @@
 devel
 -----
 
-<<<<<<< HEAD
 * added "random" masking to mask any data type, added wildcard masking
-=======
+
 * fixed JS AQL query objects with empty query strings not being recognized as AQL queries
->>>>>>> 820ba5dd
 
 * report run-time openssl version (for dynamically linked executables)
 
