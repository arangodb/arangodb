devel
-----

<<<<<<< HEAD
* UI: optimized login view for very small screen sizes
=======
* UI: optimized error messages for invalid query bind parameter

* Truncate in RocksDB will now do intermediate commits every 10.000 documents
  if truncate fails or the server crashes during this operation all deletes
  that have been commited so far are persisted.

* make the default value of `--rocksdb.block-cache-shard-bits` use the RocksDB
  default value. This will mostly mean the default number block cache shard
  bits is lower than before, allowing each shard to store more data and cause
  less evictions from block cache

* Updated Swagger UI to version 3.9.0
>>>>>>> 42f543fd

* issue #1190: added option `--create-database` for arangoimport

* issue #3504: added option `--force-same-database` for arangorestore

  with this option set to true, it is possible to make any arangorestore attempt
  fail if the specified target database does not match the database name
  specified in the source dump's "dump.json" file. it can thus be used to
  prevent restoring data into the "wrong" database

  The option is set to `false` by default to ensure backwards-compatibility

* UI: updated dygraph js library to version 2.1.0

* honor specified COLLECT method in AQL COLLECT options
  
  for example, when the user explicitly asks for the COLLECT method
  to be `sorted`, the optimizer will now not produce an alternative
  version of the plan using the hash method.
  
  additionally, if the user explcitly asks for the COLLECT method to
  be `hash`, the optimizer will now change the existing plan to use
  the hash method if possible instead of just creating an alternative
  plan.
  
  `COLLECT ... OPTIONS { method: 'sorted' }` => always use sorted method
  `COLLECT ... OPTIONS { method: 'hash' }`   => use hash if this is technically possible
  `COLLECT ...` (no options)                 => create a plan using sorted, and another plan using hash method

* added C++ implementation for AQL function `SHA512()`

* added AQL function `IS_KEY`
  this function checks if the value passed to it can be used as a document key,
  i.e. as the value of the `_key` attribute

* add AQL functions `SORTED` and `SORTED_UNIQUE`
  
  `SORTED` will return a sorted version of the input array using AQL's internal 
  comparison order
  `SORTED_UNIQUE` will do the same, but additionally removes duplicates.

* Added C++ implementation for the AQL TRANSLATE function

* renamed arangoimp to arangoimport for consistency
  Release packages will still install arangoimp as a symlink so user scripts 
  invoking arangoimp do not need to be changed

* UI: Shard distribution view now has an accordion view instead of displaying
  all shards of all collections at once.


v3.3.3 (XXXX-XX-XX)
-------------------

* fixed issue #4255: AQL SORT consuming too much memory


v3.3.2 (2018-01-04)
-------------------

* fixed issue #4199: Internal failure: JavaScript exception in file 'arangosh.js' 
  at 98,7: ArangoError 4: Expecting type String 

* fixed issue in agency supervision with a good server being left in
  failedServers

* distinguish isReady and allInSync in clusterInventory

* fixed issue #4197: AQL statement not working in 3.3.1 when upgraded from 3.2.10

* do not reuse collection ids when restoring collections from a dump, but assign new collection ids, this should prevent collection id conflicts


v3.3.1 (2017-12-28)
-------------------

* UI: displayed wrong wfs property for a collection when using RocksDB as 
  storage engine

* added `--ignore-missing` option to arangoimp
  this option allows importing lines with less fields than specified in the CSV
  header line

* changed misleading error message from "no leader" to "not a leader"

* optimize usage of AQL FULLTEXT index function to a FOR loop with index
  usage in some cases
  When the optimization is applied, this especially speeds up fulltext index 
  queries in the cluster

* UI: improved the behavior during collection creation in a cluster environment 

* Agency lockup fixes for very small machines.

* Agency performance improvement by finer grained locking.

* Use steady_clock in agency whereever possible.

* Agency prevent Supervision thread crash.

* Fix agency integer overflow in timeout calculation.


v3.3.0 (2012-12-14)
-------------------

* release version

* added a missing try/catch block in the supervision thread


v3.3.rc8 (2017-12-12)
---------------------

* UI: fixed broken foxx configuration keys. Some valid configuration values
  could not be edited via the ui.

* UI: pressing the return key inside a select2 box no longer triggers the modal's
  success function

* UI: coordinators and db servers are now in sorted order (ascending)


v3.3.rc7 (2017-12-07)
---------------------

* fixed issue #3741: fix terminal color output in Windows 

* UI: fixed issue #3822: disabled name input field for system collections

* fixed issue #3640: limit in subquery

* fixed issue #3745: Invalid result when using OLD object with array attribute in UPSERT statement

* UI: edge collections were wrongly added to from and to vertices select box during graph creation

* UI: added not found views for documents and collections

* UI: using default user database api during database creation now

* UI: the graph viewer backend now picks one random start vertex of the
  first 1000 documents instead of calling any(). The implementation of
  "any" is known to scale bad on huge collections with RocksDB.

* UI: fixed disappearing of the navigation label in some case special case

* UI: the graph viewer now displays updated label values correctly.
  Additionally the included node/edge editor now closes automatically
  after a successful node/edge update.
  
* fixed issue #3917: traversals with high maximal depth take extremely long
  in planning phase.


v3.3.rc4 (2017-11-28)
---------------------

* minor bug-fixes


v3.3.rc3 (2017-11-24)
---------------------

* bug-fixes


v3.3.rc2 (2017-11-22)
---------------------

* UI: document/edge editor now remembering their modes (e.g. code or tree)

* UI: optimized error messages for invalid graph definitions. Also fixed a
  graph renderer cleanup error.

* UI: added a delay within the graph viewer while changing the colors of the
  graph. Necessary due different browser behaviour.

* added options `--encryption.keyfile` and `--encryption.key-generator` to arangodump
  and arangorestore

* UI: the graph viewer now displays updated label values correctly.
  Additionally the included node/edge editor now closes automatically
	after a successful node/edge update.
>>>>>>> devel

* removed `--recycle-ids` option for arangorestore

  using that option could have led to problems on the restore, with potential
  id conflicts between the originating server (the source dump server) and the
  target server (the restore server)


v3.3.rc1 (2017-11-17)
---------------------

* add readonly mode REST API

* allow compilation of ArangoDB source code with g++ 7

* upgrade minimum required g++ compiler version to g++ 5.4
  That means ArangoDB source code will not compile with g++ 4.x or g++ < 5.4 anymore.

* AQL: during a traversal if a vertex is not found. It will not print an ERROR to the log and continue
  with a NULL value, but will register a warning at the query and continue with a NULL value.
  The situation is not desired as an ERROR as ArangoDB can store edges pointing to non-existing
  vertex which is perfectly valid, but it may be a n issue on the data model, so users
  can directly see it on the query now and do not "by accident" have to check the LOG output.

* introduce `enforceReplicationFactor` attribute for creating collections:
  this optional parameter controls if the coordinator should bail out during collection
  creation if there are not enough DBServers available for the desired `replicationFactor`.

* fixed issue #3516: Show execution time in arangosh

  this change adds more dynamic prompt components for arangosh
  The following components are now available for dynamic prompts,
  settable via the `--console.prompt` option in arangosh:

  - '%t': current time as timestamp
  - '%a': elpased time since ArangoShell start in seconds
  - '%p': duration of last command in seconds
  - '%d': name of current database
  - '%e': current endpoint
  - '%E': current endpoint without protocol
  - '%u': current user

  The time a command takes can be displayed easily by starting arangosh with `--console.prompt "%p> "`.

* make the ArangoShell refill its collection cache when a yet-unknown collection
  is first accessed. This fixes the following problem:

      arangosh1> db._collections();  // shell1 lists all collections
      arangosh2> db._create("test"); // shell2 now creates a new collection 'test'
      arangosh1> db.test.insert({}); // shell1 is not aware of the collection created
                                     // in shell2, so the insert will fail

* make AQL `DISTINCT` not change the order of the results it is applied on

* incremental transfer of initial collection data now can handle partial
  responses for a chunk, allowing the leader/master to send smaller chunks
  (in terms of HTTP response size) and limit memory usage

  this optimization is only active if client applications send the "offset" parameter
  in their requests to PUT `/_api/replication/keys/<id>?type=docs`

* initial creation of shards for cluster collections is now faster with
  `replicationFactor` values bigger than 1. this is achieved by an optimization
  for the case when the collection on the leader is still empty

* potential fix for issue #3517: several "filesystem full" errors in logs
  while there's a lot of disk space

* added C++ implementations for AQL function `SUBSTRING()`, `LEFT()`, `RIGHT()` and `TRIM()`

* show C++ function name of call site in ArangoDB log output

  this requires option `--log.line-number` to be set to *true*

* UI: added word wrapping to query editor

* UI: fixed wrong user attribute name validation, issue #3228

* make AQL return a proper error message in case of a unique key constraint
  violation. previously it only returned the generic "unique constraint violated"
  error message but omitted the details about which index caused the problem.

  This addresses https://stackoverflow.com/questions/46427126/arangodb-3-2-unique-constraint-violation-id-or-key

* added option `--server.local-authentication`

* UI: added user roles

* added config option `--log.color` to toggle colorful logging to terminal

* added config option `--log.thread-name` to additionally log thread names

* usernames must not start with `:role:`, added new options:
    --server.authentication-timeout
    --ldap.roles-attribute-name
    --ldap.roles-transformation
    --ldap.roles-search
    --ldap.superuser-role
    --ldap.roles-include
    --ldap.roles-exclude

* performance improvements for full collection scans and a few other operations
  in MMFiles engine

* added `--rocksdb.encryption-key-generator` for enterprise

* removed `--compat28` parameter from arangodump and replication API

  older ArangoDB versions will no longer be supported by these tools.

* increase the recommended value for `/proc/sys/vm/max_map_count` to a value
  eight times as high as the previous recommended value. Increasing the
  values helps to prevent an ArangoDB server from running out of memory mappings.

  The raised minimum recommended value may lead to ArangoDB showing some startup
  warnings as follows:

      WARNING {memory} maximum number of memory mappings per process is 65530, which seems too low. it is recommended to set it to at least 512000
      WARNING {memory} execute 'sudo sysctl -w "vm.max_map_count=512000"'

* Foxx now warns about malformed configuration/dependency names and aliases in the manifest.

v3.2.7 (2017-11-13)
-------------------

* Cluster customers, which have upgraded from 3.1 to 3.2 need to upgrade
  to 3.2.7. The cluster supervision is otherwise not operational.

* Fixed issue #3597: AQL with path filters returns unexpected results
  In some cases breadth first search in combination with vertex filters
  yields wrong result, the filter was not applied correctly.

* fixed some undefined behavior in some internal value caches for AQL GatherNodes
  and SortNodes, which could have led to sorted results being effectively not
  correctly sorted.

* make the replication applier for the RocksDB engine start automatically after a
  restart of the server if the applier was configured with its `autoStart` property
  set to `true`. previously the replication appliers were only automatically restarted
  at server start for the MMFiles engine.

* fixed arangodump batch size adaptivity in cluster mode and upped default batch size
  for arangodump

  these changes speed up arangodump in cluster context

* smart graphs now return a proper inventory in response to replication inventory
  requests

* fixed issue #3618: Inconsistent behavior of OR statement with object bind parameters

* only users with read/write rights on the "_system" database can now execute
  "_admin/shutdown" as well as modify properties of the write-ahead log (WAL)

* increase default maximum number of V8 contexts to at least 16 if not explicitly
  configured otherwise.
  the procedure for determining the actual maximum value of V8 contexts is unchanged
  apart from the value `16` and works as follows:
  - if explicitly set, the value of the configuration option `--javascript.v8-contexts`
    is used as the maximum number of V8 contexts
  - when the option is not set, the maximum number of V8 contexts is determined
    by the configuration option `--server.threads` if that option is set. if
    `--server.threads` is not set, then the maximum number of V8 contexts is the
    server's reported hardware concurrency (number of processors visible
    to the arangod process). if that would result in a maximum value of less than 16
    in any of these two cases, then the maximum value will be increased to 16.

* fixed issue #3447: ArangoError 1202: AQL: NotFound: (while executing) when
  updating collection

* potential fix for issue #3581: Unexpected "rocksdb unique constraint
  violated" with unique hash index

* fixed geo index optimizer rule for geo indexes with a single (array of coordinates)
  attribute.

* improved the speed of the shards overview in cluster (API endpoint /_api/cluster/shardDistribution API)
  It is now guaranteed to return after ~2 seconds even if the entire cluster is unresponsive.

* fix agency precondition check for complex objects
  this fixes issues with several CAS operations in the agency

* several fixes for agency restart and shutdown

* the cluster-internal representation of planned collection objects is now more
  lightweight than before, using less memory and not allocating any cache for indexes
  etc.

* fixed issue #3403: How to kill long running AQL queries with the browser console's
  AQL (display issue)

* fixed issue #3549: server reading ENGINE config file fails on common standard
  newline character

* UI: fixed error notifications for collection modifications

* several improvements for the truncate operation on collections:

  * the timeout for the truncate operation was increased in cluster mode in
    order to prevent too frequent "could not truncate collection" errors

  * after a truncate operation, collections in MMFiles still used disk space.
    to reclaim disk space used by truncated collection, the truncate actions
    in the web interface and from the ArangoShell now issue an extra WAL flush
    command (in cluster mode, this command is also propagated to all servers).
    the WAL flush allows all servers to write out any pending operations into the
    datafiles of the truncated collection. afterwards, a final journal rotate
    command is sent, which enables the compaction to entirely remove all datafiles
    and journals for the truncated collection, so that all disk space can be
    reclaimed

  * for MMFiles a special method will be called after a truncate operation so that
    all indexes of the collection can free most of their memory. previously some
    indexes (hash and skiplist indexes) partially kept already allocated memory
    in order to avoid future memory allocations

  * after a truncate operation in the RocksDB engine, an additional compaction
    will be triggered for the truncated collection. this compaction removes all
    deletions from the key space so that follow-up scans over the collection's key
    range do not have to filter out lots of already-removed values

  These changes make truncate operations potentially more time-consuming than before,
  but allow for memory/disk space savings afterwards.

* enable JEMalloc background threads for purging and returning unused memory
  back to the operating system (Linux only)

  JEMalloc will create its background threads on demand. The number of background
  threads is capped by the number of CPUs or active arenas. The background threads run
  periodically and purge unused memory pages, allowing memory to be returned to the
  operating system.

  This change will make the arangod process create several additional threads.
  It is accompanied by an increased `TasksMax` value in the systemd service configuration
  file for the arangodb3 service.

* upgraded bundled V8 engine to bugfix version v5.7.492.77

  this upgrade fixes a memory leak in upstream V8 described in
  https://bugs.chromium.org/p/v8/issues/detail?id=5945 that will result in memory
  chunks only getting uncommitted but not unmapped


v3.2.6 (2017-10-26)
-------------------

* UI: fixed event cleanup in cluster shards view

* UI: reduced cluster dashboard api calls

* fixed a permission problem that prevented collection contents to be displayed
  in the web interface

* removed posix_fadvise call from RocksDB's PosixSequentialFile::Read(). This is
  consistent with Facebook PR 2573 (#3505)

  this fix should improve the performance of the replication with the RocksDB
  storage engine

* allow changing of collection replication factor for existing collections

* UI: replicationFactor of a collection is now changeable in a cluster
  environment

* several fixes for the cluster agency

* fixed undefined behavior in the RocksDB-based geo index

* fixed Foxxmaster failover

* purging or removing the Debian/Ubuntu arangodb3 packages now properly stops
  the arangod instance before actuallying purging or removing


v3.2.5 (2017-10-16)
-------------------

* general-graph module and _api/gharial now accept cluster options
  for collection creation. It is now possible to set replicationFactor and
  numberOfShards for all collections created via this graph object.
  So adding a new collection will not result in a singleShard and
  no replication anymore.

* fixed issue #3408: Hard crash in query for pagination

* minimum number of V8 contexts in console mode must be 2, not 1. this is
  required to ensure the console gets one dedicated V8 context and all other
  operations have at least one extra context. This requirement was not enforced
  anymore.

* fixed issue #3395: AQL: cannot instantiate CollectBlock with undetermined
  aggregation method

* UI: fixed wrong user attribute name validation, issue #3228

* fix potential overflow in CRC marker check when a corrupted CRC marker
  is found at the very beginning of an MMFiles datafile

* UI: fixed unresponsive events in cluster shards view

* Add statistics about the V8 context counts and number of available/active/busy
  threads we expose through the server statistics interface.


v3.2.4 (2017-09-26)
-------------------

* UI: no default index selected during index creation

* UI: added replicationFactor option during SmartGraph creation

* make the MMFiles compactor perform less writes during normal compaction
  operation

  This partially fixes issue #3144

* make the MMFiles compactor configurable

  The following options have been added:

* `--compaction.db-sleep-time`: sleep interval between two compaction runs
    (in s)
  * `--compaction.min-interval"`: minimum sleep time between two compaction
     runs (in s)
  * `--compaction.min-small-data-file-size`: minimal filesize threshold
    original datafiles have to be below for a compaction
  * `--compaction.dead-documents-threshold`: minimum unused count of documents
    in a datafile
  * `--compaction.dead-size-threshold`: how many bytes of the source data file
    are allowed to be unused at most
  * `--compaction.dead-size-percent-threshold`: how many percent of the source
    datafile should be unused at least
  * `--compaction.max-files`: Maximum number of files to merge to one file
  * `--compaction.max-result-file-size`: how large may the compaction result
    file become (in bytes)
  * `--compaction.max-file-size-factor`: how large the resulting file may
    be in comparison to the collection's `--database.maximal-journal-size' setting`

* fix downwards-incompatibility in /_api/explain REST handler

* fix Windows implementation for fs.getTempPath() to also create a
  sub-directory as we do on linux

* fixed a multi-threading issue in cluster-internal communication

* performance improvements for traversals and edge lookups

* removed internal memory zone handling code. the memory zones were a leftover
  from the early ArangoDB days and did not provide any value in the current
  implementation.

* (Enterprise only) added `skipInaccessibleCollections` option for AQL queries:
  if set, AQL queries (especially graph traversals) will treat collections to
  which a user has no access rights to as if these collections were empty.

* adjusted scheduler thread handling to start and stop less threads in
  normal operations

* leader-follower replication catchup code has been rewritten in C++

* early stage AQL optimization now also uses the C++ implementations of
  AQL functions if present. Previously it always referred to the JavaScript
  implementations and ignored the C++ implementations. This change gives
  more flexibility to the AQL optimizer.

* ArangoDB tty log output is now colored for log messages with levels
  FATAL, ERR and WARN.

* changed the return values of AQL functions `REGEX_TEST` and `REGEX_REPLACE`
  to `null` when the input regex is invalid. Previous versions of ArangoDB
  partly returned `false` for invalid regexes and partly `null`.

* added `--log.role` option for arangod

  When set to `true`, this option will make the ArangoDB logger print a single
  character with the server's role into each logged message. The roles are:

  - U: undefined/unclear (used at startup)
  - S: single server
  - C: coordinator
  - P: primary
  - A: agent

  The default value for this option is `false`, so no roles will be logged.


v3.2.3 (2017-09-07)
-------------------

* fixed issue #3106: orphan collections could not be registered in general-graph module

* fixed wrong selection of the database inside the internal cluster js api

* added startup option `--server.check-max-memory-mappings` to make arangod check
  the number of memory mappings currently used by the process and compare it with
  the maximum number of allowed mappings as determined by /proc/sys/vm/max_map_count

  The default value is `true`, so the checks will be performed. When the current
  number of mappings exceeds 90% of the maximum number of mappings, the creation
  of further V8 contexts will be deferred.

  Note that this option is effective on Linux systems only.

* arangoimp now has a `--remove-attribute` option

* added V8 context lifetime control options
  `--javascript.v8-contexts-max-invocations` and `--javascript.v8-contexts-max-age`

  These options allow specifying after how many invocations a used V8 context is
  disposed, or after what time a V8 context is disposed automatically after its
  creation. If either of the two thresholds is reached, an idl V8 context will be
  disposed.

  The default value of `--javascript.v8-contexts-max-invocations` is 0, meaning that
  the maximum number of invocations per context is unlimited. The default value
  for `--javascript.v8-contexts-max-age` is 60 seconds.

* fixed wrong UI cluster health information

* fixed issue #3070: Add index in _jobs collection

* fixed issue #3125: HTTP Foxx API JSON parsing

* fixed issue #3120: Foxx queue: job isn't running when server.authentication = true

* fixed supervision failure detection and handling, which happened with simultaneous
  agency leadership change


v3.2.2 (2017-08-23)
-------------------

* make "Rebalance shards" button work in selected database only, and not make
  it rebalance the shards of all databases

* fixed issue #2847: adjust the response of the DELETE `/_api/users/database/*` calls

* fixed issue #3075: Error when upgrading arangoDB on linux ubuntu 16.04

* fixed a buffer overrun in linenoise console input library for long input strings

* increase size of the linenoise input buffer to 8 KB

* abort compilation if the detected GCC or CLANG isn't in the range of compilers
  we support

* fixed spurious cluster hangups by always sending AQL-query related requests
  to the correct servers, even after failover or when a follower drops

  The problem with the previous shard-based approach was that responsibilities
  for shards may change from one server to another at runtime, after the query
  was already instanciated. The coordinator and other parts of the query then
  sent further requests for the query to the servers now responsible for the
  shards.
  However, an AQL query must send all further requests to the same servers on
  which the query was originally instanciated, even in case of failover.
  Otherwise this would potentially send requests to servers that do not know
  about the query, and would also send query shutdown requests to the wrong
  servers, leading to abandoned queries piling up and using resources until
  they automatically time out.

* fixed issue with RocksDB engine acquiring the collection count values too
  early, leading to the collection count values potentially being slightly off
  even in exclusive transactions (for which the exclusive access should provide
  an always-correct count value)

* fixed some issues in leader-follower catch-up code, specifically for the
  RocksDB engine

* make V8 log fatal errors to syslog before it terminates the process.
  This change is effective on Linux only.

* fixed issue with MMFiles engine creating superfluous collection journals
  on shutdown

* fixed issue #3067: Upgrade from 3.2 to 3.2.1 reset autoincrement keys

* fixed issue #3044: ArangoDB server shutdown unexpectedly

* fixed issue #3039: Incorrect filter interpretation

* fixed issue #3037: Foxx, internal server error when I try to add a new service

* improved MMFiles fulltext index document removal performance
  and fulltext index query performance for bigger result sets

* ui: fixed a display bug within the slow and running queries view

* ui: fixed a bug when success event triggers twice in a modal

* ui: fixed the appearance of the documents filter

* ui: graph vertex collections not restricted to 10 anymore

* fixed issue #2835: UI detection of JWT token in case of server restart or upgrade

* upgrade jemalloc version to 5.0.1

  This fixes problems with the memory allocator returing "out of memory" when
  calling munmap to free memory in order to return it to the OS.

  It seems that calling munmap on Linux can increase the number of mappings, at least
  when a region is partially unmapped. This can lead to the process exceeding its
  maximum number of mappings, and munmap and future calls to mmap returning errors.

  jemalloc version 5.0.1 does not have the `--enable-munmap` configure option anymore,
  so the problem is avoided. To return memory to the OS eventually, jemalloc 5's
  background purge threads are used on Linux.

* fixed issue #2978: log something more obvious when you log a Buffer

* fixed issue #2982: AQL parse error?

* fixed issue #3125: HTTP Foxx API Json parsing

v3.2.1 (2017-08-09)
-------------------

* added C++ implementations for AQL functions `LEFT()`, `RIGHT()` and `TRIM()`

* fixed docs for issue #2968: Collection _key autoincrement value increases on error

* fixed issue #3011: Optimizer rule reduce-extraction-to-projection breaks queries

* Now allowing to restore users in a sharded environment as well
  It is still not possible to restore collections that are sharded
  differently than by _key.

* fixed an issue with restoring of system collections and user rights.
  It was not possible to restore users into an authenticated server.

* fixed issue #2977: Documentation for db._createDatabase is wrong

* ui: added bind parameters to slow query history view

* fixed issue #1751: Slow Query API should provide bind parameters, webui should display them

* ui: fixed a bug when moving multiple documents was not possible

* fixed docs for issue #2968: Collection _key autoincrement value increases on error

* AQL CHAR_LENGTH(null) returns now 0. Since AQL TO_STRING(null) is '' (string of length 0)

* ui: now supports single js file upload for Foxx services in addition to zip files

* fixed a multi-threading issue in the agency when callElection was called
  while the Supervision was calling updateSnapshot

* added startup option `--query.tracking-with-bindvars`

  This option controls whether the list of currently running queries
  and the list of slow queries should contain the bind variables used
  in the queries or not.

  The option can be changed at runtime using the commands

      // enables tracking of bind variables
      // set to false to turn tracking of bind variables off
      var value = true;
      require("@arangodb/aql/queries").properties({
        trackBindVars: value
      });

* index selectivity estimates are now available in the cluster as well

* fixed issue #2943: loadIndexesIntoMemory not returning the same structure
  as the rest of the collection APIs

* fixed issue #2949: ArangoError 1208: illegal name

* fixed issue #2874: Collection properties do not return `isVolatile`
  attribute

* potential fix for issue #2939: Segmentation fault when starting
  coordinator node

* fixed issue #2810: out of memory error when running UPDATE/REPLACE
  on medium-size collection

* fix potential deadlock errors in collector thread

* disallow the usage of volatile collections in the RocksDB engine
  by throwing an error when a collection is created with attribute
  `isVolatile` set to `true`.
  Volatile collections are unsupported by the RocksDB engine, so
  creating them should not succeed and silently create a non-volatile
  collection

* prevent V8 from issuing SIGILL instructions when it runs out of memory

  Now arangod will attempt to log a FATAL error into its logfile in case V8
  runs out of memory. In case V8 runs out of memory, it will still terminate the
  entire process. But at least there should be something in the ArangoDB logs
  indicating what the problem was. Apart from that, the arangod process should
  now be exited with SIGABRT rather than SIGILL as it shouldn't return into the
  V8 code that aborted the process with `__builtin_trap`.

  this potentially fixes issue #2920: DBServer crashing automatically post upgrade to 3.2

* Foxx queues and tasks now ensure that the scripts in them run with the same
  permissions as the Foxx code who started the task / queue

* fixed issue #2928: Offset problems

* fixed issue #2876: wrong skiplist index usage in edge collection

* fixed issue #2868: cname missing from logger-follow results in rocksdb

* fixed issue #2889: Traversal query using incorrect collection id

* fixed issue #2884: AQL traversal uniqueness constraints "propagating" to other traversals? Weird results

* arangoexport: added `--query` option for passing an AQL query to export the result

* fixed issue #2879: No result when querying for the last record of a query

* ui: allows now to edit default access level for collections in database
  _system for all users except the root user.

* The _users collection is no longer accessible outside the arngod process, _queues is always read-only

* added new option "--rocksdb.max-background-jobs"

* removed options "--rocksdb.max-background-compactions", "--rocksdb.base-background-compactions" and "--rocksdb.max-background-flushes"

* option "--rocksdb.compaction-read-ahead-size" now defaults to 2MB

* change Windows build so that RocksDB doesn't enforce AVX optimizations by default
  This fixes startup crashes on servers that do not have AVX CPU extensions

* speed up RocksDB secondary index creation and dropping

* removed RocksDB note in Geo index docs


v3.2.0 (2017-07-20)
-------------------

* fixed UI issues

* fixed multi-threading issues in Pregel

* fixed Foxx resilience

* added command-line option `--javascript.allow-admin-execute`

  This option can be used to control whether user-defined JavaScript code
  is allowed to be executed on server by sending via HTTP to the API endpoint
  `/_admin/execute`  with an authenticated user account.
  The default value is `false`, which disables the execution of user-defined
  code. This is also the recommended setting for production. In test environments,
  it may be convenient to turn the option on in order to send arbitrary setup
  or teardown commands for execution on the server.


v3.2.beta6 (2017-07-18)
-----------------------

* various bugfixes


v3.2.beta5 (2017-07-16)
-----------------------

* numerous bugfixes


v3.2.beta4 (2017-07-04)
-----------------------

* ui: fixed document view _from and _to linking issue for special characters

* added function `db._parse(query)` for parsing an AQL query and returning information about it

* fixed one medium priority and two low priority security user interface
  issues found by owasp zap.

* ui: added index deduplicate options

* ui: fixed renaming of collections for the rocksdb storage engine

* documentation and js fixes for secondaries

* RocksDB storage format was changed, users of the previous beta/alpha versions
  must delete the database directory and re-import their data

* enabled permissions on database and collection level

* added and changed some user related REST APIs
    * added `PUT /_api/user/{user}/database/{database}/{collection}` to change collection permission
    * added `GET /_api/user/{user}/database/{database}/{collection}`
    * added optional `full` parameter to the `GET /_api/user/{user}/database/` REST call

* added user functions in the arangoshell `@arangodb/users` module
    * added `grantCollection` and `revokeCollection` functions
    * added `permission(user, database, collection)` to retrieve collection specific rights

* added "deduplicate" attribute for array indexes, which controls whether inserting
  duplicate index values from the same document into a unique array index will lead to
  an error or not:

      // with deduplicate = true, which is the default value:
      db._create("test");
      db.test.ensureIndex({ type: "hash", fields: ["tags[*]"], deduplicate: true });
      db.test.insert({ tags: ["a", "b"] });
      db.test.insert({ tags: ["c", "d", "c"] }); // will work, because deduplicate = true
      db.test.insert({ tags: ["a"] }); // will fail

      // with deduplicate = false
      db._create("test");
      db.test.ensureIndex({ type: "hash", fields: ["tags[*]"], deduplicate: false });
      db.test.insert({ tags: ["a", "b"] });
      db.test.insert({ tags: ["c", "d", "c"] }); // will not work, because deduplicate = false
      db.test.insert({ tags: ["a"] }); // will fail

  The "deduplicate" attribute is now also accepted by the index creation HTTP
  API endpoint POST /_api/index and is returned by GET /_api/index.

* added optimizer rule "remove-filters-covered-by-traversal"

* Debian/Ubuntu installer: make messages about future package upgrades more clear

* fix a hangup in VST

  The problem happened when the two first chunks of a VST message arrived
  together on a connection that was newly switched to VST.

* fix deletion of outdated WAL files in RocksDB engine

* make use of selectivity estimates in hash, skiplist and persistent indexes
  in RocksDB engine

* changed VM overcommit recommendation for user-friendliness

* fix a shutdown bug in the cluster: a destroyed query could still be active

* do not terminate the entire server process if a temp file cannot be created
  (Windows only)

* fix log output in the front-end, it stopped in case of too many messages


v3.2.beta3 (2017-06-27)
-----------------------

* numerous bugfixes


v3.2.beta2 (2017-06-20)
-----------------------

* potentially fixed issue #2559: Duplicate _key generated on insertion

* fix invalid results (too many) when a skipping LIMIT was used for a
  traversal. `LIMIT x` or `LIMIT 0, x` were not affected, but `LIMIT s, x`
  may have returned too many results

* fix races in SSL communication code

* fix invalid locking in JWT authentication cache, which could have
  crashed the server

* fix invalid first group results for sorted AQL COLLECT when LIMIT
  was used

* fix potential race, which could make arangod hang on startup

* removed `exception` field from transaction error result; users should throw
  explicit `Error` instances to return custom exceptions (addresses issue #2561)

* fixed issue #2613: Reduce log level when Foxx manager tries to self heal missing database

* add a read only mode for users and collection level authorization

* removed `exception` field from transaction error result; users should throw
  explicit `Error` instances to return custom exceptions (addresses issue #2561)

* fixed issue #2677: Foxx disabling development mode creates non-deterministic service bundle

* fixed issue #2684: Legacy service UI not working


v3.2.beta1 (2017-06-12)
-----------------------

* provide more context for index errors (addresses issue #342)

* arangod now validates several OS/environment settings on startup and warns if
  the settings are non-ideal. Most of the checks are executed on Linux systems only.

* fixed issue #2515: The replace-or-with-in optimization rule might prevent use of indexes

* added `REGEX_REPLACE` AQL function

* the RocksDB storage format was changed, users of the previous alpha versions
  must delete the database directory and re-import their data

* added server startup option `--query.fail-on-warning`

  setting this option to `true` will abort any AQL query with an exception if
  it causes a warning at runtime. The value can be overridden per query by
  setting the `failOnWarning` attribute in a query's options.

* added --rocksdb.num-uncompressed-levels to adjust number of non-compressed levels

* added checks for memory managment and warn (i. e. if hugepages are enabled)

* set default SSL cipher suite string to "HIGH:!EXPORT:!aNULL@STRENGTH"

* fixed issue #2469: Authentication = true does not protect foxx-routes

* fixed issue #2459: compile success but can not run with rocksdb

* `--server.maximal-queue-size` is now an absolute maximum. If the queue is
  full, then 503 is returned. Setting it to 0 means "no limit".

* (Enterprise only) added authentication against an LDAP server

* fixed issue #2083: Foxx services aren't distributed to all coordinators

* fixed issue #2384: new coordinators don't pick up existing Foxx services

* fixed issue #2408: Foxx service validation causes unintended side-effects

* extended HTTP API with routes for managing Foxx services

* added distinction between hasUser and authorized within Foxx
  (cluster internal requests are authorized requests but don't have a user)

* arangoimp now has a `--threads` option to enable parallel imports of data

* PR #2514: Foxx services that can't be fixed by self-healing now serve a 503 error

* added `time` function to `@arangodb` module


v3.2.alpha4 (2017-04-25)
------------------------

* fixed issue #2450: Bad optimization plan on simple query

* fixed issue #2448: ArangoDB Web UI takes no action when Delete button is clicked

* fixed issue #2442: Frontend shows already deleted databases during login

* added 'x-content-type-options: nosniff' to avoid MSIE bug

* set default value for `--ssl.protocol` from TLSv1 to TLSv1.2.

* AQL breaking change in cluster:
  The SHORTEST_PATH statement using edge-collection names instead
  of a graph name now requires to explicitly name the vertex-collection names
  within the AQL query in the cluster. It can be done by adding `WITH <name>`
  at the beginning of the query.

  Example:
  ```
  FOR v,e IN OUTBOUND SHORTEST_PATH @start TO @target edges [...]
  ```

  Now has to be:

  ```
  WITH vertices
  FOR v,e IN OUTBOUND SHORTEST_PATH @start TO @target edges [...]
  ```

  This change is due to avoid dead-lock sitations in clustered case.
  An error stating the above is included.

* add implicit use of geo indexes when using SORT/FILTER in AQL, without
  the need to use the special-purpose geo AQL functions `NEAR` or `WITHIN`.

  the special purpose `NEAR` AQL function can now be substituted with the
  following AQL (provided there is a geo index present on the `doc.latitude`
  and `doc.longitude` attributes):

      FOR doc in geoSort
        SORT DISTANCE(doc.latitude, doc.longitude, 0, 0)
        LIMIT 5
        RETURN doc

  `WITHIN` can be substituted with the following AQL:

      FOR doc in geoFilter
        FILTER DISTANCE(doc.latitude, doc.longitude, 0, 0) < 2000
        RETURN doc

  Compared to using the special purpose AQL functions this approach has the
  advantage that it is more composable, and will also honor any `LIMIT` values
  used in the AQL query.

* potential fix for shutdown hangs on OSX

* added KB, MB, GB prefix for integer parameters, % for integer parameters
  with a base value

* added JEMALLOC 4.5.0

* added `--vm.resident-limit` and `--vm.path` for file-backed memory mapping
  after reaching a configurable maximum RAM size

* try recommended limit for file descriptors in case of unlimited
  hard limit

* issue #2413: improve logging in case of lock timeout and deadlocks

* added log topic attribute to /_admin/log api

* removed internal build option `USE_DEV_TIMERS`

  Enabling this option activated some proprietary timers for only selected
  events in arangod. Instead better use `perf` to gather timings.


v3.2.alpha3 (2017-03-22)
------------------------

* increase default collection lock timeout from 30 to 900 seconds

* added function `db._engine()` for retrieval of storage engine information at
  server runtime

  There is also an HTTP REST handler at GET /_api/engine that returns engine
  information.

* require at least cmake 3.2 for building ArangoDB

* make arangod start with less V8 JavaScript contexts

  This speeds up the server start (a little bit) and makes it use less memory.
  Whenever a V8 context is needed by a Foxx action or some other operation and
  there is no usable V8 context, a new one will be created dynamically now.

  Up to `--javascript.v8-contexts` V8 contexts will be created, so this option
  will change its meaning. Previously as many V8 contexts as specified by this
  option were created at server start, and the number of V8 contexts did not
  change at runtime. Now up to this number of V8 contexts will be in use at the
  same time, but the actual number of V8 contexts is dynamic.

  The garbage collector thread will automatically delete unused V8 contexts after
  a while. The number of spare contexts will go down to as few as configured in
  the new option `--javascript.v8-contexts-minimum`. Actually that many V8 contexts
  are also created at server start.

  The first few requests in new V8 contexts will take longer than in contexts
  that have been there already. Performance may therefore suffer a bit for the
  initial requests sent to ArangoDB or when there are only few but performance-
  critical situations in which new V8 contexts will be created. If this is a
  concern, it can easily be fixed by setting `--javascipt.v8-contexts-minimum`
  and `--javascript.v8-contexts` to a relatively high value, which will guarantee
  that many number of V8 contexts to be created at startup and kept around even
  when unused.

  Waiting for an unused V8 context will now also abort if no V8 context can be
  acquired/created after 120 seconds.

* improved diagnostic messages written to logfiles by supervisor process

* fixed issue #2367

* added "bindVars" to attributes of currently running and slow queries

* added "jsonl" as input file type for arangoimp

* upgraded version of bundled zlib library from 1.2.8 to 1.2.11

* added input file type `auto` for arangoimp so it can automatically detect the
  type of the input file from the filename extension

* fixed variables parsing in GraphQL

* added `--translate` option for arangoimp to translate attribute names from
  the input files to attriubte names expected by ArangoDB

  The `--translate` option can be specified multiple times (once per translation
  to be executed). The following example renames the "id" column from the input
  file to "_key", and the "from" column to "_from", and the "to" column to "_to":

      arangoimp --type csv --file data.csv --translate "id=_key" --translate "from=_from" --translate "to=_to"

  `--translate` works for CSV and TSV inputs only.

* changed default value for `--server.max-packet-size` from 128 MB to 256 MB

* fixed issue #2350

* fixed issue #2349

* fixed issue #2346

* fixed issue #2342

* change default string truncation length from 80 characters to 256 characters for
  `print`/`printShell` functions in ArangoShell and arangod. This will emit longer
  prefixes of string values before truncating them with `...`, which is helpful
  for debugging.

* always validate incoming JSON HTTP requests for duplicate attribute names

  Incoming JSON data with duplicate attribute names will now be rejected as
  invalid. Previous versions of ArangoDB only validated the uniqueness of
  attribute names inside incoming JSON for some API endpoints, but not
  consistently for all APIs.

* don't let read-only transactions block the WAL collector

* allow passing own `graphql-sync` module instance to Foxx GraphQL router

* arangoexport can now export to csv format

* arangoimp: fixed issue #2214

* Foxx: automatically add CORS response headers

* added "OPTIONS" to CORS `access-control-allow-methods` header

* Foxx: Fix arangoUser sometimes not being set correctly

* fixed issue #1974


v3.2.alpha2 (2017-02-20)
------------------------

* ui: fixed issue #2065

* ui: fixed a dashboard related memory issue

* Internal javascript rest actions will now hide their stack traces to the client
  unless maintainer mode is activated. Instead they will always log to the logfile

* Removed undocumented internal HTTP API:
  * PUT _api/edges

  The documented GET _api/edges and the undocumented POST _api/edges remains unmodified.

* updated V8 version to 5.7.0.0

* change undocumented behaviour in case of invalid revision ids in
  If-Match and If-None-Match headers from 400 (BAD) to 412 (PRECONDITION
  FAILED).

* change undocumented behaviour in case of invalid revision ids in
  JavaScript document operations from 1239 ("illegal document revision")
  to 1200 ("conflict").

* added data export tool, arangoexport.

  arangoexport can be used to export collections to json, jsonl or xml
  and export a graph or collections to xgmml.

* fixed a race condition when closing a connection

* raised default hard limit on threads for very small to 64

* fixed negative counting of http connection in UI


v3.2.alpha1 (2017-02-05)
------------------------

* added figure `httpRequests` to AQL query statistics

* removed revisions cache intermediate layer implementation

* obsoleted startup options `--database.revision-cache-chunk-size` and
  `--database.revision-cache-target-size`

* fix potential port number over-/underruns

* added startup option `--log.shorten-filenames` for controlling whether filenames
  in log messages should be shortened to just the filename with the absolute path

* removed IndexThreadFeature, made `--database.index-threads` option obsolete

* changed index filling to make it more parallel, dispatch tasks to boost::asio

* more detailed stacktraces in Foxx apps

* generated Foxx services now use swagger tags


v3.1.24 (XXXX-XX-XX)
--------------------

* fixed one more LIMIT issue in traversals


v3.1.23 (2017-06-19)
--------------------

* potentially fixed issue #2559: Duplicate _key generated on insertion

* fix races in SSL communication code

* fix invalid results (too many) when a skipping LIMIT was used for a
  traversal. `LIMIT x` or `LIMIT 0, x` were not affected, but `LIMIT s, x`
  may have returned too many results

* fix invalid first group results for sorted AQL COLLECT when LIMIT
  was used

* fix invalid locking in JWT authentication cache, which could have
  crashed the server

* fix undefined behavior in traverser when traversals were used inside
  a FOR loop


v3.1.22 (2017-06-07)
--------------------

* fixed issue #2505: Problem with export + report of a bug

* documented changed behavior of WITH

* fixed ui glitch in aardvark

* avoid agency compaction bug

* fixed issue #2283: disabled proxy communication internally


v3.1.21 (2017-05-22)
--------------------

* fixed issue #2488:  AQL operator IN error when data use base64 chars

* more randomness in seeding RNG

v3.1.20 (2016-05-16)
--------------------

* fixed incorrect sorting for distributeShardsLike

* improve reliability of AgencyComm communication with Agency

* fixed shard numbering bug, where ids were erouneously incremented by 1

* remove an unnecessary precondition in createCollectionCoordinator

* funny fail rotation fix

* fix in SimpleHttpClient for correct advancement of readBufferOffset

* forward SIG_HUP in supervisor process to the server process to fix logrotaion
  You need to stop the remaining arangod server process manually for the upgrade to work.


v3.1.19 (2017-04-28)
--------------------

* Fixed a StackOverflow issue in Traversal and ShortestPath. Occured if many (>1000) input
  values in a row do not return any result. Fixes issue: #2445

* fixed issue #2448

* fixed issue #2442

* added 'x-content-type-options: nosniff' to avoid MSIE bug

* fixed issue #2441

* fixed issue #2440

* Fixed a StackOverflow issue in Traversal and ShortestPath. Occured if many (>1000) input
  values in a row do not return any result. Fixes issue: #2445

* fix occasional hanging shutdowns on OS X


v3.1.18 (2017-04-18)
--------------------

* fixed error in continuous synchronization of collections

* fixed spurious hangs on server shutdown

* better error messages during restore collection

* completely overhaul supervision. More detailed tests

* Fixed a dead-lock situation in cluster traversers, it could happen in
  rare cases if the computation on one DBServer could be completed much earlier
  than the other server. It could also be restricted to SmartGraphs only.

* (Enterprise only) Fixed a bug in SmartGraph DepthFirstSearch. In some
  more complicated queries, the maxDepth limit of 1 was not considered strictly
  enough, causing the traverser to do unlimited depth searches.

* fixed issue #2415

* fixed issue #2422

* fixed issue #1974


v3.1.17 (2017-04-04)
--------------------

* (Enterprise only) fixed a bug where replicationFactor was not correctly
  forwarded in SmartGraph creation.

* fixed issue #2404

* fixed issue #2397

* ui - fixed smart graph option not appearing

* fixed issue #2389

* fixed issue #2400


v3.1.16 (2017-03-27)
--------------------

* fixed issue #2392

* try to raise file descriptors to at least 8192, warn otherwise

* ui - aql editor improvements + updated ace editor version (memory leak)

* fixed lost HTTP requests

* ui - fixed some event issues

* avoid name resolution when given connection string is a valid ip address

* helps with issue #1842, bug in COLLECT statement in connection with LIMIT.

* fix locking bug in cluster traversals

* increase lock timeout defaults

* increase various cluster timeouts

* limit default target size for revision cache to 1GB, which is better for
  tight RAM situations (used to be 40% of (totalRAM - 1GB), use
  --database.revision-cache-target-size <VALUEINBYTES> to get back the
  old behaviour

* fixed a bug with restarted servers indicating status as "STARTUP"
  rather that "SERVING" in Nodes UI.


v3.1.15 (2017-03-20)
--------------------

* add logrotate configuration as requested in #2355

* fixed issue #2376

* ui - changed document api due a chrome bug

* ui - fixed a submenu bug

* added endpoint /_api/cluster/endpoints in cluster case to get all
  coordinator endpoints

* fix documentation of /_api/endpoint, declaring this API obsolete.

* Foxx response objects now have a `type` method for manipulating the content-type header

* Foxx tests now support `xunit` and `tap` reporters


v3.1.14 (2017-03-13)
--------------------

* ui - added feature request (multiple start nodes within graph viewer) #2317

* added missing locks to authentication cache methods

* ui - added feature request (multiple start nodes within graph viewer) #2317

* ui - fixed wrong merge of statistics information from different coordinators

* ui - fixed issue #2316

* ui - fixed wrong protocol usage within encrypted environment

* fixed compile error on Mac Yosemite

* minor UI fixes


v3.1.13 (2017-03-06)
--------------------

* fixed variables parsing in GraphQL

* fixed issue #2214

* fixed issue #2342

* changed thread handling to queue only user requests on coordinator

* use exponential backoff when waiting for collection locks

* repair short name server lookup in cluster in the case of a removed
  server


v3.1.12 (2017-02-28)
--------------------

* disable shell color escape sequences on Windows

* fixed issue #2326

* fixed issue #2320

* fixed issue #2315

* fixed a race condition when closing a connection

* raised default hard limit on threads for very small to 64

* fixed negative counting of http connection in UI

* fixed a race when renaming collections

* fixed a race when dropping databases


v3.1.11 (2017-02-17)
--------------------

* fixed a race between connection closing and sending out last chunks of data to clients
  when the "Connection: close" HTTP header was set in requests

* ui: optimized smart graph creation usability

* ui: fixed #2308

* fixed a race in async task cancellation via `require("@arangodb/tasks").unregisterTask()`

* fixed spuriously hanging threads in cluster AQL that could sit idle for a few minutes

* fixed potential numeric overflow for big index ids in index deletion API

* fixed sort issue in cluster, occurring when one of the local sort buffers of a
  GatherNode was empty

* reduce number of HTTP requests made for certain kinds of join queries in cluster,
  leading to speedup of some join queries

* supervision deals with demised coordinators correctly again

* implement a timeout in TraverserEngineRegistry

* agent communication reduced in large batches of append entries RPCs

* inception no longer estimates RAFT timings

* compaction in agents has been moved to a separate thread

* replicated logs hold local timestamps

* supervision jobs failed leader and failed follower revisited for
  function in precarious stability situations

* fixed bug in random number generator for 64bit int


v3.1.10 (2017-02-02)
--------------------

* updated versions of bundled node modules:
  - joi: from 8.4.2 to 9.2.0
  - joi-to-json-schema: from 2.2.0 to 2.3.0
  - sinon: from 1.17.4 to 1.17.6
  - lodash: from 4.13.1 to 4.16.6

* added shortcut for AQL ternary operator
  instead of `condition ? true-part : false-part` it is now possible to also use a
  shortcut variant `condition ? : false-part`, e.g.

      FOR doc IN docs RETURN doc.value ?: 'not present'

  instead of

      FOR doc IN docs RETURN doc.value ? doc.value : 'not present'

* fixed wrong sorting order in cluster, if an index was used to sort with many
  shards.

* added --replication-factor, --number-of-shards and --wait-for-sync to arangobench

* turn on UTF-8 string validation for VelocyPack values received via VST connections

* fixed issue #2257

* upgraded Boost version to 1.62.0

* added optional detail flag for db.<collection>.count()
  setting the flag to `true` will make the count operation returned the per-shard
  counts for the collection:

      db._create("test", { numberOfShards: 10 });
      for (i = 0; i < 1000; ++i) {
        db.test.insert({value: i});
      }
      db.test.count(true);

      {
        "s100058" : 99,
        "s100057" : 103,
        "s100056" : 100,
        "s100050" : 94,
        "s100055" : 90,
        "s100054" : 122,
        "s100051" : 109,
        "s100059" : 99,
        "s100053" : 95,
        "s100052" : 89
      }

* added optional memory limit for AQL queries:

      db._query("FOR i IN 1..100000 SORT i RETURN i", {}, { options: { memoryLimit: 100000 } });

  This option limits the default maximum amount of memory (in bytes) that a single
  AQL query can use.
  When a single AQL query reaches the specified limit value, the query will be
  aborted with a *resource limit exceeded* exception. In a cluster, the memory
  accounting is done per shard, so the limit value is effectively a memory limit per
  query per shard.

  The global limit value can be overriden per query by setting the *memoryLimit*
  option value for individual queries when running an AQL query.

* added server startup option `--query.memory-limit`

* added convenience function to create vertex-centric indexes.

  Usage: `db.collection.ensureVertexCentricIndex("label", {type: "hash", direction: "outbound"})`
  That will create an index that can be used on OUTBOUND with filtering on the
  edge attribute `label`.

* change default log output for tools to stdout (instead of stderr)

* added option -D to define a configuration file environment key=value

* changed encoding behavior for URLs encoded in the C++ code of ArangoDB:
  previously the special characters `-`, `_`, `~` and `.` were returned as-is
  after URL-encoding, now `.` will be encoded to be `%2e`.
  This also changes the behavior of how incoming URIs are processed: previously
  occurrences of `..` in incoming request URIs were collapsed (e.g. `a/../b/` was
  collapsed to a plain `b/`). Now `..` in incoming request URIs are not collapsed.

* Foxx request URL suffix is no longer unescaped

* @arangodb/request option json now defaults to `true` if the response body is not empty and encoding is not explicitly set to `null` (binary).
  The option can still be set to `false` to avoid unnecessary attempts at parsing the response as JSON.

* Foxx configuration values for unknown options will be discarded when saving the configuration in production mode using the web interface

* module.context.dependencies is now immutable

* process.stdout.isTTY now returns `true` in arangosh and when running arangod with the `--console` flag

* add support for Swagger tags in Foxx


v3.1.9 (XXXX-XX-XX)
-------------------

* macos CLI package: store databases and apps in the users home directory

* ui: fixed re-login issue within a non system db, when tab was closed

* fixed a race in the VelocyStream Commtask implementation

* fixed issue #2256


v3.1.8 (2017-01-09)
-------------------

* add Windows silent installer

* add handling of debug symbols during Linux & windows release builds.

* fixed issue #2181

* fixed issue #2248: reduce V8 max old space size from 3 GB to 1 GB on 32 bit systems

* upgraded Boost version to 1.62.0

* fixed issue #2238

* fixed issue #2234

* agents announce new endpoints in inception phase to leader

* agency leadership accepts updatet endpoints to given uuid

* unified endpoints replace localhost with 127.0.0.1

* fix several problems within an authenticated cluster


v3.1.7 (2016-12-29)
-------------------

* fixed one too many elections in RAFT

* new agency comm backported from devel


v3.1.6 (2016-12-20)
-------------------

* fixed issue #2227

* fixed issue #2220

* agency constituent/agent bug fixes in race conditions picking up
  leadership

* supervision does not need waking up anymore as it is running
  regardless

* agents challenge their leadership more rigorously


v3.1.5 (2016-12-16)
-------------------

* lowered default value of `--database.revision-cache-target-size` from 75% of
  RAM to less than 40% of RAM

* fixed issue #2218

* fixed issue #2217

* Foxx router.get/post/etc handler argument can no longer accidentally omitted

* fixed issue #2223


v3.1.4 (2016-12-08)
-------------------

* fixed issue #2211

* fixed issue #2204

* at cluster start, coordinators wait until at least one DBserver is there,
  and either at least two DBservers are there or 15s have passed, before they
  initiate the bootstrap of system collections.

* more robust agency startup from devel

* supervision's AddFollower adds many followers at once

* supervision has new FailedFollower job

* agency's Node has new method getArray

* agency RAFT timing estimates more conservative in waitForSync
  scenario

* agency RAFT timing estimates capped at maximum 2.0/10.0 for low/high


v3.1.3 (2016-12-02)
-------------------

* fix a traversal bug when using skiplist indexes:
  if we have a skiplist of ["a", "unused", "_from"] and a traversal like:
  FOR v,e,p IN OUTBOUND @start @@edges
    FILTER p.edges[0].a == 'foo'
    RETURN v
  And the above index applied on "a" is considered better than EdgeIndex, than
  the executor got into undefined behaviour.

* fix endless loop when trying to create a collection with replicationFactor: -1


v3.1.2 (2016-11-24)
-------------------

* added support for descriptions field in Foxx dependencies

* (Enterprise only) fixed a bug in the statistic report for SmartGraph traversals.
Now they state correctly how many documents were fetched from the index and how many
have been filtered.

* Prevent uniform shard distribution when replicationFactor == numServers

v3.1.1 (2016-11-15)
-------------------

* fixed issue #2176

* fixed issue #2168

* display index usage of traversals in AQL explainer output (previously missing)

* fixed issue #2163

* preserve last-used HLC value across server starts

* allow more control over handling of pre-3.1 _rev values

  this changes the server startup option `--database.check-30-revisions` from a boolean (true/false)
  parameter to a string parameter with the following possible values:

  - "fail":
    will validate _rev values of 3.0 collections on collection loading and throw an exception when invalid _rev values are found.
    in this case collections with invalid _rev values are marked as corrupted and cannot be used in the ArangoDB 3.1 instance.
    the fix procedure for such collections is to export the collections from 3.0 database with arangodump and restore them in 3.1 with arangorestore.
    collections that do not contain invalid _rev values are marked as ok and will not be re-checked on following loads.
    collections that contain invalid _rev values will be re-checked on following loads.

  - "true":
    will validate _rev values of 3.0 collections on collection loading and print a warning when invalid _rev values are found.
    in this case collections with invalid _rev values can be used in the ArangoDB 3.1 instance.
    however, subsequent operations on documents with invalid _rev values may silently fail or fail with explicit errors.
    the fix procedure for such collections is to export the collections from 3.0 database with arangodump and restore them in 3.1 with arangorestore.
    collections that do not contain invalid _rev values are marked as ok and will not be re-checked on following loads.
    collections that contain invalid _rev values will be re-checked on following loads.

  - "false":
    will not validate _rev values on collection loading and not print warnings.
    no hint is given when invalid _rev values are found.
    subsequent operations on documents with invalid _rev values may silently fail or fail with explicit errors.
    this setting does not affect whether collections are re-checked later.
    collections will be re-checked on following loads if `--database.check-30-revisions` is later set to either `true` or `fail`.

  The change also suppresses warnings that were printed when collections were restored using arangorestore, and the restore
  data contained invalid _rev values. Now these warnings are suppressed, and new HLC _rev values are generated for these documents
  as before.

* added missing functions to AQL syntax highlighter in web interface

* fixed display of `ANY` direction in traversal explainer output (direction `ANY` was shown as either
  `INBOUND` or `OUTBOUND`)

* changed behavior of toJSON() function when serializing an object before saving it in the database

  if an object provides a toJSON() function, this function is still called for serializing it.
  the change is that the result of toJSON() is not stringified anymore, but saved as is. previous
  versions of ArangoDB called toJSON() and after that additionally stringified its result.

  This change will affect the saving of JS Buffer objects, which will now be saved as arrays of
  bytes instead of a comma-separated string of the Buffer's byte contents.

* allow creating unique indexes on more attributes than present in shardKeys

  The following combinations of shardKeys and indexKeys are allowed/not allowed:

  shardKeys     indexKeys
      a             a        ok
      a             b    not ok
      a           a b        ok
    a b             a    not ok
    a b             b    not ok
    a b           a b        ok
    a b         a b c        ok
  a b c           a b    not ok
  a b c         a b c        ok

* fixed wrong version in web interface login screen (EE only)

* make web interface not display an exclamation mark next to ArangoDB version number 3.1

* fixed search for arbitrary document attributes in web interface in case multiple
  search values were used on different attribute names. in this case, the search always
  produced an empty result

* disallow updating `_from` and `_to` values of edges in Smart Graphs. Updating these
  attributes would lead to potential redistribution of edges to other shards, which must be
  avoided.

* fixed issue #2148

* updated graphql-sync dependency to 0.6.2

* fixed issue #2156

* fixed CRC4 assembly linkage


v3.1.0 (2016-10-29)
-------------------

* AQL breaking change in cluster:

  from ArangoDB 3.1 onwards `WITH` is required for traversals in a
  clustered environment in order to avoid deadlocks.

  Note that for queries that access only a single collection or that have all
  collection names specified somewhere else in the query string, there is no
  need to use *WITH*. *WITH* is only useful when the AQL query parser cannot
  automatically figure out which collections are going to be used by the query.
  *WITH* is only useful for queries that dynamically access collections, e.g.
  via traversals, shortest path operations or the *DOCUMENT()* function.

  more info can be found [here](https://github.com/arangodb/arangodb/blob/devel/Documentation/Books/AQL/Operations/With.md)

* added AQL function `DISTANCE` to calculate the distance between two arbitrary
  coordinates (haversine formula)

* fixed issue #2110

* added Auto-aptation of RAFT timings as calculations only


v3.1.rc2 (2016-10-10)
---------------------

* second release candidate


v3.1.rc1 (2016-09-30)
---------------------

* first release candidate


v3.1.alpha2 (2016-09-01)
------------------------

* added module.context.createDocumentationRouter to replace module.context.apiDocumentation

* bug in RAFT implementation of reads. dethroned leader still answered requests in isolation

* ui: added new graph viewer

* ui: aql-editor added tabular & graph display

* ui: aql-editor improved usability

* ui: aql-editor: query profiling support

* fixed issue #2109

* fixed issue #2111

* fixed issue #2075

* added AQL function `DISTANCE` to calculate the distance between two arbitrary
  coordinates (haversine formula)

* rewrote scheduler and dispatcher based on boost::asio

  parameters changed:
    `--scheduler.threads` and `--server.threads` are now merged into a single one: `--server.threads`

    hidden `--server.extra-threads` has been removed

    hidden `--server.aql-threads` has been removed

    hidden `--server.backend` has been removed

    hidden `--server.show-backends` has been removed

    hidden `--server.thread-affinity` has been removed

* fixed issue #2086

* fixed issue #2079

* fixed issue #2071

  make the AQL query optimizer inject filter condition expressions referred to
  by variables during filter condition aggregation.
  For example, in the following query

      FOR doc IN collection
        LET cond1 = (doc.value == 1)
        LET cond2 = (doc.value == 2)
        FILTER cond1 || cond2
        RETURN { doc, cond1, cond2 }

  the optimizer will now inject the conditions for `cond1` and `cond2` into the filter
  condition `cond1 || cond2`, expanding it to `(doc.value == 1) || (doc.value == 2)`
  and making these conditions available for index searching.

  Note that the optimizer previously already injected some conditions into other
  conditions, but only if the variable that defined the condition was not used
  elsewhere. For example, the filter condition in the query

      FOR doc IN collection
        LET cond = (doc.value == 1)
        FILTER cond
        RETURN { doc }

  already got optimized before because `cond` was only used once in the query and
  the optimizer decided to inject it into the place where it was used.

  This only worked for variables that were referred to once in the query.
  When a variable was used multiple times, the condition was not injected as
  in the following query:

      FOR doc IN collection
        LET cond = (doc.value == 1)
        FILTER cond
        RETURN { doc, cond }

  The fix for #2070 now will enable this optimization so that the query can
  use an index on `doc.value` if available.

* changed behavior of AQL array comparison operators for empty arrays:
  * `ALL` and `ANY` now always return `false` when the left-hand operand is an
    empty array. The behavior for non-empty arrays does not change:
    * `[] ALL == 1` will return `false`
    * `[1] ALL == 1` will return `true`
    * `[1, 2] ALL == 1` will return `false`
    * `[2, 2] ALL == 1` will return `false`
    * `[] ANY == 1` will return `false`
    * `[1] ANY == 1` will return `true`
    * `[1, 2] ANY == 1` will return `true`
    * `[2, 2] ANY == 1` will return `false`
  * `NONE` now always returns `true` when the left-hand operand is an empty array.
    The behavior for non-empty arrays does not change:
    * `[] NONE == 1` will return `true`
    * `[1] NONE == 1` will return `false`
    * `[1, 2] NONE == 1` will return `false`
    * `[2, 2] NONE == 1` will return `true`

* added experimental AQL functions `JSON_STRINGIFY` and `JSON_PARSE`

* added experimental support for incoming gzip-compressed requests

* added HTTP REST APIs for online loglevel adjustments:

  - GET `/_admin/log/level` returns the current loglevel settings
  - PUT `/_admin/log/level` modifies the current loglevel settings

* PATCH /_api/gharial/{graph-name}/vertex/{collection-name}/{vertex-key}
  - changed default value for keepNull to true

* PATCH /_api/gharial/{graph-name}/edge/{collection-name}/{edge-key}
  - changed default value for keepNull to true

* renamed `maximalSize` attribute in parameter.json files to `journalSize`

  The `maximalSize` attribute will still be picked up from collections that
  have not been adjusted. Responses from the replication API will now also use
  `journalSize` instead of `maximalSize`.

* added `--cluster.system-replication-factor` in order to adjust the
  replication factor for new system collections

* fixed issue #2012

* added a memory expection in case V8 memory gets too low

* added Optimizer Rule for other indexes in Traversals
  this allows AQL traversals to use other indexes than the edge index.
  So traversals with filters on edges can now make use of more specific
  indexes, e.g.

      FOR v, e, p IN 2 OUTBOUND @start @@edge FILTER p.edges[0].foo == "bar"

  will prefer a Hash Index on [_from, foo] above the EdgeIndex.

* fixed epoch computation in hybrid logical clock

* fixed thread affinity

* replaced require("internal").db by require("@arangodb").db

* added option `--skip-lines` for arangoimp
  this allows skipping the first few lines from the import file in case the
  CSV or TSV import are used

* fixed periodic jobs: there should be only one instance running - even if it
  runs longer than the period

* improved performance of primary index and edge index lookups

* optimizations for AQL `[*]` operator in case no filter, no projection and
  no offset/limit are used

* added AQL function `OUTERSECTION` to return the symmetric difference of its
  input arguments

* Foxx manifests of installed services are now saved to disk with indentation

* Foxx tests and scripts in development mode should now always respect updated
  files instead of loading stale modules

* When disabling Foxx development mode the setup script is now re-run

* Foxx now provides an easy way to directly serve GraphQL requests using the
  `@arangodb/foxx/graphql` module and the bundled `graphql-sync` dependency

* Foxx OAuth2 module now correctly passes the `access_token` to the OAuth2 server

* added iconv-lite and timezone modules

* web interface now allows installing GitHub and zip services in legacy mode

* added module.context.createDocumentationRouter to replace module.context.apiDocumentation

* bug in RAFT implementation of reads. dethroned leader still answered
  requests in isolation

* all lambdas in ClusterInfo might have been left with dangling references.

* Agency bug fix for handling of empty json objects as values.

* Foxx tests no longer support the Mocha QUnit interface as this resulted in weird
  inconsistencies in the BDD and TDD interfaces. This fixes the TDD interface
  as well as out-of-sequence problems when using the BDD before/after functions.

* updated bundled JavaScript modules to latest versions; joi has been updated from 8.4 to 9.2
  (see [joi 9.0.0 release notes](https://github.com/hapijs/joi/issues/920) for information on
  breaking changes and new features)

* fixed issue #2139

* updated graphql-sync dependency to 0.6.2

* fixed issue #2156


v3.0.13 (XXXX-XX-XX)
--------------------

* fixed issue #2315

* fixed issue #2210


v3.0.12 (2016-11-23)
--------------------

* fixed issue #2176

* fixed issue #2168

* fixed issues #2149, #2159

* fixed error reporting for issue #2158

* fixed assembly linkage bug in CRC4 module

* added support for descriptions field in Foxx dependencies


v3.0.11 (2016-11-08)
--------------------

* fixed issue #2140: supervisor dies instead of respawning child

* fixed issue #2131: use shard key value entered by user in web interface

* fixed issue #2129: cannot kill a long-run query

* fixed issue #2110

* fixed issue #2081

* fixed issue #2038

* changes to Foxx service configuration or dependencies should now be
  stored correctly when options are cleared or omitted

* Foxx tests no longer support the Mocha QUnit interface as this resulted in weird
  inconsistencies in the BDD and TDD interfaces. This fixes the TDD interface
  as well as out-of-sequence problems when using the BDD before/after functions.

* fixed issue #2148


v3.0.10 (2016-09-26)
--------------------

* fixed issue #2072

* fixed issue #2070

* fixed slow cluster starup issues. supervision will demonstrate more
  patience with db servers


v3.0.9 (2016-09-21)
-------------------

* fixed issue #2064

* fixed issue #2060

* speed up `collection.any()` and skiplist index creation

* fixed multiple issues where ClusterInfo bug hung agency in limbo
  timeouting on multiple collection and database callbacks


v3.0.8 (2016-09-14)
-------------------

* fixed issue #2052

* fixed issue #2005

* fixed issue #2039

* fixed multiple issues where ClusterInfo bug hung agency in limbo
  timeouting on multiple collection and database callbacks


v3.0.7 (2016-09-05)
-------------------

* new supervision job handles db server failure during collection creation.


v3.0.6 (2016-09-02)
-------------------

* fixed issue #2026

* slightly better error diagnostics for AQL query compilation and replication

* fixed issue #2018

* fixed issue #2015

* fixed issue #2012

* fixed wrong default value for arangoimp's `--on-duplicate` value

* fix execution of AQL traversal expressions when there are multiple
  conditions that refer to variables set outside the traversal

* properly return HTTP 503 in JS actions when backend is gone

* supervision creates new key in agency for failed servers

* new shards will not be allocated on failed or cleaned servers


v3.0.5 (2016-08-18)
-------------------

* execute AQL ternary operator via C++ if possible

* fixed issue #1977

* fixed extraction of _id attribute in AQL traversal conditions

* fix SSL agency endpoint

* Minimum RAFT timeout was one order of magnitude to short.

* Optimized RAFT RPCs from leader to followers for efficiency.

* Optimized RAFT RPC handling on followers with respect to compaction.

* Fixed bug in handling of duplicates and overlapping logs

* Fixed bug in supervision take over after leadership change.

v3.0.4 (2016-08-01)
-------------------

* added missing lock for periodic jobs access

* fix multiple foxx related cluster issues

* fix handling of empty AQL query strings

* fixed issue in `INTERSECTION` AQL function with duplicate elements
  in the source arrays

* fixed issue #1970

* fixed issue #1968

* fixed issue #1967

* fixed issue #1962

* fixed issue #1959

* replaced require("internal").db by require("@arangodb").db

* fixed issue #1954

* fixed issue #1953

* fixed issue #1950

* fixed issue #1949

* fixed issue #1943

* fixed segfault in V8, by backporting https://bugs.chromium.org/p/v8/issues/detail?id=5033

* Foxx OAuth2 module now correctly passes the `access_token` to the OAuth2 server

* fixed credentialed CORS requests properly respecting --http.trusted-origin

* fixed a crash in V8Periodic task (forgotten lock)

* fixed two bugs in synchronous replication (syncCollectionFinalize)


v3.0.3 (2016-07-17)
-------------------

* fixed issue #1942

* fixed issue #1941

* fixed array index batch insertion issues for hash indexes that caused problems when
  no elements remained for insertion

* fixed AQL MERGE() function with External objects originating from traversals

* fixed some logfile recovery errors with error message "document not found"

* fixed issue #1937

* fixed issue #1936

* improved performance of arangorestore in clusters with synchronous
  replication

* Foxx tests and scripts in development mode should now always respect updated
  files instead of loading stale modules

* When disabling Foxx development mode the setup script is now re-run

* Foxx manifests of installed services are now saved to disk with indentation


v3.0.2 (2016-07-09)
-------------------

* fixed assertion failure in case multiple remove operations were used in the same query

* fixed upsert behavior in case upsert was used in a loop with the same document example

* fixed issue #1930

* don't expose local file paths in Foxx error messages.

* fixed issue #1929

* make arangodump dump the attribute `isSystem` when dumping the structure
  of a collection, additionally make arangorestore not fail when the attribute
  is missing

* fixed "Could not extract custom attribute" issue when using COLLECT with
  MIN/MAX functions in some contexts

* honor presence of persistent index for sorting

* make AQL query optimizer not skip "use-indexes-rule", even if enough
  plans have been created already

* make AQL optimizer not skip "use-indexes-rule", even if enough execution plans
  have been created already

* fix double precision value loss in VelocyPack JSON parser

* added missing SSL support for arangorestore

* improved cluster import performance

* fix Foxx thumbnails on DC/OS

* fix Foxx configuration not being saved

* fix Foxx app access from within the frontend on DC/OS

* add option --default-replication-factor to arangorestore and simplify
  the control over the number of shards when restoring

* fix a bug in the VPack -> V8 conversion if special attributes _key,
  _id, _rev, _from and _to had non-string values, which is allowed
  below the top level

* fix malloc_usable_size for darwin


v3.0.1 (2016-06-30)
-------------------

* fixed periodic jobs: there should be only one instance running - even if it
  runs longer than the period

* increase max. number of collections in AQL queries from 32 to 256

* fixed issue #1916: header "authorization" is required" when opening
  services page

* fixed issue #1915: Explain: member out of range

* fixed issue #1914: fix unterminated buffer

* don't remove lockfile if we are the same (now stale) pid
  fixes docker setups (our pid will always be 1)

* do not use revision id comparisons in compaction for determining whether a
  revision is obsolete, but marker memory addresses
  this ensures revision ids don't matter when compacting documents

* escape Unicode characters in JSON HTTP responses
  this converts UTF-8 characters in HTTP responses of arangod into `\uXXXX`
  escape sequences. This makes the HTTP responses fit into the 7 bit ASCII
  character range, which speeds up HTTP response parsing for some clients,
  namely node.js/v8

* add write before read collections when starting a user transaction
  this allows specifying the same collection in both read and write mode without
  unintended side effects

* fixed buffer overrun that occurred when building very large result sets

* index lookup optimizations for primary index and edge index

* fixed "collection is a nullptr" issue when starting a traversal from a transaction

* enable /_api/import on coordinator servers


v3.0.0 (2016-06-22)
-------------------

* minor GUI fixxes

* fix for replication and nonces


v3.0.0-rc3 (2016-06-19)
-----------------------

* renamed various Foxx errors to no longer refer to Foxx services as apps

* adjusted various error messages in Foxx to be more informative

* specifying "files" in a Foxx manifest to be mounted at the service root
  no longer results in 404s when trying to access non-file routes

* undeclared path parameters in Foxx no longer break the service

* trusted reverse proxy support is now handled more consistently

* ArangoDB request compatibility and user are now exposed in Foxx

* all bundled NPM modules have been upgraded to their latest versions


v3.0.0-rc2 (2016-06-12)
-----------------------

* added option `--server.max-packet-size` for client tools

* renamed option `--server.ssl-protocol` to `--ssl.protocol` in client tools
  (was already done for arangod, but overlooked for client tools)

* fix handling of `--ssl.protocol` value 5 (TLS v1.2) in client tools, which
  claimed to support it but didn't

* config file can use '@include' to include a different config file as base


v3.0.0-rc1 (2016-06-10)
-----------------------

* the user management has changed: it now has users that are independent of
  databases. A user can have one or more database assigned to the user.

* forward ported V8 Comparator bugfix for inline heuristics from
  https://github.com/v8/v8/commit/5ff7901e24c2c6029114567de5a08ed0f1494c81

* changed to-string conversion for AQL objects and arrays, used by the AQL
  function `TO_STRING()` and implicit to-string casts in AQL

  - arrays are now converted into their JSON-stringify equivalents, e.g.

    - `[ ]` is now converted to `[]`
    - `[ 1, 2, 3 ]` is now converted to `[1,2,3]`
    - `[ "test", 1, 2 ] is now converted to `["test",1,2]`

    Previous versions of ArangoDB converted arrays with no members into the
    empty string, and non-empty arrays into a comma-separated list of member
    values, without the surrounding angular brackets. Additionally, string
    array members were not enclosed in quotes in the result string:

    - `[ ]` was converted to ``
    - `[ 1, 2, 3 ]` was converted to `1,2,3`
    - `[ "test", 1, 2 ] was converted to `test,1,2`

  - objects are now converted to their JSON-stringify equivalents, e.g.

    - `{ }` is converted to `{}`
    - `{ a: 1, b: 2 }` is converted to `{"a":1,"b":2}`
    - `{ "test" : "foobar" }` is converted to `{"test":"foobar"}`

    Previous versions of ArangoDB always converted objects into the string
    `[object Object]`

  This change affects also the AQL functions `CONCAT()` and `CONCAT_SEPARATOR()`
  which treated array values differently in previous versions. Previous versions
  of ArangoDB automatically flattened array values on the first level of the array,
  e.g. `CONCAT([1, 2, 3, [ 4, 5, 6 ]])` produced `1,2,3,4,5,6`. Now this will produce
  `[1,2,3,[4,5,6]]`. To flatten array members on the top level, you can now use
  the more explicit `CONCAT(FLATTEN([1, 2, 3, [4, 5, 6]], 1))`.

* added C++ implementations for AQL functions `SLICE()`, `CONTAINS()` and
  `RANDOM_TOKEN()`

* as a consequence of the upgrade to V8 version 5, the implementation of the
  JavaScript `Buffer` object had to be changed. JavaScript `Buffer` objects in
  ArangoDB now always store their data on the heap. There is no shared pool
  for small Buffer values, and no pointing into existing Buffer data when
  extracting slices. This change may increase the cost of creating Buffers with
  short contents or when peeking into existing Buffers, but was required for
  safer memory management and to prevent leaks.

* the `db` object's function `_listDatabases()` was renamed to just `_databases()`
  in order to make it more consistent with the existing `_collections()` function.
  Additionally the `db` object's `_listEndpoints()` function was renamed to just
  `_endpoints()`.

* changed default value of `--server.authentication` from `false` to `true` in
  configuration files etc/relative/arangod.conf and etc/arangodb/arangod.conf.in.
  This means the server will be started with authentication enabled by default,
  requiring all client connections to provide authentication data when connecting
  to ArangoDB. Authentication can still be turned off via setting the value of
  `--server.authentication` to `false` in ArangoDB's configuration files or by
  specifying the option on the command-line.

* Changed result format for querying all collections via the API GET `/_api/collection`.

  Previous versions of ArangoDB returned an object with an attribute named `collections`
  and an attribute named `names`. Both contained all available collections, but
  `collections` contained the collections as an array, and `names` contained the
  collections again, contained in an object in which the attribute names were the
  collection names, e.g.

  ```
  {
    "collections": [
      {"id":"5874437","name":"test","isSystem":false,"status":3,"type":2},
      {"id":"17343237","name":"something","isSystem":false,"status":3,"type":2},
      ...
    ],
    "names": {
      "test": {"id":"5874437","name":"test","isSystem":false,"status":3,"type":2},
      "something": {"id":"17343237","name":"something","isSystem":false,"status":3,"type":2},
      ...
    }
  }
  ```
  This result structure was redundant, and therefore has been simplified to just

  ```
  {
    "result": [
      {"id":"5874437","name":"test","isSystem":false,"status":3,"type":2},
      {"id":"17343237","name":"something","isSystem":false,"status":3,"type":2},
      ...
    ]
  }
  ```

  in ArangoDB 3.0.

* added AQL functions `TYPENAME()` and `HASH()`

* renamed arangob tool to arangobench

* added AQL string comparison operator `LIKE`

  The operator can be used to compare strings like this:

      value LIKE search

  The operator is currently implemented by calling the already existing AQL
  function `LIKE`.

  This change also makes `LIKE` an AQL keyword. Using `LIKE` in either case as
  an attribute or collection name in AQL thus requires quoting.

* make AQL optimizer rule "remove-unnecessary-calculations" fire in more cases

  The rule will now remove calculations that are used exactly once in other
  expressions (e.g. `LET a = doc RETURN a.value`) and calculations,
  or calculations that are just references (e.g. `LET a = b`).

* renamed AQL optimizer rule "merge-traversal-filter" to "optimize-traversals"
  Additionally, the optimizer rule will remove unused edge and path result variables
  from the traversal in case they are specified in the `FOR` section of the traversal,
  but not referenced later in the query. This saves constructing edges and paths
  results.

* added AQL optimizer rule "inline-subqueries"

  This rule can pull out certain subqueries that are used as an operand to a `FOR`
  loop one level higher, eliminating the subquery completely. For example, the query

      FOR i IN (FOR j IN [1,2,3] RETURN j) RETURN i

  will be transformed by the rule to:

      FOR i IN [1,2,3] RETURN i

  The query

      FOR name IN (FOR doc IN _users FILTER doc.status == 1 RETURN doc.name) LIMIT 2 RETURN name

  will be transformed into

      FOR tmp IN _users FILTER tmp.status == 1 LIMIT 2 RETURN tmp.name

  The rule will only fire when the subquery is used as an operand to a `FOR` loop, and
  if the subquery does not contain a `COLLECT` with an `INTO` variable.

* added new endpoint "srv://" for DNS service records

* The result order of the AQL functions VALUES and ATTRIBUTES has never been
  guaranteed and it only had the "correct" ordering by accident when iterating
  over objects that were not loaded from the database. This accidental behavior
  is now changed by introduction of VelocyPack. No ordering is guaranteed unless
  you specify the sort parameter.

* removed configure option `--enable-logger`

* added AQL array comparison operators

  All AQL comparison operators now also exist in an array variant. In the
  array variant, the operator is preceded with one of the keywords *ALL*, *ANY*
  or *NONE*. Using one of these keywords changes the operator behavior to
  execute the comparison operation for all, any, or none of its left hand
  argument values. It is therefore expected that the left hand argument
  of an array operator is an array.

  Examples:

      [ 1, 2, 3 ] ALL IN [ 2, 3, 4 ]   // false
      [ 1, 2, 3 ] ALL IN [ 1, 2, 3 ]   // true
      [ 1, 2, 3 ] NONE IN [ 3 ]        // false
      [ 1, 2, 3 ] NONE IN [ 23, 42 ]   // true
      [ 1, 2, 3 ] ANY IN [ 4, 5, 6 ]   // false
      [ 1, 2, 3 ] ANY IN [ 1, 42 ]     // true
      [ 1, 2, 3 ] ANY == 2             // true
      [ 1, 2, 3 ] ANY == 4             // false
      [ 1, 2, 3 ] ANY > 0              // true
      [ 1, 2, 3 ] ANY <= 1             // true
      [ 1, 2, 3 ] NONE < 99            // false
      [ 1, 2, 3 ] NONE > 10            // true
      [ 1, 2, 3 ] ALL > 2              // false
      [ 1, 2, 3 ] ALL > 0              // true
      [ 1, 2, 3 ] ALL >= 3             // false
      ["foo", "bar"] ALL != "moo"      // true
      ["foo", "bar"] NONE == "bar"     // false
      ["foo", "bar"] ANY == "foo"      // true

* improved AQL optimizer to remove unnecessary sort operations in more cases

* allow enclosing AQL identifiers in forward ticks in addition to using
  backward ticks

  This allows for convenient writing of AQL queries in JavaScript template strings
  (which are delimited with backticks themselves), e.g.

      var q = `FOR doc IN ´collection´ RETURN doc.´name´`;

* allow to set `print.limitString` to configure the number of characters
  to output before truncating

* make logging configurable per log "topic"

  `--log.level <level>` sets the global log level to <level>, e.g. `info`,
  `debug`, `trace`.

  `--log.level topic=<level>` sets the log level for a specific topic.
  Currently, the following topics exist: `collector`, `compactor`, `mmap`,
  `performance`, `queries`, and `requests`. `performance` and `requests` are
  set to FATAL by default. `queries` is set to info. All others are
  set to the global level by default.

  The new log option `--log.output <definition>` allows directing the global
  or per-topic log output to different outputs. The output definition
  "<definition>" can be one of

    "-" for stdin
    "+" for stderr
    "syslog://<syslog-facility>"
    "syslog://<syslog-facility>/<application-name>"
    "file://<relative-path>"

  The option can be specified multiple times in order to configure the output
  for different log topics. To set up a per-topic output configuration, use
  `--log.output <topic>=<definition>`, e.g.

    queries=file://queries.txt

  logs all queries to the file "queries.txt".

* the option `--log.requests-file` is now deprecated. Instead use

    `--log.level requests=info`
    `--log.output requests=file://requests.txt`

* the option `--log.facility` is now deprecated. Instead use

    `--log.output requests=syslog://facility`

* the option `--log.performance` is now deprecated. Instead use

    `--log.level performance=trace`

* removed option `--log.source-filter`

* removed configure option `--enable-logger`

* change collection directory names to include a random id component at the end

  The new pattern is `collection-<id>-<random>`, where `<id>` is the collection
  id and `<random>` is a random number. Previous versions of ArangoDB used a
  pattern `collection-<id>` without the random number.

  ArangoDB 3.0 understands both the old and name directory name patterns.

* removed mostly unused internal spin-lock implementation

* removed support for pre-Windows 7-style locks. This removes compatibility for
  Windows versions older than Windows 7 (e.g. Windows Vista, Windows XP) and
  Windows 2008R2 (e.g. Windows 2008).

* changed names of sub-threads started by arangod

* added option `--default-number-of-shards` to arangorestore, allowing creating
  collections with a specifiable number of shards from a non-cluster dump

* removed support for CoffeeScript source files

* removed undocumented SleepAndRequeue

* added WorkMonitor to inspect server threads

* when downloading a Foxx service from the web interface the suggested filename
  is now based on the service's mount path instead of simply "app.zip"

* the `@arangodb/request` response object now stores the parsed JSON response
  body in a property `json` instead of `body` when the request was made using the
  `json` option. The `body` instead contains the response body as a string.

* the Foxx API has changed significantly, 2.8 services are still supported
  using a backwards-compatible "legacy mode"


v2.8.12 (XXXX-XX-XX)
--------------------

* issue #2091: decrease connect timeout to 5 seconds on startup

* fixed issue #2072

* slightly better error diagnostics for some replication errors

* fixed issue #1977

* fixed issue in `INTERSECTION` AQL function with duplicate elements
  in the source arrays

* fixed issue #1962

* fixed issue #1959

* export aqlQuery template handler as require('org/arangodb').aql for forwards-compatibility


v2.8.11 (2016-07-13)
--------------------

* fixed array index batch insertion issues for hash indexes that caused problems when
  no elements remained for insertion

* fixed issue #1937


v2.8.10 (2016-07-01)
--------------------

* make sure next local _rev value used for a document is at least as high as the
  _rev value supplied by external sources such as replication

* make adding a collection in both read- and write-mode to a transaction behave as
  expected (write includes read). This prevents the `unregister collection used in
  transaction` error

* fixed sometimes invalid result for `byExample(...).count()` when an index plus
  post-filtering was used

* fixed "collection is a nullptr" issue when starting a traversal from a transaction

* honor the value of startup option `--database.wait-for-sync` (that is used to control
  whether new collections are created with `waitForSync` set to `true` by default) also
  when creating collections via the HTTP API (and thus the ArangoShell). When creating
  a collection via these mechanisms, the option was ignored so far, which was inconsistent.

* fixed issue #1826: arangosh --javascript.execute: internal error (geo index issue)

* fixed issue #1823: Arango crashed hard executing very simple query on windows


v2.8.9 (2016-05-13)
-------------------

* fixed escaping and quoting of extra parameters for executables in Mac OS X App

* added "waiting for" status variable to web interface collection figures view

* fixed undefined behavior in query cache invaldation

* fixed access to /_admin/statistics API in case statistics are disable via option
  `--server.disable-statistics`

* Foxx manager will no longer fail hard when Foxx store is unreachable unless installing
  a service from the Foxx store (e.g. when behind a firewall or GitHub is unreachable).


v2.8.8 (2016-04-19)
-------------------

* fixed issue #1805: Query: internal error (location: arangod/Aql/AqlValue.cpp:182).
  Please report this error to arangodb.com (while executing)

* allow specifying collection name prefixes for `_from` and `_to` in arangoimp:

  To avoid specifying complete document ids (consisting of collection names and document
  keys) for *_from* and *_to* values when importing edges with arangoimp, there are now
  the options *--from-collection-prefix* and *--to-collection-prefix*.

  If specified, these values will be automatically prepended to each value in *_from*
  (or *_to* resp.). This allows specifying only document keys inside *_from* and/or *_to*.

  *Example*

      > arangoimp --from-collection-prefix users --to-collection-prefix products ...

  Importing the following document will then create an edge between *users/1234* and
  *products/4321*:

  ```js
  { "_from" : "1234", "_to" : "4321", "desc" : "users/1234 is connected to products/4321" }
  ```

* requests made with the interactive system API documentation in the web interface
  (Swagger) will now respect the active database instead of always using `_system`


v2.8.7 (2016-04-07)
-------------------

* optimized primary=>secondary failover

* fix to-boolean conversion for documents in AQL

* expose the User-Agent HTTP header from the ArangoShell since Github seems to
  require it now, and we use the ArangoShell for fetching Foxx repositories from Github

* work with http servers that only send

* fixed potential race condition between compactor and collector threads

* fix removal of temporary directories on arangosh exit

* javadoc-style comments in Foxx services are no longer interpreted as
  Foxx comments outside of controller/script/exports files (#1748)

* removed remaining references to class syntax for Foxx Model and Repository
  from the documentation

* added a safe-guard for corrupted master-pointer


v2.8.6 (2016-03-23)
-------------------

* arangosh can now execute JavaScript script files that contain a shebang
  in the first line of the file. This allows executing script files directly.

  Provided there is a script file `/path/to/script.js` with the shebang
  `#!arangosh --javascript.execute`:

      > cat /path/to/script.js
      #!arangosh --javascript.execute
      print("hello from script.js");

  If the script file is made executable

      > chmod a+x /path/to/script.js

  it can be invoked on the shell directly and use arangosh for its execution:

      > /path/to/script.js
      hello from script.js

  This did not work in previous versions of ArangoDB, as the whole script contents
  (including the shebang) were treated as JavaScript code.
  Now shebangs in script files will now be ignored for all files passed to arangosh's
  `--javascript.execute` parameter.

  The alternative way of executing a JavaScript file with arangosh still works:

      > arangosh --javascript.execute /path/to/script.js
      hello from script.js

* added missing reset of traversal state for nested traversals.
  The state of nested traversals (a traversal in an AQL query that was
  located in a repeatedly executed subquery or inside another FOR loop)
  was not reset properly, so that multiple invocations of the same nested
  traversal with different start vertices led to the nested traversal
  always using the start vertex provided on the first invocation.

* fixed issue #1781: ArangoDB startup time increased tremendously

* fixed issue #1783: SIGHUP should rotate the log


v2.8.5 (2016-03-11)
-------------------

* Add OpenSSL handler for TLS V1.2 as sugested by kurtkincaid in #1771

* fixed issue #1765 (The webinterface should display the correct query time)
  and #1770 (Display ACTUAL query time in aardvark's AQL editor)

* Windows: the unhandled exception handler now calls the windows logging
  facilities directly without locks.
  This fixes lockups on crashes from the logging framework.

* improve nullptr handling in logger.

* added new endpoint "srv://" for DNS service records

* `org/arangodb/request` no longer sets the content-type header to the
  string "undefined" when no content-type header should be sent (issue #1776)


v2.8.4 (2016-03-01)
-------------------

* global modules are no longer incorrectly resolved outside the ArangoDB
  JavaScript directory or the Foxx service's root directory (issue #1577)

* improved error messages from Foxx and JavaScript (issues #1564, #1565, #1744)


v2.8.3 (2016-02-22)
-------------------

* fixed AQL filter condition collapsing for deeply-nested cases, potentially
  enabling usage of indexes in some dedicated cases

* added parentheses in AQL explain command output to correctly display precedence
  of logical and arithmetic operators

* Foxx Model event listeners defined on the model are now correctly invoked by
  the Repository methods (issue #1665)

* Deleting a Foxx service in the frontend should now always succeed even if the
  files no longer exist on the file system (issue #1358)

* Routing actions loaded from the database no longer throw exceptions when
  trying to load other modules using "require"

* The `org/arangodb/request` response object now sets a property `json` to the
  parsed JSON response body in addition to overwriting the `body` property when
  the request was made using the `json` option.

* Improved Windows stability

* Fixed a bug in the interactive API documentation that would escape slashes
  in document-handle fields. Document handles are now provided as separate
  fields for collection name and document key.


v2.8.2 (2016-02-09)
-------------------

* the continuous replication applier will now prevent the master's WAL logfiles
  from being removed if they are still needed by the applier on the slave. This
  should help slaves that suffered from masters garbage collection WAL logfiles
  which would have been needed by the slave later.

  The initial synchronization will block removal of still needed WAL logfiles
  on the master for 10 minutes initially, and will extend this period when further
  requests are made to the master. Initial synchronization hands over its handle
  for blocking logfile removal to the continuous replication when started via
  the *setupReplication* function. In this case, continuous replication will
  extend the logfile removal blocking period for the required WAL logfiles when
  the slave makes additional requests.

  All handles that block logfile removal will time out automatically after at
  most 5 minutes should a master not be contacted by the slave anymore (e.g. in
  case the slave's replication is turned off, the slaves loses the connection
  to the master or the slave goes down).

* added all-in-one function *setupReplication* to synchronize data from master
  to slave and start the continuous replication:

      require("@arangodb/replication").setupReplication(configuration);

  The command will return when the initial synchronization is finished and the
  continuous replication has been started, or in case the initial synchronization
  has failed.

  If the initial synchronization is successful, the command will store the given
  configuration on the slave. It also configures the continuous replication to start
  automatically if the slave is restarted, i.e. *autoStart* is set to *true*.

  If the command is run while the slave's replication applier is already running,
  it will first stop the running applier, drop its configuration and do a
  resynchronization of data with the master. It will then use the provided configration,
  overwriting any previously existing replication configuration on the slave.

  The following example demonstrates how to use the command for setting up replication
  for the *_system* database. Note that it should be run on the slave and not the
  master:

      db._useDatabase("_system");
      require("@arangodb/replication").setupReplication({
        endpoint: "tcp://master.domain.org:8529",
        username: "myuser",
        password: "mypasswd",
        verbose: false,
        includeSystem: false,
        incremental: true,
        autoResync: true
      });

* the *sync* and *syncCollection* functions now always start the data synchronization
  as an asynchronous server job. The call to *sync* or *syncCollection* will block
  until synchronization is either complete or has failed with an error. The functions
  will automatically poll the slave periodically for status updates.

  The main benefit is that the connection to the slave does not need to stay open
  permanently and is thus not affected by timeout issues. Additionally the caller does
  not need to query the synchronization status from the slave manually as this is
  now performed automatically by these functions.

* fixed undefined behavior when explaining some types of AQL traversals, fixed
  display of some types of traversals in AQL explain output


v2.8.1 (2016-01-29)
-------------------

* Improved AQL Pattern matching by allowing to specify a different traversal
  direction for one or many of the edge collections.

      FOR v, e, p IN OUTBOUND @start @@ec1, INBOUND @@ec2, @@ec3

  will traverse *ec1* and *ec3* in the OUTBOUND direction and for *ec2* it will use
  the INBOUND direction. These directions can be combined in arbitrary ways, the
  direction defined after *IN [steps]* will we used as default direction and can
  be overriden for specific collections.
  This feature is only available for collection lists, it is not possible to
  combine it with graph names.

* detect more types of transaction deadlocks early

* fixed display of relational operators in traversal explain output

* fixed undefined behavior in AQL function `PARSE_IDENTIFIER`

* added "engines" field to Foxx services generated in the admin interface

* added AQL function `IS_SAME_COLLECTION`:

  *IS_SAME_COLLECTION(collection, document)*: Return true if *document* has the same
  collection id as the collection specified in *collection*. *document* can either be
  a [document handle](../Glossary/README.md#document-handle) string, or a document with
  an *_id* attribute. The function does not validate whether the collection actually
  contains the specified document, but only compares the name of the specified collection
  with the collection name part of the specified document.
  If *document* is neither an object with an *id* attribute nor a *string* value,
  the function will return *null* and raise a warning.

      /* true */
      IS_SAME_COLLECTION('_users', '_users/my-user')
      IS_SAME_COLLECTION('_users', { _id: '_users/my-user' })

      /* false */
      IS_SAME_COLLECTION('_users', 'foobar/baz')
      IS_SAME_COLLECTION('_users', { _id: 'something/else' })


v2.8.0 (2016-01-25)
-------------------

* avoid recursive locking


v2.8.0-beta8 (2016-01-19)
-------------------------

* improved internal datafile statistics for compaction and compaction triggering
  conditions, preventing excessive growth of collection datafiles under some
  workloads. This should also fix issue #1596.

* renamed AQL optimizer rule `remove-collect-into` to `remove-collect-variables`

* fixed primary and edge index lookups prematurely aborting searches when the
  specified id search value contained a different collection than the collection
  the index was created for


v2.8.0-beta7 (2016-01-06)
-------------------------

* added vm.runInThisContext

* added AQL keyword `AGGREGATE` for use in AQL `COLLECT` statement

  Using `AGGREGATE` allows more efficient aggregation (incrementally while building
  the groups) than previous versions of AQL, which built group aggregates afterwards
  from the total of all group values.

  `AGGREGATE` can be used inside a `COLLECT` statement only. If used, it must follow
  the declaration of grouping keys:

      FOR doc IN collection
        COLLECT gender = doc.gender AGGREGATE minAge = MIN(doc.age), maxAge = MAX(doc.age)
        RETURN { gender, minAge, maxAge }

  or, if no grouping keys are used, it can follow the `COLLECT` keyword:

      FOR doc IN collection
        COLLECT AGGREGATE minAge = MIN(doc.age), maxAge = MAX(doc.age)
        RETURN {
  minAge, maxAge
}

  Only specific expressions are allowed on the right-hand side of each `AGGREGATE`
  assignment:

  - on the top level the expression must be a call to one of the supported aggregation
    functions `LENGTH`, `MIN`, `MAX`, `SUM`, `AVERAGE`, `STDDEV_POPULATION`, `STDDEV_SAMPLE`,
    `VARIANCE_POPULATION`, or `VARIANCE_SAMPLE`

  - the expression must not refer to variables introduced in the `COLLECT` itself

* Foxx: mocha test paths with wildcard characters (asterisks) now work on Windows

* reserved AQL keyword `NONE` for future use

* web interface: fixed a graph display bug concerning dashboard view

* web interface: fixed several bugs during the dashboard initialize process

* web interface: included several bugfixes: #1597, #1611, #1623

* AQL query optimizer now converts `LENGTH(collection-name)` to an optimized
  expression that returns the number of documents in a collection

* adjusted the behavior of the expansion (`[*]`) operator in AQL for non-array values

  In ArangoDB 2.8, calling the expansion operator on a non-array value will always
  return an empty array. Previous versions of ArangoDB expanded non-array values by
  calling the `TO_ARRAY()` function for the value, which for example returned an
  array with a single value for boolean, numeric and string input values, and an array
  with the object's values for an object input value. This behavior was inconsistent
  with how the expansion operator works for the array indexes in 2.8, so the behavior
  is now unified:

  - if the left-hand side operand of `[*]` is an array, the array will be returned as
    is when calling `[*]` on it
  - if the left-hand side operand of `[*]` is not an array, an empty array will be
    returned by `[*]`

  AQL queries that rely on the old behavior can be changed by either calling `TO_ARRAY`
  explicitly or by using the `[*]` at the correct position.

  The following example query will change its result in 2.8 compared to 2.7:

      LET values = "foo" RETURN values[*]

  In 2.7 the query has returned the array `[ "foo" ]`, but in 2.8 it will return an
  empty array `[ ]`. To make it return the array `[ "foo" ]` again, an explicit
  `TO_ARRAY` function call is needed in 2.8 (which in this case allows the removal
  of the `[*]` operator altogether). This also works in 2.7:

      LET values = "foo" RETURN TO_ARRAY(values)

  Another example:

      LET values = [ { name: "foo" }, { name: "bar" } ]
      RETURN values[*].name[*]

  The above returned `[ [ "foo" ], [ "bar" ] ] in 2.7. In 2.8 it will return
  `[ [ ], [ ] ]`, because the value of `name` is not an array. To change the results
  to the 2.7 style, the query can be changed to

      LET values = [ { name: "foo" }, { name: "bar" } ]
      RETURN values[* RETURN TO_ARRAY(CURRENT.name)]

  The above also works in 2.7.
  The following types of queries won't change:

      LET values = [ 1, 2, 3 ] RETURN values[*]
      LET values = [ { name: "foo" }, { name: "bar" } ] RETURN values[*].name
      LET values = [ { names: [ "foo", "bar" ] }, { names: [ "baz" ] } ] RETURN values[*].names[*]
      LET values = [ { names: [ "foo", "bar" ] }, { names: [ "baz" ] } ] RETURN values[*].names[**]

* slightly adjusted V8 garbage collection strategy so that collection eventually
  happens in all contexts that hold V8 external references to documents and
  collections.

  also adjusted default value of `--javascript.gc-frequency` from 10 seconds to
  15 seconds, as less internal operations are carried out in JavaScript.

* fixes for AQL optimizer and traversal

* added `--create-collection-type` option to arangoimp

  This allows specifying the type of the collection to be created when
  `--create-collection` is set to `true`.

* Foxx export cache should no longer break if a broken app is loaded in the
  web admin interface.


v2.8.0-beta2 (2015-12-16)
-------------------------

* added AQL query optimizer rule "sort-in-values"

  This rule pre-sorts the right-hand side operand of the `IN` and `NOT IN`
  operators so the operation can use a binary search with logarithmic complexity
  instead of a linear search. The rule is applied when the right-hand side
  operand of an `IN` or `NOT IN` operator in a filter condition is a variable that
  is defined in a different loop/scope than the operator itself. Additionally,
  the filter condition must consist of solely the `IN` or `NOT IN` operation
  in order to avoid any side-effects.

* changed collection status terminology in web interface for collections for
  which an unload request has been issued from `in the process of being unloaded`
  to `will be unloaded`.

* unloading a collection via the web interface will now trigger garbage collection
  in all v8 contexts and force a WAL flush. This increases the chances of perfoming
  the unload faster.

* added the following attributes to the result of `collection.figures()` and the
  corresponding HTTP API at `PUT /_api/collection/<name>/figures`:

  - `documentReferences`: The number of references to documents in datafiles
    that JavaScript code currently holds. This information can be used for
    debugging compaction and unload issues.
  - `waitingFor`: An optional string value that contains information about
    which object type is at the head of the collection's cleanup queue. This
    information can be used for debugging compaction and unload issues.
  - `compactionStatus.time`: The point in time the compaction for the collection
    was last executed. This information can be used for debugging compaction
    issues.
  - `compactionStatus.message`: The action that was performed when the compaction
    was last run for the collection. This information can be used for debugging
    compaction issues.

  Note: `waitingFor` and `compactionStatus` may be empty when called on a coordinator
  in a cluster.

* the compaction will now provide queryable status info that can be used to track
  its progress. The compaction status is displayed in the web interface, too.

* better error reporting for arangodump and arangorestore

* arangodump will now fail by default when trying to dump edges that
  refer to already dropped collections. This can be circumvented by
  specifying the option `--force true` when invoking arangodump

* fixed cluster upgrade procedure

* the AQL functions `NEAR` and `WITHIN` now have stricter validations
  for their input parameters `limit`, `radius` and `distance`. They may now throw
  exceptions when invalid parameters are passed that may have not led
  to exceptions in previous versions.

* deprecation warnings now log stack traces

* Foxx: improved backwards compatibility with 2.5 and 2.6

  - reverted Model and Repository back to non-ES6 "classes" because of
    compatibility issues when using the extend method with a constructor

  - removed deprecation warnings for extend and controller.del

  - restored deprecated method Model.toJSONSchema

  - restored deprecated `type`, `jwt` and `sessionStorageApp` options
    in Controller#activateSessions

* Fixed a deadlock problem in the cluster


v2.8.0-beta1 (2015-12-06)
-------------------------

* added AQL function `IS_DATESTRING(value)`

  Returns true if *value* is a string that can be used in a date function.
  This includes partial dates such as *2015* or *2015-10* and strings containing
  invalid dates such as *2015-02-31*. The function will return false for all
  non-string values, even if some of them may be usable in date functions.


v2.8.0-alpha1 (2015-12-03)
--------------------------

* added AQL keywords `GRAPH`, `OUTBOUND`, `INBOUND` and `ANY` for use in graph
  traversals, reserved AQL keyword `ALL` for future use

  Usage of these keywords as collection names, variable names or attribute names
  in AQL queries will not be possible without quoting. For example, the following
  AQL query will still work as it uses a quoted collection name and a quoted
  attribute name:

      FOR doc IN `OUTBOUND`
        RETURN doc.`any`

* issue #1593: added AQL `POW` function for exponentation

* added cluster execution site info in explain output for AQL queries

* replication improvements:

  - added `autoResync` configuration parameter for continuous replication.

    When set to `true`, a replication slave will automatically trigger a full data
    re-synchronization with the master when the master cannot provide the log data
    the slave had asked for. Note that `autoResync` will only work when the option
    `requireFromPresent` is also set to `true` for the continuous replication, or
    when the continuous syncer is started and detects that no start tick is present.

    Automatic re-synchronization may transfer a lot of data from the master to the
    slave and may be expensive. It is therefore turned off by default.
    When turned off, the slave will never perform an automatic re-synchronization
    with the master.

  - added `idleMinWaitTime` and `idleMaxWaitTime` configuration parameters for
    continuous replication.

    These parameters can be used to control the minimum and maximum wait time the
    slave will (intentionally) idle and not poll for master log changes in case the
    master had sent the full logs already.
    The `idleMaxWaitTime` value will only be used when `adapativePolling` is set
    to `true`. When `adaptivePolling` is disable, only `idleMinWaitTime` will be
    used as a constant time span in which the slave will not poll the master for
    further changes. The default values are 0.5 seconds for `idleMinWaitTime` and
    2.5 seconds for `idleMaxWaitTime`, which correspond to the hard-coded values
    used in previous versions of ArangoDB.

  - added `initialSyncMaxWaitTime` configuration parameter for initial and continuous
    replication

    This option controls the maximum wait time (in seconds) that the initial
    synchronization will wait for a response from the master when fetching initial
    collection data. If no response is received within this time period, the initial
    synchronization will give up and fail. This option is also relevant for
    continuous replication in case *autoResync* is set to *true*, as then the
    continuous replication may trigger a full data re-synchronization in case
    the master cannot the log data the slave had asked for.

  - HTTP requests sent from the slave to the master during initial synchronization
    will now be retried if they fail with connection problems.

  - the initial synchronization now logs its progress so it can be queried using
    the regular replication status check APIs.

  - added `async` attribute for `sync` and `syncCollection` operations called from
    the ArangoShell. Setthing this attribute to `true` will make the synchronization
    job on the server go into the background, so that the shell does not block. The
    status of the started asynchronous synchronization job can be queried from the
    ArangoShell like this:

        /* starts initial synchronization */
        var replication = require("@arangodb/replication");
        var id = replication.sync({
          endpoint: "tcp://master.domain.org:8529",
          username: "myuser",
          password: "mypasswd",
          async: true
       });

       /* now query the id of the returned async job and print the status */
       print(replication.getSyncResult(id));

    The result of `getSyncResult()` will be `false` while the server-side job
    has not completed, and different to `false` if it has completed. When it has
    completed, all job result details will be returned by the call to `getSyncResult()`.


* fixed non-deterministic query results in some cluster queries

* fixed issue #1589

* return HTTP status code 410 (gone) instead of HTTP 408 (request timeout) for
  server-side operations that are canceled / killed. Sending 410 instead of 408
  prevents clients from re-starting the same (canceled) operation. Google Chrome
  for example sends the HTTP request again in case it is responded with an HTTP
  408, and this is exactly the opposite of the desired behavior when an operation
  is canceled / killed by the user.

* web interface: queries in AQL editor now cancelable

* web interface: dashboard - added replication information

* web interface: AQL editor now supports bind parameters

* added startup option `--server.hide-product-header` to make the server not send
  the HTTP response header `"Server: ArangoDB"` in its HTTP responses. By default,
  the option is turned off so the header is still sent as usual.

* added new AQL function `UNSET_RECURSIVE` to recursively unset attritutes from
  objects/documents

* switched command-line editor in ArangoShell and arangod to linenoise-ng

* added automatic deadlock detection for transactions

  In case a deadlock is detected, a multi-collection operation may be rolled back
  automatically and fail with error 29 (`deadlock detected`). Client code for
  operations containing more than one collection should be aware of this potential
  error and handle it accordingly, either by giving up or retrying the transaction.

* Added C++ implementations for the AQL arithmetic operations and the following
  AQL functions:
  - ABS
  - APPEND
  - COLLECTIONS
  - CURRENT_DATABASE
  - DOCUMENT
  - EDGES
  - FIRST
  - FIRST_DOCUMENT
  - FIRST_LIST
  - FLATTEN
  - FLOOR
  - FULLTEXT
  - LAST
  - MEDIAN
  - MERGE_RECURSIVE
  - MINUS
  - NEAR
  - NOT_NULL
  - NTH
  - PARSE_IDENTIFIER
  - PERCENTILE
  - POP
  - POSITION
  - PUSH
  - RAND
  - RANGE
  - REMOVE_NTH
  - REMOVE_VALUE
  - REMOVE_VALUES
  - ROUND
  - SHIFT
  - SQRT
  - STDDEV_POPULATION
  - STDDEV_SAMPLE
  - UNSHIFT
  - VARIANCE_POPULATION
  - VARIANCE_SAMPLE
  - WITHIN
  - ZIP

* improved performance of skipping over many documents in an AQL query when no
  indexes and no filters are used, e.g.

      FOR doc IN collection
        LIMIT 1000000, 10
        RETURN doc

* Added array indexes

  Hash indexes and skiplist indexes can now optionally be defined for array values
  so they index individual array members.

  To define an index for array values, the attribute name is extended with the
  expansion operator `[*]` in the index definition:

      arangosh> db.colName.ensureHashIndex("tags[*]");

  When given the following document

      { tags: [ "AQL", "ArangoDB", "Index" ] }

  the index will now contain the individual values `"AQL"`, `"ArangoDB"` and `"Index"`.

  Now the index can be used for finding all documents having `"ArangoDB"` somewhere in their
  tags array using the following AQL query:

      FOR doc IN colName
        FILTER "ArangoDB" IN doc.tags[*]
        RETURN doc

* rewrote AQL query optimizer rule `use-index-range` and renamed it to `use-indexes`.
  The name change affects rule names in the optimizer's output.

* rewrote AQL execution node `IndexRangeNode` and renamed it to `IndexNode`. The name
  change affects node names in the optimizer's explain output.

* added convenience function `db._explain(query)` for human-readable explanation
  of AQL queries

* module resolution as used by `require` now behaves more like in node.js

* the `org/arangodb/request` module now returns response bodies for error responses
  by default. The old behavior of not returning bodies for error responses can be
  re-enabled by explicitly setting the option `returnBodyOnError` to `false` (#1437)


v2.7.6 (2016-01-30)
-------------------

* detect more types of transaction deadlocks early


v2.7.5 (2016-01-22)
-------------------

* backported added automatic deadlock detection for transactions

  In case a deadlock is detected, a multi-collection operation may be rolled back
  automatically and fail with error 29 (`deadlock detected`). Client code for
  operations containing more than one collection should be aware of this potential
  error and handle it accordingly, either by giving up or retrying the transaction.

* improved internal datafile statistics for compaction and compaction triggering
  conditions, preventing excessive growth of collection datafiles under some
  workloads. This should also fix issue #1596.

* Foxx export cache should no longer break if a broken app is loaded in the
  web admin interface.

* Foxx: removed some incorrect deprecation warnings.

* Foxx: mocha test paths with wildcard characters (asterisks) now work on Windows


v2.7.4 (2015-12-21)
-------------------

* slightly adjusted V8 garbage collection strategy so that collection eventually
  happens in all contexts that hold V8 external references to documents and
  collections.

* added the following attributes to the result of `collection.figures()` and the
  corresponding HTTP API at `PUT /_api/collection/<name>/figures`:

  - `documentReferences`: The number of references to documents in datafiles
    that JavaScript code currently holds. This information can be used for
    debugging compaction and unload issues.
  - `waitingFor`: An optional string value that contains information about
    which object type is at the head of the collection's cleanup queue. This
    information can be used for debugging compaction and unload issues.
  - `compactionStatus.time`: The point in time the compaction for the collection
    was last executed. This information can be used for debugging compaction
    issues.
  - `compactionStatus.message`: The action that was performed when the compaction
    was last run for the collection. This information can be used for debugging
    compaction issues.

  Note: `waitingFor` and `compactionStatus` may be empty when called on a coordinator
  in a cluster.

* the compaction will now provide queryable status info that can be used to track
  its progress. The compaction status is displayed in the web interface, too.


v2.7.3 (2015-12-17)
-------------------

* fixed some replication value conversion issues when replication applier properties
  were set via ArangoShell

* fixed disappearing of documents for collections transferred via `sync` or
  `syncCollection` if the collection was dropped right before synchronization
  and drop and (re-)create collection markers were located in the same WAL file


* fixed an issue where overwriting the system sessions collection would break
  the web interface when authentication is enabled

v2.7.2 (2015-12-01)
-------------------

* replication improvements:

  - added `autoResync` configuration parameter for continuous replication.

    When set to `true`, a replication slave will automatically trigger a full data
    re-synchronization with the master when the master cannot provide the log data
    the slave had asked for. Note that `autoResync` will only work when the option
    `requireFromPresent` is also set to `true` for the continuous replication, or
    when the continuous syncer is started and detects that no start tick is present.

    Automatic re-synchronization may transfer a lot of data from the master to the
    slave and may be expensive. It is therefore turned off by default.
    When turned off, the slave will never perform an automatic re-synchronization
    with the master.

  - added `idleMinWaitTime` and `idleMaxWaitTime` configuration parameters for
    continuous replication.

    These parameters can be used to control the minimum and maximum wait time the
    slave will (intentionally) idle and not poll for master log changes in case the
    master had sent the full logs already.
    The `idleMaxWaitTime` value will only be used when `adapativePolling` is set
    to `true`. When `adaptivePolling` is disable, only `idleMinWaitTime` will be
    used as a constant time span in which the slave will not poll the master for
    further changes. The default values are 0.5 seconds for `idleMinWaitTime` and
    2.5 seconds for `idleMaxWaitTime`, which correspond to the hard-coded values
    used in previous versions of ArangoDB.

  - added `initialSyncMaxWaitTime` configuration parameter for initial and continuous
    replication

    This option controls the maximum wait time (in seconds) that the initial
    synchronization will wait for a response from the master when fetching initial
    collection data. If no response is received within this time period, the initial
    synchronization will give up and fail. This option is also relevant for
    continuous replication in case *autoResync* is set to *true*, as then the
    continuous replication may trigger a full data re-synchronization in case
    the master cannot the log data the slave had asked for.

  - HTTP requests sent from the slave to the master during initial synchronization
    will now be retried if they fail with connection problems.

  - the initial synchronization now logs its progress so it can be queried using
    the regular replication status check APIs.

* fixed non-deterministic query results in some cluster queries

* added missing lock instruction for primary index in compactor size calculation

* fixed issue #1589

* fixed issue #1583

* fixed undefined behavior when accessing the top level of a document with the `[*]`
  operator

* fixed potentially invalid pointer access in shaper when the currently accessed
  document got re-located by the WAL collector at the very same time

* Foxx: optional configuration options no longer log validation errors when assigned
  empty values (#1495)

* Foxx: constructors provided to Repository and Model sub-classes via extend are
  now correctly called (#1592)


v2.7.1 (2015-11-07)
-------------------

* switch to linenoise next generation

* exclude `_apps` collection from replication

  The slave has its own `_apps` collection which it populates on server start.
  When replicating data from the master to the slave, the data from the master may
  clash with the slave's own data in the `_apps` collection. Excluding the `_apps`
  collection from replication avoids this.

* disable replication appliers when starting in modes `--upgrade`, `--no-server`
  and `--check-upgrade`

* more detailed output in arango-dfdb

* fixed "no start tick" issue in replication applier

  This error could occur after restarting a slave server after a shutdown
  when no data was ever transferred from the master to the slave via the
  continuous replication

* fixed problem during SSL client connection abort that led to scheduler thread
  staying at 100% CPU saturation

* fixed potential segfault in AQL `NEIGHBORS` function implementation when C++ function
  variant was used and collection names were passed as strings

* removed duplicate target for some frontend JavaScript files from the Makefile

* make AQL function `MERGE()` work on a single array parameter, too.
  This allows combining the attributes of multiple objects from an array into
  a single object, e.g.

      RETURN MERGE([
        { foo: 'bar' },
        { quux: 'quetzalcoatl', ruled: true },
        { bar: 'baz', foo: 'done' }
      ])

  will now return:

      {
        "foo": "done",
        "quux": "quetzalcoatl",
        "ruled": true,
        "bar": "baz"
      }

* fixed potential deadlock in collection status changing on Windows

* fixed hard-coded `incremental` parameter in shell implementation of
  `syncCollection` function in replication module

* fix for GCC5: added check for '-stdlib' option


v2.7.0 (2015-10-09)
-------------------

* fixed request statistics aggregation
  When arangod was started in supervisor mode, the request statistics always showed
  0 requests, as the statistics aggregation thread did not run then.

* read server configuration files before dropping privileges. this ensures that
  the SSL keyfile specified in the configuration can be read with the server's start
  privileges (i.e. root when using a standard ArangoDB package).

* fixed replication with a 2.6 replication configuration and issues with a 2.6 master

* raised default value of `--server.descriptors-minimum` to 1024

* allow Foxx apps to be installed underneath URL path `/_open/`, so they can be
  (intentionally) accessed without authentication.

* added *allowImplicit* sub-attribute in collections declaration of transactions.
  The *allowImplicit* attributes allows making transactions fail should they
  read-access a collection that was not explicitly declared in the *collections*
  array of the transaction.

* added "special" password ARANGODB_DEFAULT_ROOT_PASSWORD. If you pass
  ARANGODB_DEFAULT_ROOT_PASSWORD as password, it will read the password
  from the environment variable ARANGODB_DEFAULT_ROOT_PASSWORD


v2.7.0-rc2 (2015-09-22)
-----------------------

* fix over-eager datafile compaction

  This should reduce the need to compact directly after loading a collection when a
  collection datafile contained many insertions and updates for the same documents. It
  should also prevent from re-compacting already merged datafiles in case not many
  changes were made. Compaction will also make fewer index lookups than before.

* added `syncCollection()` function in module `org/arangodb/replication`

  This allows synchronizing the data of a single collection from a master to a slave
  server. Synchronization can either restore the whole collection by transferring all
  documents from the master to the slave, or incrementally by only transferring documents
  that differ. This is done by partitioning the collection's entire key space into smaller
  chunks and comparing the data chunk-wise between master and slave. Only chunks that are
  different will be re-transferred.

  The `syncCollection()` function can be used as follows:

      require("org/arangodb/replication").syncCollection(collectionName, options);

  e.g.

      require("org/arangodb/replication").syncCollection("myCollection", {
        endpoint: "tcp://127.0.0.1:8529",  /* master */
        username: "root",                  /* username for master */
        password: "secret",                /* password for master */
        incremental: true                  /* use incremental mode */
      });


* additionally allow the following characters in document keys:

  `(` `)` `+` `,` `=` `;` `$` `!` `*` `'` `%`


v2.7.0-rc1 (2015-09-17)
-----------------------

* removed undocumented server-side-only collection functions:
  * collection.OFFSET()
  * collection.NTH()
  * collection.NTH2()
  * collection.NTH3()

* upgraded Swagger to version 2.0 for the Documentation

  This gives the user better prepared test request structures.
  More conversions will follow so finally client libraries can be auto-generated.

* added extra AQL functions for date and time calculation and manipulation.
  These functions were contributed by GitHub users @CoDEmanX and @friday.
  A big thanks for their work!

  The following extra date functions are available from 2.7 on:

  * `DATE_DAYOFYEAR(date)`: Returns the day of year number of *date*.
    The return values range from 1 to 365, or 366 in a leap year respectively.

  * `DATE_ISOWEEK(date)`: Returns the ISO week date of *date*.
    The return values range from 1 to 53. Monday is considered the first day of the week.
    There are no fractional weeks, thus the last days in December may belong to the first
    week of the next year, and the first days in January may be part of the previous year's
    last week.

  * `DATE_LEAPYEAR(date)`: Returns whether the year of *date* is a leap year.

  * `DATE_QUARTER(date)`: Returns the quarter of the given date (1-based):
    * 1: January, February, March
    * 2: April, May, June
    * 3: July, August, September
    * 4: October, November, December

  - *DATE_DAYS_IN_MONTH(date)*: Returns the number of days in *date*'s month (28..31).

  * `DATE_ADD(date, amount, unit)`: Adds *amount* given in *unit* to *date* and
    returns the calculated date.

    *unit* can be either of the following to specify the time unit to add or
    subtract (case-insensitive):
    - y, year, years
    - m, month, months
    - w, week, weeks
    - d, day, days
    - h, hour, hours
    - i, minute, minutes
    - s, second, seconds
    - f, millisecond, milliseconds

    *amount* is the number of *unit*s to add (positive value) or subtract
    (negative value).

  * `DATE_SUBTRACT(date, amount, unit)`: Subtracts *amount* given in *unit* from
    *date* and returns the calculated date.

    It works the same as `DATE_ADD()`, except that it subtracts. It is equivalent
    to calling `DATE_ADD()` with a negative amount, except that `DATE_SUBTRACT()`
    can also subtract ISO durations. Note that negative ISO durations are not
    supported (i.e. starting with `-P`, like `-P1Y`).

  * `DATE_DIFF(date1, date2, unit, asFloat)`: Calculate the difference
    between two dates in given time *unit*, optionally with decimal places.
    Returns a negative value if *date1* is greater than *date2*.

  * `DATE_COMPARE(date1, date2, unitRangeStart, unitRangeEnd)`: Compare two
    partial dates and return true if they match, false otherwise. The parts to
    compare are defined by a range of time units.

    The full range is: years, months, days, hours, minutes, seconds, milliseconds.
    Pass the unit to start from as *unitRangeStart*, and the unit to end with as
    *unitRangeEnd*. All units in between will be compared. Leave out *unitRangeEnd*
    to only compare *unitRangeStart*.

  * `DATE_FORMAT(date, format)`: Format a date according to the given format string.
    It supports the following placeholders (case-insensitive):
    - %t: timestamp, in milliseconds since midnight 1970-01-01
    - %z: ISO date (0000-00-00T00:00:00.000Z)
    - %w: day of week (0..6)
    - %y: year (0..9999)
    - %yy: year (00..99), abbreviated (last two digits)
    - %yyyy: year (0000..9999), padded to length of 4
    - %yyyyyy: year (-009999 .. +009999), with sign prefix and padded to length of 6
    - %m: month (1..12)
    - %mm: month (01..12), padded to length of 2
    - %d: day (1..31)
    - %dd: day (01..31), padded to length of 2
    - %h: hour (0..23)
    - %hh: hour (00..23), padded to length of 2
    - %i: minute (0..59)
    - %ii: minute (00..59), padded to length of 2
    - %s: second (0..59)
    - %ss: second (00..59), padded to length of 2
    - %f: millisecond (0..999)
    - %fff: millisecond (000..999), padded to length of 3
    - %x: day of year (1..366)
    - %xxx: day of year (001..366), padded to length of 3
    - %k: ISO week date (1..53)
    - %kk: ISO week date (01..53), padded to length of 2
    - %l: leap year (0 or 1)
    - %q: quarter (1..4)
    - %a: days in month (28..31)
    - %mmm: abbreviated English name of month (Jan..Dec)
    - %mmmm: English name of month (January..December)
    - %www: abbreviated English name of weekday (Sun..Sat)
    - %wwww: English name of weekday (Sunday..Saturday)
    - %&: special escape sequence for rare occasions
    - %%: literal %
    - %: ignored

* new WAL logfiles and datafiles are now created non-sparse

  This prevents SIGBUS signals being raised when memory of a sparse datafile is accessed
  and the disk is full and the accessed file part is not actually disk-backed. In
  this case the mapped memory region is not necessarily backed by physical memory, and
  accessing the memory may raise SIGBUS and crash arangod.

* the `internal.download()` function and the module `org/arangodb/request` used some
  internal library function that handled the sending of HTTP requests from inside of
  ArangoDB. This library unconditionally set an HTTP header `Accept-Encoding: gzip`
  in all outgoing HTTP requests.

  This has been fixed in 2.7, so `Accept-Encoding: gzip` is not set automatically anymore.
  Additionally, the header `User-Agent: ArangoDB` is not set automatically either. If
  client applications desire to send these headers, they are free to add it when
  constructing the requests using the `download` function or the request module.

* fixed issue #1436: org/arangodb/request advertises deflate without supporting it

* added template string generator function `aqlQuery` for generating AQL queries

  This can be used to generate safe AQL queries with JavaScript parameter
  variables or expressions easily:

      var name = 'test';
      var attributeName = '_key';
      var query = aqlQuery`FOR u IN users FILTER u.name == ${name} RETURN u.${attributeName}`;
      db._query(query);

* report memory usage for document header data (revision id, pointer to data etc.)
  in `db.collection.figures()`. The memory used for document headers will now
  show up in the already existing attribute `indexes.size`. Due to that, the index
  sizes reported by `figures()` in 2.7 will be higher than those reported by 2.6,
  but the 2.7 values are more accurate.

* IMPORTANT CHANGE: the filenames in dumps created by arangodump now contain
  not only the name of the dumped collection, but also an additional 32-digit hash
  value. This is done to prevent overwriting dump files in case-insensitive file
  systems when there exist multiple collections with the same name (but with
  different cases).

  For example, if a database has two collections: `test` and `Test`, previous
  versions of ArangoDB created the files

  * `test.structure.json` and `test.data.json` for collection `test`
  * `Test.structure.json` and `Test.data.json` for collection `Test`

  This did not work for case-insensitive filesystems, because the files for the
  second collection would have overwritten the files of the first. arangodump in
  2.7 will create the following filenames instead:

  * `test_098f6bcd4621d373cade4e832627b4f6.structure.json` and `test_098f6bcd4621d373cade4e832627b4f6.data.json`
  * `Test_0cbc6611f5540bd0809a388dc95a615b.structure.json` and `Test_0cbc6611f5540bd0809a388dc95a615b.data.json`

  These filenames will be unambiguous even in case-insensitive filesystems.

* IMPORTANT CHANGE: make arangod actually close lingering client connections
  when idle for at least the duration specified via `--server.keep-alive-timeout`.
  In previous versions of ArangoDB, connections were not closed by the server
  when the timeout was reached and the client was still connected. Now the
  connection is properly closed by the server in case of timeout. Client
  applications relying on the old behavior may now need to reconnect to the
  server when their idle connections time out and get closed (note: connections
  being idle for a long time may be closed by the OS or firewalls anyway -
  client applications should be aware of that and try to reconnect).

* IMPORTANT CHANGE: when starting arangod, the server will drop the process
  privileges to the specified values in options `--server.uid` and `--server.gid`
  instantly after parsing the startup options.

  That means when either `--server.uid` or `--server.gid` are set, the privilege
  change will happen earlier. This may prevent binding the server to an endpoint
  with a port number lower than 1024 if the arangodb user has no privileges
  for that. Previous versions of ArangoDB changed the privileges later, so some
  startup actions were still carried out under the invoking user (i.e. likely
  *root* when started via init.d or system scripts) and especially binding to
  low port numbers was still possible there.

  The default privileges for user *arangodb* will not be sufficient for binding
  to port numbers lower than 1024. To have an ArangoDB 2.7 bind to a port number
  lower than 1024, it needs to be started with either a different privileged user,
  or the privileges of the *arangodb* user have to raised manually beforehand.

* added AQL optimizer rule `patch-update-statements`

* Linux startup scripts and systemd configuration for arangod now try to
  adjust the NOFILE (number of open files) limits for the process. The limit
  value is set to 131072 (128k) when ArangoDB is started via start/stop
  commands

* When ArangoDB is started/stopped manually via the start/stop commands, the
  main process will wait for up to 10 seconds after it forks the supervisor
  and arangod child processes. If the startup fails within that period, the
  start/stop script will fail with an exit code other than zero. If the
  startup of the supervisor or arangod is still ongoing after 10 seconds,
  the main program will still return with exit code 0. The limit of 10 seconds
  is arbitrary because the time required for a startup is not known in advance.

* added startup option `--database.throw-collection-not-loaded-error`

  Accessing a not-yet loaded collection will automatically load a collection
  on first access. This flag controls what happens in case an operation
  would need to wait for another thread to finalize loading a collection. If
  set to *true*, then the first operation that accesses an unloaded collection
  will load it. Further threads that try to access the same collection while
  it is still loading immediately fail with an error (1238, *collection not loaded*).
  This is to prevent all server threads from being blocked while waiting on the
  same collection to finish loading. When the first thread has completed loading
  the collection, the collection becomes regularly available, and all operations
  from that point on can be carried out normally, and error 1238 will not be
  thrown anymore for that collection.

  If set to *false*, the first thread that accesses a not-yet loaded collection
  will still load it. Other threads that try to access the collection while
  loading will not fail with error 1238 but instead block until the collection
  is fully loaded. This configuration might lead to all server threads being
  blocked because they are all waiting for the same collection to complete
  loading. Setting the option to *true* will prevent this from happening, but
  requires clients to catch error 1238 and react on it (maybe by scheduling
  a retry for later).

  The default value is *false*.

* added better control-C support in arangosh

  When CTRL-C is pressed in arangosh, it will now print a `^C` first. Pressing
  CTRL-C again will reset the prompt if something was entered before, or quit
  arangosh if no command was entered directly before.

  This affects the arangosh version build with Readline-support only (Linux
  and MacOS).

  The MacOS version of ArangoDB for Homebrew now depends on Readline, too. The
  Homebrew formula has been changed accordingly.
  When self-compiling ArangoDB on MacOS without Homebrew, Readline now is a
  prerequisite.

* increased default value for collection-specific `indexBuckets` value from 1 to 8

  Collections created from 2.7 on will use the new default value of `8` if not
  overridden on collection creation or later using
  `collection.properties({ indexBuckets: ... })`.

  The `indexBuckets` value determines the number of buckets to use for indexes of
  type `primary`, `hash` and `edge`. Having multiple index buckets allows splitting
  an index into smaller components, which can be filled in parallel when a collection
  is loading. Additionally, resizing and reallocation of indexes are faster and
  less intrusive if the index uses multiple buckets, because resize and reallocation
  will affect only data in a single bucket instead of all index values.

  The index buckets will be filled in parallel when loading a collection if the collection
  has an `indexBuckets` value greater than 1 and the collection contains a significant
  amount of documents/edges (the current threshold is 256K documents but this value
  may change in future versions of ArangoDB).

* changed HTTP client to use poll instead of select on Linux and MacOS

  This affects the ArangoShell and user-defined JavaScript code running inside
  arangod that initiates its own HTTP calls.

  Using poll instead of select allows using arbitrary high file descriptors
  (bigger than the compiled in FD_SETSIZE). Server connections are still handled using
  epoll, which has never been affected by FD_SETSIZE.

* implemented AQL `LIKE` function using ICU regexes

* added `RETURN DISTINCT` for AQL queries to return unique results:

      FOR doc IN collection
        RETURN DISTINCT doc.status

  This change also introduces `DISTINCT` as an AQL keyword.

* removed `createNamedQueue()` and `addJob()` functions from org/arangodb/tasks

* use less locks and more atomic variables in the internal dispatcher
  and V8 context handling implementations. This leads to improved throughput in
  some ArangoDB internals and allows for higher HTTP request throughput for
  many operations.

  A short overview of the improvements can be found here:

  https://www.arangodb.com/2015/08/throughput-enhancements/

* added shorthand notation for attribute names in AQL object literals:

      LET name = "Peter"
      LET age = 42
      RETURN { name, age }

  The above is the shorthand equivalent of the generic form

      LET name = "Peter"
      LET age = 42
      RETURN { name : name, age : age }

* removed configure option `--enable-timings`

  This option did not have any effect.

* removed configure option `--enable-figures`

  This option previously controlled whether HTTP request statistics code was
  compiled into ArangoDB or not. The previous default value was `true` so
  statistics code was available in official packages. Setting the option to
  `false` led to compile errors so it is doubtful the default value was
  ever changed. By removing the option some internal statistics code was also
  simplified.

* removed run-time manipulation methods for server endpoints:

  * `db._removeEndpoint()`
  * `db._configureEndpoint()`
  * HTTP POST `/_api/endpoint`
  * HTTP DELETE `/_api/endpoint`

* AQL query result cache

  The query result cache can optionally cache the complete results of all or selected AQL queries.
  It can be operated in the following modes:

  * `off`: the cache is disabled. No query results will be stored
  * `on`: the cache will store the results of all AQL queries unless their `cache`
    attribute flag is set to `false`
  * `demand`: the cache will store the results of AQL queries that have their
    `cache` attribute set to `true`, but will ignore all others

  The mode can be set at server startup using the `--database.query-cache-mode` configuration
  option and later changed at runtime.

  The following HTTP REST APIs have been added for controlling the query cache:

  * HTTP GET `/_api/query-cache/properties`: returns the global query cache configuration
  * HTTP PUT `/_api/query-cache/properties`: modifies the global query cache configuration
  * HTTP DELETE `/_api/query-cache`: invalidates all results in the query cache

  The following JavaScript functions have been added for controlling the query cache:

  * `require("org/arangodb/aql/cache").properties()`: returns the global query cache configuration
  * `require("org/arangodb/aql/cache").properties(properties)`: modifies the global query cache configuration
  * `require("org/arangodb/aql/cache").clear()`: invalidates all results in the query cache

* do not link arangoimp against V8

* AQL function call arguments optimization

  This will lead to arguments in function calls inside AQL queries not being copied but passed
  by reference. This may speed up calls to functions with bigger argument values or queries that
  call functions a lot of times.

* upgraded V8 version to 4.3.61

* removed deprecated AQL `SKIPLIST` function.

  This function was introduced in older versions of ArangoDB with a less powerful query optimizer to
  retrieve data from a skiplist index using a `LIMIT` clause. It was marked as deprecated in ArangoDB
  2.6.

  Since ArangoDB 2.3 the behavior of the `SKIPLIST` function can be emulated using regular AQL
  constructs, e.g.

      FOR doc IN @@collection
        FILTER doc.value >= @value
        SORT doc.value DESC
        LIMIT 1
        RETURN doc

* the `skip()` function for simple queries does not accept negative input any longer.
  This feature was deprecated in 2.6.0.

* fix exception handling

  In some cases JavaScript exceptions would re-throw without information of the original problem.
  Now the original exception is logged for failure analysis.

* based REST API method PUT `/_api/simple/all` on the cursor API and make it use AQL internally.

  The change speeds up this REST API method and will lead to additional query information being
  returned by the REST API. Clients can use this extra information or ignore it.

* Foxx Queue job success/failure handlers arguments have changed from `(jobId, jobData, result, jobFailures)` to `(result, jobData, job)`.

* added Foxx Queue job options `repeatTimes`, `repeatUntil` and `repeatDelay` to automatically re-schedule jobs when they are completed.

* added Foxx manifest configuration type `password` to mask values in the web interface.

* fixed default values in Foxx manifest configurations sometimes not being used as defaults.

* fixed optional parameters in Foxx manifest configurations sometimes not being cleared correctly.

* Foxx dependencies can now be marked as optional using a slightly more verbose syntax in your manifest file.

* converted Foxx constructors to ES6 classes so you can extend them using class syntax.

* updated aqb to 2.0.

* updated chai to 3.0.

* Use more madvise calls to speed up things when memory is tight, in particular
  at load time but also for random accesses later.

* Overhauled web interface

  The web interface now has a new design.

  The API documentation for ArangoDB has been moved from "Tools" to "Links" in the web interface.

  The "Applications" tab in the web interfaces has been renamed to "Services".


v2.6.12 (2015-12-02)
--------------------

* fixed disappearing of documents for collections transferred via `sync` if the
  the collection was dropped right before synchronization and drop and (re-)create
  collection markers were located in the same WAL file

* added missing lock instruction for primary index in compactor size calculation

* fixed issue #1589

* fixed issue #1583

* Foxx: optional configuration options no longer log validation errors when assigned
  empty values (#1495)


v2.6.11 (2015-11-18)
--------------------

* fixed potentially invalid pointer access in shaper when the currently accessed
  document got re-located by the WAL collector at the very same time


v2.6.10 (2015-11-10)
--------------------

* disable replication appliers when starting in modes `--upgrade`, `--no-server`
  and `--check-upgrade`

* more detailed output in arango-dfdb

* fixed potential deadlock in collection status changing on Windows

* issue #1521: Can't dump/restore with user and password


v2.6.9 (2015-09-29)
-------------------

* added "special" password ARANGODB_DEFAULT_ROOT_PASSWORD. If you pass
  ARANGODB_DEFAULT_ROOT_PASSWORD as password, it will read the password
  from the environment variable ARANGODB_DEFAULT_ROOT_PASSWORD

* fixed failing AQL skiplist, sort and limit combination

  When using a Skiplist index on an attribute (say "a") and then using sort
  and skip on this attribute caused the result to be empty e.g.:

    require("internal").db.test.ensureSkiplist("a");
    require("internal").db._query("FOR x IN test SORT x.a LIMIT 10, 10");

  Was always empty no matter how many documents are stored in test.
  This is now fixed.

v2.6.8 (2015-09-09)
-------------------

* ARM only:

  The ArangoDB packages for ARM require the kernel to allow unaligned memory access.
  How the kernel handles unaligned memory access is configurable at runtime by
  checking and adjusting the contents `/proc/cpu/alignment`.

  In order to operate on ARM, ArangoDB requires the bit 1 to be set. This will
  make the kernel trap and adjust unaligned memory accesses. If this bit is not
  set, the kernel may send a SIGBUS signal to ArangoDB and terminate it.

  To set bit 1 in `/proc/cpu/alignment` use the following command as a privileged
  user (e.g. root):

      echo "2" > /proc/cpu/alignment

  Note that this setting affects all user processes and not just ArangoDB. Setting
  the alignment with the above command will also not make the setting permanent,
  so it will be lost after a restart of the system. In order to make the setting
  permanent, it should be executed during system startup or before starting arangod.

  The ArangoDB start/stop scripts do not adjust the alignment setting, but rely on
  the environment to have the correct alignment setting already. The reason for this
  is that the alignment settings also affect all other user processes (which ArangoDB
  is not aware of) and thus may have side-effects outside of ArangoDB. It is therefore
  more reasonable to have the system administrator carry out the change.


v2.6.7 (2015-08-25)
-------------------

* improved AssocMulti index performance when resizing.

  This makes the edge index perform less I/O when under memory pressure.


v2.6.6 (2015-08-23)
-------------------

* added startup option `--server.additional-threads` to create separate queues
  for slow requests.


v2.6.5 (2015-08-17)
-------------------

* added startup option `--database.throw-collection-not-loaded-error`

  Accessing a not-yet loaded collection will automatically load a collection
  on first access. This flag controls what happens in case an operation
  would need to wait for another thread to finalize loading a collection. If
  set to *true*, then the first operation that accesses an unloaded collection
  will load it. Further threads that try to access the same collection while
  it is still loading immediately fail with an error (1238, *collection not loaded*).
  This is to prevent all server threads from being blocked while waiting on the
  same collection to finish loading. When the first thread has completed loading
  the collection, the collection becomes regularly available, and all operations
  from that point on can be carried out normally, and error 1238 will not be
  thrown anymore for that collection.

  If set to *false*, the first thread that accesses a not-yet loaded collection
  will still load it. Other threads that try to access the collection while
  loading will not fail with error 1238 but instead block until the collection
  is fully loaded. This configuration might lead to all server threads being
  blocked because they are all waiting for the same collection to complete
  loading. Setting the option to *true* will prevent this from happening, but
  requires clients to catch error 1238 and react on it (maybe by scheduling
  a retry for later).

  The default value is *false*.

* fixed busy wait loop in scheduler threads that sometimes consumed 100% CPU while
  waiting for events on connections closed unexpectedly by the client side

* handle attribute `indexBuckets` when restoring collections via arangorestore.
  Previously the `indexBuckets` attribute value from the dump was ignored, and the
   server default value for `indexBuckets` was used when restoring a collection.

* fixed "EscapeValue already set error" crash in V8 actions that might have occurred when
  canceling V8-based operations.


v2.6.4 (2015-08-01)
-------------------

* V8: Upgrade to version 4.1.0.27 - this is intended to be the stable V8 version.

* fixed issue #1424: Arango shell should not processing arrows pushing on keyboard


v2.6.3 (2015-07-21)
-------------------

* issue #1409: Document values with null character truncated


v2.6.2 (2015-07-04)
-------------------

* fixed issue #1383: bindVars for HTTP API doesn't work with empty string

* fixed handling of default values in Foxx manifest configurations

* fixed handling of optional parameters in Foxx manifest configurations

* fixed a reference error being thrown in Foxx queues when a function-based job type is used that is not available and no options object is passed to queue.push


v2.6.1 (2015-06-24)
-------------------

* Add missing swagger files to cmake build. fixes #1368

* fixed documentation errors


v2.6.0 (2015-06-20)
-------------------

* using negative values for `SimpleQuery.skip()` is deprecated.
  This functionality will be removed in future versions of ArangoDB.

* The following simple query functions are now deprecated:

  * collection.near
  * collection.within
  * collection.geo
  * collection.fulltext
  * collection.range
  * collection.closedRange

  This also lead to the following REST API methods being deprecated from now on:

  * PUT /_api/simple/near
  * PUT /_api/simple/within
  * PUT /_api/simple/fulltext
  * PUT /_api/simple/range

  It is recommended to replace calls to these functions or APIs with equivalent AQL queries,
  which are more flexible because they can be combined with other operations:

      FOR doc IN NEAR(@@collection, @latitude, @longitude, @limit)
        RETURN doc

      FOR doc IN WITHIN(@@collection, @latitude, @longitude, @radius, @distanceAttributeName)
        RETURN doc

      FOR doc IN FULLTEXT(@@collection, @attributeName, @queryString, @limit)
        RETURN doc

      FOR doc IN @@collection
        FILTER doc.value >= @left && doc.value < @right
        LIMIT @skip, @limit
        RETURN doc`

  The above simple query functions and REST API methods may be removed in future versions
  of ArangoDB.

* deprecated now-obsolete AQL `SKIPLIST` function

  The function was introduced in older versions of ArangoDB with a less powerful query optimizer to
  retrieve data from a skiplist index using a `LIMIT` clause.

  Since 2.3 the same goal can be achieved by using regular AQL constructs, e.g.

      FOR doc IN collection FILTER doc.value >= @value SORT doc.value DESC LIMIT 1 RETURN doc

* fixed issues when switching the database inside tasks and during shutdown of database cursors

  These features were added during 2.6 alpha stage so the fixes affect devel/2.6-alpha builds only

* issue #1360: improved foxx-manager help

* added `--enable-tcmalloc` configure option.

  When this option is set, arangod and the client tools will be linked against tcmalloc, which replaces
  the system allocator. When the option is set, a tcmalloc library must be present on the system under
  one of the names `libtcmalloc`, `libtcmalloc_minimal` or `libtcmalloc_debug`.

  As this is a configure option, it is supported for manual builds on Linux-like systems only. tcmalloc
  support is currently experimental.

* issue #1353: Windows: HTTP API - incorrect path in errorMessage

* issue #1347: added option `--create-database` for arangorestore.

  Setting this option to `true` will now create the target database if it does not exist. When creating
  the target database, the username and passwords passed to arangorestore will be used to create an
  initial user for the new database.

* issue #1345: advanced debug information for User Functions

* issue #1341: Can't use bindvars in UPSERT

* fixed vulnerability in JWT implementation.

* changed default value of option `--database.ignore-datafile-errors` from `true` to `false`

  If the new default value of `false` is used, then arangod will refuse loading collections that contain
  datafiles with CRC mismatches or other errors. A collection with datafile errors will then become
  unavailable. This prevents follow up errors from happening.

  The only way to access such collection is to use the datafile debugger (arango-dfdb) and try to repair
  or truncate the datafile with it.

  If `--database.ignore-datafile-errors` is set to `true`, then collections will become available
  even if parts of their data cannot be loaded. This helps availability, but may cause (partial) data
  loss and follow up errors.

* added server startup option `--server.session-timeout` for controlling the timeout of user sessions
  in the web interface

* add sessions and cookie authentication for ArangoDB's web interface

  ArangoDB's built-in web interface now uses sessions. Session information ids are stored in cookies,
  so clients using the web interface must accept cookies in order to use it

* web interface: display query execution time in AQL editor

* web interface: renamed AQL query *submit* button to *execute*

* web interface: added query explain feature in AQL editor

* web interface: demo page added. only working if demo data is available, hidden otherwise

* web interface: added support for custom app scripts with optional arguments and results

* web interface: mounted apps that need to be configured are now indicated in the app overview

* web interface: added button for running tests to app details

* web interface: added button for configuring app dependencies to app details

* web interface: upgraded API documentation to use Swagger 2

* INCOMPATIBLE CHANGE

  removed startup option `--log.severity`

  The docs for `--log.severity` mentioned lots of severities (e.g. `exception`, `technical`, `functional`, `development`)
  but only a few severities (e.g. `all`, `human`) were actually used, with `human` being the default and `all` enabling the
  additional logging of requests. So the option pretended to control a lot of things which it actually didn't. Additionally,
  the option `--log.requests-file` was around for a long time already, also controlling request logging.

  Because the `--log.severity` option effectively did not control that much, it was removed. A side effect of removing the
  option is that 2.5 installations which used `--log.severity all` will not log requests after the upgrade to 2.6. This can
  be adjusted by setting the `--log.requests-file` option.

* add backtrace to fatal log events

* added optional `limit` parameter for AQL function `FULLTEXT`

* make fulltext index also index text values contained in direct sub-objects of the indexed
  attribute.

  Previous versions of ArangoDB only indexed the attribute value if it was a string. Sub-attributes
  of the index attribute were ignored when fulltext indexing.

  Now, if the index attribute value is an object, the object's values will each be included in the
  fulltext index if they are strings. If the index attribute value is an array, the array's values
  will each be included in the fulltext index if they are strings.

  For example, with a fulltext index present on the `translations` attribute, the following text
  values will now be indexed:

      var c = db._create("example");
      c.ensureFulltextIndex("translations");
      c.insert({ translations: { en: "fox", de: "Fuchs", fr: "renard", ru: "лиса" } });
      c.insert({ translations: "Fox is the English translation of the German word Fuchs" });
      c.insert({ translations: [ "ArangoDB", "document", "database", "Foxx" ] });

      c.fulltext("translations", "лиса").toArray();       // returns only first document
      c.fulltext("translations", "Fox").toArray();        // returns first and second documents
      c.fulltext("translations", "prefix:Fox").toArray(); // returns all three documents

* added batch document removal and lookup commands:

      collection.lookupByKeys(keys)
      collection.removeByKeys(keys)

  These commands can be used to perform multi-document lookup and removal operations efficiently
  from the ArangoShell. The argument to these operations is an array of document keys.

  Also added HTTP APIs for batch document commands:

  * PUT /_api/simple/lookup-by-keys
  * PUT /_api/simple/remove-by-keys

* properly prefix document address URLs with the current database name for calls to the REST
  API method GET `/_api/document?collection=...` (that method will return partial URLs to all
  documents in the collection).

  Previous versions of ArangoDB returned the URLs starting with `/_api/` but without the current
  database name, e.g. `/_api/document/mycollection/mykey`. Starting with 2.6, the response URLs
  will include the database name as well, e.g. `/_db/_system/_api/document/mycollection/mykey`.

* added dedicated collection export HTTP REST API

  ArangoDB now provides a dedicated collection export API, which can take snapshots of entire
  collections more efficiently than the general-purpose cursor API. The export API is useful
  to transfer the contents of an entire collection to a client application. It provides optional
  filtering on specific attributes.

  The export API is available at endpoint `POST /_api/export?collection=...`. The API has the
  same return value structure as the already established cursor API (`POST /_api/cursor`).

  An introduction to the export API is given in this blog post:
  http://jsteemann.github.io/blog/2015/04/04/more-efficient-data-exports/

* subquery optimizations for AQL queries

  This optimization avoids copying intermediate results into subqueries that are not required
  by the subquery.

  A brief description can be found here:
  http://jsteemann.github.io/blog/2015/05/04/subquery-optimizations/

* return value optimization for AQL queries

  This optimization avoids copying the final query result inside the query's main `ReturnNode`.

  A brief description can be found here:
  http://jsteemann.github.io/blog/2015/05/04/return-value-optimization-for-aql/

* speed up AQL queries containing big `IN` lists for index lookups

  `IN` lists used for index lookups had performance issues in previous versions of ArangoDB.
  These issues have been addressed in 2.6 so using bigger `IN` lists for filtering is much
  faster.

  A brief description can be found here:
  http://jsteemann.github.io/blog/2015/05/07/in-list-improvements/

* allow `@` and `.` characters in document keys, too

  This change also leads to document keys being URL-encoded when returned in HTTP `location`
  response headers.

* added alternative implementation for AQL COLLECT

  The alternative method uses a hash table for grouping and does not require its input elements
  to be sorted. It will be taken into account by the optimizer for `COLLECT` statements that do
  not use an `INTO` clause.

  In case a `COLLECT` statement can use the hash table variant, the optimizer will create an extra
  plan for it at the beginning of the planning phase. In this plan, no extra `SORT` node will be
  added in front of the `COLLECT` because the hash table variant of `COLLECT` does not require
  sorted input. Instead, a `SORT` node will be added after it to sort its output. This `SORT` node
  may be optimized away again in later stages. If the sort order of the result is irrelevant to
  the user, adding an extra `SORT null` after a hash `COLLECT` operation will allow the optimizer to
  remove the sorts altogether.

  In addition to the hash table variant of `COLLECT`, the optimizer will modify the original plan
  to use the regular `COLLECT` implementation. As this implementation requires sorted input, the
  optimizer will insert a `SORT` node in front of the `COLLECT`. This `SORT` node may be optimized
  away in later stages.

  The created plans will then be shipped through the regular optimization pipeline. In the end,
  the optimizer will pick the plan with the lowest estimated total cost as usual. The hash table
  variant does not require an up-front sort of the input, and will thus be preferred over the
  regular `COLLECT` if the optimizer estimates many input elements for the `COLLECT` node and
  cannot use an index to sort them.

  The optimizer can be explicitly told to use the regular *sorted* variant of `COLLECT` by
  suffixing a `COLLECT` statement with `OPTIONS { "method" : "sorted" }`. This will override the
  optimizer guesswork and only produce the *sorted* variant of `COLLECT`.

  A blog post on the new `COLLECT` implementation can be found here:
  http://jsteemann.github.io/blog/2015/04/22/collecting-with-a-hash-table/

* refactored HTTP REST API for cursors

  The HTTP REST API for cursors (`/_api/cursor`) has been refactored to improve its performance
  and use less memory.

  A post showing some of the performance improvements can be found here:
  http://jsteemann.github.io/blog/2015/04/01/improvements-for-the-cursor-api/

* simplified return value syntax for data-modification AQL queries

  ArangoDB 2.4 since version allows to return results from data-modification AQL queries. The
  syntax for this was quite limited and verbose:

      FOR i IN 1..10
        INSERT { value: i } IN test
        LET inserted = NEW
        RETURN inserted

  The `LET inserted = NEW RETURN inserted` was required literally to return the inserted
  documents. No calculations could be made using the inserted documents.

  This is now more flexible. After a data-modification clause (e.g. `INSERT`, `UPDATE`, `REPLACE`,
  `REMOVE`, `UPSERT`) there can follow any number of `LET` calculations. These calculations can
  refer to the pseudo-values `OLD` and `NEW` that are created by the data-modification statements.

  This allows returning projections of inserted or updated documents, e.g.:

      FOR i IN 1..10
        INSERT { value: i } IN test
        RETURN { _key: NEW._key, value: i }

  Still not every construct is allowed after a data-modification clause. For example, no functions
  can be called that may access documents.

  More information can be found here:
  http://jsteemann.github.io/blog/2015/03/27/improvements-for-data-modification-queries/

* added AQL `UPSERT` statement

  This adds an `UPSERT` statement to AQL that is a combination of both `INSERT` and `UPDATE` /
  `REPLACE`. The `UPSERT` will search for a matching document using a user-provided example.
  If no document matches the example, the *insert* part of the `UPSERT` statement will be
  executed. If there is a match, the *update* / *replace* part will be carried out:

      UPSERT { page: 'index.html' }                 /* search example */
        INSERT { page: 'index.html', pageViews: 1 } /* insert part */
        UPDATE { pageViews: OLD.pageViews + 1 }     /* update part */
        IN pageViews

  `UPSERT` can be used with an `UPDATE` or `REPLACE` clause. The `UPDATE` clause will perform
  a partial update of the found document, whereas the `REPLACE` clause will replace the found
  document entirely. The `UPDATE` or `REPLACE` parts can refer to the pseudo-value `OLD`, which
  contains all attributes of the found document.

  `UPSERT` statements can optionally return values. In the following query, the return
  attribute `found` will return the found document before the `UPDATE` was applied. If no
  document was found, `found` will contain a value of `null`. The `updated` result attribute will
  contain the inserted / updated document:

      UPSERT { page: 'index.html' }                 /* search example */
        INSERT { page: 'index.html', pageViews: 1 } /* insert part */
        UPDATE { pageViews: OLD.pageViews + 1 }     /* update part */
        IN pageViews
        RETURN { found: OLD, updated: NEW }

  A more detailed description of `UPSERT` can be found here:
  http://jsteemann.github.io/blog/2015/03/27/preview-of-the-upsert-command/

* adjusted default configuration value for `--server.backlog-size` from 10 to 64.

* issue #1231: bug xor feature in AQL: LENGTH(null) == 4

  This changes the behavior of the AQL `LENGTH` function as follows:

  - if the single argument to `LENGTH()` is `null`, then the result will now be `0`. In previous
    versions of ArangoDB, the result of `LENGTH(null)` was `4`.

  - if the single argument to `LENGTH()` is `true`, then the result will now be `1`. In previous
    versions of ArangoDB, the result of `LENGTH(true)` was `4`.

  - if the single argument to `LENGTH()` is `false`, then the result will now be `0`. In previous
    versions of ArangoDB, the result of `LENGTH(false)` was `5`.

  The results of `LENGTH()` with string, numeric, array object argument values do not change.

* issue #1298: Bulk import if data already exists (#1298)

  This change extends the HTTP REST API for bulk imports as follows:

  When documents are imported and the `_key` attribute is specified for them, the import can be
  used for inserting and updating/replacing documents. Previously, the import could be used for
  inserting new documents only, and re-inserting a document with an existing key would have failed
  with a *unique key constraint violated* error.

  The above behavior is still the default. However, the API now allows controlling the behavior
  in case of a unique key constraint error via the optional URL parameter `onDuplicate`.

  This parameter can have one of the following values:

  - `error`: when a unique key constraint error occurs, do not import or update the document but
    report an error. This is the default.

  - `update`: when a unique key constraint error occurs, try to (partially) update the existing
    document with the data specified in the import. This may still fail if the document would
    violate secondary unique indexes. Only the attributes present in the import data will be
    updated and other attributes already present will be preserved. The number of updated documents
    will be reported in the `updated` attribute of the HTTP API result.

  - `replace`: when a unique key constraint error occurs, try to fully replace the existing
    document with the data specified in the import. This may still fail if the document would
    violate secondary unique indexes. The number of replaced documents will be reported in the
    `updated` attribute of the HTTP API result.

  - `ignore`: when a unique key constraint error occurs, ignore this error. There will be no
    insert, update or replace for the particular document. Ignored documents will be reported
    separately in the `ignored` attribute of the HTTP API result.

  The result of the HTTP import API will now contain the attributes `ignored` and `updated`, which
  contain the number of ignored and updated documents respectively. These attributes will contain a
  value of zero unless the `onDuplicate` URL parameter is set to either `update` or `replace`
  (in this case the `updated` attribute may contain non-zero values) or `ignore` (in this case the
  `ignored` attribute may contain a non-zero value).

  To support the feature, arangoimp also has a new command line option `--on-duplicate` which can
  have one of the values `error`, `update`, `replace`, `ignore`. The default value is `error`.

  A few examples for using arangoimp with the `--on-duplicate` option can be found here:
  http://jsteemann.github.io/blog/2015/04/14/updating-documents-with-arangoimp/

* changed behavior of `db._query()` in the ArangoShell:

  if the command's result is printed in the shell, the first 10 results will be printed. Previously
  only a basic description of the underlying query result cursor was printed. Additionally, if the
  cursor result contains more than 10 results, the cursor is assigned to a global variable `more`,
  which can be used to iterate over the cursor result.

  Example:

      arangosh [_system]> db._query("FOR i IN 1..15 RETURN i")
      [object ArangoQueryCursor, count: 15, hasMore: true]

      [
        1,
        2,
        3,
        4,
        5,
        6,
        7,
        8,
        9,
        10
      ]

      type 'more' to show more documents


      arangosh [_system]> more
      [object ArangoQueryCursor, count: 15, hasMore: false]

      [
        11,
        12,
        13,
        14,
        15
      ]

* Disallow batchSize value 0 in HTTP `POST /_api/cursor`:

  The HTTP REST API `POST /_api/cursor` does not accept a `batchSize` parameter value of
  `0` any longer. A batch size of 0 never made much sense, but previous versions of ArangoDB
  did not check for this value. Now creating a cursor using a `batchSize` value 0 will
  result in an HTTP 400 error response

* REST Server: fix memory leaks when failing to add jobs

* 'EDGES' AQL Function

  The AQL function `EDGES` got a new fifth option parameter.
  Right now only one option is available: 'includeVertices'. This is a boolean parameter
  that allows to modify the result of the `EDGES` function.
  Default is 'includeVertices: false' which does not have any effect.
  'includeVertices: true' modifies the result, such that
  {vertex: <vertexDocument>, edge: <edgeDocument>} is returned.

* INCOMPATIBLE CHANGE:

  The result format of the AQL function `NEIGHBORS` has been changed.
  Before it has returned an array of objects containing 'vertex' and 'edge'.
  Now it will only contain the vertex directly.
  Also an additional option 'includeData' has been added.
  This is used to define if only the 'vertex._id' value should be returned (false, default),
  or if the vertex should be looked up in the collection and the complete JSON should be returned
  (true).
  Using only the id values can lead to significantly improved performance if this is the only information
  required.

  In order to get the old result format prior to ArangoDB 2.6, please use the function EDGES instead.
  Edges allows for a new option 'includeVertices' which, set to true, returns exactly the format of NEIGHBORS.
  Example:

      NEIGHBORS(<vertexCollection>, <edgeCollection>, <vertex>, <direction>, <example>)

  This can now be achieved by:

      EDGES(<edgeCollection>, <vertex>, <direction>, <example>, {includeVertices: true})

  If you are nesting several NEIGHBORS steps you can speed up their performance in the following way:

  Old Example:

  FOR va IN NEIGHBORS(Users, relations, 'Users/123', 'outbound') FOR vc IN NEIGHBORS(Products, relations, va.vertex._id, 'outbound') RETURN vc

  This can now be achieved by:

  FOR va IN NEIGHBORS(Users, relations, 'Users/123', 'outbound') FOR vc IN NEIGHBORS(Products, relations, va, 'outbound', null, {includeData: true}) RETURN vc
                                                                                                          ^^^^                  ^^^^^^^^^^^^^^^^^^^
                                                                                                  Use intermediate directly     include Data for final

* INCOMPATIBLE CHANGE:

  The AQL function `GRAPH_NEIGHBORS` now provides an additional option `includeData`.
  This option allows controlling whether the function should return the complete vertices
  or just their IDs. Returning only the IDs instead of the full vertices can lead to
  improved performance .

  If provided, `includeData` is set to `true`, all vertices in the result will be returned
  with all their attributes. The default value of `includeData` is `false`.
  This makes the default function results incompatible with previous versions of ArangoDB.

  To get the old result style in ArangoDB 2.6, please set the options as follows in calls
  to `GRAPH_NEIGHBORS`:

      GRAPH_NEIGHBORS(<graph>, <vertex>, { includeData: true })

* INCOMPATIBLE CHANGE:

  The AQL function `GRAPH_COMMON_NEIGHBORS` now provides an additional option `includeData`.
  This option allows controlling whether the function should return the complete vertices
  or just their IDs. Returning only the IDs instead of the full vertices can lead to
  improved performance .

  If provided, `includeData` is set to `true`, all vertices in the result will be returned
  with all their attributes. The default value of `includeData` is `false`.
  This makes the default function results incompatible with previous versions of ArangoDB.

  To get the old result style in ArangoDB 2.6, please set the options as follows in calls
  to `GRAPH_COMMON_NEIGHBORS`:

      GRAPH_COMMON_NEIGHBORS(<graph>, <vertexExamples1>, <vertexExamples2>, { includeData: true }, { includeData: true })

* INCOMPATIBLE CHANGE:

  The AQL function `GRAPH_SHORTEST_PATH` now provides an additional option `includeData`.
  This option allows controlling whether the function should return the complete vertices
  and edges or just their IDs. Returning only the IDs instead of full vertices and edges
  can lead to improved performance .

  If provided, `includeData` is set to `true`, all vertices and edges in the result will
  be returned with all their attributes. There is also an optional parameter `includePath` of
  type object.
  It has two optional sub-attributes `vertices` and `edges`, both of type boolean.
  Both can be set individually and the result will include all vertices on the path if
  `includePath.vertices == true` and all edges if `includePath.edges == true` respectively.

  The default value of `includeData` is `false`, and paths are now excluded by default.
  This makes the default function results incompatible with previous versions of ArangoDB.

  To get the old result style in ArangoDB 2.6, please set the options as follows in calls
  to `GRAPH_SHORTEST_PATH`:

      GRAPH_SHORTEST_PATH(<graph>, <source>, <target>, { includeData: true, includePath: { edges: true, vertices: true } })

  The attributes `startVertex` and `vertex` that were present in the results of `GRAPH_SHORTEST_PATH`
  in previous versions of ArangoDB will not be produced in 2.6. To calculate these attributes in 2.6,
  please extract the first and last elements from the `vertices` result attribute.

* INCOMPATIBLE CHANGE:

  The AQL function `GRAPH_DISTANCE_TO` will now return only the id the destination vertex
  in the `vertex` attribute, and not the full vertex data with all vertex attributes.

* INCOMPATIBLE CHANGE:

  All graph measurements functions in JavaScript module `general-graph` that calculated a
  single figure previously returned an array containing just the figure. Now these functions
  will return the figure directly and not put it inside an array.

  The affected functions are:

  * `graph._absoluteEccentricity`
  * `graph._eccentricity`
  * `graph._absoluteCloseness`
  * `graph._closeness`
  * `graph._absoluteBetweenness`
  * `graph._betweenness`
  * `graph._radius`
  * `graph._diameter`

* Create the `_graphs` collection in new databases with `waitForSync` attribute set to `false`

  The previous `waitForSync` value was `true`, so default the behavior when creating and dropping
  graphs via the HTTP REST API changes as follows if the new settings are in effect:

  * `POST /_api/graph` by default returns `HTTP 202` instead of `HTTP 201`
  * `DELETE /_api/graph/graph-name` by default returns `HTTP 202` instead of `HTTP 201`

  If the `_graphs` collection still has its `waitForSync` value set to `true`, then the HTTP status
  code will not change.

* Upgraded ICU to version 54; this increases performance in many places.
  based on https://code.google.com/p/chromium/issues/detail?id=428145

* added support for HTTP push aka chunked encoding

* issue #1051: add info whether server is running in service or user mode?

  This will add a "mode" attribute to the result of the result of HTTP GET `/_api/version?details=true`

  "mode" can have the following values:

  - `standalone`: server was started manually (e.g. on command-line)
  - `service`: service is running as Windows service, in daemon mode or under the supervisor

* improve system error messages in Windows port

* increased default value of `--server.request-timeout` from 300 to 1200 seconds for client tools
  (arangosh, arangoimp, arangodump, arangorestore)

* increased default value of `--server.connect-timeout` from 3 to 5 seconds for client tools
  (arangosh, arangoimp, arangodump, arangorestore)

* added startup option `--server.foxx-queues-poll-interval`

  This startup option controls the frequency with which the Foxx queues manager is checking
  the queue (or queues) for jobs to be executed.

  The default value is `1` second. Lowering this value will result in the queue manager waking
  up and checking the queues more frequently, which may increase CPU usage of the server.
  When not using Foxx queues, this value can be raised to save some CPU time.

* added startup option `--server.foxx-queues`

  This startup option controls whether the Foxx queue manager will check queue and job entries.
  Disabling this option can reduce server load but will prevent jobs added to Foxx queues from
  being processed at all.

  The default value is `true`, enabling the Foxx queues feature.

* make Foxx queues really database-specific.

  Foxx queues were and are stored in a database-specific collection `_queues`. However, a global
  cache variable for the queues led to the queue names being treated database-independently, which
  was wrong.

  Since 2.6, Foxx queues names are truly database-specific, so the same queue name can be used in
  two different databases for two different queues. Until then, it is advisable to think of queues
  as already being database-specific, and using the database name as a queue name prefix to be
  avoid name conflicts, e.g.:

      var queueName = "myQueue";
      var Foxx = require("org/arangodb/foxx");
      Foxx.queues.create(db._name() + ":" + queueName);

* added support for Foxx queue job types defined as app scripts.

  The old job types introduced in 2.4 are still supported but are known to cause issues in 2.5
  and later when the server is restarted or the job types are not defined in every thread.

  The new job types avoid this issue by storing an explicit mount path and script name rather
  than an assuming the job type is defined globally. It is strongly recommended to convert your
  job types to the new script-based system.

* renamed Foxx sessions option "sessionStorageApp" to "sessionStorage". The option now also accepts session storages directly.

* Added the following JavaScript methods for file access:
  * fs.copyFile() to copy single files
  * fs.copyRecursive() to copy directory trees
  * fs.chmod() to set the file permissions (non-Windows only)

* Added process.env for accessing the process environment from JavaScript code

* Cluster: kickstarter shutdown routines will more precisely follow the shutdown of its nodes.

* Cluster: don't delete agency connection objects that are currently in use.

* Cluster: improve passing along of HTTP errors

* fixed issue #1247: debian init script problems

* multi-threaded index creation on collection load

  When a collection contains more than one secondary index, they can be built in memory in
  parallel when the collection is loaded. How many threads are used for parallel index creation
  is determined by the new configuration parameter `--database.index-threads`. If this is set
  to 0, indexes are built by the opening thread only and sequentially. This is equivalent to
  the behavior in 2.5 and before.

* speed up building up primary index when loading collections

* added `count` attribute to `parameters.json` files of collections. This attribute indicates
  the number of live documents in the collection on unload. It is read when the collection is
  (re)loaded to determine the initial size for the collection's primary index

* removed remainders of MRuby integration, removed arangoirb

* simplified `controllers` property in Foxx manifests. You can now specify a filename directly
  if you only want to use a single file mounted at the base URL of your Foxx app.

* simplified `exports` property in Foxx manifests. You can now specify a filename directly if
  you only want to export variables from a single file in your Foxx app.

* added support for node.js-style exports in Foxx exports. Your Foxx exports file can now export
  arbitrary values using the `module.exports` property instead of adding properties to the
  `exports` object.

* added `scripts` property to Foxx manifests. You should now specify the `setup` and `teardown`
  files as properties of the `scripts` object in your manifests and can define custom,
  app-specific scripts that can be executed from the web interface or the CLI.

* added `tests` property to Foxx manifests. You can now define test cases using the `mocha`
  framework which can then be executed inside ArangoDB.

* updated `joi` package to 6.0.8.

* added `extendible` package.

* added Foxx model lifecycle events to repositories. See #1257.

* speed up resizing of edge index.

* allow to split an edge index into buckets which are resized individually.
  This is controlled by the `indexBuckets` attribute in the `properties`
  of the collection.

* fix a cluster deadlock bug in larger clusters by marking a thread waiting
  for a lock on a DBserver as blocked


v2.5.7 (2015-08-02)
-------------------

* V8: Upgrade to version 4.1.0.27 - this is intended to be the stable V8 version.


v2.5.6 (2015-07-21)
-------------------

* alter Windows build infrastructure so we can properly store pdb files.

* potentially fixed issue #1313: Wrong metric calculation at dashboard

  Escape whitespace in process name when scanning /proc/pid/stats

  This fixes statistics values read from that file

* Fixed variable naming in AQL `COLLECT INTO` results in case the COLLECT is placed
  in a subquery which itself is followed by other constructs that require variables


v2.5.5 (2015-05-29)
-------------------

* fixed vulnerability in JWT implementation.

* fixed format string for reading /proc/pid/stat

* take into account barriers used in different V8 contexts


v2.5.4 (2015-05-14)
-------------------

* added startup option `--log.performance`: specifying this option at startup will log
  performance-related info messages, mainly timings via the regular logging mechanisms

* cluster fixes

* fix for recursive copy under Windows


v2.5.3 (2015-04-29)
-------------------

* Fix fs.move to work across filesystem borders; Fixes Foxx app installation problems;
  issue #1292.

* Fix Foxx app install when installed on a different drive on Windows

* issue #1322: strange AQL result

* issue #1318: Inconsistent db._create() syntax

* issue #1315: queries to a collection fail with an empty response if the
  collection contains specific JSON data

* issue #1300: Make arangodump not fail if target directory exists but is empty

* allow specifying higher values than SOMAXCONN for `--server.backlog-size`

  Previously, arangod would not start when a `--server.backlog-size` value was
  specified that was higher than the platform's SOMAXCONN header value.

  Now, arangod will use the user-provided value for `--server.backlog-size` and
  pass it to the listen system call even if the value is higher than SOMAXCONN.
  If the user-provided value is higher than SOMAXCONN, arangod will log a warning
  on startup.

* Fixed a cluster deadlock bug. Mark a thread that is in a RemoteBlock as
  blocked to allow for additional dispatcher threads to be started.

* Fix locking in cluster by using another ReadWriteLock class for collections.

* Add a second DispatcherQueue for AQL in the cluster. This fixes a
  cluster-AQL thread explosion bug.


v2.5.2 (2015-04-11)
-------------------

* modules stored in _modules are automatically flushed when changed

* added missing query-id parameter in documentation of HTTP DELETE `/_api/query` endpoint

* added iterator for edge index in AQL queries

  this change may lead to less edges being read when used together with a LIMIT clause

* make graph viewer in web interface issue less expensive queries for determining
  a random vertex from the graph, and for determining vertex attributes

* issue #1285: syntax error, unexpected $undefined near '@_to RETURN obj

  this allows AQL bind parameter names to also start with underscores

* moved /_api/query to C++

* issue #1289: Foxx models created from database documents expose an internal method

* added `Foxx.Repository#exists`

* parallelize initialization of V8 context in multiple threads

* fixed a possible crash when the debug-level was TRACE

* cluster: do not initialize statistics collection on each
  coordinator, this fixes a race condition at startup

* cluster: fix a startup race w.r.t. the _configuration collection

* search for db:// JavaScript modules only after all local files have been
  considered, this speeds up the require command in a cluster considerably

* general cluster speedup in certain areas


v2.5.1 (2015-03-19)
-------------------

* fixed bug that caused undefined behavior when an AQL query was killed inside
  a calculation block

* fixed memleaks in AQL query cleanup in case out-of-memory errors are thrown

* by default, Debian and RedHat packages are built with debug symbols

* added option `--database.ignore-logfile-errors`

  This option controls how collection datafiles with a CRC mismatch are treated.

  If set to `false`, CRC mismatch errors in collection datafiles will lead
  to a collection not being loaded at all. If a collection needs to be loaded
  during WAL recovery, the WAL recovery will also abort (if not forced with
  `--wal.ignore-recovery-errors true`). Setting this flag to `false` protects
  users from unintentionally using a collection with corrupted datafiles, from
  which only a subset of the original data can be recovered.

  If set to `true`, CRC mismatch errors in collection datafiles will lead to
  the datafile being partially loaded. All data up to until the mismatch will
  be loaded. This will enable users to continue with collection datafiles
  that are corrupted, but will result in only a partial load of the data.
  The WAL recovery will still abort when encountering a collection with a
  corrupted datafile, at least if `--wal.ignore-recovery-errors` is not set to
  `true`.

  The default value is *true*, so for collections with corrupted datafiles
  there might be partial data loads once the WAL recovery has finished. If
  the WAL recovery will need to load a collection with a corrupted datafile,
  it will still stop when using the default values.

* INCOMPATIBLE CHANGE:

  make the arangod server refuse to start if during startup it finds a non-readable
  `parameter.json` file for a database or a collection.

  Stopping the startup process in this case requires manual intervention (fixing
  the unreadable files), but prevents follow-up errors due to ignored databases or
  collections from happening.

* datafiles and `parameter.json` files written by arangod are now created with read and write
  privileges for the arangod process user, and with read and write privileges for the arangod
  process group.

  Previously, these files were created with user read and write permissions only.

* INCOMPATIBLE CHANGE:

  abort WAL recovery if one of the collection's datafiles cannot be opened

* INCOMPATIBLE CHANGE:

  never try to raise the privileges after dropping them, this can lead to a race condition while
  running the recovery

  If you require to run ArangoDB on a port lower than 1024, you must run ArangoDB as root.

* fixed inefficiencies in `remove` methods of general-graph module

* added option `--database.slow-query-threshold` for controlling the default AQL slow query
  threshold value on server start

* add system error strings for Windows on many places

* rework service startup so we announce 'RUNNING' only when we're finished starting.

* use the Windows eventlog for FATAL and ERROR - log messages

* fix service handling in NSIS Windows installer, specify human readable name

* add the ICU_DATA environment variable to the fatal error messages

* fixed issue #1265: arangod crashed with SIGSEGV

* fixed issue #1241: Wildcards in examples


v2.5.0 (2015-03-09)
-------------------

* installer fixes for Windows

* fix for downloading Foxx

* fixed issue #1258: http pipelining not working?


v2.5.0-beta4 (2015-03-05)
-------------------------

* fixed issue #1247: debian init script problems


v2.5.0-beta3 (2015-02-27)
-------------------------

* fix Windows install path calculation in arango

* fix Windows logging of long strings

* fix possible undefinedness of const strings in Windows


v2.5.0-beta2 (2015-02-23)
-------------------------

* fixed issue #1256: agency binary not found #1256

* fixed issue #1230: API: document/col-name/_key and cursor return different floats

* front-end: dashboard tries not to (re)load statistics if user has no access

* V8: Upgrade to version 3.31.74.1

* etcd: Upgrade to version 2.0 - This requires go 1.3 to compile at least.

* refuse to startup if ICU wasn't initialized, this will i.e. prevent errors from being printed,
  and libraries from being loaded.

* front-end: unwanted removal of index table header after creating new index

* fixed issue #1248: chrome: applications filtering not working

* fixed issue #1198: queries remain in aql editor (front-end) if you navigate through different tabs

* Simplify usage of Foxx

  Thanks to our user feedback we learned that Foxx is a powerful, yet rather complicated concept.
  With this release we tried to make it less complicated while keeping all its strength.
  That includes a rewrite of the documentation as well as some code changes as listed below:

  * Moved Foxx applications to a different folder.

    The naming convention now is: <app-path>/_db/<dbname>/<mountpoint>/APP
    Before it was: <app-path>/databases/<dbname>/<appname>:<appversion>
    This caused some trouble as apps where cached based on name and version and updates did not apply.
    Hence the path on filesystem and the app's access URL had no relation to one another.
    Now the path on filesystem is identical to the URL (except for slashes and the appended APP)

  * Rewrite of Foxx routing

    The routing of Foxx has been exposed to major internal changes we adjusted because of user feedback.
    This allows us to set the development mode per mountpoint without having to change paths and hold
    apps at separate locations.

  * Foxx Development mode

    The development mode used until 2.4 is gone. It has been replaced by a much more mature version.
    This includes the deprecation of the javascript.dev-app-path parameter, which is useless since 2.5.
    Instead of having two separate app directories for production and development, apps now reside in
    one place, which is used for production as well as for development.
    Apps can still be put into development mode, changing their behavior compared to production mode.
    Development mode apps are still reread from disk at every request, and still they ship more debug
    output.

    This change has also made the startup options `--javascript.frontend-development-mode` and
    `--javascript.dev-app-path` obsolete. The former option will not have any effect when set, and the
    latter option is only read and used during the upgrade to 2.5 and does not have any effects later.

  * Foxx install process

    Installing Foxx apps has been a two step process: import them into ArangoDB and mount them at a
    specific mountpoint. These operations have been joined together. You can install an app at one
    mountpoint, that's it. No fetch, mount, unmount, purge cycle anymore. The commands have been
    simplified to just:

    * install: get your Foxx app up and running
    * uninstall: shut it down and erase it from disk

  * Foxx error output

    Until 2.4 the errors produced by Foxx were not optimal. Often, the error message was just
    `unable to parse manifest` and contained only an internal stack trace.
    In 2.5 we made major improvements there, including a much more fine-grained error output that
    helps you debug your Foxx apps. The error message printed is now much closer to its source and
    should help you track it down.

    Also we added the default handlers for unhandled errors in Foxx apps:

    * You will get a nice internal error page whenever your Foxx app is called but was not installed
      due to any error
    * You will get a proper error message when having an uncaught error appears in any app route

    In production mode the messages above will NOT contain any information about your Foxx internals
    and are safe to be exposed to third party users.
    In development mode the messages above will contain the stacktrace (if available), making it easier for
    your in-house devs to track down errors in the application.

* added `console` object to Foxx apps. All Foxx apps now have a console object implementing
  the familiar Console API in their global scope, which can be used to log diagnostic
  messages to the database.

* added `org/arangodb/request` module, which provides a simple API for making HTTP requests
  to external services.

* added optimizer rule `propagate-constant-attributes`

  This rule will look inside `FILTER` conditions for constant value equality comparisons,
  and insert the constant values in other places in `FILTER`s. For example, the rule will
  insert `42` instead of `i.value` in the second `FILTER` of the following query:

      FOR i IN c1 FOR j IN c2 FILTER i.value == 42 FILTER j.value == i.value RETURN 1

* added `filtered` value to AQL query execution statistics

  This value indicates how many documents were filtered by `FilterNode`s in the AQL query.
  Note that `IndexRangeNode`s can also filter documents by selecting only the required ranges
  from the index. The `filtered` value will not include the work done by `IndexRangeNode`s,
  but only the work performed by `FilterNode`s.

* added support for sparse hash and skiplist indexes

  Hash and skiplist indexes can optionally be made sparse. Sparse indexes exclude documents
  in which at least one of the index attributes is either not set or has a value of `null`.

  As such documents are excluded from sparse indexes, they may contain fewer documents than
  their non-sparse counterparts. This enables faster indexing and can lead to reduced memory
  usage in case the indexed attribute does occur only in some, but not all documents of the
  collection. Sparse indexes will also reduce the number of collisions in non-unique hash
  indexes in case non-existing or optional attributes are indexed.

  In order to create a sparse index, an object with the attribute `sparse` can be added to
  the index creation commands:

      db.collection.ensureHashIndex(attributeName, { sparse: true });
      db.collection.ensureHashIndex(attributeName1, attributeName2, { sparse: true });
      db.collection.ensureUniqueConstraint(attributeName, { sparse: true });
      db.collection.ensureUniqueConstraint(attributeName1, attributeName2, { sparse: true });

      db.collection.ensureSkiplist(attributeName, { sparse: true });
      db.collection.ensureSkiplist(attributeName1, attributeName2, { sparse: true });
      db.collection.ensureUniqueSkiplist(attributeName, { sparse: true });
      db.collection.ensureUniqueSkiplist(attributeName1, attributeName2, { sparse: true });

  Note that in place of the above specialized index creation commands, it is recommended to use
  the more general index creation command `ensureIndex`:

  ```js
  db.collection.ensureIndex({ type: "hash", sparse: true, unique: true, fields: [ attributeName ] });
  db.collection.ensureIndex({ type: "skiplist", sparse: false, unique: false, fields: [ "a", "b" ] });
  ```

  When not explicitly set, the `sparse` attribute defaults to `false` for new indexes.

  This causes a change in behavior when creating a unique hash index without specifying the
  sparse flag: in 2.4, unique hash indexes were implicitly sparse, always excluding `null` values.
  There was no option to control this behavior, and sparsity was neither supported for non-unique
  hash indexes nor skiplists in 2.4. This implicit sparsity of unique hash indexes was considered
  an inconsistency, and therefore the behavior was cleaned up in 2.5. As of 2.5, indexes will
  only be created sparse if sparsity is explicitly requested. Existing unique hash indexes from 2.4
  or before will automatically be migrated so they are still sparse after the upgrade to 2.5.

  Geo indexes are implicitly sparse, meaning documents without the indexed location attribute or
  containing invalid location coordinate values will be excluded from the index automatically. This
  is also a change when compared to pre-2.5 behavior, when documents with missing or invalid
  coordinate values may have caused errors on insertion when the geo index' `unique` flag was set
  and its `ignoreNull` flag was not.

  This was confusing and has been rectified in 2.5. The method `ensureGeoConstaint()` now does the
  same as `ensureGeoIndex()`. Furthermore, the attributes `constraint`, `unique`, `ignoreNull` and
  `sparse` flags are now completely ignored when creating geo indexes.

  The same is true for fulltext indexes. There is no need to specify non-uniqueness or sparsity for
  geo or fulltext indexes. They will always be non-unique and sparse.

  As sparse indexes may exclude some documents, they cannot be used for every type of query.
  Sparse hash indexes cannot be used to find documents for which at least one of the indexed
  attributes has a value of `null`. For example, the following AQL query cannot use a sparse
  index, even if one was created on attribute `attr`:

      FOR doc In collection
        FILTER doc.attr == null
        RETURN doc

  If the lookup value is non-constant, a sparse index may or may not be used, depending on
  the other types of conditions in the query. If the optimizer can safely determine that
  the lookup value cannot be `null`, a sparse index may be used. When uncertain, the optimizer
  will not make use of a sparse index in a query in order to produce correct results.

  For example, the following queries cannot use a sparse index on `attr` because the optimizer
  will not know beforehand whether the comparison values for `doc.attr` will include `null`:

      FOR doc In collection
        FILTER doc.attr == SOME_FUNCTION(...)
        RETURN doc

      FOR other IN otherCollection
        FOR doc In collection
          FILTER doc.attr == other.attr
          RETURN doc

  Sparse skiplist indexes can be used for sorting if the optimizer can safely detect that the
  index range does not include `null` for any of the index attributes.

* inspection of AQL data-modification queries will now detect if the data-modification part
  of the query can run in lockstep with the data retrieval part of the query, or if the data
  retrieval part must be executed before the data modification can start.

  Executing the two in lockstep allows using much smaller buffers for intermediate results
  and starts the actual data-modification operations much earlier than if the two phases
  were executed separately.

* Allow dynamic attribute names in AQL object literals

  This allows using arbitrary expressions to construct attribute names in object
  literals specified in AQL queries. To disambiguate expressions and other unquoted
  attribute names, dynamic attribute names need to be enclosed in brackets (`[` and `]`).
  Example:

      FOR i IN 1..100
        RETURN { [ CONCAT('value-of-', i) ] : i }

* make AQL optimizer rule "use-index-for-sort" remove sort also in case a non-sorted
  index (e.g. a hash index) is used for only equality lookups and all sort attributes
  are covered by the index.

  Example that does not require an extra sort (needs hash index on `value`):

      FOR doc IN collection FILTER doc.value == 1 SORT doc.value RETURN doc

  Another example that does not require an extra sort (with hash index on `value1`, `value2`):

      FOR doc IN collection FILTER doc.value1 == 1 && doc.value2 == 2 SORT doc.value1, doc.value2 RETURN doc

* make AQL optimizer rule "use-index-for-sort" remove sort also in case the sort criteria
  excludes the left-most index attributes, but the left-most index attributes are used
  by the index for equality-only lookups.

  Example that can use the index for sorting (needs skiplist index on `value1`, `value2`):

      FOR doc IN collection FILTER doc.value1 == 1 SORT doc.value2 RETURN doc

* added selectivity estimates for primary index, edge index, and hash index

  The selectivity estimates are returned by the `GET /_api/index` REST API method
  in a sub-attribute `selectivityEstimate` for each index that supports it. This
  attribute will be omitted for indexes that do not provide selectivity estimates.
  If provided, the selectivity estimate will be a numeric value between 0 and 1.

  Selectivity estimates will also be reported in the result of `collection.getIndexes()`
  for all indexes that support this. If no selectivity estimate can be determined for
  an index, the attribute `selectivityEstimate` will be omitted here, too.

  The web interface also shows selectivity estimates for each index that supports this.

  Currently the following index types can provide selectivity estimates:
  - primary index
  - edge index
  - hash index (unique and non-unique)

  No selectivity estimates will be provided when running in cluster mode.

* fixed issue #1226: arangod log issues

* added additional logger if arangod is started in foreground mode on a tty

* added AQL optimizer rule "move-calculations-down"

* use exclusive native SRWLocks on Windows instead of native mutexes

* added AQL functions `MD5`, `SHA1`, and `RANDOM_TOKEN`.

* reduced number of string allocations when parsing certain AQL queries

  parsing numbers (integers or doubles) does not require a string allocation
  per number anymore

* RequestContext#bodyParam now accepts arbitrary joi schemas and rejects invalid (but well-formed) request bodies.

* enforce that AQL user functions are wrapped inside JavaScript function () declarations

  AQL user functions were always expected to be wrapped inside a JavaScript function, but previously
  this was not enforced when registering a user function. Enforcing the AQL user functions to be contained
  inside functions prevents functions from doing some unexpected things that may have led to undefined
  behavior.

* Windows service uninstalling: only remove service if it points to the currently running binary,
  or --force was specified.

* Windows (debug only): print stacktraces on crash and run minidump

* Windows (cygwin): if you run arangosh in a cygwin shell or via ssh we will detect this and use
  the appropriate output functions.

* Windows: improve process management

* fix IPv6 reverse ip lookups - so far we only did IPv4 addresses.

* improve join documentation, add outer join example

* run jslint for unit tests too, to prevent "memory leaks" by global js objects with native code.

* fix error logging for exceptions - we wouldn't log the exception message itself so far.

* improve error reporting in the http client (Windows & *nix)

* improve error reports in cluster

* Standard errors can now contain custom messages.


v2.4.7 (XXXX-XX-XX)
-------------------

* fixed issue #1282: Geo WITHIN_RECTANGLE for nested lat/lng


v2.4.6 (2015-03-18)
-------------------

* added option `--database.ignore-logfile-errors`

  This option controls how collection datafiles with a CRC mismatch are treated.

  If set to `false`, CRC mismatch errors in collection datafiles will lead
  to a collection not being loaded at all. If a collection needs to be loaded
  during WAL recovery, the WAL recovery will also abort (if not forced with
  `--wal.ignore-recovery-errors true`). Setting this flag to `false` protects
  users from unintentionally using a collection with corrupted datafiles, from
  which only a subset of the original data can be recovered.

  If set to `true`, CRC mismatch errors in collection datafiles will lead to
  the datafile being partially loaded. All data up to until the mismatch will
  be loaded. This will enable users to continue with a collection datafiles
  that are corrupted, but will result in only a partial load of the data.
  The WAL recovery will still abort when encountering a collection with a
  corrupted datafile, at least if `--wal.ignore-recovery-errors` is not set to
  `true`.

  The default value is *true*, so for collections with corrupted datafiles
  there might be partial data loads once the WAL recovery has finished. If
  the WAL recovery will need to load a collection with a corrupted datafile,
  it will still stop when using the default values.

* INCOMPATIBLE CHANGE:

  make the arangod server refuse to start if during startup it finds a non-readable
  `parameter.json` file for a database or a collection.

  Stopping the startup process in this case requires manual intervention (fixing
  the unreadable files), but prevents follow-up errors due to ignored databases or
  collections from happening.

* datafiles and `parameter.json` files written by arangod are now created with read and write
  privileges for the arangod process user, and with read and write privileges for the arangod
  process group.

  Previously, these files were created with user read and write permissions only.

* INCOMPATIBLE CHANGE:

  abort WAL recovery if one of the collection's datafiles cannot be opened

* INCOMPATIBLE CHANGE:

  never try to raise the privileges after dropping them, this can lead to a race condition while
  running the recovery

  If you require to run ArangoDB on a port lower than 1024, you must run ArangoDB as root.

* fixed inefficiencies in `remove` methods of general-graph module

* added option `--database.slow-query-threshold` for controlling the default AQL slow query
  threshold value on server start


v2.4.5 (2015-03-16)
-------------------

* added elapsed time to HTTP request logging output (`--log.requests-file`)

* added AQL current and slow query tracking, killing of AQL queries

  This change enables retrieving the list of currently running AQL queries inside the selected database.
  AQL queries with an execution time beyond a certain threshold can be moved to a "slow query" facility
  and retrieved from there. Queries can also be killed by specifying the query id.

  This change adds the following HTTP REST APIs:

  - `GET /_api/query/current`: for retrieving the list of currently running queries
  - `GET /_api/query/slow`: for retrieving the list of slow queries
  - `DELETE /_api/query/slow`: for clearing the list of slow queries
  - `GET /_api/query/properties`: for retrieving the properties for query tracking
  - `PUT /_api/query/properties`: for adjusting the properties for query tracking
  - `DELETE /_api/query/<id>`: for killing an AQL query

  The following JavaScript APIs have been added:

  - require("org/arangodb/aql/queries").current();
  - require("org/arangodb/aql/queries").slow();
  - require("org/arangodb/aql/queries").clearSlow();
  - require("org/arangodb/aql/queries").properties();
  - require("org/arangodb/aql/queries").kill();

* fixed issue #1265: arangod crashed with SIGSEGV

* fixed issue #1241: Wildcards in examples

* fixed comment parsing in Foxx controllers


v2.4.4 (2015-02-24)
-------------------

* fixed the generation template for foxx apps. It now does not create deprecated functions anymore

* add custom visitor functionality for `GRAPH_NEIGHBORS` function, too

* increased default value of traversal option *maxIterations* to 100 times of its previous
  default value


v2.4.3 (2015-02-06)
-------------------

* fix multi-threading with openssl when running under Windows

* fix timeout on socket operations when running under Windows

* Fixed an error in Foxx routing which caused some apps that worked in 2.4.1 to fail with status 500: `undefined is not a function` errors in 2.4.2
  This error was occurring due to seldom internal rerouting introduced by the malformed application handler.


v2.4.2 (2015-01-30)
-------------------

* added custom visitor functionality for AQL traversals

  This allows more complex result processing in traversals triggered by AQL. A few examples
  are shown in [this article](http://jsteemann.github.io/blog/2015/01/28/using-custom-visitors-in-aql-graph-traversals/).

* improved number of results estimated for nodes of type EnumerateListNode and SubqueryNode
  in AQL explain output

* added AQL explain helper to explain arbitrary AQL queries

  The helper function prints the query execution plan and the indexes to be used in the
  query. It can be invoked from the ArangoShell or the web interface as follows:

      require("org/arangodb/aql/explainer").explain(query);

* enable use of indexes for certain AQL conditions with non-equality predicates, in
  case the condition(s) also refer to indexed attributes

  The following queries will now be able to use indexes:

      FILTER a.indexed == ... && a.indexed != ...
      FILTER a.indexed == ... && a.nonIndexed != ...
      FILTER a.indexed == ... && ! (a.indexed == ...)
      FILTER a.indexed == ... && ! (a.nonIndexed == ...)
      FILTER a.indexed == ... && ! (a.indexed != ...)
      FILTER a.indexed == ... && ! (a.nonIndexed != ...)
      FILTER (a.indexed == ... && a.nonIndexed == ...) || (a.indexed == ... && a.nonIndexed == ...)
      FILTER (a.indexed == ... && a.nonIndexed != ...) || (a.indexed == ... && a.nonIndexed != ...)

* Fixed spuriously occurring "collection not found" errors when running queries on local
  collections on a cluster DB server

* Fixed upload of Foxx applications to the server for apps exceeding approx. 1 MB zipped.

* Malformed Foxx applications will now return a more useful error when any route is requested.

  In Production a Foxx app mounted on /app will display an html page on /app/* stating a 503 Service temporarily not available.
  It will not state any information about your Application.
  Before it was a 404 Not Found without any information and not distinguishable from a correct not found on your route.

  In Development Mode the html page also contains information about the error occurred.

* Unhandled errors thrown in Foxx routes are now handled by the Foxx framework itself.

  In Production the route will return a status 500 with a body {error: "Error statement"}.
  In Development the route will return a status 500 with a body {error: "Error statement", stack: "..."}

  Before, it was status 500 with a plain text stack including ArangoDB internal routing information.

* The Applications tab in web interface will now request development apps more often.
  So if you have a fixed a syntax error in your app it should always be visible after reload.


v2.4.1 (2015-01-19)
-------------------

* improved WAL recovery output

* fixed certain OR optimizations in AQL optimizer

* better diagnostics for arangoimp

* fixed invalid result of HTTP REST API method `/_admin/foxx/rescan`

* fixed possible segmentation fault when passing a Buffer object into a V8 function
  as a parameter

* updated AQB module to 1.8.0.


v2.4.0 (2015-01-13)
-------------------

* updated AQB module to 1.7.0.

* fixed V8 integration-related crashes

* make `fs.move(src, dest)` also fail when both `src` and `dest` are
  existing directories. This ensures the same behavior of the move operation
  on different platforms.

* fixed AQL insert operation for multi-shard collections in cluster

* added optional return value for AQL data-modification queries.
  This allows returning the documents inserted, removed or updated with the query, e.g.

      FOR doc IN docs REMOVE doc._key IN docs LET removed = OLD RETURN removed
      FOR doc IN docs INSERT { } IN docs LET inserted = NEW RETURN inserted
      FOR doc IN docs UPDATE doc._key WITH { } IN docs LET previous = OLD RETURN previous
      FOR doc IN docs UPDATE doc._key WITH { } IN docs LET updated = NEW RETURN updated

  The variables `OLD` and `NEW` are automatically available when a `REMOVE`, `INSERT`,
  `UPDATE` or `REPLACE` statement is immediately followed by a `LET` statement.
  Note that the `LET` and `RETURN` statements in data-modification queries are not as
  flexible as the general versions of `LET` and `RETURN`. When returning documents from
  data-modification operations, only a single variable can be assigned using `LET`, and
  the assignment can only be either `OLD` or `NEW`, but not an arbitrary expression. The
  `RETURN` statement also allows using the just-created variable only, and no arbitrary
  expressions.


v2.4.0-beta1 (2014-12-26)
--------------------------

* fixed superstates in FoxxGenerator

* fixed issue #1065: Aardvark: added creation of documents and edges with _key property

* fixed issue #1198: Aardvark: current AQL editor query is now cached

* Upgraded V8 version from 3.16.14 to 3.29.59

  The built-in version of V8 has been upgraded from 3.16.14 to 3.29.59.
  This activates several ES6 (also dubbed *Harmony* or *ES.next*) features in
  ArangoDB, both in the ArangoShell and the ArangoDB server. They can be
  used for scripting and in server-side actions such as Foxx routes, traversals
  etc.

  The following ES6 features are available in ArangoDB 2.4 by default:

  * iterators
  * the `of` operator
  * symbols
  * predefined collections types (Map, Set etc.)
  * typed arrays

  Many other ES6 features are disabled by default, but can be made available by
  starting arangod or arangosh with the appropriate options:

  * arrow functions
  * proxies
  * generators
  * String, Array, and Number enhancements
  * constants
  * enhanced object and numeric literals

  To activate all these ES6 features in arangod or arangosh, start it with
  the following options:

      arangosh --javascript.v8-options="--harmony --harmony_generators"

  More details on the available ES6 features can be found in
  [this blog](https://jsteemann.github.io/blog/2014/12/19/using-es6-features-in-arangodb/).

* Added Foxx generator for building Hypermedia APIs

  A more detailed description is [here](https://www.arangodb.com/2014/12/08/building-hypermedia-apis-foxxgenerator)

* New `Applications` tab in web interface:

  The `applications` tab got a complete redesign.
  It will now only show applications that are currently running on ArangoDB.
  For a selected application, a new detailed view has been created.
  This view provides a better overview of the app:
  * author
  * license
  * version
  * contributors
  * download links
  * API documentation

  To install a new application, a new dialog is now available.
  It provides the features already available in the console application `foxx-manager` plus some more:
  * install an application from Github
  * install an application from a zip file
  * install an application from ArangoDB's application store
  * create a new application from scratch: this feature uses a generator to
    create a Foxx application with pre-defined CRUD methods for a given list
    of collections. The generated Foxx app can either be downloaded as a zip file or
    be installed on the server. Starting with a new Foxx app has never been easier.

* fixed issue #1102: Aardvark: Layout bug in documents overview

  The documents overview was entirely destroyed in some situations on Firefox.
  We replaced the plugin we used there.

* fixed issue #1168: Aardvark: pagination buttons jumping

* fixed issue #1161: Aardvark: Click on Import JSON imports previously uploaded file

* removed configure options `--enable-all-in-one-v8`, `--enable-all-in-one-icu`,
  and `--enable-all-in-one-libev`.

* global internal rename to fix naming incompatibilities with JSON:

  Internal functions with names containing `array` have been renamed to `object`,
  internal functions with names containing `list` have been renamed to `array`.
  The renaming was mainly done in the C++ parts. The documentation has also been
  adjusted so that the correct JSON type names are used in most places.

  The change also led to the addition of a few function aliases in AQL:

  * `TO_LIST` now is an alias of the new `TO_ARRAY`
  * `IS_LIST` now is an alias of the new `IS_ARRAY`
  * `IS_DOCUMENT` now is an alias of the new `IS_OBJECT`

  The changed also renamed the option `mergeArrays` to `mergeObjects` for AQL
  data-modification query options and HTTP document modification API

* AQL: added optimizer rule "remove-filter-covered-by-index"

  This rule removes FilterNodes and CalculationNodes from an execution plan if the
  filter is already covered by a previous IndexRangeNode. Removing the CalculationNode
  and the FilterNode will speed up query execution because the query requires less
  computation.

* AQL: added optimizer rule "remove-sort-rand"

  This rule removes a `SORT RAND()` expression from a query and moves the random
  iteration into the appropriate `EnumerateCollectionNode`. This is more efficient
  than individually enumerating and then sorting randomly.

* AQL: range optimizations for IN and OR

  This change enables usage of indexes for several additional cases. Filters containing
  the `IN` operator can now make use of indexes, and multiple OR- or AND-combined filter
  conditions can now also use indexes if the filters are accessing the same indexed
  attribute.

  Here are a few examples of queries that can now use indexes but couldn't before:

    FOR doc IN collection
      FILTER doc.indexedAttribute == 1 || doc.indexedAttribute > 99
      RETURN doc

    FOR doc IN collection
      FILTER doc.indexedAttribute IN [ 3, 42 ] || doc.indexedAttribute > 99
      RETURN doc

    FOR doc IN collection
      FILTER (doc.indexedAttribute > 2 && doc.indexedAttribute < 10) ||
             (doc.indexedAttribute > 23 && doc.indexedAttribute < 42)
      RETURN doc

* fixed issue #500: AQL parentheses issue

  This change allows passing subqueries as AQL function parameters without using
  duplicate brackets (e.g. `FUNC(query)` instead of `FUNC((query))`

* added optional `COUNT` clause to AQL `COLLECT`

  This allows more efficient group count calculation queries, e.g.

      FOR doc IN collection
        COLLECT age = doc.age WITH COUNT INTO length
        RETURN { age: age, count: length }

  A count-only query is also possible:

      FOR doc IN collection
        COLLECT WITH COUNT INTO length
        RETURN length

* fixed missing makeDirectory when fetching a Foxx application from a zip file

* fixed issue #1134: Change the default endpoint to localhost

  This change will modify the IP address ArangoDB listens on to 127.0.0.1 by default.
  This will make new ArangoDB installations unaccessible from clients other than
  localhost unless changed. This is a security feature.

  To make ArangoDB accessible from any client, change the server's configuration
  (`--server.endpoint`) to either `tcp://0.0.0.0:8529` or the server's publicly
  visible IP address.

* deprecated `Repository#modelPrototype`. Use `Repository#model` instead.

* IMPORTANT CHANGE: by default, system collections are included in replication and all
  replication API return values. This will lead to user accounts and credentials
  data being replicated from master to slave servers. This may overwrite
  slave-specific database users.

  If this is undesired, the `_users` collection can be excluded from replication
  easily by setting the `includeSystem` attribute to `false` in the following commands:

  * replication.sync({ includeSystem: false });
  * replication.applier.properties({ includeSystem: false });

  This will exclude all system collections (including `_aqlfunctions`, `_graphs` etc.)
  from the initial synchronization and the continuous replication.

  If this is also undesired, it is also possible to specify a list of collections to
  exclude from the initial synchronization and the continuous replication using the
  `restrictCollections` attribute, e.g.:

      replication.applier.properties({
        includeSystem: true,
        restrictType: "exclude",
        restrictCollections: [ "_users", "_graphs", "foo" ]
      });

  The HTTP API methods for fetching the replication inventory and for dumping collections
  also support the `includeSystem` control flag via a URL parameter.

* removed DEPRECATED replication methods:
  * `replication.logger.start()`
  * `replication.logger.stop()`
  * `replication.logger.properties()`
  * HTTP PUT `/_api/replication/logger-start`
  * HTTP PUT `/_api/replication/logger-stop`
  * HTTP GET `/_api/replication/logger-config`
  * HTTP PUT `/_api/replication/logger-config`

* fixed issue #1174, which was due to locking problems in distributed
  AQL execution

* improved cluster locking for AQL avoiding deadlocks

* use DistributeNode for modifying queries with REPLACE and UPDATE, if
  possible


v2.3.6 (2015-XX-XX)
-------------------

* fixed AQL subquery optimization that produced wrong result when multiple subqueries
  directly followed each other and and a directly following `LET` statement did refer
  to any but the first subquery.


v2.3.5 (2015-01-16)
-------------------

* fixed intermittent 404 errors in Foxx apps after mounting or unmounting apps

* fixed issue #1200: Expansion operator results in "Cannot call method 'forEach' of null"

* fixed issue #1199: Cannot unlink root node of plan


v2.3.4 (2014-12-23)
-------------------

* fixed cerberus path for MyArangoDB


v2.3.3 (2014-12-17)
-------------------

* fixed error handling in instantiation of distributed AQL queries, this
  also fixes a bug in cluster startup with many servers

* issue #1185: parse non-fractional JSON numbers with exponent (e.g. `4e-261`)

* issue #1159: allow --server.request-timeout and --server.connect-timeout of 0


v2.3.2 (2014-12-09)
-------------------

* fixed issue #1177: Fix bug in the user app's storage

* fixed issue #1173: AQL Editor "Save current query" resets user password

* fixed missing makeDirectory when fetching a Foxx application from a zip file

* put in warning about default changed: fixed issue #1134: Change the default endpoint to localhost

* fixed issue #1163: invalid fullCount value returned from AQL

* fixed range operator precedence

* limit default maximum number of plans created by AQL optimizer to 256 (from 1024)

* make AQL optimizer not generate an extra plan if an index can be used, but modify
  existing plans in place

* fixed AQL cursor ttl (time-to-live) issue

  Any user-specified cursor ttl value was not honored since 2.3.0.

* fixed segfault in AQL query hash index setup with unknown shapes

* fixed memleaks

* added AQL optimizer rule for removing `INTO` from a `COLLECT` statement if not needed

* fixed issue #1131

  This change provides the `KEEP` clause for `COLLECT ... INTO`. The `KEEP` clause
  allows controlling which variables will be kept in the variable created by `INTO`.

* fixed issue #1147, must protect dispatcher ID for etcd

v2.3.1 (2014-11-28)
-------------------

* recreate password if missing during upgrade

* fixed issue #1126

* fixed non-working subquery index optimizations

* do not restrict summary of Foxx applications to 60 characters

* fixed display of "required" path parameters in Foxx application documentation

* added more optimizations of constants values in AQL FILTER conditions

* fixed invalid or-to-in optimization for FILTERs containing comparisons
  with boolean values

* fixed replication of `_graphs` collection

* added AQL list functions `PUSH`, `POP`, `UNSHIFT`, `SHIFT`, `REMOVE_VALUES`,
  `REMOVE_VALUE`, `REMOVE_NTH` and `APPEND`

* added AQL functions `CALL` and `APPLY` to dynamically call other functions

* fixed AQL optimizer cost estimation for LIMIT node

* prevent Foxx queues from permanently writing to the journal even when
  server is idle

* fixed AQL COLLECT statement with INTO clause, which copied more variables
  than v2.2 and thus lead to too much memory consumption.
  This deals with #1107.

* fixed AQL COLLECT statement, this concerned every COLLECT statement,
  only the first group had access to the values of the variables before
  the COLLECT statement. This deals with #1127.

* fixed some AQL internals, where sometimes too many items were
  fetched from upstream in the presence of a LIMIT clause. This should
  generally improve performance.


v2.3.0 (2014-11-18)
-------------------

* fixed syslog flags. `--log.syslog` is deprecated and setting it has no effect,
  `--log.facility` now works as described. Application name has been changed from
  `triagens` to `arangod`. It can be changed using `--log.application`. The syslog
  will only contain the actual log message. The datetime prefix is omitted.

* fixed deflate in SimpleHttpClient

* fixed issue #1104: edgeExamples broken or changed

* fixed issue #1103: Error while importing user queries

* fixed issue #1100: AQL: HAS() fails on doc[attribute_name]

* fixed issue #1098: runtime error when creating graph vertex

* hide system applications in **Applications** tab by default

  Display of system applications can be toggled by using the *system applications*
  toggle in the UI.

* added HTTP REST API for managing tasks (`/_api/tasks`)

* allow passing character lists as optional parameter to AQL functions `TRIM`,
  `LTRIM` and `RTRIM`

  These functions now support trimming using custom character lists. If no character
  lists are specified, all whitespace characters will be removed as previously:

      TRIM("  foobar\t \r\n ")         // "foobar"
      TRIM(";foo;bar;baz, ", "; ")     // "foo;bar;baz"

* added AQL string functions `LTRIM`, `RTRIM`, `FIND_FIRST`, `FIND_LAST`, `SPLIT`,
  `SUBSTITUTE`

* added AQL functions `ZIP`, `VALUES` and `PERCENTILE`

* made AQL functions `CONCAT` and `CONCAT_SEPARATOR` work with list arguments

* dynamically create extra dispatcher threads if required

* fixed issue #1097: schemas in the API docs no longer show required properties as optional


v2.3.0-beta2 (2014-11-08)
-------------------------

* front-end: new icons for uploading and downloading JSON documents into a collection

* front-end: fixed documents pagination css display error

* front-end: fixed flickering of the progress view

* front-end: fixed missing event for documents filter function

* front-end: jsoneditor: added CMD+Return (Mac) CTRL+Return (Linux/Win) shortkey for
  saving a document

* front-end: added information tooltip for uploading json documents.

* front-end: added database management view to the collapsed navigation menu

* front-end: added collection truncation feature

* fixed issue #1086: arangoimp: Odd errors if arguments are not given properly

* performance improvements for AQL queries that use JavaScript-based expressions
  internally

* added AQL geo functions `WITHIN_RECTANGLE` and `IS_IN_POLYGON`

* fixed non-working query results download in AQL editor of web interface

* removed debug print message in AQL editor query export routine

* fixed issue #1075: Aardvark: user name required even if auth is off #1075

  The fix for this prefills the username input field with the current user's
  account name if any and `root` (the default username) otherwise. Additionally,
  the tooltip text has been slightly adjusted.

* fixed issue #1069: Add 'raw' link to swagger ui so that the raw swagger
  json can easily be retrieved

  This adds a link to the Swagger API docs to an application's detail view in
  the **Applications** tab of the web interface. The link produces the Swagger
  JSON directly. If authentication is turned on, the link requires authentication,
  too.

* documentation updates


v2.3.0-beta1 (2014-11-01)
-------------------------

* added dedicated `NOT IN` operator for AQL

  Previously, a `NOT IN` was only achievable by writing a negated `IN` condition:

      FOR i IN ... FILTER ! (i IN [ 23, 42 ]) ...

  This can now alternatively be expressed more intuitively as follows:

      FOR i IN ... FILTER i NOT IN [ 23, 42 ] ...

* added alternative logical operator syntax for AQL

  Previously, the logical operators in AQL could only be written as:
  - `&&`: logical and
  - `||`: logical or
  - `!`: negation

  ArangoDB 2.3 introduces the alternative variants for these operators:
  - `AND`: logical and
  - `OR`: logical or
  - `NOT`: negation

  The new syntax is just an alternative to the old syntax, allowing easier
  migration from SQL. The old syntax is still fully supported and will be.

* improved output of `ArangoStatement.parse()` and POST `/_api/query`

  If an AQL query can be parsed without problems, The return value of
  `ArangoStatement.parse()` now contains an attribute `ast` with the abstract
  syntax tree of the query (before optimizations). Though this is an internal
  representation of the query and is subject to change, it can be used to inspect
  how ArangoDB interprets a given query.

* improved `ArangoStatement.explain()` and POST `/_api/explain`

  The commands for explaining AQL queries have been improved.

* added command-line option `--javascript.v8-contexts` to control the number of
  V8 contexts created in arangod.

  Previously, the number of V8 contexts was equal to the number of server threads
  (as specified by option `--server.threads`).

  However, it may be sensible to create different amounts of threads and V8
  contexts. If the option is not specified, the number of V8 contexts created
  will be equal to the number of server threads. Thus no change in configuration
  is required to keep the old behavior.

  If you are using the default config files or merge them with your local config
  files, please review if the default number of server threads is okay in your
  environment. Additionally you should verify that the number of V8 contexts
  created (as specified in option `--javascript.v8-contexts`) is okay.

* the number of server.threads specified is now the minimum of threads
  started. There are situation in which threads are waiting for results of
  distributed database servers. In this case the number of threads is
  dynamically increased.

* removed index type "bitarray"

  Bitarray indexes were only half-way documented and integrated in previous versions
  of ArangoDB so their benefit was limited. The support for bitarray indexes has
  thus been removed in ArangoDB 2.3. It is not possible to create indexes of type
  "bitarray" with ArangoDB 2.3.

  When a collection is opened that contains a bitarray index definition created
  with a previous version of ArangoDB, ArangoDB will ignore it and log the following
  warning:

      index type 'bitarray' is not supported in this version of ArangoDB and is ignored

  Future versions of ArangoDB may automatically remove such index definitions so the
  warnings will eventually disappear.

* removed internal "_admin/modules/flush" in order to fix requireApp

* added basic support for handling binary data in Foxx

  Requests with binary payload can be processed in Foxx applications by
  using the new method `res.rawBodyBuffer()`. This will return the unparsed request
  body as a Buffer object.

  There is now also the method `req.requestParts()` available in Foxx to retrieve
  the individual components of a multipart HTTP request.

  Buffer objects can now be used when setting the response body of any Foxx action.
  Additionally, `res.send()` has been added as a convenience method for returning
  strings, JSON objects or buffers from a Foxx action:

      res.send("<p>some HTML</p>");
      res.send({ success: true });
      res.send(new Buffer("some binary data"));

  The convenience method `res.sendFile()` can now be used to easily return the
  contents of a file from a Foxx action:

      res.sendFile(applicationContext.foxxFilename("image.png"));

  `fs.write` now accepts not only strings but also Buffer objects as second parameter:

      fs.write(filename, "some data");
      fs.write(filename, new Buffer("some binary data"));

  `fs.readBuffer` can be used to return the contents of a file in a Buffer object.

* improved performance of insertion into non-unique hash indexes significantly in case
  many duplicate keys are used in the index

* issue #1042: set time zone in log output

  the command-line option `--log.use-local-time` was added to print dates and times in
  the server-local timezone instead of UTC

* command-line options that require a boolean value now validate the
  value given on the command-line

  This prevents issues if no value is specified for an option that
  requires a boolean value. For example, the following command-line would
  have caused trouble in 2.2, because `--server.endpoint` would have been
  used as the value for the `--server.disable-authentication` options
  (which requires a boolean value):

      arangod --server.disable-authentication --server.endpoint tcp://127.0.0.1:8529 data

  In 2.3, running this command will fail with an error and requires to
  be modified to:

      arangod --server.disable-authentication true --server.endpoint tcp://127.0.0.1:8529 data

* improved performance of CSV import in arangoimp

* fixed issue #1027: Stack traces are off-by-one

* fixed issue #1026: Modules loaded in different files within the same app
  should refer to the same module

* fixed issue #1025: Traversal not as expected in undirected graph

* added a _relation function in the general-graph module.

  This deprecated _directedRelation and _undirectedRelation.
  ArangoDB does not offer any constraints for undirected edges
  which caused some confusion of users how undirected relations
  have to be handled. Relation now only supports directed relations
  and the user can actively simulate undirected relations.

* changed return value of Foxx.applicationContext#collectionName:

  Previously, the function could return invalid collection names because
  invalid characters were not replaced in the application name prefix, only
  in the collection name passed.

  Now, the function replaces invalid characters also in the application name
  prefix, which might to slightly different results for application names that
  contained any characters outside the ranges [a-z], [A-Z] and [0-9].

* prevent XSS in AQL editor and logs view

* integrated tutorial into ArangoShell and web interface

* added option `--backslash-escape` for arangoimp when running CSV file imports

* front-end: added download feature for (filtered) documents

* front-end: added download feature for the results of a user query

* front-end: added function to move documents to another collection

* front-end: added sort-by attribute to the documents filter

* front-end: added sorting feature to database, graph management and user management view.

* issue #989: front-end: Databases view not refreshing after deleting a database

* issue #991: front-end: Database search broken

* front-end: added infobox which shows more information about a document (_id, _rev, _key) or
  an edge (_id, _rev, _key, _from, _to). The from and to attributes are clickable and redirect
  to their document location.

* front-end: added edit-mode for deleting multiple documents at the same time.

* front-end: added delete button to the detailed document/edge view.

* front-end: added visual feedback for saving documents/edges inside the editor (error/success).

* front-end: added auto-focusing for the first input field in a modal.

* front-end: added validation for user input in a modal.

* front-end: user defined queries are now stored inside the database and are bound to the current
  user, instead of using the local storage functionality of the browsers. The outcome of this is
  that user defined queries are now independently usable from any device. Also queries can now be
  edited through the standard document editor of the front-end through the _users collection.

* front-end: added import and export functionality for user defined queries.

* front-end: added new keywords and functions to the aql-editor theme

* front-end: applied tile-style to the graph view

* front-end: now using the new graph api including multi-collection support

* front-end: foxx apps are now deletable

* front-end: foxx apps are now installable and updateable through github, if github is their
  origin.

* front-end: added foxx app version control. Multiple versions of a single foxx app are now
  installable and easy to manage and are also arranged in groups.

* front-end: the user-set filter of a collection is now stored until the user navigates to
  another collection.

* front-end: fetching and filtering of documents, statistics, and query operations are now
  handled with asynchronous ajax calls.

* front-end: added progress indicator if the front-end is waiting for a server operation.

* front-end: fixed wrong count of documents in the documents view of a collection.

* front-end: fixed unexpected styling of the manage db view and navigation.

* front-end: fixed wrong handling of select fields in a modal view.

* front-end: fixed wrong positioning of some tooltips.

* automatically call `toJSON` function of JavaScript objects (if present)
  when serializing them into database documents. This change allows
  storing JavaScript date objects in the database in a sensible manner.


v2.2.7 (2014-11-19)
-------------------

* fixed issue #998: Incorrect application URL for non-system Foxx apps

* fixed issue #1079: AQL editor: keyword WITH in UPDATE query is not highlighted

* fix memory leak in cluster nodes

* fixed registration of AQL user-defined functions in Web UI (JS shell)

* fixed error display in Web UI for certain errors
  (now error message is printed instead of 'undefined')

* fixed issue #1059: bug in js module console

* fixed issue #1056: "fs": zip functions fail with passwords

* fixed issue #1063: Docs: measuring unit of --wal.logfile-size?

* fixed issue #1062: Docs: typo in 14.2 Example data


v2.2.6 (2014-10-20)
-------------------

* fixed issue #972: Compilation Issue

* fixed issue #743: temporary directories are now unique and one can read
  off the tool that created them, if empty, they are removed atexit

* Highly improved performance of all AQL GRAPH_* functions.

* Orphan collections in general graphs can now be found via GRAPH_VERTICES
  if either "any" or no direction is defined

* Fixed documentation for AQL function GRAPH_NEIGHBORS.
  The option "vertexCollectionRestriction" is meant to filter the target
  vertices only, and should not filter the path.

* Fixed a bug in GRAPH_NEIGHBORS which enforced only empty results
  under certain conditions


v2.2.5 (2014-10-09)
-------------------

* fixed issue #961: allow non-JSON values in undocument request bodies

* fixed issue 1028: libicu is now statically linked

* fixed cached lookups of collections on the server, which may have caused spurious
  problems after collection rename operations


v2.2.4 (2014-10-01)
-------------------

* fixed accessing `_from` and `_to` attributes in `collection.byExample` and
  `collection.firstExample`

  These internal attributes were not handled properly in the mentioned functions, so
  searching for them did not always produce documents

* fixed issue #1030: arangoimp 2.2.3 crashing, not logging on large Windows CSV file

* fixed issue #1025: Traversal not as expected in undirected graph

* fixed issue #1020

  This requires re-introducing the startup option `--database.force-sync-properties`.

  This option can again be used to force fsyncs of collection, index and database properties
  stored as JSON strings on disk in files named `parameter.json`. Syncing these files after
  a write may be necessary if the underlying storage does not sync file contents by itself
  in a "sensible" amount of time after a file has been written and closed.

  The default value is `true` so collection, index and database properties will always be
  synced to disk immediately. This affects creating, renaming and dropping collections as
  well as creating and dropping databases and indexes. Each of these operations will perform
  an additional fsync on the `parameter.json` file if the option is set to `true`.

  It might be sensible to set this option to `false` for workloads that create and drop a
  lot of collections (e.g. test runs).

  Document operations such as creating, updating and dropping documents are not affected
  by this option.

* fixed issue #1016: AQL editor bug

* fixed issue #1014: WITHIN function returns wrong distance

* fixed AQL shortest path calculation in function `GRAPH_SHORTEST_PATH` to return
  complete vertex objects instead of just vertex ids

* allow changing of attributes of documents stored in server-side JavaScript variables

  Previously, the following did not work:

      var doc = db.collection.document(key);
      doc._key = "abc"; // overwriting internal attributes not supported
      doc.value = 123;  // overwriting existing attributes not supported

  Now, modifying documents stored in server-side variables (e.g. `doc` in the above case)
  is supported. Modifying the variables will not update the documents in the database,
  but will modify the JavaScript object (which can be written back to the database using
  `db.collection.update` or `db.collection.replace`)

* fixed issue #997: arangoimp apparently doesn't support files >2gig on Windows

  large file support (requires using `_stat64` instead of `stat`) is now supported on
  Windows


v2.2.3 (2014-09-02)
-------------------

* added `around` for Foxx controller

* added `type` option for HTTP API `GET /_api/document?collection=...`

  This allows controlling the type of results to be returned. By default, paths to
  documents will be returned, e.g.

      [
        `/_api/document/test/mykey1`,
        `/_api/document/test/mykey2`,
        ...
      ]

  To return a list of document ids instead of paths, the `type` URL parameter can be
  set to `id`:

      [
        `test/mykey1`,
        `test/mykey2`,
        ...
      ]

  To return a list of document keys only, the `type` URL parameter can be set to `key`:

      [
        `mykey1`,
        `mykey2`,
        ...
      ]


* properly capitalize HTTP response header field names in case the `x-arango-async`
  HTTP header was used in a request.

* fixed several documentation issues

* speedup for several general-graph functions, AQL functions starting with `GRAPH_`
  and traversals


v2.2.2 (2014-08-08)
-------------------

* allow storing non-reserved attribute names starting with an underscore

  Previous versions of ArangoDB parsed away all attribute names that started with an
  underscore (e.g. `_test', '_foo', `_bar`) on all levels of a document (root level
  and sub-attribute levels). While this behavior was documented, it was unintuitive and
  prevented storing documents inside other documents, e.g.:

      {
        "_key" : "foo",
        "_type" : "mydoc",
        "references" : [
          {
            "_key" : "something",
            "_rev" : "...",
            "value" : 1
          },
          {
            "_key" : "something else",
            "_rev" : "...",
            "value" : 2
          }
        ]
      }

  In the above example, previous versions of ArangoDB removed all attributes and
  sub-attributes that started with underscores, meaning the embedded documents would lose
  some of their attributes. 2.2.2 should preserve such attributes, and will also allow
  storing user-defined attribute names on the top-level even if they start with underscores
  (such as `_type` in the above example).

* fix conversion of JavaScript String, Number and Boolean objects to JSON.

  Objects created in JavaScript using `new Number(...)`, `new String(...)`, or
  `new Boolean(...)` were not converted to JSON correctly.

* fixed a race condition on task registration (i.e. `require("org/arangodb/tasks").register()`)

  this race condition led to undefined behavior when a just-created task with no offset and
  no period was instantly executed and deleted by the task scheduler, before the `register`
  function returned to the caller.

* changed run-tests.sh to execute all suitable tests.

* switch to new version of gyp

* fixed upgrade button


v2.2.1 (2014-07-24)
-------------------

* fixed hanging write-ahead log recovery for certain cases that involved dropping
  databases

* fixed issue with --check-version: when creating a new database the check failed

* issue #947 Foxx applicationContext missing some properties

* fixed issue with --check-version: when creating a new database the check failed

* added startup option `--wal.suppress-shape-information`

  Setting this option to `true` will reduce memory and disk space usage and require
  less CPU time when modifying documents or edges. It should therefore be turned on
  for standalone ArangoDB servers. However, for servers that are used as replication
  masters, setting this option to `true` will effectively disable the usage of the
  write-ahead log for replication, so it should be set to `false` for any replication
  master servers.

  The default value for this option is `false`.

* added optional `ttl` attribute to specify result cursor expiration for HTTP API method
  `POST /_api/cursor`

  The `ttl` attribute can be used to prevent cursor results from timing out too early.

* issue #947: Foxx applicationContext missing some properties

* (reported by Christian Neubauer):

  The problem was that in Google's V8, signed and unsigned chars are not always declared cleanly.
  so we need to force v8 to compile with forced signed chars which is done by the Flag:
    -fsigned-char
  at least it is enough to follow the instructions of compiling arango on rasperry
  and add "CFLAGS='-fsigned-char'" to the make command of V8 and remove the armv7=0

* Fixed a bug with the replication client. In the case of single document
  transactions the collection was not write locked.


v2.2.0 (2014-07-10)
-------------------

* The replication methods `logger.start`, `logger.stop` and `logger.properties` are
  no-ops in ArangoDB 2.2 as there is no separate replication logger anymore. Data changes
  are logged into the write-ahead log in ArangoDB 2.2, and not separately by the
  replication logger. The replication logger object is still there in ArangoDB 2.2 to
  ensure backwards-compatibility, however, logging cannot be started, stopped or
  configured anymore. Using any of these methods will do nothing.

  This also affects the following HTTP API methods:
  - `PUT /_api/replication/logger-start`
  - `PUT /_api/replication/logger-stop`
  - `GET /_api/replication/logger-config`
  - `PUT /_api/replication/logger-config`

  Using any of these methods is discouraged from now on as they will be removed in
  future versions of ArangoDB.

* INCOMPATIBLE CHANGE: replication of transactions has changed. Previously, transactions
  were logged on a master in one big block and shipped to a slave in one block, too.
  Now transactions will be logged and replicated as separate entries, allowing transactions
  to be bigger and also ensure replication progress.

  This change also affects the behavior of the `stop` method of the replication applier.
  If the replication applier is now stopped manually using the `stop` method and later
  restarted using the `start` method, any transactions that were unfinished at the
  point of stopping will be aborted on a slave, even if they later commit on the master.

  In ArangoDB 2.2, stopping the replication applier manually should be avoided unless the
  goal is to stop replication permanently or to do a full resync with the master anyway.
  If the replication applier still must be stopped, it should be made sure that the
  slave has fetched and applied all pending operations from a master, and that no
  extra transactions are started on the master before the `stop` command on the slave
  is executed.

  Replication of transactions in ArangoDB 2.2 might also lock the involved collections on
  the slave while a transaction is either committed or aborted on the master and the
  change has been replicated to the slave. This change in behavior may be important for
  slave servers that are used for read-scaling. In order to avoid long lasting collection
  locks on the slave, transactions should be kept small.

  The `_replication` system collection is not used anymore in ArangoDB 2.2 and its usage is
  discouraged.

* INCOMPATIBLE CHANGE: the figures reported by the `collection.figures` method
  now only reflect documents and data contained in the journals and datafiles of
  collections. Documents or deletions contained only in the write-ahead log will
  not influence collection figures until the write-ahead log garbage collection
  kicks in. The figures for a collection might therefore underreport the total
  resource usage of a collection.

  Additionally, the attributes `lastTick` and `uncollectedLogfileEntries` have been
  added to the result of the `figures` operation and the HTTP API method
  `PUT /_api/collection/figures`

* added `insert` method as an alias for `save`. Documents can now be inserted into
  a collection using either method:

      db.test.save({ foo: "bar" });
      db.test.insert({ foo: "bar" });

* added support for data-modification AQL queries

* added AQL keywords `INSERT`, `UPDATE`, `REPLACE` and `REMOVE` (and `WITH`) to
  support data-modification AQL queries.

  Unquoted usage of these keywords for attribute names in AQL queries will likely
  fail in ArangoDB 2.2. If any such attribute name needs to be used in a query, it
  should be enclosed in backticks to indicate the usage of a literal attribute
  name.

  For example, the following query will fail in ArangoDB 2.2 with a parse error:

      FOR i IN foo RETURN i.remove

  and needs to be rewritten like this:

      FOR i IN foo RETURN i.`remove`

* disallow storing of JavaScript objects that contain JavaScript native objects
  of type `Date`, `Function`, `RegExp` or `External`, e.g.

      db.test.save({ foo: /bar/ });
      db.test.save({ foo: new Date() });

  will now print

      Error: <data> cannot be converted into JSON shape: could not shape document

  Previously, objects of these types were silently converted into an empty object
  (i.e. `{ }`).

  To store such objects in a collection, explicitly convert them into strings
  like this:

      db.test.save({ foo: String(/bar/) });
      db.test.save({ foo: String(new Date()) });

* The replication methods `logger.start`, `logger.stop` and `logger.properties` are
  no-ops in ArangoDB 2.2 as there is no separate replication logger anymore. Data changes
  are logged into the write-ahead log in ArangoDB 2.2, and not separately by the
  replication logger. The replication logger object is still there in ArangoDB 2.2 to
  ensure backwards-compatibility, however, logging cannot be started, stopped or
  configured anymore. Using any of these methods will do nothing.

  This also affects the following HTTP API methods:
  - `PUT /_api/replication/logger-start`
  - `PUT /_api/replication/logger-stop`
  - `GET /_api/replication/logger-config`
  - `PUT /_api/replication/logger-config`

  Using any of these methods is discouraged from now on as they will be removed in
  future versions of ArangoDB.

* INCOMPATIBLE CHANGE: replication of transactions has changed. Previously, transactions
  were logged on a master in one big block and shipped to a slave in one block, too.
  Now transactions will be logged and replicated as separate entries, allowing transactions
  to be bigger and also ensure replication progress.

  This change also affects the behavior of the `stop` method of the replication applier.
  If the replication applier is now stopped manually using the `stop` method and later
  restarted using the `start` method, any transactions that were unfinished at the
  point of stopping will be aborted on a slave, even if they later commit on the master.

  In ArangoDB 2.2, stopping the replication applier manually should be avoided unless the
  goal is to stop replication permanently or to do a full resync with the master anyway.
  If the replication applier still must be stopped, it should be made sure that the
  slave has fetched and applied all pending operations from a master, and that no
  extra transactions are started on the master before the `stop` command on the slave
  is executed.

  Replication of transactions in ArangoDB 2.2 might also lock the involved collections on
  the slave while a transaction is either committed or aborted on the master and the
  change has been replicated to the slave. This change in behavior may be important for
  slave servers that are used for read-scaling. In order to avoid long lasting collection
  locks on the slave, transactions should be kept small.

  The `_replication` system collection is not used anymore in ArangoDB 2.2 and its usage is
  discouraged.

* INCOMPATIBLE CHANGE: the figures reported by the `collection.figures` method
  now only reflect documents and data contained in the journals and datafiles of
  collections. Documents or deletions contained only in the write-ahead log will
  not influence collection figures until the write-ahead log garbage collection
  kicks in. The figures for a collection might therefore underreport the total
  resource usage of a collection.

  Additionally, the attributes `lastTick` and `uncollectedLogfileEntries` have been
  added to the result of the `figures` operation and the HTTP API method
  `PUT /_api/collection/figures`

* added `insert` method as an alias for `save`. Documents can now be inserted into
  a collection using either method:

      db.test.save({ foo: "bar" });
      db.test.insert({ foo: "bar" });

* added support for data-modification AQL queries

* added AQL keywords `INSERT`, `UPDATE`, `REPLACE` and `REMOVE` (and `WITH`) to
  support data-modification AQL queries.

  Unquoted usage of these keywords for attribute names in AQL queries will likely
  fail in ArangoDB 2.2. If any such attribute name needs to be used in a query, it
  should be enclosed in backticks to indicate the usage of a literal attribute
  name.

  For example, the following query will fail in ArangoDB 2.2 with a parse error:

      FOR i IN foo RETURN i.remove

  and needs to be rewritten like this:

      FOR i IN foo RETURN i.`remove`

* disallow storing of JavaScript objects that contain JavaScript native objects
  of type `Date`, `Function`, `RegExp` or `External`, e.g.

      db.test.save({ foo: /bar/ });
      db.test.save({ foo: new Date() });

  will now print

      Error: <data> cannot be converted into JSON shape: could not shape document

  Previously, objects of these types were silently converted into an empty object
  (i.e. `{ }`).

  To store such objects in a collection, explicitly convert them into strings
  like this:

      db.test.save({ foo: String(/bar/) });
      db.test.save({ foo: String(new Date()) });

* honor startup option `--server.disable-statistics` when deciding whether or not
  to start periodic statistics collection jobs

  Previously, the statistics collection jobs were started even if the server was
  started with the `--server.disable-statistics` flag being set to `true`

* removed startup option `--random.no-seed`

  This option had no effect in previous versions of ArangoDB and was thus removed.

* removed startup option `--database.remove-on-drop`

  This option was used for debugging only.

* removed startup option `--database.force-sync-properties`

  This option is now superfluous as collection properties are now stored in the
  write-ahead log.

* introduced write-ahead log

  All write operations in an ArangoDB server instance are automatically logged
  to the server's write-ahead log. The write-ahead log is a set of append-only
  logfiles, and it is used in case of a crash recovery and for replication.
  Data from the write-ahead log will eventually be moved into the journals or
  datafiles of collections, allowing the server to remove older write-ahead log
  logfiles. Figures of collections will be updated when data are moved from the
  write-ahead log into the journals or datafiles of collections.

  Cross-collection transactions in ArangoDB should benefit considerably by this
  change, as less writes than in previous versions are required to ensure the data
  of multiple collections are atomically and durably committed. All data-modifying
  operations inside transactions (insert, update, remove) will write their
  operations into the write-ahead log directly, making transactions with multiple
  operations also require less physical memory than in previous versions of ArangoDB,
  that required all transaction data to fit into RAM.

  The `_trx` system collection is not used anymore in ArangoDB 2.2 and its usage is
  discouraged.

  The data in the write-ahead log can also be used in the replication context.
  The `_replication` collection that was used in previous versions of ArangoDB to
  store all changes on the server is not used anymore in ArangoDB 2.2. Instead,
  slaves can read from a master's write-ahead log to get informed about most
  recent changes. This removes the need to store data-modifying operations in
  both the actual place and the `_replication` collection.

* removed startup option `--server.disable-replication-logger`

  This option is superfluous in ArangoDB 2.2. There is no dedicated replication
  logger in ArangoDB 2.2. There is now always the write-ahead log, and it is also
  used as the server's replication log. Specifying the startup option
  `--server.disable-replication-logger` will do nothing in ArangoDB 2.2, but the
  option should not be used anymore as it might be removed in a future version.

* changed behavior of replication logger

  There is no dedicated replication logger in ArangoDB 2.2 as there is the
  write-ahead log now. The existing APIs for starting and stopping the replication
  logger still exist in ArangoDB 2.2 for downwards-compatibility, but calling
  the start or stop operations are no-ops in ArangoDB 2.2. When querying the
  replication logger status via the API, the server will always report that the
  replication logger is running. Configuring the replication logger is a no-op
  in ArangoDB 2.2, too. Changing the replication logger configuration has no
  effect. Instead, the write-ahead log configuration can be changed.

* removed MRuby integration for arangod

  ArangoDB had an experimental MRuby integration in some of the publish builds.
  This wasn't continuously developed, and so it has been removed in ArangoDB 2.2.

  This change has led to the following startup options being superfluous:

  - `--ruby.gc-interval`
  - `--ruby.action-directory`
  - `--ruby.modules-path`
  - `--ruby.startup-directory`

  Specifying these startup options will do nothing in ArangoDB 2.2, but the
  options should be avoided from now on as they might be removed in future versions.

* reclaim index memory when last document in collection is deleted

  Previously, deleting documents from a collection did not lead to index sizes being
  reduced. Instead, the already allocated index memory was re-used when a collection
  was refilled.

  Now, index memory for primary indexes and hash indexes is reclaimed instantly when
  the last document from a collection is removed.

* inlined and optimized functions in hash indexes

* added AQL TRANSLATE function

  This function can be used to perform lookups from static lists, e.g.

      LET countryNames = { US: "United States", UK: "United Kingdom", FR: "France" }
      RETURN TRANSLATE("FR", countryNames)

* fixed datafile debugger

* fixed check-version for empty directory

* moved try/catch block to the top of routing chain

* added mountedApp function for foxx-manager

* fixed issue #883: arango 2.1 - when starting multi-machine cluster, UI web
  does not change to cluster overview

* fixed dfdb: should not start any other V8 threads

* cleanup of version-check, added module org/arangodb/database-version,
  added --check-version option

* fixed issue #881: [2.1.0] Bombarded (every 10 sec or so) with
  "WARNING format string is corrupt" when in non-system DB Dashboard

* specialized primary index implementation to allow faster hash table
  rebuilding and reduce lookups in datafiles for the actual value of `_key`.

* issue #862: added `--overwrite` option to arangoimp

* removed number of property lookups for documents during AQL queries that
  access documents

* prevent buffering of long print results in arangosh's and arangod's print
  command

  this change will emit buffered intermediate print results and discard the
  output buffer to quickly deliver print results to the user, and to prevent
  constructing very large buffers for large results

* removed sorting of attribute names for use in a collection's shaper

  sorting attribute names was done on document insert to keep attributes
  of a collection in sorted order for faster comparisons. The sort order
  of attributes was only used in one particular and unlikely case, so it
  was removed. Collections with many different attribute names should
  benefit from this change by faster inserts and slightly less memory usage.

* fixed a bug in arangodump which got the collection name in _from and _to
  attributes of edges wrong (all were "_unknown")

* fixed a bug in arangorestore which did not recognize wrong _from and _to
  attributes of edges

* improved error detection and reporting in arangorestore


v2.1.1 (2014-06-06)
-------------------

* fixed dfdb: should not start any other V8 threads

* signature for collection functions was modified

  The basic change was the substitution of the input parameter of the
  function by an generic options object which can contain multiple
  option parameter of the function.
  Following functions were modified
  remove
  removeBySample
  replace
  replaceBySample
  update
  updateBySample

  Old signature is yet supported but it will be removed in future versions

v2.1.0 (2014-05-29)
-------------------

* implemented upgrade procedure for clusters

* fixed communication issue with agency which prevented reconnect
  after an agent failure

* fixed cluster dashboard in the case that one but not all servers
  in the cluster are down

* fixed a bug with coordinators creating local database objects
  in the wrong order (_system needs to be done first)

* improved cluster dashboard


v2.1.0-rc2 (2014-05-25)
-----------------------

* fixed issue #864: Inconsistent behavior of AQL REVERSE(list) function


v2.1.0-rc1 (XXXX-XX-XX)
-----------------------

* added server-side periodic task management functions:

  - require("org/arangodb/tasks").register(): registers a periodic task
  - require("org/arangodb/tasks").unregister(): unregisters and removes a
    periodic task
  - require("org/arangodb/tasks").get(): retrieves a specific tasks or all
    existing tasks

  the previous undocumented function `internal.definePeriodic` is now
  deprecated and will be removed in a future release.

* decrease the size of some seldom used system collections on creation.

  This will make these collections use less disk space and mapped memory.

* added AQL date functions

* added AQL FLATTEN() list function

* added index memory statistics to `db.<collection>.figures()` function

  The `figures` function will now return a sub-document `indexes`, which lists
  the number of indexes in the `count` sub-attribute, and the total memory
  usage of the indexes in bytes in the `size` sub-attribute.

* added AQL CURRENT_DATABASE() function

  This function returns the current database's name.

* added AQL CURRENT_USER() function

  This function returns the current user from an AQL query. The current user is the
  username that was specified in the `Authorization` HTTP header of the request. If
  authentication is turned off or the query was executed outside a request context,
  the function will return `null`.

* fixed issue #796: Searching with newline chars broken?

  fixed slightly different handling of backslash escape characters in a few
  AQL functions. Now handling of escape sequences should be consistent, and
  searching for newline characters should work the same everywhere

* added OpenSSL version check for configure

  It will report all OpenSSL versions < 1.0.1g as being too old.
  `configure` will only complain about an outdated OpenSSL version but not stop.

* require C++ compiler support (requires g++ 4.8, clang++ 3.4 or Visual Studio 13)

* less string copying returning JSONified documents from ArangoDB, e.g. via
  HTTP GET `/_api/document/<collection>/<document>`

* issue #798: Lower case http headers from arango

  This change allows returning capitalized HTTP headers, e.g.
  `Content-Length` instead of `content-length`.
  The HTTP spec says that headers are case-insensitive, but
  in fact several clients rely on a specific case in response
  headers.
  This change will capitalize HTTP headers if the `X-Arango-Version`
  request header is sent by the client and contains a value of at
  least `20100` (for version 2.1). The default value for the
  compatibility can also be set at server start, using the
  `--server.default-api-compatibility` option.

* simplified usage of `db._createStatement()`

  Previously, the function could not be called with a query string parameter as
  follows:

      db._createStatement(queryString);

  Calling it as above resulted in an error because the function expected an
  object as its parameter. From now on, it's possible to call the function with
  just the query string.

* make ArangoDB not send back a `WWW-Authenticate` header to a client in case the
  client sends the `X-Omit-WWW-Authenticate` HTTP header.

  This is done to prevent browsers from showing their built-in HTTP authentication
  dialog for AJAX requests that require authentication.
  ArangoDB will still return an HTTP 401 (Unauthorized) if the request doesn't
  contain valid credentials, but it will omit the `WWW-Authenticate` header,
  allowing clients to bypass the browser's authentication dialog.

* added REST API method HTTP GET `/_api/job/job-id` to query the status of an
  async job without potentially fetching it from the list of done jobs

* fixed non-intuitive behavior in jobs API: previously, querying the status
  of an async job via the API HTTP PUT `/_api/job/job-id` removed a currently
  executing async job from the list of queryable jobs on the server.
  Now, when querying the result of an async job that is still executing,
  the job is kept in the list of queryable jobs so its result can be fetched
  by a subsequent request.

* use a new data structure for the edge index of an edge collection. This
  improves the performance for the creation of the edge index and in
  particular speeds up removal of edges in graphs. Note however that
  this change might change the order in which edges starting at
  or ending in a vertex are returned. However, this order was never
  guaranteed anyway and it is not sensible to guarantee any particular
  order.

* provide a size hint to edge and hash indexes when initially filling them
  this will lead to less re-allocations when populating these indexes

  this may speed up building indexes when opening an existing collection

* don't requeue identical context methods in V8 threads in case a method is
  already registered

* removed arangod command line option `--database.remove-on-compacted`

* export the sort attribute for graph traversals to the HTTP interface

* add support for arangodump/arangorestore for clusters


v2.0.8 (XXXX-XX-XX)
-------------------

* fixed too-busy iteration over skiplists

  Even when a skiplist query was restricted by a limit clause, the skiplist
  index was queried without the limit. this led to slower-than-necessary
  execution times.

* fixed timeout overflows on 32 bit systems

  this bug has led to problems when select was called with a high timeout
  value (2000+ seconds) on 32bit systems that don't have a forgiving select
  implementation. when the call was made on these systems, select failed
  so no data would be read or sent over the connection

  this might have affected some cluster-internal operations.

* fixed ETCD issues on 32 bit systems

  ETCD was non-functional on 32 bit systems at all. The first call to the
  watch API crashed it. This was because atomic operations worked on data
  structures that were not properly aligned on 32 bit systems.

* fixed issue #848: db.someEdgeCollection.inEdge does not return correct
  value when called the 2nd time after a .save to the edge collection


v2.0.7 (2014-05-05)
-------------------

* issue #839: Foxx Manager missing "unfetch"

* fixed a race condition at startup

  this fixes undefined behavior in case the logger was involved directly at
  startup, before the logger initialization code was called. This should have
  occurred only for code that was executed before the invocation of main(),
  e.g. during ctor calls of statically defined objects.


v2.0.6 (2014-04-22)
-------------------

* fixed issue #835: arangosh doesn't show correct database name



v2.0.5 (2014-04-21)
-------------------

* Fixed a caching problem in IE JS Shell

* added cancelation for async jobs

* upgraded to new gyp for V8

* new Windows installer


v2.0.4 (2014-04-14)
-------------------

* fixed cluster authentication front-end issues for Firefox and IE, there are
  still problems with Chrome


v2.0.3 (2014-04-14)
-------------------

* fixed AQL optimizer bug

* fixed front-end issues

* added password change dialog


v2.0.2 (2014-04-06)
-------------------

* during cluster startup, do not log (somewhat expected) connection errors with
  log level error, but with log level info

* fixed dashboard modals

* fixed connection check for cluster planning front end: firefox does
  not support async:false

* document how to persist a cluster plan in order to relaunch an existing
  cluster later


v2.0.1 (2014-03-31)
-------------------

* make ArangoDB not send back a `WWW-Authenticate` header to a client in case the
  client sends the `X-Omit-WWW-Authenticate` HTTP header.

  This is done to prevent browsers from showing their built-in HTTP authentication
  dialog for AJAX requests that require authentication.
  ArangoDB will still return an HTTP 401 (Unauthorized) if the request doesn't
  contain valid credentials, but it will omit the `WWW-Authenticate` header,
  allowing clients to bypass the browser's authentication dialog.

* fixed isses in arango-dfdb:

  the dfdb was not able to unload certain system collections, so these couldn't be
  inspected with the dfdb sometimes. Additionally, it did not truncate corrupt
  markers from datafiles under some circumstances

* added `changePassword` attribute for users

* fixed non-working "save" button in collection edit view of web interface
  clicking the save button did nothing. one had to press enter in one of the input
  fields to send modified form data

* fixed V8 compile error on MacOS X

* prevent `body length: -9223372036854775808` being logged in development mode for
  some Foxx HTTP responses

* fixed several bugs in web interface dashboard

* fixed issue #783: coffee script not working in manifest file

* fixed issue #783: coffee script not working in manifest file

* fixed issue #781: Cant save current query from AQL editor ui

* bumped version in `X-Arango-Version` compatibility header sent by arangosh and other
  client tools from `1.5` to `2.0`.

* fixed startup options for arango-dfdb, added details option for arango-dfdb

* fixed display of missing error messages and codes in arangosh

* when creating a collection via the web interface, the collection type was always
  "document", regardless of the user's choice


v2.0.0 (2014-03-10)
-------------------

* first 2.0 release


v2.0.0-rc2 (2014-03-07)
-----------------------

* fixed cluster authorization


v2.0.0-rc1 (2014-02-28)
-----------------------

* added sharding :-)

* added collection._dbName attribute to query the name of the database from a collection

  more detailed documentation on the sharding and cluster features can be found in the user
  manual, section **Sharding**

* INCOMPATIBLE CHANGE: using complex values in AQL filter conditions with operators other
  than equality (e.g. >=, >, <=, <) will disable usage of skiplist indexes for filter
  evaluation.

  For example, the following queries will be affected by change:

      FOR doc IN docs FILTER doc.value < { foo: "bar" } RETURN doc
      FOR doc IN docs FILTER doc.value >= [ 1, 2, 3 ] RETURN doc

  The following queries will not be affected by the change:

      FOR doc IN docs FILTER doc.value == 1 RETURN doc
      FOR doc IN docs FILTER doc.value == "foo" RETURN doc
      FOR doc IN docs FILTER doc.value == [ 1, 2, 3 ] RETURN doc
      FOR doc IN docs FILTER doc.value == { foo: "bar" } RETURN doc

* INCOMPATIBLE CHANGE: removed undocumented method `collection.saveOrReplace`

  this feature was never advertised nor documented nor tested.

* INCOMPATIBLE CHANGE: removed undocumented REST API method `/_api/simple/BY-EXAMPLE-HASH`

  this feature was never advertised nor documented nor tested.

* added explicit startup parameter `--server.reuse-address`

  This flag can be used to control whether sockets should be acquired with the SO_REUSEADDR
  flag.

  Regardless of this setting, sockets on Windows are always acquired using the
  SO_EXCLUSIVEADDRUSE flag.

* removed undocumented REST API method GET `/_admin/database-name`

* added user validation API at POST `/_api/user/<username>`

* slightly improved users management API in `/_api/user`:

  Previously, when creating a new user via HTTP POST, the username needed to be
  passed in an attribute `username`. When users were returned via this API,
  the usernames were returned in an attribute named `user`. This was slightly
  confusing and was changed in 2.0 as follows:

  - when adding a user via HTTP POST, the username can be specified in an attribute
  `user`. If this attribute is not used, the API will look into the attribute `username`
  as before and use that value.
  - when users are returned via HTTP GET, the usernames are still returned in an
    attribute `user`.

  This change should be fully downwards-compatible with the previous version of the API.

* added AQL SLICE function to extract slices from lists

* made module loader more node compatible

* the startup option `--javascript.package-path` for arangosh is now deprecated and does
  nothing. Using it will not cause an error, but the option is ignored.

* added coffee script support

* Several UI improvements.

* Exchanged icons in the graphviewer toolbar

* always start networking and HTTP listeners when starting the server (even in
  console mode)

* allow vertex and edge filtering with user-defined functions in TRAVERSAL,
  TRAVERSAL_TREE and SHORTEST_PATH AQL functions:

      // using user-defined AQL functions for edge and vertex filtering
      RETURN TRAVERSAL(friends, friendrelations, "friends/john", "outbound", {
        followEdges: "myfunctions::checkedge",
        filterVertices: "myfunctions::checkvertex"
      })

      // using the following custom filter functions
      var aqlfunctions = require("org/arangodb/aql/functions");
      aqlfunctions.register("myfunctions::checkedge", function (config, vertex, edge, path) {
        return (edge.type !== 'dislikes'); // don't follow these edges
      }, false);

      aqlfunctions.register("myfunctions::checkvertex", function (config, vertex, path) {
        if (vertex.isDeleted || ! vertex.isActive) {
          return [ "prune", "exclude" ]; // exclude these and don't follow them
        }
        return [ ]; // include everything else
      }, false);

* fail if invalid `strategy`, `order` or `itemOrder` attribute values
  are passed to the AQL TRAVERSAL function. Omitting these attributes
  is not considered an error, but specifying an invalid value for any
  of these attributes will make an AQL query fail.

* issue #751: Create database through API should return HTTP status code 201

  By default, the server now returns HTTP 201 (created) when creating a new
  database successfully. To keep compatibility with older ArangoDB versions, the
  startup parameter `--server.default-api-compatibility` can be set to a value
  of `10400` to indicate API compatibility with ArangoDB 1.4. The compatibility
  can also be enforced by setting the `X-Arango-Version` HTTP header in a
  client request to this API on a per-request basis.

* allow direct access from the `db` object to collections whose names start
  with an underscore (e.g. db._users).

  Previously, access to such collections via the `db` object was possible from
  arangosh, but not from arangod (and thus Foxx and actions). The only way
  to access such collections from these places was via the `db._collection(<name>)`
  workaround.

* allow `\n` (as well as `\r\n`) as line terminator in batch requests sent to
  `/_api/batch` HTTP API.

* use `--data-binary` instead of `--data` parameter in generated cURL examples

* issue #703: Also show path of logfile for fm.config()

* issue #675: Dropping a collection used in "graph" module breaks the graph

* added "static" Graph.drop() method for graphs API

* fixed issue #695: arangosh server.password error

* use pretty-printing in `--console` mode by default

* simplified ArangoDB startup options

  Some startup options are now superfluous or their usage is simplified. The
  following options have been changed:

  * `--javascript.modules-path`: this option has been removed. The modules paths
    are determined by arangod and arangosh automatically based on the value of
    `--javascript.startup-directory`.

    If the option is set on startup, it is ignored so startup will not abort with
    an error `unrecognized option`.

  * `--javascript.action-directory`: this option has been removed. The actions
    directory is determined by arangod automatically based on the value of
    `--javascript.startup-directory`.

    If the option is set on startup, it is ignored so startup will not abort with
    an error `unrecognized option`.

  * `--javascript.package-path`: this option is still available but it is not
    required anymore to set the standard package paths (e.g. `js/npm`). arangod
    will automatically use this standard package path regardless of whether it
    was specified via the options.

    It is possible to use this option to add additional package paths to the
    standard value.

  Configuration files included with arangod are adjusted accordingly.

* layout of the graphs tab adapted to better fit with the other tabs

* database selection is moved to the bottom right corner of the web interface

* removed priority queue index type

  this feature was never advertised nor documented nor tested.

* display internal attributes in document source view of web interface

* removed separate shape collections

  When upgrading to ArangoDB 2.0, existing collections will be converted to include
  shapes and attribute markers in the datafiles instead of using separate files for
  shapes.

  When a collection is converted, existing shapes from the SHAPES directory will
  be written to a new datafile in the collection directory, and the SHAPES directory
  will be removed afterwards.

  This saves up to 2 MB of memory and disk space for each collection
  (savings are higher, the less different shapes there are in a collection).
  Additionally, one less file descriptor per opened collection will be used.

  When creating a new collection, the amount of sync calls may be reduced. The same
  may be true for documents with yet-unknown shapes. This may help performance
  in these cases.

* added AQL functions `NTH` and `POSITION`

* added signal handler for arangosh to save last command in more cases

* added extra prompt placeholders for arangosh:
  - `%e`: current endpoint
  - `%u`: current user

* added arangosh option `--javascript.gc-interval` to control amount of
  garbage collection performed by arangosh

* fixed issue #651: Allow addEdge() to take vertex ids in the JS library

* removed command-line option `--log.format`

  In previous versions, this option did not have an effect for most log messages, so
  it got removed.

* removed C++ logger implementation

  Logging inside ArangoDB is now done using the LOG_XXX() macros. The LOGGER_XXX()
  macros are gone.

* added collection status "loading"


v1.4.16 (XXXX-XX-XX)
--------------------

* fixed too eager datafile deletion

  this issue could have caused a crash when the compaction had marked datafiles as obsolete
  and they were removed while "old" temporary query results still pointed to the old datafile
  positions

* fixed issue #826: Replication fails when a collection's configuration changes


v1.4.15 (2014-04-19)
--------------------

* bugfix for AQL query optimizer

  the following type of query was too eagerly optimized, leading to errors in code-generation:

      LET a = (FOR i IN [] RETURN i) LET b = (FOR i IN [] RETURN i) RETURN 1

  the problem occurred when both lists in the subqueries were empty. In this case invalid code
  was generated and the query couldn't be executed.


v1.4.14 (2014-04-05)
--------------------

* fixed race conditions during shape / attribute insertion

  A race condition could have led to spurious `cannot find attribute #xx` or
  `cannot find shape #xx` (where xx is a number) warning messages being logged
  by the server. This happened when a new attribute was inserted and at the same
  time was queried by another thread.

  Also fixed a race condition that may have occurred when a thread tried to
  access the shapes / attributes hash tables while they were resized. In this
  cases, the shape / attribute may have been hashed to a wrong slot.

* fixed a memory barrier / cpu synchronization problem with libev, affecting
  Windows with Visual Studio 2013 (probably earlier versions are affected, too)

  The issue is described in detail here:
  http://lists.schmorp.de/pipermail/libev/2014q1/002318.html


v1.4.13 (2014-03-14)
--------------------

* added diagnostic output for Foxx application upload

* allow dump & restore from ArangoDB 1.4 with an ArangoDB 2.0 server

* allow startup options `temp-path` and `default-language` to be specified from the arangod
  configuration file and not only from the command line

* fixed too eager compaction

  The compaction will now wait for several seconds before trying to re-compact the same
  collection. Additionally, some other limits have been introduced for the compaction.


v1.4.12 (2014-03-05)
--------------------

* fixed display bug in web interface which caused the following problems:
  - documents were displayed in web interface as being empty
  - document attributes view displayed many attributes with content "undefined"
  - document source view displayed many attributes with name "TYPEOF" and value "undefined"
  - an alert popping up in the browser with message "Datatables warning..."

* re-introduced old-style read-write locks to supports Windows versions older than
  Windows 2008R2 and Windows 7. This should re-enable support for Windows Vista and
  Windows 2008.


v1.4.11 (2014-02-27)
--------------------

* added SHORTEST_PATH AQL function

  this calculates the shortest paths between two vertices, using the Dijkstra
  algorithm, employing a min-heap

  By default, ArangoDB does not know the distance between any two vertices and
  will use a default distance of 1. A custom distance function can be registered
  as an AQL user function to make the distance calculation use any document
  attributes or custom logic:

      RETURN SHORTEST_PATH(cities, motorways, "cities/CGN", "cities/MUC", "outbound", {
        paths: true,
        distance: "myfunctions::citydistance"
      })

      // using the following custom distance function
      var aqlfunctions = require("org/arangodb/aql/functions");
      aqlfunctions.register("myfunctions::distance", function (config, vertex1, vertex2, edge) {
        return Math.sqrt(Math.pow(vertex1.x - vertex2.x) + Math.pow(vertex1.y - vertex2.y));
      }, false);

* fixed bug in Graph.pathTo function

* fixed small memleak in AQL optimizer

* fixed access to potentially uninitialized variable when collection had a cap constraint


v1.4.10 (2014-02-21)
--------------------

* fixed graph constructor to allow graph with some parameter to be used

* added node.js "events" and "stream"

* updated npm packages

* added loading of .json file

* Fixed http return code in graph api with waitForSync parameter.

* Fixed documentation in graph, simple and index api.

* removed 2 tests due to change in ruby library.

* issue #756: set access-control-expose-headers on CORS response

  the following headers are now whitelisted by ArangoDB in CORS responses:
  - etag
  - content-encoding
  - content-length
  - location
  - server
  - x-arango-errors
  - x-arango-async-id


v1.4.9 (2014-02-07)
-------------------

* return a document's current etag in response header for HTTP HEAD requests on
  documents that return an HTTP 412 (precondition failed) error. This allows
  retrieving the document's current revision easily.

* added AQL function `SKIPLIST` to directly access skiplist indexes from AQL

  This is a shortcut method to use a skiplist index for retrieving specific documents in
  indexed order. The function capability is rather limited, but it may be used
  for several cases to speed up queries. The documents are returned in index order if
  only one condition is used.

      /* return all documents with mycollection.created > 12345678 */
      FOR doc IN SKIPLIST(mycollection, { created: [[ '>', 12345678 ]] })
        RETURN doc

      /* return first document with mycollection.created > 12345678 */
      FOR doc IN SKIPLIST(mycollection, { created: [[ '>', 12345678 ]] }, 0, 1)
        RETURN doc

      /* return all documents with mycollection.created between 12345678 and 123456790 */
      FOR doc IN SKIPLIST(mycollection, { created: [[ '>', 12345678 ], [ '<=', 123456790 ]] })
        RETURN doc

      /* return all documents with mycollection.a equal 1 and .b equal 2 */
      FOR doc IN SKIPLIST(mycollection, { a: [[ '==', 1 ]], b: [[ '==', 2 ]] })
        RETURN doc

  The function requires a skiplist index with the exact same attributes to
  be present on the specified collection. All attributes present in the skiplist
  index must be specified in the conditions specified for the `SKIPLIST` function.
  Attribute declaration order is important, too: attributes must be specified in the
  same order in the condition as they have been declared in the skiplist index.

* added command-line option `--server.disable-authentication-unix-sockets`

  with this option, authentication can be disabled for all requests coming
  in via UNIX domain sockets, enabling clients located on the same host as
  the ArangoDB server to connect without authentication.
  Other connections (e.g. TCP/IP) are not affected by this option.

  The default value for this option is `false`.
  Note: this option is only supported on platforms that support Unix domain
  sockets.

* call global arangod instance destructor on shutdown

* issue #755: TRAVERSAL does not use strategy, order and itemOrder options

  these options were not honored when configuring a traversal via the AQL
  TRAVERSAL function. Now, these options are used if specified.

* allow vertex and edge filtering with user-defined functions in TRAVERSAL,
  TRAVERSAL_TREE and SHORTEST_PATH AQL functions:

      // using user-defined AQL functions for edge and vertex filtering
      RETURN TRAVERSAL(friends, friendrelations, "friends/john", "outbound", {
        followEdges: "myfunctions::checkedge",
        filterVertices: "myfunctions::checkvertex"
      })

      // using the following custom filter functions
      var aqlfunctions = require("org/arangodb/aql/functions");
      aqlfunctions.register("myfunctions::checkedge", function (config, vertex, edge, path) {
        return (edge.type !== 'dislikes'); // don't follow these edges
      }, false);

      aqlfunctions.register("myfunctions::checkvertex", function (config, vertex, path) {
        if (vertex.isDeleted || ! vertex.isActive) {
          return [ "prune", "exclude" ]; // exclude these and don't follow them
        }
        return [ ]; // include everything else
      }, false);

* issue #748: add vertex filtering to AQL's TRAVERSAL[_TREE]() function


v1.4.8 (2014-01-31)
-------------------

* install foxx apps in the web interface

* fixed a segfault in the import API


v1.4.7 (2014-01-23)
-------------------

* issue #744: Add usage example arangoimp from Command line

* issue #738: added __dirname, __filename pseudo-globals. Fixes #733. (@by pluma)

* mount all Foxx applications in system apps directory on startup


v1.4.6 (2014-01-20)
-------------------

* issue #736: AQL function to parse collection and key from document handle

* added fm.rescan() method for Foxx-Manager

* fixed issue #734: foxx cookie and route problem

* added method `fm.configJson` for arangosh

* include `startupPath` in result of API `/_api/foxx/config`


v1.4.5 (2014-01-15)
-------------------

* fixed issue #726: Alternate Windows Install Method

* fixed issue #716: dpkg -P doesn't remove everything

* fixed bugs in description of HTTP API `_api/index`

* fixed issue #732: Rest API GET revision number

* added missing documentation for several methods in HTTP API `/_api/edge/...`

* fixed typos in description of HTTP API `_api/document`

* defer evaluation of AQL subqueries and logical operators (lazy evaluation)

* Updated font in WebFrontend, it now contains a version that renders properly on Windows

* generally allow function return values as call parameters to AQL functions

* fixed potential deadlock in global context method execution

* added override file "arangod.conf.local" (and co)


v1.4.4 (2013-12-24)
-------------------

* uid and gid are now set in the scripts, there is no longer a separate config file for
  arangod when started from a script

* foxx-manager is now an alias for arangosh

* arango-dfdb is now an alias for arangod, moved from bin to sbin

* changed from readline to linenoise for Windows

* added --install-service and --uninstall-service for Windows

* removed --daemon and --supervisor for Windows

* arangosh and arangod now uses the config-file which maps the binary name, i. e. if you
  rename arangosh to foxx-manager it will use the config file foxx-manager.conf

* fixed lock file for Windows

* fixed issue #711, #687: foxx-manager throws internal errors

* added `--server.ssl-protocol` option for client tools
  this allows connecting from arangosh, arangoimp, arangoimp etc. to an ArangoDB
  server that uses a non-default value for `--server.ssl-protocol`. The default
  value for the SSL protocol is 4 (TLSv1). If the server is configured to use a
  different protocol, it was not possible to connect to it with the client tools.

* added more detailed request statistics

  This adds the number of async-executed HTTP requests plus the number of HTTP
  requests per individual HTTP method type.

* added `--force` option for arangorestore
  this option allows continuing a restore operation even if the server reports errors
  in the middle of the restore operation

* better error reporting for arangorestore
  in case the server returned an HTTP error, arangorestore previously reported this
  error as `internal error` without any details only. Now server-side errors are
  reported by arangorestore with the server's error message

* include more system collections in dumps produced by arangodump
  previously some system collections were intentionally excluded from dumps, even if the
  dump was run with `--include-system-collections`. for example, the collections `_aal`,
  `_modules`, `_routing`, and `_users` were excluded. This makes sense in a replication
  context but not always in a dump context.
  When specifying `--include-system-collections`, arangodump will now include the above-
  mentioned collections in the dump, too. Some other system collections are still excluded
  even when the dump is run with `--include-system-collections`, for example `_replication`
  and `_trx`.

* fixed issue #701: ArangoStatement undefined in arangosh

* fixed typos in configuration files


v1.4.3 (2013-11-25)
-------------------

* fixed a segfault in the AQL optimizer, occurring when a constant non-list value was
  used on the right-hand side of an IN operator that had a collection attribute on the
  left-hand side

* issue #662:

  Fixed access violation errors (crashes) in the Windows version, occurring under some
  circumstances when accessing databases with multiple clients in parallel

* fixed issue #681: Problem with ArchLinux PKGBUILD configuration


v1.4.2 (2013-11-20)
-------------------

* fixed issue #669: Tiny documentation update

* ported Windows version to use native Windows API SRWLocks (slim read-write locks)
  and condition variables instead of homemade versions

  MSDN states the following about the compatibility of SRWLocks and Condition Variables:

      Minimum supported client:
      Windows Server 2008 [desktop apps | Windows Store apps]

      Minimum supported server:
      Windows Vista [desktop apps | Windows Store apps]

* fixed issue #662: ArangoDB on Windows hanging

  This fixes a deadlock issue that occurred on Windows when documents were written to
  a collection at the same time when some other thread tried to drop the collection.

* fixed file-based logging in Windows

  the logger complained on startup if the specified log file already existed

* fixed startup of server in daemon mode (`--daemon` startup option)

* fixed a segfault in the AQL optimizer

* issue #671: Method graph.measurement does not exist

* changed Windows condition variable implementation to use Windows native
  condition variables

  This is an attempt to fix spurious Windows hangs as described in issue #662.

* added documentation for JavaScript traversals

* added --code-page command-line option for Windows version of arangosh

* fixed a problem when creating edges via the web interface.

  The problem only occurred if a collection was created with type "document
  collection" via the web interface, and afterwards was dropped and re-created
  with type "edge collection". If the web interface page was not reloaded,
  the old collection type (document) was cached, making the subsequent creation
  of edges into the (seeming-to-be-document) collection fail.

  The fix is to not cache the collection type in the web interface. Users of
  an older version of the web interface can reload the collections page if they
  are affected.

* fixed a caching problem in arangosh: if a collection was created using the web
  interface, and then removed via arangosh, arangosh did not actually drop the
  collection due to caching.

  Because the `drop` operation was not carried out, this caused misleading error
  messages when trying to re-create the collection (e.g. `cannot create collection:
  duplicate name`).

* fixed ALT-introduced characters for arangosh console input on Windows

  The Windows readline port was not able to handle characters that are built
  using CTRL or ALT keys. Regular characters entered using the CTRL or ALT keys
  were silently swallowed and not passed to the terminal input handler.

  This did not seem to cause problems for the US keyboard layout, but was a
  severe issue for keyboard layouts that require the ALT (or ALT-GR) key to
  construct characters. For example, entering the character `{` with a German
  keyboard layout requires pressing ALT-GR + 9.

* fixed issue #665: Hash/skiplist combo madness bit my ass

  this fixes a problem with missing/non-deterministic rollbacks of inserts in
  case of a unique constraint violation into a collection with multiple secondary
  indexes (with at least one of them unique)

* fixed issue #664: ArangoDB installer on Windows requires drive c:

* partly fixed issue #662: ArangoDB on Windows hanging

  This fixes dropping databases on Windows. In previous 1.4 versions on Windows,
  one shape collection file was not unloaded and removed when dropping a database,
  leaving one directory and one shape collection file in the otherwise-dropped
  database directory.

* fixed issue #660: updated documentation on indexes


v1.4.1 (2013-11-08)
-------------------

* performance improvements for skip-list deletes


v1.4.1-rc1 (2013-11-07)
-----------------------

* fixed issue #635: Web-Interface should have a "Databases" Menu for Management

* fixed issue #624: Web-Interface is missing a Database selector

* fixed segfault in bitarray query

* fixed issue #656: Cannot create unique index through web interface

* fixed issue #654: bitarray index makes server down

* fixed issue #653: Slow query

* fixed issue #650: Randomness of any() should be improved

* made AQL `DOCUMENT()` function polymorphic and work with just one parameter.

  This allows using the `DOCUMENT` function like this:

      DOCUMENT('users/john')
      DOCUMENT([ 'users/john', 'users/amy' ])

  in addition to the existing use cases:

      DOCUMENT(users, 'users/john')
      DOCUMENT(users, 'john')
      DOCUMENT(users, [ 'users/john' ])
      DOCUMENT(users, [ 'users/john', 'users/amy' ])
      DOCUMENT(users, [ 'john', 'amy' ])

* simplified usage of ArangoDB batch API

  It is not necessary anymore to send the batch boundary in the HTTP `Content-Type`
  header. Previously, the batch API expected the client to send a Content-Type header
  of`multipart/form-data; boundary=<some boundary value>`. This is still supported in
  ArangoDB 2.0, but clients can now also omit this header. If the header is not
  present in a client request, ArangoDB will ignore the request content type and
  read the MIME boundary from the beginning of the request body.

  This also allows using the batch API with the Swagger "Try it out" feature (which is
  not too good at sending a different or even dynamic content-type request header).

* added API method GET `/_api/database/user`

  This returns the list of databases a specific user can see without changing the
  username/passwd.

* issue #424: Documentation about IDs needs to be upgraded


v1.4.0 (2013-10-29)
-------------------

* fixed issue #648: /batch API is missing from Web Interface API Documentation (Swagger)

* fixed issue #647: Icon tooltips missing

* fixed issue #646: index creation in web interface

* fixed issue #645: Allow jumping from edge to linked vertices

* merged PR for issue #643: Some minor corrections and a link to "Downloads"

* fixed issue #642: Completion of error handling

* fixed issue #639: compiling v1.4 on maverick produces warnings on -Wstrict-null-sentinel

* fixed issue #634: Web interface bug: Escape does not always propagate

* fixed issue #620: added startup option `--server.default-api-compatibility`

  This adds the following changes to the ArangoDB server and clients:
  - the server provides a new startup option `--server.default-api-compatibility`.
    This option can be used to determine the compatibility of (some) server API
    return values. The value for this parameter is a server version number,
    calculated as follows: `10000 * major + 100 * minor` (e.g. `10400` for ArangoDB
    1.3). The default value is `10400` (1.4), the minimum allowed value is `10300`
    (1.3).

    When setting this option to a value lower than the current server version,
    the server might respond with old-style results to "old" clients, increasing
    compatibility with "old" (non-up-to-date) clients.

  - the server will on each incoming request check for an HTTP header
    `x-arango-version`. Clients can optionally set this header to the API
    version number they support. For example, if a client sends the HTTP header
    `x-arango-version: 10300`, the server will pick this up and might send ArangoDB
    1.3-style responses in some situations.

    Setting either the startup parameter or using the HTTP header (or both) allows
    running "old" clients with newer versions of ArangoDB, without having to adjust
    the clients too much.

  - the `location` headers returned by the server for the APIs `/_api/document/...`
    and `/_api/collection/...` will have different values depending on the used API
    version. If the API compatibility is `10300`, the `location` headers returned
    will look like this:

        location: /_api/document/....

    whereas when an API compatibility of `10400` or higher is used, the `location`
    headers will look like this:

        location: /_db/<database name>/_api/document/...

  Please note that even in the presence of this, old API versions still may not
  be supported forever by the server.

* fixed issue #643: Some minor corrections and a link to "Downloads" by @frankmayer

* started issue #642: Completion of error handling

* fixed issue #639: compiling v1.4 on maverick produces warnings on
  -Wstrict-null-sentinel

* fixed issue #621: Standard Config needs to be fixed

* added function to manage indexes (web interface)

* improved server shutdown time by signaling shutdown to applicationserver,
  logging, cleanup and compactor threads

* added foxx-manager `replace` command

* added foxx-manager `installed` command (a more intuitive alias for `list`)

* fixed issue #617: Swagger API is missing '/_api/version'

* fixed issue #615: Swagger API: Some commands have no parameter entry forms

* fixed issue #614: API : Typo in : Request URL /_api/database/current

* fixed issue #609: Graph viz tool - different background color

* fixed issue #608: arangosh config files - eventually missing in the manual

* fixed issue #607: Admin interface: no core documentation

* fixed issue #603: Aardvark Foxx App Manager

* fixed a bug in type-mapping between AQL user functions and the AQL layer

  The bug caused errors like the following when working with collection documents
  in an AQL user function:

      TypeError: Cannot assign to read only property '_id' of #<ShapedJson>

* create less system collections when creating a new database

  This is achieved by deferring collection creation until the collections are actually
  needed by ArangoDB. The following collections are affected by the change:
  - `_fishbowl`
  - `_structures`


v1.4.0-beta2 (2013-10-14)
-------------------------

* fixed compaction on Windows

  The compaction on Windows did not ftruncate the cleaned datafiles to a smaller size.
  This has been fixed so not only the content of the files is cleaned but also files
  are re-created with potentially smaller sizes.

* only the following system collections will be excluded from replication from now on:
  - `_replication`
  - `_trx`
  - `_users`
  - `_aal`
  - `_fishbowl`
  - `_modules`
  - `_routing`

  Especially the following system collections will now be included in replication:
  - `_aqlfunctions`
  - `_graphs`

  In previous versions of ArangoDB, all system collections were excluded from the
  replication.

  The change also caused a change in the replication logger and applier:
  in previous versions of ArangoDB, only a collection's id was logged for an operation.
  This has not caused problems for non-system collections but for system collections
  there ids might differ. In addition to a collection id ArangoDB will now also log the
  name of a collection for each replication event.

  The replication applier will now look for the collection name attribute in logged
  events preferably.

* added database selection to arango-dfdb

* provide foxx-manager, arangodump, and arangorestore in Windows build

* ArangoDB 1.4 will refuse to start if option `--javascript.app-path` is not set.

* added startup option `--server.allow-method-override`

  This option can be set to allow overriding the HTTP request method in a request using
  one of the following custom headers:

  - x-http-method-override
  - x-http-method
  - x-method-override

  This allows bypassing proxies and tools that would otherwise just let certain types of
  requests pass. Enabling this option may impose a security risk, so it should only be
  used in very controlled environments.

  The default value for this option is `false` (no method overriding allowed).

* added "details" URL parameter for bulk import API

  Setting the `details` URL parameter to `true` in a call to POST `/_api/import` will make
  the import return details about non-imported documents in the `details` attribute. If
  `details` is `false` or omitted, no `details` attribute will be present in the response.
  This is the same behavior that previous ArangoDB versions exposed.

* added "complete" option for bulk import API

  Setting the `complete` URL parameter to `true` in a call to POST `/_api/import` will make
  the import completely fail if at least one of documents cannot be imported successfully.

  It defaults to `false`, which will make ArangoDB continue importing the other documents
  from the import even if some documents cannot be imported. This is the same behavior that
  previous ArangoDB versions exposed.

* added missing swagger documentation for `/_api/log`

* calling `/_api/logs` (or `/_admin/logs`) is only permitted from the `_system` database now.

  Calling this API method for/from other database will result in an HTTP 400.

' ported fix from https://github.com/novus/nvd3/commit/0894152def263b8dee60192f75f66700cea532cc

  This prevents JavaScript errors from occurring in Chrome when in the admin interface,
  section "Dashboard".

* show current database name in web interface (bottom right corner)

* added missing documentation for /_api/import in swagger API docs

* allow specification of database name for replication sync command replication applier

  This allows syncing from a master database with a different name than the slave database.

* issue #601: Show DB in prompt

  arangosh now displays the database name as part of the prompt by default.

  Can change the prompt by using the `--prompt` option, e.g.

      > arangosh --prompt "my db is named \"%d\"> "


v1.4.0-beta1 (2013-10-01)
-------------------------

* make the Foxx manager use per-database app directories

  Each database now has its own subdirectory for Foxx applications. Each database
  can thus use different Foxx applications if required. A Foxx app for a specific
  database resides in `<app-path>/databases/<database-name>/<app-name>`.

  System apps are shared between all databases. They reside in `<app-path>/system/<app-name>`.

* only trigger an engine reset in development mode for URLs starting with `/dev/`

  This prevents ArangoDB from reloading all Foxx applications when it is not
  actually necessary.

* changed error code from 10 (bad parameter) to 1232 (invalid key generator) for
  errors that are due to an invalid key generator specification when creating a new
  collection

* automatic detection of content-type / mime-type for Foxx assets based on filenames,
  added possibility to override auto detection

* added endpoint management API at `/_api/endpoint`

* changed HTTP return code of PUT `/_api/cursor` from 400 to 404 in case a
  non-existing cursor is referred to

* issue #360: added support for asynchronous requests

  Incoming HTTP requests with the headers `x-arango-async: true` or
  `x-arango-async: store` will be answered by the server instantly with a generic
  HTTP 202 (Accepted) response.

  The actual requests will be queued and processed by the server asynchronously,
  allowing the client to continue sending other requests without waiting for the
  server to process the actually requested operation.

  The exact point in time when a queued request is executed is undefined. If an
  error occurs during execution of an asynchronous request, the client will not
  be notified by the server.

  The maximum size of the asynchronous task queue can be controlled using the new
  option `--scheduler.maximal-queue-size`. If the queue contains this many number of
  tasks and a new asynchronous request comes in, the server will reject it with an
  HTTP 500 (internal server error) response.

  Results of incoming requests marked with header `x-arango-async: true` will be
  discarded by the server immediately. Clients have no way of accessing the result
  of such asynchronously executed request. This is just _fire and forget_.

  To later retrieve the result of an asynchronously executed request, clients can
  mark a request with the header `x-arango-async: keep`. This makes the server
  store the result of the request in memory until explicitly fetched by a client
  via the `/_api/job` API. The `/_api/job` API also provides methods for basic
  inspection of which pending or already finished requests there are on the server,
  plus ways for garbage collecting unneeded results.

* Added new option `--scheduler.maximal-queue-size`.

* issue #590: Manifest Lint

* added data dump and restore tools, arangodump and arangorestore.

  arangodump can be used to create a logical dump of an ArangoDB database, or
  just dedicated collections. It can be used to dump both a collection's structure
  (properties and indexes) and data (documents).

  arangorestore can be used to restore data from a dump created with arangodump.
  arangorestore currently does not re-create any indexes, and doesn't yet handle
  referenced documents in edges properly when doing just partial restores.
  This will be fixed until 1.4 stable.

* introduced `--server.database` option for arangosh, arangoimp, and arangob.

  The option allows these client tools to use a certain database for their actions.
  In arangosh, the current database can be switched at any time using the command

      db._useDatabase(<name>);

  When no database is specified, all client tools will assume they should use the
  default database `_system`. This is done for downwards-compatibility reasons.

* added basic multi database support (alpha)

  New databases can be created using the REST API POST `/_api/database` and the
  shell command `db._createDatabase(<name>)`.

  The default database in ArangoDB is called `_system`. This database is always
  present and cannot be deleted by the user. When an older version of ArangoDB is
  upgraded to 1.4, the previously only database will automatically become the
  `_system` database.

  New databases can be created with the above commands, and can be deleted with the
  REST API DELETE `/_api/database/<name>` or the shell command `db._dropDatabase(<name>);`.

  Deleting databases is still unstable in ArangoDB 1.4 alpha and might crash the
  server. This will be fixed until 1.4 stable.

  To access a specific database via the HTTP REST API, the `/_db/<name>/` prefix
  can be used in all URLs. ArangoDB will check if an incoming request starts with
  this prefix, and will automatically pick the database name from it. If the prefix
  is not there, ArangoDB will assume the request is made for the default database
  (`_system`). This is done for downwards-compatibility reasons.

  That means, the following URL pathnames are logically identical:

      /_api/document/mycollection/1234
      /_db/_system/document/mycollection/1234

  To access a different database (e.g. `test`), the URL pathname would look like this:

      /_db/test/document/mycollection/1234

  New databases can also be created and existing databases can only be dropped from
  within the default database (`_system`). It is not possible to drop the `_system`
  database itself.

  Cross-database operations are unintended and unsupported. The intention of the
  multi-database feature is to have the possibility to have a few databases managed
  by ArangoDB in parallel, but to only access one database at a time from a connection
  or a request.

  When accessing the web interface via the URL pathname `/_admin/html/` or `/_admin/aardvark`,
  the web interface for the default database (`_system`) will be displayed.
  To access the web interface for a different database, the database name can be
  put into the URLs as a prefix, e.g. `/_db/test/_admin/html` or
  `/_db/test/_admin/aardvark`.

  All internal request handlers and also all user-defined request handlers and actions
  (including Foxx) will only get to see the unprefixed URL pathnames (i.e. excluding
  any database name prefix). This is to ensure downwards-compatibility.

  To access the name of the requested database from any action (including Foxx), use
  use `req.database`.

  For example, when calling the URL `/myapp/myaction`, the content of `req.database`
  will be `_system` (the default database because no database got specified) and the
  content of `req.url` will be `/myapp/myaction`.

  When calling the URL `/_db/test/myapp/myaction`, the content of `req.database` will be
  `test`, and the content of `req.url` will still be `/myapp/myaction`.

* Foxx now excludes files starting with . (dot) when bundling assets

  This mitigates problems with editor swap files etc.

* made the web interface a Foxx application

  This change caused the files for the web interface to be moved from `html/admin` to
  `js/apps/aardvark` in the file system.

  The base URL for the admin interface changed from `_admin/html/index.html` to
  `_admin/aardvark/index.html`.

  The "old" redirection to `_admin/html/index.html` will now produce a 404 error.

  When starting ArangoDB with the `--upgrade` option, this will automatically be remedied
  by putting in a redirection from `/` to `/_admin/aardvark/index.html`, and from
  `/_admin/html/index.html` to `/_admin/aardvark/index.html`.

  This also obsoletes the following configuration (command-line) options:
  - `--server.admin-directory`
  - `--server.disable-admin-interface`

  when using these now obsolete options when the server is started, no error is produced
  for downwards-compatibility.

* changed User-Agent value sent by arangoimp, arangosh, and arangod from "VOC-Agent" to
  "ArangoDB"

* changed journal file creation behavior as follows:

  Previously, a journal file for a collection was always created when a collection was
  created. When a journal filled up and became full, the current journal was made a
  datafile, and a new (empty) journal was created automatically. There weren't many
  intended situations when a collection did not have at least one journal.

  This is changed now as follows:
  - when a collection is created, no journal file will be created automatically
  - when there is a write into a collection without a journal, the journal will be
    created lazily
  - when there is a write into a collection with a full journal, a new journal will
    be created automatically

  From the end user perspective, nothing should have changed, except that there is now
  less disk usage for empty collections. Disk usage of infrequently updated collections
  might also be reduced significantly by running the `rotate()` method of a collection,
  and not writing into a collection subsequently.

* added method `collection.rotate()`

  This allows premature rotation of a collection's current journal file into a (read-only)
  datafile. The purpose of using `rotate()` is to prematurely allow compaction (which is
  performed on datafiles only) on data, even if the journal was not filled up completely.

  Using `rotate()` may make sense in the following scenario:

      c = db._create("test");
      for (i = 0; i < 1000; ++i) {
        c.save(...); // insert lots of data here
      }

      ...
      c.truncate(); // collection is now empty
      // only data in datafiles will be compacted by following compaction runs
      // all data in the current journal would not be compacted

      // calling rotate will make the current journal a datafile, and thus make it
      // eligible for compaction
      c.rotate();

  Using `rotate()` may also be useful when data in a collection is known to not change
  in the immediate future. After having completed all write operations on a collection,
  performing a `rotate()` will reduce the size of the current journal to the actually
  required size (remember that journals are pre-allocated with a specific size) before
  making the journal a datafile. Thus `rotate()` may cause disk space savings, even if
  the datafiles does not qualify for compaction after rotation.

  Note: rotating the journal is asynchronous, so that the actual rotation may be executed
  after `rotate()` returns to the caller.

* changed compaction to merge small datafiles together (up to 3 datafiles are merged in
  a compaction run)

  In the regular case, this should leave less small datafiles stay around on disk and allow
  using less file descriptors in total.

* added AQL MINUS function

* added AQL UNION_DISTINCT function (more efficient than combination of `UNIQUE(UNION())`)

* updated mruby to 2013-08-22

* issue #587: Add db._create() in help for startup arangosh

* issue #586: Share a link on installation instructions in the User Manual

* issue #585: Bison 2.4 missing on Mac for custom build

* issue #584: Web interface images broken in devel

* issue #583: Small documentation update

* issue #581: Parameter binding for attributes

* issue #580: Small improvements (by @guidoreina)

* issue #577: Missing documentation for collection figures in implementor manual

* issue #576: Get disk usage for collections and graphs

  This extends the result of the REST API for /_api/collection/figures with
  the attributes `compactors.count`, `compactors.fileSize`, `shapefiles.count`,
  and `shapefiles.fileSize`.

* issue #575: installing devel version on mac (low prio)

* issue #574: Documentation (POST /_admin/routing/reload)

* issue #558: HTTP cursors, allow count to ignore LIMIT


v1.4.0-alpha1 (2013-08-02)
--------------------------

* added replication. check online manual for details.

* added server startup options `--server.disable-replication-logger` and
  `--server.disable-replication-applier`

* removed action deployment tool, this now handled with Foxx and its manager or
  by kaerus node utility

* fixed a server crash when using byExample / firstExample inside a transaction
  and the collection contained a usable hash/skiplist index for the example

* defineHttp now only expects a single context

* added collection detail dialog (web interface)

  Shows collection properties, figures (datafiles, journals, attributes, etc.)
  and indexes.

* added documents filter (web interface)

  Allows searching for documents based on attribute values. One or many filter
  conditions can be defined, using comparison operators such as '==', '<=', etc.

* improved AQL editor (web interface)

  Editor supports keyboard shortcuts (Submit, Undo, Redo, Select).
  Editor allows saving and reusing of user-defined queries.
  Added example queries to AQL editor.
  Added comment button.

* added document import (web interface)

  Allows upload of JSON-data from files. Files must have an extension of .json.

* added dashboard (web interface)

  Shows the status of replication and multiple system charts, e.g.
  Virtual Memory Size, Request Time, HTTP Connections etc.

* added API method `/_api/graph` to query all graphs with all properties.

* added example queries in web interface AQL editor

* added arango.reconnect(<host>) method for arangosh to dynamically switch server or
  user name

* added AQL range operator `..`

  The `..` operator can be used to easily iterate over a sequence of numeric
  values. It will produce a list of values in the defined range, with both bounding
  values included.

  Example:

      2010..2013

  will produce the following result:

      [ 2010, 2011, 2012, 2013 ]

* added AQL RANGE function

* added collection.first(count) and collection.last(count) document access functions

  These functions allow accessing the first or last n documents in a collection. The order
  is determined by document insertion/update time.

* added AQL INTERSECTION function

* INCOMPATIBLE CHANGE: changed AQL user function namespace resolution operator from `:` to `::`

  AQL user-defined functions were introduced in ArangoDB 1.3, and the namespace resolution
  operator for them was the single colon (`:`). A function call looked like this:

      RETURN mygroup:myfunc()

  The single colon caused an ambiguity in the AQL grammar, making it indistinguishable from
  named attributes or the ternary operator in some cases, e.g.

      { mygroup:myfunc ? mygroup:myfunc }

  The change of the namespace resolution operator from `:` to `::` fixes this ambiguity.

  Existing user functions in the database will be automatically fixed when starting ArangoDB
  1.4 with the `--upgrade` option. However, queries using user-defined functions need to be
  adjusted on the client side to use the new operator.

* allow multiple AQL LET declarations separated by comma, e.g.
  LET a = 1, b = 2, c = 3

* more useful AQL error messages

  The error position (line/column) is more clearly indicated for parse errors.
  Additionally, if a query references a collection that cannot be found, the error
  message will give a hint on the collection name

* changed return value for AQL `DOCUMENT` function in case document is not found

  Previously, when the AQL `DOCUMENT` function was called with the id of a document and
  the document could not be found, it returned `undefined`. This value is not part of the
  JSON type system and this has caused some problems.
  Starting with ArangoDB 1.4, the `DOCUMENT` function will return `null` if the document
  looked for cannot be found.

  In case the function is called with a list of documents, it will continue to return all
  found documents, and will not return `null` for non-found documents. This has not changed.

* added single line comments for AQL

  Single line comments can be started with a double forward slash: `//`.
  They end at the end of the line, or the end of the query string, whichever is first.

* fixed documentation issues #567, #568, #571.

* added collection.checksum(<withData>) method to calculate CRC checksums for
  collections

  This can be used to
  - check if data in a collection has changed
  - compare the contents of two collections on different ArangoDB instances

* issue #565: add description line to aal.listAvailable()

* fixed several out-of-memory situations when double freeing or invalid memory
  accesses could happen

* less msyncing during the creation of collections

  This is achieved by not syncing the initial (standard) markers in shapes collections.
  After all standard markers are written, the shapes collection will get synced.

* renamed command-line option `--log.filter` to `--log.source-filter` to avoid
  misunderstandings

* introduced new command-line option `--log.content-filter` to optionally restrict
  logging to just specific log messages (containing the filter string, case-sensitive).

  For example, to filter on just log entries which contain `ArangoDB`, use:

      --log.content-filter "ArangoDB"

* added optional command-line option `--log.requests-file` to log incoming HTTP
  requests to a file.

  When used, all HTTP requests will be logged to the specified file, containing the
  client IP address, HTTP method, requests URL, HTTP response code, and size of the
  response body.

* added a signal handler for SIGUSR1 signal:

  when ArangoDB receives this signal, it will respond all further incoming requests
  with an HTTP 503 (Service Unavailable) error. This will be the case until another
  SIGUSR1 signal is caught. This will make ArangoDB start serving requests regularly
  again. Note: this is not implemented on Windows.

* limited maximum request URI length to 16384 bytes:

  Incoming requests with longer request URIs will be responded to with an HTTP
  414 (Request-URI Too Long) error.

* require version 1.0 or 1.1 in HTTP version signature of requests sent by clients:

  Clients sending requests with a non-HTTP 1.0 or non-HTTP 1.1 version number will
  be served with an HTTP 505 (HTTP Version Not Supported) error.

* updated manual on indexes:

  using system attributes such as `_id`, `_key`, `_from`, `_to`, `_rev` in indexes is
  disallowed and will be rejected by the server. This was the case since ArangoDB 1.3,
  but was not properly documented.

* issue #563: can aal become a default object?

  aal is now a prefab object in arangosh

* prevent certain system collections from being renamed, dropped, or even unloaded.

  Which restrictions there are for which system collections may vary from release to
  release, but users should in general not try to modify system collections directly
  anyway.

  Note: there are no such restrictions for user-created collections.

* issue #559: added Foxx documentation to user manual

* added server startup option `--server.authenticate-system-only`. This option can be
  used to restrict the need for HTTP authentication to internal functionality and APIs,
  such as `/_api/*` and `/_admin/*`.
  Setting this option to `true` will thus force authentication for the ArangoDB APIs
  and the web interface, but allow unauthenticated requests for other URLs (including
  user defined actions and Foxx applications).
  The default value of this option is `false`, meaning that if authentication is turned
  on, authentication is still required for *all* incoming requests. Only by setting the
  option to `true` this restriction is lifted and authentication becomes required for
  URLs starting with `/_` only.

  Please note that authentication still needs to be enabled regularly by setting the
  `--server.disable-authentication` parameter to `false`. Otherwise no authentication
  will be required for any URLs as before.

* protect collections against unloading when there are still document barriers around.

* extended cap constraints to optionally limit the active data size in a collection to
  a specific number of bytes.

  The arguments for creating a cap constraint are now:
  `collection.ensureCapConstraint(<count>, <byteSize>);`

  It is supported to specify just a count as in ArangoDB 1.3 and before, to specify
  just a fileSize, or both. The first met constraint will trigger the automated
  document removal.

* added `db._exists(doc)` and `collection.exists(doc)` for easy document existence checks

* added API `/_api/current-database` to retrieve information about the database the
  client is currently connected to (note: the API `/_api/current-database` has been
  removed in the meantime. The functionality is accessible via `/_api/database/current`
  now).

* ensure a proper order of tick values in datafiles/journals/compactors.
  any new files written will have the _tick values of their markers in order. for
  older files, there are edge cases at the beginning and end of the datafiles when
  _tick values are not properly in order.

* prevent caching of static pages in PathHandler.
  whenever a static page is requested that is served by the general PathHandler, the
  server will respond to HTTP GET requests with a "Cache-Control: max-age=86400" header.

* added "doCompact" attribute when creating collections and to collection.properties().
  The attribute controls whether collection datafiles are compacted.

* changed the HTTP return code from 400 to 404 for some cases when there is a referral
  to a non-existing collection or document.

* introduced error code 1909 `too many iterations` that is thrown when graph traversals
  hit the `maxIterations` threshold.

* optionally limit traversals to a certain number of iterations
  the limitation can be achieved via the traversal API by setting the `maxIterations`
  attribute, and also via the AQL `TRAVERSAL` and `TRAVERSAL_TREE` functions by setting
  the same attribute. If traversals are not limited by the end user, a server-defined
  limit for `maxIterations` may be used to prevent server-side traversals from running
  endlessly.

* added graph traversal API at `/_api/traversal`

* added "API" link in web interface, pointing to REST API generated with Swagger

* moved "About" link in web interface into "links" menu

* allow incremental access to the documents in a collection from out of AQL
  this allows reading documents from a collection chunks when a full collection scan
  is required. memory usage might be must lower in this case and queries might finish
  earlier if there is an additional LIMIT statement

* changed AQL COLLECT to use a stable sort, so any previous SORT order is preserved

* issue #547: Javascript error in the web interface

* issue #550: Make AQL graph functions support key in addition to id

* issue #526: Unable to escape when an errorneous command is entered into the js shell

* issue #523: Graph and vertex methods for the javascript api

* issue #517: Foxx: Route parameters with capital letters fail

* issue #512: Binded Parameters for LIMIT


v1.3.3 (2013-08-01)
-------------------

* issue #570: updateFishbowl() fails once

* updated and fixed generated examples

* issue #559: added Foxx documentation to user manual

* added missing error reporting for errors that happened during import of edges


v1.3.2 (2013-06-21)
-------------------

* fixed memleak in internal.download()

* made the shape-collection journal size adaptive:
  if too big shapes come in, a shape journal will be created with a big-enough size
  automatically. the maximum size of a shape journal is still restricted, but to a
  very big value that should never be reached in practice.

* fixed a segfault that occurred when inserting documents with a shape size bigger
  than the default shape journal size (2MB)

* fixed a locking issue in collection.truncate()

* fixed value overflow in accumulated filesizes reported by collection.figures()

* issue #545: AQL FILTER unnecessary (?) loop

* issue #549: wrong return code with --daemon


v1.3.1 (2013-05-24)
-------------------

* removed currently unused _ids collection

* fixed usage of --temp-path in aranogd and arangosh

* issue #540: suppress return of temporary internal variables in AQL

* issue #530: ReferenceError: ArangoError is not a constructor

* issue #535: Problem with AQL user functions javascript API

* set --javascript.app-path for test execution to prevent startup error

* issue #532: Graph _edgesCache returns invalid data?

* issue #531: Arangod errors

* issue #529: Really weird transaction issue

* fixed usage of --temp-path in aranogd and arangosh


v1.3.0 (2013-05-10)
-------------------

* fixed problem on restart ("datafile-xxx is not sealed") when server was killed
  during a compaction run

* fixed leak when using cursors with very small batchSize

* issue #508: `unregistergroup` function not mentioned in http interface docs

* issue #507: GET /_api/aqlfunction returns code inside parentheses

* fixed issue #489: Bug in aal.install

* fixed issue 505: statistics not populated on MacOS


v1.3.0-rc1 (2013-04-24)
-----------------------

* updated documentation for 1.3.0

* added node modules and npm packages

* changed compaction to only compact datafiles with more at least 10% of dead
  documents (byte size-wise)

* issue #498: fixed reload of authentication info when using
  `require("org/arangodb/users").reload()`

* issue #495: Passing an empty array to create a document results in a
  "phantom" document

* added more precision for requests statistics figures

* added "sum" attribute for individual statistics results in statistics API
  at /_admin/statistics

* made "limit" an optional parameter in AQL function NEAR().
  limit can now be either omitted completely, or set to 0. If so, an internal
  default value (currently 100) will be applied for the limit.

* issue #481

* added "attributes.count" to output of `collection.figures()`
  this also affects the REST API /_api/collection/<name>/figures

* added IndexedPropertyGetter for ShapedJson objects

* added API for user-defined AQL functions

* issue #475: A better error message for deleting a non-existent graph

* issue #474: Web interface problems with the JS Shell

* added missing documentation for AQL UNION function

* added transaction support.
  This provides ACID transactions for ArangoDB. Transactions can be invoked
  using the `db._executeTransaction()` function, or the `/_api/transaction`
  REST API.

* switched to semantic versioning (at least for alpha & alpha naming)

* added saveOrReplace() for server-side JS

v1.3.alpha1 (2013-04-05)
------------------------

* cleanup of Module, Package, ArangoApp and modules "internal", "fs", "console"

* use Error instead of string in throw to allow stack-trace

* issue #454: error while creation of Collection

* make `collection.count()` not recalculate the number of documents on the fly, but
  use some internal document counters.

* issue #457: invalid string value in web interface

* make datafile id (datafile->_fid) identical to the numeric part of the filename.
  E.g. the datafile `journal-123456.db` will now have a datafile marker with the same
  fid (i.e. `123456`) instead of a different value. This change will only affect
  datafiles that are created with 1.3 and not any older files.
  The intention behind this change is to make datafile debugging easier.

* consistently discard document attributes with reserved names (system attributes)
  but without any known meaning, for example `_test`, `_foo`, ...

  Previously, these attributes were saved with the document regularly in some cases,
  but were discarded in other cases.
  Now these attributes are discarded consistently. "Real" system attributes such as
  `_key`, `_from`, `_to` are not affected and will work as before.

  Additionally, attributes with an empty name (``) are discarded when documents are
  saved.

  Though using reserved or empty attribute names in documents was not really and
  consistently supported in previous versions of ArangoDB, this change might cause
  an incompatibility for clients that rely on this feature.

* added server startup flag `--database.force-sync-properties` to force syncing of
  collection properties on collection creation, deletion and on property update.
  The default value is true to mimic the behavior of previous versions of ArangoDB.
  If set to false, collection properties are written to disk but no call to sync()
  is made.

* added detailed output of server version and components for REST APIs
  `/_admin/version` and `/_api/version`. To retrieve this extended information,
  call the REST APIs with URL parameter `details=true`.

* issue #443: For git-based builds include commit hash in version

* adjust startup log output to be more compact, less verbose

* set the required minimum number of file descriptors to 256.
  On server start, this number is enforced on systems that have rlimit. If the limit
  cannot be enforced, starting the server will fail.
  Note: 256 is considered to be the absolute minimum value. Depending on the use case
  for ArangoDB, a much higher number of file descriptors should be used.

  To avoid checking & potentially changing the number of maximum open files, use the
  startup option `--server.descriptors-minimum 0`

* fixed shapedjson to json conversion for special numeric values (NaN, +inf, -inf).
  Before, "NaN", "inf", or "-inf" were written into the JSONified output, but these
  values are not allowed in JSON. Now, "null" is written to the JSONified output as
  required.

* added AQL functions VARIANCE_POPULATION(), VARIANCE_SAMPLE(), STDDEV_POPULATION(),
  STDDEV_SAMPLE(), AVERAGE(), MEDIAN() to calculate statistical values for lists

* added AQL SQRT() function

* added AQL TRIM(), LEFT() and RIGHT() string functions

* fixed issue #436: GET /_api/document on edge

* make AQL REVERSE() and LENGTH() functions work on strings, too

* disabled DOT generation in `make doxygen`. this speeds up docs generation

* renamed startup option `--dispatcher.report-intervall` to `--dispatcher.report-interval`

* renamed startup option `--scheduler.report-intervall` to `--scheduler.report-interval`

* slightly changed output of REST API method /_admin/log.
  Previously, the log messages returned also contained the date and log level, now
  they will only contain the log message, and no date and log level information.
  This information can be re-created by API users from the `timestamp` and `level`
  attributes of the result.

* removed configure option `--enable-zone-debug`
  memory zone debugging is now automatically turned on when compiling with ArangoDB
  `--enable-maintainer-mode`

* removed configure option `--enable-arangob`
  arangob is now always included in the build


v1.2.3 (XXXX-XX-XX)
-------------------

* added optional parameter `edgexamples` for AQL function EDGES() and NEIGHBORS()

* added AQL function NEIGHBORS()

* added freebsd support

* fixed firstExample() query with `_id` and `_key` attributes

* issue triAGENS/ArangoDB-PHP#55: AQL optimizer may have mis-optimized duplicate
  filter statements with limit


v1.2.2 (2013-03-26)
-------------------

* fixed save of objects with common sub-objects

* issue #459: fulltext internal memory allocation didn't scale well
  This fix improves loading times for collections with fulltext indexes that have
  lots of equal words indexed.

* issue #212: auto-increment support

  The feature can be used by creating a collection with the extra `keyOptions`
  attribute as follows:

      db._create("mycollection", { keyOptions: { type: "autoincrement", offset: 1, increment: 10, allowUserKeys: true } });

  The `type` attribute will make sure the keys will be auto-generated if no
  `_key` attribute is specified for a document.

  The `allowUserKeys` attribute determines whether users might still supply own
  `_key` values with documents or if this is considered an error.

  The `increment` value determines the actual increment value, whereas the `offset`
  value can be used to seed to value sequence with a specific starting value.
  This will be useful later in a multi-master setup, when multiple servers can use
  different auto-increment seed values and thus generate non-conflicting auto-increment values.

  The default values currently are:

  - `allowUserKeys`: `true`
  - `offset`: `0`
  - `increment`: `1`

  The only other available key generator type currently is `traditional`.
  The `traditional` key generator will auto-generate keys in a fashion as ArangoDB
  always did (some increasing integer value, with a more or less unpredictable
  increment value).

  Note that for the `traditional` key generator there is only the option to disallow
  user-supplied keys and give the server the sole responsibility for key generation.
  This can be achieved by setting the `allowUserKeys` property to `false`.

  This change also introduces the following errors that API implementors may want to check
  the return values for:

  - 1222: `document key unexpected`: will be raised when a document is created with
    a `_key` attribute, but the underlying collection was set up with the `keyOptions`
    attribute `allowUserKeys: false`.

  - 1225: `out of keys`: will be raised when the auto-increment key generator runs
    out of keys. This may happen when the next key to be generated is 2^64 or higher.
    In practice, this will only happen if the values for `increment` or `offset` are
    not set appropriately, or if users are allowed to supply own keys, those keys
    are near the 2^64 threshold, and later the auto-increment feature kicks in and
    generates keys that cross that threshold.

    In practice it should not occur with proper configuration and proper usage of the
    collections.

  This change may also affect the following REST APIs:
  - POST `/_api/collection`: the server does now accept the optional `keyOptions`
    attribute in the second parameter
  - GET `/_api/collection/properties`: will return the `keyOptions` attribute as part
    of the collection's properties. The previous optional attribute `createOptions`
    is now gone.

* fixed `ArangoStatement.explain()` method with bind variables

* fixed misleading "cursor not found" error message in arangosh that occurred when
  `count()` was called for client-side cursors

* fixed handling of empty attribute names, which may have crashed the server under
  certain circumstances before

* fixed usage of invalid pointer in error message output when index description could
  not be opened


v1.2.1 (2013-03-14)
-------------------

* issue #444: please darken light color in arangosh

* issue #442: pls update post install info on osx

* fixed conversion of special double values (NaN, -inf, +inf) when converting from
  shapedjson to JSON

* fixed compaction of markers (location of _key was not updated correctly in memory,
  leading to _keys pointing to undefined memory after datafile rotation)

* fixed edge index key pointers to use document master pointer plus offset instead
  of direct _key address

* fixed case when server could not create any more journal or compactor files.
  Previously a wrong status code may have been returned, and not being able to create
  a new compactor file may have led to an infinite loop with error message
  "could not create compactor".

* fixed value truncation for numeric filename parts when renaming datafiles/journals


v1.2.0 (2013-03-01)
-------------------

* by default statistics are now switch off; in order to enable comment out
  the "disable-statistics = yes" line in "arangod.conf"

* fixed issue #435: csv parser skips data at buffer border

* added server startup option `--server.disable-statistics` to turn off statistics
  gathering without recompilation of ArangoDB.
  This partly addresses issue #432.

* fixed dropping of indexes without collection name, e.g.
  `db.xxx.dropIndex("123456");`
  Dropping an index like this failed with an assertion error.

* fixed issue #426: arangoimp should be able to import edges into edge collections

* fixed issue #425: In case of conflict ArangoDB returns HTTP 400 Bad request
  (with 1207 Error) instead of HTTP 409 Conflict

* fixed too greedy token consumption in AQL for negative values:
  e.g. in the statement `RETURN { a: 1 -2 }` the minus token was consumed as part
  of the value `-2`, and not interpreted as the binary arithmetic operator


v1.2.beta3 (2013-02-22)
-----------------------

* issue #427: ArangoDB Importer Manual has no navigation links (previous|home|next)

* issue #319: Documentation missing for Emergency console and incomplete for datafile debugger.

* issue #370: add documentation for reloadRouting and flushServerModules

* issue #393: added REST API for user management at /_api/user

* issue #393, #128: added simple cryptographic functions for user actions in module "crypto":
  * require("org/arangodb/crypto").md5()
  * require("org/arangodb/crypto").sha256()
  * require("org/arangodb/crypto").rand()

* added replaceByExample() Javascript and REST API method

* added updateByExample() Javascript and REST API method

* added optional "limit" parameter for removeByExample() Javascript and REST API method

* fixed issue #413

* updated bundled V8 version from 3.9.4 to 3.16.14.1
  Note: the Windows version used a more recent version (3.14.0.1) and was not updated.

* fixed issue #404: keep original request url in request object


v1.2.beta2 (2013-02-15)
-----------------------

* fixed issue #405: 1.2 compile warnings

* fixed issue #333: [debian] Group "arangodb" is not used when starting vie init.d script

* added optional parameter 'excludeSystem' to GET /_api/collection
  This parameter can be used to disable returning system collections in the list
  of all collections.

* added AQL functions KEEP() and UNSET()

* fixed issue #348: "HTTP Interface for Administration and Monitoring"
  documentation errors.

* fix stringification of specific positive int64 values. Stringification of int64
  values with the upper 32 bits cleared and the 33rd bit set were broken.

* issue #395:  Collection properties() function should return 'isSystem' for
  Javascript and REST API

* make server stop after upgrade procedure when invoked with `--upgrade option`.
  When started with the `--upgrade` option, the server will perfom
  the upgrade, and then exit with a status code indicating the result of the
  upgrade (0 = success, 1 = failure). To start the server regularly in either
  daemon or console mode, the `--upgrade` option must not be specified.
  This change was introduced to allow init.d scripts check the result of
  the upgrade procedure, even in case an upgrade was successful.
  this was introduced as part of issue #391.

* added AQL function EDGES()

* added more crash-protection when reading corrupted collections at startup

* added documentation for AQL function CONTAINS()

* added AQL function LIKE()

* replaced redundant error return code 1520 (Unable to open collection) with error code
  1203 (Collection not found). These error codes have the same meanings, but one of
  them was returned from AQL queries only, the other got thrown by other parts of
  ArangoDB. Now, error 1203 (Collection not found) is used in AQL too in case a
  non-existing collection is used.

v1.2.beta1 (2013-02-01)
-----------------------

* fixed issue #382: [Documentation error] Maschine... should be Machine...

* unified history file locations for arangod, arangosh, and arangoirb.
  - The readline history for arangod (emergency console) is now stored in file
    $HOME/.arangod. It was stored in $HOME/.arango before.
  - The readline history for arangosh is still stored in $HOME/.arangosh.
  - The readline history for arangoirb is now stored in $HOME/.arangoirb. It was
    stored in $HOME/.arango-mrb before.

* fixed issue #381: _users user should have a unique constraint

* allow negative list indexes in AQL to access elements from the end of a list,
  e.g. ```RETURN values[-1]``` will return the last element of the `values` list.

* collection ids, index ids, cursor ids, and document revision ids created and
  returned by ArangoDB are now returned as strings with numeric content inside.
  This is done to prevent some value overrun/truncation in any part of the
  complete client/server workflow.
  In ArangoDB 1.1 and before, these values were previously returned as
  (potentially very big) integer values. This may cause problems (clipping, overrun,
  precision loss) for clients that do not support big integers natively and store
  such values in IEEE754 doubles internally. This type loses precision after about
  52 bits and is thus not safe to hold an id.
  Javascript and 32 bit-PHP are examples for clients that may cause such problems.
  Therefore, ids are now returned by ArangoDB as strings, with the string
  content being the integer value as before.

  Example for documents ("_rev" attribute):
  - Document returned by ArangoDB 1.1: { "_rev": 1234, ... }
  - Document returned by ArangoDB 1.2: { "_rev": "1234", ... }

  Example for collections ("id" attribute / "_id" property):
  - Collection returned by ArangoDB 1.1: { "id": 9327643, "name": "test", ... }
  - Collection returned by ArangoDB 1.2: { "id": "9327643", "name": "test", ... }

  Example for cursors ("id" attribute):
  - Collection returned by ArangoDB 1.1: { "id": 11734292, "hasMore": true, ... }
  - Collection returned by ArangoDB 1.2: { "id": "11734292", "hasMore": true, ... }

* global variables are not automatically available anymore when starting the
  arangod Javascript emergency console (i.e. ```arangod --console```).

  Especially, the variables `db`, `edges`, and `internal` are not available
  anymore. `db` and `internal` can be made available in 1.2 by
  ```var db = require("org/arangodb").db;``` and
  ```var internal = require("internal");```, respectively.
  The reason for this change is to get rid of global variables in the server
  because this will allow more specific inclusion of functionality.

  For convenience, the global variable `db` is still available by default in
  arangosh. The global variable `edges`, which since ArangoDB 1.1 was kind of
  a redundant wrapper of `db`, has been removed in 1.2 completely.
  Please use `db` instead, and if creating an edge collection, use the explicit
  ```db._createEdgeCollection()``` command.

* issue #374: prevent endless redirects when calling admin interface with
  unexpected URLs

* issue #373: TRAVERSAL() `trackPaths` option does not work. Instead `paths` does work

* issue #358: added support for CORS

* honor optional waitForSync property for document removal, replace, update, and
  save operations in arangosh. The waitForSync parameter for these operations
  was previously honored by the REST API and on the server-side, but not when
  the waitForSync parameter was specified for a document operation in arangosh.

* calls to db.collection.figures() and /_api/collection/<collection>/figures now
  additionally return the number of shapes used in the collection in the
  extra attribute "shapes.count"

* added AQL TRAVERSAL_TREE() function to return a hierarchical result from a traversal

* added AQL TRAVERSAL() function to return the results from a traversal

* added AQL function ATTRIBUTES() to return the attribute names of a document

* removed internal server-side AQL functions from global scope.

  Now the AQL internal functions can only be accessed via the exports of the
  ahuacatl module, which can be included via ```require("org/arangodb/ahuacatl")```.
  It shouldn't be necessary for clients to access this module at all, but
  internal code may use this module.

  The previously global AQL-related server-side functions were moved to the
  internal namespace. This produced the following function name changes on
  the server:

     old name              new name
     ------------------------------------------------------
     AHUACATL_RUN       => require("internal").AQL_QUERY
     AHUACATL_EXPLAIN   => require("internal").AQL_EXPLAIN
     AHUACATL_PARSE     => require("internal").AQL_PARSE

  Again, clients shouldn't have used these functions at all as there is the
  ArangoStatement object to execute AQL queries.

* fixed issue #366: Edges index returns strange description

* added AQL function MATCHES() to check a document against a list of examples

* added documentation and tests for db.collection.removeByExample

* added --progress option for arangoimp. This will show the percentage of the input
  file that has been processed by arangoimp while the import is still running. It can
  be used as a rough indicator of progress for the entire import.

* make the server log documents that cannot be imported via /_api/import into the
  logfile using the warning log level. This may help finding illegal documents in big
  import runs.

* check on server startup whether the database directory and all collection directories
  are writable. if not, the server startup will be aborted. this prevents serious
  problems with collections being non-writable and this being detected at some pointer
  after the server has been started

* allow the following AQL constructs: FUNC(...)[...], FUNC(...).attribute

* fixed issue #361: Bug in Admin Interface. Header disappears when clicking new collection

* Added in-memory only collections

  Added collection creation parameter "isVolatile":
  if set to true, the collection is created as an in-memory only collection,
  meaning that all document data of that collection will reside in memory only,
  and will not be stored permanently to disk.
  This means that all collection data will be lost when the collection is unloaded
  or the server is shut down.
  As this collection type does not have datafile disk overhead for the regular
  document operations, it may be faster than normal disk-backed collections. The
  actual performance gains strongly depend on the underlying OS, filesystem, and
  settings though.
  This collection type should be used for caches only and not for any sensible data
  that cannot be re-created otherwise.
  Some platforms, namely Windows, currently do not support this collection type.
  When creating an in-memory collection on such platform, an error message will be
  returned by ArangoDB telling the user the platform does not support it.

  Note: in-memory collections are an experimental feature. The feature might
  change drastically or even be removed altogether in a future version of ArangoDB.

* fixed issue #353: Please include "pretty print" in Emergency Console

* fixed issue #352: "pretty print" console.log
  This was achieved by adding the dump() function for the "internal" object

* reduced insertion time for edges index
  Inserting into the edges index now avoids costly comparisons in case of a hash
  collision, reducing the prefilling/loading timer for bigger edge collections

* added fulltext queries to AQL via FULLTEXT() function. This allows search
  fulltext indexes from an AQL query to find matching documents

* added fulltext index type. This index type allows indexing words and prefixes of
  words from a specific document attribute. The index can be queries using a
  SimpleQueryFull object, the HTTP REST API at /_api/simple/fulltext, or via AQL

* added collection.revision() method to determine whether a collection has changed.
  The revision method returns a revision string that can be used by client programs
  for equality/inequality comparisons. The value returned by the revision method
  should be treated by clients as an opaque string and clients should not try to
  figure out the sense of the revision id. This is still useful enough to check
  whether data in a collection has changed.

* issue #346: adaptively determine NUMBER_HEADERS_PER_BLOCK

* issue #338: arangosh cursor positioning problems

* issue #326: use limit optimization with filters

* issue #325: use index to avoid sorting

* issue #324: add limit optimization to AQL

* removed arango-password script and added Javascript functionality to add/delete
  users instead. The functionality is contained in module `users` and can be invoked
  as follows from arangosh and arangod:
  * require("users").save("name", "passwd");
  * require("users").replace("name", "newPasswd");
  * require("users").remove("name");
  * require("users").reload();
  These functions are intentionally not offered via the web interface.
  This also addresses issue #313

* changed print output in arangosh and the web interface for JSON objects.
  Previously, printing a JSON object in arangosh resulted in the attribute values
  being printed as proper JSON, but attribute names were printed unquoted and
  unescaped. This was fine for the purpose of arangosh, but lead to invalid
  JSON being produced. Now, arangosh will produce valid JSON that can be used
  to send it back to ArangoDB or use it with arangoimp etc.

* fixed issue #300: allow importing documents via the REST /_api/import API
  from a JSON list, too.
  So far, the API only supported importing from a format that had one JSON object
  on each line. This is sometimes inconvenient, e.g. when the result of an AQL
  query or any other list is to be imported. This list is a JSON list and does not
  necessary have a document per line if pretty-printed.
  arangoimp now supports the JSON list format, too. However, the format requires
  arangoimp and the server to read the entire dataset at once. If the dataset is
  too big (bigger than --max-upload-size) then the import will be rejected. Even if
  increased, the entire list must fit in memory on both the client and the server,
  and this may be more resource-intensive than importing individual lines in chunks.

* removed unused parameter --reuse-ids for arangoimp. This parameter did not have
  any effect in 1.2, was never publicly announced and did evil (TM) things.

* fixed issue #297 (partly): added whitespace between command line and
  command result in arangosh, added shell colors for better usability

* fixed issue #296: system collections not usable from AQL

* fixed issue #295: deadlock on shutdown

* fixed issue #293: AQL queries should exploit edges index

* fixed issue #292: use index when filtering on _key in AQL

* allow user-definable document keys
  users can now define their own document keys by using the _key attribute
  when creating new documents or edges. Once specified, the value of _key is
  immutable.
  The restrictions for user-defined key values are:
  * the key must be at most 254 bytes long
  * it must consist of the letters a-z (lower or upper case), the digits 0-9,
    the underscore (_) or dash (-) characters only
  * any other characters, especially multi-byte sequences, whitespace or
    punctuation characters cannot be used inside key values

  Specifying a document key is optional when creating new documents. If no
  document key is specified, ArangoDB will create a document key itself.
  There are no guarantees about the format and pattern of auto-generated document
  keys other than the above restrictions.
  Clients should therefore treat auto-generated document keys as opaque values.
  Keys can be used to look up and reference documents, e.g.:
  * saving a document: `db.users.save({ "_key": "fred", ... })`
  * looking up a document: `db.users.document("fred")`
  * referencing other documents: `edges.relations.save("users/fred", "users/john", ...)`

  This change is downwards-compatible to ArangoDB 1.1 because in ArangoDB 1.1
  users were not able to define their own keys. If the user does not supply a _key
  attribute when creating a document, ArangoDB 1.2 will still generate a key of
  its own as ArangoDB 1.1 did. However, all documents returned by ArangoDB 1.2 will
  include a _key attribute and clients should be able to handle that (e.g. by
  ignoring it if not needed). Documents returned will still include the _id attribute
  as in ArangoDB 1.1.

* require collection names everywhere where a collection id was allowed in
  ArangoDB 1.1 & 1.0
  This change requires clients to use a collection name in place of a collection id
  at all places the client deals with collections.
  Examples:
  * creating edges: the _from and _to attributes must now contain collection names instead
    of collection ids: `edges.relations.save("test/my-key1", "test/my-key2", ...)`
  * retrieving edges: the returned _from and _to attributes now will contain collection
    names instead of ids, too: _from: `test/fred` instead of `1234/3455`
  * looking up documents: db.users.document("fred") or db._document("users/fred")

  Collection names must be used in REST API calls instead of collection ids, too.
  This change is thus not completely downwards-compatible to ArangoDB 1.1. ArangoDB 1.1
  required users to use collection ids in many places instead of collection names.
  This was unintuitive and caused overhead in cases when just the collection name was
  known on client-side but not its id. This overhead can now be avoided so clients can
  work with the collection names directly. There is no need to work with collection ids
  on the client side anymore.
  This change will likely require adjustments to API calls issued by clients, and also
  requires a change in how clients handle the _id value of returned documents. Previously,
  the _id value of returned documents contained the collection id, a slash separator and
  the document number. Since 1.2, _id will contain the collection name, a slash separator
  and the document key. The same applies to the _from and _to attribute values of edges
  that are returned by ArangoDB.

  Also removed (now unnecessary) location header in responses of the collections REST API.
  The location header was previously returned because it was necessary for clients.
  When clients created a collection, they specified the collection name. The collection
  id was generated on the server, but the client needed to use the server-generated
  collection id for further API calls, e.g. when creating edges etc. Therefore, the
  full collection URL, also containing the collection id, was returned by the server in
  responses to the collection API, in the HTTP location header.
  Returning the location header has become unnecessary in ArangoDB 1.2 because users
  can access collections by name and do not need to care about collection ids.


v1.1.3 (2013-XX-XX)
-------------------

* fix case when an error message was looked up for an error code but no error
  message was found. In this case a NULL ptr was returned and not checked everywhere.
  The place this error popped up was when inserting into a non-unique hash index
  failed with a specific, invalid error code.

* fixed issue #381:  db._collection("_users").getIndexes();

* fixed issue #379: arango-password fatal issue javscript.startup-directory

* fixed issue #372: Command-Line Options for the Authentication and Authorization


v1.1.2 (2013-01-20)
-------------------

* upgraded to mruby 2013-01-20 583983385b81c21f82704b116eab52d606a609f4

* fixed issue #357: Some spelling and grammar errors

* fixed issue #355: fix quotes in pdf manual

* fixed issue #351: Strange arangosh error message for long running query

* fixed randomly hanging connections in arangosh on MacOS

* added "any" query method: this returns a random document from a collection. It
  is also available via REST HTTP at /_api/simple/any.

* added deployment tool

* added getPeerVertex

* small fix for logging of long messages: the last character of log messages longer
  than 256 bytes was not logged.

* fixed truncation of human-readable log messages for web interface: the trailing \0
  byte was not appended for messages longer than 256 bytes

* fixed issue #341: ArangoDB crashes when stressed with Batch jobs
  Contrary to the issue title, this did not have anything to do with batch jobs but
  with too high memory usage. The memory usage of ArangoDB is now reduced for cases
   when there are lots of small collections with few documents each

* started with issue #317: Feature Request (from Google Groups): DATE handling

* backported issue #300: Extend arangoImp to Allow importing resultset-like
  (list of documents) formatted files

* fixed issue #337: "WaitForSync" on new collection does not work on Win/X64

* fixed issue #336: Collections REST API docs

* fixed issue #335: mmap errors due to wrong memory address calculation

* fixed issue #332: arangoimp --use-ids parameter seems to have no impact

* added option '--server.disable-authentication' for arangosh as well. No more passwd
  prompts if not needed

* fixed issue #330: session logging for arangosh

* fixed issue #329: Allow passing script file(s) as parameters for arangosh to run

* fixed issue #328: 1.1 compile warnings

* fixed issue #327: Javascript parse errors in front end


v1.1.1 (2012-12-18)
-------------------

* fixed issue #339: DELETE /_api/cursor/cursor-identifier return incollect errorNum

  The fix for this has led to a signature change of the function actions.resultNotFound().
  The meaning of parameter #3 for This function has changed from the error message string
  to the error code. The error message string is now parameter #4.
  Any client code that uses this function in custom actions must be adjusted.

* fixed issue #321: Problem upgrading arangodb 1.0.4 to 1.1.0 with Homebrew (OSX 10.8.2)

* fixed issue #230: add navigation and search for online documentation

* fixed issue #315: Strange result in PATH

* fixed issue #323: Wrong function returned in error message of AQL CHAR_LENGTH()

* fixed some log errors on startup / shutdown due to pid file handling and changing
  of directories


v1.1.0 (2012-12-05)
-------------------

* WARNING:
  arangod now performs a database version check at startup. It will look for a file
  named "VERSION" in its database directory. If the file is not present, arangod will
  perform an automatic upgrade of the database directory. This should be the normal
  case when upgrading from ArangoDB 1.0 to ArangoDB 1.1.

  If the VERSION file is present but is from an older version of ArangoDB, arangod
  will refuse to start and ask the user to run a manual upgrade first. A manual upgrade
  can be performed by starting arangod with the option `--upgrade`.

  This upgrade procedure shall ensure that users have full control over when they
  perform any updates/upgrades of their data, and can plan backups accordingly. The
  procedure also guarantees that the server is not run without any required system
  collections or with in incompatible data state.

* added AQL function DOCUMENT() to retrieve a document by its _id value

* fixed issue #311: fixed segfault on unload

* fixed issue #309: renamed stub "import" button from web interface

* fixed issue #307: added WaitForSync column in collections list in in web interface

* fixed issue #306: naming in web interface

* fixed issue #304: do not clear AQL query text input when switching tabs in
  web interface

* fixed issue #303: added documentation about usage of var keyword in web interface

* fixed issue #301: PATCH does not work in web interface

# fixed issue #269: fix make distclean & clean

* fixed issue #296: system collections not usable from AQL

* fixed issue #295: deadlock on shutdown

* added collection type label to web interface

* fixed issue #290: the web interface now disallows creating non-edges in edge collections
  when creating collections via the web interface, the collection type must also be
  specified (default is document collection)

* fixed issue #289: tab-completion does not insert any spaces

* fixed issue #282: fix escaping in web interface

* made AQL function NOT_NULL take any number of arguments. Will now return its
  first argument that is not null, or null if all arguments are null. This is downwards
  compatible.

* changed misleading AQL function name NOT_LIST() to FIRST_LIST() and slightly changed
  the behavior. The function will now return its first argument that is a list, or null
  if none of the arguments are lists.
  This is mostly downwards-compatible. The only change to the previous implementation in
  1.1-beta will happen if two arguments were passed and the 1st and 2nd arguments were
  both no lists. In previous 1.1, the 2nd argument was returned as is, but now null
  will be returned.

* add AQL function FIRST_DOCUMENT(), with same behavior as FIRST_LIST(), but working
  with documents instead of lists.

* added UPGRADING help text

* fixed issue #284: fixed Javascript errors when adding edges/vertices without own
  attributes

* fixed issue #283: AQL LENGTH() now works on documents, too

* fixed issue #281: documentation for skip lists shows wrong example

* fixed AQL optimizer bug, related to OR-combined conditions that filtered on the
  same attribute but with different conditions

* fixed issue #277: allow usage of collection names when creating edges
  the fix of this issue also implies validation of collection names / ids passed to
  the REST edge create method. edges with invalid collection ids or names in the
  "from" or "to" values will be rejected and not saved


v1.1.beta2 (2012-11-13)
-----------------------

* fixed arangoirb compilation

* fixed doxygen


v1.1.beta1 (2012-10-24)
-----------------------

* fixed AQL optimizer bug

* WARNING:
  - the user has changed from "arango" to "arangodb", the start script has changed from
    "arangod" to "arangodb", the database directory has changed from "/var/arangodb" to
    "/var/lib/arangodb" to be compliant with various Linux policies

  - In 1.1, we have introduced types for collections: regular documents go into document
    collections, and edges go into edge collections. The prefixing (db.xxx vs. edges.xxx)
    works slightly different in 1.1: edges.xxx can still be used to access collections,
    however, it will not determine the type of existing collections anymore. To create an
    edge collection 1.1, you can use db._createEdgeCollection() or edges._create().
    And there's of course also db._createDocumentCollection().
    db._create() is also still there and will create a document collection by default,
    whereas edges._create() will create an edge collection.

  - the admin web interface that was previously available via the simple URL suffix /
    is now available via a dedicated URL suffix only: /_admin/html
    The reason for this is that routing and URLs are now subject to changes by the end user,
    and only URLs parts prefixed with underscores (e.g. /_admin or /_api) are reserved
    for ArangoDB's internal usage.

* the server now handles requests with invalid Content-Length header values as follows:
  - if Content-Length is negative, the server will respond instantly with HTTP 411
    (length required)

  - if Content-Length is positive but shorter than the supplied body, the server will
    respond with HTTP 400 (bad request)

  - if Content-Length is positive but longer than the supplied body, the server will
    wait for the client to send the missing bytes. The server allows 90 seconds for this
    and will close the connection if the client does not send the remaining data

  - if Content-Length is bigger than the maximum allowed size (512 MB), the server will
    fail with HTTP 413 (request entity too large).

  - if the length of the HTTP headers is greater than the maximum allowed size (1 MB),
    the server will fail with HTTP 431 (request header fields too large)

* issue #265: allow optional base64 encoding/decoding of action response data

* issue #252: create _modules collection using arango-upgrade (note: arango-upgrade was
  finally replaced by the `--upgrade` option for arangod)

* issue #251: allow passing arbitrary options to V8 engine using new command line option:
  --javascript.v8-options. Using this option, the Harmony features or other settings in
  v8 can be enabled if the end user requires them

* issue #248: allow AQL optimizer to pull out completely uncorrelated subqueries to the
  top level, resulting in less repeated evaluation of the subquery

* upgraded to Doxygen 1.8.0

* issue #247: added AQL function MERGE_RECURSIVE

* issue #246: added clear() function in arangosh

* issue #245: Documentation: Central place for naming rules/limits inside ArangoDB

* reduced size of hash index elements by 50 %, allowing more index elements to fit in
  memory

* issue #235: GUI Shell throws Error:ReferenceError: db is not defined

* issue #229: methods marked as "under construction"

* issue #228: remove unfinished APIs (/_admin/config/*)

* having the OpenSSL library installed is now a prerequisite to compiling ArangoDB
  Also removed the --enable-ssl configure option because ssl is always required.

* added AQL functions TO_LIST, NOT_LIST

* issue #224: add optional Content-Id for batch requests

* issue #221: more documentation on AQL explain functionality. Also added
  ArangoStatement.explain() client method

* added db._createStatement() method on server as well (was previously available
  on the client only)

* issue #219: continue in case of "document not found" error in PATHS() function

* issue #213: make waitForSync overridable on specific actions

* changed AQL optimizer to use indexes in more cases. Previously, indexes might
  not have been used when in a reference expression the inner collection was
  specified last. Example: FOR u1 IN users FOR u2 IN users FILTER u1._id == u2._id
  Previously, this only checked whether an index could be used for u2._id (not
  possible). It was not checked whether an index on u1._id could be used (possible).
  Now, for expressions that have references/attribute names on both sides of the
  above as above, indexes are checked for both sides.

* issue #204: extend the CSV import by TSV and by user configurable
  separator character(s)

* issue #180: added support for batch operations

* added startup option --server.backlog-size
  this allows setting the value of the backlog for the listen() system call.
  the default value is 10, the maximum value is platform-dependent

* introduced new configure option "--enable-maintainer-mode" for
  ArangoDB maintainers. this option replaces the previous compile switches
  --with-boost-test, --enable-bison, --enable-flex and --enable-errors-dependency
  the individual configure options have been removed. --enable-maintainer-mode
  turns them all on.

* removed potentially unused configure option --enable-memfail

* fixed issue #197: HTML web interface calls /_admin/user-manager/session

* fixed issue #195: VERSION file in database directory

* fixed issue #193: REST API HEAD request returns a message body on 404

* fixed issue #188: intermittent issues with 1.0.0
  (server-side cursors not cleaned up in all cases, pthreads deadlock issue)

* issue #189: key store should use ISO datetime format bug

* issue #187: run arango-upgrade on server start (note: arango-upgrade was finally
  replaced by the `--upgrade` option for arangod)n

* fixed issue #183: strange unittest error

* fixed issue #182: manual pages

* fixed issue #181: use getaddrinfo

* moved default database directory to "/var/lib/arangodb" in accordance with
  http://www.pathname.com/fhs/pub/fhs-2.3.html

* fixed issue #179: strange text in import manual

* fixed issue #178: test for aragoimp is missing

* fixed issue #177: a misleading error message was returned if unknown variables
  were used in certain positions in an AQL query.

* fixed issue #176: explain how to use AQL from the arangosh

* issue #175: re-added hidden (and deprecated) option --server.http-port. This
  option is only there to be downwards-compatible to Arango 1.0.

* fixed issue #174: missing Documentation for `within`

* fixed issue #170: add db.<coll_name>.all().toArray() to arangosh help screen

* fixed issue #169: missing argument in Simple Queries

* added program arango-upgrade. This program must be run after installing ArangoDB
  and after upgrading from a previous version of ArangoDB. The arango-upgrade script
  will ensure all system collections are created and present in the correct state.
  It will also perform any necessary data updates.
  Note: arango-upgrade was finally replaced by the `--upgrade` option for arangod.

* issue #153: edge collection should be a flag for a collection
  collections now have a type so that the distinction between document and edge
  collections can now be done at runtime using a collection's type value.
  A collection's type can be queried in Javascript using the <collection>.type() method.

  When new collections are created using db._create(), they will be document
  collections by default. When edge._create() is called, an edge collection will be created.
  To explicitly create a collection of a specific/different type, use the methods
  _createDocumentCollection() or _createEdgeCollection(), which are available for
  both the db and the edges object.
  The Javascript objects ArangoEdges and ArangoEdgesCollection have been removed
  completely.
  All internal and test code has been adjusted for this, and client code
  that uses edges.* should also still work because edges is still there and creates
  edge collections when _create() is called.

  INCOMPATIBLE CHANGE: Client code might still need to be changed in the following aspect:
  Previously, collections did not have a type so documents and edges could be inserted
  in the same collection. This is now disallowed. Edges can only be inserted into
  edge collections now. As there were no collection types in 1.0, ArangoDB will perform
  an automatic upgrade when migrating from 1.0 to 1.1.
  The automatic upgrade will check every collection and determine its type as follows:
  - if among the first 50 documents in the collection there are documents with
    attributes "_from" and "_to", the collection is typed as an edge collection
  - if among the first 50 documents in the collection there are no documents with
    attributes "_from" and "_to", the collection is made as a document collection

* issue #150: call V8 garbage collection on server periodically

* issue #110: added support for partial updates

  The REST API for documents now offers an HTTP PATCH method to partially update
  documents. Overwriting/replacing documents is still available via the HTTP PUT method
  as before. The Javascript API in the shell also offers a new update() method in extension to
  the previously existing replace() method.


v1.0.4 (2012-11-12)
-------------------

* issue #275: strange error message in arangosh 1.0.3 at startup


v1.0.3 (2012-11-08)
-------------------

* fixed AQL optimizer bug

* issue #273: fixed segfault in arangosh on HTTP 40x

* issue #265: allow optional base64 encoding/decoding of action response data

* issue #252: _modules collection not created automatically


v1.0.2 (2012-10-22)
-------------------

* repository CentOS-X.Y moved to CentOS-X, same for Debian

* bugfix for rollback from edges

* bugfix for hash indexes

* bugfix for StringBuffer::erase_front

* added autoload for modules

* added AQL function TO_LIST


v1.0.1 (2012-09-30)
-------------------

* draft for issue #165: front-end application howto

* updated mruby to cf8fdea4a6598aa470e698e8cbc9b9b492319d

* fix for issue #190: install doesn't create log directory

* fix for issue #194: potential race condition between creating and dropping collections

* fix for issue #193: REST API HEAD request returns a message body on 404

* fix for issue #188: intermittent issues with 1.0.0

* fix for issue #163: server cannot create collection because of abandoned files

* fix for issue #150: call V8 garbage collection on server periodically


v1.0.0 (2012-08-17)
-------------------

* fix for issue #157: check for readline and ncurses headers, not only libraries


v1.0.beta4 (2012-08-15)
-----------------------

* fix for issue #152: fix memleak for barriers


v1.0.beta3 (2012-08-10)
-----------------------

* fix for issue #151: Memleak, collection data not removed

* fix for issue #149: Inconsistent port for admin interface

* fix for issue #163: server cannot create collection because of abandoned files

* fix for issue #157: check for readline and ncurses headers, not only libraries

* fix for issue #108: db.<collection>.truncate() inefficient

* fix for issue #109: added startup note about cached collection names and how to
  refresh them

* fix for issue #156: fixed memleaks in /_api/import

* fix for issue #59: added tests for /_api/import

* modified return value for calls to /_api/import: now, the attribute "empty" is
  returned as well, stating the number of empty lines in the input. Also changed the
  return value of the error code attribute ("errorNum") from 1100 ("corrupted datafile")
  to 400 ("bad request") in case invalid/unexpected JSON data was sent to the server.
  This error code is more appropriate as no datafile is broken but just input data is
  incorrect.

* fix for issue #152: Memleak for barriers

* fix for issue #151: Memleak, collection data not removed

* value of --database.maximal-journal-size parameter is now validated on startup. If
  value is smaller than the minimum value (currently 1048576), an error is thrown and
  the server will not start. Before this change, the global value of maximal journal
  size was not validated at server start, but only on collection level

* increased sleep value in statistics creation loop from 10 to 500 microseconds. This
  reduces accuracy of statistics values somewhere after the decimal points but saves
  CPU time.

* avoid additional sync() calls when writing partial shape data (attribute name data)
  to disk. sync() will still be called when the shape marker (will be written after
  the attributes) is written to disk

* issue #147: added flag --database.force-sync-shapes to force synching of shape data
  to disk. The default value is true so it is the same behavior as in version 1.0.
  if set to false, shape data is synched to disk if waitForSync for the collection is
  set to true, otherwise, shape data is not synched.

* fix for issue #145: strange issue on Travis: added epsilon for numeric comparison in
  geo index

* fix for issue #136: adjusted message during indexing

* issue #131: added timeout for HTTP keep-alive connections. The default value is 300
  seconds. There is a startup parameter server.keep-alive-timeout to configure the value.
  Setting it to 0 will disable keep-alive entirely on the server.

* fix for issue #137: AQL optimizer should use indexes for ref accesses with
  2 named attributes


v1.0.beta2 (2012-08-03)
-----------------------

* fix for issue #134: improvements for centos RPM

* fixed problem with disable-admin-interface in config file


v1.0.beta1 (2012-07-29)
-----------------------

* fixed issue #118: We need a collection "debugger"

* fixed issue #126: Access-Shaper must be cached

* INCOMPATIBLE CHANGE: renamed parameters "connect-timeout" and "request-timeout"
  for arangosh and arangoimp to "--server.connect-timeout" and "--server.request-timeout"

* INCOMPATIBLE CHANGE: authorization is now required on the server side
  Clients sending requests without HTTP authorization will be rejected with HTTP 401
  To allow backwards compatibility, the server can be started with the option
  "--server.disable-authentication"

* added options "--server.username" and "--server.password" for arangosh and arangoimp
  These parameters must be used to specify the user and password to be used when
  connecting to the server. If no password is given on the command line, arangosh/
  arangoimp will interactively prompt for a password.
  If no user name is specified on the command line, the default user "root" will be
  used.

* added startup option "--server.ssl-cipher-list" to determine which ciphers to
  use in SSL context. also added SSL_OP_CIPHER_SERVER_PREFERENCE to SSL default
  options so ciphers are tried in server and not in client order

* changed default SSL protocol to TLSv1 instead of SSLv2

* changed log-level of SSL-related messages

* added SSL connections if server is compiled with OpenSSL support. Use --help-ssl

* INCOMPATIBLE CHANGE: removed startup option "--server.admin-port".
  The new endpoints feature (see --server.endpoint) allows opening multiple endpoints
  anyway, and the distinction between admin and "other" endpoints can be emulated
  later using privileges.

* INCOMPATIBLE CHANGE: removed startup options "--port", "--server.port", and
  "--server.http-port" for arangod.
  These options have been replaced by the new "--server.endpoint" parameter

* INCOMPATIBLE CHANGE: removed startup option "--server" for arangosh and arangoimp.
  These options have been replaced by the new "--server.endpoint" parameter

* Added "--server.endpoint" option to arangod, arangosh, and arangoimp.
  For arangod, this option allows specifying the bind endpoints for the server
  The server can be bound to one or multiple endpoints at once. For arangosh
  and arangoimp, the option specifies the server endpoint to connect to.
  The following endpoint syntax is currently supported:
  - tcp://host:port or http@tcp://host:port (HTTP over IPv4)
  - tcp://[host]:port or http@tcp://[host]:port (HTTP over IPv6)
  - ssl://host:port or http@tcp://host:port (HTTP over SSL-encrypted IPv4)
  - ssl://[host]:port or http@tcp://[host]:port (HTTP over SSL-encrypted IPv6)
  - unix:///path/to/socket or http@unix:///path/to/socket (HTTP over UNIX socket)

  If no port is specified, the default port of 8529 will be used.

* INCOMPATIBLE CHANGE: removed startup options "--server.require-keep-alive" and
  "--server.secure-require-keep-alive".
  The server will now behave as follows which should be more conforming to the
  HTTP standard:
  * if a client sends a "Connection: close" header, the server will close the
    connection
  * if a client sends a "Connection: keep-alive" header, the server will not
    close the connection
  * if a client does not send any "Connection" header, the server will assume
    "keep-alive" if the request was an HTTP/1.1 request, and "close" if the
    request was an HTTP/1.0 request

* (minimal) internal optimizations for HTTP request parsing and response header
  handling

* fixed Unicode unescaping bugs for \f and surrogate pairs in BasicsC/strings.c

* changed implementation of TRI_BlockCrc32 algorithm to use 8 bytes at a time

* fixed issue #122: arangod doesn't start if <log.file> cannot be created

* fixed issue #121: wrong collection size reported

* fixed issue #98: Unable to change journalSize

* fixed issue #88: fds not closed

* fixed escaping of document data in HTML admin front end

* added HTTP basic authentication, this is always turned on

* added server startup option --server.disable-admin-interface to turn off the
  HTML admin interface

* honor server startup option --database.maximal-journal-size when creating new
  collections without specific journalsize setting. Previously, these
  collections were always created with journal file sizes of 32 MB and the
  --database.maximal-journal-size setting was ignored

* added server startup option --database.wait-for-sync to control the default
  behavior

* renamed "--unit-tests" to "--javascript.unit-tests"


v1.0.alpha3 (2012-06-30)
------------------------

* fixed issue #116: createCollection=create option doesn't work

* fixed issue #115: Compilation issue under OSX 10.7 Lion & 10.8 Mountain Lion
  (homebrew)

* fixed issue #114: image not found

* fixed issue #111: crash during "make unittests"

* fixed issue #104: client.js -> ARANGO_QUIET is not defined


v1.0.alpha2 (2012-06-24)
------------------------

* fixed issue #112: do not accept document with duplicate attribute names

* fixed issue #103: Should we cleanup the directory structure

* fixed issue #100: "count" attribute exists in cursor response with "count:
  false"

* fixed issue #84 explain command

* added new MRuby version (2012-06-02)

* added --log.filter

* cleanup of command line options:
** --startup.directory => --javascript.startup-directory
** --quite => --quiet
** --gc.interval => --javascript.gc-interval
** --startup.modules-path => --javascript.modules-path
** --action.system-directory => --javascript.action-directory
** --javascript.action-threads => removed (is now the same pool as --server.threads)

* various bug-fixes

* support for import

* added option SKIP_RANGES=1 for make unittests

* fixed several range-related assertion failures in the AQL query optimizer

* fixed AQL query optimizations for some edge cases (e.g. nested subqueries with
  invalid constant filter expressions)


v1.0.alpha1 (2012-05-28)
------------------------

Alpha Release of ArangoDB 1.0<|MERGE_RESOLUTION|>--- conflicted
+++ resolved
@@ -1,9 +1,8 @@
 devel
 -----
 
-<<<<<<< HEAD
 * UI: optimized login view for very small screen sizes
-=======
+
 * UI: optimized error messages for invalid query bind parameter
 
 * Truncate in RocksDB will now do intermediate commits every 10.000 documents
@@ -16,7 +15,6 @@
   less evictions from block cache
 
 * Updated Swagger UI to version 3.9.0
->>>>>>> 42f543fd
 
 * issue #1190: added option `--create-database` for arangoimport
 
@@ -200,7 +198,6 @@
 * UI: the graph viewer now displays updated label values correctly.
   Additionally the included node/edge editor now closes automatically
 	after a successful node/edge update.
->>>>>>> devel
 
 * removed `--recycle-ids` option for arangorestore
 
