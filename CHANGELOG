devel
-----

<<<<<<< HEAD
* fixed an isse with restoring of system collections and user rights.
  It was not possible to restore users into an authenticated server.
=======
* Foxx queues and tasks now ensure that the scripts in them, run on same permissions as the Foxx code who started the task / queue 

* fixed issue #2928: Offset problems
>>>>>>> 3f58a44e

* fixed issue #2876: wrong skiplist index usage in edge collection

* fixed issue #2868: cname missing from logger-follow results in rocksdb

* fixed issue #2889: Traversal query using incorrect collection id

* fixed issue #2884: AQL traversal uniqueness constraints "propagating" to other traversals? Weird results

* arangoexport: added --query; pass a aql query to export the result

* fixed issue #2879: No result when querying for the last record of a query

* ui: allows now to edit default access level for collections in database
  _system for all users except the root user.

* added new option "--rocksdb.max-background-jobs"

* removed options "--rocksdb.max-background-compactions", "--rocksdb.base-background-compactions" and "--rocksdb.max-background-flushes"

* option "--rocksdb.compaction-read-ahead-size" now defaults to 2MB


v3.2.0 (2017-07-20)
-------------------

* fixed UI issues

* fixed multi-threading issues in Pregel

* fixed Foxx resilience

* added command-line option `--javascript.allow-admin-execute`

  This option can be used to control whether user-defined JavaScript code
  is allowed to be executed on server by sending via HTTP to the API endpoint
  `/_admin/execute`  with an authenticated user account. 
  The default value is `false`, which disables the execution of user-defined
  code. This is also the recommended setting for production. In test environments,
  it may be convenient to turn the option on in order to send arbitrary setup
  or teardown commands for execution on the server.


v3.2.beta6 (2017-07-18)
-----------------------

* various bugfixes


v3.2.beta5 (2017-07-16)
-----------------------

* numerous bugfixes


v3.2.beta4 (2017-07-04)
-----------------------

* ui: fixed document view _from and _to linking issue for special characters

* added function `db._parse(query)` for parsing an AQL query and returning information about it

* fixed one medium priority and two low priority security user interface
  issues found by owasp zap.

* ui: added index deduplicate options

* ui: fixed renaming of collections for the rocksdb storage engine

* documentation and js fixes for secondaries

* RocksDB storage format was changed, users of the previous beta/alpha versions
  must delete the database directory and re-import their data

* enabled permissions on database and collection level

* added and changed some user related REST APIs
    * added `PUT /_api/user/{user}/database/{database}/{collection}` to change collection permission
    * added `GET /_api/user/{user}/database/{database}/{collection}`
    * added optional `full` parameter to the `GET /_api/user/{user}/database/` REST call

* added user functions in the arangoshell `@arangodb/users` module
    * added `grantCollection` and `revokeCollection` functions
    * added `permission(user, database, collection)` to retrieve collection specific rights 

* added "deduplicate" attribute for array indexes, which controls whether inserting
  duplicate index values from the same document into a unique array index will lead to
  an error or not:

      // with deduplicate = true, which is the default value:
      db._create("test");
      db.test.ensureIndex({ type: "hash", fields: ["tags[*]"], deduplicate: true });
      db.test.insert({ tags: ["a", "b"] });
      db.test.insert({ tags: ["c", "d", "c"] }); // will work, because deduplicate = true
      db.test.insert({ tags: ["a"] }); // will fail

      // with deduplicate = false
      db._create("test");
      db.test.ensureIndex({ type: "hash", fields: ["tags[*]"], deduplicate: false });
      db.test.insert({ tags: ["a", "b"] });
      db.test.insert({ tags: ["c", "d", "c"] }); // will not work, because deduplicate = false
      db.test.insert({ tags: ["a"] }); // will fail

  The "deduplicate" attribute is now also accepted by the index creation HTTP
  API endpoint POST /_api/index and is returned by GET /_api/index.

* added optimizer rule "remove-filters-covered-by-traversal"

* Debian/Ubuntu installer: make messages about future package upgrades more clear

* fix a hangup in VST

  The problem happened when the two first chunks of a VST message arrived
  together on a connection that was newly switched to VST.

* fix deletion of outdated WAL files in RocksDB engine

* make use of selectivity estimates in hash, skiplist and persistent indexes
  in RocksDB engine

* changed VM overcommit recommendation for user-friendliness

* fix a shutdown bug in the cluster: a destroyed query could still be active

* do not terminate the entire server process if a temp file cannot be created
  (Windows only)

* fix log output in the front-end, it stopped in case of too many messages


v3.2.beta3 (2017-06-27)
-----------------------

* numerous bugfixes


v3.2.beta2 (2017-06-20)
-----------------------

* potentially fixed issue #2559: Duplicate _key generated on insertion

* fix invalid results (too many) when a skipping LIMIT was used for a
  traversal. `LIMIT x` or `LIMIT 0, x` were not affected, but `LIMIT s, x`
  may have returned too many results

* fix races in SSL communication code

* fix invalid locking in JWT authentication cache, which could have
  crashed the server

* fix invalid first group results for sorted AQL COLLECT when LIMIT
  was used

* fix potential race, which could make arangod hang on startup

* removed `exception` field from transaction error result; users should throw
  explicit `Error` instances to return custom exceptions (addresses issue #2561)

* fixed issue #2613: Reduce log level when Foxx manager tries to self heal missing database

* add a read only mode for users and collection level authorization

* removed `exception` field from transaction error result; users should throw
  explicit `Error` instances to return custom exceptions (addresses issue #2561)

* fixed issue #2677: Foxx disabling development mode creates non-deterministic service bundle

* fixed issue #2684: Legacy service UI not working


v3.2.beta1 (2017-06-12)
-----------------------

* provide more context for index errors (addresses issue #342)

* arangod now validates several OS/environment settings on startup and warns if
  the settings are non-ideal. Most of the checks are executed on Linux systems only.

* fixed issue #2515: The replace-or-with-in optimization rule might prevent use of indexes

* added `REGEX_REPLACE` AQL function

* the RocksDB storage format was changed, users of the previous alpha versions
  must delete the database directory and re-import their data

* added server startup option `--query.fail-on-warning`

  setting this option to `true` will abort any AQL query with an exception if
  it causes a warning at runtime. The value can be overridden per query by
  setting the `failOnWarning` attribute in a query's options.

* added --rocksdb.num-uncompressed-levels to adjust number of non-compressed levels

* added checks for memory managment and warn (i. e. if hugepages are enabled)

* set default SSL cipher suite string to "HIGH:!EXPORT:!aNULL@STRENGTH"

* fixed issue #2469: Authentication = true does not protect foxx-routes

* fixed issue #2459: compile success but can not run with rocksdb

* `--server.maximal-queue-size` is now an absolute maximum. If the queue is
  full, then 503 is returned. Setting it to 0 means "no limit".

* (Enterprise only) added authentication against an LDAP server

* fixed issue #2083: Foxx services aren't distributed to all coordinators

* fixed issue #2384: new coordinators don't pick up existing Foxx services

* fixed issue #2408: Foxx service validation causes unintended side-effects

* extended HTTP API with routes for managing Foxx services

* added distinction between hasUser and authorized within Foxx
  (cluster internal requests are authorized requests but don't have a user)

* arangoimp now has a `--threads` option to enable parallel imports of data

* PR #2514: Foxx services that can't be fixed by self-healing now serve a 503 error

* added `time` function to `@arangodb` module


v3.2.alpha4 (2017-04-25)
------------------------

* fixed issue #2450: Bad optimization plan on simple query

* fixed issue #2448: ArangoDB Web UI takes no action when Delete button is clicked

* fixed issue #2442: Frontend shows already deleted databases during login

* added 'x-content-type-options: nosniff' to avoid MSIE bug

* set default value for `--ssl.protocol` from TLSv1 to TLSv1.2.

* AQL breaking change in cluster:
  The SHORTEST_PATH statement using edge-collection names instead
  of a graph name now requires to explicitly name the vertex-collection names
  within the AQL query in the cluster. It can be done by adding `WITH <name>`
  at the beginning of the query.

  Example:
  ```
  FOR v,e IN OUTBOUND SHORTEST_PATH @start TO @target edges [...]
  ```

  Now has to be:

  ```
  WITH vertices
  FOR v,e IN OUTBOUND SHORTEST_PATH @start TO @target edges [...]
  ```

  This change is due to avoid dead-lock sitations in clustered case.
  An error stating the above is included.

* add implicit use of geo indexes when using SORT/FILTER in AQL, without
  the need to use the special-purpose geo AQL functions `NEAR` or `WITHIN`.

  the special purpose `NEAR` AQL function can now be substituted with the
  following AQL (provided there is a geo index present on the `doc.latitude`
  and `doc.longitude` attributes):

      FOR doc in geoSort
        SORT DISTANCE(doc.latitude, doc.longitude, 0, 0)
        LIMIT 5
        RETURN doc

  `WITHIN` can be substituted with the following AQL:

      FOR doc in geoFilter
        FILTER DISTANCE(doc.latitude, doc.longitude, 0, 0) < 2000
        RETURN doc

  Compared to using the special purpose AQL functions this approach has the
  advantage that it is more composable, and will also honor any `LIMIT` values
  used in the AQL query.

* potential fix for shutdown hangs on OSX

* added KB, MB, GB prefix for integer parameters, % for integer parameters
  with a base value

* added JEMALLOC 4.5.0

* added `--vm.resident-limit` and `--vm.path` for file-backed memory mapping
  after reaching a configurable maximum RAM size

* try recommended limit for file descriptors in case of unlimited
  hard limit

* issue #2413: improve logging in case of lock timeout and deadlocks

* added log topic attribute to /_admin/log api

* removed internal build option `USE_DEV_TIMERS`

  Enabling this option activated some proprietary timers for only selected
  events in arangod. Instead better use `perf` to gather timings.


v3.2.alpha3 (2017-03-22)
------------------------

* increase default collection lock timeout from 30 to 900 seconds

* added function `db._engine()` for retrieval of storage engine information at
  server runtime

  There is also an HTTP REST handler at GET /_api/engine that returns engine
  information.

* require at least cmake 3.2 for building ArangoDB

* make arangod start with less V8 JavaScript contexts

  This speeds up the server start (a little bit) and makes it use less memory.
  Whenever a V8 context is needed by a Foxx action or some other operation and
  there is no usable V8 context, a new one will be created dynamically now.

  Up to `--javascript.v8-contexts` V8 contexts will be created, so this option
  will change its meaning. Previously as many V8 contexts as specified by this
  option were created at server start, and the number of V8 contexts did not
  change at runtime. Now up to this number of V8 contexts will be in use at the
  same time, but the actual number of V8 contexts is dynamic.

  The garbage collector thread will automatically delete unused V8 contexts after
  a while. The number of spare contexts will go down to as few as configured in
  the new option `--javascript.v8-contexts-minimum`. Actually that many V8 contexts
  are also created at server start.

  The first few requests in new V8 contexts will take longer than in contexts
  that have been there already. Performance may therefore suffer a bit for the
  initial requests sent to ArangoDB or when there are only few but performance-
  critical situations in which new V8 contexts will be created. If this is a
  concern, it can easily be fixed by setting `--javascipt.v8-contexts-minimum`
  and `--javascript.v8-contexts` to a relatively high value, which will guarantee
  that many number of V8 contexts to be created at startup and kept around even
  when unused.

  Waiting for an unused V8 context will now also abort if no V8 context can be
  acquired/created after 120 seconds.

* improved diagnostic messages written to logfiles by supervisor process

* fixed issue #2367

* added "bindVars" to attributes of currently running and slow queries

* added "jsonl" as input file type for arangoimp

* upgraded version of bundled zlib library from 1.2.8 to 1.2.11

* added input file type `auto` for arangoimp so it can automatically detect the
  type of the input file from the filename extension

* fixed variables parsing in GraphQL

* added `--translate` option for arangoimp to translate attribute names from
  the input files to attriubte names expected by ArangoDB

  The `--translate` option can be specified multiple times (once per translation
  to be executed). The following example renames the "id" column from the input
  file to "_key", and the "from" column to "_from", and the "to" column to "_to":

      arangoimp --type csv --file data.csv --translate "id=_key" --translate "from=_from" --translate "to=_to"

  `--translate` works for CSV and TSV inputs only.

* changed default value for `--server.max-packet-size` from 128 MB to 256 MB

* fixed issue #2350

* fixed issue #2349

* fixed issue #2346

* fixed issue #2342

* change default string truncation length from 80 characters to 256 characters for
  `print`/`printShell` functions in ArangoShell and arangod. This will emit longer
  prefixes of string values before truncating them with `...`, which is helpful
  for debugging.

* always validate incoming JSON HTTP requests for duplicate attribute names

  Incoming JSON data with duplicate attribute names will now be rejected as
  invalid. Previous versions of ArangoDB only validated the uniqueness of
  attribute names inside incoming JSON for some API endpoints, but not
  consistently for all APIs.

* don't let read-only transactions block the WAL collector

* allow passing own `graphql-sync` module instance to Foxx GraphQL router

* arangoexport can now export to csv format

* arangoimp: fixed issue #2214

* Foxx: automatically add CORS response headers

* added "OPTIONS" to CORS `access-control-allow-methods` header

* Foxx: Fix arangoUser sometimes not being set correctly

* fixed issue #1974


v3.2.alpha2 (2017-02-20)
------------------------

* ui: fixed issue #2065

* ui: fixed a dashboard related memory issue

* Internal javascript rest actions will now hide their stack traces to the client
  unless maintainer mode is activated. Instead they will always log to the logfile

* Removed undocumented internal HTTP API:
  * PUT _api/edges

  The documented GET _api/edges and the undocumented POST _api/edges remains unmodified.

* updated V8 version to 5.7.0.0

* change undocumented behaviour in case of invalid revision ids in
  If-Match and If-None-Match headers from 400 (BAD) to 412 (PRECONDITION
  FAILED).

* change undocumented behaviour in case of invalid revision ids in
  JavaScript document operations from 1239 ("illegal document revision")
  to 1200 ("conflict").

* added data export tool, arangoexport.

  arangoexport can be used to export collections to json, jsonl or xml
  and export a graph or collections to xgmml.

* fixed a race condition when closing a connection

* raised default hard limit on threads for very small to 64

* fixed negative counting of http connection in UI


v3.2.alpha1 (2017-02-05)
------------------------

* added figure `httpRequests` to AQL query statistics

* removed revisions cache intermediate layer implementation

* obsoleted startup options `--database.revision-cache-chunk-size` and
  `--database.revision-cache-target-size`

* fix potential port number over-/underruns

* added startup option `--log.shorten-filenames` for controlling whether filenames
  in log messages should be shortened to just the filename with the absolute path

* removed IndexThreadFeature, made `--database.index-threads` option obsolete

* changed index filling to make it more parallel, dispatch tasks to boost::asio

* more detailed stacktraces in Foxx apps

* generated Foxx services now use swagger tags


v3.1.24 (XXXX-XX-XX)
--------------------

* fixed one more LIMIT issue in traversals


v3.1.23 (2017-06-19)
--------------------

* potentially fixed issue #2559: Duplicate _key generated on insertion

* fix races in SSL communication code

* fix invalid results (too many) when a skipping LIMIT was used for a
  traversal. `LIMIT x` or `LIMIT 0, x` were not affected, but `LIMIT s, x`
  may have returned too many results

* fix invalid first group results for sorted AQL COLLECT when LIMIT
  was used

* fix invalid locking in JWT authentication cache, which could have
  crashed the server

* fix undefined behavior in traverser when traversals were used inside
  a FOR loop


v3.1.22 (2017-06-07)
--------------------

* fixed issue #2505: Problem with export + report of a bug

* documented changed behavior of WITH

* fixed ui glitch in aardvark

* avoid agency compaction bug

* fixed issue #2283: disabled proxy communication internally


v3.1.21 (2017-05-22)
--------------------

* fixed issue #2488:  AQL operator IN error when data use base64 chars

* more randomness in seeding RNG

v3.1.20 (2016-05-16)
--------------------

* fixed incorrect sorting for distributeShardsLike

* improve reliability of AgencyComm communication with Agency

* fixed shard numbering bug, where ids were erouneously incremented by 1

* remove an unnecessary precondition in createCollectionCoordinator

* funny fail rotation fix

* fix in SimpleHttpClient for correct advancement of readBufferOffset

* forward SIG_HUP in supervisor process to the server process to fix logrotaion
  You need to stop the remaining arangod server process manually for the upgrade to work.


v3.1.19 (2017-04-28)
--------------------

* Fixed a StackOverflow issue in Traversal and ShortestPath. Occured if many (>1000) input
  values in a row do not return any result. Fixes issue: #2445

* fixed issue #2448

* fixed issue #2442

* added 'x-content-type-options: nosniff' to avoid MSIE bug

* fixed issue #2441

* fixed issue #2440

* Fixed a StackOverflow issue in Traversal and ShortestPath. Occured if many (>1000) input
  values in a row do not return any result. Fixes issue: #2445

* fix occasional hanging shutdowns on OS X


v3.1.18 (2017-04-18)
--------------------

* fixed error in continuous synchronization of collections

* fixed spurious hangs on server shutdown

* better error messages during restore collection

* completely overhaul supervision. More detailed tests

* Fixed a dead-lock situation in cluster traversers, it could happen in
  rare cases if the computation on one DBServer could be completed much earlier
  than the other server. It could also be restricted to SmartGraphs only.

* (Enterprise only) Fixed a bug in SmartGraph DepthFirstSearch. In some
  more complicated queries, the maxDepth limit of 1 was not considered strictly
  enough, causing the traverser to do unlimited depth searches.

* fixed issue #2415

* fixed issue #2422

* fixed issue #1974


v3.1.17 (2017-04-04)
--------------------

* (Enterprise only) fixed a bug where replicationFactor was not correctly
  forwarded in SmartGraph creation.

* fixed issue #2404

* fixed issue #2397

* ui - fixed smart graph option not appearing

* fixed issue #2389

* fixed issue #2400


v3.1.16 (2017-03-27)
--------------------

* fixed issue #2392

* try to raise file descriptors to at least 8192, warn otherwise

* ui - aql editor improvements + updated ace editor version (memory leak)

* fixed lost HTTP requests

* ui - fixed some event issues

* avoid name resolution when given connection string is a valid ip address

* helps with issue #1842, bug in COLLECT statement in connection with LIMIT.

* fix locking bug in cluster traversals

* increase lock timeout defaults

* increase various cluster timeouts

* limit default target size for revision cache to 1GB, which is better for
  tight RAM situations (used to be 40% of (totalRAM - 1GB), use
  --database.revision-cache-target-size <VALUEINBYTES> to get back the
  old behaviour

* fixed a bug with restarted servers indicating status as "STARTUP"
  rather that "SERVING" in Nodes UI.


v3.1.15 (2017-03-20)
--------------------

* add logrotate configuration as requested in #2355

* fixed issue #2376

* ui - changed document api due a chrome bug

* ui - fixed a submenu bug

* added endpoint /_api/cluster/endpoints in cluster case to get all
  coordinator endpoints

* fix documentation of /_api/endpoint, declaring this API obsolete.

* Foxx response objects now have a `type` method for manipulating the content-type header

* Foxx tests now support `xunit` and `tap` reporters


v3.1.14 (2017-03-13)
--------------------

* ui - added feature request (multiple start nodes within graph viewer) #2317

* added missing locks to authentication cache methods

* ui - added feature request (multiple start nodes within graph viewer) #2317

* ui - fixed wrong merge of statistics information from different coordinators

* ui - fixed issue #2316

* ui - fixed wrong protocol usage within encrypted environment

* fixed compile error on Mac Yosemite

* minor UI fixes


v3.1.13 (2017-03-06)
--------------------

* fixed variables parsing in GraphQL

* fixed issue #2214

* fixed issue #2342

* changed thread handling to queue only user requests on coordinator

* use exponential backoff when waiting for collection locks

* repair short name server lookup in cluster in the case of a removed
  server


v3.1.12 (2017-02-28)
--------------------

* disable shell color escape sequences on Windows

* fixed issue #2326

* fixed issue #2320

* fixed issue #2315

* fixed a race condition when closing a connection

* raised default hard limit on threads for very small to 64

* fixed negative counting of http connection in UI

* fixed a race when renaming collections

* fixed a race when dropping databases


v3.1.11 (2017-02-17)
--------------------

* fixed a race between connection closing and sending out last chunks of data to clients
  when the "Connection: close" HTTP header was set in requests

* ui: optimized smart graph creation usability

* ui: fixed #2308

* fixed a race in async task cancellation via `require("@arangodb/tasks").unregisterTask()`

* fixed spuriously hanging threads in cluster AQL that could sit idle for a few minutes

* fixed potential numeric overflow for big index ids in index deletion API

* fixed sort issue in cluster, occurring when one of the local sort buffers of a
  GatherNode was empty

* reduce number of HTTP requests made for certain kinds of join queries in cluster,
  leading to speedup of some join queries

* supervision deals with demised coordinators correctly again

* implement a timeout in TraverserEngineRegistry

* agent communication reduced in large batches of append entries RPCs

* inception no longer estimates RAFT timings

* compaction in agents has been moved to a separate thread

* replicated logs hold local timestamps

* supervision jobs failed leader and failed follower revisited for
  function in precarious stability situations

* fixed bug in random number generator for 64bit int


v3.1.10 (2017-02-02)
--------------------

* updated versions of bundled node modules:
  - joi: from 8.4.2 to 9.2.0
  - joi-to-json-schema: from 2.2.0 to 2.3.0
  - sinon: from 1.17.4 to 1.17.6
  - lodash: from 4.13.1 to 4.16.6

* added shortcut for AQL ternary operator
  instead of `condition ? true-part : false-part` it is now possible to also use a
  shortcut variant `condition ? : false-part`, e.g.

      FOR doc IN docs RETURN doc.value ?: 'not present'

  instead of

      FOR doc IN docs RETURN doc.value ? doc.value : 'not present'

* fixed wrong sorting order in cluster, if an index was used to sort with many
  shards.

* added --replication-factor, --number-of-shards and --wait-for-sync to arangobench

* turn on UTF-8 string validation for VelocyPack values received via VST connections

* fixed issue #2257

* upgraded Boost version to 1.62.0

* added optional detail flag for db.<collection>.count()
  setting the flag to `true` will make the count operation returned the per-shard
  counts for the collection:

      db._create("test", { numberOfShards: 10 });
      for (i = 0; i < 1000; ++i) {
        db.test.insert({value: i});
      }
      db.test.count(true);

      {
	"s100058" : 99,
	"s100057" : 103,
	"s100056" : 100,
	"s100050" : 94,
	"s100055" : 90,
	"s100054" : 122,
	"s100051" : 109,
	"s100059" : 99,
	"s100053" : 95,
	"s100052" : 89
      }

* added optional memory limit for AQL queries:

      db._query("FOR i IN 1..100000 SORT i RETURN i", {}, { options: { memoryLimit: 100000 } });

  This option limits the default maximum amount of memory (in bytes) that a single
  AQL query can use.
  When a single AQL query reaches the specified limit value, the query will be
  aborted with a *resource limit exceeded* exception. In a cluster, the memory
  accounting is done per shard, so the limit value is effectively a memory limit per
  query per shard.

  The global limit value can be overriden per query by setting the *memoryLimit*
  option value for individual queries when running an AQL query.

* added server startup option `--query.memory-limit`

* added convenience function to create vertex-centric indexes.

  Usage: `db.collection.ensureVertexCentricIndex("label", {type: "hash", direction: "outbound"})`
  That will create an index that can be used on OUTBOUND with filtering on the
  edge attribute `label`.

* change default log output for tools to stdout (instead of stderr)

* added option -D to define a configuration file environment key=value

* changed encoding behavior for URLs encoded in the C++ code of ArangoDB:
  previously the special characters `-`, `_`, `~` and `.` were returned as-is
  after URL-encoding, now `.` will be encoded to be `%2e`.
  This also changes the behavior of how incoming URIs are processed: previously
  occurrences of `..` in incoming request URIs were collapsed (e.g. `a/../b/` was
  collapsed to a plain `b/`). Now `..` in incoming request URIs are not collapsed.

* Foxx request URL suffix is no longer unescaped

* @arangodb/request option json now defaults to `true` if the response body is not empty and encoding is not explicitly set to `null` (binary).
  The option can still be set to `false` to avoid unnecessary attempts at parsing the response as JSON.

* Foxx configuration values for unknown options will be discarded when saving the configuration in production mode using the web interface

* module.context.dependencies is now immutable

* process.stdout.isTTY now returns `true` in arangosh and when running arangod with the `--console` flag

* add support for Swagger tags in Foxx


v3.1.9 (XXXX-XX-XX)
-------------------

* macos CLI package: store databases and apps in the users home directory

* ui: fixed re-login issue within a non system db, when tab was closed

* fixed a race in the VelocyStream Commtask implementation

* fixed issue #2256


v3.1.8 (2017-01-09)
-------------------

* add Windows silent installer

* add handling of debug symbols during Linux & windows release builds.

* fixed issue #2181

* fixed issue #2248: reduce V8 max old space size from 3 GB to 1 GB on 32 bit systems

* upgraded Boost version to 1.62.0

* fixed issue #2238

* fixed issue #2234

* agents announce new endpoints in inception phase to leader

* agency leadership accepts updatet endpoints to given uuid

* unified endpoints replace localhost with 127.0.0.1

* fix several problems within an authenticated cluster


v3.1.7 (2016-12-29)
-------------------

* fixed one too many elections in RAFT

* new agency comm backported from devel


v3.1.6 (2016-12-20)
-------------------

* fixed issue #2227

* fixed issue #2220

* agency constituent/agent bug fixes in race conditions picking up
  leadership

* supervision does not need waking up anymore as it is running
  regardless

* agents challenge their leadership more rigorously


v3.1.5 (2016-12-16)
-------------------

* lowered default value of `--database.revision-cache-target-size` from 75% of
  RAM to less than 40% of RAM

* fixed issue #2218

* fixed issue #2217

* Foxx router.get/post/etc handler argument can no longer accidentally omitted

* fixed issue #2223


v3.1.4 (2016-12-08)
-------------------

* fixed issue #2211

* fixed issue #2204

* at cluster start, coordinators wait until at least one DBserver is there,
  and either at least two DBservers are there or 15s have passed, before they
  initiate the bootstrap of system collections.

* more robust agency startup from devel

* supervision's AddFollower adds many followers at once

* supervision has new FailedFollower job

* agency's Node has new method getArray

* agency RAFT timing estimates more conservative in waitForSync
  scenario

* agency RAFT timing estimates capped at maximum 2.0/10.0 for low/high


v3.1.3 (2016-12-02)
-------------------

* fix a traversal bug when using skiplist indexes:
  if we have a skiplist of ["a", "unused", "_from"] and a traversal like:
  FOR v,e,p IN OUTBOUND @start @@edges
    FILTER p.edges[0].a == 'foo'
    RETURN v
  And the above index applied on "a" is considered better than EdgeIndex, than
  the executor got into undefined behaviour.

* fix endless loop when trying to create a collection with replicationFactor: -1


v3.1.2 (2016-11-24)
-------------------

* added support for descriptions field in Foxx dependencies

* (Enterprise only) fixed a bug in the statistic report for SmartGraph traversals.
Now they state correctly how many documents were fetched from the index and how many
have been filtered.

* Prevent uniform shard distribution when replicationFactor == numServers

v3.1.1 (2016-11-15)
-------------------

* fixed issue #2176

* fixed issue #2168

* display index usage of traversals in AQL explainer output (previously missing)

* fixed isuse #2163

* preserve last-used HLC value across server starts

* allow more control over handling of pre-3.1 _rev values

  this changes the server startup option `--database.check-30-revisions` from a boolean (true/false)
  parameter to a string parameter with the following possible values:

  - "fail":
    will validate _rev values of 3.0 collections on collection loading and throw an exception when invalid _rev values are found.
    in this case collections with invalid _rev values are marked as corrupted and cannot be used in the ArangoDB 3.1 instance.
    the fix procedure for such collections is to export the collections from 3.0 database with arangodump and restore them in 3.1 with arangorestore.
    collections that do not contain invalid _rev values are marked as ok and will not be re-checked on following loads.
    collections that contain invalid _rev values will be re-checked on following loads.

  - "true":
    will validate _rev values of 3.0 collections on collection loading and print a warning when invalid _rev values are found.
    in this case collections with invalid _rev values can be used in the ArangoDB 3.1 instance.
    however, subsequent operations on documents with invalid _rev values may silently fail or fail with explicit errors.
    the fix procedure for such collections is to export the collections from 3.0 database with arangodump and restore them in 3.1 with arangorestore.
    collections that do not contain invalid _rev values are marked as ok and will not be re-checked on following loads.
    collections that contain invalid _rev values will be re-checked on following loads.

  - "false":
    will not validate _rev values on collection loading and not print warnings.
    no hint is given when invalid _rev values are found.
    subsequent operations on documents with invalid _rev values may silently fail or fail with explicit errors.
    this setting does not affect whether collections are re-checked later.
    collections will be re-checked on following loads if `--database.check-30-revisions` is later set to either `true` or `fail`.

  The change also suppresses warnings that were printed when collections were restored using arangorestore, and the restore
  data contained invalid _rev values. Now these warnings are suppressed, and new HLC _rev values are generated for these documents
  as before.

* added missing functions to AQL syntax highlighter in web interface

* fixed display of `ANY` direction in traversal explainer output (direction `ANY` was shown as either
  `INBOUND` or `OUTBOUND`)

* changed behavior of toJSON() function when serializing an object before saving it in the database

  if an object provides a toJSON() function, this function is still called for serializing it.
  the change is that the result of toJSON() is not stringified anymore, but saved as is. previous
  versions of ArangoDB called toJSON() and after that additionally stringified its result.

  This change will affect the saving of JS Buffer objects, which will now be saved as arrays of
  bytes instead of a comma-separated string of the Buffer's byte contents.

* allow creating unique indexes on more attributes than present in shardKeys

  The following combinations of shardKeys and indexKeys are allowed/not allowed:

  shardKeys     indexKeys
      a             a        ok
      a             b    not ok
      a           a b        ok
    a b             a    not ok
    a b             b    not ok
    a b           a b        ok
    a b         a b c        ok
  a b c           a b    not ok
  a b c         a b c        ok

* fixed wrong version in web interface login screen (EE only)

* make web interface not display an exclamation mark next to ArangoDB version number 3.1

* fixed search for arbitrary document attributes in web interface in case multiple
  search values were used on different attribute names. in this case, the search always
  produced an empty result

* disallow updating `_from` and `_to` values of edges in Smart Graphs. Updating these
  attributes would lead to potential redistribution of edges to other shards, which must be
  avoided.

* fixed issue #2148

* updated graphql-sync dependency to 0.6.2

* fixed issue #2156

* fixed CRC4 assembly linkage


v3.1.0 (2016-10-29)
-------------------

* AQL breaking change in cluster:

  from ArangoDB 3.1 onwards `WITH` is required for traversals in a
  clustered environment in order to avoid deadlocks.

  Note that for queries that access only a single collection or that have all
  collection names specified somewhere else in the query string, there is no
  need to use *WITH*. *WITH* is only useful when the AQL query parser cannot
  automatically figure out which collections are going to be used by the query.
  *WITH* is only useful for queries that dynamically access collections, e.g.
  via traversals, shortest path operations or the *DOCUMENT()* function.

  more info can be found [here](https://github.com/arangodb/arangodb/blob/devel/Documentation/Books/AQL/Operations/With.md)

* added AQL function `DISTANCE` to calculate the distance between two arbitrary
  coordinates (haversine formula)

* fixed issue #2110

* added Auto-aptation of RAFT timings as calculations only


v3.1.rc2 (2016-10-10)
---------------------

* second release candidate


v3.1.rc1 (2016-09-30)
---------------------

* first release candidate


v3.1.alpha2 (2016-09-01)
------------------------

* added module.context.createDocumentationRouter to replace module.context.apiDocumentation

* bug in RAFT implementation of reads. dethroned leader still answered requests in isolation

* ui: added new graph viewer

* ui: aql-editor added tabular & graph display

* ui: aql-editor improved usability

* ui: aql-editor: query profiling support

* fixed issue #2109

* fixed issue #2111

* fixed issue #2075

* added AQL function `DISTANCE` to calculate the distance between two arbitrary
  coordinates (haversine formula)

* rewrote scheduler and dispatcher based on boost::asio

  parameters changed:
    `--scheduler.threads` and `--server.threads` are now merged into a single one: `--server.threads`

    hidden `--server.extra-threads` has been removed

    hidden `--server.aql-threads` has been removed

    hidden `--server.backend` has been removed

    hidden `--server.show-backends` has been removed

    hidden `--server.thread-affinity` has been removed

* fixed issue #2086

* fixed issue #2079

* fixed issue #2071

  make the AQL query optimizer inject filter condition expressions referred to
  by variables during filter condition aggregation.
  For example, in the following query

      FOR doc IN collection
        LET cond1 = (doc.value == 1)
        LET cond2 = (doc.value == 2)
        FILTER cond1 || cond2
        RETURN { doc, cond1, cond2 }

  the optimizer will now inject the conditions for `cond1` and `cond2` into the filter
  condition `cond1 || cond2`, expanding it to `(doc.value == 1) || (doc.value == 2)`
  and making these conditions available for index searching.

  Note that the optimizer previously already injected some conditions into other
  conditions, but only if the variable that defined the condition was not used
  elsewhere. For example, the filter condition in the query

      FOR doc IN collection
        LET cond = (doc.value == 1)
        FILTER cond
        RETURN { doc }

  already got optimized before because `cond` was only used once in the query and
  the optimizer decided to inject it into the place where it was used.

  This only worked for variables that were referred to once in the query.
  When a variable was used multiple times, the condition was not injected as
  in the following query:

      FOR doc IN collection
        LET cond = (doc.value == 1)
        FILTER cond
        RETURN { doc, cond }

  The fix for #2070 now will enable this optimization so that the query can
  use an index on `doc.value` if available.

* changed behavior of AQL array comparison operators for empty arrays:
  * `ALL` and `ANY` now always return `false` when the left-hand operand is an
    empty array. The behavior for non-empty arrays does not change:
    * `[] ALL == 1` will return `false`
    * `[1] ALL == 1` will return `true`
    * `[1, 2] ALL == 1` will return `false`
    * `[2, 2] ALL == 1` will return `false`
    * `[] ANY == 1` will return `false`
    * `[1] ANY == 1` will return `true`
    * `[1, 2] ANY == 1` will return `true`
    * `[2, 2] ANY == 1` will return `false`
  * `NONE` now always returns `true` when the left-hand operand is an empty array.
    The behavior for non-empty arrays does not change:
    * `[] NONE == 1` will return `true`
    * `[1] NONE == 1` will return `false`
    * `[1, 2] NONE == 1` will return `false`
    * `[2, 2] NONE == 1` will return `true`

* added experimental AQL functions `JSON_STRINGIFY` and `JSON_PARSE`

* added experimental support for incoming gzip-compressed requests

* added HTTP REST APIs for online loglevel adjustments:

  - GET `/_admin/log/level` returns the current loglevel settings
  - PUT `/_admin/log/level` modifies the current loglevel settings

* PATCH /_api/gharial/{graph-name}/vertex/{collection-name}/{vertex-key}
  - changed default value for keepNull to true

* PATCH /_api/gharial/{graph-name}/edge/{collection-name}/{edge-key}
  - changed default value for keepNull to true

* renamed `maximalSize` attribute in parameter.json files to `journalSize`

  The `maximalSize` attribute will still be picked up from collections that
  have not been adjusted. Responses from the replication API will now also use
  `journalSize` instead of `maximalSize`.

* added `--cluster.system-replication-factor` in order to adjust the
  replication factor for new system collections

* fixed issue #2012

* added a memory expection in case V8 memory gets too low

* added Optimizer Rule for other indexes in Traversals
  this allows AQL traversals to use other indexes than the edge index.
  So traversals with filters on edges can now make use of more specific
  indexes, e.g.

      FOR v, e, p IN 2 OUTBOUND @start @@edge FILTER p.edges[0].foo == "bar"

  will prefer a Hash Index on [_from, foo] above the EdgeIndex.

* fixed epoch computation in hybrid logical clock

* fixed thread affinity

* replaced require("internal").db by require("@arangodb").db

* added option `--skip-lines` for arangoimp
  this allows skipping the first few lines from the import file in case the
  CSV or TSV import are used

* fixed periodic jobs: there should be only one instance running - even if it
  runs longer than the period

* improved performance of primary index and edge index lookups

* optimizations for AQL `[*]` operator in case no filter, no projection and
  no offset/limit are used

* added AQL function `OUTERSECTION` to return the symmetric difference of its
  input arguments

* Foxx manifests of installed services are now saved to disk with indentation

* Foxx tests and scripts in development mode should now always respect updated
  files instead of loading stale modules

* When disabling Foxx development mode the setup script is now re-run

* Foxx now provides an easy way to directly serve GraphQL requests using the
  `@arangodb/foxx/graphql` module and the bundled `graphql-sync` dependency

* Foxx OAuth2 module now correctly passes the `access_token` to the OAuth2 server

* added iconv-lite and timezone modules

* web interface now allows installing GitHub and zip services in legacy mode

* added module.context.createDocumentationRouter to replace module.context.apiDocumentation

* bug in RAFT implementation of reads. dethroned leader still answered
  requests in isolation

* all lambdas in ClusterInfo might have been left with dangling references.

* Agency bug fix for handling of empty json objects as values.

* Foxx tests no longer support the Mocha QUnit interface as this resulted in weird
  inconsistencies in the BDD and TDD interfaces. This fixes the TDD interface
  as well as out-of-sequence problems when using the BDD before/after functions.

* updated bundled JavaScript modules to latest versions; joi has been updated from 8.4 to 9.2
  (see [joi 9.0.0 release notes](https://github.com/hapijs/joi/issues/920) for information on
  breaking changes and new features)

* fixed issue #2139

* updated graphql-sync dependency to 0.6.2

* fixed issue #2156


v3.0.13 (XXXX-XX-XX)
--------------------

* fixed issue #2315

* fixed issue #2210


v3.0.12 (2016-11-23)
--------------------

* fixed issue #2176

* fixed issue #2168

* fixed issues #2149, #2159

* fixed error reporting for issue #2158

* fixed assembly linkage bug in CRC4 module

* added support for descriptions field in Foxx dependencies


v3.0.11 (2016-11-08)
--------------------

* fixed issue #2140: supervisor dies instead of respawning child

* fixed issue #2131: use shard key value entered by user in web interface

* fixed issue #2129: cannot kill a long-run query

* fixed issue #2110

* fixed issue #2081

* fixed issue #2038

* changes to Foxx service configuration or dependencies should now be
  stored correctly when options are cleared or omitted

* Foxx tests no longer support the Mocha QUnit interface as this resulted in weird
  inconsistencies in the BDD and TDD interfaces. This fixes the TDD interface
  as well as out-of-sequence problems when using the BDD before/after functions.

* fixed issue #2148


v3.0.10 (2016-09-26)
--------------------

* fixed issue #2072

* fixed issue #2070

* fixed slow cluster starup issues. supervision will demonstrate more
  patience with db servers


v3.0.9 (2016-09-21)
-------------------

* fixed issue #2064

* fixed issue #2060

* speed up `collection.any()` and skiplist index creation

* fixed multiple issues where ClusterInfo bug hung agency in limbo
  timeouting on multiple collection and database callbacks


v3.0.8 (2016-09-14)
-------------------

* fixed issue #2052

* fixed issue #2005

* fixed issue #2039

* fixed multiple issues where ClusterInfo bug hung agency in limbo
  timeouting on multiple collection and database callbacks


v3.0.7 (2016-09-05)
-------------------

* new supervision job handles db server failure during collection creation.


v3.0.6 (2016-09-02)
-------------------

* fixed issue #2026

* slightly better error diagnostics for AQL query compilation and replication

* fixed issue #2018

* fixed issue #2015

* fixed issue #2012

* fixed wrong default value for arangoimp's `--on-duplicate` value

* fix execution of AQL traversal expressions when there are multiple
  conditions that refer to variables set outside the traversal

* properly return HTTP 503 in JS actions when backend is gone

* supervision creates new key in agency for failed servers

* new shards will not be allocated on failed or cleaned servers


v3.0.5 (2016-08-18)
-------------------

* execute AQL ternary operator via C++ if possible

* fixed issue #1977

* fixed extraction of _id attribute in AQL traversal conditions

* fix SSL agency endpoint

* Minimum RAFT timeout was one order of magnitude to short.

* Optimized RAFT RPCs from leader to followers for efficiency.

* Optimized RAFT RPC handling on followers with respect to compaction.

* Fixed bug in handling of duplicates and overlapping logs

* Fixed bug in supervision take over after leadership change.

v3.0.4 (2016-08-01)
-------------------

* added missing lock for periodic jobs access

* fix multiple foxx related cluster issues

* fix handling of empty AQL query strings

* fixed issue in `INTERSECTION` AQL function with duplicate elements
  in the source arrays

* fixed issue #1970

* fixed issue #1968

* fixed issue #1967

* fixed issue #1962

* fixed issue #1959

* replaced require("internal").db by require("@arangodb").db

* fixed issue #1954

* fixed issue #1953

* fixed issue #1950

* fixed issue #1949

* fixed issue #1943

* fixed segfault in V8, by backporting https://bugs.chromium.org/p/v8/issues/detail?id=5033

* Foxx OAuth2 module now correctly passes the `access_token` to the OAuth2 server

* fixed credentialed CORS requests properly respecting --http.trusted-origin

* fixed a crash in V8Periodic task (forgotten lock)

* fixed two bugs in synchronous replication (syncCollectionFinalize)


v3.0.3 (2016-07-17)
-------------------

* fixed issue #1942

* fixed issue #1941

* fixed array index batch insertion issues for hash indexes that caused problems when
  no elements remained for insertion

* fixed AQL MERGE() function with External objects originating from traversals

* fixed some logfile recovery errors with error message "document not found"

* fixed issue #1937

* fixed issue #1936

* improved performance of arangorestore in clusters with synchronous
  replication

* Foxx tests and scripts in development mode should now always respect updated
  files instead of loading stale modules

* When disabling Foxx development mode the setup script is now re-run

* Foxx manifests of installed services are now saved to disk with indentation


v3.0.2 (2016-07-09)
-------------------

* fixed assertion failure in case multiple remove operations were used in the same query

* fixed upsert behavior in case upsert was used in a loop with the same document example

* fixed issue #1930

* don't expose local file paths in Foxx error messages.

* fixed issue #1929

* make arangodump dump the attribute `isSystem` when dumping the structure
  of a collection, additionally make arangorestore not fail when the attribute
  is missing

* fixed "Could not extract custom attribute" issue when using COLLECT with
  MIN/MAX functions in some contexts

* honor presence of persistent index for sorting

* make AQL query optimizer not skip "use-indexes-rule", even if enough
  plans have been created already

* make AQL optimizer not skip "use-indexes-rule", even if enough execution plans
  have been created already

* fix double precision value loss in VelocyPack JSON parser

* added missing SSL support for arangorestore

* improved cluster import performance

* fix Foxx thumbnails on DC/OS

* fix Foxx configuration not being saved

* fix Foxx app access from within the frontend on DC/OS

* add option --default-replication-factor to arangorestore and simplify
  the control over the number of shards when restoring

* fix a bug in the VPack -> V8 conversion if special attributes _key,
  _id, _rev, _from and _to had non-string values, which is allowed
  below the top level

* fix malloc_usable_size for darwin


v3.0.1 (2016-06-30)
-------------------

* fixed periodic jobs: there should be only one instance running - even if it
  runs longer than the period

* increase max. number of collections in AQL queries from 32 to 256

* fixed issue #1916: header "authorization" is required" when opening
  services page

* fixed issue #1915: Explain: member out of range

* fixed issue #1914: fix unterminated buffer

* don't remove lockfile if we are the same (now stale) pid
  fixes docker setups (our pid will always be 1)

* do not use revision id comparisons in compaction for determining whether a
  revision is obsolete, but marker memory addresses
  this ensures revision ids don't matter when compacting documents

* escape Unicode characters in JSON HTTP responses
  this converts UTF-8 characters in HTTP responses of arangod into `\uXXXX`
  escape sequences. This makes the HTTP responses fit into the 7 bit ASCII
  character range, which speeds up HTTP response parsing for some clients,
  namely node.js/v8

* add write before read collections when starting a user transaction
  this allows specifying the same collection in both read and write mode without
  unintended side effects

* fixed buffer overrun that occurred when building very large result sets

* index lookup optimizations for primary index and edge index

* fixed "collection is a nullptr" issue when starting a traversal from a transaction

* enable /_api/import on coordinator servers


v3.0.0 (2016-06-22)
-------------------

* minor GUI fixxes

* fix for replication and nonces


v3.0.0-rc3 (2016-06-19)
-----------------------

* renamed various Foxx errors to no longer refer to Foxx services as apps

* adjusted various error messages in Foxx to be more informative

* specifying "files" in a Foxx manifest to be mounted at the service root
  no longer results in 404s when trying to access non-file routes

* undeclared path parameters in Foxx no longer break the service

* trusted reverse proxy support is now handled more consistently

* ArangoDB request compatibility and user are now exposed in Foxx

* all bundled NPM modules have been upgraded to their latest versions


v3.0.0-rc2 (2016-06-12)
-----------------------

* added option `--server.max-packet-size` for client tools

* renamed option `--server.ssl-protocol` to `--ssl.protocol` in client tools
  (was already done for arangod, but overlooked for client tools)

* fix handling of `--ssl.protocol` value 5 (TLS v1.2) in client tools, which
  claimed to support it but didn't

* config file can use '@include' to include a different config file as base


v3.0.0-rc1 (2016-06-10)
-----------------------

* the user management has changed: it now has users that are independent of
  databases. A user can have one or more database assigned to the user.

* forward ported V8 Comparator bugfix for inline heuristics from
  https://github.com/v8/v8/commit/5ff7901e24c2c6029114567de5a08ed0f1494c81

* changed to-string conversion for AQL objects and arrays, used by the AQL
  function `TO_STRING()` and implicit to-string casts in AQL

  - arrays are now converted into their JSON-stringify equivalents, e.g.

    - `[ ]` is now converted to `[]`
    - `[ 1, 2, 3 ]` is now converted to `[1,2,3]`
    - `[ "test", 1, 2 ] is now converted to `["test",1,2]`

    Previous versions of ArangoDB converted arrays with no members into the
    empty string, and non-empty arrays into a comma-separated list of member
    values, without the surrounding angular brackets. Additionally, string
    array members were not enclosed in quotes in the result string:

    - `[ ]` was converted to ``
    - `[ 1, 2, 3 ]` was converted to `1,2,3`
    - `[ "test", 1, 2 ] was converted to `test,1,2`

  - objects are now converted to their JSON-stringify equivalents, e.g.

    - `{ }` is converted to `{}`
    - `{ a: 1, b: 2 }` is converted to `{"a":1,"b":2}`
    - `{ "test" : "foobar" }` is converted to `{"test":"foobar"}`

    Previous versions of ArangoDB always converted objects into the string
    `[object Object]`

  This change affects also the AQL functions `CONCAT()` and `CONCAT_SEPARATOR()`
  which treated array values differently in previous versions. Previous versions
  of ArangoDB automatically flattened array values on the first level of the array,
  e.g. `CONCAT([1, 2, 3, [ 4, 5, 6 ]])` produced `1,2,3,4,5,6`. Now this will produce
  `[1,2,3,[4,5,6]]`. To flatten array members on the top level, you can now use
  the more explicit `CONCAT(FLATTEN([1, 2, 3, [4, 5, 6]], 1))`.

* added C++ implementations for AQL functions `SLICE()`, `CONTAINS()` and
  `RANDOM_TOKEN()`

* as a consequence of the upgrade to V8 version 5, the implementation of the
  JavaScript `Buffer` object had to be changed. JavaScript `Buffer` objects in
  ArangoDB now always store their data on the heap. There is no shared pool
  for small Buffer values, and no pointing into existing Buffer data when
  extracting slices. This change may increase the cost of creating Buffers with
  short contents or when peeking into existing Buffers, but was required for
  safer memory management and to prevent leaks.

* the `db` object's function `_listDatabases()` was renamed to just `_databases()`
  in order to make it more consistent with the existing `_collections()` function.
  Additionally the `db` object's `_listEndpoints()` function was renamed to just
  `_endpoints()`.

* changed default value of `--server.authentication` from `false` to `true` in
  configuration files etc/relative/arangod.conf and etc/arangodb/arangod.conf.in.
  This means the server will be started with authentication enabled by default,
  requiring all client connections to provide authentication data when connecting
  to ArangoDB. Authentication can still be turned off via setting the value of
  `--server.authentication` to `false` in ArangoDB's configuration files or by
  specifying the option on the command-line.

* Changed result format for querying all collections via the API GET `/_api/collection`.

  Previous versions of ArangoDB returned an object with an attribute named `collections`
  and an attribute named `names`. Both contained all available collections, but
  `collections` contained the collections as an array, and `names` contained the
  collections again, contained in an object in which the attribute names were the
  collection names, e.g.

  ```
  {
    "collections": [
      {"id":"5874437","name":"test","isSystem":false,"status":3,"type":2},
      {"id":"17343237","name":"something","isSystem":false,"status":3,"type":2},
      ...
    ],
    "names": {
      "test": {"id":"5874437","name":"test","isSystem":false,"status":3,"type":2},
      "something": {"id":"17343237","name":"something","isSystem":false,"status":3,"type":2},
      ...
    }
  }
  ```
  This result structure was redundant, and therefore has been simplified to just

  ```
  {
    "result": [
      {"id":"5874437","name":"test","isSystem":false,"status":3,"type":2},
      {"id":"17343237","name":"something","isSystem":false,"status":3,"type":2},
      ...
    ]
  }
  ```

  in ArangoDB 3.0.

* added AQL functions `TYPENAME()` and `HASH()`

* renamed arangob tool to arangobench

* added AQL string comparison operator `LIKE`

  The operator can be used to compare strings like this:

      value LIKE search

  The operator is currently implemented by calling the already existing AQL
  function `LIKE`.

  This change also makes `LIKE` an AQL keyword. Using `LIKE` in either case as
  an attribute or collection name in AQL thus requires quoting.

* make AQL optimizer rule "remove-unnecessary-calculations" fire in more cases

  The rule will now remove calculations that are used exactly once in other
  expressions (e.g. `LET a = doc RETURN a.value`) and calculations,
  or calculations that are just references (e.g. `LET a = b`).

* renamed AQL optimizer rule "merge-traversal-filter" to "optimize-traversals"
  Additionally, the optimizer rule will remove unused edge and path result variables
  from the traversal in case they are specified in the `FOR` section of the traversal,
  but not referenced later in the query. This saves constructing edges and paths
  results.

* added AQL optimizer rule "inline-subqueries"

  This rule can pull out certain subqueries that are used as an operand to a `FOR`
  loop one level higher, eliminating the subquery completely. For example, the query

      FOR i IN (FOR j IN [1,2,3] RETURN j) RETURN i

  will be transformed by the rule to:

      FOR i IN [1,2,3] RETURN i

  The query

      FOR name IN (FOR doc IN _users FILTER doc.status == 1 RETURN doc.name) LIMIT 2 RETURN name

  will be transformed into

      FOR tmp IN _users FILTER tmp.status == 1 LIMIT 2 RETURN tmp.name

  The rule will only fire when the subquery is used as an operand to a `FOR` loop, and
  if the subquery does not contain a `COLLECT` with an `INTO` variable.

* added new endpoint "srv://" for DNS service records

* The result order of the AQL functions VALUES and ATTRIBUTES has never been
  guaranteed and it only had the "correct" ordering by accident when iterating
  over objects that were not loaded from the database. This accidental behavior
  is now changed by introduction of VelocyPack. No ordering is guaranteed unless
  you specify the sort parameter.

* removed configure option `--enable-logger`

* added AQL array comparison operators

  All AQL comparison operators now also exist in an array variant. In the
  array variant, the operator is preceded with one of the keywords *ALL*, *ANY*
  or *NONE*. Using one of these keywords changes the operator behavior to
  execute the comparison operation for all, any, or none of its left hand
  argument values. It is therefore expected that the left hand argument
  of an array operator is an array.

  Examples:

      [ 1, 2, 3 ] ALL IN [ 2, 3, 4 ]   // false
      [ 1, 2, 3 ] ALL IN [ 1, 2, 3 ]   // true
      [ 1, 2, 3 ] NONE IN [ 3 ]        // false
      [ 1, 2, 3 ] NONE IN [ 23, 42 ]   // true
      [ 1, 2, 3 ] ANY IN [ 4, 5, 6 ]   // false
      [ 1, 2, 3 ] ANY IN [ 1, 42 ]     // true
      [ 1, 2, 3 ] ANY == 2             // true
      [ 1, 2, 3 ] ANY == 4             // false
      [ 1, 2, 3 ] ANY > 0              // true
      [ 1, 2, 3 ] ANY <= 1             // true
      [ 1, 2, 3 ] NONE < 99            // false
      [ 1, 2, 3 ] NONE > 10            // true
      [ 1, 2, 3 ] ALL > 2              // false
      [ 1, 2, 3 ] ALL > 0              // true
      [ 1, 2, 3 ] ALL >= 3             // false
      ["foo", "bar"] ALL != "moo"      // true
      ["foo", "bar"] NONE == "bar"     // false
      ["foo", "bar"] ANY == "foo"      // true

* improved AQL optimizer to remove unnecessary sort operations in more cases

* allow enclosing AQL identifiers in forward ticks in addition to using
  backward ticks

  This allows for convenient writing of AQL queries in JavaScript template strings
  (which are delimited with backticks themselves), e.g.

      var q = `FOR doc IN ´collection´ RETURN doc.´name´`;

* allow to set `print.limitString` to configure the number of characters
  to output before truncating

* make logging configurable per log "topic"

  `--log.level <level>` sets the global log level to <level>, e.g. `info`,
  `debug`, `trace`.

  `--log.level topic=<level>` sets the log level for a specific topic.
  Currently, the following topics exist: `collector`, `compactor`, `mmap`,
  `performance`, `queries`, and `requests`. `performance` and `requests` are
  set to FATAL by default. `queries` is set to info. All others are
  set to the global level by default.

  The new log option `--log.output <definition>` allows directing the global
  or per-topic log output to different outputs. The output definition
  "<definition>" can be one of

    "-" for stdin
    "+" for stderr
    "syslog://<syslog-facility>"
    "syslog://<syslog-facility>/<application-name>"
    "file://<relative-path>"

  The option can be specified multiple times in order to configure the output
  for different log topics. To set up a per-topic output configuration, use
  `--log.output <topic>=<definition>`, e.g.

    queries=file://queries.txt

  logs all queries to the file "queries.txt".

* the option `--log.requests-file` is now deprecated. Instead use

    `--log.level requests=info`
    `--log.output requests=file://requests.txt`

* the option `--log.facility` is now deprecated. Instead use

    `--log.output requests=syslog://facility`

* the option `--log.performance` is now deprecated. Instead use

    `--log.level performance=trace`

* removed option `--log.source-filter`

* removed configure option `--enable-logger`

* change collection directory names to include a random id component at the end

  The new pattern is `collection-<id>-<random>`, where `<id>` is the collection
  id and `<random>` is a random number. Previous versions of ArangoDB used a
  pattern `collection-<id>` without the random number.

  ArangoDB 3.0 understands both the old and name directory name patterns.

* removed mostly unused internal spin-lock implementation

* removed support for pre-Windows 7-style locks. This removes compatibility for
  Windows versions older than Windows 7 (e.g. Windows Vista, Windows XP) and
  Windows 2008R2 (e.g. Windows 2008).

* changed names of sub-threads started by arangod

* added option `--default-number-of-shards` to arangorestore, allowing creating
  collections with a specifiable number of shards from a non-cluster dump

* removed support for CoffeeScript source files

* removed undocumented SleepAndRequeue

* added WorkMonitor to inspect server threads

* when downloading a Foxx service from the web interface the suggested filename
  is now based on the service's mount path instead of simply "app.zip"

* the `@arangodb/request` response object now stores the parsed JSON response
  body in a property `json` instead of `body` when the request was made using the
  `json` option. The `body` instead contains the response body as a string.

* the Foxx API has changed significantly, 2.8 services are still supported
  using a backwards-compatible "legacy mode"


v2.8.12 (XXXX-XX-XX)
--------------------

* issue #2091: decrease connect timeout to 5 seconds on startup

* fixed issue #2072

* slightly better error diagnostics for some replication errors

* fixed issue #1977

* fixed issue in `INTERSECTION` AQL function with duplicate elements
  in the source arrays

* fixed issue #1962

* fixed issue #1959

* export aqlQuery template handler as require('org/arangodb').aql for forwards-compatibility


v2.8.11 (2016-07-13)
--------------------

* fixed array index batch insertion issues for hash indexes that caused problems when
  no elements remained for insertion

* fixed issue #1937


v2.8.10 (2016-07-01)
--------------------

* make sure next local _rev value used for a document is at least as high as the
  _rev value supplied by external sources such as replication

* make adding a collection in both read- and write-mode to a transaction behave as
  expected (write includes read). This prevents the `unregister collection used in
  transaction` error

* fixed sometimes invalid result for `byExample(...).count()` when an index plus
  post-filtering was used

* fixed "collection is a nullptr" issue when starting a traversal from a transaction

* honor the value of startup option `--database.wait-for-sync` (that is used to control
  whether new collections are created with `waitForSync` set to `true` by default) also
  when creating collections via the HTTP API (and thus the ArangoShell). When creating
  a collection via these mechanisms, the option was ignored so far, which was inconsistent.

* fixed issue #1826: arangosh --javascript.execute: internal error (geo index issue)

* fixed issue #1823: Arango crashed hard executing very simple query on windows


v2.8.9 (2016-05-13)
-------------------

* fixed escaping and quoting of extra parameters for executables in Mac OS X App

* added "waiting for" status variable to web interface collection figures view

* fixed undefined behavior in query cache invaldation

* fixed access to /_admin/statistics API in case statistics are disable via option
  `--server.disable-statistics`

* Foxx manager will no longer fail hard when Foxx store is unreachable unless installing
  a service from the Foxx store (e.g. when behind a firewall or GitHub is unreachable).


v2.8.8 (2016-04-19)
-------------------

* fixed issue #1805: Query: internal error (location: arangod/Aql/AqlValue.cpp:182).
  Please report this error to arangodb.com (while executing)

* allow specifying collection name prefixes for `_from` and `_to` in arangoimp:

  To avoid specifying complete document ids (consisting of collection names and document
  keys) for *_from* and *_to* values when importing edges with arangoimp, there are now
  the options *--from-collection-prefix* and *--to-collection-prefix*.

  If specified, these values will be automatically prepended to each value in *_from*
  (or *_to* resp.). This allows specifying only document keys inside *_from* and/or *_to*.

  *Example*

      > arangoimp --from-collection-prefix users --to-collection-prefix products ...

  Importing the following document will then create an edge between *users/1234* and
  *products/4321*:

  ```js
  { "_from" : "1234", "_to" : "4321", "desc" : "users/1234 is connected to products/4321" }
  ```

* requests made with the interactive system API documentation in the web interface
  (Swagger) will now respect the active database instead of always using `_system`


v2.8.7 (2016-04-07)
-------------------

* optimized primary=>secondary failover

* fix to-boolean conversion for documents in AQL

* expose the User-Agent HTTP header from the ArangoShell since Github seems to
  require it now, and we use the ArangoShell for fetching Foxx repositories from Github

* work with http servers that only send

* fixed potential race condition between compactor and collector threads

* fix removal of temporary directories on arangosh exit

* javadoc-style comments in Foxx services are no longer interpreted as
  Foxx comments outside of controller/script/exports files (#1748)

* removed remaining references to class syntax for Foxx Model and Repository
  from the documentation

* added a safe-guard for corrupted master-pointer


v2.8.6 (2016-03-23)
-------------------

* arangosh can now execute JavaScript script files that contain a shebang
  in the first line of the file. This allows executing script files directly.

  Provided there is a script file `/path/to/script.js` with the shebang
  `#!arangosh --javascript.execute`:

      > cat /path/to/script.js
      #!arangosh --javascript.execute
      print("hello from script.js");

  If the script file is made executable

      > chmod a+x /path/to/script.js

  it can be invoked on the shell directly and use arangosh for its execution:

      > /path/to/script.js
      hello from script.js

  This did not work in previous versions of ArangoDB, as the whole script contents
  (including the shebang) were treated as JavaScript code.
  Now shebangs in script files will now be ignored for all files passed to arangosh's
  `--javascript.execute` parameter.

  The alternative way of executing a JavaScript file with arangosh still works:

      > arangosh --javascript.execute /path/to/script.js
      hello from script.js

* added missing reset of traversal state for nested traversals.
  The state of nested traversals (a traversal in an AQL query that was
  located in a repeatedly executed subquery or inside another FOR loop)
  was not reset properly, so that multiple invocations of the same nested
  traversal with different start vertices led to the nested traversal
  always using the start vertex provided on the first invocation.

* fixed issue #1781: ArangoDB startup time increased tremendously

* fixed issue #1783: SIGHUP should rotate the log


v2.8.5 (2016-03-11)
-------------------

* Add OpenSSL handler for TLS V1.2 as sugested by kurtkincaid in #1771

* fixed issue #1765 (The webinterface should display the correct query time)
  and #1770 (Display ACTUAL query time in aardvark's AQL editor)

* Windows: the unhandled exception handler now calls the windows logging
  facilities directly without locks.
  This fixes lockups on crashes from the logging framework.

* improve nullptr handling in logger.

* added new endpoint "srv://" for DNS service records

* `org/arangodb/request` no longer sets the content-type header to the
  string "undefined" when no content-type header should be sent (issue #1776)


v2.8.4 (2016-03-01)
-------------------

* global modules are no longer incorrectly resolved outside the ArangoDB
  JavaScript directory or the Foxx service's root directory (issue #1577)

* improved error messages from Foxx and JavaScript (issues #1564, #1565, #1744)


v2.8.3 (2016-02-22)
-------------------

* fixed AQL filter condition collapsing for deeply-nested cases, potentially
  enabling usage of indexes in some dedicated cases

* added parentheses in AQL explain command output to correctly display precedence
  of logical and arithmetic operators

* Foxx Model event listeners defined on the model are now correctly invoked by
  the Repository methods (issue #1665)

* Deleting a Foxx service in the frontend should now always succeed even if the
  files no longer exist on the file system (issue #1358)

* Routing actions loaded from the database no longer throw exceptions when
  trying to load other modules using "require"

* The `org/arangodb/request` response object now sets a property `json` to the
  parsed JSON response body in addition to overwriting the `body` property when
  the request was made using the `json` option.

* Improved Windows stability

* Fixed a bug in the interactive API documentation that would escape slashes
  in document-handle fields. Document handles are now provided as separate
  fields for collection name and document key.


v2.8.2 (2016-02-09)
-------------------

* the continuous replication applier will now prevent the master's WAL logfiles
  from being removed if they are still needed by the applier on the slave. This
  should help slaves that suffered from masters garbage collection WAL logfiles
  which would have been needed by the slave later.

  The initial synchronization will block removal of still needed WAL logfiles
  on the master for 10 minutes initially, and will extend this period when further
  requests are made to the master. Initial synchronization hands over its handle
  for blocking logfile removal to the continuous replication when started via
  the *setupReplication* function. In this case, continuous replication will
  extend the logfile removal blocking period for the required WAL logfiles when
  the slave makes additional requests.

  All handles that block logfile removal will time out automatically after at
  most 5 minutes should a master not be contacted by the slave anymore (e.g. in
  case the slave's replication is turned off, the slaves loses the connection
  to the master or the slave goes down).

* added all-in-one function *setupReplication* to synchronize data from master
  to slave and start the continuous replication:

      require("@arangodb/replication").setupReplication(configuration);

  The command will return when the initial synchronization is finished and the
  continuous replication has been started, or in case the initial synchronization
  has failed.

  If the initial synchronization is successful, the command will store the given
  configuration on the slave. It also configures the continuous replication to start
  automatically if the slave is restarted, i.e. *autoStart* is set to *true*.

  If the command is run while the slave's replication applier is already running,
  it will first stop the running applier, drop its configuration and do a
  resynchronization of data with the master. It will then use the provided configration,
  overwriting any previously existing replication configuration on the slave.

  The following example demonstrates how to use the command for setting up replication
  for the *_system* database. Note that it should be run on the slave and not the
  master:

      db._useDatabase("_system");
      require("@arangodb/replication").setupReplication({
        endpoint: "tcp://master.domain.org:8529",
        username: "myuser",
        password: "mypasswd",
        verbose: false,
        includeSystem: false,
        incremental: true,
        autoResync: true
      });

* the *sync* and *syncCollection* functions now always start the data synchronization
  as an asynchronous server job. The call to *sync* or *syncCollection* will block
  until synchronization is either complete or has failed with an error. The functions
  will automatically poll the slave periodically for status updates.

  The main benefit is that the connection to the slave does not need to stay open
  permanently and is thus not affected by timeout issues. Additionally the caller does
  not need to query the synchronization status from the slave manually as this is
  now performed automatically by these functions.

* fixed undefined behavior when explaining some types of AQL traversals, fixed
  display of some types of traversals in AQL explain output


v2.8.1 (2016-01-29)
-------------------

* Improved AQL Pattern matching by allowing to specify a different traversal
  direction for one or many of the edge collections.

      FOR v, e, p IN OUTBOUND @start @@ec1, INBOUND @@ec2, @@ec3

  will traverse *ec1* and *ec3* in the OUTBOUND direction and for *ec2* it will use
  the INBOUND direction. These directions can be combined in arbitrary ways, the
  direction defined after *IN [steps]* will we used as default direction and can
  be overriden for specific collections.
  This feature is only available for collection lists, it is not possible to
  combine it with graph names.

* detect more types of transaction deadlocks early

* fixed display of relational operators in traversal explain output

* fixed undefined behavior in AQL function `PARSE_IDENTIFIER`

* added "engines" field to Foxx services generated in the admin interface

* added AQL function `IS_SAME_COLLECTION`:

  *IS_SAME_COLLECTION(collection, document)*: Return true if *document* has the same
  collection id as the collection specified in *collection*. *document* can either be
  a [document handle](../Glossary/README.md#document-handle) string, or a document with
  an *_id* attribute. The function does not validate whether the collection actually
  contains the specified document, but only compares the name of the specified collection
  with the collection name part of the specified document.
  If *document* is neither an object with an *id* attribute nor a *string* value,
  the function will return *null* and raise a warning.

      /* true */
      IS_SAME_COLLECTION('_users', '_users/my-user')
      IS_SAME_COLLECTION('_users', { _id: '_users/my-user' })

      /* false */
      IS_SAME_COLLECTION('_users', 'foobar/baz')
      IS_SAME_COLLECTION('_users', { _id: 'something/else' })


v2.8.0 (2016-01-25)
-------------------

* avoid recursive locking


v2.8.0-beta8 (2016-01-19)
-------------------------

* improved internal datafile statistics for compaction and compaction triggering
  conditions, preventing excessive growth of collection datafiles under some
  workloads. This should also fix issue #1596.

* renamed AQL optimizer rule `remove-collect-into` to `remove-collect-variables`

* fixed primary and edge index lookups prematurely aborting searches when the
  specified id search value contained a different collection than the collection
  the index was created for


v2.8.0-beta7 (2016-01-06)
-------------------------

* added vm.runInThisContext

* added AQL keyword `AGGREGATE` for use in AQL `COLLECT` statement

  Using `AGGREGATE` allows more efficient aggregation (incrementally while building
  the groups) than previous versions of AQL, which built group aggregates afterwards
  from the total of all group values.

  `AGGREGATE` can be used inside a `COLLECT` statement only. If used, it must follow
  the declaration of grouping keys:

      FOR doc IN collection
        COLLECT gender = doc.gender AGGREGATE minAge = MIN(doc.age), maxAge = MAX(doc.age)
        RETURN { gender, minAge, maxAge }

  or, if no grouping keys are used, it can follow the `COLLECT` keyword:

      FOR doc IN collection
        COLLECT AGGREGATE minAge = MIN(doc.age), maxAge = MAX(doc.age)
        RETURN {
  minAge, maxAge
}

  Only specific expressions are allowed on the right-hand side of each `AGGREGATE`
  assignment:

  - on the top level the expression must be a call to one of the supported aggregation
    functions `LENGTH`, `MIN`, `MAX`, `SUM`, `AVERAGE`, `STDDEV_POPULATION`, `STDDEV_SAMPLE`,
    `VARIANCE_POPULATION`, or `VARIANCE_SAMPLE`

  - the expression must not refer to variables introduced in the `COLLECT` itself

* Foxx: mocha test paths with wildcard characters (asterisks) now work on Windows

* reserved AQL keyword `NONE` for future use

* web interface: fixed a graph display bug concerning dashboard view

* web interface: fixed several bugs during the dashboard initialize process

* web interface: included several bugfixes: #1597, #1611, #1623

* AQL query optimizer now converts `LENGTH(collection-name)` to an optimized
  expression that returns the number of documents in a collection

* adjusted the behavior of the expansion (`[*]`) operator in AQL for non-array values

  In ArangoDB 2.8, calling the expansion operator on a non-array value will always
  return an empty array. Previous versions of ArangoDB expanded non-array values by
  calling the `TO_ARRAY()` function for the value, which for example returned an
  array with a single value for boolean, numeric and string input values, and an array
  with the object's values for an object input value. This behavior was inconsistent
  with how the expansion operator works for the array indexes in 2.8, so the behavior
  is now unified:

  - if the left-hand side operand of `[*]` is an array, the array will be returned as
    is when calling `[*]` on it
  - if the left-hand side operand of `[*]` is not an array, an empty array will be
    returned by `[*]`

  AQL queries that rely on the old behavior can be changed by either calling `TO_ARRAY`
  explicitly or by using the `[*]` at the correct position.

  The following example query will change its result in 2.8 compared to 2.7:

      LET values = "foo" RETURN values[*]

  In 2.7 the query has returned the array `[ "foo" ]`, but in 2.8 it will return an
  empty array `[ ]`. To make it return the array `[ "foo" ]` again, an explicit
  `TO_ARRAY` function call is needed in 2.8 (which in this case allows the removal
  of the `[*]` operator altogether). This also works in 2.7:

      LET values = "foo" RETURN TO_ARRAY(values)

  Another example:

      LET values = [ { name: "foo" }, { name: "bar" } ]
      RETURN values[*].name[*]

  The above returned `[ [ "foo" ], [ "bar" ] ] in 2.7. In 2.8 it will return
  `[ [ ], [ ] ]`, because the value of `name` is not an array. To change the results
  to the 2.7 style, the query can be changed to

      LET values = [ { name: "foo" }, { name: "bar" } ]
      RETURN values[* RETURN TO_ARRAY(CURRENT.name)]

  The above also works in 2.7.
  The following types of queries won't change:

      LET values = [ 1, 2, 3 ] RETURN values[*]
      LET values = [ { name: "foo" }, { name: "bar" } ] RETURN values[*].name
      LET values = [ { names: [ "foo", "bar" ] }, { names: [ "baz" ] } ] RETURN values[*].names[*]
      LET values = [ { names: [ "foo", "bar" ] }, { names: [ "baz" ] } ] RETURN values[*].names[**]

* slightly adjusted V8 garbage collection strategy so that collection eventually
  happens in all contexts that hold V8 external references to documents and
  collections.

  also adjusted default value of `--javascript.gc-frequency` from 10 seconds to
  15 seconds, as less internal operations are carried out in JavaScript.

* fixes for AQL optimizer and traversal

* added `--create-collection-type` option to arangoimp

  This allows specifying the type of the collection to be created when
  `--create-collection` is set to `true`.

* Foxx export cache should no longer break if a broken app is loaded in the
  web admin interface.


v2.8.0-beta2 (2015-12-16)
-------------------------

* added AQL query optimizer rule "sort-in-values"

  This rule pre-sorts the right-hand side operand of the `IN` and `NOT IN`
  operators so the operation can use a binary search with logarithmic complexity
  instead of a linear search. The rule is applied when the right-hand side
  operand of an `IN` or `NOT IN` operator in a filter condition is a variable that
  is defined in a different loop/scope than the operator itself. Additionally,
  the filter condition must consist of solely the `IN` or `NOT IN` operation
  in order to avoid any side-effects.

* changed collection status terminology in web interface for collections for
  which an unload request has been issued from `in the process of being unloaded`
  to `will be unloaded`.

* unloading a collection via the web interface will now trigger garbage collection
  in all v8 contexts and force a WAL flush. This increases the chances of perfoming
  the unload faster.

* added the following attributes to the result of `collection.figures()` and the
  corresponding HTTP API at `PUT /_api/collection/<name>/figures`:

  - `documentReferences`: The number of references to documents in datafiles
    that JavaScript code currently holds. This information can be used for
    debugging compaction and unload issues.
  - `waitingFor`: An optional string value that contains information about
    which object type is at the head of the collection's cleanup queue. This
    information can be used for debugging compaction and unload issues.
  - `compactionStatus.time`: The point in time the compaction for the collection
    was last executed. This information can be used for debugging compaction
    issues.
  - `compactionStatus.message`: The action that was performed when the compaction
    was last run for the collection. This information can be used for debugging
    compaction issues.

  Note: `waitingFor` and `compactionStatus` may be empty when called on a coordinator
  in a cluster.

* the compaction will now provide queryable status info that can be used to track
  its progress. The compaction status is displayed in the web interface, too.

* better error reporting for arangodump and arangorestore

* arangodump will now fail by default when trying to dump edges that
  refer to already dropped collections. This can be circumvented by
  specifying the option `--force true` when invoking arangodump

* fixed cluster upgrade procedure

* the AQL functions `NEAR` and `WITHIN` now have stricter validations
  for their input parameters `limit`, `radius` and `distance`. They may now throw
  exceptions when invalid parameters are passed that may have not led
  to exceptions in previous versions.

* deprecation warnings now log stack traces

* Foxx: improved backwards compatibility with 2.5 and 2.6

  - reverted Model and Repository back to non-ES6 "classes" because of
    compatibility issues when using the extend method with a constructor

  - removed deprecation warnings for extend and controller.del

  - restored deprecated method Model.toJSONSchema

  - restored deprecated `type`, `jwt` and `sessionStorageApp` options
    in Controller#activateSessions

* Fixed a deadlock problem in the cluster


v2.8.0-beta1 (2015-12-06)
-------------------------

* added AQL function `IS_DATESTRING(value)`

  Returns true if *value* is a string that can be used in a date function.
  This includes partial dates such as *2015* or *2015-10* and strings containing
  invalid dates such as *2015-02-31*. The function will return false for all
  non-string values, even if some of them may be usable in date functions.


v2.8.0-alpha1 (2015-12-03)
--------------------------

* added AQL keywords `GRAPH`, `OUTBOUND`, `INBOUND` and `ANY` for use in graph
  traversals, reserved AQL keyword `ALL` for future use

  Usage of these keywords as collection names, variable names or attribute names
  in AQL queries will not be possible without quoting. For example, the following
  AQL query will still work as it uses a quoted collection name and a quoted
  attribute name:

      FOR doc IN `OUTBOUND`
        RETURN doc.`any`

* issue #1593: added AQL `POW` function for exponentation

* added cluster execution site info in explain output for AQL queries

* replication improvements:

  - added `autoResync` configuration parameter for continuous replication.

    When set to `true`, a replication slave will automatically trigger a full data
    re-synchronization with the master when the master cannot provide the log data
    the slave had asked for. Note that `autoResync` will only work when the option
    `requireFromPresent` is also set to `true` for the continuous replication, or
    when the continuous syncer is started and detects that no start tick is present.

    Automatic re-synchronization may transfer a lot of data from the master to the
    slave and may be expensive. It is therefore turned off by default.
    When turned off, the slave will never perform an automatic re-synchronization
    with the master.

  - added `idleMinWaitTime` and `idleMaxWaitTime` configuration parameters for
    continuous replication.

    These parameters can be used to control the minimum and maximum wait time the
    slave will (intentionally) idle and not poll for master log changes in case the
    master had sent the full logs already.
    The `idleMaxWaitTime` value will only be used when `adapativePolling` is set
    to `true`. When `adaptivePolling` is disable, only `idleMinWaitTime` will be
    used as a constant time span in which the slave will not poll the master for
    further changes. The default values are 0.5 seconds for `idleMinWaitTime` and
    2.5 seconds for `idleMaxWaitTime`, which correspond to the hard-coded values
    used in previous versions of ArangoDB.

  - added `initialSyncMaxWaitTime` configuration parameter for initial and continuous
    replication

    This option controls the maximum wait time (in seconds) that the initial
    synchronization will wait for a response from the master when fetching initial
    collection data. If no response is received within this time period, the initial
    synchronization will give up and fail. This option is also relevant for
    continuous replication in case *autoResync* is set to *true*, as then the
    continuous replication may trigger a full data re-synchronization in case
    the master cannot the log data the slave had asked for.

  - HTTP requests sent from the slave to the master during initial synchronization
    will now be retried if they fail with connection problems.

  - the initial synchronization now logs its progress so it can be queried using
    the regular replication status check APIs.

  - added `async` attribute for `sync` and `syncCollection` operations called from
    the ArangoShell. Setthing this attribute to `true` will make the synchronization
    job on the server go into the background, so that the shell does not block. The
    status of the started asynchronous synchronization job can be queried from the
    ArangoShell like this:

        /* starts initial synchronization */
        var replication = require("@arangodb/replication");
        var id = replication.sync({
          endpoint: "tcp://master.domain.org:8529",
          username: "myuser",
          password: "mypasswd",
          async: true
       });

       /* now query the id of the returned async job and print the status */
       print(replication.getSyncResult(id));

    The result of `getSyncResult()` will be `false` while the server-side job
    has not completed, and different to `false` if it has completed. When it has
    completed, all job result details will be returned by the call to `getSyncResult()`.


* fixed non-deterministic query results in some cluster queries

* fixed issue #1589

* return HTTP status code 410 (gone) instead of HTTP 408 (request timeout) for
  server-side operations that are canceled / killed. Sending 410 instead of 408
  prevents clients from re-starting the same (canceled) operation. Google Chrome
  for example sends the HTTP request again in case it is responded with an HTTP
  408, and this is exactly the opposite of the desired behavior when an operation
  is canceled / killed by the user.

* web interface: queries in AQL editor now cancelable

* web interface: dashboard - added replication information

* web interface: AQL editor now supports bind parameters

* added startup option `--server.hide-product-header` to make the server not send
  the HTTP response header `"Server: ArangoDB"` in its HTTP responses. By default,
  the option is turned off so the header is still sent as usual.

* added new AQL function `UNSET_RECURSIVE` to recursively unset attritutes from
  objects/documents

* switched command-line editor in ArangoShell and arangod to linenoise-ng

* added automatic deadlock detection for transactions

  In case a deadlock is detected, a multi-collection operation may be rolled back
  automatically and fail with error 29 (`deadlock detected`). Client code for
  operations containing more than one collection should be aware of this potential
  error and handle it accordingly, either by giving up or retrying the transaction.

* Added C++ implementations for the AQL arithmetic operations and the following
  AQL functions:
  - ABS
  - APPEND
  - COLLECTIONS
  - CURRENT_DATABASE
  - DOCUMENT
  - EDGES
  - FIRST
  - FIRST_DOCUMENT
  - FIRST_LIST
  - FLATTEN
  - FLOOR
  - FULLTEXT
  - LAST
  - MEDIAN
  - MERGE_RECURSIVE
  - MINUS
  - NEAR
  - NOT_NULL
  - NTH
  - PARSE_IDENTIFIER
  - PERCENTILE
  - POP
  - POSITION
  - PUSH
  - RAND
  - RANGE
  - REMOVE_NTH
  - REMOVE_VALUE
  - REMOVE_VALUES
  - ROUND
  - SHIFT
  - SQRT
  - STDDEV_POPULATION
  - STDDEV_SAMPLE
  - UNSHIFT
  - VARIANCE_POPULATION
  - VARIANCE_SAMPLE
  - WITHIN
  - ZIP

* improved performance of skipping over many documents in an AQL query when no
  indexes and no filters are used, e.g.

      FOR doc IN collection
        LIMIT 1000000, 10
        RETURN doc

* Added array indexes

  Hash indexes and skiplist indexes can now optionally be defined for array values
  so they index individual array members.

  To define an index for array values, the attribute name is extended with the
  expansion operator `[*]` in the index definition:

      arangosh> db.colName.ensureHashIndex("tags[*]");

  When given the following document

      { tags: [ "AQL", "ArangoDB", "Index" ] }

  the index will now contain the individual values `"AQL"`, `"ArangoDB"` and `"Index"`.

  Now the index can be used for finding all documents having `"ArangoDB"` somewhere in their
  tags array using the following AQL query:

      FOR doc IN colName
        FILTER "ArangoDB" IN doc.tags[*]
        RETURN doc

* rewrote AQL query optimizer rule `use-index-range` and renamed it to `use-indexes`.
  The name change affects rule names in the optimizer's output.

* rewrote AQL execution node `IndexRangeNode` and renamed it to `IndexNode`. The name
  change affects node names in the optimizer's explain output.

* added convenience function `db._explain(query)` for human-readable explanation
  of AQL queries

* module resolution as used by `require` now behaves more like in node.js

* the `org/arangodb/request` module now returns response bodies for error responses
  by default. The old behavior of not returning bodies for error responses can be
  re-enabled by explicitly setting the option `returnBodyOnError` to `false` (#1437)


v2.7.6 (2016-01-30)
-------------------

* detect more types of transaction deadlocks early


v2.7.5 (2016-01-22)
-------------------

* backported added automatic deadlock detection for transactions

  In case a deadlock is detected, a multi-collection operation may be rolled back
  automatically and fail with error 29 (`deadlock detected`). Client code for
  operations containing more than one collection should be aware of this potential
  error and handle it accordingly, either by giving up or retrying the transaction.

* improved internal datafile statistics for compaction and compaction triggering
  conditions, preventing excessive growth of collection datafiles under some
  workloads. This should also fix issue #1596.

* Foxx export cache should no longer break if a broken app is loaded in the
  web admin interface.

* Foxx: removed some incorrect deprecation warnings.

* Foxx: mocha test paths with wildcard characters (asterisks) now work on Windows


v2.7.4 (2015-12-21)
-------------------

* slightly adjusted V8 garbage collection strategy so that collection eventually
  happens in all contexts that hold V8 external references to documents and
  collections.

* added the following attributes to the result of `collection.figures()` and the
  corresponding HTTP API at `PUT /_api/collection/<name>/figures`:

  - `documentReferences`: The number of references to documents in datafiles
    that JavaScript code currently holds. This information can be used for
    debugging compaction and unload issues.
  - `waitingFor`: An optional string value that contains information about
    which object type is at the head of the collection's cleanup queue. This
    information can be used for debugging compaction and unload issues.
  - `compactionStatus.time`: The point in time the compaction for the collection
    was last executed. This information can be used for debugging compaction
    issues.
  - `compactionStatus.message`: The action that was performed when the compaction
    was last run for the collection. This information can be used for debugging
    compaction issues.

  Note: `waitingFor` and `compactionStatus` may be empty when called on a coordinator
  in a cluster.

* the compaction will now provide queryable status info that can be used to track
  its progress. The compaction status is displayed in the web interface, too.


v2.7.3 (2015-12-17)
-------------------

* fixed some replication value conversion issues when replication applier properties
  were set via ArangoShell

* fixed disappearing of documents for collections transferred via `sync` or
  `syncCollection` if the collection was dropped right before synchronization
  and drop and (re-)create collection markers were located in the same WAL file


* fixed an issue where overwriting the system sessions collection would break
  the web interface when authentication is enabled

v2.7.2 (2015-12-01)
-------------------

* replication improvements:

  - added `autoResync` configuration parameter for continuous replication.

    When set to `true`, a replication slave will automatically trigger a full data
    re-synchronization with the master when the master cannot provide the log data
    the slave had asked for. Note that `autoResync` will only work when the option
    `requireFromPresent` is also set to `true` for the continuous replication, or
    when the continuous syncer is started and detects that no start tick is present.

    Automatic re-synchronization may transfer a lot of data from the master to the
    slave and may be expensive. It is therefore turned off by default.
    When turned off, the slave will never perform an automatic re-synchronization
    with the master.

  - added `idleMinWaitTime` and `idleMaxWaitTime` configuration parameters for
    continuous replication.

    These parameters can be used to control the minimum and maximum wait time the
    slave will (intentionally) idle and not poll for master log changes in case the
    master had sent the full logs already.
    The `idleMaxWaitTime` value will only be used when `adapativePolling` is set
    to `true`. When `adaptivePolling` is disable, only `idleMinWaitTime` will be
    used as a constant time span in which the slave will not poll the master for
    further changes. The default values are 0.5 seconds for `idleMinWaitTime` and
    2.5 seconds for `idleMaxWaitTime`, which correspond to the hard-coded values
    used in previous versions of ArangoDB.

  - added `initialSyncMaxWaitTime` configuration parameter for initial and continuous
    replication

    This option controls the maximum wait time (in seconds) that the initial
    synchronization will wait for a response from the master when fetching initial
    collection data. If no response is received within this time period, the initial
    synchronization will give up and fail. This option is also relevant for
    continuous replication in case *autoResync* is set to *true*, as then the
    continuous replication may trigger a full data re-synchronization in case
    the master cannot the log data the slave had asked for.

  - HTTP requests sent from the slave to the master during initial synchronization
    will now be retried if they fail with connection problems.

  - the initial synchronization now logs its progress so it can be queried using
    the regular replication status check APIs.

* fixed non-deterministic query results in some cluster queries

* added missing lock instruction for primary index in compactor size calculation

* fixed issue #1589

* fixed issue #1583

* fixed undefined behavior when accessing the top level of a document with the `[*]`
  operator

* fixed potentially invalid pointer access in shaper when the currently accessed
  document got re-located by the WAL collector at the very same time

* Foxx: optional configuration options no longer log validation errors when assigned
  empty values (#1495)

* Foxx: constructors provided to Repository and Model sub-classes via extend are
  now correctly called (#1592)


v2.7.1 (2015-11-07)
-------------------

* switch to linenoise next generation

* exclude `_apps` collection from replication

  The slave has its own `_apps` collection which it populates on server start.
  When replicating data from the master to the slave, the data from the master may
  clash with the slave's own data in the `_apps` collection. Excluding the `_apps`
  collection from replication avoids this.

* disable replication appliers when starting in modes `--upgrade`, `--no-server`
  and `--check-upgrade`

* more detailed output in arango-dfdb

* fixed "no start tick" issue in replication applier

  This error could occur after restarting a slave server after a shutdown
  when no data was ever transferred from the master to the slave via the
  continuous replication

* fixed problem during SSL client connection abort that led to scheduler thread
  staying at 100% CPU saturation

* fixed potential segfault in AQL `NEIGHBORS` function implementation when C++ function
  variant was used and collection names were passed as strings

* removed duplicate target for some frontend JavaScript files from the Makefile

* make AQL function `MERGE()` work on a single array parameter, too.
  This allows combining the attributes of multiple objects from an array into
  a single object, e.g.

      RETURN MERGE([
        { foo: 'bar' },
        { quux: 'quetzalcoatl', ruled: true },
        { bar: 'baz', foo: 'done' }
      ])

  will now return:

      {
        "foo": "done",
        "quux": "quetzalcoatl",
        "ruled": true,
        "bar": "baz"
      }

* fixed potential deadlock in collection status changing on Windows

* fixed hard-coded `incremental` parameter in shell implementation of
  `syncCollection` function in replication module

* fix for GCC5: added check for '-stdlib' option


v2.7.0 (2015-10-09)
-------------------

* fixed request statistics aggregation
  When arangod was started in supervisor mode, the request statistics always showed
  0 requests, as the statistics aggregation thread did not run then.

* read server configuration files before dropping privileges. this ensures that
  the SSL keyfile specified in the configuration can be read with the server's start
  privileges (i.e. root when using a standard ArangoDB package).

* fixed replication with a 2.6 replication configuration and issues with a 2.6 master

* raised default value of `--server.descriptors-minimum` to 1024

* allow Foxx apps to be installed underneath URL path `/_open/`, so they can be
  (intentionally) accessed without authentication.

* added *allowImplicit* sub-attribute in collections declaration of transactions.
  The *allowImplicit* attributes allows making transactions fail should they
  read-access a collection that was not explicitly declared in the *collections*
  array of the transaction.

* added "special" password ARANGODB_DEFAULT_ROOT_PASSWORD. If you pass
  ARANGODB_DEFAULT_ROOT_PASSWORD as password, it will read the password
  from the environment variable ARANGODB_DEFAULT_ROOT_PASSWORD


v2.7.0-rc2 (2015-09-22)
-----------------------

* fix over-eager datafile compaction

  This should reduce the need to compact directly after loading a collection when a
  collection datafile contained many insertions and updates for the same documents. It
  should also prevent from re-compacting already merged datafiles in case not many
  changes were made. Compaction will also make fewer index lookups than before.

* added `syncCollection()` function in module `org/arangodb/replication`

  This allows synchronizing the data of a single collection from a master to a slave
  server. Synchronization can either restore the whole collection by transferring all
  documents from the master to the slave, or incrementally by only transferring documents
  that differ. This is done by partitioning the collection's entire key space into smaller
  chunks and comparing the data chunk-wise between master and slave. Only chunks that are
  different will be re-transferred.

  The `syncCollection()` function can be used as follows:

      require("org/arangodb/replication").syncCollection(collectionName, options);

  e.g.

      require("org/arangodb/replication").syncCollection("myCollection", {
        endpoint: "tcp://127.0.0.1:8529",  /* master */
        username: "root",                  /* username for master */
        password: "secret",                /* password for master */
        incremental: true                  /* use incremental mode */
      });


* additionally allow the following characters in document keys:

  `(` `)` `+` `,` `=` `;` `$` `!` `*` `'` `%`


v2.7.0-rc1 (2015-09-17)
-----------------------

* removed undocumented server-side-only collection functions:
  * collection.OFFSET()
  * collection.NTH()
  * collection.NTH2()
  * collection.NTH3()

* upgraded Swagger to version 2.0 for the Documentation

  This gives the user better prepared test request structures.
  More conversions will follow so finally client libraries can be auto-generated.

* added extra AQL functions for date and time calculation and manipulation.
  These functions were contributed by GitHub users @CoDEmanX and @friday.
  A big thanks for their work!

  The following extra date functions are available from 2.7 on:

  * `DATE_DAYOFYEAR(date)`: Returns the day of year number of *date*.
    The return values range from 1 to 365, or 366 in a leap year respectively.

  * `DATE_ISOWEEK(date)`: Returns the ISO week date of *date*.
    The return values range from 1 to 53. Monday is considered the first day of the week.
    There are no fractional weeks, thus the last days in December may belong to the first
    week of the next year, and the first days in January may be part of the previous year's
    last week.

  * `DATE_LEAPYEAR(date)`: Returns whether the year of *date* is a leap year.

  * `DATE_QUARTER(date)`: Returns the quarter of the given date (1-based):
    * 1: January, February, March
    * 2: April, May, June
    * 3: July, August, September
    * 4: October, November, December

  - *DATE_DAYS_IN_MONTH(date)*: Returns the number of days in *date*'s month (28..31).

  * `DATE_ADD(date, amount, unit)`: Adds *amount* given in *unit* to *date* and
    returns the calculated date.

    *unit* can be either of the following to specify the time unit to add or
    subtract (case-insensitive):
    - y, year, years
    - m, month, months
    - w, week, weeks
    - d, day, days
    - h, hour, hours
    - i, minute, minutes
    - s, second, seconds
    - f, millisecond, milliseconds

    *amount* is the number of *unit*s to add (positive value) or subtract
    (negative value).

  * `DATE_SUBTRACT(date, amount, unit)`: Subtracts *amount* given in *unit* from
    *date* and returns the calculated date.

    It works the same as `DATE_ADD()`, except that it subtracts. It is equivalent
    to calling `DATE_ADD()` with a negative amount, except that `DATE_SUBTRACT()`
    can also subtract ISO durations. Note that negative ISO durations are not
    supported (i.e. starting with `-P`, like `-P1Y`).

  * `DATE_DIFF(date1, date2, unit, asFloat)`: Calculate the difference
    between two dates in given time *unit*, optionally with decimal places.
    Returns a negative value if *date1* is greater than *date2*.

  * `DATE_COMPARE(date1, date2, unitRangeStart, unitRangeEnd)`: Compare two
    partial dates and return true if they match, false otherwise. The parts to
    compare are defined by a range of time units.

    The full range is: years, months, days, hours, minutes, seconds, milliseconds.
    Pass the unit to start from as *unitRangeStart*, and the unit to end with as
    *unitRangeEnd*. All units in between will be compared. Leave out *unitRangeEnd*
    to only compare *unitRangeStart*.

  * `DATE_FORMAT(date, format)`: Format a date according to the given format string.
    It supports the following placeholders (case-insensitive):
    - %t: timestamp, in milliseconds since midnight 1970-01-01
    - %z: ISO date (0000-00-00T00:00:00.000Z)
    - %w: day of week (0..6)
    - %y: year (0..9999)
    - %yy: year (00..99), abbreviated (last two digits)
    - %yyyy: year (0000..9999), padded to length of 4
    - %yyyyyy: year (-009999 .. +009999), with sign prefix and padded to length of 6
    - %m: month (1..12)
    - %mm: month (01..12), padded to length of 2
    - %d: day (1..31)
    - %dd: day (01..31), padded to length of 2
    - %h: hour (0..23)
    - %hh: hour (00..23), padded to length of 2
    - %i: minute (0..59)
    - %ii: minute (00..59), padded to length of 2
    - %s: second (0..59)
    - %ss: second (00..59), padded to length of 2
    - %f: millisecond (0..999)
    - %fff: millisecond (000..999), padded to length of 3
    - %x: day of year (1..366)
    - %xxx: day of year (001..366), padded to length of 3
    - %k: ISO week date (1..53)
    - %kk: ISO week date (01..53), padded to length of 2
    - %l: leap year (0 or 1)
    - %q: quarter (1..4)
    - %a: days in month (28..31)
    - %mmm: abbreviated English name of month (Jan..Dec)
    - %mmmm: English name of month (January..December)
    - %www: abbreviated English name of weekday (Sun..Sat)
    - %wwww: English name of weekday (Sunday..Saturday)
    - %&: special escape sequence for rare occasions
    - %%: literal %
    - %: ignored

* new WAL logfiles and datafiles are now created non-sparse

  This prevents SIGBUS signals being raised when memory of a sparse datafile is accessed
  and the disk is full and the accessed file part is not actually disk-backed. In
  this case the mapped memory region is not necessarily backed by physical memory, and
  accessing the memory may raise SIGBUS and crash arangod.

* the `internal.download()` function and the module `org/arangodb/request` used some
  internal library function that handled the sending of HTTP requests from inside of
  ArangoDB. This library unconditionally set an HTTP header `Accept-Encoding: gzip`
  in all outgoing HTTP requests.

  This has been fixed in 2.7, so `Accept-Encoding: gzip` is not set automatically anymore.
  Additionally, the header `User-Agent: ArangoDB` is not set automatically either. If
  client applications desire to send these headers, they are free to add it when
  constructing the requests using the `download` function or the request module.

* fixed issue #1436: org/arangodb/request advertises deflate without supporting it

* added template string generator function `aqlQuery` for generating AQL queries

  This can be used to generate safe AQL queries with JavaScript parameter
  variables or expressions easily:

      var name = 'test';
      var attributeName = '_key';
      var query = aqlQuery`FOR u IN users FILTER u.name == ${name} RETURN u.${attributeName}`;
      db._query(query);

* report memory usage for document header data (revision id, pointer to data etc.)
  in `db.collection.figures()`. The memory used for document headers will now
  show up in the already existing attribute `indexes.size`. Due to that, the index
  sizes reported by `figures()` in 2.7 will be higher than those reported by 2.6,
  but the 2.7 values are more accurate.

* IMPORTANT CHANGE: the filenames in dumps created by arangodump now contain
  not only the name of the dumped collection, but also an additional 32-digit hash
  value. This is done to prevent overwriting dump files in case-insensitive file
  systems when there exist multiple collections with the same name (but with
  different cases).

  For example, if a database has two collections: `test` and `Test`, previous
  versions of ArangoDB created the files

  * `test.structure.json` and `test.data.json` for collection `test`
  * `Test.structure.json` and `Test.data.json` for collection `Test`

  This did not work for case-insensitive filesystems, because the files for the
  second collection would have overwritten the files of the first. arangodump in
  2.7 will create the following filenames instead:

  * `test_098f6bcd4621d373cade4e832627b4f6.structure.json` and `test_098f6bcd4621d373cade4e832627b4f6.data.json`
  * `Test_0cbc6611f5540bd0809a388dc95a615b.structure.json` and `Test_0cbc6611f5540bd0809a388dc95a615b.data.json`

  These filenames will be unambiguous even in case-insensitive filesystems.

* IMPORTANT CHANGE: make arangod actually close lingering client connections
  when idle for at least the duration specified via `--server.keep-alive-timeout`.
  In previous versions of ArangoDB, connections were not closed by the server
  when the timeout was reached and the client was still connected. Now the
  connection is properly closed by the server in case of timeout. Client
  applications relying on the old behavior may now need to reconnect to the
  server when their idle connections time out and get closed (note: connections
  being idle for a long time may be closed by the OS or firewalls anyway -
  client applications should be aware of that and try to reconnect).

* IMPORTANT CHANGE: when starting arangod, the server will drop the process
  privileges to the specified values in options `--server.uid` and `--server.gid`
  instantly after parsing the startup options.

  That means when either `--server.uid` or `--server.gid` are set, the privilege
  change will happen earlier. This may prevent binding the server to an endpoint
  with a port number lower than 1024 if the arangodb user has no privileges
  for that. Previous versions of ArangoDB changed the privileges later, so some
  startup actions were still carried out under the invoking user (i.e. likely
  *root* when started via init.d or system scripts) and especially binding to
  low port numbers was still possible there.

  The default privileges for user *arangodb* will not be sufficient for binding
  to port numbers lower than 1024. To have an ArangoDB 2.7 bind to a port number
  lower than 1024, it needs to be started with either a different privileged user,
  or the privileges of the *arangodb* user have to raised manually beforehand.

* added AQL optimizer rule `patch-update-statements`

* Linux startup scripts and systemd configuration for arangod now try to
  adjust the NOFILE (number of open files) limits for the process. The limit
  value is set to 131072 (128k) when ArangoDB is started via start/stop
  commands

* When ArangoDB is started/stopped manually via the start/stop commands, the
  main process will wait for up to 10 seconds after it forks the supervisor
  and arangod child processes. If the startup fails within that period, the
  start/stop script will fail with an exit code other than zero. If the
  startup of the supervisor or arangod is still ongoing after 10 seconds,
  the main program will still return with exit code 0. The limit of 10 seconds
  is arbitrary because the time required for a startup is not known in advance.

* added startup option `--database.throw-collection-not-loaded-error`

  Accessing a not-yet loaded collection will automatically load a collection
  on first access. This flag controls what happens in case an operation
  would need to wait for another thread to finalize loading a collection. If
  set to *true*, then the first operation that accesses an unloaded collection
  will load it. Further threads that try to access the same collection while
  it is still loading immediately fail with an error (1238, *collection not loaded*).
  This is to prevent all server threads from being blocked while waiting on the
  same collection to finish loading. When the first thread has completed loading
  the collection, the collection becomes regularly available, and all operations
  from that point on can be carried out normally, and error 1238 will not be
  thrown anymore for that collection.

  If set to *false*, the first thread that accesses a not-yet loaded collection
  will still load it. Other threads that try to access the collection while
  loading will not fail with error 1238 but instead block until the collection
  is fully loaded. This configuration might lead to all server threads being
  blocked because they are all waiting for the same collection to complete
  loading. Setting the option to *true* will prevent this from happening, but
  requires clients to catch error 1238 and react on it (maybe by scheduling
  a retry for later).

  The default value is *false*.

* added better control-C support in arangosh

  When CTRL-C is pressed in arangosh, it will now print a `^C` first. Pressing
  CTRL-C again will reset the prompt if something was entered before, or quit
  arangosh if no command was entered directly before.

  This affects the arangosh version build with Readline-support only (Linux
  and MacOS).

  The MacOS version of ArangoDB for Homebrew now depends on Readline, too. The
  Homebrew formula has been changed accordingly.
  When self-compiling ArangoDB on MacOS without Homebrew, Readline now is a
  prerequisite.

* increased default value for collection-specific `indexBuckets` value from 1 to 8

  Collections created from 2.7 on will use the new default value of `8` if not
  overridden on collection creation or later using
  `collection.properties({ indexBuckets: ... })`.

  The `indexBuckets` value determines the number of buckets to use for indexes of
  type `primary`, `hash` and `edge`. Having multiple index buckets allows splitting
  an index into smaller components, which can be filled in parallel when a collection
  is loading. Additionally, resizing and reallocation of indexes are faster and
  less intrusive if the index uses multiple buckets, because resize and reallocation
  will affect only data in a single bucket instead of all index values.

  The index buckets will be filled in parallel when loading a collection if the collection
  has an `indexBuckets` value greater than 1 and the collection contains a significant
  amount of documents/edges (the current threshold is 256K documents but this value
  may change in future versions of ArangoDB).

* changed HTTP client to use poll instead of select on Linux and MacOS

  This affects the ArangoShell and user-defined JavaScript code running inside
  arangod that initiates its own HTTP calls.

  Using poll instead of select allows using arbitrary high file descriptors
  (bigger than the compiled in FD_SETSIZE). Server connections are still handled using
  epoll, which has never been affected by FD_SETSIZE.

* implemented AQL `LIKE` function using ICU regexes

* added `RETURN DISTINCT` for AQL queries to return unique results:

      FOR doc IN collection
        RETURN DISTINCT doc.status

  This change also introduces `DISTINCT` as an AQL keyword.

* removed `createNamedQueue()` and `addJob()` functions from org/arangodb/tasks

* use less locks and more atomic variables in the internal dispatcher
  and V8 context handling implementations. This leads to improved throughput in
  some ArangoDB internals and allows for higher HTTP request throughput for
  many operations.

  A short overview of the improvements can be found here:

  https://www.arangodb.com/2015/08/throughput-enhancements/

* added shorthand notation for attribute names in AQL object literals:

      LET name = "Peter"
      LET age = 42
      RETURN { name, age }

  The above is the shorthand equivalent of the generic form

      LET name = "Peter"
      LET age = 42
      RETURN { name : name, age : age }

* removed configure option `--enable-timings`

  This option did not have any effect.

* removed configure option `--enable-figures`

  This option previously controlled whether HTTP request statistics code was
  compiled into ArangoDB or not. The previous default value was `true` so
  statistics code was available in official packages. Setting the option to
  `false` led to compile errors so it is doubtful the default value was
  ever changed. By removing the option some internal statistics code was also
  simplified.

* removed run-time manipulation methods for server endpoints:

  * `db._removeEndpoint()`
  * `db._configureEndpoint()`
  * HTTP POST `/_api/endpoint`
  * HTTP DELETE `/_api/endpoint`

* AQL query result cache

  The query result cache can optionally cache the complete results of all or selected AQL queries.
  It can be operated in the following modes:

  * `off`: the cache is disabled. No query results will be stored
  * `on`: the cache will store the results of all AQL queries unless their `cache`
    attribute flag is set to `false`
  * `demand`: the cache will store the results of AQL queries that have their
    `cache` attribute set to `true`, but will ignore all others

  The mode can be set at server startup using the `--database.query-cache-mode` configuration
  option and later changed at runtime.

  The following HTTP REST APIs have been added for controlling the query cache:

  * HTTP GET `/_api/query-cache/properties`: returns the global query cache configuration
  * HTTP PUT `/_api/query-cache/properties`: modifies the global query cache configuration
  * HTTP DELETE `/_api/query-cache`: invalidates all results in the query cache

  The following JavaScript functions have been added for controlling the query cache:

  * `require("org/arangodb/aql/cache").properties()`: returns the global query cache configuration
  * `require("org/arangodb/aql/cache").properties(properties)`: modifies the global query cache configuration
  * `require("org/arangodb/aql/cache").clear()`: invalidates all results in the query cache

* do not link arangoimp against V8

* AQL function call arguments optimization

  This will lead to arguments in function calls inside AQL queries not being copied but passed
  by reference. This may speed up calls to functions with bigger argument values or queries that
  call functions a lot of times.

* upgraded V8 version to 4.3.61

* removed deprecated AQL `SKIPLIST` function.

  This function was introduced in older versions of ArangoDB with a less powerful query optimizer to
  retrieve data from a skiplist index using a `LIMIT` clause. It was marked as deprecated in ArangoDB
  2.6.

  Since ArangoDB 2.3 the behavior of the `SKIPLIST` function can be emulated using regular AQL
  constructs, e.g.

      FOR doc IN @@collection
        FILTER doc.value >= @value
        SORT doc.value DESC
        LIMIT 1
        RETURN doc

* the `skip()` function for simple queries does not accept negative input any longer.
  This feature was deprecated in 2.6.0.

* fix exception handling

  In some cases JavaScript exceptions would re-throw without information of the original problem.
  Now the original exception is logged for failure analysis.

* based REST API method PUT `/_api/simple/all` on the cursor API and make it use AQL internally.

  The change speeds up this REST API method and will lead to additional query information being
  returned by the REST API. Clients can use this extra information or ignore it.

* Foxx Queue job success/failure handlers arguments have changed from `(jobId, jobData, result, jobFailures)` to `(result, jobData, job)`.

* added Foxx Queue job options `repeatTimes`, `repeatUntil` and `repeatDelay` to automatically re-schedule jobs when they are completed.

* added Foxx manifest configuration type `password` to mask values in the web interface.

* fixed default values in Foxx manifest configurations sometimes not being used as defaults.

* fixed optional parameters in Foxx manifest configurations sometimes not being cleared correctly.

* Foxx dependencies can now be marked as optional using a slightly more verbose syntax in your manifest file.

* converted Foxx constructors to ES6 classes so you can extend them using class syntax.

* updated aqb to 2.0.

* updated chai to 3.0.

* Use more madvise calls to speed up things when memory is tight, in particular
  at load time but also for random accesses later.

* Overhauled web interface

  The web interface now has a new design.

  The API documentation for ArangoDB has been moved from "Tools" to "Links" in the web interface.

  The "Applications" tab in the web interfaces has been renamed to "Services".


v2.6.12 (2015-12-02)
--------------------

* fixed disappearing of documents for collections transferred via `sync` if the
  the collection was dropped right before synchronization and drop and (re-)create
  collection markers were located in the same WAL file

* added missing lock instruction for primary index in compactor size calculation

* fixed issue #1589

* fixed issue #1583

* Foxx: optional configuration options no longer log validation errors when assigned
  empty values (#1495)


v2.6.11 (2015-11-18)
--------------------

* fixed potentially invalid pointer access in shaper when the currently accessed
  document got re-located by the WAL collector at the very same time


v2.6.10 (2015-11-10)
--------------------

* disable replication appliers when starting in modes `--upgrade`, `--no-server`
  and `--check-upgrade`

* more detailed output in arango-dfdb

* fixed potential deadlock in collection status changing on Windows

* issue #1521: Can't dump/restore with user and password


v2.6.9 (2015-09-29)
-------------------

* added "special" password ARANGODB_DEFAULT_ROOT_PASSWORD. If you pass
  ARANGODB_DEFAULT_ROOT_PASSWORD as password, it will read the password
  from the environment variable ARANGODB_DEFAULT_ROOT_PASSWORD

* fixed failing AQL skiplist, sort and limit combination

  When using a Skiplist index on an attribute (say "a") and then using sort
  and skip on this attribute caused the result to be empty e.g.:

    require("internal").db.test.ensureSkiplist("a");
    require("internal").db._query("FOR x IN test SORT x.a LIMIT 10, 10");

  Was always empty no matter how many documents are stored in test.
  This is now fixed.

v2.6.8 (2015-09-09)
-------------------

* ARM only:

  The ArangoDB packages for ARM require the kernel to allow unaligned memory access.
  How the kernel handles unaligned memory access is configurable at runtime by
  checking and adjusting the contents `/proc/cpu/alignment`.

  In order to operate on ARM, ArangoDB requires the bit 1 to be set. This will
  make the kernel trap and adjust unaligned memory accesses. If this bit is not
  set, the kernel may send a SIGBUS signal to ArangoDB and terminate it.

  To set bit 1 in `/proc/cpu/alignment` use the following command as a privileged
  user (e.g. root):

      echo "2" > /proc/cpu/alignment

  Note that this setting affects all user processes and not just ArangoDB. Setting
  the alignment with the above command will also not make the setting permanent,
  so it will be lost after a restart of the system. In order to make the setting
  permanent, it should be executed during system startup or before starting arangod.

  The ArangoDB start/stop scripts do not adjust the alignment setting, but rely on
  the environment to have the correct alignment setting already. The reason for this
  is that the alignment settings also affect all other user processes (which ArangoDB
  is not aware of) and thus may have side-effects outside of ArangoDB. It is therefore
  more reasonable to have the system administrator carry out the change.


v2.6.7 (2015-08-25)
-------------------

* improved AssocMulti index performance when resizing.

  This makes the edge index perform less I/O when under memory pressure.


v2.6.6 (2015-08-23)
-------------------

* added startup option `--server.additional-threads` to create separate queues
  for slow requests.


v2.6.5 (2015-08-17)
-------------------

* added startup option `--database.throw-collection-not-loaded-error`

  Accessing a not-yet loaded collection will automatically load a collection
  on first access. This flag controls what happens in case an operation
  would need to wait for another thread to finalize loading a collection. If
  set to *true*, then the first operation that accesses an unloaded collection
  will load it. Further threads that try to access the same collection while
  it is still loading immediately fail with an error (1238, *collection not loaded*).
  This is to prevent all server threads from being blocked while waiting on the
  same collection to finish loading. When the first thread has completed loading
  the collection, the collection becomes regularly available, and all operations
  from that point on can be carried out normally, and error 1238 will not be
  thrown anymore for that collection.

  If set to *false*, the first thread that accesses a not-yet loaded collection
  will still load it. Other threads that try to access the collection while
  loading will not fail with error 1238 but instead block until the collection
  is fully loaded. This configuration might lead to all server threads being
  blocked because they are all waiting for the same collection to complete
  loading. Setting the option to *true* will prevent this from happening, but
  requires clients to catch error 1238 and react on it (maybe by scheduling
  a retry for later).

  The default value is *false*.

* fixed busy wait loop in scheduler threads that sometimes consumed 100% CPU while
  waiting for events on connections closed unexpectedly by the client side

* handle attribute `indexBuckets` when restoring collections via arangorestore.
  Previously the `indexBuckets` attribute value from the dump was ignored, and the
   server default value for `indexBuckets` was used when restoring a collection.

* fixed "EscapeValue already set error" crash in V8 actions that might have occurred when
  canceling V8-based operations.


v2.6.4 (2015-08-01)
-------------------

* V8: Upgrade to version 4.1.0.27 - this is intended to be the stable V8 version.

* fixed issue #1424: Arango shell should not processing arrows pushing on keyboard


v2.6.3 (2015-07-21)
-------------------

* issue #1409: Document values with null character truncated


v2.6.2 (2015-07-04)
-------------------

* fixed issue #1383: bindVars for HTTP API doesn't work with empty string

* fixed handling of default values in Foxx manifest configurations

* fixed handling of optional parameters in Foxx manifest configurations

* fixed a reference error being thrown in Foxx queues when a function-based job type is used that is not available and no options object is passed to queue.push


v2.6.1 (2015-06-24)
-------------------

* Add missing swagger files to cmake build. fixes #1368

* fixed documentation errors


v2.6.0 (2015-06-20)
-------------------

* using negative values for `SimpleQuery.skip()` is deprecated.
  This functionality will be removed in future versions of ArangoDB.

* The following simple query functions are now deprecated:

  * collection.near
  * collection.within
  * collection.geo
  * collection.fulltext
  * collection.range
  * collection.closedRange

  This also lead to the following REST API methods being deprecated from now on:

  * PUT /_api/simple/near
  * PUT /_api/simple/within
  * PUT /_api/simple/fulltext
  * PUT /_api/simple/range

  It is recommended to replace calls to these functions or APIs with equivalent AQL queries,
  which are more flexible because they can be combined with other operations:

      FOR doc IN NEAR(@@collection, @latitude, @longitude, @limit)
        RETURN doc

      FOR doc IN WITHIN(@@collection, @latitude, @longitude, @radius, @distanceAttributeName)
        RETURN doc

      FOR doc IN FULLTEXT(@@collection, @attributeName, @queryString, @limit)
        RETURN doc

      FOR doc IN @@collection
        FILTER doc.value >= @left && doc.value < @right
        LIMIT @skip, @limit
        RETURN doc`

  The above simple query functions and REST API methods may be removed in future versions
  of ArangoDB.

* deprecated now-obsolete AQL `SKIPLIST` function

  The function was introduced in older versions of ArangoDB with a less powerful query optimizer to
  retrieve data from a skiplist index using a `LIMIT` clause.

  Since 2.3 the same goal can be achieved by using regular AQL constructs, e.g.

      FOR doc IN collection FILTER doc.value >= @value SORT doc.value DESC LIMIT 1 RETURN doc

* fixed issues when switching the database inside tasks and during shutdown of database cursors

  These features were added during 2.6 alpha stage so the fixes affect devel/2.6-alpha builds only

* issue #1360: improved foxx-manager help

* added `--enable-tcmalloc` configure option.

  When this option is set, arangod and the client tools will be linked against tcmalloc, which replaces
  the system allocator. When the option is set, a tcmalloc library must be present on the system under
  one of the names `libtcmalloc`, `libtcmalloc_minimal` or `libtcmalloc_debug`.

  As this is a configure option, it is supported for manual builds on Linux-like systems only. tcmalloc
  support is currently experimental.

* issue #1353: Windows: HTTP API - incorrect path in errorMessage

* issue #1347: added option `--create-database` for arangorestore.

  Setting this option to `true` will now create the target database if it does not exist. When creating
  the target database, the username and passwords passed to arangorestore will be used to create an
  initial user for the new database.

* issue #1345: advanced debug information for User Functions

* issue #1341: Can't use bindvars in UPSERT

* fixed vulnerability in JWT implementation.

* changed default value of option `--database.ignore-datafile-errors` from `true` to `false`

  If the new default value of `false` is used, then arangod will refuse loading collections that contain
  datafiles with CRC mismatches or other errors. A collection with datafile errors will then become
  unavailable. This prevents follow up errors from happening.

  The only way to access such collection is to use the datafile debugger (arango-dfdb) and try to repair
  or truncate the datafile with it.

  If `--database.ignore-datafile-errors` is set to `true`, then collections will become available
  even if parts of their data cannot be loaded. This helps availability, but may cause (partial) data
  loss and follow up errors.

* added server startup option `--server.session-timeout` for controlling the timeout of user sessions
  in the web interface

* add sessions and cookie authentication for ArangoDB's web interface

  ArangoDB's built-in web interface now uses sessions. Session information ids are stored in cookies,
  so clients using the web interface must accept cookies in order to use it

* web interface: display query execution time in AQL editor

* web interface: renamed AQL query *submit* button to *execute*

* web interface: added query explain feature in AQL editor

* web interface: demo page added. only working if demo data is available, hidden otherwise

* web interface: added support for custom app scripts with optional arguments and results

* web interface: mounted apps that need to be configured are now indicated in the app overview

* web interface: added button for running tests to app details

* web interface: added button for configuring app dependencies to app details

* web interface: upgraded API documentation to use Swagger 2

* INCOMPATIBLE CHANGE

  removed startup option `--log.severity`

  The docs for `--log.severity` mentioned lots of severities (e.g. `exception`, `technical`, `functional`, `development`)
  but only a few severities (e.g. `all`, `human`) were actually used, with `human` being the default and `all` enabling the
  additional logging of requests. So the option pretended to control a lot of things which it actually didn't. Additionally,
  the option `--log.requests-file` was around for a long time already, also controlling request logging.

  Because the `--log.severity` option effectively did not control that much, it was removed. A side effect of removing the
  option is that 2.5 installations which used `--log.severity all` will not log requests after the upgrade to 2.6. This can
  be adjusted by setting the `--log.requests-file` option.

* add backtrace to fatal log events

* added optional `limit` parameter for AQL function `FULLTEXT`

* make fulltext index also index text values contained in direct sub-objects of the indexed
  attribute.

  Previous versions of ArangoDB only indexed the attribute value if it was a string. Sub-attributes
  of the index attribute were ignored when fulltext indexing.

  Now, if the index attribute value is an object, the object's values will each be included in the
  fulltext index if they are strings. If the index attribute value is an array, the array's values
  will each be included in the fulltext index if they are strings.

  For example, with a fulltext index present on the `translations` attribute, the following text
  values will now be indexed:

      var c = db._create("example");
      c.ensureFulltextIndex("translations");
      c.insert({ translations: { en: "fox", de: "Fuchs", fr: "renard", ru: "лиса" } });
      c.insert({ translations: "Fox is the English translation of the German word Fuchs" });
      c.insert({ translations: [ "ArangoDB", "document", "database", "Foxx" ] });

      c.fulltext("translations", "лиса").toArray();       // returns only first document
      c.fulltext("translations", "Fox").toArray();        // returns first and second documents
      c.fulltext("translations", "prefix:Fox").toArray(); // returns all three documents

* added batch document removal and lookup commands:

      collection.lookupByKeys(keys)
      collection.removeByKeys(keys)

  These commands can be used to perform multi-document lookup and removal operations efficiently
  from the ArangoShell. The argument to these operations is an array of document keys.

  Also added HTTP APIs for batch document commands:

  * PUT /_api/simple/lookup-by-keys
  * PUT /_api/simple/remove-by-keys

* properly prefix document address URLs with the current database name for calls to the REST
  API method GET `/_api/document?collection=...` (that method will return partial URLs to all
  documents in the collection).

  Previous versions of ArangoDB returned the URLs starting with `/_api/` but without the current
  database name, e.g. `/_api/document/mycollection/mykey`. Starting with 2.6, the response URLs
  will include the database name as well, e.g. `/_db/_system/_api/document/mycollection/mykey`.

* added dedicated collection export HTTP REST API

  ArangoDB now provides a dedicated collection export API, which can take snapshots of entire
  collections more efficiently than the general-purpose cursor API. The export API is useful
  to transfer the contents of an entire collection to a client application. It provides optional
  filtering on specific attributes.

  The export API is available at endpoint `POST /_api/export?collection=...`. The API has the
  same return value structure as the already established cursor API (`POST /_api/cursor`).

  An introduction to the export API is given in this blog post:
  http://jsteemann.github.io/blog/2015/04/04/more-efficient-data-exports/

* subquery optimizations for AQL queries

  This optimization avoids copying intermediate results into subqueries that are not required
  by the subquery.

  A brief description can be found here:
  http://jsteemann.github.io/blog/2015/05/04/subquery-optimizations/

* return value optimization for AQL queries

  This optimization avoids copying the final query result inside the query's main `ReturnNode`.

  A brief description can be found here:
  http://jsteemann.github.io/blog/2015/05/04/return-value-optimization-for-aql/

* speed up AQL queries containing big `IN` lists for index lookups

  `IN` lists used for index lookups had performance issues in previous versions of ArangoDB.
  These issues have been addressed in 2.6 so using bigger `IN` lists for filtering is much
  faster.

  A brief description can be found here:
  http://jsteemann.github.io/blog/2015/05/07/in-list-improvements/

* allow `@` and `.` characters in document keys, too

  This change also leads to document keys being URL-encoded when returned in HTTP `location`
  response headers.

* added alternative implementation for AQL COLLECT

  The alternative method uses a hash table for grouping and does not require its input elements
  to be sorted. It will be taken into account by the optimizer for `COLLECT` statements that do
  not use an `INTO` clause.

  In case a `COLLECT` statement can use the hash table variant, the optimizer will create an extra
  plan for it at the beginning of the planning phase. In this plan, no extra `SORT` node will be
  added in front of the `COLLECT` because the hash table variant of `COLLECT` does not require
  sorted input. Instead, a `SORT` node will be added after it to sort its output. This `SORT` node
  may be optimized away again in later stages. If the sort order of the result is irrelevant to
  the user, adding an extra `SORT null` after a hash `COLLECT` operation will allow the optimizer to
  remove the sorts altogether.

  In addition to the hash table variant of `COLLECT`, the optimizer will modify the original plan
  to use the regular `COLLECT` implementation. As this implementation requires sorted input, the
  optimizer will insert a `SORT` node in front of the `COLLECT`. This `SORT` node may be optimized
  away in later stages.

  The created plans will then be shipped through the regular optimization pipeline. In the end,
  the optimizer will pick the plan with the lowest estimated total cost as usual. The hash table
  variant does not require an up-front sort of the input, and will thus be preferred over the
  regular `COLLECT` if the optimizer estimates many input elements for the `COLLECT` node and
  cannot use an index to sort them.

  The optimizer can be explicitly told to use the regular *sorted* variant of `COLLECT` by
  suffixing a `COLLECT` statement with `OPTIONS { "method" : "sorted" }`. This will override the
  optimizer guesswork and only produce the *sorted* variant of `COLLECT`.

  A blog post on the new `COLLECT` implementation can be found here:
  http://jsteemann.github.io/blog/2015/04/22/collecting-with-a-hash-table/

* refactored HTTP REST API for cursors

  The HTTP REST API for cursors (`/_api/cursor`) has been refactored to improve its performance
  and use less memory.

  A post showing some of the performance improvements can be found here:
  http://jsteemann.github.io/blog/2015/04/01/improvements-for-the-cursor-api/

* simplified return value syntax for data-modification AQL queries

  ArangoDB 2.4 since version allows to return results from data-modification AQL queries. The
  syntax for this was quite limited and verbose:

      FOR i IN 1..10
        INSERT { value: i } IN test
        LET inserted = NEW
        RETURN inserted

  The `LET inserted = NEW RETURN inserted` was required literally to return the inserted
  documents. No calculations could be made using the inserted documents.

  This is now more flexible. After a data-modification clause (e.g. `INSERT`, `UPDATE`, `REPLACE`,
  `REMOVE`, `UPSERT`) there can follow any number of `LET` calculations. These calculations can
  refer to the pseudo-values `OLD` and `NEW` that are created by the data-modification statements.

  This allows returning projections of inserted or updated documents, e.g.:

      FOR i IN 1..10
        INSERT { value: i } IN test
        RETURN { _key: NEW._key, value: i }

  Still not every construct is allowed after a data-modification clause. For example, no functions
  can be called that may access documents.

  More information can be found here:
  http://jsteemann.github.io/blog/2015/03/27/improvements-for-data-modification-queries/

* added AQL `UPSERT` statement

  This adds an `UPSERT` statement to AQL that is a combination of both `INSERT` and `UPDATE` /
  `REPLACE`. The `UPSERT` will search for a matching document using a user-provided example.
  If no document matches the example, the *insert* part of the `UPSERT` statement will be
  executed. If there is a match, the *update* / *replace* part will be carried out:

      UPSERT { page: 'index.html' }                 /* search example */
        INSERT { page: 'index.html', pageViews: 1 } /* insert part */
        UPDATE { pageViews: OLD.pageViews + 1 }     /* update part */
        IN pageViews

  `UPSERT` can be used with an `UPDATE` or `REPLACE` clause. The `UPDATE` clause will perform
  a partial update of the found document, whereas the `REPLACE` clause will replace the found
  document entirely. The `UPDATE` or `REPLACE` parts can refer to the pseudo-value `OLD`, which
  contains all attributes of the found document.

  `UPSERT` statements can optionally return values. In the following query, the return
  attribute `found` will return the found document before the `UPDATE` was applied. If no
  document was found, `found` will contain a value of `null`. The `updated` result attribute will
  contain the inserted / updated document:

      UPSERT { page: 'index.html' }                 /* search example */
        INSERT { page: 'index.html', pageViews: 1 } /* insert part */
        UPDATE { pageViews: OLD.pageViews + 1 }     /* update part */
        IN pageViews
        RETURN { found: OLD, updated: NEW }

  A more detailed description of `UPSERT` can be found here:
  http://jsteemann.github.io/blog/2015/03/27/preview-of-the-upsert-command/

* adjusted default configuration value for `--server.backlog-size` from 10 to 64.

* issue #1231: bug xor feature in AQL: LENGTH(null) == 4

  This changes the behavior of the AQL `LENGTH` function as follows:

  - if the single argument to `LENGTH()` is `null`, then the result will now be `0`. In previous
    versions of ArangoDB, the result of `LENGTH(null)` was `4`.

  - if the single argument to `LENGTH()` is `true`, then the result will now be `1`. In previous
    versions of ArangoDB, the result of `LENGTH(true)` was `4`.

  - if the single argument to `LENGTH()` is `false`, then the result will now be `0`. In previous
    versions of ArangoDB, the result of `LENGTH(false)` was `5`.

  The results of `LENGTH()` with string, numeric, array object argument values do not change.

* issue #1298: Bulk import if data already exists (#1298)

  This change extends the HTTP REST API for bulk imports as follows:

  When documents are imported and the `_key` attribute is specified for them, the import can be
  used for inserting and updating/replacing documents. Previously, the import could be used for
  inserting new documents only, and re-inserting a document with an existing key would have failed
  with a *unique key constraint violated* error.

  The above behavior is still the default. However, the API now allows controlling the behavior
  in case of a unique key constraint error via the optional URL parameter `onDuplicate`.

  This parameter can have one of the following values:

  - `error`: when a unique key constraint error occurs, do not import or update the document but
    report an error. This is the default.

  - `update`: when a unique key constraint error occurs, try to (partially) update the existing
    document with the data specified in the import. This may still fail if the document would
    violate secondary unique indexes. Only the attributes present in the import data will be
    updated and other attributes already present will be preserved. The number of updated documents
    will be reported in the `updated` attribute of the HTTP API result.

  - `replace`: when a unique key constraint error occurs, try to fully replace the existing
    document with the data specified in the import. This may still fail if the document would
    violate secondary unique indexes. The number of replaced documents will be reported in the
    `updated` attribute of the HTTP API result.

  - `ignore`: when a unique key constraint error occurs, ignore this error. There will be no
    insert, update or replace for the particular document. Ignored documents will be reported
    separately in the `ignored` attribute of the HTTP API result.

  The result of the HTTP import API will now contain the attributes `ignored` and `updated`, which
  contain the number of ignored and updated documents respectively. These attributes will contain a
  value of zero unless the `onDuplicate` URL parameter is set to either `update` or `replace`
  (in this case the `updated` attribute may contain non-zero values) or `ignore` (in this case the
  `ignored` attribute may contain a non-zero value).

  To support the feature, arangoimp also has a new command line option `--on-duplicate` which can
  have one of the values `error`, `update`, `replace`, `ignore`. The default value is `error`.

  A few examples for using arangoimp with the `--on-duplicate` option can be found here:
  http://jsteemann.github.io/blog/2015/04/14/updating-documents-with-arangoimp/

* changed behavior of `db._query()` in the ArangoShell:

  if the command's result is printed in the shell, the first 10 results will be printed. Previously
  only a basic description of the underlying query result cursor was printed. Additionally, if the
  cursor result contains more than 10 results, the cursor is assigned to a global variable `more`,
  which can be used to iterate over the cursor result.

  Example:

      arangosh [_system]> db._query("FOR i IN 1..15 RETURN i")
      [object ArangoQueryCursor, count: 15, hasMore: true]

      [
        1,
        2,
        3,
        4,
        5,
        6,
        7,
        8,
        9,
        10
      ]

      type 'more' to show more documents


      arangosh [_system]> more
      [object ArangoQueryCursor, count: 15, hasMore: false]

      [
        11,
        12,
        13,
        14,
        15
      ]

* Disallow batchSize value 0 in HTTP `POST /_api/cursor`:

  The HTTP REST API `POST /_api/cursor` does not accept a `batchSize` parameter value of
  `0` any longer. A batch size of 0 never made much sense, but previous versions of ArangoDB
  did not check for this value. Now creating a cursor using a `batchSize` value 0 will
  result in an HTTP 400 error response

* REST Server: fix memory leaks when failing to add jobs

* 'EDGES' AQL Function

  The AQL function `EDGES` got a new fifth option parameter.
  Right now only one option is available: 'includeVertices'. This is a boolean parameter
  that allows to modify the result of the `EDGES` function.
  Default is 'includeVertices: false' which does not have any effect.
  'includeVertices: true' modifies the result, such that
  {vertex: <vertexDocument>, edge: <edgeDocument>} is returned.

* INCOMPATIBLE CHANGE:

  The result format of the AQL function `NEIGHBORS` has been changed.
  Before it has returned an array of objects containing 'vertex' and 'edge'.
  Now it will only contain the vertex directly.
  Also an additional option 'includeData' has been added.
  This is used to define if only the 'vertex._id' value should be returned (false, default),
  or if the vertex should be looked up in the collection and the complete JSON should be returned
  (true).
  Using only the id values can lead to significantly improved performance if this is the only information
  required.

  In order to get the old result format prior to ArangoDB 2.6, please use the function EDGES instead.
  Edges allows for a new option 'includeVertices' which, set to true, returns exactly the format of NEIGHBORS.
  Example:

      NEIGHBORS(<vertexCollection>, <edgeCollection>, <vertex>, <direction>, <example>)

  This can now be achieved by:

      EDGES(<edgeCollection>, <vertex>, <direction>, <example>, {includeVertices: true})

  If you are nesting several NEIGHBORS steps you can speed up their performance in the following way:

  Old Example:

  FOR va IN NEIGHBORS(Users, relations, 'Users/123', 'outbound') FOR vc IN NEIGHBORS(Products, relations, va.vertex._id, 'outbound') RETURN vc

  This can now be achieved by:

  FOR va IN NEIGHBORS(Users, relations, 'Users/123', 'outbound') FOR vc IN NEIGHBORS(Products, relations, va, 'outbound', null, {includeData: true}) RETURN vc
                                                                                                          ^^^^                  ^^^^^^^^^^^^^^^^^^^
                                                                                                  Use intermediate directly     include Data for final

* INCOMPATIBLE CHANGE:

  The AQL function `GRAPH_NEIGHBORS` now provides an additional option `includeData`.
  This option allows controlling whether the function should return the complete vertices
  or just their IDs. Returning only the IDs instead of the full vertices can lead to
  improved performance .

  If provided, `includeData` is set to `true`, all vertices in the result will be returned
  with all their attributes. The default value of `includeData` is `false`.
  This makes the default function results incompatible with previous versions of ArangoDB.

  To get the old result style in ArangoDB 2.6, please set the options as follows in calls
  to `GRAPH_NEIGHBORS`:

      GRAPH_NEIGHBORS(<graph>, <vertex>, { includeData: true })

* INCOMPATIBLE CHANGE:

  The AQL function `GRAPH_COMMON_NEIGHBORS` now provides an additional option `includeData`.
  This option allows controlling whether the function should return the complete vertices
  or just their IDs. Returning only the IDs instead of the full vertices can lead to
  improved performance .

  If provided, `includeData` is set to `true`, all vertices in the result will be returned
  with all their attributes. The default value of `includeData` is `false`.
  This makes the default function results incompatible with previous versions of ArangoDB.

  To get the old result style in ArangoDB 2.6, please set the options as follows in calls
  to `GRAPH_COMMON_NEIGHBORS`:

      GRAPH_COMMON_NEIGHBORS(<graph>, <vertexExamples1>, <vertexExamples2>, { includeData: true }, { includeData: true })

* INCOMPATIBLE CHANGE:

  The AQL function `GRAPH_SHORTEST_PATH` now provides an additional option `includeData`.
  This option allows controlling whether the function should return the complete vertices
  and edges or just their IDs. Returning only the IDs instead of full vertices and edges
  can lead to improved performance .

  If provided, `includeData` is set to `true`, all vertices and edges in the result will
  be returned with all their attributes. There is also an optional parameter `includePath` of
  type object.
  It has two optional sub-attributes `vertices` and `edges`, both of type boolean.
  Both can be set individually and the result will include all vertices on the path if
  `includePath.vertices == true` and all edges if `includePath.edges == true` respectively.

  The default value of `includeData` is `false`, and paths are now excluded by default.
  This makes the default function results incompatible with previous versions of ArangoDB.

  To get the old result style in ArangoDB 2.6, please set the options as follows in calls
  to `GRAPH_SHORTEST_PATH`:

      GRAPH_SHORTEST_PATH(<graph>, <source>, <target>, { includeData: true, includePath: { edges: true, vertices: true } })

  The attributes `startVertex` and `vertex` that were present in the results of `GRAPH_SHORTEST_PATH`
  in previous versions of ArangoDB will not be produced in 2.6. To calculate these attributes in 2.6,
  please extract the first and last elements from the `vertices` result attribute.

* INCOMPATIBLE CHANGE:

  The AQL function `GRAPH_DISTANCE_TO` will now return only the id the destination vertex
  in the `vertex` attribute, and not the full vertex data with all vertex attributes.

* INCOMPATIBLE CHANGE:

  All graph measurements functions in JavaScript module `general-graph` that calculated a
  single figure previously returned an array containing just the figure. Now these functions
  will return the figure directly and not put it inside an array.

  The affected functions are:

  * `graph._absoluteEccentricity`
  * `graph._eccentricity`
  * `graph._absoluteCloseness`
  * `graph._closeness`
  * `graph._absoluteBetweenness`
  * `graph._betweenness`
  * `graph._radius`
  * `graph._diameter`

* Create the `_graphs` collection in new databases with `waitForSync` attribute set to `false`

  The previous `waitForSync` value was `true`, so default the behavior when creating and dropping
  graphs via the HTTP REST API changes as follows if the new settings are in effect:

  * `POST /_api/graph` by default returns `HTTP 202` instead of `HTTP 201`
  * `DELETE /_api/graph/graph-name` by default returns `HTTP 202` instead of `HTTP 201`

  If the `_graphs` collection still has its `waitForSync` value set to `true`, then the HTTP status
  code will not change.

* Upgraded ICU to version 54; this increases performance in many places.
  based on https://code.google.com/p/chromium/issues/detail?id=428145

* added support for HTTP push aka chunked encoding

* issue #1051: add info whether server is running in service or user mode?

  This will add a "mode" attribute to the result of the result of HTTP GET `/_api/version?details=true`

  "mode" can have the following values:

  - `standalone`: server was started manually (e.g. on command-line)
  - `service`: service is running as Windows service, in daemon mode or under the supervisor

* improve system error messages in Windows port

* increased default value of `--server.request-timeout` from 300 to 1200 seconds for client tools
  (arangosh, arangoimp, arangodump, arangorestore)

* increased default value of `--server.connect-timeout` from 3 to 5 seconds for client tools
  (arangosh, arangoimp, arangodump, arangorestore)

* added startup option `--server.foxx-queues-poll-interval`

  This startup option controls the frequency with which the Foxx queues manager is checking
  the queue (or queues) for jobs to be executed.

  The default value is `1` second. Lowering this value will result in the queue manager waking
  up and checking the queues more frequently, which may increase CPU usage of the server.
  When not using Foxx queues, this value can be raised to save some CPU time.

* added startup option `--server.foxx-queues`

  This startup option controls whether the Foxx queue manager will check queue and job entries.
  Disabling this option can reduce server load but will prevent jobs added to Foxx queues from
  being processed at all.

  The default value is `true`, enabling the Foxx queues feature.

* make Foxx queues really database-specific.

  Foxx queues were and are stored in a database-specific collection `_queues`. However, a global
  cache variable for the queues led to the queue names being treated database-independently, which
  was wrong.

  Since 2.6, Foxx queues names are truly database-specific, so the same queue name can be used in
  two different databases for two different queues. Until then, it is advisable to think of queues
  as already being database-specific, and using the database name as a queue name prefix to be
  avoid name conflicts, e.g.:

      var queueName = "myQueue";
      var Foxx = require("org/arangodb/foxx");
      Foxx.queues.create(db._name() + ":" + queueName);

* added support for Foxx queue job types defined as app scripts.

  The old job types introduced in 2.4 are still supported but are known to cause issues in 2.5
  and later when the server is restarted or the job types are not defined in every thread.

  The new job types avoid this issue by storing an explicit mount path and script name rather
  than an assuming the job type is defined globally. It is strongly recommended to convert your
  job types to the new script-based system.

* renamed Foxx sessions option "sessionStorageApp" to "sessionStorage". The option now also accepts session storages directly.

* Added the following JavaScript methods for file access:
  * fs.copyFile() to copy single files
  * fs.copyRecursive() to copy directory trees
  * fs.chmod() to set the file permissions (non-Windows only)

* Added process.env for accessing the process environment from JavaScript code

* Cluster: kickstarter shutdown routines will more precisely follow the shutdown of its nodes.

* Cluster: don't delete agency connection objects that are currently in use.

* Cluster: improve passing along of HTTP errors

* fixed issue #1247: debian init script problems

* multi-threaded index creation on collection load

  When a collection contains more than one secondary index, they can be built in memory in
  parallel when the collection is loaded. How many threads are used for parallel index creation
  is determined by the new configuration parameter `--database.index-threads`. If this is set
  to 0, indexes are built by the opening thread only and sequentially. This is equivalent to
  the behavior in 2.5 and before.

* speed up building up primary index when loading collections

* added `count` attribute to `parameters.json` files of collections. This attribute indicates
  the number of live documents in the collection on unload. It is read when the collection is
  (re)loaded to determine the initial size for the collection's primary index

* removed remainders of MRuby integration, removed arangoirb

* simplified `controllers` property in Foxx manifests. You can now specify a filename directly
  if you only want to use a single file mounted at the base URL of your Foxx app.

* simplified `exports` property in Foxx manifests. You can now specify a filename directly if
  you only want to export variables from a single file in your Foxx app.

* added support for node.js-style exports in Foxx exports. Your Foxx exports file can now export
  arbitrary values using the `module.exports` property instead of adding properties to the
  `exports` object.

* added `scripts` property to Foxx manifests. You should now specify the `setup` and `teardown`
  files as properties of the `scripts` object in your manifests and can define custom,
  app-specific scripts that can be executed from the web interface or the CLI.

* added `tests` property to Foxx manifests. You can now define test cases using the `mocha`
  framework which can then be executed inside ArangoDB.

* updated `joi` package to 6.0.8.

* added `extendible` package.

* added Foxx model lifecycle events to repositories. See #1257.

* speed up resizing of edge index.

* allow to split an edge index into buckets which are resized individually.
  This is controlled by the `indexBuckets` attribute in the `properties`
  of the collection.

* fix a cluster deadlock bug in larger clusters by marking a thread waiting
  for a lock on a DBserver as blocked


v2.5.7 (2015-08-02)
-------------------

* V8: Upgrade to version 4.1.0.27 - this is intended to be the stable V8 version.


v2.5.6 (2015-07-21)
-------------------

* alter Windows build infrastructure so we can properly store pdb files.

* potentially fixed issue #1313: Wrong metric calculation at dashboard

  Escape whitespace in process name when scanning /proc/pid/stats

  This fixes statistics values read from that file

* Fixed variable naming in AQL `COLLECT INTO` results in case the COLLECT is placed
  in a subquery which itself is followed by other constructs that require variables


v2.5.5 (2015-05-29)
-------------------

* fixed vulnerability in JWT implementation.

* fixed format string for reading /proc/pid/stat

* take into account barriers used in different V8 contexts


v2.5.4 (2015-05-14)
-------------------

* added startup option `--log.performance`: specifying this option at startup will log
  performance-related info messages, mainly timings via the regular logging mechanisms

* cluster fixes

* fix for recursive copy under Windows


v2.5.3 (2015-04-29)
-------------------

* Fix fs.move to work across filesystem borders; Fixes Foxx app installation problems;
  issue #1292.

* Fix Foxx app install when installed on a different drive on Windows

* issue #1322: strange AQL result

* issue #1318: Inconsistent db._create() syntax

* issue #1315: queries to a collection fail with an empty response if the
  collection contains specific JSON data

* issue #1300: Make arangodump not fail if target directory exists but is empty

* allow specifying higher values than SOMAXCONN for `--server.backlog-size`

  Previously, arangod would not start when a `--server.backlog-size` value was
  specified that was higher than the platform's SOMAXCONN header value.

  Now, arangod will use the user-provided value for `--server.backlog-size` and
  pass it to the listen system call even if the value is higher than SOMAXCONN.
  If the user-provided value is higher than SOMAXCONN, arangod will log a warning
  on startup.

* Fixed a cluster deadlock bug. Mark a thread that is in a RemoteBlock as
  blocked to allow for additional dispatcher threads to be started.

* Fix locking in cluster by using another ReadWriteLock class for collections.

* Add a second DispatcherQueue for AQL in the cluster. This fixes a
  cluster-AQL thread explosion bug.


v2.5.2 (2015-04-11)
-------------------

* modules stored in _modules are automatically flushed when changed

* added missing query-id parameter in documentation of HTTP DELETE `/_api/query` endpoint

* added iterator for edge index in AQL queries

  this change may lead to less edges being read when used together with a LIMIT clause

* make graph viewer in web interface issue less expensive queries for determining
  a random vertex from the graph, and for determining vertex attributes

* issue #1285: syntax error, unexpected $undefined near '@_to RETURN obj

  this allows AQL bind parameter names to also start with underscores

* moved /_api/query to C++

* issue #1289: Foxx models created from database documents expose an internal method

* added `Foxx.Repository#exists`

* parallelize initialization of V8 context in multiple threads

* fixed a possible crash when the debug-level was TRACE

* cluster: do not initialize statistics collection on each
  coordinator, this fixes a race condition at startup

* cluster: fix a startup race w.r.t. the _configuration collection

* search for db:// JavaScript modules only after all local files have been
  considered, this speeds up the require command in a cluster considerably

* general cluster speedup in certain areas


v2.5.1 (2015-03-19)
-------------------

* fixed bug that caused undefined behavior when an AQL query was killed inside
  a calculation block

* fixed memleaks in AQL query cleanup in case out-of-memory errors are thrown

* by default, Debian and RedHat packages are built with debug symbols

* added option `--database.ignore-logfile-errors`

  This option controls how collection datafiles with a CRC mismatch are treated.

  If set to `false`, CRC mismatch errors in collection datafiles will lead
  to a collection not being loaded at all. If a collection needs to be loaded
  during WAL recovery, the WAL recovery will also abort (if not forced with
  `--wal.ignore-recovery-errors true`). Setting this flag to `false` protects
  users from unintentionally using a collection with corrupted datafiles, from
  which only a subset of the original data can be recovered.

  If set to `true`, CRC mismatch errors in collection datafiles will lead to
  the datafile being partially loaded. All data up to until the mismatch will
  be loaded. This will enable users to continue with collection datafiles
  that are corrupted, but will result in only a partial load of the data.
  The WAL recovery will still abort when encountering a collection with a
  corrupted datafile, at least if `--wal.ignore-recovery-errors` is not set to
  `true`.

  The default value is *true*, so for collections with corrupted datafiles
  there might be partial data loads once the WAL recovery has finished. If
  the WAL recovery will need to load a collection with a corrupted datafile,
  it will still stop when using the default values.

* INCOMPATIBLE CHANGE:

  make the arangod server refuse to start if during startup it finds a non-readable
  `parameter.json` file for a database or a collection.

  Stopping the startup process in this case requires manual intervention (fixing
  the unreadable files), but prevents follow-up errors due to ignored databases or
  collections from happening.

* datafiles and `parameter.json` files written by arangod are now created with read and write
  privileges for the arangod process user, and with read and write privileges for the arangod
  process group.

  Previously, these files were created with user read and write permissions only.

* INCOMPATIBLE CHANGE:

  abort WAL recovery if one of the collection's datafiles cannot be opened

* INCOMPATIBLE CHANGE:

  never try to raise the privileges after dropping them, this can lead to a race condition while
  running the recovery

  If you require to run ArangoDB on a port lower than 1024, you must run ArangoDB as root.

* fixed inefficiencies in `remove` methods of general-graph module

* added option `--database.slow-query-threshold` for controlling the default AQL slow query
  threshold value on server start

* add system error strings for Windows on many places

* rework service startup so we announce 'RUNNING' only when we're finished starting.

* use the Windows eventlog for FATAL and ERROR - log messages

* fix service handling in NSIS Windows installer, specify human readable name

* add the ICU_DATA environment variable to the fatal error messages

* fixed issue #1265: arangod crashed with SIGSEGV

* fixed issue #1241: Wildcards in examples


v2.5.0 (2015-03-09)
-------------------

* installer fixes for Windows

* fix for downloading Foxx

* fixed issue #1258: http pipelining not working?


v2.5.0-beta4 (2015-03-05)
-------------------------

* fixed issue #1247: debian init script problems


v2.5.0-beta3 (2015-02-27)
-------------------------

* fix Windows install path calculation in arango

* fix Windows logging of long strings

* fix possible undefinedness of const strings in Windows


v2.5.0-beta2 (2015-02-23)
-------------------------

* fixed issue #1256: agency binary not found #1256

* fixed issue #1230: API: document/col-name/_key and cursor return different floats

* front-end: dashboard tries not to (re)load statistics if user has no access

* V8: Upgrade to version 3.31.74.1

* etcd: Upgrade to version 2.0 - This requires go 1.3 to compile at least.

* refuse to startup if ICU wasn't initialized, this will i.e. prevent errors from being printed,
  and libraries from being loaded.

* front-end: unwanted removal of index table header after creating new index

* fixed issue #1248: chrome: applications filtering not working

* fixed issue #1198: queries remain in aql editor (front-end) if you navigate through different tabs

* Simplify usage of Foxx

  Thanks to our user feedback we learned that Foxx is a powerful, yet rather complicated concept.
  With this release we tried to make it less complicated while keeping all its strength.
  That includes a rewrite of the documentation as well as some code changes as listed below:

  * Moved Foxx applications to a different folder.

    The naming convention now is: <app-path>/_db/<dbname>/<mountpoint>/APP
    Before it was: <app-path>/databases/<dbname>/<appname>:<appversion>
    This caused some trouble as apps where cached based on name and version and updates did not apply.
    Hence the path on filesystem and the app's access URL had no relation to one another.
    Now the path on filesystem is identical to the URL (except for slashes and the appended APP)

  * Rewrite of Foxx routing

    The routing of Foxx has been exposed to major internal changes we adjusted because of user feedback.
    This allows us to set the development mode per mountpoint without having to change paths and hold
    apps at separate locations.

  * Foxx Development mode

    The development mode used until 2.4 is gone. It has been replaced by a much more mature version.
    This includes the deprecation of the javascript.dev-app-path parameter, which is useless since 2.5.
    Instead of having two separate app directories for production and development, apps now reside in
    one place, which is used for production as well as for development.
    Apps can still be put into development mode, changing their behavior compared to production mode.
    Development mode apps are still reread from disk at every request, and still they ship more debug
    output.

    This change has also made the startup options `--javascript.frontend-development-mode` and
    `--javascript.dev-app-path` obsolete. The former option will not have any effect when set, and the
    latter option is only read and used during the upgrade to 2.5 and does not have any effects later.

  * Foxx install process

    Installing Foxx apps has been a two step process: import them into ArangoDB and mount them at a
    specific mountpoint. These operations have been joined together. You can install an app at one
    mountpoint, that's it. No fetch, mount, unmount, purge cycle anymore. The commands have been
    simplified to just:

    * install: get your Foxx app up and running
    * uninstall: shut it down and erase it from disk

  * Foxx error output

    Until 2.4 the errors produced by Foxx were not optimal. Often, the error message was just
    `unable to parse manifest` and contained only an internal stack trace.
    In 2.5 we made major improvements there, including a much more fine-grained error output that
    helps you debug your Foxx apps. The error message printed is now much closer to its source and
    should help you track it down.

    Also we added the default handlers for unhandled errors in Foxx apps:

    * You will get a nice internal error page whenever your Foxx app is called but was not installed
      due to any error
    * You will get a proper error message when having an uncaught error appears in any app route

    In production mode the messages above will NOT contain any information about your Foxx internals
    and are safe to be exposed to third party users.
    In development mode the messages above will contain the stacktrace (if available), making it easier for
    your in-house devs to track down errors in the application.

* added `console` object to Foxx apps. All Foxx apps now have a console object implementing
  the familiar Console API in their global scope, which can be used to log diagnostic
  messages to the database.

* added `org/arangodb/request` module, which provides a simple API for making HTTP requests
  to external services.

* added optimizer rule `propagate-constant-attributes`

  This rule will look inside `FILTER` conditions for constant value equality comparisons,
  and insert the constant values in other places in `FILTER`s. For example, the rule will
  insert `42` instead of `i.value` in the second `FILTER` of the following query:

      FOR i IN c1 FOR j IN c2 FILTER i.value == 42 FILTER j.value == i.value RETURN 1

* added `filtered` value to AQL query execution statistics

  This value indicates how many documents were filtered by `FilterNode`s in the AQL query.
  Note that `IndexRangeNode`s can also filter documents by selecting only the required ranges
  from the index. The `filtered` value will not include the work done by `IndexRangeNode`s,
  but only the work performed by `FilterNode`s.

* added support for sparse hash and skiplist indexes

  Hash and skiplist indexes can optionally be made sparse. Sparse indexes exclude documents
  in which at least one of the index attributes is either not set or has a value of `null`.

  As such documents are excluded from sparse indexes, they may contain fewer documents than
  their non-sparse counterparts. This enables faster indexing and can lead to reduced memory
  usage in case the indexed attribute does occur only in some, but not all documents of the
  collection. Sparse indexes will also reduce the number of collisions in non-unique hash
  indexes in case non-existing or optional attributes are indexed.

  In order to create a sparse index, an object with the attribute `sparse` can be added to
  the index creation commands:

      db.collection.ensureHashIndex(attributeName, { sparse: true });
      db.collection.ensureHashIndex(attributeName1, attributeName2, { sparse: true });
      db.collection.ensureUniqueConstraint(attributeName, { sparse: true });
      db.collection.ensureUniqueConstraint(attributeName1, attributeName2, { sparse: true });

      db.collection.ensureSkiplist(attributeName, { sparse: true });
      db.collection.ensureSkiplist(attributeName1, attributeName2, { sparse: true });
      db.collection.ensureUniqueSkiplist(attributeName, { sparse: true });
      db.collection.ensureUniqueSkiplist(attributeName1, attributeName2, { sparse: true });

  Note that in place of the above specialized index creation commands, it is recommended to use
  the more general index creation command `ensureIndex`:

  ```js
  db.collection.ensureIndex({ type: "hash", sparse: true, unique: true, fields: [ attributeName ] });
  db.collection.ensureIndex({ type: "skiplist", sparse: false, unique: false, fields: [ "a", "b" ] });
  ```

  When not explicitly set, the `sparse` attribute defaults to `false` for new indexes.

  This causes a change in behavior when creating a unique hash index without specifying the
  sparse flag: in 2.4, unique hash indexes were implicitly sparse, always excluding `null` values.
  There was no option to control this behavior, and sparsity was neither supported for non-unique
  hash indexes nor skiplists in 2.4. This implicit sparsity of unique hash indexes was considered
  an inconsistency, and therefore the behavior was cleaned up in 2.5. As of 2.5, indexes will
  only be created sparse if sparsity is explicitly requested. Existing unique hash indexes from 2.4
  or before will automatically be migrated so they are still sparse after the upgrade to 2.5.

  Geo indexes are implicitly sparse, meaning documents without the indexed location attribute or
  containing invalid location coordinate values will be excluded from the index automatically. This
  is also a change when compared to pre-2.5 behavior, when documents with missing or invalid
  coordinate values may have caused errors on insertion when the geo index' `unique` flag was set
  and its `ignoreNull` flag was not.

  This was confusing and has been rectified in 2.5. The method `ensureGeoConstaint()` now does the
  same as `ensureGeoIndex()`. Furthermore, the attributes `constraint`, `unique`, `ignoreNull` and
  `sparse` flags are now completely ignored when creating geo indexes.

  The same is true for fulltext indexes. There is no need to specify non-uniqueness or sparsity for
  geo or fulltext indexes. They will always be non-unique and sparse.

  As sparse indexes may exclude some documents, they cannot be used for every type of query.
  Sparse hash indexes cannot be used to find documents for which at least one of the indexed
  attributes has a value of `null`. For example, the following AQL query cannot use a sparse
  index, even if one was created on attribute `attr`:

      FOR doc In collection
        FILTER doc.attr == null
        RETURN doc

  If the lookup value is non-constant, a sparse index may or may not be used, depending on
  the other types of conditions in the query. If the optimizer can safely determine that
  the lookup value cannot be `null`, a sparse index may be used. When uncertain, the optimizer
  will not make use of a sparse index in a query in order to produce correct results.

  For example, the following queries cannot use a sparse index on `attr` because the optimizer
  will not know beforehand whether the comparison values for `doc.attr` will include `null`:

      FOR doc In collection
        FILTER doc.attr == SOME_FUNCTION(...)
        RETURN doc

      FOR other IN otherCollection
        FOR doc In collection
          FILTER doc.attr == other.attr
          RETURN doc

  Sparse skiplist indexes can be used for sorting if the optimizer can safely detect that the
  index range does not include `null` for any of the index attributes.

* inspection of AQL data-modification queries will now detect if the data-modification part
  of the query can run in lockstep with the data retrieval part of the query, or if the data
  retrieval part must be executed before the data modification can start.

  Executing the two in lockstep allows using much smaller buffers for intermediate results
  and starts the actual data-modification operations much earlier than if the two phases
  were executed separately.

* Allow dynamic attribute names in AQL object literals

  This allows using arbitrary expressions to construct attribute names in object
  literals specified in AQL queries. To disambiguate expressions and other unquoted
  attribute names, dynamic attribute names need to be enclosed in brackets (`[` and `]`).
  Example:

      FOR i IN 1..100
        RETURN { [ CONCAT('value-of-', i) ] : i }

* make AQL optimizer rule "use-index-for-sort" remove sort also in case a non-sorted
  index (e.g. a hash index) is used for only equality lookups and all sort attributes
  are covered by the index.

  Example that does not require an extra sort (needs hash index on `value`):

      FOR doc IN collection FILTER doc.value == 1 SORT doc.value RETURN doc

  Another example that does not require an extra sort (with hash index on `value1`, `value2`):

      FOR doc IN collection FILTER doc.value1 == 1 && doc.value2 == 2 SORT doc.value1, doc.value2 RETURN doc

* make AQL optimizer rule "use-index-for-sort" remove sort also in case the sort criteria
  excludes the left-most index attributes, but the left-most index attributes are used
  by the index for equality-only lookups.

  Example that can use the index for sorting (needs skiplist index on `value1`, `value2`):

      FOR doc IN collection FILTER doc.value1 == 1 SORT doc.value2 RETURN doc

* added selectivity estimates for primary index, edge index, and hash index

  The selectivity estimates are returned by the `GET /_api/index` REST API method
  in a sub-attribute `selectivityEstimate` for each index that supports it. This
  attribute will be omitted for indexes that do not provide selectivity estimates.
  If provided, the selectivity estimate will be a numeric value between 0 and 1.

  Selectivity estimates will also be reported in the result of `collection.getIndexes()`
  for all indexes that support this. If no selectivity estimate can be determined for
  an index, the attribute `selectivityEstimate` will be omitted here, too.

  The web interface also shows selectivity estimates for each index that supports this.

  Currently the following index types can provide selectivity estimates:
  - primary index
  - edge index
  - hash index (unique and non-unique)

  No selectivity estimates will be provided when running in cluster mode.

* fixed issue #1226: arangod log issues

* added additional logger if arangod is started in foreground mode on a tty

* added AQL optimizer rule "move-calculations-down"

* use exclusive native SRWLocks on Windows instead of native mutexes

* added AQL functions `MD5`, `SHA1`, and `RANDOM_TOKEN`.

* reduced number of string allocations when parsing certain AQL queries

  parsing numbers (integers or doubles) does not require a string allocation
  per number anymore

* RequestContext#bodyParam now accepts arbitrary joi schemas and rejects invalid (but well-formed) request bodies.

* enforce that AQL user functions are wrapped inside JavaScript function () declarations

  AQL user functions were always expected to be wrapped inside a JavaScript function, but previously
  this was not enforced when registering a user function. Enforcing the AQL user functions to be contained
  inside functions prevents functions from doing some unexpected things that may have led to undefined
  behavior.

* Windows service uninstalling: only remove service if it points to the currently running binary,
  or --force was specified.

* Windows (debug only): print stacktraces on crash and run minidump

* Windows (cygwin): if you run arangosh in a cygwin shell or via ssh we will detect this and use
  the appropriate output functions.

* Windows: improve process management

* fix IPv6 reverse ip lookups - so far we only did IPv4 addresses.

* improve join documentation, add outer join example

* run jslint for unit tests too, to prevent "memory leaks" by global js objects with native code.

* fix error logging for exceptions - we wouldn't log the exception message itself so far.

* improve error reporting in the http client (Windows & *nix)

* improve error reports in cluster

* Standard errors can now contain custom messages.


v2.4.7 (XXXX-XX-XX)
-------------------

* fixed issue #1282: Geo WITHIN_RECTANGLE for nested lat/lng


v2.4.6 (2015-03-18)
-------------------

* added option `--database.ignore-logfile-errors`

  This option controls how collection datafiles with a CRC mismatch are treated.

  If set to `false`, CRC mismatch errors in collection datafiles will lead
  to a collection not being loaded at all. If a collection needs to be loaded
  during WAL recovery, the WAL recovery will also abort (if not forced with
  `--wal.ignore-recovery-errors true`). Setting this flag to `false` protects
  users from unintentionally using a collection with corrupted datafiles, from
  which only a subset of the original data can be recovered.

  If set to `true`, CRC mismatch errors in collection datafiles will lead to
  the datafile being partially loaded. All data up to until the mismatch will
  be loaded. This will enable users to continue with a collection datafiles
  that are corrupted, but will result in only a partial load of the data.
  The WAL recovery will still abort when encountering a collection with a
  corrupted datafile, at least if `--wal.ignore-recovery-errors` is not set to
  `true`.

  The default value is *true*, so for collections with corrupted datafiles
  there might be partial data loads once the WAL recovery has finished. If
  the WAL recovery will need to load a collection with a corrupted datafile,
  it will still stop when using the default values.

* INCOMPATIBLE CHANGE:

  make the arangod server refuse to start if during startup it finds a non-readable
  `parameter.json` file for a database or a collection.

  Stopping the startup process in this case requires manual intervention (fixing
  the unreadable files), but prevents follow-up errors due to ignored databases or
  collections from happening.

* datafiles and `parameter.json` files written by arangod are now created with read and write
  privileges for the arangod process user, and with read and write privileges for the arangod
  process group.

  Previously, these files were created with user read and write permissions only.

* INCOMPATIBLE CHANGE:

  abort WAL recovery if one of the collection's datafiles cannot be opened

* INCOMPATIBLE CHANGE:

  never try to raise the privileges after dropping them, this can lead to a race condition while
  running the recovery

  If you require to run ArangoDB on a port lower than 1024, you must run ArangoDB as root.

* fixed inefficiencies in `remove` methods of general-graph module

* added option `--database.slow-query-threshold` for controlling the default AQL slow query
  threshold value on server start


v2.4.5 (2015-03-16)
-------------------

* added elapsed time to HTTP request logging output (`--log.requests-file`)

* added AQL current and slow query tracking, killing of AQL queries

  This change enables retrieving the list of currently running AQL queries inside the selected database.
  AQL queries with an execution time beyond a certain threshold can be moved to a "slow query" facility
  and retrieved from there. Queries can also be killed by specifying the query id.

  This change adds the following HTTP REST APIs:

  - `GET /_api/query/current`: for retrieving the list of currently running queries
  - `GET /_api/query/slow`: for retrieving the list of slow queries
  - `DELETE /_api/query/slow`: for clearing the list of slow queries
  - `GET /_api/query/properties`: for retrieving the properties for query tracking
  - `PUT /_api/query/properties`: for adjusting the properties for query tracking
  - `DELETE /_api/query/<id>`: for killing an AQL query

  The following JavaScript APIs have been added:

  - require("org/arangodb/aql/queries").current();
  - require("org/arangodb/aql/queries").slow();
  - require("org/arangodb/aql/queries").clearSlow();
  - require("org/arangodb/aql/queries").properties();
  - require("org/arangodb/aql/queries").kill();

* fixed issue #1265: arangod crashed with SIGSEGV

* fixed issue #1241: Wildcards in examples

* fixed comment parsing in Foxx controllers


v2.4.4 (2015-02-24)
-------------------

* fixed the generation template for foxx apps. It now does not create deprecated functions anymore

* add custom visitor functionality for `GRAPH_NEIGHBORS` function, too

* increased default value of traversal option *maxIterations* to 100 times of its previous
  default value


v2.4.3 (2015-02-06)
-------------------

* fix multi-threading with openssl when running under Windows

* fix timeout on socket operations when running under Windows

* Fixed an error in Foxx routing which caused some apps that worked in 2.4.1 to fail with status 500: `undefined is not a function` errors in 2.4.2
  This error was occurring due to seldom internal rerouting introduced by the malformed application handler.


v2.4.2 (2015-01-30)
-------------------

* added custom visitor functionality for AQL traversals

  This allows more complex result processing in traversals triggered by AQL. A few examples
  are shown in [this article](http://jsteemann.github.io/blog/2015/01/28/using-custom-visitors-in-aql-graph-traversals/).

* improved number of results estimated for nodes of type EnumerateListNode and SubqueryNode
  in AQL explain output

* added AQL explain helper to explain arbitrary AQL queries

  The helper function prints the query execution plan and the indexes to be used in the
  query. It can be invoked from the ArangoShell or the web interface as follows:

      require("org/arangodb/aql/explainer").explain(query);

* enable use of indexes for certain AQL conditions with non-equality predicates, in
  case the condition(s) also refer to indexed attributes

  The following queries will now be able to use indexes:

      FILTER a.indexed == ... && a.indexed != ...
      FILTER a.indexed == ... && a.nonIndexed != ...
      FILTER a.indexed == ... && ! (a.indexed == ...)
      FILTER a.indexed == ... && ! (a.nonIndexed == ...)
      FILTER a.indexed == ... && ! (a.indexed != ...)
      FILTER a.indexed == ... && ! (a.nonIndexed != ...)
      FILTER (a.indexed == ... && a.nonIndexed == ...) || (a.indexed == ... && a.nonIndexed == ...)
      FILTER (a.indexed == ... && a.nonIndexed != ...) || (a.indexed == ... && a.nonIndexed != ...)

* Fixed spuriously occurring "collection not found" errors when running queries on local
  collections on a cluster DB server

* Fixed upload of Foxx applications to the server for apps exceeding approx. 1 MB zipped.

* Malformed Foxx applications will now return a more useful error when any route is requested.

  In Production a Foxx app mounted on /app will display an html page on /app/* stating a 503 Service temporarily not available.
  It will not state any information about your Application.
  Before it was a 404 Not Found without any information and not distinguishable from a correct not found on your route.

  In Development Mode the html page also contains information about the error occurred.

* Unhandled errors thrown in Foxx routes are now handled by the Foxx framework itself.

  In Production the route will return a status 500 with a body {error: "Error statement"}.
  In Development the route will return a status 500 with a body {error: "Error statement", stack: "..."}

  Before, it was status 500 with a plain text stack including ArangoDB internal routing information.

* The Applications tab in web interface will now request development apps more often.
  So if you have a fixed a syntax error in your app it should always be visible after reload.


v2.4.1 (2015-01-19)
-------------------

* improved WAL recovery output

* fixed certain OR optimizations in AQL optimizer

* better diagnostics for arangoimp

* fixed invalid result of HTTP REST API method `/_admin/foxx/rescan`

* fixed possible segmentation fault when passing a Buffer object into a V8 function
  as a parameter

* updated AQB module to 1.8.0.


v2.4.0 (2015-01-13)
-------------------

* updated AQB module to 1.7.0.

* fixed V8 integration-related crashes

* make `fs.move(src, dest)` also fail when both `src` and `dest` are
  existing directories. This ensures the same behavior of the move operation
  on different platforms.

* fixed AQL insert operation for multi-shard collections in cluster

* added optional return value for AQL data-modification queries.
  This allows returning the documents inserted, removed or updated with the query, e.g.

      FOR doc IN docs REMOVE doc._key IN docs LET removed = OLD RETURN removed
      FOR doc IN docs INSERT { } IN docs LET inserted = NEW RETURN inserted
      FOR doc IN docs UPDATE doc._key WITH { } IN docs LET previous = OLD RETURN previous
      FOR doc IN docs UPDATE doc._key WITH { } IN docs LET updated = NEW RETURN updated

  The variables `OLD` and `NEW` are automatically available when a `REMOVE`, `INSERT`,
  `UPDATE` or `REPLACE` statement is immediately followed by a `LET` statement.
  Note that the `LET` and `RETURN` statements in data-modification queries are not as
  flexible as the general versions of `LET` and `RETURN`. When returning documents from
  data-modification operations, only a single variable can be assigned using `LET`, and
  the assignment can only be either `OLD` or `NEW`, but not an arbitrary expression. The
  `RETURN` statement also allows using the just-created variable only, and no arbitrary
  expressions.


v2.4.0-beta1 (2014-12-26)
--------------------------

* fixed superstates in FoxxGenerator

* fixed issue #1065: Aardvark: added creation of documents and edges with _key property

* fixed issue #1198: Aardvark: current AQL editor query is now cached

* Upgraded V8 version from 3.16.14 to 3.29.59

  The built-in version of V8 has been upgraded from 3.16.14 to 3.29.59.
  This activates several ES6 (also dubbed *Harmony* or *ES.next*) features in
  ArangoDB, both in the ArangoShell and the ArangoDB server. They can be
  used for scripting and in server-side actions such as Foxx routes, traversals
  etc.

  The following ES6 features are available in ArangoDB 2.4 by default:

  * iterators
  * the `of` operator
  * symbols
  * predefined collections types (Map, Set etc.)
  * typed arrays

  Many other ES6 features are disabled by default, but can be made available by
  starting arangod or arangosh with the appropriate options:

  * arrow functions
  * proxies
  * generators
  * String, Array, and Number enhancements
  * constants
  * enhanced object and numeric literals

  To activate all these ES6 features in arangod or arangosh, start it with
  the following options:

      arangosh --javascript.v8-options="--harmony --harmony_generators"

  More details on the available ES6 features can be found in
  [this blog](https://jsteemann.github.io/blog/2014/12/19/using-es6-features-in-arangodb/).

* Added Foxx generator for building Hypermedia APIs

  A more detailed description is [here](https://www.arangodb.com/2014/12/08/building-hypermedia-apis-foxxgenerator)

* New `Applications` tab in web interface:

  The `applications` tab got a complete redesign.
  It will now only show applications that are currently running on ArangoDB.
  For a selected application, a new detailed view has been created.
  This view provides a better overview of the app:
  * author
  * license
  * version
  * contributors
  * download links
  * API documentation

  To install a new application, a new dialog is now available.
  It provides the features already available in the console application `foxx-manager` plus some more:
  * install an application from Github
  * install an application from a zip file
  * install an application from ArangoDB's application store
  * create a new application from scratch: this feature uses a generator to
    create a Foxx application with pre-defined CRUD methods for a given list
    of collections. The generated Foxx app can either be downloaded as a zip file or
    be installed on the server. Starting with a new Foxx app has never been easier.

* fixed issue #1102: Aardvark: Layout bug in documents overview

  The documents overview was entirely destroyed in some situations on Firefox.
  We replaced the plugin we used there.

* fixed issue #1168: Aardvark: pagination buttons jumping

* fixed issue #1161: Aardvark: Click on Import JSON imports previously uploaded file

* removed configure options `--enable-all-in-one-v8`, `--enable-all-in-one-icu`,
  and `--enable-all-in-one-libev`.

* global internal rename to fix naming incompatibilities with JSON:

  Internal functions with names containing `array` have been renamed to `object`,
  internal functions with names containing `list` have been renamed to `array`.
  The renaming was mainly done in the C++ parts. The documentation has also been
  adjusted so that the correct JSON type names are used in most places.

  The change also led to the addition of a few function aliases in AQL:

  * `TO_LIST` now is an alias of the new `TO_ARRAY`
  * `IS_LIST` now is an alias of the new `IS_ARRAY`
  * `IS_DOCUMENT` now is an alias of the new `IS_OBJECT`

  The changed also renamed the option `mergeArrays` to `mergeObjects` for AQL
  data-modification query options and HTTP document modification API

* AQL: added optimizer rule "remove-filter-covered-by-index"

  This rule removes FilterNodes and CalculationNodes from an execution plan if the
  filter is already covered by a previous IndexRangeNode. Removing the CalculationNode
  and the FilterNode will speed up query execution because the query requires less
  computation.

* AQL: added optimizer rule "remove-sort-rand"

  This rule removes a `SORT RAND()` expression from a query and moves the random
  iteration into the appropriate `EnumerateCollectionNode`. This is more efficient
  than individually enumerating and then sorting randomly.

* AQL: range optimizations for IN and OR

  This change enables usage of indexes for several additional cases. Filters containing
  the `IN` operator can now make use of indexes, and multiple OR- or AND-combined filter
  conditions can now also use indexes if the filters are accessing the same indexed
  attribute.

  Here are a few examples of queries that can now use indexes but couldn't before:

    FOR doc IN collection
      FILTER doc.indexedAttribute == 1 || doc.indexedAttribute > 99
      RETURN doc

    FOR doc IN collection
      FILTER doc.indexedAttribute IN [ 3, 42 ] || doc.indexedAttribute > 99
      RETURN doc

    FOR doc IN collection
      FILTER (doc.indexedAttribute > 2 && doc.indexedAttribute < 10) ||
             (doc.indexedAttribute > 23 && doc.indexedAttribute < 42)
      RETURN doc

* fixed issue #500: AQL parentheses issue

  This change allows passing subqueries as AQL function parameters without using
  duplicate brackets (e.g. `FUNC(query)` instead of `FUNC((query))`

* added optional `COUNT` clause to AQL `COLLECT`

  This allows more efficient group count calculation queries, e.g.

      FOR doc IN collection
        COLLECT age = doc.age WITH COUNT INTO length
        RETURN { age: age, count: length }

  A count-only query is also possible:

      FOR doc IN collection
        COLLECT WITH COUNT INTO length
        RETURN length

* fixed missing makeDirectory when fetching a Foxx application from a zip file

* fixed issue #1134: Change the default endpoint to localhost

  This change will modify the IP address ArangoDB listens on to 127.0.0.1 by default.
  This will make new ArangoDB installations unaccessible from clients other than
  localhost unless changed. This is a security feature.

  To make ArangoDB accessible from any client, change the server's configuration
  (`--server.endpoint`) to either `tcp://0.0.0.0:8529` or the server's publicly
  visible IP address.

* deprecated `Repository#modelPrototype`. Use `Repository#model` instead.

* IMPORTANT CHANGE: by default, system collections are included in replication and all
  replication API return values. This will lead to user accounts and credentials
  data being replicated from master to slave servers. This may overwrite
  slave-specific database users.

  If this is undesired, the `_users` collection can be excluded from replication
  easily by setting the `includeSystem` attribute to `false` in the following commands:

  * replication.sync({ includeSystem: false });
  * replication.applier.properties({ includeSystem: false });

  This will exclude all system collections (including `_aqlfunctions`, `_graphs` etc.)
  from the initial synchronization and the continuous replication.

  If this is also undesired, it is also possible to specify a list of collections to
  exclude from the initial synchronization and the continuous replication using the
  `restrictCollections` attribute, e.g.:

      replication.applier.properties({
        includeSystem: true,
        restrictType: "exclude",
        restrictCollections: [ "_users", "_graphs", "foo" ]
      });

  The HTTP API methods for fetching the replication inventory and for dumping collections
  also support the `includeSystem` control flag via a URL parameter.

* removed DEPRECATED replication methods:
  * `replication.logger.start()`
  * `replication.logger.stop()`
  * `replication.logger.properties()`
  * HTTP PUT `/_api/replication/logger-start`
  * HTTP PUT `/_api/replication/logger-stop`
  * HTTP GET `/_api/replication/logger-config`
  * HTTP PUT `/_api/replication/logger-config`

* fixed issue #1174, which was due to locking problems in distributed
  AQL execution

* improved cluster locking for AQL avoiding deadlocks

* use DistributeNode for modifying queries with REPLACE and UPDATE, if
  possible


v2.3.6 (2015-XX-XX)
-------------------

* fixed AQL subquery optimization that produced wrong result when multiple subqueries
  directly followed each other and and a directly following `LET` statement did refer
  to any but the first subquery.


v2.3.5 (2015-01-16)
-------------------

* fixed intermittent 404 errors in Foxx apps after mounting or unmounting apps

* fixed issue #1200: Expansion operator results in "Cannot call method 'forEach' of null"

* fixed issue #1199: Cannot unlink root node of plan


v2.3.4 (2014-12-23)
-------------------

* fixed cerberus path for MyArangoDB


v2.3.3 (2014-12-17)
-------------------

* fixed error handling in instantiation of distributed AQL queries, this
  also fixes a bug in cluster startup with many servers

* issue #1185: parse non-fractional JSON numbers with exponent (e.g. `4e-261`)

* issue #1159: allow --server.request-timeout and --server.connect-timeout of 0


v2.3.2 (2014-12-09)
-------------------

* fixed issue #1177: Fix bug in the user app's storage

* fixed issue #1173: AQL Editor "Save current query" resets user password

* fixed missing makeDirectory when fetching a Foxx application from a zip file

* put in warning about default changed: fixed issue #1134: Change the default endpoint to localhost

* fixed issue #1163: invalid fullCount value returned from AQL

* fixed range operator precedence

* limit default maximum number of plans created by AQL optimizer to 256 (from 1024)

* make AQL optimizer not generate an extra plan if an index can be used, but modify
  existing plans in place

* fixed AQL cursor ttl (time-to-live) issue

  Any user-specified cursor ttl value was not honored since 2.3.0.

* fixed segfault in AQL query hash index setup with unknown shapes

* fixed memleaks

* added AQL optimizer rule for removing `INTO` from a `COLLECT` statement if not needed

* fixed issue #1131

  This change provides the `KEEP` clause for `COLLECT ... INTO`. The `KEEP` clause
  allows controlling which variables will be kept in the variable created by `INTO`.

* fixed issue #1147, must protect dispatcher ID for etcd

v2.3.1 (2014-11-28)
-------------------

* recreate password if missing during upgrade

* fixed issue #1126

* fixed non-working subquery index optimizations

* do not restrict summary of Foxx applications to 60 characters

* fixed display of "required" path parameters in Foxx application documentation

* added more optimizations of constants values in AQL FILTER conditions

* fixed invalid or-to-in optimization for FILTERs containing comparisons
  with boolean values

* fixed replication of `_graphs` collection

* added AQL list functions `PUSH`, `POP`, `UNSHIFT`, `SHIFT`, `REMOVE_VALUES`,
  `REMOVE_VALUE`, `REMOVE_NTH` and `APPEND`

* added AQL functions `CALL` and `APPLY` to dynamically call other functions

* fixed AQL optimizer cost estimation for LIMIT node

* prevent Foxx queues from permanently writing to the journal even when
  server is idle

* fixed AQL COLLECT statement with INTO clause, which copied more variables
  than v2.2 and thus lead to too much memory consumption.
  This deals with #1107.

* fixed AQL COLLECT statement, this concerned every COLLECT statement,
  only the first group had access to the values of the variables before
  the COLLECT statement. This deals with #1127.

* fixed some AQL internals, where sometimes too many items were
  fetched from upstream in the presence of a LIMIT clause. This should
  generally improve performance.


v2.3.0 (2014-11-18)
-------------------

* fixed syslog flags. `--log.syslog` is deprecated and setting it has no effect,
  `--log.facility` now works as described. Application name has been changed from
  `triagens` to `arangod`. It can be changed using `--log.application`. The syslog
  will only contain the actual log message. The datetime prefix is omitted.

* fixed deflate in SimpleHttpClient

* fixed issue #1104: edgeExamples broken or changed

* fixed issue #1103: Error while importing user queries

* fixed issue #1100: AQL: HAS() fails on doc[attribute_name]

* fixed issue #1098: runtime error when creating graph vertex

* hide system applications in **Applications** tab by default

  Display of system applications can be toggled by using the *system applications*
  toggle in the UI.

* added HTTP REST API for managing tasks (`/_api/tasks`)

* allow passing character lists as optional parameter to AQL functions `TRIM`,
  `LTRIM` and `RTRIM`

  These functions now support trimming using custom character lists. If no character
  lists are specified, all whitespace characters will be removed as previously:

      TRIM("  foobar\t \r\n ")         // "foobar"
      TRIM(";foo;bar;baz, ", "; ")     // "foo;bar;baz"

* added AQL string functions `LTRIM`, `RTRIM`, `FIND_FIRST`, `FIND_LAST`, `SPLIT`,
  `SUBSTITUTE`

* added AQL functions `ZIP`, `VALUES` and `PERCENTILE`

* made AQL functions `CONCAT` and `CONCAT_SEPARATOR` work with list arguments

* dynamically create extra dispatcher threads if required

* fixed issue #1097: schemas in the API docs no longer show required properties as optional


v2.3.0-beta2 (2014-11-08)
-------------------------

* front-end: new icons for uploading and downloading JSON documents into a collection

* front-end: fixed documents pagination css display error

* front-end: fixed flickering of the progress view

* front-end: fixed missing event for documents filter function

* front-end: jsoneditor: added CMD+Return (Mac) CTRL+Return (Linux/Win) shortkey for
  saving a document

* front-end: added information tooltip for uploading json documents.

* front-end: added database management view to the collapsed navigation menu

* front-end: added collection truncation feature

* fixed issue #1086: arangoimp: Odd errors if arguments are not given properly

* performance improvements for AQL queries that use JavaScript-based expressions
  internally

* added AQL geo functions `WITHIN_RECTANGLE` and `IS_IN_POLYGON`

* fixed non-working query results download in AQL editor of web interface

* removed debug print message in AQL editor query export routine

* fixed issue #1075: Aardvark: user name required even if auth is off #1075

  The fix for this prefills the username input field with the current user's
  account name if any and `root` (the default username) otherwise. Additionally,
  the tooltip text has been slightly adjusted.

* fixed issue #1069: Add 'raw' link to swagger ui so that the raw swagger
  json can easily be retrieved

  This adds a link to the Swagger API docs to an application's detail view in
  the **Applications** tab of the web interface. The link produces the Swagger
  JSON directly. If authentication is turned on, the link requires authentication,
  too.

* documentation updates


v2.3.0-beta1 (2014-11-01)
-------------------------

* added dedicated `NOT IN` operator for AQL

  Previously, a `NOT IN` was only achievable by writing a negated `IN` condition:

      FOR i IN ... FILTER ! (i IN [ 23, 42 ]) ...

  This can now alternatively be expressed more intuitively as follows:

      FOR i IN ... FILTER i NOT IN [ 23, 42 ] ...

* added alternative logical operator syntax for AQL

  Previously, the logical operators in AQL could only be written as:
  - `&&`: logical and
  - `||`: logical or
  - `!`: negation

  ArangoDB 2.3 introduces the alternative variants for these operators:
  - `AND`: logical and
  - `OR`: logical or
  - `NOT`: negation

  The new syntax is just an alternative to the old syntax, allowing easier
  migration from SQL. The old syntax is still fully supported and will be.

* improved output of `ArangoStatement.parse()` and POST `/_api/query`

  If an AQL query can be parsed without problems, The return value of
  `ArangoStatement.parse()` now contains an attribute `ast` with the abstract
  syntax tree of the query (before optimizations). Though this is an internal
  representation of the query and is subject to change, it can be used to inspect
  how ArangoDB interprets a given query.

* improved `ArangoStatement.explain()` and POST `/_api/explain`

  The commands for explaining AQL queries have been improved.

* added command-line option `--javascript.v8-contexts` to control the number of
  V8 contexts created in arangod.

  Previously, the number of V8 contexts was equal to the number of server threads
  (as specified by option `--server.threads`).

  However, it may be sensible to create different amounts of threads and V8
  contexts. If the option is not specified, the number of V8 contexts created
  will be equal to the number of server threads. Thus no change in configuration
  is required to keep the old behavior.

  If you are using the default config files or merge them with your local config
  files, please review if the default number of server threads is okay in your
  environment. Additionally you should verify that the number of V8 contexts
  created (as specified in option `--javascript.v8-contexts`) is okay.

* the number of server.threads specified is now the minimum of threads
  started. There are situation in which threads are waiting for results of
  distributed database servers. In this case the number of threads is
  dynamically increased.

* removed index type "bitarray"

  Bitarray indexes were only half-way documented and integrated in previous versions
  of ArangoDB so their benefit was limited. The support for bitarray indexes has
  thus been removed in ArangoDB 2.3. It is not possible to create indexes of type
  "bitarray" with ArangoDB 2.3.

  When a collection is opened that contains a bitarray index definition created
  with a previous version of ArangoDB, ArangoDB will ignore it and log the following
  warning:

      index type 'bitarray' is not supported in this version of ArangoDB and is ignored

  Future versions of ArangoDB may automatically remove such index definitions so the
  warnings will eventually disappear.

* removed internal "_admin/modules/flush" in order to fix requireApp

* added basic support for handling binary data in Foxx

  Requests with binary payload can be processed in Foxx applications by
  using the new method `res.rawBodyBuffer()`. This will return the unparsed request
  body as a Buffer object.

  There is now also the method `req.requestParts()` available in Foxx to retrieve
  the individual components of a multipart HTTP request.

  Buffer objects can now be used when setting the response body of any Foxx action.
  Additionally, `res.send()` has been added as a convenience method for returning
  strings, JSON objects or buffers from a Foxx action:

      res.send("<p>some HTML</p>");
      res.send({ success: true });
      res.send(new Buffer("some binary data"));

  The convenience method `res.sendFile()` can now be used to easily return the
  contents of a file from a Foxx action:

      res.sendFile(applicationContext.foxxFilename("image.png"));

  `fs.write` now accepts not only strings but also Buffer objects as second parameter:

      fs.write(filename, "some data");
      fs.write(filename, new Buffer("some binary data"));

  `fs.readBuffer` can be used to return the contents of a file in a Buffer object.

* improved performance of insertion into non-unique hash indexes significantly in case
  many duplicate keys are used in the index

* issue #1042: set time zone in log output

  the command-line option `--log.use-local-time` was added to print dates and times in
  the server-local timezone instead of UTC

* command-line options that require a boolean value now validate the
  value given on the command-line

  This prevents issues if no value is specified for an option that
  requires a boolean value. For example, the following command-line would
  have caused trouble in 2.2, because `--server.endpoint` would have been
  used as the value for the `--server.disable-authentication` options
  (which requires a boolean value):

      arangod --server.disable-authentication --server.endpoint tcp://127.0.0.1:8529 data

  In 2.3, running this command will fail with an error and requires to
  be modified to:

      arangod --server.disable-authentication true --server.endpoint tcp://127.0.0.1:8529 data

* improved performance of CSV import in arangoimp

* fixed issue #1027: Stack traces are off-by-one

* fixed issue #1026: Modules loaded in different files within the same app
  should refer to the same module

* fixed issue #1025: Traversal not as expected in undirected graph

* added a _relation function in the general-graph module.

  This deprecated _directedRelation and _undirectedRelation.
  ArangoDB does not offer any constraints for undirected edges
  which caused some confusion of users how undirected relations
  have to be handled. Relation now only supports directed relations
  and the user can actively simulate undirected relations.

* changed return value of Foxx.applicationContext#collectionName:

  Previously, the function could return invalid collection names because
  invalid characters were not replaced in the application name prefix, only
  in the collection name passed.

  Now, the function replaces invalid characters also in the application name
  prefix, which might to slightly different results for application names that
  contained any characters outside the ranges [a-z], [A-Z] and [0-9].

* prevent XSS in AQL editor and logs view

* integrated tutorial into ArangoShell and web interface

* added option `--backslash-escape` for arangoimp when running CSV file imports

* front-end: added download feature for (filtered) documents

* front-end: added download feature for the results of a user query

* front-end: added function to move documents to another collection

* front-end: added sort-by attribute to the documents filter

* front-end: added sorting feature to database, graph management and user management view.

* issue #989: front-end: Databases view not refreshing after deleting a database

* issue #991: front-end: Database search broken

* front-end: added infobox which shows more information about a document (_id, _rev, _key) or
  an edge (_id, _rev, _key, _from, _to). The from and to attributes are clickable and redirect
  to their document location.

* front-end: added edit-mode for deleting multiple documents at the same time.

* front-end: added delete button to the detailed document/edge view.

* front-end: added visual feedback for saving documents/edges inside the editor (error/success).

* front-end: added auto-focusing for the first input field in a modal.

* front-end: added validation for user input in a modal.

* front-end: user defined queries are now stored inside the database and are bound to the current
  user, instead of using the local storage functionality of the browsers. The outcome of this is
  that user defined queries are now independently usable from any device. Also queries can now be
  edited through the standard document editor of the front-end through the _users collection.

* front-end: added import and export functionality for user defined queries.

* front-end: added new keywords and functions to the aql-editor theme

* front-end: applied tile-style to the graph view

* front-end: now using the new graph api including multi-collection support

* front-end: foxx apps are now deletable

* front-end: foxx apps are now installable and updateable through github, if github is their
  origin.

* front-end: added foxx app version control. Multiple versions of a single foxx app are now
  installable and easy to manage and are also arranged in groups.

* front-end: the user-set filter of a collection is now stored until the user navigates to
  another collection.

* front-end: fetching and filtering of documents, statistics, and query operations are now
  handled with asynchronous ajax calls.

* front-end: added progress indicator if the front-end is waiting for a server operation.

* front-end: fixed wrong count of documents in the documents view of a collection.

* front-end: fixed unexpected styling of the manage db view and navigation.

* front-end: fixed wrong handling of select fields in a modal view.

* front-end: fixed wrong positioning of some tooltips.

* automatically call `toJSON` function of JavaScript objects (if present)
  when serializing them into database documents. This change allows
  storing JavaScript date objects in the database in a sensible manner.


v2.2.7 (2014-11-19)
-------------------

* fixed issue #998: Incorrect application URL for non-system Foxx apps

* fixed issue #1079: AQL editor: keyword WITH in UPDATE query is not highlighted

* fix memory leak in cluster nodes

* fixed registration of AQL user-defined functions in Web UI (JS shell)

* fixed error display in Web UI for certain errors
  (now error message is printed instead of 'undefined')

* fixed issue #1059: bug in js module console

* fixed issue #1056: "fs": zip functions fail with passwords

* fixed issue #1063: Docs: measuring unit of --wal.logfile-size?

* fixed issue #1062: Docs: typo in 14.2 Example data


v2.2.6 (2014-10-20)
-------------------

* fixed issue #972: Compilation Issue

* fixed issue #743: temporary directories are now unique and one can read
  off the tool that created them, if empty, they are removed atexit

* Highly improved performance of all AQL GRAPH_* functions.

* Orphan collections in general graphs can now be found via GRAPH_VERTICES
  if either "any" or no direction is defined

* Fixed documentation for AQL function GRAPH_NEIGHBORS.
  The option "vertexCollectionRestriction" is meant to filter the target
  vertices only, and should not filter the path.

* Fixed a bug in GRAPH_NEIGHBORS which enforced only empty results
  under certain conditions


v2.2.5 (2014-10-09)
-------------------

* fixed issue #961: allow non-JSON values in undocument request bodies

* fixed issue 1028: libicu is now statically linked

* fixed cached lookups of collections on the server, which may have caused spurious
  problems after collection rename operations


v2.2.4 (2014-10-01)
-------------------

* fixed accessing `_from` and `_to` attributes in `collection.byExample` and
  `collection.firstExample`

  These internal attributes were not handled properly in the mentioned functions, so
  searching for them did not always produce documents

* fixed issue #1030: arangoimp 2.2.3 crashing, not logging on large Windows CSV file

* fixed issue #1025: Traversal not as expected in undirected graph

* fixed issue #1020

  This requires re-introducing the startup option `--database.force-sync-properties`.

  This option can again be used to force fsyncs of collection, index and database properties
  stored as JSON strings on disk in files named `parameter.json`. Syncing these files after
  a write may be necessary if the underlying storage does not sync file contents by itself
  in a "sensible" amount of time after a file has been written and closed.

  The default value is `true` so collection, index and database properties will always be
  synced to disk immediately. This affects creating, renaming and dropping collections as
  well as creating and dropping databases and indexes. Each of these operations will perform
  an additional fsync on the `parameter.json` file if the option is set to `true`.

  It might be sensible to set this option to `false` for workloads that create and drop a
  lot of collections (e.g. test runs).

  Document operations such as creating, updating and dropping documents are not affected
  by this option.

* fixed issue #1016: AQL editor bug

* fixed issue #1014: WITHIN function returns wrong distance

* fixed AQL shortest path calculation in function `GRAPH_SHORTEST_PATH` to return
  complete vertex objects instead of just vertex ids

* allow changing of attributes of documents stored in server-side JavaScript variables

  Previously, the following did not work:

      var doc = db.collection.document(key);
      doc._key = "abc"; // overwriting internal attributes not supported
      doc.value = 123;  // overwriting existing attributes not supported

  Now, modifying documents stored in server-side variables (e.g. `doc` in the above case)
  is supported. Modifying the variables will not update the documents in the database,
  but will modify the JavaScript object (which can be written back to the database using
  `db.collection.update` or `db.collection.replace`)

* fixed issue #997: arangoimp apparently doesn't support files >2gig on Windows

  large file support (requires using `_stat64` instead of `stat`) is now supported on
  Windows


v2.2.3 (2014-09-02)
-------------------

* added `around` for Foxx controller

* added `type` option for HTTP API `GET /_api/document?collection=...`

  This allows controlling the type of results to be returned. By default, paths to
  documents will be returned, e.g.

      [
        `/_api/document/test/mykey1`,
        `/_api/document/test/mykey2`,
        ...
      ]

  To return a list of document ids instead of paths, the `type` URL parameter can be
  set to `id`:

      [
        `test/mykey1`,
        `test/mykey2`,
        ...
      ]

  To return a list of document keys only, the `type` URL parameter can be set to `key`:

      [
        `mykey1`,
        `mykey2`,
        ...
      ]


* properly capitalize HTTP response header field names in case the `x-arango-async`
  HTTP header was used in a request.

* fixed several documentation issues

* speedup for several general-graph functions, AQL functions starting with `GRAPH_`
  and traversals


v2.2.2 (2014-08-08)
-------------------

* allow storing non-reserved attribute names starting with an underscore

  Previous versions of ArangoDB parsed away all attribute names that started with an
  underscore (e.g. `_test', '_foo', `_bar`) on all levels of a document (root level
  and sub-attribute levels). While this behavior was documented, it was unintuitive and
  prevented storing documents inside other documents, e.g.:

      {
        "_key" : "foo",
        "_type" : "mydoc",
        "references" : [
          {
            "_key" : "something",
            "_rev" : "...",
            "value" : 1
          },
          {
            "_key" : "something else",
            "_rev" : "...",
            "value" : 2
          }
        ]
      }

  In the above example, previous versions of ArangoDB removed all attributes and
  sub-attributes that started with underscores, meaning the embedded documents would lose
  some of their attributes. 2.2.2 should preserve such attributes, and will also allow
  storing user-defined attribute names on the top-level even if they start with underscores
  (such as `_type` in the above example).

* fix conversion of JavaScript String, Number and Boolean objects to JSON.

  Objects created in JavaScript using `new Number(...)`, `new String(...)`, or
  `new Boolean(...)` were not converted to JSON correctly.

* fixed a race condition on task registration (i.e. `require("org/arangodb/tasks").register()`)

  this race condition led to undefined behavior when a just-created task with no offset and
  no period was instantly executed and deleted by the task scheduler, before the `register`
  function returned to the caller.

* changed run-tests.sh to execute all suitable tests.

* switch to new version of gyp

* fixed upgrade button


v2.2.1 (2014-07-24)
-------------------

* fixed hanging write-ahead log recovery for certain cases that involved dropping
  databases

* fixed issue with --check-version: when creating a new database the check failed

* issue #947 Foxx applicationContext missing some properties

* fixed issue with --check-version: when creating a new database the check failed

* added startup option `--wal.suppress-shape-information`

  Setting this option to `true` will reduce memory and disk space usage and require
  less CPU time when modifying documents or edges. It should therefore be turned on
  for standalone ArangoDB servers. However, for servers that are used as replication
  masters, setting this option to `true` will effectively disable the usage of the
  write-ahead log for replication, so it should be set to `false` for any replication
  master servers.

  The default value for this option is `false`.

* added optional `ttl` attribute to specify result cursor expiration for HTTP API method
  `POST /_api/cursor`

  The `ttl` attribute can be used to prevent cursor results from timing out too early.

* issue #947: Foxx applicationContext missing some properties

* (reported by Christian Neubauer):

  The problem was that in Google's V8, signed and unsigned chars are not always declared cleanly.
  so we need to force v8 to compile with forced signed chars which is done by the Flag:
    -fsigned-char
  at least it is enough to follow the instructions of compiling arango on rasperry
  and add "CFLAGS='-fsigned-char'" to the make command of V8 and remove the armv7=0

* Fixed a bug with the replication client. In the case of single document
  transactions the collection was not write locked.


v2.2.0 (2014-07-10)
-------------------

* The replication methods `logger.start`, `logger.stop` and `logger.properties` are
  no-ops in ArangoDB 2.2 as there is no separate replication logger anymore. Data changes
  are logged into the write-ahead log in ArangoDB 2.2, and not separately by the
  replication logger. The replication logger object is still there in ArangoDB 2.2 to
  ensure backwards-compatibility, however, logging cannot be started, stopped or
  configured anymore. Using any of these methods will do nothing.

  This also affects the following HTTP API methods:
  - `PUT /_api/replication/logger-start`
  - `PUT /_api/replication/logger-stop`
  - `GET /_api/replication/logger-config`
  - `PUT /_api/replication/logger-config`

  Using any of these methods is discouraged from now on as they will be removed in
  future versions of ArangoDB.

* INCOMPATIBLE CHANGE: replication of transactions has changed. Previously, transactions
  were logged on a master in one big block and shipped to a slave in one block, too.
  Now transactions will be logged and replicated as separate entries, allowing transactions
  to be bigger and also ensure replication progress.

  This change also affects the behavior of the `stop` method of the replication applier.
  If the replication applier is now stopped manually using the `stop` method and later
  restarted using the `start` method, any transactions that were unfinished at the
  point of stopping will be aborted on a slave, even if they later commit on the master.

  In ArangoDB 2.2, stopping the replication applier manually should be avoided unless the
  goal is to stop replication permanently or to do a full resync with the master anyway.
  If the replication applier still must be stopped, it should be made sure that the
  slave has fetched and applied all pending operations from a master, and that no
  extra transactions are started on the master before the `stop` command on the slave
  is executed.

  Replication of transactions in ArangoDB 2.2 might also lock the involved collections on
  the slave while a transaction is either committed or aborted on the master and the
  change has been replicated to the slave. This change in behavior may be important for
  slave servers that are used for read-scaling. In order to avoid long lasting collection
  locks on the slave, transactions should be kept small.

  The `_replication` system collection is not used anymore in ArangoDB 2.2 and its usage is
  discouraged.

* INCOMPATIBLE CHANGE: the figures reported by the `collection.figures` method
  now only reflect documents and data contained in the journals and datafiles of
  collections. Documents or deletions contained only in the write-ahead log will
  not influence collection figures until the write-ahead log garbage collection
  kicks in. The figures for a collection might therefore underreport the total
  resource usage of a collection.

  Additionally, the attributes `lastTick` and `uncollectedLogfileEntries` have been
  added to the result of the `figures` operation and the HTTP API method
  `PUT /_api/collection/figures`

* added `insert` method as an alias for `save`. Documents can now be inserted into
  a collection using either method:

      db.test.save({ foo: "bar" });
      db.test.insert({ foo: "bar" });

* added support for data-modification AQL queries

* added AQL keywords `INSERT`, `UPDATE`, `REPLACE` and `REMOVE` (and `WITH`) to
  support data-modification AQL queries.

  Unquoted usage of these keywords for attribute names in AQL queries will likely
  fail in ArangoDB 2.2. If any such attribute name needs to be used in a query, it
  should be enclosed in backticks to indicate the usage of a literal attribute
  name.

  For example, the following query will fail in ArangoDB 2.2 with a parse error:

      FOR i IN foo RETURN i.remove

  and needs to be rewritten like this:

      FOR i IN foo RETURN i.`remove`

* disallow storing of JavaScript objects that contain JavaScript native objects
  of type `Date`, `Function`, `RegExp` or `External`, e.g.

      db.test.save({ foo: /bar/ });
      db.test.save({ foo: new Date() });

  will now print

      Error: <data> cannot be converted into JSON shape: could not shape document

  Previously, objects of these types were silently converted into an empty object
  (i.e. `{ }`).

  To store such objects in a collection, explicitly convert them into strings
  like this:

      db.test.save({ foo: String(/bar/) });
      db.test.save({ foo: String(new Date()) });

* The replication methods `logger.start`, `logger.stop` and `logger.properties` are
  no-ops in ArangoDB 2.2 as there is no separate replication logger anymore. Data changes
  are logged into the write-ahead log in ArangoDB 2.2, and not separately by the
  replication logger. The replication logger object is still there in ArangoDB 2.2 to
  ensure backwards-compatibility, however, logging cannot be started, stopped or
  configured anymore. Using any of these methods will do nothing.

  This also affects the following HTTP API methods:
  - `PUT /_api/replication/logger-start`
  - `PUT /_api/replication/logger-stop`
  - `GET /_api/replication/logger-config`
  - `PUT /_api/replication/logger-config`

  Using any of these methods is discouraged from now on as they will be removed in
  future versions of ArangoDB.

* INCOMPATIBLE CHANGE: replication of transactions has changed. Previously, transactions
  were logged on a master in one big block and shipped to a slave in one block, too.
  Now transactions will be logged and replicated as separate entries, allowing transactions
  to be bigger and also ensure replication progress.

  This change also affects the behavior of the `stop` method of the replication applier.
  If the replication applier is now stopped manually using the `stop` method and later
  restarted using the `start` method, any transactions that were unfinished at the
  point of stopping will be aborted on a slave, even if they later commit on the master.

  In ArangoDB 2.2, stopping the replication applier manually should be avoided unless the
  goal is to stop replication permanently or to do a full resync with the master anyway.
  If the replication applier still must be stopped, it should be made sure that the
  slave has fetched and applied all pending operations from a master, and that no
  extra transactions are started on the master before the `stop` command on the slave
  is executed.

  Replication of transactions in ArangoDB 2.2 might also lock the involved collections on
  the slave while a transaction is either committed or aborted on the master and the
  change has been replicated to the slave. This change in behavior may be important for
  slave servers that are used for read-scaling. In order to avoid long lasting collection
  locks on the slave, transactions should be kept small.

  The `_replication` system collection is not used anymore in ArangoDB 2.2 and its usage is
  discouraged.

* INCOMPATIBLE CHANGE: the figures reported by the `collection.figures` method
  now only reflect documents and data contained in the journals and datafiles of
  collections. Documents or deletions contained only in the write-ahead log will
  not influence collection figures until the write-ahead log garbage collection
  kicks in. The figures for a collection might therefore underreport the total
  resource usage of a collection.

  Additionally, the attributes `lastTick` and `uncollectedLogfileEntries` have been
  added to the result of the `figures` operation and the HTTP API method
  `PUT /_api/collection/figures`

* added `insert` method as an alias for `save`. Documents can now be inserted into
  a collection using either method:

      db.test.save({ foo: "bar" });
      db.test.insert({ foo: "bar" });

* added support for data-modification AQL queries

* added AQL keywords `INSERT`, `UPDATE`, `REPLACE` and `REMOVE` (and `WITH`) to
  support data-modification AQL queries.

  Unquoted usage of these keywords for attribute names in AQL queries will likely
  fail in ArangoDB 2.2. If any such attribute name needs to be used in a query, it
  should be enclosed in backticks to indicate the usage of a literal attribute
  name.

  For example, the following query will fail in ArangoDB 2.2 with a parse error:

      FOR i IN foo RETURN i.remove

  and needs to be rewritten like this:

      FOR i IN foo RETURN i.`remove`

* disallow storing of JavaScript objects that contain JavaScript native objects
  of type `Date`, `Function`, `RegExp` or `External`, e.g.

      db.test.save({ foo: /bar/ });
      db.test.save({ foo: new Date() });

  will now print

      Error: <data> cannot be converted into JSON shape: could not shape document

  Previously, objects of these types were silently converted into an empty object
  (i.e. `{ }`).

  To store such objects in a collection, explicitly convert them into strings
  like this:

      db.test.save({ foo: String(/bar/) });
      db.test.save({ foo: String(new Date()) });

* honor startup option `--server.disable-statistics` when deciding whether or not
  to start periodic statistics collection jobs

  Previously, the statistics collection jobs were started even if the server was
  started with the `--server.disable-statistics` flag being set to `true`

* removed startup option `--random.no-seed`

  This option had no effect in previous versions of ArangoDB and was thus removed.

* removed startup option `--database.remove-on-drop`

  This option was used for debugging only.

* removed startup option `--database.force-sync-properties`

  This option is now superfluous as collection properties are now stored in the
  write-ahead log.

* introduced write-ahead log

  All write operations in an ArangoDB server instance are automatically logged
  to the server's write-ahead log. The write-ahead log is a set of append-only
  logfiles, and it is used in case of a crash recovery and for replication.
  Data from the write-ahead log will eventually be moved into the journals or
  datafiles of collections, allowing the server to remove older write-ahead log
  logfiles. Figures of collections will be updated when data are moved from the
  write-ahead log into the journals or datafiles of collections.

  Cross-collection transactions in ArangoDB should benefit considerably by this
  change, as less writes than in previous versions are required to ensure the data
  of multiple collections are atomically and durably committed. All data-modifying
  operations inside transactions (insert, update, remove) will write their
  operations into the write-ahead log directly, making transactions with multiple
  operations also require less physical memory than in previous versions of ArangoDB,
  that required all transaction data to fit into RAM.

  The `_trx` system collection is not used anymore in ArangoDB 2.2 and its usage is
  discouraged.

  The data in the write-ahead log can also be used in the replication context.
  The `_replication` collection that was used in previous versions of ArangoDB to
  store all changes on the server is not used anymore in ArangoDB 2.2. Instead,
  slaves can read from a master's write-ahead log to get informed about most
  recent changes. This removes the need to store data-modifying operations in
  both the actual place and the `_replication` collection.

* removed startup option `--server.disable-replication-logger`

  This option is superfluous in ArangoDB 2.2. There is no dedicated replication
  logger in ArangoDB 2.2. There is now always the write-ahead log, and it is also
  used as the server's replication log. Specifying the startup option
  `--server.disable-replication-logger` will do nothing in ArangoDB 2.2, but the
  option should not be used anymore as it might be removed in a future version.

* changed behavior of replication logger

  There is no dedicated replication logger in ArangoDB 2.2 as there is the
  write-ahead log now. The existing APIs for starting and stopping the replication
  logger still exist in ArangoDB 2.2 for downwards-compatibility, but calling
  the start or stop operations are no-ops in ArangoDB 2.2. When querying the
  replication logger status via the API, the server will always report that the
  replication logger is running. Configuring the replication logger is a no-op
  in ArangoDB 2.2, too. Changing the replication logger configuration has no
  effect. Instead, the write-ahead log configuration can be changed.

* removed MRuby integration for arangod

  ArangoDB had an experimental MRuby integration in some of the publish builds.
  This wasn't continuously developed, and so it has been removed in ArangoDB 2.2.

  This change has led to the following startup options being superfluous:

  - `--ruby.gc-interval`
  - `--ruby.action-directory`
  - `--ruby.modules-path`
  - `--ruby.startup-directory`

  Specifying these startup options will do nothing in ArangoDB 2.2, but the
  options should be avoided from now on as they might be removed in future versions.

* reclaim index memory when last document in collection is deleted

  Previously, deleting documents from a collection did not lead to index sizes being
  reduced. Instead, the already allocated index memory was re-used when a collection
  was refilled.

  Now, index memory for primary indexes and hash indexes is reclaimed instantly when
  the last document from a collection is removed.

* inlined and optimized functions in hash indexes

* added AQL TRANSLATE function

  This function can be used to perform lookups from static lists, e.g.

      LET countryNames = { US: "United States", UK: "United Kingdom", FR: "France" }
      RETURN TRANSLATE("FR", countryNames)

* fixed datafile debugger

* fixed check-version for empty directory

* moved try/catch block to the top of routing chain

* added mountedApp function for foxx-manager

* fixed issue #883: arango 2.1 - when starting multi-machine cluster, UI web
  does not change to cluster overview

* fixed dfdb: should not start any other V8 threads

* cleanup of version-check, added module org/arangodb/database-version,
  added --check-version option

* fixed issue #881: [2.1.0] Bombarded (every 10 sec or so) with
  "WARNING format string is corrupt" when in non-system DB Dashboard

* specialized primary index implementation to allow faster hash table
  rebuilding and reduce lookups in datafiles for the actual value of `_key`.

* issue #862: added `--overwrite` option to arangoimp

* removed number of property lookups for documents during AQL queries that
  access documents

* prevent buffering of long print results in arangosh's and arangod's print
  command

  this change will emit buffered intermediate print results and discard the
  output buffer to quickly deliver print results to the user, and to prevent
  constructing very large buffers for large results

* removed sorting of attribute names for use in a collection's shaper

  sorting attribute names was done on document insert to keep attributes
  of a collection in sorted order for faster comparisons. The sort order
  of attributes was only used in one particular and unlikely case, so it
  was removed. Collections with many different attribute names should
  benefit from this change by faster inserts and slightly less memory usage.

* fixed a bug in arangodump which got the collection name in _from and _to
  attributes of edges wrong (all were "_unknown")

* fixed a bug in arangorestore which did not recognize wrong _from and _to
  attributes of edges

* improved error detection and reporting in arangorestore


v2.1.1 (2014-06-06)
-------------------

* fixed dfdb: should not start any other V8 threads

* signature for collection functions was modified

  The basic change was the substitution of the input parameter of the
  function by an generic options object which can contain multiple
  option parameter of the function.
  Following functions were modified
  remove
  removeBySample
  replace
  replaceBySample
  update
  updateBySample

  Old signature is yet supported but it will be removed in future versions

v2.1.0 (2014-05-29)
-------------------

* implemented upgrade procedure for clusters

* fixed communication issue with agency which prevented reconnect
  after an agent failure

* fixed cluster dashboard in the case that one but not all servers
  in the cluster are down

* fixed a bug with coordinators creating local database objects
  in the wrong order (_system needs to be done first)

* improved cluster dashboard


v2.1.0-rc2 (2014-05-25)
-----------------------

* fixed issue #864: Inconsistent behavior of AQL REVERSE(list) function


v2.1.0-rc1 (XXXX-XX-XX)
-----------------------

* added server-side periodic task management functions:

  - require("org/arangodb/tasks").register(): registers a periodic task
  - require("org/arangodb/tasks").unregister(): unregisters and removes a
    periodic task
  - require("org/arangodb/tasks").get(): retrieves a specific tasks or all
    existing tasks

  the previous undocumented function `internal.definePeriodic` is now
  deprecated and will be removed in a future release.

* decrease the size of some seldom used system collections on creation.

  This will make these collections use less disk space and mapped memory.

* added AQL date functions

* added AQL FLATTEN() list function

* added index memory statistics to `db.<collection>.figures()` function

  The `figures` function will now return a sub-document `indexes`, which lists
  the number of indexes in the `count` sub-attribute, and the total memory
  usage of the indexes in bytes in the `size` sub-attribute.

* added AQL CURRENT_DATABASE() function

  This function returns the current database's name.

* added AQL CURRENT_USER() function

  This function returns the current user from an AQL query. The current user is the
  username that was specified in the `Authorization` HTTP header of the request. If
  authentication is turned off or the query was executed outside a request context,
  the function will return `null`.

* fixed issue #796: Searching with newline chars broken?

  fixed slightly different handling of backslash escape characters in a few
  AQL functions. Now handling of escape sequences should be consistent, and
  searching for newline characters should work the same everywhere

* added OpenSSL version check for configure

  It will report all OpenSSL versions < 1.0.1g as being too old.
  `configure` will only complain about an outdated OpenSSL version but not stop.

* require C++ compiler support (requires g++ 4.8, clang++ 3.4 or Visual Studio 13)

* less string copying returning JSONified documents from ArangoDB, e.g. via
  HTTP GET `/_api/document/<collection>/<document>`

* issue #798: Lower case http headers from arango

  This change allows returning capitalized HTTP headers, e.g.
  `Content-Length` instead of `content-length`.
  The HTTP spec says that headers are case-insensitive, but
  in fact several clients rely on a specific case in response
  headers.
  This change will capitalize HTTP headers if the `X-Arango-Version`
  request header is sent by the client and contains a value of at
  least `20100` (for version 2.1). The default value for the
  compatibility can also be set at server start, using the
  `--server.default-api-compatibility` option.

* simplified usage of `db._createStatement()`

  Previously, the function could not be called with a query string parameter as
  follows:

      db._createStatement(queryString);

  Calling it as above resulted in an error because the function expected an
  object as its parameter. From now on, it's possible to call the function with
  just the query string.

* make ArangoDB not send back a `WWW-Authenticate` header to a client in case the
  client sends the `X-Omit-WWW-Authenticate` HTTP header.

  This is done to prevent browsers from showing their built-in HTTP authentication
  dialog for AJAX requests that require authentication.
  ArangoDB will still return an HTTP 401 (Unauthorized) if the request doesn't
  contain valid credentials, but it will omit the `WWW-Authenticate` header,
  allowing clients to bypass the browser's authentication dialog.

* added REST API method HTTP GET `/_api/job/job-id` to query the status of an
  async job without potentially fetching it from the list of done jobs

* fixed non-intuitive behavior in jobs API: previously, querying the status
  of an async job via the API HTTP PUT `/_api/job/job-id` removed a currently
  executing async job from the list of queryable jobs on the server.
  Now, when querying the result of an async job that is still executing,
  the job is kept in the list of queryable jobs so its result can be fetched
  by a subsequent request.

* use a new data structure for the edge index of an edge collection. This
  improves the performance for the creation of the edge index and in
  particular speeds up removal of edges in graphs. Note however that
  this change might change the order in which edges starting at
  or ending in a vertex are returned. However, this order was never
  guaranteed anyway and it is not sensible to guarantee any particular
  order.

* provide a size hint to edge and hash indexes when initially filling them
  this will lead to less re-allocations when populating these indexes

  this may speed up building indexes when opening an existing collection

* don't requeue identical context methods in V8 threads in case a method is
  already registered

* removed arangod command line option `--database.remove-on-compacted`

* export the sort attribute for graph traversals to the HTTP interface

* add support for arangodump/arangorestore for clusters


v2.0.8 (XXXX-XX-XX)
-------------------

* fixed too-busy iteration over skiplists

  Even when a skiplist query was restricted by a limit clause, the skiplist
  index was queried without the limit. this led to slower-than-necessary
  execution times.

* fixed timeout overflows on 32 bit systems

  this bug has led to problems when select was called with a high timeout
  value (2000+ seconds) on 32bit systems that don't have a forgiving select
  implementation. when the call was made on these systems, select failed
  so no data would be read or sent over the connection

  this might have affected some cluster-internal operations.

* fixed ETCD issues on 32 bit systems

  ETCD was non-functional on 32 bit systems at all. The first call to the
  watch API crashed it. This was because atomic operations worked on data
  structures that were not properly aligned on 32 bit systems.

* fixed issue #848: db.someEdgeCollection.inEdge does not return correct
  value when called the 2nd time after a .save to the edge collection


v2.0.7 (2014-05-05)
-------------------

* issue #839: Foxx Manager missing "unfetch"

* fixed a race condition at startup

  this fixes undefined behavior in case the logger was involved directly at
  startup, before the logger initialization code was called. This should have
  occurred only for code that was executed before the invocation of main(),
  e.g. during ctor calls of statically defined objects.


v2.0.6 (2014-04-22)
-------------------

* fixed issue #835: arangosh doesn't show correct database name



v2.0.5 (2014-04-21)
-------------------

* Fixed a caching problem in IE JS Shell

* added cancelation for async jobs

* upgraded to new gyp for V8

* new Windows installer


v2.0.4 (2014-04-14)
-------------------

* fixed cluster authentication front-end issues for Firefox and IE, there are
  still problems with Chrome


v2.0.3 (2014-04-14)
-------------------

* fixed AQL optimizer bug

* fixed front-end issues

* added password change dialog


v2.0.2 (2014-04-06)
-------------------

* during cluster startup, do not log (somewhat expected) connection errors with
  log level error, but with log level info

* fixed dashboard modals

* fixed connection check for cluster planning front end: firefox does
  not support async:false

* document how to persist a cluster plan in order to relaunch an existing
  cluster later


v2.0.1 (2014-03-31)
-------------------

* make ArangoDB not send back a `WWW-Authenticate` header to a client in case the
  client sends the `X-Omit-WWW-Authenticate` HTTP header.

  This is done to prevent browsers from showing their built-in HTTP authentication
  dialog for AJAX requests that require authentication.
  ArangoDB will still return an HTTP 401 (Unauthorized) if the request doesn't
  contain valid credentials, but it will omit the `WWW-Authenticate` header,
  allowing clients to bypass the browser's authentication dialog.

* fixed isses in arango-dfdb:

  the dfdb was not able to unload certain system collections, so these couldn't be
  inspected with the dfdb sometimes. Additionally, it did not truncate corrupt
  markers from datafiles under some circumstances

* added `changePassword` attribute for users

* fixed non-working "save" button in collection edit view of web interface
  clicking the save button did nothing. one had to press enter in one of the input
  fields to send modified form data

* fixed V8 compile error on MacOS X

* prevent `body length: -9223372036854775808` being logged in development mode for
  some Foxx HTTP responses

* fixed several bugs in web interface dashboard

* fixed issue #783: coffee script not working in manifest file

* fixed issue #783: coffee script not working in manifest file

* fixed issue #781: Cant save current query from AQL editor ui

* bumped version in `X-Arango-Version` compatibility header sent by arangosh and other
  client tools from `1.5` to `2.0`.

* fixed startup options for arango-dfdb, added details option for arango-dfdb

* fixed display of missing error messages and codes in arangosh

* when creating a collection via the web interface, the collection type was always
  "document", regardless of the user's choice


v2.0.0 (2014-03-10)
-------------------

* first 2.0 release


v2.0.0-rc2 (2014-03-07)
-----------------------

* fixed cluster authorization


v2.0.0-rc1 (2014-02-28)
-----------------------

* added sharding :-)

* added collection._dbName attribute to query the name of the database from a collection

  more detailed documentation on the sharding and cluster features can be found in the user
  manual, section **Sharding**

* INCOMPATIBLE CHANGE: using complex values in AQL filter conditions with operators other
  than equality (e.g. >=, >, <=, <) will disable usage of skiplist indexes for filter
  evaluation.

  For example, the following queries will be affected by change:

      FOR doc IN docs FILTER doc.value < { foo: "bar" } RETURN doc
      FOR doc IN docs FILTER doc.value >= [ 1, 2, 3 ] RETURN doc

  The following queries will not be affected by the change:

      FOR doc IN docs FILTER doc.value == 1 RETURN doc
      FOR doc IN docs FILTER doc.value == "foo" RETURN doc
      FOR doc IN docs FILTER doc.value == [ 1, 2, 3 ] RETURN doc
      FOR doc IN docs FILTER doc.value == { foo: "bar" } RETURN doc

* INCOMPATIBLE CHANGE: removed undocumented method `collection.saveOrReplace`

  this feature was never advertised nor documented nor tested.

* INCOMPATIBLE CHANGE: removed undocumented REST API method `/_api/simple/BY-EXAMPLE-HASH`

  this feature was never advertised nor documented nor tested.

* added explicit startup parameter `--server.reuse-address`

  This flag can be used to control whether sockets should be acquired with the SO_REUSEADDR
  flag.

  Regardless of this setting, sockets on Windows are always acquired using the
  SO_EXCLUSIVEADDRUSE flag.

* removed undocumented REST API method GET `/_admin/database-name`

* added user validation API at POST `/_api/user/<username>`

* slightly improved users management API in `/_api/user`:

  Previously, when creating a new user via HTTP POST, the username needed to be
  passed in an attribute `username`. When users were returned via this API,
  the usernames were returned in an attribute named `user`. This was slightly
  confusing and was changed in 2.0 as follows:

  - when adding a user via HTTP POST, the username can be specified in an attribute
  `user`. If this attribute is not used, the API will look into the attribute `username`
  as before and use that value.
  - when users are returned via HTTP GET, the usernames are still returned in an
    attribute `user`.

  This change should be fully downwards-compatible with the previous version of the API.

* added AQL SLICE function to extract slices from lists

* made module loader more node compatible

* the startup option `--javascript.package-path` for arangosh is now deprecated and does
  nothing. Using it will not cause an error, but the option is ignored.

* added coffee script support

* Several UI improvements.

* Exchanged icons in the graphviewer toolbar

* always start networking and HTTP listeners when starting the server (even in
  console mode)

* allow vertex and edge filtering with user-defined functions in TRAVERSAL,
  TRAVERSAL_TREE and SHORTEST_PATH AQL functions:

      // using user-defined AQL functions for edge and vertex filtering
      RETURN TRAVERSAL(friends, friendrelations, "friends/john", "outbound", {
        followEdges: "myfunctions::checkedge",
        filterVertices: "myfunctions::checkvertex"
      })

      // using the following custom filter functions
      var aqlfunctions = require("org/arangodb/aql/functions");
      aqlfunctions.register("myfunctions::checkedge", function (config, vertex, edge, path) {
        return (edge.type !== 'dislikes'); // don't follow these edges
      }, false);

      aqlfunctions.register("myfunctions::checkvertex", function (config, vertex, path) {
        if (vertex.isDeleted || ! vertex.isActive) {
          return [ "prune", "exclude" ]; // exclude these and don't follow them
        }
        return [ ]; // include everything else
      }, false);

* fail if invalid `strategy`, `order` or `itemOrder` attribute values
  are passed to the AQL TRAVERSAL function. Omitting these attributes
  is not considered an error, but specifying an invalid value for any
  of these attributes will make an AQL query fail.

* issue #751: Create database through API should return HTTP status code 201

  By default, the server now returns HTTP 201 (created) when creating a new
  database successfully. To keep compatibility with older ArangoDB versions, the
  startup parameter `--server.default-api-compatibility` can be set to a value
  of `10400` to indicate API compatibility with ArangoDB 1.4. The compatibility
  can also be enforced by setting the `X-Arango-Version` HTTP header in a
  client request to this API on a per-request basis.

* allow direct access from the `db` object to collections whose names start
  with an underscore (e.g. db._users).

  Previously, access to such collections via the `db` object was possible from
  arangosh, but not from arangod (and thus Foxx and actions). The only way
  to access such collections from these places was via the `db._collection(<name>)`
  workaround.

* allow `\n` (as well as `\r\n`) as line terminator in batch requests sent to
  `/_api/batch` HTTP API.

* use `--data-binary` instead of `--data` parameter in generated cURL examples

* issue #703: Also show path of logfile for fm.config()

* issue #675: Dropping a collection used in "graph" module breaks the graph

* added "static" Graph.drop() method for graphs API

* fixed issue #695: arangosh server.password error

* use pretty-printing in `--console` mode by default

* simplified ArangoDB startup options

  Some startup options are now superfluous or their usage is simplified. The
  following options have been changed:

  * `--javascript.modules-path`: this option has been removed. The modules paths
    are determined by arangod and arangosh automatically based on the value of
    `--javascript.startup-directory`.

    If the option is set on startup, it is ignored so startup will not abort with
    an error `unrecognized option`.

  * `--javascript.action-directory`: this option has been removed. The actions
    directory is determined by arangod automatically based on the value of
    `--javascript.startup-directory`.

    If the option is set on startup, it is ignored so startup will not abort with
    an error `unrecognized option`.

  * `--javascript.package-path`: this option is still available but it is not
    required anymore to set the standard package paths (e.g. `js/npm`). arangod
    will automatically use this standard package path regardless of whether it
    was specified via the options.

    It is possible to use this option to add additional package paths to the
    standard value.

  Configuration files included with arangod are adjusted accordingly.

* layout of the graphs tab adapted to better fit with the other tabs

* database selection is moved to the bottom right corner of the web interface

* removed priority queue index type

  this feature was never advertised nor documented nor tested.

* display internal attributes in document source view of web interface

* removed separate shape collections

  When upgrading to ArangoDB 2.0, existing collections will be converted to include
  shapes and attribute markers in the datafiles instead of using separate files for
  shapes.

  When a collection is converted, existing shapes from the SHAPES directory will
  be written to a new datafile in the collection directory, and the SHAPES directory
  will be removed afterwards.

  This saves up to 2 MB of memory and disk space for each collection
  (savings are higher, the less different shapes there are in a collection).
  Additionally, one less file descriptor per opened collection will be used.

  When creating a new collection, the amount of sync calls may be reduced. The same
  may be true for documents with yet-unknown shapes. This may help performance
  in these cases.

* added AQL functions `NTH` and `POSITION`

* added signal handler for arangosh to save last command in more cases

* added extra prompt placeholders for arangosh:
  - `%e`: current endpoint
  - `%u`: current user

* added arangosh option `--javascript.gc-interval` to control amount of
  garbage collection performed by arangosh

* fixed issue #651: Allow addEdge() to take vertex ids in the JS library

* removed command-line option `--log.format`

  In previous versions, this option did not have an effect for most log messages, so
  it got removed.

* removed C++ logger implementation

  Logging inside ArangoDB is now done using the LOG_XXX() macros. The LOGGER_XXX()
  macros are gone.

* added collection status "loading"


v1.4.16 (XXXX-XX-XX)
--------------------

* fixed too eager datafile deletion

  this issue could have caused a crash when the compaction had marked datafiles as obsolete
  and they were removed while "old" temporary query results still pointed to the old datafile
  positions

* fixed issue #826: Replication fails when a collection's configuration changes


v1.4.15 (2014-04-19)
--------------------

* bugfix for AQL query optimizer

  the following type of query was too eagerly optimized, leading to errors in code-generation:

      LET a = (FOR i IN [] RETURN i) LET b = (FOR i IN [] RETURN i) RETURN 1

  the problem occurred when both lists in the subqueries were empty. In this case invalid code
  was generated and the query couldn't be executed.


v1.4.14 (2014-04-05)
--------------------

* fixed race conditions during shape / attribute insertion

  A race condition could have led to spurious `cannot find attribute #xx` or
  `cannot find shape #xx` (where xx is a number) warning messages being logged
  by the server. This happened when a new attribute was inserted and at the same
  time was queried by another thread.

  Also fixed a race condition that may have occurred when a thread tried to
  access the shapes / attributes hash tables while they were resized. In this
  cases, the shape / attribute may have been hashed to a wrong slot.

* fixed a memory barrier / cpu synchronization problem with libev, affecting
  Windows with Visual Studio 2013 (probably earlier versions are affected, too)

  The issue is described in detail here:
  http://lists.schmorp.de/pipermail/libev/2014q1/002318.html


v1.4.13 (2014-03-14)
--------------------

* added diagnostic output for Foxx application upload

* allow dump & restore from ArangoDB 1.4 with an ArangoDB 2.0 server

* allow startup options `temp-path` and `default-language` to be specified from the arangod
  configuration file and not only from the command line

* fixed too eager compaction

  The compaction will now wait for several seconds before trying to re-compact the same
  collection. Additionally, some other limits have been introduced for the compaction.


v1.4.12 (2014-03-05)
--------------------

* fixed display bug in web interface which caused the following problems:
  - documents were displayed in web interface as being empty
  - document attributes view displayed many attributes with content "undefined"
  - document source view displayed many attributes with name "TYPEOF" and value "undefined"
  - an alert popping up in the browser with message "Datatables warning..."

* re-introduced old-style read-write locks to supports Windows versions older than
  Windows 2008R2 and Windows 7. This should re-enable support for Windows Vista and
  Windows 2008.


v1.4.11 (2014-02-27)
--------------------

* added SHORTEST_PATH AQL function

  this calculates the shortest paths between two vertices, using the Dijkstra
  algorithm, employing a min-heap

  By default, ArangoDB does not know the distance between any two vertices and
  will use a default distance of 1. A custom distance function can be registered
  as an AQL user function to make the distance calculation use any document
  attributes or custom logic:

      RETURN SHORTEST_PATH(cities, motorways, "cities/CGN", "cities/MUC", "outbound", {
        paths: true,
        distance: "myfunctions::citydistance"
      })

      // using the following custom distance function
      var aqlfunctions = require("org/arangodb/aql/functions");
      aqlfunctions.register("myfunctions::distance", function (config, vertex1, vertex2, edge) {
        return Math.sqrt(Math.pow(vertex1.x - vertex2.x) + Math.pow(vertex1.y - vertex2.y));
      }, false);

* fixed bug in Graph.pathTo function

* fixed small memleak in AQL optimizer

* fixed access to potentially uninitialized variable when collection had a cap constraint


v1.4.10 (2014-02-21)
--------------------

* fixed graph constructor to allow graph with some parameter to be used

* added node.js "events" and "stream"

* updated npm packages

* added loading of .json file

* Fixed http return code in graph api with waitForSync parameter.

* Fixed documentation in graph, simple and index api.

* removed 2 tests due to change in ruby library.

* issue #756: set access-control-expose-headers on CORS response

  the following headers are now whitelisted by ArangoDB in CORS responses:
  - etag
  - content-encoding
  - content-length
  - location
  - server
  - x-arango-errors
  - x-arango-async-id


v1.4.9 (2014-02-07)
-------------------

* return a document's current etag in response header for HTTP HEAD requests on
  documents that return an HTTP 412 (precondition failed) error. This allows
  retrieving the document's current revision easily.

* added AQL function `SKIPLIST` to directly access skiplist indexes from AQL

  This is a shortcut method to use a skiplist index for retrieving specific documents in
  indexed order. The function capability is rather limited, but it may be used
  for several cases to speed up queries. The documents are returned in index order if
  only one condition is used.

      /* return all documents with mycollection.created > 12345678 */
      FOR doc IN SKIPLIST(mycollection, { created: [[ '>', 12345678 ]] })
        RETURN doc

      /* return first document with mycollection.created > 12345678 */
      FOR doc IN SKIPLIST(mycollection, { created: [[ '>', 12345678 ]] }, 0, 1)
        RETURN doc

      /* return all documents with mycollection.created between 12345678 and 123456790 */
      FOR doc IN SKIPLIST(mycollection, { created: [[ '>', 12345678 ], [ '<=', 123456790 ]] })
        RETURN doc

      /* return all documents with mycollection.a equal 1 and .b equal 2 */
      FOR doc IN SKIPLIST(mycollection, { a: [[ '==', 1 ]], b: [[ '==', 2 ]] })
        RETURN doc

  The function requires a skiplist index with the exact same attributes to
  be present on the specified collection. All attributes present in the skiplist
  index must be specified in the conditions specified for the `SKIPLIST` function.
  Attribute declaration order is important, too: attributes must be specified in the
  same order in the condition as they have been declared in the skiplist index.

* added command-line option `--server.disable-authentication-unix-sockets`

  with this option, authentication can be disabled for all requests coming
  in via UNIX domain sockets, enabling clients located on the same host as
  the ArangoDB server to connect without authentication.
  Other connections (e.g. TCP/IP) are not affected by this option.

  The default value for this option is `false`.
  Note: this option is only supported on platforms that support Unix domain
  sockets.

* call global arangod instance destructor on shutdown

* issue #755: TRAVERSAL does not use strategy, order and itemOrder options

  these options were not honored when configuring a traversal via the AQL
  TRAVERSAL function. Now, these options are used if specified.

* allow vertex and edge filtering with user-defined functions in TRAVERSAL,
  TRAVERSAL_TREE and SHORTEST_PATH AQL functions:

      // using user-defined AQL functions for edge and vertex filtering
      RETURN TRAVERSAL(friends, friendrelations, "friends/john", "outbound", {
        followEdges: "myfunctions::checkedge",
        filterVertices: "myfunctions::checkvertex"
      })

      // using the following custom filter functions
      var aqlfunctions = require("org/arangodb/aql/functions");
      aqlfunctions.register("myfunctions::checkedge", function (config, vertex, edge, path) {
        return (edge.type !== 'dislikes'); // don't follow these edges
      }, false);

      aqlfunctions.register("myfunctions::checkvertex", function (config, vertex, path) {
        if (vertex.isDeleted || ! vertex.isActive) {
          return [ "prune", "exclude" ]; // exclude these and don't follow them
        }
        return [ ]; // include everything else
      }, false);

* issue #748: add vertex filtering to AQL's TRAVERSAL[_TREE]() function


v1.4.8 (2014-01-31)
-------------------

* install foxx apps in the web interface

* fixed a segfault in the import API


v1.4.7 (2014-01-23)
-------------------

* issue #744: Add usage example arangoimp from Command line

* issue #738: added __dirname, __filename pseudo-globals. Fixes #733. (@by pluma)

* mount all Foxx applications in system apps directory on startup


v1.4.6 (2014-01-20)
-------------------

* issue #736: AQL function to parse collection and key from document handle

* added fm.rescan() method for Foxx-Manager

* fixed issue #734: foxx cookie and route problem

* added method `fm.configJson` for arangosh

* include `startupPath` in result of API `/_api/foxx/config`


v1.4.5 (2014-01-15)
-------------------

* fixed issue #726: Alternate Windows Install Method

* fixed issue #716: dpkg -P doesn't remove everything

* fixed bugs in description of HTTP API `_api/index`

* fixed issue #732: Rest API GET revision number

* added missing documentation for several methods in HTTP API `/_api/edge/...`

* fixed typos in description of HTTP API `_api/document`

* defer evaluation of AQL subqueries and logical operators (lazy evaluation)

* Updated font in WebFrontend, it now contains a version that renders properly on Windows

* generally allow function return values as call parameters to AQL functions

* fixed potential deadlock in global context method execution

* added override file "arangod.conf.local" (and co)


v1.4.4 (2013-12-24)
-------------------

* uid and gid are now set in the scripts, there is no longer a separate config file for
  arangod when started from a script

* foxx-manager is now an alias for arangosh

* arango-dfdb is now an alias for arangod, moved from bin to sbin

* changed from readline to linenoise for Windows

* added --install-service and --uninstall-service for Windows

* removed --daemon and --supervisor for Windows

* arangosh and arangod now uses the config-file which maps the binary name, i. e. if you
  rename arangosh to foxx-manager it will use the config file foxx-manager.conf

* fixed lock file for Windows

* fixed issue #711, #687: foxx-manager throws internal errors

* added `--server.ssl-protocol` option for client tools
  this allows connecting from arangosh, arangoimp, arangoimp etc. to an ArangoDB
  server that uses a non-default value for `--server.ssl-protocol`. The default
  value for the SSL protocol is 4 (TLSv1). If the server is configured to use a
  different protocol, it was not possible to connect to it with the client tools.

* added more detailed request statistics

  This adds the number of async-executed HTTP requests plus the number of HTTP
  requests per individual HTTP method type.

* added `--force` option for arangorestore
  this option allows continuing a restore operation even if the server reports errors
  in the middle of the restore operation

* better error reporting for arangorestore
  in case the server returned an HTTP error, arangorestore previously reported this
  error as `internal error` without any details only. Now server-side errors are
  reported by arangorestore with the server's error message

* include more system collections in dumps produced by arangodump
  previously some system collections were intentionally excluded from dumps, even if the
  dump was run with `--include-system-collections`. for example, the collections `_aal`,
  `_modules`, `_routing`, and `_users` were excluded. This makes sense in a replication
  context but not always in a dump context.
  When specifying `--include-system-collections`, arangodump will now include the above-
  mentioned collections in the dump, too. Some other system collections are still excluded
  even when the dump is run with `--include-system-collections`, for example `_replication`
  and `_trx`.

* fixed issue #701: ArangoStatement undefined in arangosh

* fixed typos in configuration files


v1.4.3 (2013-11-25)
-------------------

* fixed a segfault in the AQL optimizer, occurring when a constant non-list value was
  used on the right-hand side of an IN operator that had a collection attribute on the
  left-hand side

* issue #662:

  Fixed access violation errors (crashes) in the Windows version, occurring under some
  circumstances when accessing databases with multiple clients in parallel

* fixed issue #681: Problem with ArchLinux PKGBUILD configuration


v1.4.2 (2013-11-20)
-------------------

* fixed issue #669: Tiny documentation update

* ported Windows version to use native Windows API SRWLocks (slim read-write locks)
  and condition variables instead of homemade versions

  MSDN states the following about the compatibility of SRWLocks and Condition Variables:

      Minimum supported client:
      Windows Server 2008 [desktop apps | Windows Store apps]

      Minimum supported server:
      Windows Vista [desktop apps | Windows Store apps]

* fixed issue #662: ArangoDB on Windows hanging

  This fixes a deadlock issue that occurred on Windows when documents were written to
  a collection at the same time when some other thread tried to drop the collection.

* fixed file-based logging in Windows

  the logger complained on startup if the specified log file already existed

* fixed startup of server in daemon mode (`--daemon` startup option)

* fixed a segfault in the AQL optimizer

* issue #671: Method graph.measurement does not exist

* changed Windows condition variable implementation to use Windows native
  condition variables

  This is an attempt to fix spurious Windows hangs as described in issue #662.

* added documentation for JavaScript traversals

* added --code-page command-line option for Windows version of arangosh

* fixed a problem when creating edges via the web interface.

  The problem only occurred if a collection was created with type "document
  collection" via the web interface, and afterwards was dropped and re-created
  with type "edge collection". If the web interface page was not reloaded,
  the old collection type (document) was cached, making the subsequent creation
  of edges into the (seeming-to-be-document) collection fail.

  The fix is to not cache the collection type in the web interface. Users of
  an older version of the web interface can reload the collections page if they
  are affected.

* fixed a caching problem in arangosh: if a collection was created using the web
  interface, and then removed via arangosh, arangosh did not actually drop the
  collection due to caching.

  Because the `drop` operation was not carried out, this caused misleading error
  messages when trying to re-create the collection (e.g. `cannot create collection:
  duplicate name`).

* fixed ALT-introduced characters for arangosh console input on Windows

  The Windows readline port was not able to handle characters that are built
  using CTRL or ALT keys. Regular characters entered using the CTRL or ALT keys
  were silently swallowed and not passed to the terminal input handler.

  This did not seem to cause problems for the US keyboard layout, but was a
  severe issue for keyboard layouts that require the ALT (or ALT-GR) key to
  construct characters. For example, entering the character `{` with a German
  keyboard layout requires pressing ALT-GR + 9.

* fixed issue #665: Hash/skiplist combo madness bit my ass

  this fixes a problem with missing/non-deterministic rollbacks of inserts in
  case of a unique constraint violation into a collection with multiple secondary
  indexes (with at least one of them unique)

* fixed issue #664: ArangoDB installer on Windows requires drive c:

* partly fixed issue #662: ArangoDB on Windows hanging

  This fixes dropping databases on Windows. In previous 1.4 versions on Windows,
  one shape collection file was not unloaded and removed when dropping a database,
  leaving one directory and one shape collection file in the otherwise-dropped
  database directory.

* fixed issue #660: updated documentation on indexes


v1.4.1 (2013-11-08)
-------------------

* performance improvements for skip-list deletes


v1.4.1-rc1 (2013-11-07)
-----------------------

* fixed issue #635: Web-Interface should have a "Databases" Menu for Management

* fixed issue #624: Web-Interface is missing a Database selector

* fixed segfault in bitarray query

* fixed issue #656: Cannot create unique index through web interface

* fixed issue #654: bitarray index makes server down

* fixed issue #653: Slow query

* fixed issue #650: Randomness of any() should be improved

* made AQL `DOCUMENT()` function polymorphic and work with just one parameter.

  This allows using the `DOCUMENT` function like this:

      DOCUMENT('users/john')
      DOCUMENT([ 'users/john', 'users/amy' ])

  in addition to the existing use cases:

      DOCUMENT(users, 'users/john')
      DOCUMENT(users, 'john')
      DOCUMENT(users, [ 'users/john' ])
      DOCUMENT(users, [ 'users/john', 'users/amy' ])
      DOCUMENT(users, [ 'john', 'amy' ])

* simplified usage of ArangoDB batch API

  It is not necessary anymore to send the batch boundary in the HTTP `Content-Type`
  header. Previously, the batch API expected the client to send a Content-Type header
  of`multipart/form-data; boundary=<some boundary value>`. This is still supported in
  ArangoDB 2.0, but clients can now also omit this header. If the header is not
  present in a client request, ArangoDB will ignore the request content type and
  read the MIME boundary from the beginning of the request body.

  This also allows using the batch API with the Swagger "Try it out" feature (which is
  not too good at sending a different or even dynamic content-type request header).

* added API method GET `/_api/database/user`

  This returns the list of databases a specific user can see without changing the
  username/passwd.

* issue #424: Documentation about IDs needs to be upgraded


v1.4.0 (2013-10-29)
-------------------

* fixed issue #648: /batch API is missing from Web Interface API Documentation (Swagger)

* fixed issue #647: Icon tooltips missing

* fixed issue #646: index creation in web interface

* fixed issue #645: Allow jumping from edge to linked vertices

* merged PR for issue #643: Some minor corrections and a link to "Downloads"

* fixed issue #642: Completion of error handling

* fixed issue #639: compiling v1.4 on maverick produces warnings on -Wstrict-null-sentinel

* fixed issue #634: Web interface bug: Escape does not always propagate

* fixed issue #620: added startup option `--server.default-api-compatibility`

  This adds the following changes to the ArangoDB server and clients:
  - the server provides a new startup option `--server.default-api-compatibility`.
    This option can be used to determine the compatibility of (some) server API
    return values. The value for this parameter is a server version number,
    calculated as follows: `10000 * major + 100 * minor` (e.g. `10400` for ArangoDB
    1.3). The default value is `10400` (1.4), the minimum allowed value is `10300`
    (1.3).

    When setting this option to a value lower than the current server version,
    the server might respond with old-style results to "old" clients, increasing
    compatibility with "old" (non-up-to-date) clients.

  - the server will on each incoming request check for an HTTP header
    `x-arango-version`. Clients can optionally set this header to the API
    version number they support. For example, if a client sends the HTTP header
    `x-arango-version: 10300`, the server will pick this up and might send ArangoDB
    1.3-style responses in some situations.

    Setting either the startup parameter or using the HTTP header (or both) allows
    running "old" clients with newer versions of ArangoDB, without having to adjust
    the clients too much.

  - the `location` headers returned by the server for the APIs `/_api/document/...`
    and `/_api/collection/...` will have different values depending on the used API
    version. If the API compatibility is `10300`, the `location` headers returned
    will look like this:

        location: /_api/document/....

    whereas when an API compatibility of `10400` or higher is used, the `location`
    headers will look like this:

        location: /_db/<database name>/_api/document/...

  Please note that even in the presence of this, old API versions still may not
  be supported forever by the server.

* fixed issue #643: Some minor corrections and a link to "Downloads" by @frankmayer

* started issue #642: Completion of error handling

* fixed issue #639: compiling v1.4 on maverick produces warnings on
  -Wstrict-null-sentinel

* fixed issue #621: Standard Config needs to be fixed

* added function to manage indexes (web interface)

* improved server shutdown time by signaling shutdown to applicationserver,
  logging, cleanup and compactor threads

* added foxx-manager `replace` command

* added foxx-manager `installed` command (a more intuitive alias for `list`)

* fixed issue #617: Swagger API is missing '/_api/version'

* fixed issue #615: Swagger API: Some commands have no parameter entry forms

* fixed issue #614: API : Typo in : Request URL /_api/database/current

* fixed issue #609: Graph viz tool - different background color

* fixed issue #608: arangosh config files - eventually missing in the manual

* fixed issue #607: Admin interface: no core documentation

* fixed issue #603: Aardvark Foxx App Manager

* fixed a bug in type-mapping between AQL user functions and the AQL layer

  The bug caused errors like the following when working with collection documents
  in an AQL user function:

      TypeError: Cannot assign to read only property '_id' of #<ShapedJson>

* create less system collections when creating a new database

  This is achieved by deferring collection creation until the collections are actually
  needed by ArangoDB. The following collections are affected by the change:
  - `_fishbowl`
  - `_structures`


v1.4.0-beta2 (2013-10-14)
-------------------------

* fixed compaction on Windows

  The compaction on Windows did not ftruncate the cleaned datafiles to a smaller size.
  This has been fixed so not only the content of the files is cleaned but also files
  are re-created with potentially smaller sizes.

* only the following system collections will be excluded from replication from now on:
  - `_replication`
  - `_trx`
  - `_users`
  - `_aal`
  - `_fishbowl`
  - `_modules`
  - `_routing`

  Especially the following system collections will now be included in replication:
  - `_aqlfunctions`
  - `_graphs`

  In previous versions of ArangoDB, all system collections were excluded from the
  replication.

  The change also caused a change in the replication logger and applier:
  in previous versions of ArangoDB, only a collection's id was logged for an operation.
  This has not caused problems for non-system collections but for system collections
  there ids might differ. In addition to a collection id ArangoDB will now also log the
  name of a collection for each replication event.

  The replication applier will now look for the collection name attribute in logged
  events preferably.

* added database selection to arango-dfdb

* provide foxx-manager, arangodump, and arangorestore in Windows build

* ArangoDB 1.4 will refuse to start if option `--javascript.app-path` is not set.

* added startup option `--server.allow-method-override`

  This option can be set to allow overriding the HTTP request method in a request using
  one of the following custom headers:

  - x-http-method-override
  - x-http-method
  - x-method-override

  This allows bypassing proxies and tools that would otherwise just let certain types of
  requests pass. Enabling this option may impose a security risk, so it should only be
  used in very controlled environments.

  The default value for this option is `false` (no method overriding allowed).

* added "details" URL parameter for bulk import API

  Setting the `details` URL parameter to `true` in a call to POST `/_api/import` will make
  the import return details about non-imported documents in the `details` attribute. If
  `details` is `false` or omitted, no `details` attribute will be present in the response.
  This is the same behavior that previous ArangoDB versions exposed.

* added "complete" option for bulk import API

  Setting the `complete` URL parameter to `true` in a call to POST `/_api/import` will make
  the import completely fail if at least one of documents cannot be imported successfully.

  It defaults to `false`, which will make ArangoDB continue importing the other documents
  from the import even if some documents cannot be imported. This is the same behavior that
  previous ArangoDB versions exposed.

* added missing swagger documentation for `/_api/log`

* calling `/_api/logs` (or `/_admin/logs`) is only permitted from the `_system` database now.

  Calling this API method for/from other database will result in an HTTP 400.

' ported fix from https://github.com/novus/nvd3/commit/0894152def263b8dee60192f75f66700cea532cc

  This prevents JavaScript errors from occurring in Chrome when in the admin interface,
  section "Dashboard".

* show current database name in web interface (bottom right corner)

* added missing documentation for /_api/import in swagger API docs

* allow specification of database name for replication sync command replication applier

  This allows syncing from a master database with a different name than the slave database.

* issue #601: Show DB in prompt

  arangosh now displays the database name as part of the prompt by default.

  Can change the prompt by using the `--prompt` option, e.g.

      > arangosh --prompt "my db is named \"%d\"> "


v1.4.0-beta1 (2013-10-01)
-------------------------

* make the Foxx manager use per-database app directories

  Each database now has its own subdirectory for Foxx applications. Each database
  can thus use different Foxx applications if required. A Foxx app for a specific
  database resides in `<app-path>/databases/<database-name>/<app-name>`.

  System apps are shared between all databases. They reside in `<app-path>/system/<app-name>`.

* only trigger an engine reset in development mode for URLs starting with `/dev/`

  This prevents ArangoDB from reloading all Foxx applications when it is not
  actually necessary.

* changed error code from 10 (bad parameter) to 1232 (invalid key generator) for
  errors that are due to an invalid key generator specification when creating a new
  collection

* automatic detection of content-type / mime-type for Foxx assets based on filenames,
  added possibility to override auto detection

* added endpoint management API at `/_api/endpoint`

* changed HTTP return code of PUT `/_api/cursor` from 400 to 404 in case a
  non-existing cursor is referred to

* issue #360: added support for asynchronous requests

  Incoming HTTP requests with the headers `x-arango-async: true` or
  `x-arango-async: store` will be answered by the server instantly with a generic
  HTTP 202 (Accepted) response.

  The actual requests will be queued and processed by the server asynchronously,
  allowing the client to continue sending other requests without waiting for the
  server to process the actually requested operation.

  The exact point in time when a queued request is executed is undefined. If an
  error occurs during execution of an asynchronous request, the client will not
  be notified by the server.

  The maximum size of the asynchronous task queue can be controlled using the new
  option `--scheduler.maximal-queue-size`. If the queue contains this many number of
  tasks and a new asynchronous request comes in, the server will reject it with an
  HTTP 500 (internal server error) response.

  Results of incoming requests marked with header `x-arango-async: true` will be
  discarded by the server immediately. Clients have no way of accessing the result
  of such asynchronously executed request. This is just _fire and forget_.

  To later retrieve the result of an asynchronously executed request, clients can
  mark a request with the header `x-arango-async: keep`. This makes the server
  store the result of the request in memory until explicitly fetched by a client
  via the `/_api/job` API. The `/_api/job` API also provides methods for basic
  inspection of which pending or already finished requests there are on the server,
  plus ways for garbage collecting unneeded results.

* Added new option `--scheduler.maximal-queue-size`.

* issue #590: Manifest Lint

* added data dump and restore tools, arangodump and arangorestore.

  arangodump can be used to create a logical dump of an ArangoDB database, or
  just dedicated collections. It can be used to dump both a collection's structure
  (properties and indexes) and data (documents).

  arangorestore can be used to restore data from a dump created with arangodump.
  arangorestore currently does not re-create any indexes, and doesn't yet handle
  referenced documents in edges properly when doing just partial restores.
  This will be fixed until 1.4 stable.

* introduced `--server.database` option for arangosh, arangoimp, and arangob.

  The option allows these client tools to use a certain database for their actions.
  In arangosh, the current database can be switched at any time using the command

      db._useDatabase(<name>);

  When no database is specified, all client tools will assume they should use the
  default database `_system`. This is done for downwards-compatibility reasons.

* added basic multi database support (alpha)

  New databases can be created using the REST API POST `/_api/database` and the
  shell command `db._createDatabase(<name>)`.

  The default database in ArangoDB is called `_system`. This database is always
  present and cannot be deleted by the user. When an older version of ArangoDB is
  upgraded to 1.4, the previously only database will automatically become the
  `_system` database.

  New databases can be created with the above commands, and can be deleted with the
  REST API DELETE `/_api/database/<name>` or the shell command `db._dropDatabase(<name>);`.

  Deleting databases is still unstable in ArangoDB 1.4 alpha and might crash the
  server. This will be fixed until 1.4 stable.

  To access a specific database via the HTTP REST API, the `/_db/<name>/` prefix
  can be used in all URLs. ArangoDB will check if an incoming request starts with
  this prefix, and will automatically pick the database name from it. If the prefix
  is not there, ArangoDB will assume the request is made for the default database
  (`_system`). This is done for downwards-compatibility reasons.

  That means, the following URL pathnames are logically identical:

      /_api/document/mycollection/1234
      /_db/_system/document/mycollection/1234

  To access a different database (e.g. `test`), the URL pathname would look like this:

      /_db/test/document/mycollection/1234

  New databases can also be created and existing databases can only be dropped from
  within the default database (`_system`). It is not possible to drop the `_system`
  database itself.

  Cross-database operations are unintended and unsupported. The intention of the
  multi-database feature is to have the possibility to have a few databases managed
  by ArangoDB in parallel, but to only access one database at a time from a connection
  or a request.

  When accessing the web interface via the URL pathname `/_admin/html/` or `/_admin/aardvark`,
  the web interface for the default database (`_system`) will be displayed.
  To access the web interface for a different database, the database name can be
  put into the URLs as a prefix, e.g. `/_db/test/_admin/html` or
  `/_db/test/_admin/aardvark`.

  All internal request handlers and also all user-defined request handlers and actions
  (including Foxx) will only get to see the unprefixed URL pathnames (i.e. excluding
  any database name prefix). This is to ensure downwards-compatibility.

  To access the name of the requested database from any action (including Foxx), use
  use `req.database`.

  For example, when calling the URL `/myapp/myaction`, the content of `req.database`
  will be `_system` (the default database because no database got specified) and the
  content of `req.url` will be `/myapp/myaction`.

  When calling the URL `/_db/test/myapp/myaction`, the content of `req.database` will be
  `test`, and the content of `req.url` will still be `/myapp/myaction`.

* Foxx now excludes files starting with . (dot) when bundling assets

  This mitigates problems with editor swap files etc.

* made the web interface a Foxx application

  This change caused the files for the web interface to be moved from `html/admin` to
  `js/apps/aardvark` in the file system.

  The base URL for the admin interface changed from `_admin/html/index.html` to
  `_admin/aardvark/index.html`.

  The "old" redirection to `_admin/html/index.html` will now produce a 404 error.

  When starting ArangoDB with the `--upgrade` option, this will automatically be remedied
  by putting in a redirection from `/` to `/_admin/aardvark/index.html`, and from
  `/_admin/html/index.html` to `/_admin/aardvark/index.html`.

  This also obsoletes the following configuration (command-line) options:
  - `--server.admin-directory`
  - `--server.disable-admin-interface`

  when using these now obsolete options when the server is started, no error is produced
  for downwards-compatibility.

* changed User-Agent value sent by arangoimp, arangosh, and arangod from "VOC-Agent" to
  "ArangoDB"

* changed journal file creation behavior as follows:

  Previously, a journal file for a collection was always created when a collection was
  created. When a journal filled up and became full, the current journal was made a
  datafile, and a new (empty) journal was created automatically. There weren't many
  intended situations when a collection did not have at least one journal.

  This is changed now as follows:
  - when a collection is created, no journal file will be created automatically
  - when there is a write into a collection without a journal, the journal will be
    created lazily
  - when there is a write into a collection with a full journal, a new journal will
    be created automatically

  From the end user perspective, nothing should have changed, except that there is now
  less disk usage for empty collections. Disk usage of infrequently updated collections
  might also be reduced significantly by running the `rotate()` method of a collection,
  and not writing into a collection subsequently.

* added method `collection.rotate()`

  This allows premature rotation of a collection's current journal file into a (read-only)
  datafile. The purpose of using `rotate()` is to prematurely allow compaction (which is
  performed on datafiles only) on data, even if the journal was not filled up completely.

  Using `rotate()` may make sense in the following scenario:

      c = db._create("test");
      for (i = 0; i < 1000; ++i) {
        c.save(...); // insert lots of data here
      }

      ...
      c.truncate(); // collection is now empty
      // only data in datafiles will be compacted by following compaction runs
      // all data in the current journal would not be compacted

      // calling rotate will make the current journal a datafile, and thus make it
      // eligible for compaction
      c.rotate();

  Using `rotate()` may also be useful when data in a collection is known to not change
  in the immediate future. After having completed all write operations on a collection,
  performing a `rotate()` will reduce the size of the current journal to the actually
  required size (remember that journals are pre-allocated with a specific size) before
  making the journal a datafile. Thus `rotate()` may cause disk space savings, even if
  the datafiles does not qualify for compaction after rotation.

  Note: rotating the journal is asynchronous, so that the actual rotation may be executed
  after `rotate()` returns to the caller.

* changed compaction to merge small datafiles together (up to 3 datafiles are merged in
  a compaction run)

  In the regular case, this should leave less small datafiles stay around on disk and allow
  using less file descriptors in total.

* added AQL MINUS function

* added AQL UNION_DISTINCT function (more efficient than combination of `UNIQUE(UNION())`)

* updated mruby to 2013-08-22

* issue #587: Add db._create() in help for startup arangosh

* issue #586: Share a link on installation instructions in the User Manual

* issue #585: Bison 2.4 missing on Mac for custom build

* issue #584: Web interface images broken in devel

* issue #583: Small documentation update

* issue #581: Parameter binding for attributes

* issue #580: Small improvements (by @guidoreina)

* issue #577: Missing documentation for collection figures in implementor manual

* issue #576: Get disk usage for collections and graphs

  This extends the result of the REST API for /_api/collection/figures with
  the attributes `compactors.count`, `compactors.fileSize`, `shapefiles.count`,
  and `shapefiles.fileSize`.

* issue #575: installing devel version on mac (low prio)

* issue #574: Documentation (POST /_admin/routing/reload)

* issue #558: HTTP cursors, allow count to ignore LIMIT


v1.4.0-alpha1 (2013-08-02)
--------------------------

* added replication. check online manual for details.

* added server startup options `--server.disable-replication-logger` and
  `--server.disable-replication-applier`

* removed action deployment tool, this now handled with Foxx and its manager or
  by kaerus node utility

* fixed a server crash when using byExample / firstExample inside a transaction
  and the collection contained a usable hash/skiplist index for the example

* defineHttp now only expects a single context

* added collection detail dialog (web interface)

  Shows collection properties, figures (datafiles, journals, attributes, etc.)
  and indexes.

* added documents filter (web interface)

  Allows searching for documents based on attribute values. One or many filter
  conditions can be defined, using comparison operators such as '==', '<=', etc.

* improved AQL editor (web interface)

  Editor supports keyboard shortcuts (Submit, Undo, Redo, Select).
  Editor allows saving and reusing of user-defined queries.
  Added example queries to AQL editor.
  Added comment button.

* added document import (web interface)

  Allows upload of JSON-data from files. Files must have an extension of .json.

* added dashboard (web interface)

  Shows the status of replication and multiple system charts, e.g.
  Virtual Memory Size, Request Time, HTTP Connections etc.

* added API method `/_api/graph` to query all graphs with all properties.

* added example queries in web interface AQL editor

* added arango.reconnect(<host>) method for arangosh to dynamically switch server or
  user name

* added AQL range operator `..`

  The `..` operator can be used to easily iterate over a sequence of numeric
  values. It will produce a list of values in the defined range, with both bounding
  values included.

  Example:

      2010..2013

  will produce the following result:

      [ 2010, 2011, 2012, 2013 ]

* added AQL RANGE function

* added collection.first(count) and collection.last(count) document access functions

  These functions allow accessing the first or last n documents in a collection. The order
  is determined by document insertion/update time.

* added AQL INTERSECTION function

* INCOMPATIBLE CHANGE: changed AQL user function namespace resolution operator from `:` to `::`

  AQL user-defined functions were introduced in ArangoDB 1.3, and the namespace resolution
  operator for them was the single colon (`:`). A function call looked like this:

      RETURN mygroup:myfunc()

  The single colon caused an ambiguity in the AQL grammar, making it indistinguishable from
  named attributes or the ternary operator in some cases, e.g.

      { mygroup:myfunc ? mygroup:myfunc }

  The change of the namespace resolution operator from `:` to `::` fixes this ambiguity.

  Existing user functions in the database will be automatically fixed when starting ArangoDB
  1.4 with the `--upgrade` option. However, queries using user-defined functions need to be
  adjusted on the client side to use the new operator.

* allow multiple AQL LET declarations separated by comma, e.g.
  LET a = 1, b = 2, c = 3

* more useful AQL error messages

  The error position (line/column) is more clearly indicated for parse errors.
  Additionally, if a query references a collection that cannot be found, the error
  message will give a hint on the collection name

* changed return value for AQL `DOCUMENT` function in case document is not found

  Previously, when the AQL `DOCUMENT` function was called with the id of a document and
  the document could not be found, it returned `undefined`. This value is not part of the
  JSON type system and this has caused some problems.
  Starting with ArangoDB 1.4, the `DOCUMENT` function will return `null` if the document
  looked for cannot be found.

  In case the function is called with a list of documents, it will continue to return all
  found documents, and will not return `null` for non-found documents. This has not changed.

* added single line comments for AQL

  Single line comments can be started with a double forward slash: `//`.
  They end at the end of the line, or the end of the query string, whichever is first.

* fixed documentation issues #567, #568, #571.

* added collection.checksum(<withData>) method to calculate CRC checksums for
  collections

  This can be used to
  - check if data in a collection has changed
  - compare the contents of two collections on different ArangoDB instances

* issue #565: add description line to aal.listAvailable()

* fixed several out-of-memory situations when double freeing or invalid memory
  accesses could happen

* less msyncing during the creation of collections

  This is achieved by not syncing the initial (standard) markers in shapes collections.
  After all standard markers are written, the shapes collection will get synced.

* renamed command-line option `--log.filter` to `--log.source-filter` to avoid
  misunderstandings

* introduced new command-line option `--log.content-filter` to optionally restrict
  logging to just specific log messages (containing the filter string, case-sensitive).

  For example, to filter on just log entries which contain `ArangoDB`, use:

      --log.content-filter "ArangoDB"

* added optional command-line option `--log.requests-file` to log incoming HTTP
  requests to a file.

  When used, all HTTP requests will be logged to the specified file, containing the
  client IP address, HTTP method, requests URL, HTTP response code, and size of the
  response body.

* added a signal handler for SIGUSR1 signal:

  when ArangoDB receives this signal, it will respond all further incoming requests
  with an HTTP 503 (Service Unavailable) error. This will be the case until another
  SIGUSR1 signal is caught. This will make ArangoDB start serving requests regularly
  again. Note: this is not implemented on Windows.

* limited maximum request URI length to 16384 bytes:

  Incoming requests with longer request URIs will be responded to with an HTTP
  414 (Request-URI Too Long) error.

* require version 1.0 or 1.1 in HTTP version signature of requests sent by clients:

  Clients sending requests with a non-HTTP 1.0 or non-HTTP 1.1 version number will
  be served with an HTTP 505 (HTTP Version Not Supported) error.

* updated manual on indexes:

  using system attributes such as `_id`, `_key`, `_from`, `_to`, `_rev` in indexes is
  disallowed and will be rejected by the server. This was the case since ArangoDB 1.3,
  but was not properly documented.

* issue #563: can aal become a default object?

  aal is now a prefab object in arangosh

* prevent certain system collections from being renamed, dropped, or even unloaded.

  Which restrictions there are for which system collections may vary from release to
  release, but users should in general not try to modify system collections directly
  anyway.

  Note: there are no such restrictions for user-created collections.

* issue #559: added Foxx documentation to user manual

* added server startup option `--server.authenticate-system-only`. This option can be
  used to restrict the need for HTTP authentication to internal functionality and APIs,
  such as `/_api/*` and `/_admin/*`.
  Setting this option to `true` will thus force authentication for the ArangoDB APIs
  and the web interface, but allow unauthenticated requests for other URLs (including
  user defined actions and Foxx applications).
  The default value of this option is `false`, meaning that if authentication is turned
  on, authentication is still required for *all* incoming requests. Only by setting the
  option to `true` this restriction is lifted and authentication becomes required for
  URLs starting with `/_` only.

  Please note that authentication still needs to be enabled regularly by setting the
  `--server.disable-authentication` parameter to `false`. Otherwise no authentication
  will be required for any URLs as before.

* protect collections against unloading when there are still document barriers around.

* extended cap constraints to optionally limit the active data size in a collection to
  a specific number of bytes.

  The arguments for creating a cap constraint are now:
  `collection.ensureCapConstraint(<count>, <byteSize>);`

  It is supported to specify just a count as in ArangoDB 1.3 and before, to specify
  just a fileSize, or both. The first met constraint will trigger the automated
  document removal.

* added `db._exists(doc)` and `collection.exists(doc)` for easy document existence checks

* added API `/_api/current-database` to retrieve information about the database the
  client is currently connected to (note: the API `/_api/current-database` has been
  removed in the meantime. The functionality is accessible via `/_api/database/current`
  now).

* ensure a proper order of tick values in datafiles/journals/compactors.
  any new files written will have the _tick values of their markers in order. for
  older files, there are edge cases at the beginning and end of the datafiles when
  _tick values are not properly in order.

* prevent caching of static pages in PathHandler.
  whenever a static page is requested that is served by the general PathHandler, the
  server will respond to HTTP GET requests with a "Cache-Control: max-age=86400" header.

* added "doCompact" attribute when creating collections and to collection.properties().
  The attribute controls whether collection datafiles are compacted.

* changed the HTTP return code from 400 to 404 for some cases when there is a referral
  to a non-existing collection or document.

* introduced error code 1909 `too many iterations` that is thrown when graph traversals
  hit the `maxIterations` threshold.

* optionally limit traversals to a certain number of iterations
  the limitation can be achieved via the traversal API by setting the `maxIterations`
  attribute, and also via the AQL `TRAVERSAL` and `TRAVERSAL_TREE` functions by setting
  the same attribute. If traversals are not limited by the end user, a server-defined
  limit for `maxIterations` may be used to prevent server-side traversals from running
  endlessly.

* added graph traversal API at `/_api/traversal`

* added "API" link in web interface, pointing to REST API generated with Swagger

* moved "About" link in web interface into "links" menu

* allow incremental access to the documents in a collection from out of AQL
  this allows reading documents from a collection chunks when a full collection scan
  is required. memory usage might be must lower in this case and queries might finish
  earlier if there is an additional LIMIT statement

* changed AQL COLLECT to use a stable sort, so any previous SORT order is preserved

* issue #547: Javascript error in the web interface

* issue #550: Make AQL graph functions support key in addition to id

* issue #526: Unable to escape when an errorneous command is entered into the js shell

* issue #523: Graph and vertex methods for the javascript api

* issue #517: Foxx: Route parameters with capital letters fail

* issue #512: Binded Parameters for LIMIT


v1.3.3 (2013-08-01)
-------------------

* issue #570: updateFishbowl() fails once

* updated and fixed generated examples

* issue #559: added Foxx documentation to user manual

* added missing error reporting for errors that happened during import of edges


v1.3.2 (2013-06-21)
-------------------

* fixed memleak in internal.download()

* made the shape-collection journal size adaptive:
  if too big shapes come in, a shape journal will be created with a big-enough size
  automatically. the maximum size of a shape journal is still restricted, but to a
  very big value that should never be reached in practice.

* fixed a segfault that occurred when inserting documents with a shape size bigger
  than the default shape journal size (2MB)

* fixed a locking issue in collection.truncate()

* fixed value overflow in accumulated filesizes reported by collection.figures()

* issue #545: AQL FILTER unnecessary (?) loop

* issue #549: wrong return code with --daemon


v1.3.1 (2013-05-24)
-------------------

* removed currently unused _ids collection

* fixed usage of --temp-path in aranogd and arangosh

* issue #540: suppress return of temporary internal variables in AQL

* issue #530: ReferenceError: ArangoError is not a constructor

* issue #535: Problem with AQL user functions javascript API

* set --javascript.app-path for test execution to prevent startup error

* issue #532: Graph _edgesCache returns invalid data?

* issue #531: Arangod errors

* issue #529: Really weird transaction issue

* fixed usage of --temp-path in aranogd and arangosh


v1.3.0 (2013-05-10)
-------------------

* fixed problem on restart ("datafile-xxx is not sealed") when server was killed
  during a compaction run

* fixed leak when using cursors with very small batchSize

* issue #508: `unregistergroup` function not mentioned in http interface docs

* issue #507: GET /_api/aqlfunction returns code inside parentheses

* fixed issue #489: Bug in aal.install

* fixed issue 505: statistics not populated on MacOS


v1.3.0-rc1 (2013-04-24)
-----------------------

* updated documentation for 1.3.0

* added node modules and npm packages

* changed compaction to only compact datafiles with more at least 10% of dead
  documents (byte size-wise)

* issue #498: fixed reload of authentication info when using
  `require("org/arangodb/users").reload()`

* issue #495: Passing an empty array to create a document results in a
  "phantom" document

* added more precision for requests statistics figures

* added "sum" attribute for individual statistics results in statistics API
  at /_admin/statistics

* made "limit" an optional parameter in AQL function NEAR().
  limit can now be either omitted completely, or set to 0. If so, an internal
  default value (currently 100) will be applied for the limit.

* issue #481

* added "attributes.count" to output of `collection.figures()`
  this also affects the REST API /_api/collection/<name>/figures

* added IndexedPropertyGetter for ShapedJson objects

* added API for user-defined AQL functions

* issue #475: A better error message for deleting a non-existent graph

* issue #474: Web interface problems with the JS Shell

* added missing documentation for AQL UNION function

* added transaction support.
  This provides ACID transactions for ArangoDB. Transactions can be invoked
  using the `db._executeTransaction()` function, or the `/_api/transaction`
  REST API.

* switched to semantic versioning (at least for alpha & alpha naming)

* added saveOrReplace() for server-side JS

v1.3.alpha1 (2013-04-05)
------------------------

* cleanup of Module, Package, ArangoApp and modules "internal", "fs", "console"

* use Error instead of string in throw to allow stack-trace

* issue #454: error while creation of Collection

* make `collection.count()` not recalculate the number of documents on the fly, but
  use some internal document counters.

* issue #457: invalid string value in web interface

* make datafile id (datafile->_fid) identical to the numeric part of the filename.
  E.g. the datafile `journal-123456.db` will now have a datafile marker with the same
  fid (i.e. `123456`) instead of a different value. This change will only affect
  datafiles that are created with 1.3 and not any older files.
  The intention behind this change is to make datafile debugging easier.

* consistently discard document attributes with reserved names (system attributes)
  but without any known meaning, for example `_test`, `_foo`, ...

  Previously, these attributes were saved with the document regularly in some cases,
  but were discarded in other cases.
  Now these attributes are discarded consistently. "Real" system attributes such as
  `_key`, `_from`, `_to` are not affected and will work as before.

  Additionally, attributes with an empty name (``) are discarded when documents are
  saved.

  Though using reserved or empty attribute names in documents was not really and
  consistently supported in previous versions of ArangoDB, this change might cause
  an incompatibility for clients that rely on this feature.

* added server startup flag `--database.force-sync-properties` to force syncing of
  collection properties on collection creation, deletion and on property update.
  The default value is true to mimic the behavior of previous versions of ArangoDB.
  If set to false, collection properties are written to disk but no call to sync()
  is made.

* added detailed output of server version and components for REST APIs
  `/_admin/version` and `/_api/version`. To retrieve this extended information,
  call the REST APIs with URL parameter `details=true`.

* issue #443: For git-based builds include commit hash in version

* adjust startup log output to be more compact, less verbose

* set the required minimum number of file descriptors to 256.
  On server start, this number is enforced on systems that have rlimit. If the limit
  cannot be enforced, starting the server will fail.
  Note: 256 is considered to be the absolute minimum value. Depending on the use case
  for ArangoDB, a much higher number of file descriptors should be used.

  To avoid checking & potentially changing the number of maximum open files, use the
  startup option `--server.descriptors-minimum 0`

* fixed shapedjson to json conversion for special numeric values (NaN, +inf, -inf).
  Before, "NaN", "inf", or "-inf" were written into the JSONified output, but these
  values are not allowed in JSON. Now, "null" is written to the JSONified output as
  required.

* added AQL functions VARIANCE_POPULATION(), VARIANCE_SAMPLE(), STDDEV_POPULATION(),
  STDDEV_SAMPLE(), AVERAGE(), MEDIAN() to calculate statistical values for lists

* added AQL SQRT() function

* added AQL TRIM(), LEFT() and RIGHT() string functions

* fixed issue #436: GET /_api/document on edge

* make AQL REVERSE() and LENGTH() functions work on strings, too

* disabled DOT generation in `make doxygen`. this speeds up docs generation

* renamed startup option `--dispatcher.report-intervall` to `--dispatcher.report-interval`

* renamed startup option `--scheduler.report-intervall` to `--scheduler.report-interval`

* slightly changed output of REST API method /_admin/log.
  Previously, the log messages returned also contained the date and log level, now
  they will only contain the log message, and no date and log level information.
  This information can be re-created by API users from the `timestamp` and `level`
  attributes of the result.

* removed configure option `--enable-zone-debug`
  memory zone debugging is now automatically turned on when compiling with ArangoDB
  `--enable-maintainer-mode`

* removed configure option `--enable-arangob`
  arangob is now always included in the build


v1.2.3 (XXXX-XX-XX)
-------------------

* added optional parameter `edgexamples` for AQL function EDGES() and NEIGHBORS()

* added AQL function NEIGHBORS()

* added freebsd support

* fixed firstExample() query with `_id` and `_key` attributes

* issue triAGENS/ArangoDB-PHP#55: AQL optimizer may have mis-optimized duplicate
  filter statements with limit


v1.2.2 (2013-03-26)
-------------------

* fixed save of objects with common sub-objects

* issue #459: fulltext internal memory allocation didn't scale well
  This fix improves loading times for collections with fulltext indexes that have
  lots of equal words indexed.

* issue #212: auto-increment support

  The feature can be used by creating a collection with the extra `keyOptions`
  attribute as follows:

      db._create("mycollection", { keyOptions: { type: "autoincrement", offset: 1, increment: 10, allowUserKeys: true } });

  The `type` attribute will make sure the keys will be auto-generated if no
  `_key` attribute is specified for a document.

  The `allowUserKeys` attribute determines whether users might still supply own
  `_key` values with documents or if this is considered an error.

  The `increment` value determines the actual increment value, whereas the `offset`
  value can be used to seed to value sequence with a specific starting value.
  This will be useful later in a multi-master setup, when multiple servers can use
  different auto-increment seed values and thus generate non-conflicting auto-increment values.

  The default values currently are:

  - `allowUserKeys`: `true`
  - `offset`: `0`
  - `increment`: `1`

  The only other available key generator type currently is `traditional`.
  The `traditional` key generator will auto-generate keys in a fashion as ArangoDB
  always did (some increasing integer value, with a more or less unpredictable
  increment value).

  Note that for the `traditional` key generator there is only the option to disallow
  user-supplied keys and give the server the sole responsibility for key generation.
  This can be achieved by setting the `allowUserKeys` property to `false`.

  This change also introduces the following errors that API implementors may want to check
  the return values for:

  - 1222: `document key unexpected`: will be raised when a document is created with
    a `_key` attribute, but the underlying collection was set up with the `keyOptions`
    attribute `allowUserKeys: false`.

  - 1225: `out of keys`: will be raised when the auto-increment key generator runs
    out of keys. This may happen when the next key to be generated is 2^64 or higher.
    In practice, this will only happen if the values for `increment` or `offset` are
    not set appropriately, or if users are allowed to supply own keys, those keys
    are near the 2^64 threshold, and later the auto-increment feature kicks in and
    generates keys that cross that threshold.

    In practice it should not occur with proper configuration and proper usage of the
    collections.

  This change may also affect the following REST APIs:
  - POST `/_api/collection`: the server does now accept the optional `keyOptions`
    attribute in the second parameter
  - GET `/_api/collection/properties`: will return the `keyOptions` attribute as part
    of the collection's properties. The previous optional attribute `createOptions`
    is now gone.

* fixed `ArangoStatement.explain()` method with bind variables

* fixed misleading "cursor not found" error message in arangosh that occurred when
  `count()` was called for client-side cursors

* fixed handling of empty attribute names, which may have crashed the server under
  certain circumstances before

* fixed usage of invalid pointer in error message output when index description could
  not be opened


v1.2.1 (2013-03-14)
-------------------

* issue #444: please darken light color in arangosh

* issue #442: pls update post install info on osx

* fixed conversion of special double values (NaN, -inf, +inf) when converting from
  shapedjson to JSON

* fixed compaction of markers (location of _key was not updated correctly in memory,
  leading to _keys pointing to undefined memory after datafile rotation)

* fixed edge index key pointers to use document master pointer plus offset instead
  of direct _key address

* fixed case when server could not create any more journal or compactor files.
  Previously a wrong status code may have been returned, and not being able to create
  a new compactor file may have led to an infinite loop with error message
  "could not create compactor".

* fixed value truncation for numeric filename parts when renaming datafiles/journals


v1.2.0 (2013-03-01)
-------------------

* by default statistics are now switch off; in order to enable comment out
  the "disable-statistics = yes" line in "arangod.conf"

* fixed issue #435: csv parser skips data at buffer border

* added server startup option `--server.disable-statistics` to turn off statistics
  gathering without recompilation of ArangoDB.
  This partly addresses issue #432.

* fixed dropping of indexes without collection name, e.g.
  `db.xxx.dropIndex("123456");`
  Dropping an index like this failed with an assertion error.

* fixed issue #426: arangoimp should be able to import edges into edge collections

* fixed issue #425: In case of conflict ArangoDB returns HTTP 400 Bad request
  (with 1207 Error) instead of HTTP 409 Conflict

* fixed too greedy token consumption in AQL for negative values:
  e.g. in the statement `RETURN { a: 1 -2 }` the minus token was consumed as part
  of the value `-2`, and not interpreted as the binary arithmetic operator


v1.2.beta3 (2013-02-22)
-----------------------

* issue #427: ArangoDB Importer Manual has no navigation links (previous|home|next)

* issue #319: Documentation missing for Emergency console and incomplete for datafile debugger.

* issue #370: add documentation for reloadRouting and flushServerModules

* issue #393: added REST API for user management at /_api/user

* issue #393, #128: added simple cryptographic functions for user actions in module "crypto":
  * require("org/arangodb/crypto").md5()
  * require("org/arangodb/crypto").sha256()
  * require("org/arangodb/crypto").rand()

* added replaceByExample() Javascript and REST API method

* added updateByExample() Javascript and REST API method

* added optional "limit" parameter for removeByExample() Javascript and REST API method

* fixed issue #413

* updated bundled V8 version from 3.9.4 to 3.16.14.1
  Note: the Windows version used a more recent version (3.14.0.1) and was not updated.

* fixed issue #404: keep original request url in request object


v1.2.beta2 (2013-02-15)
-----------------------

* fixed issue #405: 1.2 compile warnings

* fixed issue #333: [debian] Group "arangodb" is not used when starting vie init.d script

* added optional parameter 'excludeSystem' to GET /_api/collection
  This parameter can be used to disable returning system collections in the list
  of all collections.

* added AQL functions KEEP() and UNSET()

* fixed issue #348: "HTTP Interface for Administration and Monitoring"
  documentation errors.

* fix stringification of specific positive int64 values. Stringification of int64
  values with the upper 32 bits cleared and the 33rd bit set were broken.

* issue #395:  Collection properties() function should return 'isSystem' for
  Javascript and REST API

* make server stop after upgrade procedure when invoked with `--upgrade option`.
  When started with the `--upgrade` option, the server will perfom
  the upgrade, and then exit with a status code indicating the result of the
  upgrade (0 = success, 1 = failure). To start the server regularly in either
  daemon or console mode, the `--upgrade` option must not be specified.
  This change was introduced to allow init.d scripts check the result of
  the upgrade procedure, even in case an upgrade was successful.
  this was introduced as part of issue #391.

* added AQL function EDGES()

* added more crash-protection when reading corrupted collections at startup

* added documentation for AQL function CONTAINS()

* added AQL function LIKE()

* replaced redundant error return code 1520 (Unable to open collection) with error code
  1203 (Collection not found). These error codes have the same meanings, but one of
  them was returned from AQL queries only, the other got thrown by other parts of
  ArangoDB. Now, error 1203 (Collection not found) is used in AQL too in case a
  non-existing collection is used.

v1.2.beta1 (2013-02-01)
-----------------------

* fixed issue #382: [Documentation error] Maschine... should be Machine...

* unified history file locations for arangod, arangosh, and arangoirb.
  - The readline history for arangod (emergency console) is now stored in file
    $HOME/.arangod. It was stored in $HOME/.arango before.
  - The readline history for arangosh is still stored in $HOME/.arangosh.
  - The readline history for arangoirb is now stored in $HOME/.arangoirb. It was
    stored in $HOME/.arango-mrb before.

* fixed issue #381: _users user should have a unique constraint

* allow negative list indexes in AQL to access elements from the end of a list,
  e.g. ```RETURN values[-1]``` will return the last element of the `values` list.

* collection ids, index ids, cursor ids, and document revision ids created and
  returned by ArangoDB are now returned as strings with numeric content inside.
  This is done to prevent some value overrun/truncation in any part of the
  complete client/server workflow.
  In ArangoDB 1.1 and before, these values were previously returned as
  (potentially very big) integer values. This may cause problems (clipping, overrun,
  precision loss) for clients that do not support big integers natively and store
  such values in IEEE754 doubles internally. This type loses precision after about
  52 bits and is thus not safe to hold an id.
  Javascript and 32 bit-PHP are examples for clients that may cause such problems.
  Therefore, ids are now returned by ArangoDB as strings, with the string
  content being the integer value as before.

  Example for documents ("_rev" attribute):
  - Document returned by ArangoDB 1.1: { "_rev": 1234, ... }
  - Document returned by ArangoDB 1.2: { "_rev": "1234", ... }

  Example for collections ("id" attribute / "_id" property):
  - Collection returned by ArangoDB 1.1: { "id": 9327643, "name": "test", ... }
  - Collection returned by ArangoDB 1.2: { "id": "9327643", "name": "test", ... }

  Example for cursors ("id" attribute):
  - Collection returned by ArangoDB 1.1: { "id": 11734292, "hasMore": true, ... }
  - Collection returned by ArangoDB 1.2: { "id": "11734292", "hasMore": true, ... }

* global variables are not automatically available anymore when starting the
  arangod Javascript emergency console (i.e. ```arangod --console```).

  Especially, the variables `db`, `edges`, and `internal` are not available
  anymore. `db` and `internal` can be made available in 1.2 by
  ```var db = require("org/arangodb").db;``` and
  ```var internal = require("internal");```, respectively.
  The reason for this change is to get rid of global variables in the server
  because this will allow more specific inclusion of functionality.

  For convenience, the global variable `db` is still available by default in
  arangosh. The global variable `edges`, which since ArangoDB 1.1 was kind of
  a redundant wrapper of `db`, has been removed in 1.2 completely.
  Please use `db` instead, and if creating an edge collection, use the explicit
  ```db._createEdgeCollection()``` command.

* issue #374: prevent endless redirects when calling admin interface with
  unexpected URLs

* issue #373: TRAVERSAL() `trackPaths` option does not work. Instead `paths` does work

* issue #358: added support for CORS

* honor optional waitForSync property for document removal, replace, update, and
  save operations in arangosh. The waitForSync parameter for these operations
  was previously honored by the REST API and on the server-side, but not when
  the waitForSync parameter was specified for a document operation in arangosh.

* calls to db.collection.figures() and /_api/collection/<collection>/figures now
  additionally return the number of shapes used in the collection in the
  extra attribute "shapes.count"

* added AQL TRAVERSAL_TREE() function to return a hierarchical result from a traversal

* added AQL TRAVERSAL() function to return the results from a traversal

* added AQL function ATTRIBUTES() to return the attribute names of a document

* removed internal server-side AQL functions from global scope.

  Now the AQL internal functions can only be accessed via the exports of the
  ahuacatl module, which can be included via ```require("org/arangodb/ahuacatl")```.
  It shouldn't be necessary for clients to access this module at all, but
  internal code may use this module.

  The previously global AQL-related server-side functions were moved to the
  internal namespace. This produced the following function name changes on
  the server:

     old name              new name
     ------------------------------------------------------
     AHUACATL_RUN       => require("internal").AQL_QUERY
     AHUACATL_EXPLAIN   => require("internal").AQL_EXPLAIN
     AHUACATL_PARSE     => require("internal").AQL_PARSE

  Again, clients shouldn't have used these functions at all as there is the
  ArangoStatement object to execute AQL queries.

* fixed issue #366: Edges index returns strange description

* added AQL function MATCHES() to check a document against a list of examples

* added documentation and tests for db.collection.removeByExample

* added --progress option for arangoimp. This will show the percentage of the input
  file that has been processed by arangoimp while the import is still running. It can
  be used as a rough indicator of progress for the entire import.

* make the server log documents that cannot be imported via /_api/import into the
  logfile using the warning log level. This may help finding illegal documents in big
  import runs.

* check on server startup whether the database directory and all collection directories
  are writable. if not, the server startup will be aborted. this prevents serious
  problems with collections being non-writable and this being detected at some pointer
  after the server has been started

* allow the following AQL constructs: FUNC(...)[...], FUNC(...).attribute

* fixed issue #361: Bug in Admin Interface. Header disappears when clicking new collection

* Added in-memory only collections

  Added collection creation parameter "isVolatile":
  if set to true, the collection is created as an in-memory only collection,
  meaning that all document data of that collection will reside in memory only,
  and will not be stored permanently to disk.
  This means that all collection data will be lost when the collection is unloaded
  or the server is shut down.
  As this collection type does not have datafile disk overhead for the regular
  document operations, it may be faster than normal disk-backed collections. The
  actual performance gains strongly depend on the underlying OS, filesystem, and
  settings though.
  This collection type should be used for caches only and not for any sensible data
  that cannot be re-created otherwise.
  Some platforms, namely Windows, currently do not support this collection type.
  When creating an in-memory collection on such platform, an error message will be
  returned by ArangoDB telling the user the platform does not support it.

  Note: in-memory collections are an experimental feature. The feature might
  change drastically or even be removed altogether in a future version of ArangoDB.

* fixed issue #353: Please include "pretty print" in Emergency Console

* fixed issue #352: "pretty print" console.log
  This was achieved by adding the dump() function for the "internal" object

* reduced insertion time for edges index
  Inserting into the edges index now avoids costly comparisons in case of a hash
  collision, reducing the prefilling/loading timer for bigger edge collections

* added fulltext queries to AQL via FULLTEXT() function. This allows search
  fulltext indexes from an AQL query to find matching documents

* added fulltext index type. This index type allows indexing words and prefixes of
  words from a specific document attribute. The index can be queries using a
  SimpleQueryFull object, the HTTP REST API at /_api/simple/fulltext, or via AQL

* added collection.revision() method to determine whether a collection has changed.
  The revision method returns a revision string that can be used by client programs
  for equality/inequality comparisons. The value returned by the revision method
  should be treated by clients as an opaque string and clients should not try to
  figure out the sense of the revision id. This is still useful enough to check
  whether data in a collection has changed.

* issue #346: adaptively determine NUMBER_HEADERS_PER_BLOCK

* issue #338: arangosh cursor positioning problems

* issue #326: use limit optimization with filters

* issue #325: use index to avoid sorting

* issue #324: add limit optimization to AQL

* removed arango-password script and added Javascript functionality to add/delete
  users instead. The functionality is contained in module `users` and can be invoked
  as follows from arangosh and arangod:
  * require("users").save("name", "passwd");
  * require("users").replace("name", "newPasswd");
  * require("users").remove("name");
  * require("users").reload();
  These functions are intentionally not offered via the web interface.
  This also addresses issue #313

* changed print output in arangosh and the web interface for JSON objects.
  Previously, printing a JSON object in arangosh resulted in the attribute values
  being printed as proper JSON, but attribute names were printed unquoted and
  unescaped. This was fine for the purpose of arangosh, but lead to invalid
  JSON being produced. Now, arangosh will produce valid JSON that can be used
  to send it back to ArangoDB or use it with arangoimp etc.

* fixed issue #300: allow importing documents via the REST /_api/import API
  from a JSON list, too.
  So far, the API only supported importing from a format that had one JSON object
  on each line. This is sometimes inconvenient, e.g. when the result of an AQL
  query or any other list is to be imported. This list is a JSON list and does not
  necessary have a document per line if pretty-printed.
  arangoimp now supports the JSON list format, too. However, the format requires
  arangoimp and the server to read the entire dataset at once. If the dataset is
  too big (bigger than --max-upload-size) then the import will be rejected. Even if
  increased, the entire list must fit in memory on both the client and the server,
  and this may be more resource-intensive than importing individual lines in chunks.

* removed unused parameter --reuse-ids for arangoimp. This parameter did not have
  any effect in 1.2, was never publicly announced and did evil (TM) things.

* fixed issue #297 (partly): added whitespace between command line and
  command result in arangosh, added shell colors for better usability

* fixed issue #296: system collections not usable from AQL

* fixed issue #295: deadlock on shutdown

* fixed issue #293: AQL queries should exploit edges index

* fixed issue #292: use index when filtering on _key in AQL

* allow user-definable document keys
  users can now define their own document keys by using the _key attribute
  when creating new documents or edges. Once specified, the value of _key is
  immutable.
  The restrictions for user-defined key values are:
  * the key must be at most 254 bytes long
  * it must consist of the letters a-z (lower or upper case), the digits 0-9,
    the underscore (_) or dash (-) characters only
  * any other characters, especially multi-byte sequences, whitespace or
    punctuation characters cannot be used inside key values

  Specifying a document key is optional when creating new documents. If no
  document key is specified, ArangoDB will create a document key itself.
  There are no guarantees about the format and pattern of auto-generated document
  keys other than the above restrictions.
  Clients should therefore treat auto-generated document keys as opaque values.
  Keys can be used to look up and reference documents, e.g.:
  * saving a document: `db.users.save({ "_key": "fred", ... })`
  * looking up a document: `db.users.document("fred")`
  * referencing other documents: `edges.relations.save("users/fred", "users/john", ...)`

  This change is downwards-compatible to ArangoDB 1.1 because in ArangoDB 1.1
  users were not able to define their own keys. If the user does not supply a _key
  attribute when creating a document, ArangoDB 1.2 will still generate a key of
  its own as ArangoDB 1.1 did. However, all documents returned by ArangoDB 1.2 will
  include a _key attribute and clients should be able to handle that (e.g. by
  ignoring it if not needed). Documents returned will still include the _id attribute
  as in ArangoDB 1.1.

* require collection names everywhere where a collection id was allowed in
  ArangoDB 1.1 & 1.0
  This change requires clients to use a collection name in place of a collection id
  at all places the client deals with collections.
  Examples:
  * creating edges: the _from and _to attributes must now contain collection names instead
    of collection ids: `edges.relations.save("test/my-key1", "test/my-key2", ...)`
  * retrieving edges: the returned _from and _to attributes now will contain collection
    names instead of ids, too: _from: `test/fred` instead of `1234/3455`
  * looking up documents: db.users.document("fred") or db._document("users/fred")

  Collection names must be used in REST API calls instead of collection ids, too.
  This change is thus not completely downwards-compatible to ArangoDB 1.1. ArangoDB 1.1
  required users to use collection ids in many places instead of collection names.
  This was unintuitive and caused overhead in cases when just the collection name was
  known on client-side but not its id. This overhead can now be avoided so clients can
  work with the collection names directly. There is no need to work with collection ids
  on the client side anymore.
  This change will likely require adjustments to API calls issued by clients, and also
  requires a change in how clients handle the _id value of returned documents. Previously,
  the _id value of returned documents contained the collection id, a slash separator and
  the document number. Since 1.2, _id will contain the collection name, a slash separator
  and the document key. The same applies to the _from and _to attribute values of edges
  that are returned by ArangoDB.

  Also removed (now unnecessary) location header in responses of the collections REST API.
  The location header was previously returned because it was necessary for clients.
  When clients created a collection, they specified the collection name. The collection
  id was generated on the server, but the client needed to use the server-generated
  collection id for further API calls, e.g. when creating edges etc. Therefore, the
  full collection URL, also containing the collection id, was returned by the server in
  responses to the collection API, in the HTTP location header.
  Returning the location header has become unnecessary in ArangoDB 1.2 because users
  can access collections by name and do not need to care about collection ids.


v1.1.3 (2013-XX-XX)
-------------------

* fix case when an error message was looked up for an error code but no error
  message was found. In this case a NULL ptr was returned and not checked everywhere.
  The place this error popped up was when inserting into a non-unique hash index
  failed with a specific, invalid error code.

* fixed issue #381:  db._collection("_users").getIndexes();

* fixed issue #379: arango-password fatal issue javscript.startup-directory

* fixed issue #372: Command-Line Options for the Authentication and Authorization


v1.1.2 (2013-01-20)
-------------------

* upgraded to mruby 2013-01-20 583983385b81c21f82704b116eab52d606a609f4

* fixed issue #357: Some spelling and grammar errors

* fixed issue #355: fix quotes in pdf manual

* fixed issue #351: Strange arangosh error message for long running query

* fixed randomly hanging connections in arangosh on MacOS

* added "any" query method: this returns a random document from a collection. It
  is also available via REST HTTP at /_api/simple/any.

* added deployment tool

* added getPeerVertex

* small fix for logging of long messages: the last character of log messages longer
  than 256 bytes was not logged.

* fixed truncation of human-readable log messages for web interface: the trailing \0
  byte was not appended for messages longer than 256 bytes

* fixed issue #341: ArangoDB crashes when stressed with Batch jobs
  Contrary to the issue title, this did not have anything to do with batch jobs but
  with too high memory usage. The memory usage of ArangoDB is now reduced for cases
   when there are lots of small collections with few documents each

* started with issue #317: Feature Request (from Google Groups): DATE handling

* backported issue #300: Extend arangoImp to Allow importing resultset-like
  (list of documents) formatted files

* fixed issue #337: "WaitForSync" on new collection does not work on Win/X64

* fixed issue #336: Collections REST API docs

* fixed issue #335: mmap errors due to wrong memory address calculation

* fixed issue #332: arangoimp --use-ids parameter seems to have no impact

* added option '--server.disable-authentication' for arangosh as well. No more passwd
  prompts if not needed

* fixed issue #330: session logging for arangosh

* fixed issue #329: Allow passing script file(s) as parameters for arangosh to run

* fixed issue #328: 1.1 compile warnings

* fixed issue #327: Javascript parse errors in front end


v1.1.1 (2012-12-18)
-------------------

* fixed issue #339: DELETE /_api/cursor/cursor-identifier return incollect errorNum

  The fix for this has led to a signature change of the function actions.resultNotFound().
  The meaning of parameter #3 for This function has changed from the error message string
  to the error code. The error message string is now parameter #4.
  Any client code that uses this function in custom actions must be adjusted.

* fixed issue #321: Problem upgrading arangodb 1.0.4 to 1.1.0 with Homebrew (OSX 10.8.2)

* fixed issue #230: add navigation and search for online documentation

* fixed issue #315: Strange result in PATH

* fixed issue #323: Wrong function returned in error message of AQL CHAR_LENGTH()

* fixed some log errors on startup / shutdown due to pid file handling and changing
  of directories


v1.1.0 (2012-12-05)
-------------------

* WARNING:
  arangod now performs a database version check at startup. It will look for a file
  named "VERSION" in its database directory. If the file is not present, arangod will
  perform an automatic upgrade of the database directory. This should be the normal
  case when upgrading from ArangoDB 1.0 to ArangoDB 1.1.

  If the VERSION file is present but is from an older version of ArangoDB, arangod
  will refuse to start and ask the user to run a manual upgrade first. A manual upgrade
  can be performed by starting arangod with the option `--upgrade`.

  This upgrade procedure shall ensure that users have full control over when they
  perform any updates/upgrades of their data, and can plan backups accordingly. The
  procedure also guarantees that the server is not run without any required system
  collections or with in incompatible data state.

* added AQL function DOCUMENT() to retrieve a document by its _id value

* fixed issue #311: fixed segfault on unload

* fixed issue #309: renamed stub "import" button from web interface

* fixed issue #307: added WaitForSync column in collections list in in web interface

* fixed issue #306: naming in web interface

* fixed issue #304: do not clear AQL query text input when switching tabs in
  web interface

* fixed issue #303: added documentation about usage of var keyword in web interface

* fixed issue #301: PATCH does not work in web interface

# fixed issue #269: fix make distclean & clean

* fixed issue #296: system collections not usable from AQL

* fixed issue #295: deadlock on shutdown

* added collection type label to web interface

* fixed issue #290: the web interface now disallows creating non-edges in edge collections
  when creating collections via the web interface, the collection type must also be
  specified (default is document collection)

* fixed issue #289: tab-completion does not insert any spaces

* fixed issue #282: fix escaping in web interface

* made AQL function NOT_NULL take any number of arguments. Will now return its
  first argument that is not null, or null if all arguments are null. This is downwards
  compatible.

* changed misleading AQL function name NOT_LIST() to FIRST_LIST() and slightly changed
  the behavior. The function will now return its first argument that is a list, or null
  if none of the arguments are lists.
  This is mostly downwards-compatible. The only change to the previous implementation in
  1.1-beta will happen if two arguments were passed and the 1st and 2nd arguments were
  both no lists. In previous 1.1, the 2nd argument was returned as is, but now null
  will be returned.

* add AQL function FIRST_DOCUMENT(), with same behavior as FIRST_LIST(), but working
  with documents instead of lists.

* added UPGRADING help text

* fixed issue #284: fixed Javascript errors when adding edges/vertices without own
  attributes

* fixed issue #283: AQL LENGTH() now works on documents, too

* fixed issue #281: documentation for skip lists shows wrong example

* fixed AQL optimizer bug, related to OR-combined conditions that filtered on the
  same attribute but with different conditions

* fixed issue #277: allow usage of collection names when creating edges
  the fix of this issue also implies validation of collection names / ids passed to
  the REST edge create method. edges with invalid collection ids or names in the
  "from" or "to" values will be rejected and not saved


v1.1.beta2 (2012-11-13)
-----------------------

* fixed arangoirb compilation

* fixed doxygen


v1.1.beta1 (2012-10-24)
-----------------------

* fixed AQL optimizer bug

* WARNING:
  - the user has changed from "arango" to "arangodb", the start script has changed from
    "arangod" to "arangodb", the database directory has changed from "/var/arangodb" to
    "/var/lib/arangodb" to be compliant with various Linux policies

  - In 1.1, we have introduced types for collections: regular documents go into document
    collections, and edges go into edge collections. The prefixing (db.xxx vs. edges.xxx)
    works slightly different in 1.1: edges.xxx can still be used to access collections,
    however, it will not determine the type of existing collections anymore. To create an
    edge collection 1.1, you can use db._createEdgeCollection() or edges._create().
    And there's of course also db._createDocumentCollection().
    db._create() is also still there and will create a document collection by default,
    whereas edges._create() will create an edge collection.

  - the admin web interface that was previously available via the simple URL suffix /
    is now available via a dedicated URL suffix only: /_admin/html
    The reason for this is that routing and URLs are now subject to changes by the end user,
    and only URLs parts prefixed with underscores (e.g. /_admin or /_api) are reserved
    for ArangoDB's internal usage.

* the server now handles requests with invalid Content-Length header values as follows:
  - if Content-Length is negative, the server will respond instantly with HTTP 411
    (length required)

  - if Content-Length is positive but shorter than the supplied body, the server will
    respond with HTTP 400 (bad request)

  - if Content-Length is positive but longer than the supplied body, the server will
    wait for the client to send the missing bytes. The server allows 90 seconds for this
    and will close the connection if the client does not send the remaining data

  - if Content-Length is bigger than the maximum allowed size (512 MB), the server will
    fail with HTTP 413 (request entity too large).

  - if the length of the HTTP headers is greater than the maximum allowed size (1 MB),
    the server will fail with HTTP 431 (request header fields too large)

* issue #265: allow optional base64 encoding/decoding of action response data

* issue #252: create _modules collection using arango-upgrade (note: arango-upgrade was
  finally replaced by the `--upgrade` option for arangod)

* issue #251: allow passing arbitrary options to V8 engine using new command line option:
  --javascript.v8-options. Using this option, the Harmony features or other settings in
  v8 can be enabled if the end user requires them

* issue #248: allow AQL optimizer to pull out completely uncorrelated subqueries to the
  top level, resulting in less repeated evaluation of the subquery

* upgraded to Doxygen 1.8.0

* issue #247: added AQL function MERGE_RECURSIVE

* issue #246: added clear() function in arangosh

* issue #245: Documentation: Central place for naming rules/limits inside ArangoDB

* reduced size of hash index elements by 50 %, allowing more index elements to fit in
  memory

* issue #235: GUI Shell throws Error:ReferenceError: db is not defined

* issue #229: methods marked as "under construction"

* issue #228: remove unfinished APIs (/_admin/config/*)

* having the OpenSSL library installed is now a prerequisite to compiling ArangoDB
  Also removed the --enable-ssl configure option because ssl is always required.

* added AQL functions TO_LIST, NOT_LIST

* issue #224: add optional Content-Id for batch requests

* issue #221: more documentation on AQL explain functionality. Also added
  ArangoStatement.explain() client method

* added db._createStatement() method on server as well (was previously available
  on the client only)

* issue #219: continue in case of "document not found" error in PATHS() function

* issue #213: make waitForSync overridable on specific actions

* changed AQL optimizer to use indexes in more cases. Previously, indexes might
  not have been used when in a reference expression the inner collection was
  specified last. Example: FOR u1 IN users FOR u2 IN users FILTER u1._id == u2._id
  Previously, this only checked whether an index could be used for u2._id (not
  possible). It was not checked whether an index on u1._id could be used (possible).
  Now, for expressions that have references/attribute names on both sides of the
  above as above, indexes are checked for both sides.

* issue #204: extend the CSV import by TSV and by user configurable
  separator character(s)

* issue #180: added support for batch operations

* added startup option --server.backlog-size
  this allows setting the value of the backlog for the listen() system call.
  the default value is 10, the maximum value is platform-dependent

* introduced new configure option "--enable-maintainer-mode" for
  ArangoDB maintainers. this option replaces the previous compile switches
  --with-boost-test, --enable-bison, --enable-flex and --enable-errors-dependency
  the individual configure options have been removed. --enable-maintainer-mode
  turns them all on.

* removed potentially unused configure option --enable-memfail

* fixed issue #197: HTML web interface calls /_admin/user-manager/session

* fixed issue #195: VERSION file in database directory

* fixed issue #193: REST API HEAD request returns a message body on 404

* fixed issue #188: intermittent issues with 1.0.0
  (server-side cursors not cleaned up in all cases, pthreads deadlock issue)

* issue #189: key store should use ISO datetime format bug

* issue #187: run arango-upgrade on server start (note: arango-upgrade was finally
  replaced by the `--upgrade` option for arangod)n

* fixed issue #183: strange unittest error

* fixed issue #182: manual pages

* fixed issue #181: use getaddrinfo

* moved default database directory to "/var/lib/arangodb" in accordance with
  http://www.pathname.com/fhs/pub/fhs-2.3.html

* fixed issue #179: strange text in import manual

* fixed issue #178: test for aragoimp is missing

* fixed issue #177: a misleading error message was returned if unknown variables
  were used in certain positions in an AQL query.

* fixed issue #176: explain how to use AQL from the arangosh

* issue #175: re-added hidden (and deprecated) option --server.http-port. This
  option is only there to be downwards-compatible to Arango 1.0.

* fixed issue #174: missing Documentation for `within`

* fixed issue #170: add db.<coll_name>.all().toArray() to arangosh help screen

* fixed issue #169: missing argument in Simple Queries

* added program arango-upgrade. This program must be run after installing ArangoDB
  and after upgrading from a previous version of ArangoDB. The arango-upgrade script
  will ensure all system collections are created and present in the correct state.
  It will also perform any necessary data updates.
  Note: arango-upgrade was finally replaced by the `--upgrade` option for arangod.

* issue #153: edge collection should be a flag for a collection
  collections now have a type so that the distinction between document and edge
  collections can now be done at runtime using a collection's type value.
  A collection's type can be queried in Javascript using the <collection>.type() method.

  When new collections are created using db._create(), they will be document
  collections by default. When edge._create() is called, an edge collection will be created.
  To explicitly create a collection of a specific/different type, use the methods
  _createDocumentCollection() or _createEdgeCollection(), which are available for
  both the db and the edges object.
  The Javascript objects ArangoEdges and ArangoEdgesCollection have been removed
  completely.
  All internal and test code has been adjusted for this, and client code
  that uses edges.* should also still work because edges is still there and creates
  edge collections when _create() is called.

  INCOMPATIBLE CHANGE: Client code might still need to be changed in the following aspect:
  Previously, collections did not have a type so documents and edges could be inserted
  in the same collection. This is now disallowed. Edges can only be inserted into
  edge collections now. As there were no collection types in 1.0, ArangoDB will perform
  an automatic upgrade when migrating from 1.0 to 1.1.
  The automatic upgrade will check every collection and determine its type as follows:
  - if among the first 50 documents in the collection there are documents with
    attributes "_from" and "_to", the collection is typed as an edge collection
  - if among the first 50 documents in the collection there are no documents with
    attributes "_from" and "_to", the collection is made as a document collection

* issue #150: call V8 garbage collection on server periodically

* issue #110: added support for partial updates

  The REST API for documents now offers an HTTP PATCH method to partially update
  documents. Overwriting/replacing documents is still available via the HTTP PUT method
  as before. The Javascript API in the shell also offers a new update() method in extension to
  the previously existing replace() method.


v1.0.4 (2012-11-12)
-------------------

* issue #275: strange error message in arangosh 1.0.3 at startup


v1.0.3 (2012-11-08)
-------------------

* fixed AQL optimizer bug

* issue #273: fixed segfault in arangosh on HTTP 40x

* issue #265: allow optional base64 encoding/decoding of action response data

* issue #252: _modules collection not created automatically


v1.0.2 (2012-10-22)
-------------------

* repository CentOS-X.Y moved to CentOS-X, same for Debian

* bugfix for rollback from edges

* bugfix for hash indexes

* bugfix for StringBuffer::erase_front

* added autoload for modules

* added AQL function TO_LIST


v1.0.1 (2012-09-30)
-------------------

* draft for issue #165: front-end application howto

* updated mruby to cf8fdea4a6598aa470e698e8cbc9b9b492319d

* fix for issue #190: install doesn't create log directory

* fix for issue #194: potential race condition between creating and dropping collections

* fix for issue #193: REST API HEAD request returns a message body on 404

* fix for issue #188: intermittent issues with 1.0.0

* fix for issue #163: server cannot create collection because of abandoned files

* fix for issue #150: call V8 garbage collection on server periodically


v1.0.0 (2012-08-17)
-------------------

* fix for issue #157: check for readline and ncurses headers, not only libraries


v1.0.beta4 (2012-08-15)
-----------------------

* fix for issue #152: fix memleak for barriers


v1.0.beta3 (2012-08-10)
-----------------------

* fix for issue #151: Memleak, collection data not removed

* fix for issue #149: Inconsistent port for admin interface

* fix for issue #163: server cannot create collection because of abandoned files

* fix for issue #157: check for readline and ncurses headers, not only libraries

* fix for issue #108: db.<collection>.truncate() inefficient

* fix for issue #109: added startup note about cached collection names and how to
  refresh them

* fix for issue #156: fixed memleaks in /_api/import

* fix for issue #59: added tests for /_api/import

* modified return value for calls to /_api/import: now, the attribute "empty" is
  returned as well, stating the number of empty lines in the input. Also changed the
  return value of the error code attribute ("errorNum") from 1100 ("corrupted datafile")
  to 400 ("bad request") in case invalid/unexpected JSON data was sent to the server.
  This error code is more appropriate as no datafile is broken but just input data is
  incorrect.

* fix for issue #152: Memleak for barriers

* fix for issue #151: Memleak, collection data not removed

* value of --database.maximal-journal-size parameter is now validated on startup. If
  value is smaller than the minimum value (currently 1048576), an error is thrown and
  the server will not start. Before this change, the global value of maximal journal
  size was not validated at server start, but only on collection level

* increased sleep value in statistics creation loop from 10 to 500 microseconds. This
  reduces accuracy of statistics values somewhere after the decimal points but saves
  CPU time.

* avoid additional sync() calls when writing partial shape data (attribute name data)
  to disk. sync() will still be called when the shape marker (will be written after
  the attributes) is written to disk

* issue #147: added flag --database.force-sync-shapes to force synching of shape data
  to disk. The default value is true so it is the same behavior as in version 1.0.
  if set to false, shape data is synched to disk if waitForSync for the collection is
  set to true, otherwise, shape data is not synched.

* fix for issue #145: strange issue on Travis: added epsilon for numeric comparison in
  geo index

* fix for issue #136: adjusted message during indexing

* issue #131: added timeout for HTTP keep-alive connections. The default value is 300
  seconds. There is a startup parameter server.keep-alive-timeout to configure the value.
  Setting it to 0 will disable keep-alive entirely on the server.

* fix for issue #137: AQL optimizer should use indexes for ref accesses with
  2 named attributes


v1.0.beta2 (2012-08-03)
-----------------------

* fix for issue #134: improvements for centos RPM

* fixed problem with disable-admin-interface in config file


v1.0.beta1 (2012-07-29)
-----------------------

* fixed issue #118: We need a collection "debugger"

* fixed issue #126: Access-Shaper must be cached

* INCOMPATIBLE CHANGE: renamed parameters "connect-timeout" and "request-timeout"
  for arangosh and arangoimp to "--server.connect-timeout" and "--server.request-timeout"

* INCOMPATIBLE CHANGE: authorization is now required on the server side
  Clients sending requests without HTTP authorization will be rejected with HTTP 401
  To allow backwards compatibility, the server can be started with the option
  "--server.disable-authentication"

* added options "--server.username" and "--server.password" for arangosh and arangoimp
  These parameters must be used to specify the user and password to be used when
  connecting to the server. If no password is given on the command line, arangosh/
  arangoimp will interactively prompt for a password.
  If no user name is specified on the command line, the default user "root" will be
  used.

* added startup option "--server.ssl-cipher-list" to determine which ciphers to
  use in SSL context. also added SSL_OP_CIPHER_SERVER_PREFERENCE to SSL default
  options so ciphers are tried in server and not in client order

* changed default SSL protocol to TLSv1 instead of SSLv2

* changed log-level of SSL-related messages

* added SSL connections if server is compiled with OpenSSL support. Use --help-ssl

* INCOMPATIBLE CHANGE: removed startup option "--server.admin-port".
  The new endpoints feature (see --server.endpoint) allows opening multiple endpoints
  anyway, and the distinction between admin and "other" endpoints can be emulated
  later using privileges.

* INCOMPATIBLE CHANGE: removed startup options "--port", "--server.port", and
  "--server.http-port" for arangod.
  These options have been replaced by the new "--server.endpoint" parameter

* INCOMPATIBLE CHANGE: removed startup option "--server" for arangosh and arangoimp.
  These options have been replaced by the new "--server.endpoint" parameter

* Added "--server.endpoint" option to arangod, arangosh, and arangoimp.
  For arangod, this option allows specifying the bind endpoints for the server
  The server can be bound to one or multiple endpoints at once. For arangosh
  and arangoimp, the option specifies the server endpoint to connect to.
  The following endpoint syntax is currently supported:
  - tcp://host:port or http@tcp://host:port (HTTP over IPv4)
  - tcp://[host]:port or http@tcp://[host]:port (HTTP over IPv6)
  - ssl://host:port or http@tcp://host:port (HTTP over SSL-encrypted IPv4)
  - ssl://[host]:port or http@tcp://[host]:port (HTTP over SSL-encrypted IPv6)
  - unix:///path/to/socket or http@unix:///path/to/socket (HTTP over UNIX socket)

  If no port is specified, the default port of 8529 will be used.

* INCOMPATIBLE CHANGE: removed startup options "--server.require-keep-alive" and
  "--server.secure-require-keep-alive".
  The server will now behave as follows which should be more conforming to the
  HTTP standard:
  * if a client sends a "Connection: close" header, the server will close the
    connection
  * if a client sends a "Connection: keep-alive" header, the server will not
    close the connection
  * if a client does not send any "Connection" header, the server will assume
    "keep-alive" if the request was an HTTP/1.1 request, and "close" if the
    request was an HTTP/1.0 request

* (minimal) internal optimizations for HTTP request parsing and response header
  handling

* fixed Unicode unescaping bugs for \f and surrogate pairs in BasicsC/strings.c

* changed implementation of TRI_BlockCrc32 algorithm to use 8 bytes at a time

* fixed issue #122: arangod doesn't start if <log.file> cannot be created

* fixed issue #121: wrong collection size reported

* fixed issue #98: Unable to change journalSize

* fixed issue #88: fds not closed

* fixed escaping of document data in HTML admin front end

* added HTTP basic authentication, this is always turned on

* added server startup option --server.disable-admin-interface to turn off the
  HTML admin interface

* honor server startup option --database.maximal-journal-size when creating new
  collections without specific journalsize setting. Previously, these
  collections were always created with journal file sizes of 32 MB and the
  --database.maximal-journal-size setting was ignored

* added server startup option --database.wait-for-sync to control the default
  behavior

* renamed "--unit-tests" to "--javascript.unit-tests"


v1.0.alpha3 (2012-06-30)
------------------------

* fixed issue #116: createCollection=create option doesn't work

* fixed issue #115: Compilation issue under OSX 10.7 Lion & 10.8 Mountain Lion
  (homebrew)

* fixed issue #114: image not found

* fixed issue #111: crash during "make unittests"

* fixed issue #104: client.js -> ARANGO_QUIET is not defined


v1.0.alpha2 (2012-06-24)
------------------------

* fixed issue #112: do not accept document with duplicate attribute names

* fixed issue #103: Should we cleanup the directory structure

* fixed issue #100: "count" attribute exists in cursor response with "count:
  false"

* fixed issue #84 explain command

* added new MRuby version (2012-06-02)

* added --log.filter

* cleanup of command line options:
** --startup.directory => --javascript.startup-directory
** --quite => --quiet
** --gc.interval => --javascript.gc-interval
** --startup.modules-path => --javascript.modules-path
** --action.system-directory => --javascript.action-directory
** --javascript.action-threads => removed (is now the same pool as --server.threads)

* various bug-fixes

* support for import

* added option SKIP_RANGES=1 for make unittests

* fixed several range-related assertion failures in the AQL query optimizer

* fixed AQL query optimizations for some edge cases (e.g. nested subqueries with
  invalid constant filter expressions)


v1.0.alpha1 (2012-05-28)
------------------------

Alpha Release of ArangoDB 1.0<|MERGE_RESOLUTION|>--- conflicted
+++ resolved
@@ -1,14 +1,12 @@
 devel
 -----
 
-<<<<<<< HEAD
 * fixed an isse with restoring of system collections and user rights.
   It was not possible to restore users into an authenticated server.
-=======
+
 * Foxx queues and tasks now ensure that the scripts in them, run on same permissions as the Foxx code who started the task / queue 
 
 * fixed issue #2928: Offset problems
->>>>>>> 3f58a44e
 
 * fixed issue #2876: wrong skiplist index usage in edge collection
 
