--- conflicted
+++ resolved
@@ -1,13 +1,11 @@
 devel
 -----
 
-<<<<<<< HEAD
 * Fixed an issue with the index estimates in RocksDB in the case a transaction is aborted.
   Former the index estimates were modified if the transaction commited or not.
   Now they will only be modified if the transaction commited successfully.
-=======
+
 * UI: optimized login view for very small screen sizes
->>>>>>> 4a5301fb
 
 * UI: optimized error messages for invalid query bind parameter
 
