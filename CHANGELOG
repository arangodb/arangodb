<<<<<<< HEAD
v3.2.12 (2018-XX-XX)
--------------------

* fix internal issue #81: quotation marks disappeared when switching table/json
  editor in the query editor ui
=======
v3.2.12 (XXXX-XX-XX)
--------------------

* make the default value of `--rocksdb.block-cache-shard-bits` use the RocksDB
  default value. This will mostly mean the default number block cache shard
  bits is lower than before, allowing each shard to store more data and cause
  less evictions from block cache
>>>>>>> b55cb6af


v3.2.11 (2018-01-17)
--------------------

* Fixed an issue with the index estimates in RocksDB in the case a transaction is aborted.
  Former the index estimates were modified if the transaction commited or not.
  Now they will only be modified if the transaction commited successfully.

* Truncate in RocksDB will now do intermediate commits every 10.000 documents
  if truncate fails or the server crashes during this operation all deletes
  that have been commited so far are persisted.
  
* fixed issue #4308: Crash when getter for error.name throws an error (on Windows)

* UI: fixed a query editor caching and parsing issue for arrays and objects

* Fixed internal issue #1684: Web UI: saving arrays/objects as bind parameters faulty 

* Fixed internal issue #1683: fixes an UI issue where a collection name gets wrongly cached
  within the documents overview of a collection.

* issue #4222: Permission error preventing AQL query import / export on webui

* UI: optimized login view for very small screen sizes

* UI: Shard distribution view now has an accordion view instead of displaying
  all shards of all collections at once.

* UI: optimized error messages for invalid query bind parameter

* fixed missing transaction events in RocksDB asynchronous replication

* fixed issue #4255: AQL SORT consuming too much memory

* fixed issue #4199: Internal failure: JavaScript exception in file 'arangosh.js'
  at 98,7: ArangoError 4: Expecting type String

* fixed issue #3818: Foxx configuration keys cannot contain spaces (will not save)

* UI: displayed wrong "waitForSync" property for a collection when 
  using RocksDB as storage engine

* prevent binding to the same combination of IP and port on Windows

* fixed incorrect persistence of RAFT vote and term


v3.2.10 (2017-12-22)
--------------------

* replication: more robust initial sync

* fixed a bug in the RocksDB engine that would prevent recalculated
  collection counts to be actually stored

* fixed issue #4095: Inconsistent query execution plan

* fixed issue #4056: Executing empty query causes crash

* fixed issue #4045: Out of memory in `arangorestore` when no access
  rights to dump files

* fixed issue #3031: New Graph: Edge definitions with edges in
  fromCollections and toCollections

* fixed issue #2668: UI: when following wrong link from edge to vertex in
  nonexisting collection misleading error is printed

* UI: improved the behavior during collection creation in a cluster environment

* UI: the graph viewer backend now picks one random start vertex of the
  first 1000 documents instead of calling any(). The implementation of
  any is known to scale bad on huge collections with rocksdb.

* fixed snapshots becoming potentially invalid after intermediate commits in
  the RocksDB engine

* backport agency inquire API changes

* fixed issue #3822: Field validation error in ArangoDB UI - Minor

* UI: fixed disappearing of the navigation label in some cases

* UI: fixed broken foxx configuration keys. Some valid configuration values
  could not be edited via the ui.

* fixed issue #3640: limit in subquery

* UI: edge collections were wrongly added to from and to vertices select
  box during graph creation

* fixed issue #3741: fix terminal color output in Windows

* fixed issue #3917: traversals with high maximal depth take extremely long
  in planning phase.

* fix equality comparison for MMFiles documents in AQL functions UNIQUE
  and UNION_DISTINCT


v3.2.9 (2017-12-04)
-------------------

* under certain conditions, replication could stop. Now fixed by adding an
  equality check for requireFromPresent tick value

* fixed locking for replication context info in RocksDB engine
  this fixes undefined behavior when parallel requests are made to the
  same replication context

* UI: added not found views for documents and collections

* fixed issue #3858: Foxx queues stuck in 'progress' status

* allow compilation of ArangoDB source code with g++ 7

* fixed issue #3224: Issue in the Foxx microservices examples

* fixed a deadlock in user privilege/permission change routine

* fixed a deadlock on server shutdown

* fixed some collection locking issues in MMFiles engine

* properly report commit errors in AQL write queries to the caller for the
  RocksDB engine

* UI: optimized error messages for invalid graph definitions. Also fixed a
  graph renderer cleanrenderer cleanup error.

* UI: document/edge editor now remembering their modes (e.g. code or tree)

* UI: added a delay within the graph viewer while changing the colors of the
  graph. Necessary due different browser behaviour.

* fix removal of failed cluster nodes via web interface

* back port of ClusterComm::wait fix in devel
  among other things this fixes too eager dropping of other followers in case
  one of the followers does not respond in time

* transact interface in agency should not be inquired as of now

* inquiry tests and blocking of inquiry on AgencyGeneralTransaction

v3.2.8 (2017-11-18)
-------------------

* fixed a race condition occuring when upgrading via linux package manager

* fixed authentication issue during replication


v3.2.7 (2017-11-13)
-------------------

* Cluster customers, which have upgraded from 3.1 to 3.2 need to upgrade
  to 3.2.7. The cluster supervision is otherwise not operational.

* Fixed issue #3597: AQL with path filters returns unexpected results
  In some cases breadth first search in combination with vertex filters
  yields wrong result, the filter was not applied correctly.

* enable JEMalloc background thread for purging and returning unused memory
  back to the operating system (Linux only)

* fixed some undefined behavior in some internal value caches for AQL GatherNodes
  and SortNodes, which could have led to sorted results being effectively not
  correctly sorted.

* make the replication applier for the RocksDB engine start automatically after a
  restart of the server if the applier was configured with its `autoStart` property
  set to `true`. previously the replication appliers were only automatically restarted
  at server start for the MMFiles engine.

* fixed arangodump batch size adaptivity in cluster mode and upped default batch size
  for arangodump

  these changes speed up arangodump in cluster context

* smart graphs now return a proper inventory in response to replication inventory
  requests

* fixed issue #3618: Inconsistent behavior of OR statement with object bind parameters

* only users with read/write rights on the "_system" database can now execute
  "_admin/shutdown" as well as modify properties of the write-ahead log (WAL)

* increase default maximum number of V8 contexts to at least 16 if not explicitly
  configured otherwise.
  the procedure for determining the actual maximum value of V8 contexts is unchanged
  apart from the value `16` and works as follows:
  - if explicitly set, the value of the configuration option `--javascript.v8-contexts`
    is used as the maximum number of V8 contexts
  - when the option is not set, the maximum number of V8 contexts is determined
    by the configuration option `--server.threads` if that option is set. if
    `--server.threads` is not set, then the maximum number of V8 contexts is the
    server's reported hardware concurrency (number of processors visible
    to the arangod process). if that would result in a maximum value of less than 16
    in any of these two cases, then the maximum value will be increased to 16.

* fixed issue #3447: ArangoError 1202: AQL: NotFound: (while executing) when
  updating collection

* potential fix for issue #3581: Unexpected "rocksdb unique constraint
  violated" with unique hash index

* fixed geo index optimizer rule for geo indexes with a single (array of coordinates)
  attribute.

* improved the speed of the shards overview in cluster (API endpoint /_api/cluster/shardDistribution API)
  It is now guaranteed to return after ~2 seconds even if the entire cluster is unresponsive.

* fix agency precondition check for complex objects
  this fixes issues with several CAS operations in the agency

* several fixes for agency restart and shutdown

* the cluster-internal representation of planned collection objects is now more
  lightweight than before, using less memory and not allocating any cache for indexes
  etc.

* fixed issue #3403: How to kill long running AQL queries with the browser console's
  AQL (display issue)

* fixed issue #3549: server reading ENGINE config file fails on common standard
  newline character

* UI: fixed error notifications for collection modifications

* several improvements for the truncate operation on collections:

  * the timeout for the truncate operation was increased in cluster mode in
    order to prevent too frequent "could not truncate collection" errors

  * after a truncate operation, collections in MMFiles still used disk space.
    to reclaim disk space used by truncated collection, the truncate actions
    in the web interface and from the ArangoShell now issue an extra WAL flush
    command (in cluster mode, this command is also propagated to all servers).
    the WAL flush allows all servers to write out any pending operations into the
    datafiles of the truncated collection. afterwards, a final journal rotate
    command is sent, which enables the compaction to entirely remove all datafiles
    and journals for the truncated collection, so that all disk space can be
    reclaimed

  * for MMFiles a special method will be called after a truncate operation so that
    all indexes of the collection can free most of their memory. previously some
    indexes (hash and skiplist indexes) partially kept already allocated memory
    in order to avoid future memory allocations

  * after a truncate operation in the RocksDB engine, an additional compaction
    will be triggered for the truncated collection. this compaction removes all
    deletions from the key space so that follow-up scans over the collection's key
    range do not have to filter out lots of already-removed values

  These changes make truncate operations potentially more time-consuming than before,
  but allow for memory/disk space savings afterwards.

* enable JEMalloc background threads for purging and returning unused memory
  back to the operating system (Linux only)

  JEMalloc will create its background threads on demand. The number of background
  threads is capped by the number of CPUs or active arenas. The background threads run
  periodically and purge unused memory pages, allowing memory to be returned to the
  operating system.

  This change will make the arangod process create several additional threads.
  It is accompanied by an increased `TasksMax` value in the systemd service configuration
  file for the arangodb3 service.

* upgraded bundled V8 engine to bugfix version v5.7.492.77

  this upgrade fixes a memory leak in upstream V8 described in
  https://bugs.chromium.org/p/v8/issues/detail?id=5945 that will result in memory
  chunks only getting uncommitted but not unmapped


v3.2.6 (2017-10-26)
-------------------

* UI: fixed event cleanup in cluster shards view

* UI: reduced cluster dashboard api calls

* fixed a permission problem that prevented collection contents to be displayed
  in the web interface

* removed posix_fadvise call from RocksDB's PosixSequentialFile::Read(). This is
  consistent with Facebook PR 2573 (#3505)

  this fix should improve the performance of the replication with the RocksDB
  storage engine

* allow changing of collection replication factor for existing collections

* UI: replicationFactor of a collection is now changeable in a cluster
  environment

* several fixes for the cluster agency

* fixed undefined behavior in the RocksDB-based geo index

* fixed Foxxmaster failover

* purging or removing the Debian/Ubuntu arangodb3 packages now properly stops
  the arangod instance before actuallying purging or removing


v3.2.5 (2017-10-16)
-------------------

* general-graph module and _api/gharial now accept cluster options
  for collection creation. It is now possible to set replicationFactor and
  numberOfShards for all collections created via this graph object.
  So adding a new collection will not result in a singleShard and
  no replication anymore.

* fixed issue #3408: Hard crash in query for pagination

* minimum number of V8 contexts in console mode must be 2, not 1. this is
  required to ensure the console gets one dedicated V8 context and all other
  operations have at least one extra context. This requirement was not enforced
  anymore.

* fixed issue #3395: AQL: cannot instantiate CollectBlock with undetermined
  aggregation method

* UI: fixed wrong user attribute name validation, issue #3228

* fix potential overflow in CRC marker check when a corrupted CRC marker
  is found at the very beginning of an MMFiles datafile

* UI: fixed unresponsive events in cluster shards view

* Add statistics about the V8 context counts and number of available/active/busy
 threads we expose through the server statistics interface.


v3.2.4 (2017-09-26)
-------------------

* UI: no default index selected during index creation

* UI: added replicationFactor option during SmartGraph creation

* make the MMFiles compactor perform less writes during normal compaction
  operation

  This partially fixes issue #3144

* make the MMFiles compactor configurable

  The following options have been added:

  * `--compaction.db-sleep-time`: sleep interval between two compaction runs
    (in s)
  * `--compaction.min-interval"`: minimum sleep time between two compaction
     runs (in s)
  * `--compaction.min-small-data-file-size`: minimal filesize threshold
    original datafiles have to be below for a compaction
  * `--compaction.dead-documents-threshold`: minimum unused count of documents
    in a datafile
  * `--compaction.dead-size-threshold`: how many bytes of the source data file
    are allowed to be unused at most
  * `--compaction.dead-size-percent-threshold`: how many percent of the source
    datafile should be unused at least
  * `--compaction.max-files`: Maximum number of files to merge to one file
  * `--compaction.max-result-file-size`: how large may the compaction result
    file become (in bytes)
  * `--compaction.max-file-size-factor`: how large the resulting file may
    be in comparison to the collection's `--database.maximal-journal-size' setting`

  see https://docs.arangodb.com/3.2/Manual/Administration/Configuration/Compaction.html
  for more details.

* fix downwards-incompatibility in /_api/explain REST handler

* fix Windows implementation for fs.getTempPath() to also create a
  sub-directory as we do on linux

* fixed a multi-threading issue in cluster-internal communication

* performance improvements for traversals and edge lookups

* removed internal memory zone handling code. the memory zones were a leftover
  from the early ArangoDB days and did not provide any value in the current
  implementation.

* (Enterprise only) added `skipInaccessibleCollections` option for AQL queries:
  if set, AQL queries (especially graph traversals) will treat collections to
  which a user has no access rights to as if these collections were empty.

* adjusted scheduler thread handling to start and stop less threads in
  normal operations

* leader-follower replication catchup code has been rewritten in C++

* early stage AQL optimization now also uses the C++ implementations of
  AQL functions if present. Previously it always referred to the JavaScript
  implementations and ignored the C++ implementations. This change gives
  more flexibility to the AQL optimizer.

* ArangoDB tty log output is now colored for log messages with levels
  FATAL, ERR and WARN.

* changed the return values of AQL functions `REGEX_TEST` and `REGEX_REPLACE`
  to `null` when the input regex is invalid. Previous versions of ArangoDB
  partly returned `false` for invalid regexes and partly `null`.

* added `--log.role` option for arangod

  When set to `true`, this option will make the ArangoDB logger print a single
  character with the server's role into each logged message. The roles are:

  - U: undefined/unclear (used at startup)
  - S: single server
  - C: coordinator
  - P: primary
  - A: agent

  The default value for this option is `false`, so no roles will be logged.


v3.2.3 (2017-09-07)
-------------------

* fixed issue #3106: orphan collections could not be registered in general-graph module

* fixed wrong selection of the database inside the internal cluster js api

* added startup option `--server.check-max-memory-mappings` to make arangod check
  the number of memory mappings currently used by the process and compare it with
  the maximum number of allowed mappings as determined by /proc/sys/vm/max_map_count

  The default value is `true`, so the checks will be performed. When the current
  number of mappings exceeds 90% of the maximum number of mappings, the creation
  of further V8 contexts will be deferred.

  Note that this option is effective on Linux systems only.

* arangoimp now has a `--remove-attribute` option

* added V8 context lifetime control options
  `--javascript.v8-contexts-max-invocations` and `--javascript.v8-contexts-max-age`

  These options allow specifying after how many invocations a used V8 context is
  disposed, or after what time a V8 context is disposed automatically after its
  creation. If either of the two thresholds is reached, an idl V8 context will be
  disposed.

  The default value of `--javascript.v8-contexts-max-invocations` is 0, meaning that
  the maximum number of invocations per context is unlimited. The default value
  for `--javascript.v8-contexts-max-age` is 60 seconds.

* fixed wrong UI cluster health information

* fixed issue #3070: Add index in _jobs collection

* fixed issue #3125: HTTP Foxx API JSON parsing

* fixed issue #3120: Foxx queue: job isn't running when server.authentication = true

* fixed supervision failure detection and handling, which happened with simultaneous
  agency leadership change


v3.2.2 (2017-08-23)
-------------------

* make "Rebalance shards" button work in selected database only, and not make
  it rebalance the shards of all databases

* fixed issue #2847: adjust the response of the DELETE `/_api/users/database/*` calls

* fixed issue #3075: Error when upgrading arangoDB on linux ubuntu 16.04

* fixed a buffer overrun in linenoise console input library for long input strings

* increase size of the linenoise input buffer to 8 KB

* abort compilation if the detected GCC or CLANG isn't in the range of compilers
  we support

* fixed spurious cluster hangups by always sending AQL-query related requests
  to the correct servers, even after failover or when a follower drops

  The problem with the previous shard-based approach was that responsibilities
  for shards may change from one server to another at runtime, after the query
  was already instanciated. The coordinator and other parts of the query then
  sent further requests for the query to the servers now responsible for the
  shards.
  However, an AQL query must send all further requests to the same servers on
  which the query was originally instanciated, even in case of failover.
  Otherwise this would potentially send requests to servers that do not know
  about the query, and would also send query shutdown requests to the wrong
  servers, leading to abandoned queries piling up and using resources until
  they automatically time out.

* fixed issue with RocksDB engine acquiring the collection count values too
  early, leading to the collection count values potentially being slightly off
  even in exclusive transactions (for which the exclusive access should provide
  an always-correct count value)

* fixed some issues in leader-follower catch-up code, specifically for the
  RocksDB engine

* make V8 log fatal errors to syslog before it terminates the process.
  This change is effective on Linux only.

* fixed issue with MMFiles engine creating superfluous collection journals
  on shutdown

* fixed issue #3067: Upgrade from 3.2 to 3.2.1 reset autoincrement keys

* fixed issue #3044: ArangoDB server shutdown unexpectedly

* fixed issue #3039: Incorrect filter interpretation

* fixed issue #3037: Foxx, internal server error when I try to add a new service

* improved MMFiles fulltext index document removal performance
  and fulltext index query performance for bigger result sets

* ui: fixed a display bug within the slow and running queries view

* ui: fixed a bug when success event triggers twice in a modal

* ui: fixed the appearance of the documents filter

* ui: graph vertex collections not restricted to 10 anymore

* fixed issue #2835: UI detection of JWT token in case of server restart or upgrade

* upgrade jemalloc version to 5.0.1

  This fixes problems with the memory allocator returing "out of memory" when
  calling munmap to free memory in order to return it to the OS.

  It seems that calling munmap on Linux can increase the number of mappings, at least
  when a region is partially unmapped. This can lead to the process exceeding its
  maximum number of mappings, and munmap and future calls to mmap returning errors.

  jemalloc version 5.0.1 does not have the `--enable-munmap` configure option anymore,
  so the problem is avoided. To return memory to the OS eventually, jemalloc 5's
  background purge threads are used on Linux.

* fixed issue #2978: log something more obvious when you log a Buffer

* fixed issue #2982: AQL parse error?

* fixed issue #3125: HTTP Foxx API Json parsing

v3.2.1 (2017-08-09)
-------------------

* added C++ implementations for AQL functions `LEFT()`, `RIGHT()` and `TRIM()`

* fixed docs for issue #2968: Collection _key autoincrement value increases on error

* fixed issue #3011: Optimizer rule reduce-extraction-to-projection breaks queries

* Now allowing to restore users in a sharded environment as well
  It is still not possible to restore collections that are sharded
  differently than by _key.

* fixed an issue with restoring of system collections and user rights.
  It was not possible to restore users into an authenticated server.

* fixed issue #2977: Documentation for db._createDatabase is wrong

* ui: added bind parameters to slow query history view

* fixed issue #1751: Slow Query API should provide bind parameters, webui should display them

* ui: fixed a bug when moving multiple documents was not possible

* fixed docs for issue #2968: Collection _key autoincrement value increases on error

* AQL CHAR_LENGTH(null) returns now 0. Since AQL TO_STRING(null) is '' (string of length 0)

* ui: now supports single js file upload for Foxx services in addition to zip files

* fixed a multi-threading issue in the agency when callElection was called
  while the Supervision was calling updateSnapshot

* added startup option `--query.tracking-with-bindvars`

  This option controls whether the list of currently running queries
  and the list of slow queries should contain the bind variables used
  in the queries or not.

  The option can be changed at runtime using the commands

      // enables tracking of bind variables
      // set to false to turn tracking of bind variables off
      var value = true;
      require("@arangodb/aql/queries").properties({
        trackBindVars: value
      });

* index selectivity estimates are now available in the cluster as well

* fixed issue #2943: loadIndexesIntoMemory not returning the same structure
  as the rest of the collection APIs

* fixed issue #2949: ArangoError 1208: illegal name

* fixed issue #2874: Collection properties do not return `isVolatile`
  attribute

* potential fix for issue #2939: Segmentation fault when starting
  coordinator node

* fixed issue #2810: out of memory error when running UPDATE/REPLACE
  on medium-size collection

* fix potential deadlock errors in collector thread

* disallow the usage of volatile collections in the RocksDB engine
  by throwing an error when a collection is created with attribute
  `isVolatile` set to `true`.
  Volatile collections are unsupported by the RocksDB engine, so
  creating them should not succeed and silently create a non-volatile
  collection

* prevent V8 from issuing SIGILL instructions when it runs out of memory

  Now arangod will attempt to log a FATAL error into its logfile in case V8
  runs out of memory. In case V8 runs out of memory, it will still terminate the
  entire process. But at least there should be something in the ArangoDB logs
  indicating what the problem was. Apart from that, the arangod process should
  now be exited with SIGABRT rather than SIGILL as it shouldn't return into the
  V8 code that aborted the process with `__builtin_trap`.

  this potentially fixes issue #2920: DBServer crashing automatically post upgrade to 3.2

* Foxx queues and tasks now ensure that the scripts in them run with the same
  permissions as the Foxx code who started the task / queue

* fixed issue #2928: Offset problems

* fixed issue #2876: wrong skiplist index usage in edge collection

* fixed issue #2868: cname missing from logger-follow results in rocksdb

* fixed issue #2889: Traversal query using incorrect collection id

* fixed issue #2884: AQL traversal uniqueness constraints "propagating" to other traversals? Weird results

* arangoexport: added `--query` option for passing an AQL query to export the result

* fixed issue #2879: No result when querying for the last record of a query

* ui: allows now to edit default access level for collections in database
  _system for all users except the root user.

* The _users collection is no longer accessible outside the arngod process, _queues is always read-only

* added new option "--rocksdb.max-background-jobs"

* removed options "--rocksdb.max-background-compactions", "--rocksdb.base-background-compactions" and "--rocksdb.max-background-flushes"

* option "--rocksdb.compaction-read-ahead-size" now defaults to 2MB

* change Windows build so that RocksDB doesn't enforce AVX optimizations by default
  This fixes startup crashes on servers that do not have AVX CPU extensions

* speed up RocksDB secondary index creation and dropping

* removed RocksDB note in Geo index docs


v3.2.0 (2017-07-20)
-------------------

* fixed UI issues

* fixed multi-threading issues in Pregel

* fixed Foxx resilience

* added command-line option `--javascript.allow-admin-execute`

  This option can be used to control whether user-defined JavaScript code
  is allowed to be executed on server by sending via HTTP to the API endpoint
  `/_admin/execute`  with an authenticated user account.
  The default value is `false`, which disables the execution of user-defined
  code. This is also the recommended setting for production. In test environments,
  it may be convenient to turn the option on in order to send arbitrary setup
  or teardown commands for execution on the server.


v3.2.beta6 (2017-07-18)
-----------------------

* various bugfixes


v3.2.beta5 (2017-07-16)
-----------------------

* numerous bugfixes


v3.2.beta4 (2017-07-04)
-----------------------

* ui: fixed document view _from and _to linking issue for special characters

* added function `db._parse(query)` for parsing an AQL query and returning information about it

* fixed one medium priority and two low priority security user interface
  issues found by owasp zap.

* ui: added index deduplicate options

* ui: fixed renaming of collections for the rocksdb storage engine

* documentation and js fixes for secondaries

* RocksDB storage format was changed, users of the previous beta/alpha versions
  must delete the database directory and re-import their data

* enabled permissions on database and collection level

* added and changed some user related REST APIs
    * added `PUT /_api/user/{user}/database/{database}/{collection}` to change collection permission
    * added `GET /_api/user/{user}/database/{database}/{collection}`
    * added optional `full` parameter to the `GET /_api/user/{user}/database/` REST call

* added user functions in the arangoshell `@arangodb/users` module
    * added `grantCollection` and `revokeCollection` functions
    * added `permission(user, database, collection)` to retrieve collection specific rights

* added "deduplicate" attribute for array indexes, which controls whether inserting
  duplicate index values from the same document into a unique array index will lead to
  an error or not:

      // with deduplicate = true, which is the default value:
      db._create("test");
      db.test.ensureIndex({ type: "hash", fields: ["tags[*]"], deduplicate: true });
      db.test.insert({ tags: ["a", "b"] });
      db.test.insert({ tags: ["c", "d", "c"] }); // will work, because deduplicate = true
      db.test.insert({ tags: ["a"] }); // will fail

      // with deduplicate = false
      db._create("test");
      db.test.ensureIndex({ type: "hash", fields: ["tags[*]"], deduplicate: false });
      db.test.insert({ tags: ["a", "b"] });
      db.test.insert({ tags: ["c", "d", "c"] }); // will not work, because deduplicate = false
      db.test.insert({ tags: ["a"] }); // will fail

  The "deduplicate" attribute is now also accepted by the index creation HTTP
  API endpoint POST /_api/index and is returned by GET /_api/index.

* added optimizer rule "remove-filters-covered-by-traversal"

* Debian/Ubuntu installer: make messages about future package upgrades more clear

* fix a hangup in VST

  The problem happened when the two first chunks of a VST message arrived
  together on a connection that was newly switched to VST.

* fix deletion of outdated WAL files in RocksDB engine

* make use of selectivity estimates in hash, skiplist and persistent indexes
  in RocksDB engine

* changed VM overcommit recommendation for user-friendliness

* fix a shutdown bug in the cluster: a destroyed query could still be active

* do not terminate the entire server process if a temp file cannot be created
  (Windows only)

* fix log output in the front-end, it stopped in case of too many messages


v3.2.beta3 (2017-06-27)
-----------------------

* numerous bugfixes


v3.2.beta2 (2017-06-20)
-----------------------

* potentially fixed issue #2559: Duplicate _key generated on insertion

* fix invalid results (too many) when a skipping LIMIT was used for a
  traversal. `LIMIT x` or `LIMIT 0, x` were not affected, but `LIMIT s, x`
  may have returned too many results

* fix races in SSL communication code

* fix invalid locking in JWT authentication cache, which could have
  crashed the server

* fix invalid first group results for sorted AQL COLLECT when LIMIT
  was used

* fix potential race, which could make arangod hang on startup

* removed `exception` field from transaction error result; users should throw
  explicit `Error` instances to return custom exceptions (addresses issue #2561)

* fixed issue #2613: Reduce log level when Foxx manager tries to self heal missing database

* add a read only mode for users and collection level authorization

* removed `exception` field from transaction error result; users should throw
  explicit `Error` instances to return custom exceptions (addresses issue #2561)

* fixed issue #2677: Foxx disabling development mode creates non-deterministic service bundle

* fixed issue #2684: Legacy service UI not working


v3.2.beta1 (2017-06-12)
-----------------------

* provide more context for index errors (addresses issue #342)

* arangod now validates several OS/environment settings on startup and warns if
  the settings are non-ideal. Most of the checks are executed on Linux systems only.

* fixed issue #2515: The replace-or-with-in optimization rule might prevent use of indexes

* added `REGEX_REPLACE` AQL function

* the RocksDB storage format was changed, users of the previous alpha versions
  must delete the database directory and re-import their data

* added server startup option `--query.fail-on-warning`

  setting this option to `true` will abort any AQL query with an exception if
  it causes a warning at runtime. The value can be overridden per query by
  setting the `failOnWarning` attribute in a query's options.

* added --rocksdb.num-uncompressed-levels to adjust number of non-compressed levels

* added checks for memory managment and warn (i. e. if hugepages are enabled)

* set default SSL cipher suite string to "HIGH:!EXPORT:!aNULL@STRENGTH"

* fixed issue #2469: Authentication = true does not protect foxx-routes

* fixed issue #2459: compile success but can not run with rocksdb

* `--server.maximal-queue-size` is now an absolute maximum. If the queue is
  full, then 503 is returned. Setting it to 0 means "no limit".

* (Enterprise only) added authentication against an LDAP server

* fixed issue #2083: Foxx services aren't distributed to all coordinators

* fixed issue #2384: new coordinators don't pick up existing Foxx services

* fixed issue #2408: Foxx service validation causes unintended side-effects

* extended HTTP API with routes for managing Foxx services

* added distinction between hasUser and authorized within Foxx
  (cluster internal requests are authorized requests but don't have a user)

* arangoimp now has a `--threads` option to enable parallel imports of data

* PR #2514: Foxx services that can't be fixed by self-healing now serve a 503 error

* added `time` function to `@arangodb` module


v3.2.alpha4 (2017-04-25)
------------------------

* fixed issue #2450: Bad optimization plan on simple query

* fixed issue #2448: ArangoDB Web UI takes no action when Delete button is clicked

* fixed issue #2442: Frontend shows already deleted databases during login

* added 'x-content-type-options: nosniff' to avoid MSIE bug

* set default value for `--ssl.protocol` from TLSv1 to TLSv1.2.

* AQL breaking change in cluster:
  The SHORTEST_PATH statement using edge-collection names instead
  of a graph name now requires to explicitly name the vertex-collection names
  within the AQL query in the cluster. It can be done by adding `WITH <name>`
  at the beginning of the query.

  Example:
  ```
  FOR v,e IN OUTBOUND SHORTEST_PATH @start TO @target edges [...]
  ```

  Now has to be:

  ```
  WITH vertices
  FOR v,e IN OUTBOUND SHORTEST_PATH @start TO @target edges [...]
  ```

  This change is due to avoid dead-lock sitations in clustered case.
  An error stating the above is included.

* add implicit use of geo indexes when using SORT/FILTER in AQL, without
  the need to use the special-purpose geo AQL functions `NEAR` or `WITHIN`.

  the special purpose `NEAR` AQL function can now be substituted with the
  following AQL (provided there is a geo index present on the `doc.latitude`
  and `doc.longitude` attributes):

      FOR doc in geoSort
        SORT DISTANCE(doc.latitude, doc.longitude, 0, 0)
        LIMIT 5
        RETURN doc

  `WITHIN` can be substituted with the following AQL:

      FOR doc in geoFilter
        FILTER DISTANCE(doc.latitude, doc.longitude, 0, 0) < 2000
        RETURN doc

  Compared to using the special purpose AQL functions this approach has the
  advantage that it is more composable, and will also honor any `LIMIT` values
  used in the AQL query.

* potential fix for shutdown hangs on OSX

* added KB, MB, GB prefix for integer parameters, % for integer parameters
  with a base value

* added JEMALLOC 4.5.0

* added `--vm.resident-limit` and `--vm.path` for file-backed memory mapping
  after reaching a configurable maximum RAM size

* try recommended limit for file descriptors in case of unlimited
  hard limit

* issue #2413: improve logging in case of lock timeout and deadlocks

* added log topic attribute to /_admin/log api

* removed internal build option `USE_DEV_TIMERS`

  Enabling this option activated some proprietary timers for only selected
  events in arangod. Instead better use `perf` to gather timings.


v3.2.alpha3 (2017-03-22)
------------------------

* increase default collection lock timeout from 30 to 900 seconds

* added function `db._engine()` for retrieval of storage engine information at
  server runtime

  There is also an HTTP REST handler at GET /_api/engine that returns engine
  information.

* require at least cmake 3.2 for building ArangoDB

* make arangod start with less V8 JavaScript contexts

  This speeds up the server start (a little bit) and makes it use less memory.
  Whenever a V8 context is needed by a Foxx action or some other operation and
  there is no usable V8 context, a new one will be created dynamically now.

  Up to `--javascript.v8-contexts` V8 contexts will be created, so this option
  will change its meaning. Previously as many V8 contexts as specified by this
  option were created at server start, and the number of V8 contexts did not
  change at runtime. Now up to this number of V8 contexts will be in use at the
  same time, but the actual number of V8 contexts is dynamic.

  The garbage collector thread will automatically delete unused V8 contexts after
  a while. The number of spare contexts will go down to as few as configured in
  the new option `--javascript.v8-contexts-minimum`. Actually that many V8 contexts
  are also created at server start.

  The first few requests in new V8 contexts will take longer than in contexts
  that have been there already. Performance may therefore suffer a bit for the
  initial requests sent to ArangoDB or when there are only few but performance-
  critical situations in which new V8 contexts will be created. If this is a
  concern, it can easily be fixed by setting `--javascipt.v8-contexts-minimum`
  and `--javascript.v8-contexts` to a relatively high value, which will guarantee
  that many number of V8 contexts to be created at startup and kept around even
  when unused.

  Waiting for an unused V8 context will now also abort if no V8 context can be
  acquired/created after 120 seconds.

* improved diagnostic messages written to logfiles by supervisor process

* fixed issue #2367

* added "bindVars" to attributes of currently running and slow queries

* added "jsonl" as input file type for arangoimp

* upgraded version of bundled zlib library from 1.2.8 to 1.2.11

* added input file type `auto` for arangoimp so it can automatically detect the
  type of the input file from the filename extension

* fixed variables parsing in GraphQL

* added `--translate` option for arangoimp to translate attribute names from
  the input files to attriubte names expected by ArangoDB

  The `--translate` option can be specified multiple times (once per translation
  to be executed). The following example renames the "id" column from the input
  file to "_key", and the "from" column to "_from", and the "to" column to "_to":

      arangoimp --type csv --file data.csv --translate "id=_key" --translate "from=_from" --translate "to=_to"

  `--translate` works for CSV and TSV inputs only.

* changed default value for `--server.max-packet-size` from 128 MB to 256 MB

* fixed issue #2350

* fixed issue #2349

* fixed issue #2346

* fixed issue #2342

* change default string truncation length from 80 characters to 256 characters for
  `print`/`printShell` functions in ArangoShell and arangod. This will emit longer
  prefixes of string values before truncating them with `...`, which is helpful
  for debugging.

* always validate incoming JSON HTTP requests for duplicate attribute names

  Incoming JSON data with duplicate attribute names will now be rejected as
  invalid. Previous versions of ArangoDB only validated the uniqueness of
  attribute names inside incoming JSON for some API endpoints, but not
  consistently for all APIs.

* don't let read-only transactions block the WAL collector

* allow passing own `graphql-sync` module instance to Foxx GraphQL router

* arangoexport can now export to csv format

* arangoimp: fixed issue #2214

* Foxx: automatically add CORS response headers

* added "OPTIONS" to CORS `access-control-allow-methods` header

* Foxx: Fix arangoUser sometimes not being set correctly

* fixed issue #1974


v3.2.alpha2 (2017-02-20)
------------------------

* ui: fixed issue #2065

* ui: fixed a dashboard related memory issue

* Internal javascript rest actions will now hide their stack traces to the client
  unless maintainer mode is activated. Instead they will always log to the logfile

* Removed undocumented internal HTTP API:
  * PUT _api/edges

  The documented GET _api/edges and the undocumented POST _api/edges remains unmodified.

* updated V8 version to 5.7.0.0

* change undocumented behaviour in case of invalid revision ids in
  If-Match and If-None-Match headers from 400 (BAD) to 412 (PRECONDITION
  FAILED).

* change undocumented behaviour in case of invalid revision ids in
  JavaScript document operations from 1239 ("illegal document revision")
  to 1200 ("conflict").

* added data export tool, arangoexport.

  arangoexport can be used to export collections to json, jsonl or xml
  and export a graph or collections to xgmml.

* fixed a race condition when closing a connection

* raised default hard limit on threads for very small to 64

* fixed negative counting of http connection in UI


v3.2.alpha1 (2017-02-05)
------------------------

* added figure `httpRequests` to AQL query statistics

* removed revisions cache intermediate layer implementation

* obsoleted startup options `--database.revision-cache-chunk-size` and
  `--database.revision-cache-target-size`

* fix potential port number over-/underruns

* added startup option `--log.shorten-filenames` for controlling whether filenames
  in log messages should be shortened to just the filename with the absolute path

* removed IndexThreadFeature, made `--database.index-threads` option obsolete

* changed index filling to make it more parallel, dispatch tasks to boost::asio

* more detailed stacktraces in Foxx apps

* generated Foxx services now use swagger tags


v3.1.24 (XXXX-XX-XX)
--------------------

* fixed one more LIMIT issue in traversals


v3.1.23 (2017-06-19)
--------------------

* potentially fixed issue #2559: Duplicate _key generated on insertion

* fix races in SSL communication code

* fix invalid results (too many) when a skipping LIMIT was used for a
  traversal. `LIMIT x` or `LIMIT 0, x` were not affected, but `LIMIT s, x`
  may have returned too many results

* fix invalid first group results for sorted AQL COLLECT when LIMIT
  was used

* fix invalid locking in JWT authentication cache, which could have
  crashed the server

* fix undefined behavior in traverser when traversals were used inside
  a FOR loop


v3.1.22 (2017-06-07)
--------------------

* fixed issue #2505: Problem with export + report of a bug

* documented changed behavior of WITH

* fixed ui glitch in aardvark

* avoid agency compaction bug

* fixed issue #2283: disabled proxy communication internally


v3.1.21 (2017-05-22)
--------------------

* fixed issue #2488:  AQL operator IN error when data use base64 chars

* more randomness in seeding RNG

v3.1.20 (2016-05-16)
--------------------

* fixed incorrect sorting for distributeShardsLike

* improve reliability of AgencyComm communication with Agency

* fixed shard numbering bug, where ids were erouneously incremented by 1

* remove an unnecessary precondition in createCollectionCoordinator

* funny fail rotation fix

* fix in SimpleHttpClient for correct advancement of readBufferOffset

* forward SIG_HUP in supervisor process to the server process to fix logrotaion
  You need to stop the remaining arangod server process manually for the upgrade to work.


v3.1.19 (2017-04-28)
--------------------

* Fixed a StackOverflow issue in Traversal and ShortestPath. Occured if many (>1000) input
  values in a row do not return any result. Fixes issue: #2445

* fixed issue #2448

* fixed issue #2442

* added 'x-content-type-options: nosniff' to avoid MSIE bug

* fixed issue #2441

* fixed issue #2440

* Fixed a StackOverflow issue in Traversal and ShortestPath. Occured if many (>1000) input
  values in a row do not return any result. Fixes issue: #2445

* fix occasional hanging shutdowns on OS X


v3.1.18 (2017-04-18)
--------------------

* fixed error in continuous synchronization of collections

* fixed spurious hangs on server shutdown

* better error messages during restore collection

* completely overhaul supervision. More detailed tests

* Fixed a dead-lock situation in cluster traversers, it could happen in
  rare cases if the computation on one DBServer could be completed much earlier
  than the other server. It could also be restricted to SmartGraphs only.

* (Enterprise only) Fixed a bug in SmartGraph DepthFirstSearch. In some
  more complicated queries, the maxDepth limit of 1 was not considered strictly
  enough, causing the traverser to do unlimited depth searches.

* fixed issue #2415

* fixed issue #2422

* fixed issue #1974


v3.1.17 (2017-04-04)
--------------------

* (Enterprise only) fixed a bug where replicationFactor was not correctly
  forwarded in SmartGraph creation.

* fixed issue #2404

* fixed issue #2397

* ui - fixed smart graph option not appearing

* fixed issue #2389

* fixed issue #2400


v3.1.16 (2017-03-27)
--------------------

* fixed issue #2392

* try to raise file descriptors to at least 8192, warn otherwise

* ui - aql editor improvements + updated ace editor version (memory leak)

* fixed lost HTTP requests

* ui - fixed some event issues

* avoid name resolution when given connection string is a valid ip address

* helps with issue #1842, bug in COLLECT statement in connection with LIMIT.

* fix locking bug in cluster traversals

* increase lock timeout defaults

* increase various cluster timeouts

* limit default target size for revision cache to 1GB, which is better for
  tight RAM situations (used to be 40% of (totalRAM - 1GB), use
  --database.revision-cache-target-size <VALUEINBYTES> to get back the
  old behaviour

* fixed a bug with restarted servers indicating status as "STARTUP"
  rather that "SERVING" in Nodes UI.


v3.1.15 (2017-03-20)
--------------------

* add logrotate configuration as requested in #2355

* fixed issue #2376

* ui - changed document api due a chrome bug

* ui - fixed a submenu bug

* added endpoint /_api/cluster/endpoints in cluster case to get all
  coordinator endpoints

* fix documentation of /_api/endpoint, declaring this API obsolete.

* Foxx response objects now have a `type` method for manipulating the content-type header

* Foxx tests now support `xunit` and `tap` reporters


v3.1.14 (2017-03-13)
--------------------

* ui - added feature request (multiple start nodes within graph viewer) #2317

* added missing locks to authentication cache methods

* ui - added feature request (multiple start nodes within graph viewer) #2317

* ui - fixed wrong merge of statistics information from different coordinators

* ui - fixed issue #2316

* ui - fixed wrong protocol usage within encrypted environment

* fixed compile error on Mac Yosemite

* minor UI fixes


v3.1.13 (2017-03-06)
--------------------

* fixed variables parsing in GraphQL

* fixed issue #2214

* fixed issue #2342

* changed thread handling to queue only user requests on coordinator

* use exponential backoff when waiting for collection locks

* repair short name server lookup in cluster in the case of a removed
  server


v3.1.12 (2017-02-28)
--------------------

* disable shell color escape sequences on Windows

* fixed issue #2326

* fixed issue #2320

* fixed issue #2315

* fixed a race condition when closing a connection

* raised default hard limit on threads for very small to 64

* fixed negative counting of http connection in UI

* fixed a race when renaming collections

* fixed a race when dropping databases


v3.1.11 (2017-02-17)
--------------------

* fixed a race between connection closing and sending out last chunks of data to clients
  when the "Connection: close" HTTP header was set in requests

* ui: optimized smart graph creation usability

* ui: fixed #2308

* fixed a race in async task cancellation via `require("@arangodb/tasks").unregisterTask()`

* fixed spuriously hanging threads in cluster AQL that could sit idle for a few minutes

* fixed potential numeric overflow for big index ids in index deletion API

* fixed sort issue in cluster, occurring when one of the local sort buffers of a
  GatherNode was empty

* reduce number of HTTP requests made for certain kinds of join queries in cluster,
  leading to speedup of some join queries

* supervision deals with demised coordinators correctly again

* implement a timeout in TraverserEngineRegistry

* agent communication reduced in large batches of append entries RPCs

* inception no longer estimates RAFT timings

* compaction in agents has been moved to a separate thread

* replicated logs hold local timestamps

* supervision jobs failed leader and failed follower revisited for
  function in precarious stability situations

* fixed bug in random number generator for 64bit int


v3.1.10 (2017-02-02)
--------------------

* updated versions of bundled node modules:
  - joi: from 8.4.2 to 9.2.0
  - joi-to-json-schema: from 2.2.0 to 2.3.0
  - sinon: from 1.17.4 to 1.17.6
  - lodash: from 4.13.1 to 4.16.6

* added shortcut for AQL ternary operator
  instead of `condition ? true-part : false-part` it is now possible to also use a
  shortcut variant `condition ? : false-part`, e.g.

      FOR doc IN docs RETURN doc.value ?: 'not present'

  instead of

      FOR doc IN docs RETURN doc.value ? doc.value : 'not present'

* fixed wrong sorting order in cluster, if an index was used to sort with many
  shards.

* added --replication-factor, --number-of-shards and --wait-for-sync to arangobench

* turn on UTF-8 string validation for VelocyPack values received via VST connections

* fixed issue #2257

* upgraded Boost version to 1.62.0

* added optional detail flag for db.<collection>.count()
  setting the flag to `true` will make the count operation returned the per-shard
  counts for the collection:

      db._create("test", { numberOfShards: 10 });
      for (i = 0; i < 1000; ++i) {
        db.test.insert({value: i});
      }
      db.test.count(true);

      {
        "s100058" : 99,
        "s100057" : 103,
        "s100056" : 100,
        "s100050" : 94,
        "s100055" : 90,
        "s100054" : 122,
        "s100051" : 109,
        "s100059" : 99,
        "s100053" : 95,
        "s100052" : 89
      }

* added optional memory limit for AQL queries:

      db._query("FOR i IN 1..100000 SORT i RETURN i", {}, { options: { memoryLimit: 100000 } });

  This option limits the default maximum amount of memory (in bytes) that a single
  AQL query can use.
  When a single AQL query reaches the specified limit value, the query will be
  aborted with a *resource limit exceeded* exception. In a cluster, the memory
  accounting is done per shard, so the limit value is effectively a memory limit per
  query per shard.

  The global limit value can be overriden per query by setting the *memoryLimit*
  option value for individual queries when running an AQL query.

* added server startup option `--query.memory-limit`

* added convenience function to create vertex-centric indexes.

  Usage: `db.collection.ensureVertexCentricIndex("label", {type: "hash", direction: "outbound"})`
  That will create an index that can be used on OUTBOUND with filtering on the
  edge attribute `label`.

* change default log output for tools to stdout (instead of stderr)

* added option -D to define a configuration file environment key=value

* changed encoding behavior for URLs encoded in the C++ code of ArangoDB:
  previously the special characters `-`, `_`, `~` and `.` were returned as-is
  after URL-encoding, now `.` will be encoded to be `%2e`.
  This also changes the behavior of how incoming URIs are processed: previously
  occurrences of `..` in incoming request URIs were collapsed (e.g. `a/../b/` was
  collapsed to a plain `b/`). Now `..` in incoming request URIs are not collapsed.

* Foxx request URL suffix is no longer unescaped

* @arangodb/request option json now defaults to `true` if the response body is not empty and encoding is not explicitly set to `null` (binary).
  The option can still be set to `false` to avoid unnecessary attempts at parsing the response as JSON.

* Foxx configuration values for unknown options will be discarded when saving the configuration in production mode using the web interface

* module.context.dependencies is now immutable

* process.stdout.isTTY now returns `true` in arangosh and when running arangod with the `--console` flag

* add support for Swagger tags in Foxx


v3.1.9 (XXXX-XX-XX)
-------------------

* macos CLI package: store databases and apps in the users home directory

* ui: fixed re-login issue within a non system db, when tab was closed

* fixed a race in the VelocyStream Commtask implementation

* fixed issue #2256


v3.1.8 (2017-01-09)
-------------------

* add Windows silent installer

* add handling of debug symbols during Linux & windows release builds.

* fixed issue #2181

* fixed issue #2248: reduce V8 max old space size from 3 GB to 1 GB on 32 bit systems

* upgraded Boost version to 1.62.0

* fixed issue #2238

* fixed issue #2234

* agents announce new endpoints in inception phase to leader

* agency leadership accepts updatet endpoints to given uuid

* unified endpoints replace localhost with 127.0.0.1

* fix several problems within an authenticated cluster


v3.1.7 (2016-12-29)
-------------------

* fixed one too many elections in RAFT

* new agency comm backported from devel


v3.1.6 (2016-12-20)
-------------------

* fixed issue #2227

* fixed issue #2220

* agency constituent/agent bug fixes in race conditions picking up
  leadership

* supervision does not need waking up anymore as it is running
  regardless

* agents challenge their leadership more rigorously


v3.1.5 (2016-12-16)
-------------------

* lowered default value of `--database.revision-cache-target-size` from 75% of
  RAM to less than 40% of RAM

* fixed issue #2218

* fixed issue #2217

* Foxx router.get/post/etc handler argument can no longer accidentally omitted

* fixed issue #2223


v3.1.4 (2016-12-08)
-------------------

* fixed issue #2211

* fixed issue #2204

* at cluster start, coordinators wait until at least one DBserver is there,
  and either at least two DBservers are there or 15s have passed, before they
  initiate the bootstrap of system collections.

* more robust agency startup from devel

* supervision's AddFollower adds many followers at once

* supervision has new FailedFollower job

* agency's Node has new method getArray

* agency RAFT timing estimates more conservative in waitForSync
  scenario

* agency RAFT timing estimates capped at maximum 2.0/10.0 for low/high


v3.1.3 (2016-12-02)
-------------------

* fix a traversal bug when using skiplist indexes:
  if we have a skiplist of ["a", "unused", "_from"] and a traversal like:
  FOR v,e,p IN OUTBOUND @start @@edges
    FILTER p.edges[0].a == 'foo'
    RETURN v
  And the above index applied on "a" is considered better than EdgeIndex, than
  the executor got into undefined behaviour.

* fix endless loop when trying to create a collection with replicationFactor: -1


v3.1.2 (2016-11-24)
-------------------

* added support for descriptions field in Foxx dependencies

* (Enterprise only) fixed a bug in the statistic report for SmartGraph traversals.
Now they state correctly how many documents were fetched from the index and how many
have been filtered.

* Prevent uniform shard distribution when replicationFactor == numServers

v3.1.1 (2016-11-15)
-------------------

* fixed issue #2176

* fixed issue #2168

* display index usage of traversals in AQL explainer output (previously missing)

* fixed issue #2163

* preserve last-used HLC value across server starts

* allow more control over handling of pre-3.1 _rev values

  this changes the server startup option `--database.check-30-revisions` from a boolean (true/false)
  parameter to a string parameter with the following possible values:

  - "fail":
    will validate _rev values of 3.0 collections on collection loading and throw an exception when invalid _rev values are found.
    in this case collections with invalid _rev values are marked as corrupted and cannot be used in the ArangoDB 3.1 instance.
    the fix procedure for such collections is to export the collections from 3.0 database with arangodump and restore them in 3.1 with arangorestore.
    collections that do not contain invalid _rev values are marked as ok and will not be re-checked on following loads.
    collections that contain invalid _rev values will be re-checked on following loads.

  - "true":
    will validate _rev values of 3.0 collections on collection loading and print a warning when invalid _rev values are found.
    in this case collections with invalid _rev values can be used in the ArangoDB 3.1 instance.
    however, subsequent operations on documents with invalid _rev values may silently fail or fail with explicit errors.
    the fix procedure for such collections is to export the collections from 3.0 database with arangodump and restore them in 3.1 with arangorestore.
    collections that do not contain invalid _rev values are marked as ok and will not be re-checked on following loads.
    collections that contain invalid _rev values will be re-checked on following loads.

  - "false":
    will not validate _rev values on collection loading and not print warnings.
    no hint is given when invalid _rev values are found.
    subsequent operations on documents with invalid _rev values may silently fail or fail with explicit errors.
    this setting does not affect whether collections are re-checked later.
    collections will be re-checked on following loads if `--database.check-30-revisions` is later set to either `true` or `fail`.

  The change also suppresses warnings that were printed when collections were restored using arangorestore, and the restore
  data contained invalid _rev values. Now these warnings are suppressed, and new HLC _rev values are generated for these documents
  as before.

* added missing functions to AQL syntax highlighter in web interface

* fixed display of `ANY` direction in traversal explainer output (direction `ANY` was shown as either
  `INBOUND` or `OUTBOUND`)

* changed behavior of toJSON() function when serializing an object before saving it in the database

  if an object provides a toJSON() function, this function is still called for serializing it.
  the change is that the result of toJSON() is not stringified anymore, but saved as is. previous
  versions of ArangoDB called toJSON() and after that additionally stringified its result.

  This change will affect the saving of JS Buffer objects, which will now be saved as arrays of
  bytes instead of a comma-separated string of the Buffer's byte contents.

* allow creating unique indexes on more attributes than present in shardKeys

  The following combinations of shardKeys and indexKeys are allowed/not allowed:

  shardKeys     indexKeys
      a             a        ok
      a             b    not ok
      a           a b        ok
    a b             a    not ok
    a b             b    not ok
    a b           a b        ok
    a b         a b c        ok
  a b c           a b    not ok
  a b c         a b c        ok

* fixed wrong version in web interface login screen (EE only)

* make web interface not display an exclamation mark next to ArangoDB version number 3.1

* fixed search for arbitrary document attributes in web interface in case multiple
  search values were used on different attribute names. in this case, the search always
  produced an empty result

* disallow updating `_from` and `_to` values of edges in Smart Graphs. Updating these
  attributes would lead to potential redistribution of edges to other shards, which must be
  avoided.

* fixed issue #2148

* updated graphql-sync dependency to 0.6.2

* fixed issue #2156

* fixed CRC4 assembly linkage


v3.1.0 (2016-10-29)
-------------------

* AQL breaking change in cluster:

  from ArangoDB 3.1 onwards `WITH` is required for traversals in a
  clustered environment in order to avoid deadlocks.

  Note that for queries that access only a single collection or that have all
  collection names specified somewhere else in the query string, there is no
  need to use *WITH*. *WITH* is only useful when the AQL query parser cannot
  automatically figure out which collections are going to be used by the query.
  *WITH* is only useful for queries that dynamically access collections, e.g.
  via traversals, shortest path operations or the *DOCUMENT()* function.

  more info can be found [here](https://github.com/arangodb/arangodb/blob/devel/Documentation/Books/AQL/Operations/With.md)

* added AQL function `DISTANCE` to calculate the distance between two arbitrary
  coordinates (haversine formula)

* fixed issue #2110

* added Auto-aptation of RAFT timings as calculations only


v3.1.rc2 (2016-10-10)
---------------------

* second release candidate


v3.1.rc1 (2016-09-30)
---------------------

* first release candidate


v3.1.alpha2 (2016-09-01)
------------------------

* added module.context.createDocumentationRouter to replace module.context.apiDocumentation

* bug in RAFT implementation of reads. dethroned leader still answered requests in isolation

* ui: added new graph viewer

* ui: aql-editor added tabular & graph display

* ui: aql-editor improved usability

* ui: aql-editor: query profiling support

* fixed issue #2109

* fixed issue #2111

* fixed issue #2075

* added AQL function `DISTANCE` to calculate the distance between two arbitrary
  coordinates (haversine formula)

* rewrote scheduler and dispatcher based on boost::asio

  parameters changed:
    `--scheduler.threads` and `--server.threads` are now merged into a single one: `--server.threads`

    hidden `--server.extra-threads` has been removed

    hidden `--server.aql-threads` has been removed

    hidden `--server.backend` has been removed

    hidden `--server.show-backends` has been removed

    hidden `--server.thread-affinity` has been removed

* fixed issue #2086

* fixed issue #2079

* fixed issue #2071

  make the AQL query optimizer inject filter condition expressions referred to
  by variables during filter condition aggregation.
  For example, in the following query

      FOR doc IN collection
        LET cond1 = (doc.value == 1)
        LET cond2 = (doc.value == 2)
        FILTER cond1 || cond2
        RETURN { doc, cond1, cond2 }

  the optimizer will now inject the conditions for `cond1` and `cond2` into the filter
  condition `cond1 || cond2`, expanding it to `(doc.value == 1) || (doc.value == 2)`
  and making these conditions available for index searching.

  Note that the optimizer previously already injected some conditions into other
  conditions, but only if the variable that defined the condition was not used
  elsewhere. For example, the filter condition in the query

      FOR doc IN collection
        LET cond = (doc.value == 1)
        FILTER cond
        RETURN { doc }

  already got optimized before because `cond` was only used once in the query and
  the optimizer decided to inject it into the place where it was used.

  This only worked for variables that were referred to once in the query.
  When a variable was used multiple times, the condition was not injected as
  in the following query:

      FOR doc IN collection
        LET cond = (doc.value == 1)
        FILTER cond
        RETURN { doc, cond }

  The fix for #2070 now will enable this optimization so that the query can
  use an index on `doc.value` if available.

* changed behavior of AQL array comparison operators for empty arrays:
  * `ALL` and `ANY` now always return `false` when the left-hand operand is an
    empty array. The behavior for non-empty arrays does not change:
    * `[] ALL == 1` will return `false`
    * `[1] ALL == 1` will return `true`
    * `[1, 2] ALL == 1` will return `false`
    * `[2, 2] ALL == 1` will return `false`
    * `[] ANY == 1` will return `false`
    * `[1] ANY == 1` will return `true`
    * `[1, 2] ANY == 1` will return `true`
    * `[2, 2] ANY == 1` will return `false`
  * `NONE` now always returns `true` when the left-hand operand is an empty array.
    The behavior for non-empty arrays does not change:
    * `[] NONE == 1` will return `true`
    * `[1] NONE == 1` will return `false`
    * `[1, 2] NONE == 1` will return `false`
    * `[2, 2] NONE == 1` will return `true`

* added experimental AQL functions `JSON_STRINGIFY` and `JSON_PARSE`

* added experimental support for incoming gzip-compressed requests

* added HTTP REST APIs for online loglevel adjustments:

  - GET `/_admin/log/level` returns the current loglevel settings
  - PUT `/_admin/log/level` modifies the current loglevel settings

* PATCH /_api/gharial/{graph-name}/vertex/{collection-name}/{vertex-key}
  - changed default value for keepNull to true

* PATCH /_api/gharial/{graph-name}/edge/{collection-name}/{edge-key}
  - changed default value for keepNull to true

* renamed `maximalSize` attribute in parameter.json files to `journalSize`

  The `maximalSize` attribute will still be picked up from collections that
  have not been adjusted. Responses from the replication API will now also use
  `journalSize` instead of `maximalSize`.

* added `--cluster.system-replication-factor` in order to adjust the
  replication factor for new system collections

* fixed issue #2012

* added a memory expection in case V8 memory gets too low

* added Optimizer Rule for other indexes in Traversals
  this allows AQL traversals to use other indexes than the edge index.
  So traversals with filters on edges can now make use of more specific
  indexes, e.g.

      FOR v, e, p IN 2 OUTBOUND @start @@edge FILTER p.edges[0].foo == "bar"

  will prefer a Hash Index on [_from, foo] above the EdgeIndex.

* fixed epoch computation in hybrid logical clock

* fixed thread affinity

* replaced require("internal").db by require("@arangodb").db

* added option `--skip-lines` for arangoimp
  this allows skipping the first few lines from the import file in case the
  CSV or TSV import are used

* fixed periodic jobs: there should be only one instance running - even if it
  runs longer than the period

* improved performance of primary index and edge index lookups

* optimizations for AQL `[*]` operator in case no filter, no projection and
  no offset/limit are used

* added AQL function `OUTERSECTION` to return the symmetric difference of its
  input arguments

* Foxx manifests of installed services are now saved to disk with indentation

* Foxx tests and scripts in development mode should now always respect updated
  files instead of loading stale modules

* When disabling Foxx development mode the setup script is now re-run

* Foxx now provides an easy way to directly serve GraphQL requests using the
  `@arangodb/foxx/graphql` module and the bundled `graphql-sync` dependency

* Foxx OAuth2 module now correctly passes the `access_token` to the OAuth2 server

* added iconv-lite and timezone modules

* web interface now allows installing GitHub and zip services in legacy mode

* added module.context.createDocumentationRouter to replace module.context.apiDocumentation

* bug in RAFT implementation of reads. dethroned leader still answered
  requests in isolation

* all lambdas in ClusterInfo might have been left with dangling references.

* Agency bug fix for handling of empty json objects as values.

* Foxx tests no longer support the Mocha QUnit interface as this resulted in weird
  inconsistencies in the BDD and TDD interfaces. This fixes the TDD interface
  as well as out-of-sequence problems when using the BDD before/after functions.

* updated bundled JavaScript modules to latest versions; joi has been updated from 8.4 to 9.2
  (see [joi 9.0.0 release notes](https://github.com/hapijs/joi/issues/920) for information on
  breaking changes and new features)

* fixed issue #2139

* updated graphql-sync dependency to 0.6.2

* fixed issue #2156


v3.0.13 (XXXX-XX-XX)
--------------------

* fixed issue #2315

* fixed issue #2210


v3.0.12 (2016-11-23)
--------------------

* fixed issue #2176

* fixed issue #2168

* fixed issues #2149, #2159

* fixed error reporting for issue #2158

* fixed assembly linkage bug in CRC4 module

* added support for descriptions field in Foxx dependencies


v3.0.11 (2016-11-08)
--------------------

* fixed issue #2140: supervisor dies instead of respawning child

* fixed issue #2131: use shard key value entered by user in web interface

* fixed issue #2129: cannot kill a long-run query

* fixed issue #2110

* fixed issue #2081

* fixed issue #2038

* changes to Foxx service configuration or dependencies should now be
  stored correctly when options are cleared or omitted

* Foxx tests no longer support the Mocha QUnit interface as this resulted in weird
  inconsistencies in the BDD and TDD interfaces. This fixes the TDD interface
  as well as out-of-sequence problems when using the BDD before/after functions.

* fixed issue #2148


v3.0.10 (2016-09-26)
--------------------

* fixed issue #2072

* fixed issue #2070

* fixed slow cluster starup issues. supervision will demonstrate more
  patience with db servers


v3.0.9 (2016-09-21)
-------------------

* fixed issue #2064

* fixed issue #2060

* speed up `collection.any()` and skiplist index creation

* fixed multiple issues where ClusterInfo bug hung agency in limbo
  timeouting on multiple collection and database callbacks


v3.0.8 (2016-09-14)
-------------------

* fixed issue #2052

* fixed issue #2005

* fixed issue #2039

* fixed multiple issues where ClusterInfo bug hung agency in limbo
  timeouting on multiple collection and database callbacks


v3.0.7 (2016-09-05)
-------------------

* new supervision job handles db server failure during collection creation.


v3.0.6 (2016-09-02)
-------------------

* fixed issue #2026

* slightly better error diagnostics for AQL query compilation and replication

* fixed issue #2018

* fixed issue #2015

* fixed issue #2012

* fixed wrong default value for arangoimp's `--on-duplicate` value

* fix execution of AQL traversal expressions when there are multiple
  conditions that refer to variables set outside the traversal

* properly return HTTP 503 in JS actions when backend is gone

* supervision creates new key in agency for failed servers

* new shards will not be allocated on failed or cleaned servers


v3.0.5 (2016-08-18)
-------------------

* execute AQL ternary operator via C++ if possible

* fixed issue #1977

* fixed extraction of _id attribute in AQL traversal conditions

* fix SSL agency endpoint

* Minimum RAFT timeout was one order of magnitude to short.

* Optimized RAFT RPCs from leader to followers for efficiency.

* Optimized RAFT RPC handling on followers with respect to compaction.

* Fixed bug in handling of duplicates and overlapping logs

* Fixed bug in supervision take over after leadership change.

v3.0.4 (2016-08-01)
-------------------

* added missing lock for periodic jobs access

* fix multiple foxx related cluster issues

* fix handling of empty AQL query strings

* fixed issue in `INTERSECTION` AQL function with duplicate elements
  in the source arrays

* fixed issue #1970

* fixed issue #1968

* fixed issue #1967

* fixed issue #1962

* fixed issue #1959

* replaced require("internal").db by require("@arangodb").db

* fixed issue #1954

* fixed issue #1953

* fixed issue #1950

* fixed issue #1949

* fixed issue #1943

* fixed segfault in V8, by backporting https://bugs.chromium.org/p/v8/issues/detail?id=5033

* Foxx OAuth2 module now correctly passes the `access_token` to the OAuth2 server

* fixed credentialed CORS requests properly respecting --http.trusted-origin

* fixed a crash in V8Periodic task (forgotten lock)

* fixed two bugs in synchronous replication (syncCollectionFinalize)


v3.0.3 (2016-07-17)
-------------------

* fixed issue #1942

* fixed issue #1941

* fixed array index batch insertion issues for hash indexes that caused problems when
  no elements remained for insertion

* fixed AQL MERGE() function with External objects originating from traversals

* fixed some logfile recovery errors with error message "document not found"

* fixed issue #1937

* fixed issue #1936

* improved performance of arangorestore in clusters with synchronous
  replication

* Foxx tests and scripts in development mode should now always respect updated
  files instead of loading stale modules

* When disabling Foxx development mode the setup script is now re-run

* Foxx manifests of installed services are now saved to disk with indentation


v3.0.2 (2016-07-09)
-------------------

* fixed assertion failure in case multiple remove operations were used in the same query

* fixed upsert behavior in case upsert was used in a loop with the same document example

* fixed issue #1930

* don't expose local file paths in Foxx error messages.

* fixed issue #1929

* make arangodump dump the attribute `isSystem` when dumping the structure
  of a collection, additionally make arangorestore not fail when the attribute
  is missing

* fixed "Could not extract custom attribute" issue when using COLLECT with
  MIN/MAX functions in some contexts

* honor presence of persistent index for sorting

* make AQL query optimizer not skip "use-indexes-rule", even if enough
  plans have been created already

* make AQL optimizer not skip "use-indexes-rule", even if enough execution plans
  have been created already

* fix double precision value loss in VelocyPack JSON parser

* added missing SSL support for arangorestore

* improved cluster import performance

* fix Foxx thumbnails on DC/OS

* fix Foxx configuration not being saved

* fix Foxx app access from within the frontend on DC/OS

* add option --default-replication-factor to arangorestore and simplify
  the control over the number of shards when restoring

* fix a bug in the VPack -> V8 conversion if special attributes _key,
  _id, _rev, _from and _to had non-string values, which is allowed
  below the top level

* fix malloc_usable_size for darwin


v3.0.1 (2016-06-30)
-------------------

* fixed periodic jobs: there should be only one instance running - even if it
  runs longer than the period

* increase max. number of collections in AQL queries from 32 to 256

* fixed issue #1916: header "authorization" is required" when opening
  services page

* fixed issue #1915: Explain: member out of range

* fixed issue #1914: fix unterminated buffer

* don't remove lockfile if we are the same (now stale) pid
  fixes docker setups (our pid will always be 1)

* do not use revision id comparisons in compaction for determining whether a
  revision is obsolete, but marker memory addresses
  this ensures revision ids don't matter when compacting documents

* escape Unicode characters in JSON HTTP responses
  this converts UTF-8 characters in HTTP responses of arangod into `\uXXXX`
  escape sequences. This makes the HTTP responses fit into the 7 bit ASCII
  character range, which speeds up HTTP response parsing for some clients,
  namely node.js/v8

* add write before read collections when starting a user transaction
  this allows specifying the same collection in both read and write mode without
  unintended side effects

* fixed buffer overrun that occurred when building very large result sets

* index lookup optimizations for primary index and edge index

* fixed "collection is a nullptr" issue when starting a traversal from a transaction

* enable /_api/import on coordinator servers


v3.0.0 (2016-06-22)
-------------------

* minor GUI fixxes

* fix for replication and nonces


v3.0.0-rc3 (2016-06-19)
-----------------------

* renamed various Foxx errors to no longer refer to Foxx services as apps

* adjusted various error messages in Foxx to be more informative

* specifying "files" in a Foxx manifest to be mounted at the service root
  no longer results in 404s when trying to access non-file routes

* undeclared path parameters in Foxx no longer break the service

* trusted reverse proxy support is now handled more consistently

* ArangoDB request compatibility and user are now exposed in Foxx

* all bundled NPM modules have been upgraded to their latest versions


v3.0.0-rc2 (2016-06-12)
-----------------------

* added option `--server.max-packet-size` for client tools

* renamed option `--server.ssl-protocol` to `--ssl.protocol` in client tools
  (was already done for arangod, but overlooked for client tools)

* fix handling of `--ssl.protocol` value 5 (TLS v1.2) in client tools, which
  claimed to support it but didn't

* config file can use '@include' to include a different config file as base


v3.0.0-rc1 (2016-06-10)
-----------------------

* the user management has changed: it now has users that are independent of
  databases. A user can have one or more database assigned to the user.

* forward ported V8 Comparator bugfix for inline heuristics from
  https://github.com/v8/v8/commit/5ff7901e24c2c6029114567de5a08ed0f1494c81

* changed to-string conversion for AQL objects and arrays, used by the AQL
  function `TO_STRING()` and implicit to-string casts in AQL

  - arrays are now converted into their JSON-stringify equivalents, e.g.

    - `[ ]` is now converted to `[]`
    - `[ 1, 2, 3 ]` is now converted to `[1,2,3]`
    - `[ "test", 1, 2 ] is now converted to `["test",1,2]`

    Previous versions of ArangoDB converted arrays with no members into the
    empty string, and non-empty arrays into a comma-separated list of member
    values, without the surrounding angular brackets. Additionally, string
    array members were not enclosed in quotes in the result string:

    - `[ ]` was converted to ``
    - `[ 1, 2, 3 ]` was converted to `1,2,3`
    - `[ "test", 1, 2 ] was converted to `test,1,2`

  - objects are now converted to their JSON-stringify equivalents, e.g.

    - `{ }` is converted to `{}`
    - `{ a: 1, b: 2 }` is converted to `{"a":1,"b":2}`
    - `{ "test" : "foobar" }` is converted to `{"test":"foobar"}`

    Previous versions of ArangoDB always converted objects into the string
    `[object Object]`

  This change affects also the AQL functions `CONCAT()` and `CONCAT_SEPARATOR()`
  which treated array values differently in previous versions. Previous versions
  of ArangoDB automatically flattened array values on the first level of the array,
  e.g. `CONCAT([1, 2, 3, [ 4, 5, 6 ]])` produced `1,2,3,4,5,6`. Now this will produce
  `[1,2,3,[4,5,6]]`. To flatten array members on the top level, you can now use
  the more explicit `CONCAT(FLATTEN([1, 2, 3, [4, 5, 6]], 1))`.

* added C++ implementations for AQL functions `SLICE()`, `CONTAINS()` and
  `RANDOM_TOKEN()`

* as a consequence of the upgrade to V8 version 5, the implementation of the
  JavaScript `Buffer` object had to be changed. JavaScript `Buffer` objects in
  ArangoDB now always store their data on the heap. There is no shared pool
  for small Buffer values, and no pointing into existing Buffer data when
  extracting slices. This change may increase the cost of creating Buffers with
  short contents or when peeking into existing Buffers, but was required for
  safer memory management and to prevent leaks.

* the `db` object's function `_listDatabases()` was renamed to just `_databases()`
  in order to make it more consistent with the existing `_collections()` function.
  Additionally the `db` object's `_listEndpoints()` function was renamed to just
  `_endpoints()`.

* changed default value of `--server.authentication` from `false` to `true` in
  configuration files etc/relative/arangod.conf and etc/arangodb/arangod.conf.in.
  This means the server will be started with authentication enabled by default,
  requiring all client connections to provide authentication data when connecting
  to ArangoDB. Authentication can still be turned off via setting the value of
  `--server.authentication` to `false` in ArangoDB's configuration files or by
  specifying the option on the command-line.

* Changed result format for querying all collections via the API GET `/_api/collection`.

  Previous versions of ArangoDB returned an object with an attribute named `collections`
  and an attribute named `names`. Both contained all available collections, but
  `collections` contained the collections as an array, and `names` contained the
  collections again, contained in an object in which the attribute names were the
  collection names, e.g.

  ```
  {
    "collections": [
      {"id":"5874437","name":"test","isSystem":false,"status":3,"type":2},
      {"id":"17343237","name":"something","isSystem":false,"status":3,"type":2},
      ...
    ],
    "names": {
      "test": {"id":"5874437","name":"test","isSystem":false,"status":3,"type":2},
      "something": {"id":"17343237","name":"something","isSystem":false,"status":3,"type":2},
      ...
    }
  }
  ```
  This result structure was redundant, and therefore has been simplified to just

  ```
  {
    "result": [
      {"id":"5874437","name":"test","isSystem":false,"status":3,"type":2},
      {"id":"17343237","name":"something","isSystem":false,"status":3,"type":2},
      ...
    ]
  }
  ```

  in ArangoDB 3.0.

* added AQL functions `TYPENAME()` and `HASH()`

* renamed arangob tool to arangobench

* added AQL string comparison operator `LIKE`

  The operator can be used to compare strings like this:

      value LIKE search

  The operator is currently implemented by calling the already existing AQL
  function `LIKE`.

  This change also makes `LIKE` an AQL keyword. Using `LIKE` in either case as
  an attribute or collection name in AQL thus requires quoting.

* make AQL optimizer rule "remove-unnecessary-calculations" fire in more cases

  The rule will now remove calculations that are used exactly once in other
  expressions (e.g. `LET a = doc RETURN a.value`) and calculations,
  or calculations that are just references (e.g. `LET a = b`).

* renamed AQL optimizer rule "merge-traversal-filter" to "optimize-traversals"
  Additionally, the optimizer rule will remove unused edge and path result variables
  from the traversal in case they are specified in the `FOR` section of the traversal,
  but not referenced later in the query. This saves constructing edges and paths
  results.

* added AQL optimizer rule "inline-subqueries"

  This rule can pull out certain subqueries that are used as an operand to a `FOR`
  loop one level higher, eliminating the subquery completely. For example, the query

      FOR i IN (FOR j IN [1,2,3] RETURN j) RETURN i

  will be transformed by the rule to:

      FOR i IN [1,2,3] RETURN i

  The query

      FOR name IN (FOR doc IN _users FILTER doc.status == 1 RETURN doc.name) LIMIT 2 RETURN name

  will be transformed into

      FOR tmp IN _users FILTER tmp.status == 1 LIMIT 2 RETURN tmp.name

  The rule will only fire when the subquery is used as an operand to a `FOR` loop, and
  if the subquery does not contain a `COLLECT` with an `INTO` variable.

* added new endpoint "srv://" for DNS service records

* The result order of the AQL functions VALUES and ATTRIBUTES has never been
  guaranteed and it only had the "correct" ordering by accident when iterating
  over objects that were not loaded from the database. This accidental behavior
  is now changed by introduction of VelocyPack. No ordering is guaranteed unless
  you specify the sort parameter.

* removed configure option `--enable-logger`

* added AQL array comparison operators

  All AQL comparison operators now also exist in an array variant. In the
  array variant, the operator is preceded with one of the keywords *ALL*, *ANY*
  or *NONE*. Using one of these keywords changes the operator behavior to
  execute the comparison operation for all, any, or none of its left hand
  argument values. It is therefore expected that the left hand argument
  of an array operator is an array.

  Examples:

      [ 1, 2, 3 ] ALL IN [ 2, 3, 4 ]   // false
      [ 1, 2, 3 ] ALL IN [ 1, 2, 3 ]   // true
      [ 1, 2, 3 ] NONE IN [ 3 ]        // false
      [ 1, 2, 3 ] NONE IN [ 23, 42 ]   // true
      [ 1, 2, 3 ] ANY IN [ 4, 5, 6 ]   // false
      [ 1, 2, 3 ] ANY IN [ 1, 42 ]     // true
      [ 1, 2, 3 ] ANY == 2             // true
      [ 1, 2, 3 ] ANY == 4             // false
      [ 1, 2, 3 ] ANY > 0              // true
      [ 1, 2, 3 ] ANY <= 1             // true
      [ 1, 2, 3 ] NONE < 99            // false
      [ 1, 2, 3 ] NONE > 10            // true
      [ 1, 2, 3 ] ALL > 2              // false
      [ 1, 2, 3 ] ALL > 0              // true
      [ 1, 2, 3 ] ALL >= 3             // false
      ["foo", "bar"] ALL != "moo"      // true
      ["foo", "bar"] NONE == "bar"     // false
      ["foo", "bar"] ANY == "foo"      // true

* improved AQL optimizer to remove unnecessary sort operations in more cases

* allow enclosing AQL identifiers in forward ticks in addition to using
  backward ticks

  This allows for convenient writing of AQL queries in JavaScript template strings
  (which are delimited with backticks themselves), e.g.

      var q = `FOR doc IN ´collection´ RETURN doc.´name´`;

* allow to set `print.limitString` to configure the number of characters
  to output before truncating

* make logging configurable per log "topic"

  `--log.level <level>` sets the global log level to <level>, e.g. `info`,
  `debug`, `trace`.

  `--log.level topic=<level>` sets the log level for a specific topic.
  Currently, the following topics exist: `collector`, `compactor`, `mmap`,
  `performance`, `queries`, and `requests`. `performance` and `requests` are
  set to FATAL by default. `queries` is set to info. All others are
  set to the global level by default.

  The new log option `--log.output <definition>` allows directing the global
  or per-topic log output to different outputs. The output definition
  "<definition>" can be one of

    "-" for stdin
    "+" for stderr
    "syslog://<syslog-facility>"
    "syslog://<syslog-facility>/<application-name>"
    "file://<relative-path>"

  The option can be specified multiple times in order to configure the output
  for different log topics. To set up a per-topic output configuration, use
  `--log.output <topic>=<definition>`, e.g.

    queries=file://queries.txt

  logs all queries to the file "queries.txt".

* the option `--log.requests-file` is now deprecated. Instead use

    `--log.level requests=info`
    `--log.output requests=file://requests.txt`

* the option `--log.facility` is now deprecated. Instead use

    `--log.output requests=syslog://facility`

* the option `--log.performance` is now deprecated. Instead use

    `--log.level performance=trace`

* removed option `--log.source-filter`

* removed configure option `--enable-logger`

* change collection directory names to include a random id component at the end

  The new pattern is `collection-<id>-<random>`, where `<id>` is the collection
  id and `<random>` is a random number. Previous versions of ArangoDB used a
  pattern `collection-<id>` without the random number.

  ArangoDB 3.0 understands both the old and name directory name patterns.

* removed mostly unused internal spin-lock implementation

* removed support for pre-Windows 7-style locks. This removes compatibility for
  Windows versions older than Windows 7 (e.g. Windows Vista, Windows XP) and
  Windows 2008R2 (e.g. Windows 2008).

* changed names of sub-threads started by arangod

* added option `--default-number-of-shards` to arangorestore, allowing creating
  collections with a specifiable number of shards from a non-cluster dump

* removed support for CoffeeScript source files

* removed undocumented SleepAndRequeue

* added WorkMonitor to inspect server threads

* when downloading a Foxx service from the web interface the suggested filename
  is now based on the service's mount path instead of simply "app.zip"

* the `@arangodb/request` response object now stores the parsed JSON response
  body in a property `json` instead of `body` when the request was made using the
  `json` option. The `body` instead contains the response body as a string.

* the Foxx API has changed significantly, 2.8 services are still supported
  using a backwards-compatible "legacy mode"


v2.8.12 (XXXX-XX-XX)
--------------------

* issue #2091: decrease connect timeout to 5 seconds on startup

* fixed issue #2072

* slightly better error diagnostics for some replication errors

* fixed issue #1977

* fixed issue in `INTERSECTION` AQL function with duplicate elements
  in the source arrays

* fixed issue #1962

* fixed issue #1959

* export aqlQuery template handler as require('org/arangodb').aql for forwards-compatibility


v2.8.11 (2016-07-13)
--------------------

* fixed array index batch insertion issues for hash indexes that caused problems when
  no elements remained for insertion

* fixed issue #1937


v2.8.10 (2016-07-01)
--------------------

* make sure next local _rev value used for a document is at least as high as the
  _rev value supplied by external sources such as replication

* make adding a collection in both read- and write-mode to a transaction behave as
  expected (write includes read). This prevents the `unregister collection used in
  transaction` error

* fixed sometimes invalid result for `byExample(...).count()` when an index plus
  post-filtering was used

* fixed "collection is a nullptr" issue when starting a traversal from a transaction

* honor the value of startup option `--database.wait-for-sync` (that is used to control
  whether new collections are created with `waitForSync` set to `true` by default) also
  when creating collections via the HTTP API (and thus the ArangoShell). When creating
  a collection via these mechanisms, the option was ignored so far, which was inconsistent.

* fixed issue #1826: arangosh --javascript.execute: internal error (geo index issue)

* fixed issue #1823: Arango crashed hard executing very simple query on windows


v2.8.9 (2016-05-13)
-------------------

* fixed escaping and quoting of extra parameters for executables in Mac OS X App

* added "waiting for" status variable to web interface collection figures view

* fixed undefined behavior in query cache invaldation

* fixed access to /_admin/statistics API in case statistics are disable via option
  `--server.disable-statistics`

* Foxx manager will no longer fail hard when Foxx store is unreachable unless installing
  a service from the Foxx store (e.g. when behind a firewall or GitHub is unreachable).


v2.8.8 (2016-04-19)
-------------------

* fixed issue #1805: Query: internal error (location: arangod/Aql/AqlValue.cpp:182).
  Please report this error to arangodb.com (while executing)

* allow specifying collection name prefixes for `_from` and `_to` in arangoimp:

  To avoid specifying complete document ids (consisting of collection names and document
  keys) for *_from* and *_to* values when importing edges with arangoimp, there are now
  the options *--from-collection-prefix* and *--to-collection-prefix*.

  If specified, these values will be automatically prepended to each value in *_from*
  (or *_to* resp.). This allows specifying only document keys inside *_from* and/or *_to*.

  *Example*

      > arangoimp --from-collection-prefix users --to-collection-prefix products ...

  Importing the following document will then create an edge between *users/1234* and
  *products/4321*:

  ```js
  { "_from" : "1234", "_to" : "4321", "desc" : "users/1234 is connected to products/4321" }
  ```

* requests made with the interactive system API documentation in the web interface
  (Swagger) will now respect the active database instead of always using `_system`


v2.8.7 (2016-04-07)
-------------------

* optimized primary=>secondary failover

* fix to-boolean conversion for documents in AQL

* expose the User-Agent HTTP header from the ArangoShell since Github seems to
  require it now, and we use the ArangoShell for fetching Foxx repositories from Github

* work with http servers that only send

* fixed potential race condition between compactor and collector threads

* fix removal of temporary directories on arangosh exit

* javadoc-style comments in Foxx services are no longer interpreted as
  Foxx comments outside of controller/script/exports files (#1748)

* removed remaining references to class syntax for Foxx Model and Repository
  from the documentation

* added a safe-guard for corrupted master-pointer


v2.8.6 (2016-03-23)
-------------------

* arangosh can now execute JavaScript script files that contain a shebang
  in the first line of the file. This allows executing script files directly.

  Provided there is a script file `/path/to/script.js` with the shebang
  `#!arangosh --javascript.execute`:

      > cat /path/to/script.js
      #!arangosh --javascript.execute
      print("hello from script.js");

  If the script file is made executable

      > chmod a+x /path/to/script.js

  it can be invoked on the shell directly and use arangosh for its execution:

      > /path/to/script.js
      hello from script.js

  This did not work in previous versions of ArangoDB, as the whole script contents
  (including the shebang) were treated as JavaScript code.
  Now shebangs in script files will now be ignored for all files passed to arangosh's
  `--javascript.execute` parameter.

  The alternative way of executing a JavaScript file with arangosh still works:

      > arangosh --javascript.execute /path/to/script.js
      hello from script.js

* added missing reset of traversal state for nested traversals.
  The state of nested traversals (a traversal in an AQL query that was
  located in a repeatedly executed subquery or inside another FOR loop)
  was not reset properly, so that multiple invocations of the same nested
  traversal with different start vertices led to the nested traversal
  always using the start vertex provided on the first invocation.

* fixed issue #1781: ArangoDB startup time increased tremendously

* fixed issue #1783: SIGHUP should rotate the log


v2.8.5 (2016-03-11)
-------------------

* Add OpenSSL handler for TLS V1.2 as sugested by kurtkincaid in #1771

* fixed issue #1765 (The webinterface should display the correct query time)
  and #1770 (Display ACTUAL query time in aardvark's AQL editor)

* Windows: the unhandled exception handler now calls the windows logging
  facilities directly without locks.
  This fixes lockups on crashes from the logging framework.

* improve nullptr handling in logger.

* added new endpoint "srv://" for DNS service records

* `org/arangodb/request` no longer sets the content-type header to the
  string "undefined" when no content-type header should be sent (issue #1776)


v2.8.4 (2016-03-01)
-------------------

* global modules are no longer incorrectly resolved outside the ArangoDB
  JavaScript directory or the Foxx service's root directory (issue #1577)

* improved error messages from Foxx and JavaScript (issues #1564, #1565, #1744)


v2.8.3 (2016-02-22)
-------------------

* fixed AQL filter condition collapsing for deeply-nested cases, potentially
  enabling usage of indexes in some dedicated cases

* added parentheses in AQL explain command output to correctly display precedence
  of logical and arithmetic operators

* Foxx Model event listeners defined on the model are now correctly invoked by
  the Repository methods (issue #1665)

* Deleting a Foxx service in the frontend should now always succeed even if the
  files no longer exist on the file system (issue #1358)

* Routing actions loaded from the database no longer throw exceptions when
  trying to load other modules using "require"

* The `org/arangodb/request` response object now sets a property `json` to the
  parsed JSON response body in addition to overwriting the `body` property when
  the request was made using the `json` option.

* Improved Windows stability

* Fixed a bug in the interactive API documentation that would escape slashes
  in document-handle fields. Document handles are now provided as separate
  fields for collection name and document key.


v2.8.2 (2016-02-09)
-------------------

* the continuous replication applier will now prevent the master's WAL logfiles
  from being removed if they are still needed by the applier on the slave. This
  should help slaves that suffered from masters garbage collection WAL logfiles
  which would have been needed by the slave later.

  The initial synchronization will block removal of still needed WAL logfiles
  on the master for 10 minutes initially, and will extend this period when further
  requests are made to the master. Initial synchronization hands over its handle
  for blocking logfile removal to the continuous replication when started via
  the *setupReplication* function. In this case, continuous replication will
  extend the logfile removal blocking period for the required WAL logfiles when
  the slave makes additional requests.

  All handles that block logfile removal will time out automatically after at
  most 5 minutes should a master not be contacted by the slave anymore (e.g. in
  case the slave's replication is turned off, the slaves loses the connection
  to the master or the slave goes down).

* added all-in-one function *setupReplication* to synchronize data from master
  to slave and start the continuous replication:

      require("@arangodb/replication").setupReplication(configuration);

  The command will return when the initial synchronization is finished and the
  continuous replication has been started, or in case the initial synchronization
  has failed.

  If the initial synchronization is successful, the command will store the given
  configuration on the slave. It also configures the continuous replication to start
  automatically if the slave is restarted, i.e. *autoStart* is set to *true*.

  If the command is run while the slave's replication applier is already running,
  it will first stop the running applier, drop its configuration and do a
  resynchronization of data with the master. It will then use the provided configration,
  overwriting any previously existing replication configuration on the slave.

  The following example demonstrates how to use the command for setting up replication
  for the *_system* database. Note that it should be run on the slave and not the
  master:

      db._useDatabase("_system");
      require("@arangodb/replication").setupReplication({
        endpoint: "tcp://master.domain.org:8529",
        username: "myuser",
        password: "mypasswd",
        verbose: false,
        includeSystem: false,
        incremental: true,
        autoResync: true
      });

* the *sync* and *syncCollection* functions now always start the data synchronization
  as an asynchronous server job. The call to *sync* or *syncCollection* will block
  until synchronization is either complete or has failed with an error. The functions
  will automatically poll the slave periodically for status updates.

  The main benefit is that the connection to the slave does not need to stay open
  permanently and is thus not affected by timeout issues. Additionally the caller does
  not need to query the synchronization status from the slave manually as this is
  now performed automatically by these functions.

* fixed undefined behavior when explaining some types of AQL traversals, fixed
  display of some types of traversals in AQL explain output


v2.8.1 (2016-01-29)
-------------------

* Improved AQL Pattern matching by allowing to specify a different traversal
  direction for one or many of the edge collections.

      FOR v, e, p IN OUTBOUND @start @@ec1, INBOUND @@ec2, @@ec3

  will traverse *ec1* and *ec3* in the OUTBOUND direction and for *ec2* it will use
  the INBOUND direction. These directions can be combined in arbitrary ways, the
  direction defined after *IN [steps]* will we used as default direction and can
  be overriden for specific collections.
  This feature is only available for collection lists, it is not possible to
  combine it with graph names.

* detect more types of transaction deadlocks early

* fixed display of relational operators in traversal explain output

* fixed undefined behavior in AQL function `PARSE_IDENTIFIER`

* added "engines" field to Foxx services generated in the admin interface

* added AQL function `IS_SAME_COLLECTION`:

  *IS_SAME_COLLECTION(collection, document)*: Return true if *document* has the same
  collection id as the collection specified in *collection*. *document* can either be
  a [document handle](../Glossary/README.md#document-handle) string, or a document with
  an *_id* attribute. The function does not validate whether the collection actually
  contains the specified document, but only compares the name of the specified collection
  with the collection name part of the specified document.
  If *document* is neither an object with an *id* attribute nor a *string* value,
  the function will return *null* and raise a warning.

      /* true */
      IS_SAME_COLLECTION('_users', '_users/my-user')
      IS_SAME_COLLECTION('_users', { _id: '_users/my-user' })

      /* false */
      IS_SAME_COLLECTION('_users', 'foobar/baz')
      IS_SAME_COLLECTION('_users', { _id: 'something/else' })


v2.8.0 (2016-01-25)
-------------------

* avoid recursive locking


v2.8.0-beta8 (2016-01-19)
-------------------------

* improved internal datafile statistics for compaction and compaction triggering
  conditions, preventing excessive growth of collection datafiles under some
  workloads. This should also fix issue #1596.

* renamed AQL optimizer rule `remove-collect-into` to `remove-collect-variables`

* fixed primary and edge index lookups prematurely aborting searches when the
  specified id search value contained a different collection than the collection
  the index was created for


v2.8.0-beta7 (2016-01-06)
-------------------------

* added vm.runInThisContext

* added AQL keyword `AGGREGATE` for use in AQL `COLLECT` statement

  Using `AGGREGATE` allows more efficient aggregation (incrementally while building
  the groups) than previous versions of AQL, which built group aggregates afterwards
  from the total of all group values.

  `AGGREGATE` can be used inside a `COLLECT` statement only. If used, it must follow
  the declaration of grouping keys:

      FOR doc IN collection
        COLLECT gender = doc.gender AGGREGATE minAge = MIN(doc.age), maxAge = MAX(doc.age)
        RETURN { gender, minAge, maxAge }

  or, if no grouping keys are used, it can follow the `COLLECT` keyword:

      FOR doc IN collection
        COLLECT AGGREGATE minAge = MIN(doc.age), maxAge = MAX(doc.age)
        RETURN {
  minAge, maxAge
}

  Only specific expressions are allowed on the right-hand side of each `AGGREGATE`
  assignment:

  - on the top level the expression must be a call to one of the supported aggregation
    functions `LENGTH`, `MIN`, `MAX`, `SUM`, `AVERAGE`, `STDDEV_POPULATION`, `STDDEV_SAMPLE`,
    `VARIANCE_POPULATION`, or `VARIANCE_SAMPLE`

  - the expression must not refer to variables introduced in the `COLLECT` itself

* Foxx: mocha test paths with wildcard characters (asterisks) now work on Windows

* reserved AQL keyword `NONE` for future use

* web interface: fixed a graph display bug concerning dashboard view

* web interface: fixed several bugs during the dashboard initialize process

* web interface: included several bugfixes: #1597, #1611, #1623

* AQL query optimizer now converts `LENGTH(collection-name)` to an optimized
  expression that returns the number of documents in a collection

* adjusted the behavior of the expansion (`[*]`) operator in AQL for non-array values

  In ArangoDB 2.8, calling the expansion operator on a non-array value will always
  return an empty array. Previous versions of ArangoDB expanded non-array values by
  calling the `TO_ARRAY()` function for the value, which for example returned an
  array with a single value for boolean, numeric and string input values, and an array
  with the object's values for an object input value. This behavior was inconsistent
  with how the expansion operator works for the array indexes in 2.8, so the behavior
  is now unified:

  - if the left-hand side operand of `[*]` is an array, the array will be returned as
    is when calling `[*]` on it
  - if the left-hand side operand of `[*]` is not an array, an empty array will be
    returned by `[*]`

  AQL queries that rely on the old behavior can be changed by either calling `TO_ARRAY`
  explicitly or by using the `[*]` at the correct position.

  The following example query will change its result in 2.8 compared to 2.7:

      LET values = "foo" RETURN values[*]

  In 2.7 the query has returned the array `[ "foo" ]`, but in 2.8 it will return an
  empty array `[ ]`. To make it return the array `[ "foo" ]` again, an explicit
  `TO_ARRAY` function call is needed in 2.8 (which in this case allows the removal
  of the `[*]` operator altogether). This also works in 2.7:

      LET values = "foo" RETURN TO_ARRAY(values)

  Another example:

      LET values = [ { name: "foo" }, { name: "bar" } ]
      RETURN values[*].name[*]

  The above returned `[ [ "foo" ], [ "bar" ] ] in 2.7. In 2.8 it will return
  `[ [ ], [ ] ]`, because the value of `name` is not an array. To change the results
  to the 2.7 style, the query can be changed to

      LET values = [ { name: "foo" }, { name: "bar" } ]
      RETURN values[* RETURN TO_ARRAY(CURRENT.name)]

  The above also works in 2.7.
  The following types of queries won't change:

      LET values = [ 1, 2, 3 ] RETURN values[*]
      LET values = [ { name: "foo" }, { name: "bar" } ] RETURN values[*].name
      LET values = [ { names: [ "foo", "bar" ] }, { names: [ "baz" ] } ] RETURN values[*].names[*]
      LET values = [ { names: [ "foo", "bar" ] }, { names: [ "baz" ] } ] RETURN values[*].names[**]

* slightly adjusted V8 garbage collection strategy so that collection eventually
  happens in all contexts that hold V8 external references to documents and
  collections.

  also adjusted default value of `--javascript.gc-frequency` from 10 seconds to
  15 seconds, as less internal operations are carried out in JavaScript.

* fixes for AQL optimizer and traversal

* added `--create-collection-type` option to arangoimp

  This allows specifying the type of the collection to be created when
  `--create-collection` is set to `true`.

* Foxx export cache should no longer break if a broken app is loaded in the
  web admin interface.


v2.8.0-beta2 (2015-12-16)
-------------------------

* added AQL query optimizer rule "sort-in-values"

  This rule pre-sorts the right-hand side operand of the `IN` and `NOT IN`
  operators so the operation can use a binary search with logarithmic complexity
  instead of a linear search. The rule is applied when the right-hand side
  operand of an `IN` or `NOT IN` operator in a filter condition is a variable that
  is defined in a different loop/scope than the operator itself. Additionally,
  the filter condition must consist of solely the `IN` or `NOT IN` operation
  in order to avoid any side-effects.

* changed collection status terminology in web interface for collections for
  which an unload request has been issued from `in the process of being unloaded`
  to `will be unloaded`.

* unloading a collection via the web interface will now trigger garbage collection
  in all v8 contexts and force a WAL flush. This increases the chances of perfoming
  the unload faster.

* added the following attributes to the result of `collection.figures()` and the
  corresponding HTTP API at `PUT /_api/collection/<name>/figures`:

  - `documentReferences`: The number of references to documents in datafiles
    that JavaScript code currently holds. This information can be used for
    debugging compaction and unload issues.
  - `waitingFor`: An optional string value that contains information about
    which object type is at the head of the collection's cleanup queue. This
    information can be used for debugging compaction and unload issues.
  - `compactionStatus.time`: The point in time the compaction for the collection
    was last executed. This information can be used for debugging compaction
    issues.
  - `compactionStatus.message`: The action that was performed when the compaction
    was last run for the collection. This information can be used for debugging
    compaction issues.

  Note: `waitingFor` and `compactionStatus` may be empty when called on a coordinator
  in a cluster.

* the compaction will now provide queryable status info that can be used to track
  its progress. The compaction status is displayed in the web interface, too.

* better error reporting for arangodump and arangorestore

* arangodump will now fail by default when trying to dump edges that
  refer to already dropped collections. This can be circumvented by
  specifying the option `--force true` when invoking arangodump

* fixed cluster upgrade procedure

* the AQL functions `NEAR` and `WITHIN` now have stricter validations
  for their input parameters `limit`, `radius` and `distance`. They may now throw
  exceptions when invalid parameters are passed that may have not led
  to exceptions in previous versions.

* deprecation warnings now log stack traces

* Foxx: improved backwards compatibility with 2.5 and 2.6

  - reverted Model and Repository back to non-ES6 "classes" because of
    compatibility issues when using the extend method with a constructor

  - removed deprecation warnings for extend and controller.del

  - restored deprecated method Model.toJSONSchema

  - restored deprecated `type`, `jwt` and `sessionStorageApp` options
    in Controller#activateSessions

* Fixed a deadlock problem in the cluster


v2.8.0-beta1 (2015-12-06)
-------------------------

* added AQL function `IS_DATESTRING(value)`

  Returns true if *value* is a string that can be used in a date function.
  This includes partial dates such as *2015* or *2015-10* and strings containing
  invalid dates such as *2015-02-31*. The function will return false for all
  non-string values, even if some of them may be usable in date functions.


v2.8.0-alpha1 (2015-12-03)
--------------------------

* added AQL keywords `GRAPH`, `OUTBOUND`, `INBOUND` and `ANY` for use in graph
  traversals, reserved AQL keyword `ALL` for future use

  Usage of these keywords as collection names, variable names or attribute names
  in AQL queries will not be possible without quoting. For example, the following
  AQL query will still work as it uses a quoted collection name and a quoted
  attribute name:

      FOR doc IN `OUTBOUND`
        RETURN doc.`any`

* issue #1593: added AQL `POW` function for exponentation

* added cluster execution site info in explain output for AQL queries

* replication improvements:

  - added `autoResync` configuration parameter for continuous replication.

    When set to `true`, a replication slave will automatically trigger a full data
    re-synchronization with the master when the master cannot provide the log data
    the slave had asked for. Note that `autoResync` will only work when the option
    `requireFromPresent` is also set to `true` for the continuous replication, or
    when the continuous syncer is started and detects that no start tick is present.

    Automatic re-synchronization may transfer a lot of data from the master to the
    slave and may be expensive. It is therefore turned off by default.
    When turned off, the slave will never perform an automatic re-synchronization
    with the master.

  - added `idleMinWaitTime` and `idleMaxWaitTime` configuration parameters for
    continuous replication.

    These parameters can be used to control the minimum and maximum wait time the
    slave will (intentionally) idle and not poll for master log changes in case the
    master had sent the full logs already.
    The `idleMaxWaitTime` value will only be used when `adapativePolling` is set
    to `true`. When `adaptivePolling` is disable, only `idleMinWaitTime` will be
    used as a constant time span in which the slave will not poll the master for
    further changes. The default values are 0.5 seconds for `idleMinWaitTime` and
    2.5 seconds for `idleMaxWaitTime`, which correspond to the hard-coded values
    used in previous versions of ArangoDB.

  - added `initialSyncMaxWaitTime` configuration parameter for initial and continuous
    replication

    This option controls the maximum wait time (in seconds) that the initial
    synchronization will wait for a response from the master when fetching initial
    collection data. If no response is received within this time period, the initial
    synchronization will give up and fail. This option is also relevant for
    continuous replication in case *autoResync* is set to *true*, as then the
    continuous replication may trigger a full data re-synchronization in case
    the master cannot the log data the slave had asked for.

  - HTTP requests sent from the slave to the master during initial synchronization
    will now be retried if they fail with connection problems.

  - the initial synchronization now logs its progress so it can be queried using
    the regular replication status check APIs.

  - added `async` attribute for `sync` and `syncCollection` operations called from
    the ArangoShell. Setthing this attribute to `true` will make the synchronization
    job on the server go into the background, so that the shell does not block. The
    status of the started asynchronous synchronization job can be queried from the
    ArangoShell like this:

        /* starts initial synchronization */
        var replication = require("@arangodb/replication");
        var id = replication.sync({
          endpoint: "tcp://master.domain.org:8529",
          username: "myuser",
          password: "mypasswd",
          async: true
       });

       /* now query the id of the returned async job and print the status */
       print(replication.getSyncResult(id));

    The result of `getSyncResult()` will be `false` while the server-side job
    has not completed, and different to `false` if it has completed. When it has
    completed, all job result details will be returned by the call to `getSyncResult()`.


* fixed non-deterministic query results in some cluster queries

* fixed issue #1589

* return HTTP status code 410 (gone) instead of HTTP 408 (request timeout) for
  server-side operations that are canceled / killed. Sending 410 instead of 408
  prevents clients from re-starting the same (canceled) operation. Google Chrome
  for example sends the HTTP request again in case it is responded with an HTTP
  408, and this is exactly the opposite of the desired behavior when an operation
  is canceled / killed by the user.

* web interface: queries in AQL editor now cancelable

* web interface: dashboard - added replication information

* web interface: AQL editor now supports bind parameters

* added startup option `--server.hide-product-header` to make the server not send
  the HTTP response header `"Server: ArangoDB"` in its HTTP responses. By default,
  the option is turned off so the header is still sent as usual.

* added new AQL function `UNSET_RECURSIVE` to recursively unset attritutes from
  objects/documents

* switched command-line editor in ArangoShell and arangod to linenoise-ng

* added automatic deadlock detection for transactions

  In case a deadlock is detected, a multi-collection operation may be rolled back
  automatically and fail with error 29 (`deadlock detected`). Client code for
  operations containing more than one collection should be aware of this potential
  error and handle it accordingly, either by giving up or retrying the transaction.

* Added C++ implementations for the AQL arithmetic operations and the following
  AQL functions:
  - ABS
  - APPEND
  - COLLECTIONS
  - CURRENT_DATABASE
  - DOCUMENT
  - EDGES
  - FIRST
  - FIRST_DOCUMENT
  - FIRST_LIST
  - FLATTEN
  - FLOOR
  - FULLTEXT
  - LAST
  - MEDIAN
  - MERGE_RECURSIVE
  - MINUS
  - NEAR
  - NOT_NULL
  - NTH
  - PARSE_IDENTIFIER
  - PERCENTILE
  - POP
  - POSITION
  - PUSH
  - RAND
  - RANGE
  - REMOVE_NTH
  - REMOVE_VALUE
  - REMOVE_VALUES
  - ROUND
  - SHIFT
  - SQRT
  - STDDEV_POPULATION
  - STDDEV_SAMPLE
  - UNSHIFT
  - VARIANCE_POPULATION
  - VARIANCE_SAMPLE
  - WITHIN
  - ZIP

* improved performance of skipping over many documents in an AQL query when no
  indexes and no filters are used, e.g.

      FOR doc IN collection
        LIMIT 1000000, 10
        RETURN doc

* Added array indexes

  Hash indexes and skiplist indexes can now optionally be defined for array values
  so they index individual array members.

  To define an index for array values, the attribute name is extended with the
  expansion operator `[*]` in the index definition:

      arangosh> db.colName.ensureHashIndex("tags[*]");

  When given the following document

      { tags: [ "AQL", "ArangoDB", "Index" ] }

  the index will now contain the individual values `"AQL"`, `"ArangoDB"` and `"Index"`.

  Now the index can be used for finding all documents having `"ArangoDB"` somewhere in their
  tags array using the following AQL query:

      FOR doc IN colName
        FILTER "ArangoDB" IN doc.tags[*]
        RETURN doc

* rewrote AQL query optimizer rule `use-index-range` and renamed it to `use-indexes`.
  The name change affects rule names in the optimizer's output.

* rewrote AQL execution node `IndexRangeNode` and renamed it to `IndexNode`. The name
  change affects node names in the optimizer's explain output.

* added convenience function `db._explain(query)` for human-readable explanation
  of AQL queries

* module resolution as used by `require` now behaves more like in node.js

* the `org/arangodb/request` module now returns response bodies for error responses
  by default. The old behavior of not returning bodies for error responses can be
  re-enabled by explicitly setting the option `returnBodyOnError` to `false` (#1437)


v2.7.6 (2016-01-30)
-------------------

* detect more types of transaction deadlocks early


v2.7.5 (2016-01-22)
-------------------

* backported added automatic deadlock detection for transactions

  In case a deadlock is detected, a multi-collection operation may be rolled back
  automatically and fail with error 29 (`deadlock detected`). Client code for
  operations containing more than one collection should be aware of this potential
  error and handle it accordingly, either by giving up or retrying the transaction.

* improved internal datafile statistics for compaction and compaction triggering
  conditions, preventing excessive growth of collection datafiles under some
  workloads. This should also fix issue #1596.

* Foxx export cache should no longer break if a broken app is loaded in the
  web admin interface.

* Foxx: removed some incorrect deprecation warnings.

* Foxx: mocha test paths with wildcard characters (asterisks) now work on Windows


v2.7.4 (2015-12-21)
-------------------

* slightly adjusted V8 garbage collection strategy so that collection eventually
  happens in all contexts that hold V8 external references to documents and
  collections.

* added the following attributes to the result of `collection.figures()` and the
  corresponding HTTP API at `PUT /_api/collection/<name>/figures`:

  - `documentReferences`: The number of references to documents in datafiles
    that JavaScript code currently holds. This information can be used for
    debugging compaction and unload issues.
  - `waitingFor`: An optional string value that contains information about
    which object type is at the head of the collection's cleanup queue. This
    information can be used for debugging compaction and unload issues.
  - `compactionStatus.time`: The point in time the compaction for the collection
    was last executed. This information can be used for debugging compaction
    issues.
  - `compactionStatus.message`: The action that was performed when the compaction
    was last run for the collection. This information can be used for debugging
    compaction issues.

  Note: `waitingFor` and `compactionStatus` may be empty when called on a coordinator
  in a cluster.

* the compaction will now provide queryable status info that can be used to track
  its progress. The compaction status is displayed in the web interface, too.


v2.7.3 (2015-12-17)
-------------------

* fixed some replication value conversion issues when replication applier properties
  were set via ArangoShell

* fixed disappearing of documents for collections transferred via `sync` or
  `syncCollection` if the collection was dropped right before synchronization
  and drop and (re-)create collection markers were located in the same WAL file


* fixed an issue where overwriting the system sessions collection would break
  the web interface when authentication is enabled

v2.7.2 (2015-12-01)
-------------------

* replication improvements:

  - added `autoResync` configuration parameter for continuous replication.

    When set to `true`, a replication slave will automatically trigger a full data
    re-synchronization with the master when the master cannot provide the log data
    the slave had asked for. Note that `autoResync` will only work when the option
    `requireFromPresent` is also set to `true` for the continuous replication, or
    when the continuous syncer is started and detects that no start tick is present.

    Automatic re-synchronization may transfer a lot of data from the master to the
    slave and may be expensive. It is therefore turned off by default.
    When turned off, the slave will never perform an automatic re-synchronization
    with the master.

  - added `idleMinWaitTime` and `idleMaxWaitTime` configuration parameters for
    continuous replication.

    These parameters can be used to control the minimum and maximum wait time the
    slave will (intentionally) idle and not poll for master log changes in case the
    master had sent the full logs already.
    The `idleMaxWaitTime` value will only be used when `adapativePolling` is set
    to `true`. When `adaptivePolling` is disable, only `idleMinWaitTime` will be
    used as a constant time span in which the slave will not poll the master for
    further changes. The default values are 0.5 seconds for `idleMinWaitTime` and
    2.5 seconds for `idleMaxWaitTime`, which correspond to the hard-coded values
    used in previous versions of ArangoDB.

  - added `initialSyncMaxWaitTime` configuration parameter for initial and continuous
    replication

    This option controls the maximum wait time (in seconds) that the initial
    synchronization will wait for a response from the master when fetching initial
    collection data. If no response is received within this time period, the initial
    synchronization will give up and fail. This option is also relevant for
    continuous replication in case *autoResync* is set to *true*, as then the
    continuous replication may trigger a full data re-synchronization in case
    the master cannot the log data the slave had asked for.

  - HTTP requests sent from the slave to the master during initial synchronization
    will now be retried if they fail with connection problems.

  - the initial synchronization now logs its progress so it can be queried using
    the regular replication status check APIs.

* fixed non-deterministic query results in some cluster queries

* added missing lock instruction for primary index in compactor size calculation

* fixed issue #1589

* fixed issue #1583

* fixed undefined behavior when accessing the top level of a document with the `[*]`
  operator

* fixed potentially invalid pointer access in shaper when the currently accessed
  document got re-located by the WAL collector at the very same time

* Foxx: optional configuration options no longer log validation errors when assigned
  empty values (#1495)

* Foxx: constructors provided to Repository and Model sub-classes via extend are
  now correctly called (#1592)


v2.7.1 (2015-11-07)
-------------------

* switch to linenoise next generation

* exclude `_apps` collection from replication

  The slave has its own `_apps` collection which it populates on server start.
  When replicating data from the master to the slave, the data from the master may
  clash with the slave's own data in the `_apps` collection. Excluding the `_apps`
  collection from replication avoids this.

* disable replication appliers when starting in modes `--upgrade`, `--no-server`
  and `--check-upgrade`

* more detailed output in arango-dfdb

* fixed "no start tick" issue in replication applier

  This error could occur after restarting a slave server after a shutdown
  when no data was ever transferred from the master to the slave via the
  continuous replication

* fixed problem during SSL client connection abort that led to scheduler thread
  staying at 100% CPU saturation

* fixed potential segfault in AQL `NEIGHBORS` function implementation when C++ function
  variant was used and collection names were passed as strings

* removed duplicate target for some frontend JavaScript files from the Makefile

* make AQL function `MERGE()` work on a single array parameter, too.
  This allows combining the attributes of multiple objects from an array into
  a single object, e.g.

      RETURN MERGE([
        { foo: 'bar' },
        { quux: 'quetzalcoatl', ruled: true },
        { bar: 'baz', foo: 'done' }
      ])

  will now return:

      {
        "foo": "done",
        "quux": "quetzalcoatl",
        "ruled": true,
        "bar": "baz"
      }

* fixed potential deadlock in collection status changing on Windows

* fixed hard-coded `incremental` parameter in shell implementation of
  `syncCollection` function in replication module

* fix for GCC5: added check for '-stdlib' option


v2.7.0 (2015-10-09)
-------------------

* fixed request statistics aggregation
  When arangod was started in supervisor mode, the request statistics always showed
  0 requests, as the statistics aggregation thread did not run then.

* read server configuration files before dropping privileges. this ensures that
  the SSL keyfile specified in the configuration can be read with the server's start
  privileges (i.e. root when using a standard ArangoDB package).

* fixed replication with a 2.6 replication configuration and issues with a 2.6 master

* raised default value of `--server.descriptors-minimum` to 1024

* allow Foxx apps to be installed underneath URL path `/_open/`, so they can be
  (intentionally) accessed without authentication.

* added *allowImplicit* sub-attribute in collections declaration of transactions.
  The *allowImplicit* attributes allows making transactions fail should they
  read-access a collection that was not explicitly declared in the *collections*
  array of the transaction.

* added "special" password ARANGODB_DEFAULT_ROOT_PASSWORD. If you pass
  ARANGODB_DEFAULT_ROOT_PASSWORD as password, it will read the password
  from the environment variable ARANGODB_DEFAULT_ROOT_PASSWORD


v2.7.0-rc2 (2015-09-22)
-----------------------

* fix over-eager datafile compaction

  This should reduce the need to compact directly after loading a collection when a
  collection datafile contained many insertions and updates for the same documents. It
  should also prevent from re-compacting already merged datafiles in case not many
  changes were made. Compaction will also make fewer index lookups than before.

* added `syncCollection()` function in module `org/arangodb/replication`

  This allows synchronizing the data of a single collection from a master to a slave
  server. Synchronization can either restore the whole collection by transferring all
  documents from the master to the slave, or incrementally by only transferring documents
  that differ. This is done by partitioning the collection's entire key space into smaller
  chunks and comparing the data chunk-wise between master and slave. Only chunks that are
  different will be re-transferred.

  The `syncCollection()` function can be used as follows:

      require("org/arangodb/replication").syncCollection(collectionName, options);

  e.g.

      require("org/arangodb/replication").syncCollection("myCollection", {
        endpoint: "tcp://127.0.0.1:8529",  /* master */
        username: "root",                  /* username for master */
        password: "secret",                /* password for master */
        incremental: true                  /* use incremental mode */
      });


* additionally allow the following characters in document keys:

  `(` `)` `+` `,` `=` `;` `$` `!` `*` `'` `%`


v2.7.0-rc1 (2015-09-17)
-----------------------

* removed undocumented server-side-only collection functions:
  * collection.OFFSET()
  * collection.NTH()
  * collection.NTH2()
  * collection.NTH3()

* upgraded Swagger to version 2.0 for the Documentation

  This gives the user better prepared test request structures.
  More conversions will follow so finally client libraries can be auto-generated.

* added extra AQL functions for date and time calculation and manipulation.
  These functions were contributed by GitHub users @CoDEmanX and @friday.
  A big thanks for their work!

  The following extra date functions are available from 2.7 on:

  * `DATE_DAYOFYEAR(date)`: Returns the day of year number of *date*.
    The return values range from 1 to 365, or 366 in a leap year respectively.

  * `DATE_ISOWEEK(date)`: Returns the ISO week date of *date*.
    The return values range from 1 to 53. Monday is considered the first day of the week.
    There are no fractional weeks, thus the last days in December may belong to the first
    week of the next year, and the first days in January may be part of the previous year's
    last week.

  * `DATE_LEAPYEAR(date)`: Returns whether the year of *date* is a leap year.

  * `DATE_QUARTER(date)`: Returns the quarter of the given date (1-based):
    * 1: January, February, March
    * 2: April, May, June
    * 3: July, August, September
    * 4: October, November, December

  - *DATE_DAYS_IN_MONTH(date)*: Returns the number of days in *date*'s month (28..31).

  * `DATE_ADD(date, amount, unit)`: Adds *amount* given in *unit* to *date* and
    returns the calculated date.

    *unit* can be either of the following to specify the time unit to add or
    subtract (case-insensitive):
    - y, year, years
    - m, month, months
    - w, week, weeks
    - d, day, days
    - h, hour, hours
    - i, minute, minutes
    - s, second, seconds
    - f, millisecond, milliseconds

    *amount* is the number of *unit*s to add (positive value) or subtract
    (negative value).

  * `DATE_SUBTRACT(date, amount, unit)`: Subtracts *amount* given in *unit* from
    *date* and returns the calculated date.

    It works the same as `DATE_ADD()`, except that it subtracts. It is equivalent
    to calling `DATE_ADD()` with a negative amount, except that `DATE_SUBTRACT()`
    can also subtract ISO durations. Note that negative ISO durations are not
    supported (i.e. starting with `-P`, like `-P1Y`).

  * `DATE_DIFF(date1, date2, unit, asFloat)`: Calculate the difference
    between two dates in given time *unit*, optionally with decimal places.
    Returns a negative value if *date1* is greater than *date2*.

  * `DATE_COMPARE(date1, date2, unitRangeStart, unitRangeEnd)`: Compare two
    partial dates and return true if they match, false otherwise. The parts to
    compare are defined by a range of time units.

    The full range is: years, months, days, hours, minutes, seconds, milliseconds.
    Pass the unit to start from as *unitRangeStart*, and the unit to end with as
    *unitRangeEnd*. All units in between will be compared. Leave out *unitRangeEnd*
    to only compare *unitRangeStart*.

  * `DATE_FORMAT(date, format)`: Format a date according to the given format string.
    It supports the following placeholders (case-insensitive):
    - %t: timestamp, in milliseconds since midnight 1970-01-01
    - %z: ISO date (0000-00-00T00:00:00.000Z)
    - %w: day of week (0..6)
    - %y: year (0..9999)
    - %yy: year (00..99), abbreviated (last two digits)
    - %yyyy: year (0000..9999), padded to length of 4
    - %yyyyyy: year (-009999 .. +009999), with sign prefix and padded to length of 6
    - %m: month (1..12)
    - %mm: month (01..12), padded to length of 2
    - %d: day (1..31)
    - %dd: day (01..31), padded to length of 2
    - %h: hour (0..23)
    - %hh: hour (00..23), padded to length of 2
    - %i: minute (0..59)
    - %ii: minute (00..59), padded to length of 2
    - %s: second (0..59)
    - %ss: second (00..59), padded to length of 2
    - %f: millisecond (0..999)
    - %fff: millisecond (000..999), padded to length of 3
    - %x: day of year (1..366)
    - %xxx: day of year (001..366), padded to length of 3
    - %k: ISO week date (1..53)
    - %kk: ISO week date (01..53), padded to length of 2
    - %l: leap year (0 or 1)
    - %q: quarter (1..4)
    - %a: days in month (28..31)
    - %mmm: abbreviated English name of month (Jan..Dec)
    - %mmmm: English name of month (January..December)
    - %www: abbreviated English name of weekday (Sun..Sat)
    - %wwww: English name of weekday (Sunday..Saturday)
    - %&: special escape sequence for rare occasions
    - %%: literal %
    - %: ignored

* new WAL logfiles and datafiles are now created non-sparse

  This prevents SIGBUS signals being raised when memory of a sparse datafile is accessed
  and the disk is full and the accessed file part is not actually disk-backed. In
  this case the mapped memory region is not necessarily backed by physical memory, and
  accessing the memory may raise SIGBUS and crash arangod.

* the `internal.download()` function and the module `org/arangodb/request` used some
  internal library function that handled the sending of HTTP requests from inside of
  ArangoDB. This library unconditionally set an HTTP header `Accept-Encoding: gzip`
  in all outgoing HTTP requests.

  This has been fixed in 2.7, so `Accept-Encoding: gzip` is not set automatically anymore.
  Additionally, the header `User-Agent: ArangoDB` is not set automatically either. If
  client applications desire to send these headers, they are free to add it when
  constructing the requests using the `download` function or the request module.

* fixed issue #1436: org/arangodb/request advertises deflate without supporting it

* added template string generator function `aqlQuery` for generating AQL queries

  This can be used to generate safe AQL queries with JavaScript parameter
  variables or expressions easily:

      var name = 'test';
      var attributeName = '_key';
      var query = aqlQuery`FOR u IN users FILTER u.name == ${name} RETURN u.${attributeName}`;
      db._query(query);

* report memory usage for document header data (revision id, pointer to data etc.)
  in `db.collection.figures()`. The memory used for document headers will now
  show up in the already existing attribute `indexes.size`. Due to that, the index
  sizes reported by `figures()` in 2.7 will be higher than those reported by 2.6,
  but the 2.7 values are more accurate.

* IMPORTANT CHANGE: the filenames in dumps created by arangodump now contain
  not only the name of the dumped collection, but also an additional 32-digit hash
  value. This is done to prevent overwriting dump files in case-insensitive file
  systems when there exist multiple collections with the same name (but with
  different cases).

  For example, if a database has two collections: `test` and `Test`, previous
  versions of ArangoDB created the files

  * `test.structure.json` and `test.data.json` for collection `test`
  * `Test.structure.json` and `Test.data.json` for collection `Test`

  This did not work for case-insensitive filesystems, because the files for the
  second collection would have overwritten the files of the first. arangodump in
  2.7 will create the following filenames instead:

  * `test_098f6bcd4621d373cade4e832627b4f6.structure.json` and `test_098f6bcd4621d373cade4e832627b4f6.data.json`
  * `Test_0cbc6611f5540bd0809a388dc95a615b.structure.json` and `Test_0cbc6611f5540bd0809a388dc95a615b.data.json`

  These filenames will be unambiguous even in case-insensitive filesystems.

* IMPORTANT CHANGE: make arangod actually close lingering client connections
  when idle for at least the duration specified via `--server.keep-alive-timeout`.
  In previous versions of ArangoDB, connections were not closed by the server
  when the timeout was reached and the client was still connected. Now the
  connection is properly closed by the server in case of timeout. Client
  applications relying on the old behavior may now need to reconnect to the
  server when their idle connections time out and get closed (note: connections
  being idle for a long time may be closed by the OS or firewalls anyway -
  client applications should be aware of that and try to reconnect).

* IMPORTANT CHANGE: when starting arangod, the server will drop the process
  privileges to the specified values in options `--server.uid` and `--server.gid`
  instantly after parsing the startup options.

  That means when either `--server.uid` or `--server.gid` are set, the privilege
  change will happen earlier. This may prevent binding the server to an endpoint
  with a port number lower than 1024 if the arangodb user has no privileges
  for that. Previous versions of ArangoDB changed the privileges later, so some
  startup actions were still carried out under the invoking user (i.e. likely
  *root* when started via init.d or system scripts) and especially binding to
  low port numbers was still possible there.

  The default privileges for user *arangodb* will not be sufficient for binding
  to port numbers lower than 1024. To have an ArangoDB 2.7 bind to a port number
  lower than 1024, it needs to be started with either a different privileged user,
  or the privileges of the *arangodb* user have to raised manually beforehand.

* added AQL optimizer rule `patch-update-statements`

* Linux startup scripts and systemd configuration for arangod now try to
  adjust the NOFILE (number of open files) limits for the process. The limit
  value is set to 131072 (128k) when ArangoDB is started via start/stop
  commands

* When ArangoDB is started/stopped manually via the start/stop commands, the
  main process will wait for up to 10 seconds after it forks the supervisor
  and arangod child processes. If the startup fails within that period, the
  start/stop script will fail with an exit code other than zero. If the
  startup of the supervisor or arangod is still ongoing after 10 seconds,
  the main program will still return with exit code 0. The limit of 10 seconds
  is arbitrary because the time required for a startup is not known in advance.

* added startup option `--database.throw-collection-not-loaded-error`

  Accessing a not-yet loaded collection will automatically load a collection
  on first access. This flag controls what happens in case an operation
  would need to wait for another thread to finalize loading a collection. If
  set to *true*, then the first operation that accesses an unloaded collection
  will load it. Further threads that try to access the same collection while
  it is still loading immediately fail with an error (1238, *collection not loaded*).
  This is to prevent all server threads from being blocked while waiting on the
  same collection to finish loading. When the first thread has completed loading
  the collection, the collection becomes regularly available, and all operations
  from that point on can be carried out normally, and error 1238 will not be
  thrown anymore for that collection.

  If set to *false*, the first thread that accesses a not-yet loaded collection
  will still load it. Other threads that try to access the collection while
  loading will not fail with error 1238 but instead block until the collection
  is fully loaded. This configuration might lead to all server threads being
  blocked because they are all waiting for the same collection to complete
  loading. Setting the option to *true* will prevent this from happening, but
  requires clients to catch error 1238 and react on it (maybe by scheduling
  a retry for later).

  The default value is *false*.

* added better control-C support in arangosh

  When CTRL-C is pressed in arangosh, it will now print a `^C` first. Pressing
  CTRL-C again will reset the prompt if something was entered before, or quit
  arangosh if no command was entered directly before.

  This affects the arangosh version build with Readline-support only (Linux
  and MacOS).

  The MacOS version of ArangoDB for Homebrew now depends on Readline, too. The
  Homebrew formula has been changed accordingly.
  When self-compiling ArangoDB on MacOS without Homebrew, Readline now is a
  prerequisite.

* increased default value for collection-specific `indexBuckets` value from 1 to 8

  Collections created from 2.7 on will use the new default value of `8` if not
  overridden on collection creation or later using
  `collection.properties({ indexBuckets: ... })`.

  The `indexBuckets` value determines the number of buckets to use for indexes of
  type `primary`, `hash` and `edge`. Having multiple index buckets allows splitting
  an index into smaller components, which can be filled in parallel when a collection
  is loading. Additionally, resizing and reallocation of indexes are faster and
  less intrusive if the index uses multiple buckets, because resize and reallocation
  will affect only data in a single bucket instead of all index values.

  The index buckets will be filled in parallel when loading a collection if the collection
  has an `indexBuckets` value greater than 1 and the collection contains a significant
  amount of documents/edges (the current threshold is 256K documents but this value
  may change in future versions of ArangoDB).

* changed HTTP client to use poll instead of select on Linux and MacOS

  This affects the ArangoShell and user-defined JavaScript code running inside
  arangod that initiates its own HTTP calls.

  Using poll instead of select allows using arbitrary high file descriptors
  (bigger than the compiled in FD_SETSIZE). Server connections are still handled using
  epoll, which has never been affected by FD_SETSIZE.

* implemented AQL `LIKE` function using ICU regexes

* added `RETURN DISTINCT` for AQL queries to return unique results:

      FOR doc IN collection
        RETURN DISTINCT doc.status

  This change also introduces `DISTINCT` as an AQL keyword.

* removed `createNamedQueue()` and `addJob()` functions from org/arangodb/tasks

* use less locks and more atomic variables in the internal dispatcher
  and V8 context handling implementations. This leads to improved throughput in
  some ArangoDB internals and allows for higher HTTP request throughput for
  many operations.

  A short overview of the improvements can be found here:

  https://www.arangodb.com/2015/08/throughput-enhancements/

* added shorthand notation for attribute names in AQL object literals:

      LET name = "Peter"
      LET age = 42
      RETURN { name, age }

  The above is the shorthand equivalent of the generic form

      LET name = "Peter"
      LET age = 42
      RETURN { name : name, age : age }

* removed configure option `--enable-timings`

  This option did not have any effect.

* removed configure option `--enable-figures`

  This option previously controlled whether HTTP request statistics code was
  compiled into ArangoDB or not. The previous default value was `true` so
  statistics code was available in official packages. Setting the option to
  `false` led to compile errors so it is doubtful the default value was
  ever changed. By removing the option some internal statistics code was also
  simplified.

* removed run-time manipulation methods for server endpoints:

  * `db._removeEndpoint()`
  * `db._configureEndpoint()`
  * HTTP POST `/_api/endpoint`
  * HTTP DELETE `/_api/endpoint`

* AQL query result cache

  The query result cache can optionally cache the complete results of all or selected AQL queries.
  It can be operated in the following modes:

  * `off`: the cache is disabled. No query results will be stored
  * `on`: the cache will store the results of all AQL queries unless their `cache`
    attribute flag is set to `false`
  * `demand`: the cache will store the results of AQL queries that have their
    `cache` attribute set to `true`, but will ignore all others

  The mode can be set at server startup using the `--database.query-cache-mode` configuration
  option and later changed at runtime.

  The following HTTP REST APIs have been added for controlling the query cache:

  * HTTP GET `/_api/query-cache/properties`: returns the global query cache configuration
  * HTTP PUT `/_api/query-cache/properties`: modifies the global query cache configuration
  * HTTP DELETE `/_api/query-cache`: invalidates all results in the query cache

  The following JavaScript functions have been added for controlling the query cache:

  * `require("org/arangodb/aql/cache").properties()`: returns the global query cache configuration
  * `require("org/arangodb/aql/cache").properties(properties)`: modifies the global query cache configuration
  * `require("org/arangodb/aql/cache").clear()`: invalidates all results in the query cache

* do not link arangoimp against V8

* AQL function call arguments optimization

  This will lead to arguments in function calls inside AQL queries not being copied but passed
  by reference. This may speed up calls to functions with bigger argument values or queries that
  call functions a lot of times.

* upgraded V8 version to 4.3.61

* removed deprecated AQL `SKIPLIST` function.

  This function was introduced in older versions of ArangoDB with a less powerful query optimizer to
  retrieve data from a skiplist index using a `LIMIT` clause. It was marked as deprecated in ArangoDB
  2.6.

  Since ArangoDB 2.3 the behavior of the `SKIPLIST` function can be emulated using regular AQL
  constructs, e.g.

      FOR doc IN @@collection
        FILTER doc.value >= @value
        SORT doc.value DESC
        LIMIT 1
        RETURN doc

* the `skip()` function for simple queries does not accept negative input any longer.
  This feature was deprecated in 2.6.0.

* fix exception handling

  In some cases JavaScript exceptions would re-throw without information of the original problem.
  Now the original exception is logged for failure analysis.

* based REST API method PUT `/_api/simple/all` on the cursor API and make it use AQL internally.

  The change speeds up this REST API method and will lead to additional query information being
  returned by the REST API. Clients can use this extra information or ignore it.

* Foxx Queue job success/failure handlers arguments have changed from `(jobId, jobData, result, jobFailures)` to `(result, jobData, job)`.

* added Foxx Queue job options `repeatTimes`, `repeatUntil` and `repeatDelay` to automatically re-schedule jobs when they are completed.

* added Foxx manifest configuration type `password` to mask values in the web interface.

* fixed default values in Foxx manifest configurations sometimes not being used as defaults.

* fixed optional parameters in Foxx manifest configurations sometimes not being cleared correctly.

* Foxx dependencies can now be marked as optional using a slightly more verbose syntax in your manifest file.

* converted Foxx constructors to ES6 classes so you can extend them using class syntax.

* updated aqb to 2.0.

* updated chai to 3.0.

* Use more madvise calls to speed up things when memory is tight, in particular
  at load time but also for random accesses later.

* Overhauled web interface

  The web interface now has a new design.

  The API documentation for ArangoDB has been moved from "Tools" to "Links" in the web interface.

  The "Applications" tab in the web interfaces has been renamed to "Services".


v2.6.12 (2015-12-02)
--------------------

* fixed disappearing of documents for collections transferred via `sync` if the
  the collection was dropped right before synchronization and drop and (re-)create
  collection markers were located in the same WAL file

* added missing lock instruction for primary index in compactor size calculation

* fixed issue #1589

* fixed issue #1583

* Foxx: optional configuration options no longer log validation errors when assigned
  empty values (#1495)


v2.6.11 (2015-11-18)
--------------------

* fixed potentially invalid pointer access in shaper when the currently accessed
  document got re-located by the WAL collector at the very same time


v2.6.10 (2015-11-10)
--------------------

* disable replication appliers when starting in modes `--upgrade`, `--no-server`
  and `--check-upgrade`

* more detailed output in arango-dfdb

* fixed potential deadlock in collection status changing on Windows

* issue #1521: Can't dump/restore with user and password


v2.6.9 (2015-09-29)
-------------------

* added "special" password ARANGODB_DEFAULT_ROOT_PASSWORD. If you pass
  ARANGODB_DEFAULT_ROOT_PASSWORD as password, it will read the password
  from the environment variable ARANGODB_DEFAULT_ROOT_PASSWORD

* fixed failing AQL skiplist, sort and limit combination

  When using a Skiplist index on an attribute (say "a") and then using sort
  and skip on this attribute caused the result to be empty e.g.:

    require("internal").db.test.ensureSkiplist("a");
    require("internal").db._query("FOR x IN test SORT x.a LIMIT 10, 10");

  Was always empty no matter how many documents are stored in test.
  This is now fixed.

v2.6.8 (2015-09-09)
-------------------

* ARM only:

  The ArangoDB packages for ARM require the kernel to allow unaligned memory access.
  How the kernel handles unaligned memory access is configurable at runtime by
  checking and adjusting the contents `/proc/cpu/alignment`.

  In order to operate on ARM, ArangoDB requires the bit 1 to be set. This will
  make the kernel trap and adjust unaligned memory accesses. If this bit is not
  set, the kernel may send a SIGBUS signal to ArangoDB and terminate it.

  To set bit 1 in `/proc/cpu/alignment` use the following command as a privileged
  user (e.g. root):

      echo "2" > /proc/cpu/alignment

  Note that this setting affects all user processes and not just ArangoDB. Setting
  the alignment with the above command will also not make the setting permanent,
  so it will be lost after a restart of the system. In order to make the setting
  permanent, it should be executed during system startup or before starting arangod.

  The ArangoDB start/stop scripts do not adjust the alignment setting, but rely on
  the environment to have the correct alignment setting already. The reason for this
  is that the alignment settings also affect all other user processes (which ArangoDB
  is not aware of) and thus may have side-effects outside of ArangoDB. It is therefore
  more reasonable to have the system administrator carry out the change.


v2.6.7 (2015-08-25)
-------------------

* improved AssocMulti index performance when resizing.

  This makes the edge index perform less I/O when under memory pressure.


v2.6.6 (2015-08-23)
-------------------

* added startup option `--server.additional-threads` to create separate queues
  for slow requests.


v2.6.5 (2015-08-17)
-------------------

* added startup option `--database.throw-collection-not-loaded-error`

  Accessing a not-yet loaded collection will automatically load a collection
  on first access. This flag controls what happens in case an operation
  would need to wait for another thread to finalize loading a collection. If
  set to *true*, then the first operation that accesses an unloaded collection
  will load it. Further threads that try to access the same collection while
  it is still loading immediately fail with an error (1238, *collection not loaded*).
  This is to prevent all server threads from being blocked while waiting on the
  same collection to finish loading. When the first thread has completed loading
  the collection, the collection becomes regularly available, and all operations
  from that point on can be carried out normally, and error 1238 will not be
  thrown anymore for that collection.

  If set to *false*, the first thread that accesses a not-yet loaded collection
  will still load it. Other threads that try to access the collection while
  loading will not fail with error 1238 but instead block until the collection
  is fully loaded. This configuration might lead to all server threads being
  blocked because they are all waiting for the same collection to complete
  loading. Setting the option to *true* will prevent this from happening, but
  requires clients to catch error 1238 and react on it (maybe by scheduling
  a retry for later).

  The default value is *false*.

* fixed busy wait loop in scheduler threads that sometimes consumed 100% CPU while
  waiting for events on connections closed unexpectedly by the client side

* handle attribute `indexBuckets` when restoring collections via arangorestore.
  Previously the `indexBuckets` attribute value from the dump was ignored, and the
   server default value for `indexBuckets` was used when restoring a collection.

* fixed "EscapeValue already set error" crash in V8 actions that might have occurred when
  canceling V8-based operations.


v2.6.4 (2015-08-01)
-------------------

* V8: Upgrade to version 4.1.0.27 - this is intended to be the stable V8 version.

* fixed issue #1424: Arango shell should not processing arrows pushing on keyboard


v2.6.3 (2015-07-21)
-------------------

* issue #1409: Document values with null character truncated


v2.6.2 (2015-07-04)
-------------------

* fixed issue #1383: bindVars for HTTP API doesn't work with empty string

* fixed handling of default values in Foxx manifest configurations

* fixed handling of optional parameters in Foxx manifest configurations

* fixed a reference error being thrown in Foxx queues when a function-based job type is used that is not available and no options object is passed to queue.push


v2.6.1 (2015-06-24)
-------------------

* Add missing swagger files to cmake build. fixes #1368

* fixed documentation errors


v2.6.0 (2015-06-20)
-------------------

* using negative values for `SimpleQuery.skip()` is deprecated.
  This functionality will be removed in future versions of ArangoDB.

* The following simple query functions are now deprecated:

  * collection.near
  * collection.within
  * collection.geo
  * collection.fulltext
  * collection.range
  * collection.closedRange

  This also lead to the following REST API methods being deprecated from now on:

  * PUT /_api/simple/near
  * PUT /_api/simple/within
  * PUT /_api/simple/fulltext
  * PUT /_api/simple/range

  It is recommended to replace calls to these functions or APIs with equivalent AQL queries,
  which are more flexible because they can be combined with other operations:

      FOR doc IN NEAR(@@collection, @latitude, @longitude, @limit)
        RETURN doc

      FOR doc IN WITHIN(@@collection, @latitude, @longitude, @radius, @distanceAttributeName)
        RETURN doc

      FOR doc IN FULLTEXT(@@collection, @attributeName, @queryString, @limit)
        RETURN doc

      FOR doc IN @@collection
        FILTER doc.value >= @left && doc.value < @right
        LIMIT @skip, @limit
        RETURN doc`

  The above simple query functions and REST API methods may be removed in future versions
  of ArangoDB.

* deprecated now-obsolete AQL `SKIPLIST` function

  The function was introduced in older versions of ArangoDB with a less powerful query optimizer to
  retrieve data from a skiplist index using a `LIMIT` clause.

  Since 2.3 the same goal can be achieved by using regular AQL constructs, e.g.

      FOR doc IN collection FILTER doc.value >= @value SORT doc.value DESC LIMIT 1 RETURN doc

* fixed issues when switching the database inside tasks and during shutdown of database cursors

  These features were added during 2.6 alpha stage so the fixes affect devel/2.6-alpha builds only

* issue #1360: improved foxx-manager help

* added `--enable-tcmalloc` configure option.

  When this option is set, arangod and the client tools will be linked against tcmalloc, which replaces
  the system allocator. When the option is set, a tcmalloc library must be present on the system under
  one of the names `libtcmalloc`, `libtcmalloc_minimal` or `libtcmalloc_debug`.

  As this is a configure option, it is supported for manual builds on Linux-like systems only. tcmalloc
  support is currently experimental.

* issue #1353: Windows: HTTP API - incorrect path in errorMessage

* issue #1347: added option `--create-database` for arangorestore.

  Setting this option to `true` will now create the target database if it does not exist. When creating
  the target database, the username and passwords passed to arangorestore will be used to create an
  initial user for the new database.

* issue #1345: advanced debug information for User Functions

* issue #1341: Can't use bindvars in UPSERT

* fixed vulnerability in JWT implementation.

* changed default value of option `--database.ignore-datafile-errors` from `true` to `false`

  If the new default value of `false` is used, then arangod will refuse loading collections that contain
  datafiles with CRC mismatches or other errors. A collection with datafile errors will then become
  unavailable. This prevents follow up errors from happening.

  The only way to access such collection is to use the datafile debugger (arango-dfdb) and try to repair
  or truncate the datafile with it.

  If `--database.ignore-datafile-errors` is set to `true`, then collections will become available
  even if parts of their data cannot be loaded. This helps availability, but may cause (partial) data
  loss and follow up errors.

* added server startup option `--server.session-timeout` for controlling the timeout of user sessions
  in the web interface

* add sessions and cookie authentication for ArangoDB's web interface

  ArangoDB's built-in web interface now uses sessions. Session information ids are stored in cookies,
  so clients using the web interface must accept cookies in order to use it

* web interface: display query execution time in AQL editor

* web interface: renamed AQL query *submit* button to *execute*

* web interface: added query explain feature in AQL editor

* web interface: demo page added. only working if demo data is available, hidden otherwise

* web interface: added support for custom app scripts with optional arguments and results

* web interface: mounted apps that need to be configured are now indicated in the app overview

* web interface: added button for running tests to app details

* web interface: added button for configuring app dependencies to app details

* web interface: upgraded API documentation to use Swagger 2

* INCOMPATIBLE CHANGE

  removed startup option `--log.severity`

  The docs for `--log.severity` mentioned lots of severities (e.g. `exception`, `technical`, `functional`, `development`)
  but only a few severities (e.g. `all`, `human`) were actually used, with `human` being the default and `all` enabling the
  additional logging of requests. So the option pretended to control a lot of things which it actually didn't. Additionally,
  the option `--log.requests-file` was around for a long time already, also controlling request logging.

  Because the `--log.severity` option effectively did not control that much, it was removed. A side effect of removing the
  option is that 2.5 installations which used `--log.severity all` will not log requests after the upgrade to 2.6. This can
  be adjusted by setting the `--log.requests-file` option.

* add backtrace to fatal log events

* added optional `limit` parameter for AQL function `FULLTEXT`

* make fulltext index also index text values contained in direct sub-objects of the indexed
  attribute.

  Previous versions of ArangoDB only indexed the attribute value if it was a string. Sub-attributes
  of the index attribute were ignored when fulltext indexing.

  Now, if the index attribute value is an object, the object's values will each be included in the
  fulltext index if they are strings. If the index attribute value is an array, the array's values
  will each be included in the fulltext index if they are strings.

  For example, with a fulltext index present on the `translations` attribute, the following text
  values will now be indexed:

      var c = db._create("example");
      c.ensureFulltextIndex("translations");
      c.insert({ translations: { en: "fox", de: "Fuchs", fr: "renard", ru: "лиса" } });
      c.insert({ translations: "Fox is the English translation of the German word Fuchs" });
      c.insert({ translations: [ "ArangoDB", "document", "database", "Foxx" ] });

      c.fulltext("translations", "лиса").toArray();       // returns only first document
      c.fulltext("translations", "Fox").toArray();        // returns first and second documents
      c.fulltext("translations", "prefix:Fox").toArray(); // returns all three documents

* added batch document removal and lookup commands:

      collection.lookupByKeys(keys)
      collection.removeByKeys(keys)

  These commands can be used to perform multi-document lookup and removal operations efficiently
  from the ArangoShell. The argument to these operations is an array of document keys.

  Also added HTTP APIs for batch document commands:

  * PUT /_api/simple/lookup-by-keys
  * PUT /_api/simple/remove-by-keys

* properly prefix document address URLs with the current database name for calls to the REST
  API method GET `/_api/document?collection=...` (that method will return partial URLs to all
  documents in the collection).

  Previous versions of ArangoDB returned the URLs starting with `/_api/` but without the current
  database name, e.g. `/_api/document/mycollection/mykey`. Starting with 2.6, the response URLs
  will include the database name as well, e.g. `/_db/_system/_api/document/mycollection/mykey`.

* added dedicated collection export HTTP REST API

  ArangoDB now provides a dedicated collection export API, which can take snapshots of entire
  collections more efficiently than the general-purpose cursor API. The export API is useful
  to transfer the contents of an entire collection to a client application. It provides optional
  filtering on specific attributes.

  The export API is available at endpoint `POST /_api/export?collection=...`. The API has the
  same return value structure as the already established cursor API (`POST /_api/cursor`).

  An introduction to the export API is given in this blog post:
  http://jsteemann.github.io/blog/2015/04/04/more-efficient-data-exports/

* subquery optimizations for AQL queries

  This optimization avoids copying intermediate results into subqueries that are not required
  by the subquery.

  A brief description can be found here:
  http://jsteemann.github.io/blog/2015/05/04/subquery-optimizations/

* return value optimization for AQL queries

  This optimization avoids copying the final query result inside the query's main `ReturnNode`.

  A brief description can be found here:
  http://jsteemann.github.io/blog/2015/05/04/return-value-optimization-for-aql/

* speed up AQL queries containing big `IN` lists for index lookups

  `IN` lists used for index lookups had performance issues in previous versions of ArangoDB.
  These issues have been addressed in 2.6 so using bigger `IN` lists for filtering is much
  faster.

  A brief description can be found here:
  http://jsteemann.github.io/blog/2015/05/07/in-list-improvements/

* allow `@` and `.` characters in document keys, too

  This change also leads to document keys being URL-encoded when returned in HTTP `location`
  response headers.

* added alternative implementation for AQL COLLECT

  The alternative method uses a hash table for grouping and does not require its input elements
  to be sorted. It will be taken into account by the optimizer for `COLLECT` statements that do
  not use an `INTO` clause.

  In case a `COLLECT` statement can use the hash table variant, the optimizer will create an extra
  plan for it at the beginning of the planning phase. In this plan, no extra `SORT` node will be
  added in front of the `COLLECT` because the hash table variant of `COLLECT` does not require
  sorted input. Instead, a `SORT` node will be added after it to sort its output. This `SORT` node
  may be optimized away again in later stages. If the sort order of the result is irrelevant to
  the user, adding an extra `SORT null` after a hash `COLLECT` operation will allow the optimizer to
  remove the sorts altogether.

  In addition to the hash table variant of `COLLECT`, the optimizer will modify the original plan
  to use the regular `COLLECT` implementation. As this implementation requires sorted input, the
  optimizer will insert a `SORT` node in front of the `COLLECT`. This `SORT` node may be optimized
  away in later stages.

  The created plans will then be shipped through the regular optimization pipeline. In the end,
  the optimizer will pick the plan with the lowest estimated total cost as usual. The hash table
  variant does not require an up-front sort of the input, and will thus be preferred over the
  regular `COLLECT` if the optimizer estimates many input elements for the `COLLECT` node and
  cannot use an index to sort them.

  The optimizer can be explicitly told to use the regular *sorted* variant of `COLLECT` by
  suffixing a `COLLECT` statement with `OPTIONS { "method" : "sorted" }`. This will override the
  optimizer guesswork and only produce the *sorted* variant of `COLLECT`.

  A blog post on the new `COLLECT` implementation can be found here:
  http://jsteemann.github.io/blog/2015/04/22/collecting-with-a-hash-table/

* refactored HTTP REST API for cursors

  The HTTP REST API for cursors (`/_api/cursor`) has been refactored to improve its performance
  and use less memory.

  A post showing some of the performance improvements can be found here:
  http://jsteemann.github.io/blog/2015/04/01/improvements-for-the-cursor-api/

* simplified return value syntax for data-modification AQL queries

  ArangoDB 2.4 since version allows to return results from data-modification AQL queries. The
  syntax for this was quite limited and verbose:

      FOR i IN 1..10
        INSERT { value: i } IN test
        LET inserted = NEW
        RETURN inserted

  The `LET inserted = NEW RETURN inserted` was required literally to return the inserted
  documents. No calculations could be made using the inserted documents.

  This is now more flexible. After a data-modification clause (e.g. `INSERT`, `UPDATE`, `REPLACE`,
  `REMOVE`, `UPSERT`) there can follow any number of `LET` calculations. These calculations can
  refer to the pseudo-values `OLD` and `NEW` that are created by the data-modification statements.

  This allows returning projections of inserted or updated documents, e.g.:

      FOR i IN 1..10
        INSERT { value: i } IN test
        RETURN { _key: NEW._key, value: i }

  Still not every construct is allowed after a data-modification clause. For example, no functions
  can be called that may access documents.

  More information can be found here:
  http://jsteemann.github.io/blog/2015/03/27/improvements-for-data-modification-queries/

* added AQL `UPSERT` statement

  This adds an `UPSERT` statement to AQL that is a combination of both `INSERT` and `UPDATE` /
  `REPLACE`. The `UPSERT` will search for a matching document using a user-provided example.
  If no document matches the example, the *insert* part of the `UPSERT` statement will be
  executed. If there is a match, the *update* / *replace* part will be carried out:

      UPSERT { page: 'index.html' }                 /* search example */
        INSERT { page: 'index.html', pageViews: 1 } /* insert part */
        UPDATE { pageViews: OLD.pageViews + 1 }     /* update part */
        IN pageViews

  `UPSERT` can be used with an `UPDATE` or `REPLACE` clause. The `UPDATE` clause will perform
  a partial update of the found document, whereas the `REPLACE` clause will replace the found
  document entirely. The `UPDATE` or `REPLACE` parts can refer to the pseudo-value `OLD`, which
  contains all attributes of the found document.

  `UPSERT` statements can optionally return values. In the following query, the return
  attribute `found` will return the found document before the `UPDATE` was applied. If no
  document was found, `found` will contain a value of `null`. The `updated` result attribute will
  contain the inserted / updated document:

      UPSERT { page: 'index.html' }                 /* search example */
        INSERT { page: 'index.html', pageViews: 1 } /* insert part */
        UPDATE { pageViews: OLD.pageViews + 1 }     /* update part */
        IN pageViews
        RETURN { found: OLD, updated: NEW }

  A more detailed description of `UPSERT` can be found here:
  http://jsteemann.github.io/blog/2015/03/27/preview-of-the-upsert-command/

* adjusted default configuration value for `--server.backlog-size` from 10 to 64.

* issue #1231: bug xor feature in AQL: LENGTH(null) == 4

  This changes the behavior of the AQL `LENGTH` function as follows:

  - if the single argument to `LENGTH()` is `null`, then the result will now be `0`. In previous
    versions of ArangoDB, the result of `LENGTH(null)` was `4`.

  - if the single argument to `LENGTH()` is `true`, then the result will now be `1`. In previous
    versions of ArangoDB, the result of `LENGTH(true)` was `4`.

  - if the single argument to `LENGTH()` is `false`, then the result will now be `0`. In previous
    versions of ArangoDB, the result of `LENGTH(false)` was `5`.

  The results of `LENGTH()` with string, numeric, array object argument values do not change.

* issue #1298: Bulk import if data already exists (#1298)

  This change extends the HTTP REST API for bulk imports as follows:

  When documents are imported and the `_key` attribute is specified for them, the import can be
  used for inserting and updating/replacing documents. Previously, the import could be used for
  inserting new documents only, and re-inserting a document with an existing key would have failed
  with a *unique key constraint violated* error.

  The above behavior is still the default. However, the API now allows controlling the behavior
  in case of a unique key constraint error via the optional URL parameter `onDuplicate`.

  This parameter can have one of the following values:

  - `error`: when a unique key constraint error occurs, do not import or update the document but
    report an error. This is the default.

  - `update`: when a unique key constraint error occurs, try to (partially) update the existing
    document with the data specified in the import. This may still fail if the document would
    violate secondary unique indexes. Only the attributes present in the import data will be
    updated and other attributes already present will be preserved. The number of updated documents
    will be reported in the `updated` attribute of the HTTP API result.

  - `replace`: when a unique key constraint error occurs, try to fully replace the existing
    document with the data specified in the import. This may still fail if the document would
    violate secondary unique indexes. The number of replaced documents will be reported in the
    `updated` attribute of the HTTP API result.

  - `ignore`: when a unique key constraint error occurs, ignore this error. There will be no
    insert, update or replace for the particular document. Ignored documents will be reported
    separately in the `ignored` attribute of the HTTP API result.

  The result of the HTTP import API will now contain the attributes `ignored` and `updated`, which
  contain the number of ignored and updated documents respectively. These attributes will contain a
  value of zero unless the `onDuplicate` URL parameter is set to either `update` or `replace`
  (in this case the `updated` attribute may contain non-zero values) or `ignore` (in this case the
  `ignored` attribute may contain a non-zero value).

  To support the feature, arangoimp also has a new command line option `--on-duplicate` which can
  have one of the values `error`, `update`, `replace`, `ignore`. The default value is `error`.

  A few examples for using arangoimp with the `--on-duplicate` option can be found here:
  http://jsteemann.github.io/blog/2015/04/14/updating-documents-with-arangoimp/

* changed behavior of `db._query()` in the ArangoShell:

  if the command's result is printed in the shell, the first 10 results will be printed. Previously
  only a basic description of the underlying query result cursor was printed. Additionally, if the
  cursor result contains more than 10 results, the cursor is assigned to a global variable `more`,
  which can be used to iterate over the cursor result.

  Example:

      arangosh [_system]> db._query("FOR i IN 1..15 RETURN i")
      [object ArangoQueryCursor, count: 15, hasMore: true]

      [
        1,
        2,
        3,
        4,
        5,
        6,
        7,
        8,
        9,
        10
      ]

      type 'more' to show more documents


      arangosh [_system]> more
      [object ArangoQueryCursor, count: 15, hasMore: false]

      [
        11,
        12,
        13,
        14,
        15
      ]

* Disallow batchSize value 0 in HTTP `POST /_api/cursor`:

  The HTTP REST API `POST /_api/cursor` does not accept a `batchSize` parameter value of
  `0` any longer. A batch size of 0 never made much sense, but previous versions of ArangoDB
  did not check for this value. Now creating a cursor using a `batchSize` value 0 will
  result in an HTTP 400 error response

* REST Server: fix memory leaks when failing to add jobs

* 'EDGES' AQL Function

  The AQL function `EDGES` got a new fifth option parameter.
  Right now only one option is available: 'includeVertices'. This is a boolean parameter
  that allows to modify the result of the `EDGES` function.
  Default is 'includeVertices: false' which does not have any effect.
  'includeVertices: true' modifies the result, such that
  {vertex: <vertexDocument>, edge: <edgeDocument>} is returned.

* INCOMPATIBLE CHANGE:

  The result format of the AQL function `NEIGHBORS` has been changed.
  Before it has returned an array of objects containing 'vertex' and 'edge'.
  Now it will only contain the vertex directly.
  Also an additional option 'includeData' has been added.
  This is used to define if only the 'vertex._id' value should be returned (false, default),
  or if the vertex should be looked up in the collection and the complete JSON should be returned
  (true).
  Using only the id values can lead to significantly improved performance if this is the only information
  required.

  In order to get the old result format prior to ArangoDB 2.6, please use the function EDGES instead.
  Edges allows for a new option 'includeVertices' which, set to true, returns exactly the format of NEIGHBORS.
  Example:

      NEIGHBORS(<vertexCollection>, <edgeCollection>, <vertex>, <direction>, <example>)

  This can now be achieved by:

      EDGES(<edgeCollection>, <vertex>, <direction>, <example>, {includeVertices: true})

  If you are nesting several NEIGHBORS steps you can speed up their performance in the following way:

  Old Example:

  FOR va IN NEIGHBORS(Users, relations, 'Users/123', 'outbound') FOR vc IN NEIGHBORS(Products, relations, va.vertex._id, 'outbound') RETURN vc

  This can now be achieved by:

  FOR va IN NEIGHBORS(Users, relations, 'Users/123', 'outbound') FOR vc IN NEIGHBORS(Products, relations, va, 'outbound', null, {includeData: true}) RETURN vc
                                                                                                          ^^^^                  ^^^^^^^^^^^^^^^^^^^
                                                                                                  Use intermediate directly     include Data for final

* INCOMPATIBLE CHANGE:

  The AQL function `GRAPH_NEIGHBORS` now provides an additional option `includeData`.
  This option allows controlling whether the function should return the complete vertices
  or just their IDs. Returning only the IDs instead of the full vertices can lead to
  improved performance .

  If provided, `includeData` is set to `true`, all vertices in the result will be returned
  with all their attributes. The default value of `includeData` is `false`.
  This makes the default function results incompatible with previous versions of ArangoDB.

  To get the old result style in ArangoDB 2.6, please set the options as follows in calls
  to `GRAPH_NEIGHBORS`:

      GRAPH_NEIGHBORS(<graph>, <vertex>, { includeData: true })

* INCOMPATIBLE CHANGE:

  The AQL function `GRAPH_COMMON_NEIGHBORS` now provides an additional option `includeData`.
  This option allows controlling whether the function should return the complete vertices
  or just their IDs. Returning only the IDs instead of the full vertices can lead to
  improved performance .

  If provided, `includeData` is set to `true`, all vertices in the result will be returned
  with all their attributes. The default value of `includeData` is `false`.
  This makes the default function results incompatible with previous versions of ArangoDB.

  To get the old result style in ArangoDB 2.6, please set the options as follows in calls
  to `GRAPH_COMMON_NEIGHBORS`:

      GRAPH_COMMON_NEIGHBORS(<graph>, <vertexExamples1>, <vertexExamples2>, { includeData: true }, { includeData: true })

* INCOMPATIBLE CHANGE:

  The AQL function `GRAPH_SHORTEST_PATH` now provides an additional option `includeData`.
  This option allows controlling whether the function should return the complete vertices
  and edges or just their IDs. Returning only the IDs instead of full vertices and edges
  can lead to improved performance .

  If provided, `includeData` is set to `true`, all vertices and edges in the result will
  be returned with all their attributes. There is also an optional parameter `includePath` of
  type object.
  It has two optional sub-attributes `vertices` and `edges`, both of type boolean.
  Both can be set individually and the result will include all vertices on the path if
  `includePath.vertices == true` and all edges if `includePath.edges == true` respectively.

  The default value of `includeData` is `false`, and paths are now excluded by default.
  This makes the default function results incompatible with previous versions of ArangoDB.

  To get the old result style in ArangoDB 2.6, please set the options as follows in calls
  to `GRAPH_SHORTEST_PATH`:

      GRAPH_SHORTEST_PATH(<graph>, <source>, <target>, { includeData: true, includePath: { edges: true, vertices: true } })

  The attributes `startVertex` and `vertex` that were present in the results of `GRAPH_SHORTEST_PATH`
  in previous versions of ArangoDB will not be produced in 2.6. To calculate these attributes in 2.6,
  please extract the first and last elements from the `vertices` result attribute.

* INCOMPATIBLE CHANGE:

  The AQL function `GRAPH_DISTANCE_TO` will now return only the id the destination vertex
  in the `vertex` attribute, and not the full vertex data with all vertex attributes.

* INCOMPATIBLE CHANGE:

  All graph measurements functions in JavaScript module `general-graph` that calculated a
  single figure previously returned an array containing just the figure. Now these functions
  will return the figure directly and not put it inside an array.

  The affected functions are:

  * `graph._absoluteEccentricity`
  * `graph._eccentricity`
  * `graph._absoluteCloseness`
  * `graph._closeness`
  * `graph._absoluteBetweenness`
  * `graph._betweenness`
  * `graph._radius`
  * `graph._diameter`

* Create the `_graphs` collection in new databases with `waitForSync` attribute set to `false`

  The previous `waitForSync` value was `true`, so default the behavior when creating and dropping
  graphs via the HTTP REST API changes as follows if the new settings are in effect:

  * `POST /_api/graph` by default returns `HTTP 202` instead of `HTTP 201`
  * `DELETE /_api/graph/graph-name` by default returns `HTTP 202` instead of `HTTP 201`

  If the `_graphs` collection still has its `waitForSync` value set to `true`, then the HTTP status
  code will not change.

* Upgraded ICU to version 54; this increases performance in many places.
  based on https://code.google.com/p/chromium/issues/detail?id=428145

* added support for HTTP push aka chunked encoding

* issue #1051: add info whether server is running in service or user mode?

  This will add a "mode" attribute to the result of the result of HTTP GET `/_api/version?details=true`

  "mode" can have the following values:

  - `standalone`: server was started manually (e.g. on command-line)
  - `service`: service is running as Windows service, in daemon mode or under the supervisor

* improve system error messages in Windows port

* increased default value of `--server.request-timeout` from 300 to 1200 seconds for client tools
  (arangosh, arangoimp, arangodump, arangorestore)

* increased default value of `--server.connect-timeout` from 3 to 5 seconds for client tools
  (arangosh, arangoimp, arangodump, arangorestore)

* added startup option `--server.foxx-queues-poll-interval`

  This startup option controls the frequency with which the Foxx queues manager is checking
  the queue (or queues) for jobs to be executed.

  The default value is `1` second. Lowering this value will result in the queue manager waking
  up and checking the queues more frequently, which may increase CPU usage of the server.
  When not using Foxx queues, this value can be raised to save some CPU time.

* added startup option `--server.foxx-queues`

  This startup option controls whether the Foxx queue manager will check queue and job entries.
  Disabling this option can reduce server load but will prevent jobs added to Foxx queues from
  being processed at all.

  The default value is `true`, enabling the Foxx queues feature.

* make Foxx queues really database-specific.

  Foxx queues were and are stored in a database-specific collection `_queues`. However, a global
  cache variable for the queues led to the queue names being treated database-independently, which
  was wrong.

  Since 2.6, Foxx queues names are truly database-specific, so the same queue name can be used in
  two different databases for two different queues. Until then, it is advisable to think of queues
  as already being database-specific, and using the database name as a queue name prefix to be
  avoid name conflicts, e.g.:

      var queueName = "myQueue";
      var Foxx = require("org/arangodb/foxx");
      Foxx.queues.create(db._name() + ":" + queueName);

* added support for Foxx queue job types defined as app scripts.

  The old job types introduced in 2.4 are still supported but are known to cause issues in 2.5
  and later when the server is restarted or the job types are not defined in every thread.

  The new job types avoid this issue by storing an explicit mount path and script name rather
  than an assuming the job type is defined globally. It is strongly recommended to convert your
  job types to the new script-based system.

* renamed Foxx sessions option "sessionStorageApp" to "sessionStorage". The option now also accepts session storages directly.

* Added the following JavaScript methods for file access:
  * fs.copyFile() to copy single files
  * fs.copyRecursive() to copy directory trees
  * fs.chmod() to set the file permissions (non-Windows only)

* Added process.env for accessing the process environment from JavaScript code

* Cluster: kickstarter shutdown routines will more precisely follow the shutdown of its nodes.

* Cluster: don't delete agency connection objects that are currently in use.

* Cluster: improve passing along of HTTP errors

* fixed issue #1247: debian init script problems

* multi-threaded index creation on collection load

  When a collection contains more than one secondary index, they can be built in memory in
  parallel when the collection is loaded. How many threads are used for parallel index creation
  is determined by the new configuration parameter `--database.index-threads`. If this is set
  to 0, indexes are built by the opening thread only and sequentially. This is equivalent to
  the behavior in 2.5 and before.

* speed up building up primary index when loading collections

* added `count` attribute to `parameters.json` files of collections. This attribute indicates
  the number of live documents in the collection on unload. It is read when the collection is
  (re)loaded to determine the initial size for the collection's primary index

* removed remainders of MRuby integration, removed arangoirb

* simplified `controllers` property in Foxx manifests. You can now specify a filename directly
  if you only want to use a single file mounted at the base URL of your Foxx app.

* simplified `exports` property in Foxx manifests. You can now specify a filename directly if
  you only want to export variables from a single file in your Foxx app.

* added support for node.js-style exports in Foxx exports. Your Foxx exports file can now export
  arbitrary values using the `module.exports` property instead of adding properties to the
  `exports` object.

* added `scripts` property to Foxx manifests. You should now specify the `setup` and `teardown`
  files as properties of the `scripts` object in your manifests and can define custom,
  app-specific scripts that can be executed from the web interface or the CLI.

* added `tests` property to Foxx manifests. You can now define test cases using the `mocha`
  framework which can then be executed inside ArangoDB.

* updated `joi` package to 6.0.8.

* added `extendible` package.

* added Foxx model lifecycle events to repositories. See #1257.

* speed up resizing of edge index.

* allow to split an edge index into buckets which are resized individually.
  This is controlled by the `indexBuckets` attribute in the `properties`
  of the collection.

* fix a cluster deadlock bug in larger clusters by marking a thread waiting
  for a lock on a DBserver as blocked


v2.5.7 (2015-08-02)
-------------------

* V8: Upgrade to version 4.1.0.27 - this is intended to be the stable V8 version.


v2.5.6 (2015-07-21)
-------------------

* alter Windows build infrastructure so we can properly store pdb files.

* potentially fixed issue #1313: Wrong metric calculation at dashboard

  Escape whitespace in process name when scanning /proc/pid/stats

  This fixes statistics values read from that file

* Fixed variable naming in AQL `COLLECT INTO` results in case the COLLECT is placed
  in a subquery which itself is followed by other constructs that require variables


v2.5.5 (2015-05-29)
-------------------

* fixed vulnerability in JWT implementation.

* fixed format string for reading /proc/pid/stat

* take into account barriers used in different V8 contexts


v2.5.4 (2015-05-14)
-------------------

* added startup option `--log.performance`: specifying this option at startup will log
  performance-related info messages, mainly timings via the regular logging mechanisms

* cluster fixes

* fix for recursive copy under Windows


v2.5.3 (2015-04-29)
-------------------

* Fix fs.move to work across filesystem borders; Fixes Foxx app installation problems;
  issue #1292.

* Fix Foxx app install when installed on a different drive on Windows

* issue #1322: strange AQL result

* issue #1318: Inconsistent db._create() syntax

* issue #1315: queries to a collection fail with an empty response if the
  collection contains specific JSON data

* issue #1300: Make arangodump not fail if target directory exists but is empty

* allow specifying higher values than SOMAXCONN for `--server.backlog-size`

  Previously, arangod would not start when a `--server.backlog-size` value was
  specified that was higher than the platform's SOMAXCONN header value.

  Now, arangod will use the user-provided value for `--server.backlog-size` and
  pass it to the listen system call even if the value is higher than SOMAXCONN.
  If the user-provided value is higher than SOMAXCONN, arangod will log a warning
  on startup.

* Fixed a cluster deadlock bug. Mark a thread that is in a RemoteBlock as
  blocked to allow for additional dispatcher threads to be started.

* Fix locking in cluster by using another ReadWriteLock class for collections.

* Add a second DispatcherQueue for AQL in the cluster. This fixes a
  cluster-AQL thread explosion bug.


v2.5.2 (2015-04-11)
-------------------

* modules stored in _modules are automatically flushed when changed

* added missing query-id parameter in documentation of HTTP DELETE `/_api/query` endpoint

* added iterator for edge index in AQL queries

  this change may lead to less edges being read when used together with a LIMIT clause

* make graph viewer in web interface issue less expensive queries for determining
  a random vertex from the graph, and for determining vertex attributes

* issue #1285: syntax error, unexpected $undefined near '@_to RETURN obj

  this allows AQL bind parameter names to also start with underscores

* moved /_api/query to C++

* issue #1289: Foxx models created from database documents expose an internal method

* added `Foxx.Repository#exists`

* parallelize initialization of V8 context in multiple threads

* fixed a possible crash when the debug-level was TRACE

* cluster: do not initialize statistics collection on each
  coordinator, this fixes a race condition at startup

* cluster: fix a startup race w.r.t. the _configuration collection

* search for db:// JavaScript modules only after all local files have been
  considered, this speeds up the require command in a cluster considerably

* general cluster speedup in certain areas


v2.5.1 (2015-03-19)
-------------------

* fixed bug that caused undefined behavior when an AQL query was killed inside
  a calculation block

* fixed memleaks in AQL query cleanup in case out-of-memory errors are thrown

* by default, Debian and RedHat packages are built with debug symbols

* added option `--database.ignore-logfile-errors`

  This option controls how collection datafiles with a CRC mismatch are treated.

  If set to `false`, CRC mismatch errors in collection datafiles will lead
  to a collection not being loaded at all. If a collection needs to be loaded
  during WAL recovery, the WAL recovery will also abort (if not forced with
  `--wal.ignore-recovery-errors true`). Setting this flag to `false` protects
  users from unintentionally using a collection with corrupted datafiles, from
  which only a subset of the original data can be recovered.

  If set to `true`, CRC mismatch errors in collection datafiles will lead to
  the datafile being partially loaded. All data up to until the mismatch will
  be loaded. This will enable users to continue with collection datafiles
  that are corrupted, but will result in only a partial load of the data.
  The WAL recovery will still abort when encountering a collection with a
  corrupted datafile, at least if `--wal.ignore-recovery-errors` is not set to
  `true`.

  The default value is *true*, so for collections with corrupted datafiles
  there might be partial data loads once the WAL recovery has finished. If
  the WAL recovery will need to load a collection with a corrupted datafile,
  it will still stop when using the default values.

* INCOMPATIBLE CHANGE:

  make the arangod server refuse to start if during startup it finds a non-readable
  `parameter.json` file for a database or a collection.

  Stopping the startup process in this case requires manual intervention (fixing
  the unreadable files), but prevents follow-up errors due to ignored databases or
  collections from happening.

* datafiles and `parameter.json` files written by arangod are now created with read and write
  privileges for the arangod process user, and with read and write privileges for the arangod
  process group.

  Previously, these files were created with user read and write permissions only.

* INCOMPATIBLE CHANGE:

  abort WAL recovery if one of the collection's datafiles cannot be opened

* INCOMPATIBLE CHANGE:

  never try to raise the privileges after dropping them, this can lead to a race condition while
  running the recovery

  If you require to run ArangoDB on a port lower than 1024, you must run ArangoDB as root.

* fixed inefficiencies in `remove` methods of general-graph module

* added option `--database.slow-query-threshold` for controlling the default AQL slow query
  threshold value on server start

* add system error strings for Windows on many places

* rework service startup so we announce 'RUNNING' only when we're finished starting.

* use the Windows eventlog for FATAL and ERROR - log messages

* fix service handling in NSIS Windows installer, specify human readable name

* add the ICU_DATA environment variable to the fatal error messages

* fixed issue #1265: arangod crashed with SIGSEGV

* fixed issue #1241: Wildcards in examples


v2.5.0 (2015-03-09)
-------------------

* installer fixes for Windows

* fix for downloading Foxx

* fixed issue #1258: http pipelining not working?


v2.5.0-beta4 (2015-03-05)
-------------------------

* fixed issue #1247: debian init script problems


v2.5.0-beta3 (2015-02-27)
-------------------------

* fix Windows install path calculation in arango

* fix Windows logging of long strings

* fix possible undefinedness of const strings in Windows


v2.5.0-beta2 (2015-02-23)
-------------------------

* fixed issue #1256: agency binary not found #1256

* fixed issue #1230: API: document/col-name/_key and cursor return different floats

* front-end: dashboard tries not to (re)load statistics if user has no access

* V8: Upgrade to version 3.31.74.1

* etcd: Upgrade to version 2.0 - This requires go 1.3 to compile at least.

* refuse to startup if ICU wasn't initialized, this will i.e. prevent errors from being printed,
  and libraries from being loaded.

* front-end: unwanted removal of index table header after creating new index

* fixed issue #1248: chrome: applications filtering not working

* fixed issue #1198: queries remain in aql editor (front-end) if you navigate through different tabs

* Simplify usage of Foxx

  Thanks to our user feedback we learned that Foxx is a powerful, yet rather complicated concept.
  With this release we tried to make it less complicated while keeping all its strength.
  That includes a rewrite of the documentation as well as some code changes as listed below:

  * Moved Foxx applications to a different folder.

    The naming convention now is: <app-path>/_db/<dbname>/<mountpoint>/APP
    Before it was: <app-path>/databases/<dbname>/<appname>:<appversion>
    This caused some trouble as apps where cached based on name and version and updates did not apply.
    Hence the path on filesystem and the app's access URL had no relation to one another.
    Now the path on filesystem is identical to the URL (except for slashes and the appended APP)

  * Rewrite of Foxx routing

    The routing of Foxx has been exposed to major internal changes we adjusted because of user feedback.
    This allows us to set the development mode per mountpoint without having to change paths and hold
    apps at separate locations.

  * Foxx Development mode

    The development mode used until 2.4 is gone. It has been replaced by a much more mature version.
    This includes the deprecation of the javascript.dev-app-path parameter, which is useless since 2.5.
    Instead of having two separate app directories for production and development, apps now reside in
    one place, which is used for production as well as for development.
    Apps can still be put into development mode, changing their behavior compared to production mode.
    Development mode apps are still reread from disk at every request, and still they ship more debug
    output.

    This change has also made the startup options `--javascript.frontend-development-mode` and
    `--javascript.dev-app-path` obsolete. The former option will not have any effect when set, and the
    latter option is only read and used during the upgrade to 2.5 and does not have any effects later.

  * Foxx install process

    Installing Foxx apps has been a two step process: import them into ArangoDB and mount them at a
    specific mountpoint. These operations have been joined together. You can install an app at one
    mountpoint, that's it. No fetch, mount, unmount, purge cycle anymore. The commands have been
    simplified to just:

    * install: get your Foxx app up and running
    * uninstall: shut it down and erase it from disk

  * Foxx error output

    Until 2.4 the errors produced by Foxx were not optimal. Often, the error message was just
    `unable to parse manifest` and contained only an internal stack trace.
    In 2.5 we made major improvements there, including a much more fine-grained error output that
    helps you debug your Foxx apps. The error message printed is now much closer to its source and
    should help you track it down.

    Also we added the default handlers for unhandled errors in Foxx apps:

    * You will get a nice internal error page whenever your Foxx app is called but was not installed
      due to any error
    * You will get a proper error message when having an uncaught error appears in any app route

    In production mode the messages above will NOT contain any information about your Foxx internals
    and are safe to be exposed to third party users.
    In development mode the messages above will contain the stacktrace (if available), making it easier for
    your in-house devs to track down errors in the application.

* added `console` object to Foxx apps. All Foxx apps now have a console object implementing
  the familiar Console API in their global scope, which can be used to log diagnostic
  messages to the database.

* added `org/arangodb/request` module, which provides a simple API for making HTTP requests
  to external services.

* added optimizer rule `propagate-constant-attributes`

  This rule will look inside `FILTER` conditions for constant value equality comparisons,
  and insert the constant values in other places in `FILTER`s. For example, the rule will
  insert `42` instead of `i.value` in the second `FILTER` of the following query:

      FOR i IN c1 FOR j IN c2 FILTER i.value == 42 FILTER j.value == i.value RETURN 1

* added `filtered` value to AQL query execution statistics

  This value indicates how many documents were filtered by `FilterNode`s in the AQL query.
  Note that `IndexRangeNode`s can also filter documents by selecting only the required ranges
  from the index. The `filtered` value will not include the work done by `IndexRangeNode`s,
  but only the work performed by `FilterNode`s.

* added support for sparse hash and skiplist indexes

  Hash and skiplist indexes can optionally be made sparse. Sparse indexes exclude documents
  in which at least one of the index attributes is either not set or has a value of `null`.

  As such documents are excluded from sparse indexes, they may contain fewer documents than
  their non-sparse counterparts. This enables faster indexing and can lead to reduced memory
  usage in case the indexed attribute does occur only in some, but not all documents of the
  collection. Sparse indexes will also reduce the number of collisions in non-unique hash
  indexes in case non-existing or optional attributes are indexed.

  In order to create a sparse index, an object with the attribute `sparse` can be added to
  the index creation commands:

      db.collection.ensureHashIndex(attributeName, { sparse: true });
      db.collection.ensureHashIndex(attributeName1, attributeName2, { sparse: true });
      db.collection.ensureUniqueConstraint(attributeName, { sparse: true });
      db.collection.ensureUniqueConstraint(attributeName1, attributeName2, { sparse: true });

      db.collection.ensureSkiplist(attributeName, { sparse: true });
      db.collection.ensureSkiplist(attributeName1, attributeName2, { sparse: true });
      db.collection.ensureUniqueSkiplist(attributeName, { sparse: true });
      db.collection.ensureUniqueSkiplist(attributeName1, attributeName2, { sparse: true });

  Note that in place of the above specialized index creation commands, it is recommended to use
  the more general index creation command `ensureIndex`:

  ```js
  db.collection.ensureIndex({ type: "hash", sparse: true, unique: true, fields: [ attributeName ] });
  db.collection.ensureIndex({ type: "skiplist", sparse: false, unique: false, fields: [ "a", "b" ] });
  ```

  When not explicitly set, the `sparse` attribute defaults to `false` for new indexes.

  This causes a change in behavior when creating a unique hash index without specifying the
  sparse flag: in 2.4, unique hash indexes were implicitly sparse, always excluding `null` values.
  There was no option to control this behavior, and sparsity was neither supported for non-unique
  hash indexes nor skiplists in 2.4. This implicit sparsity of unique hash indexes was considered
  an inconsistency, and therefore the behavior was cleaned up in 2.5. As of 2.5, indexes will
  only be created sparse if sparsity is explicitly requested. Existing unique hash indexes from 2.4
  or before will automatically be migrated so they are still sparse after the upgrade to 2.5.

  Geo indexes are implicitly sparse, meaning documents without the indexed location attribute or
  containing invalid location coordinate values will be excluded from the index automatically. This
  is also a change when compared to pre-2.5 behavior, when documents with missing or invalid
  coordinate values may have caused errors on insertion when the geo index' `unique` flag was set
  and its `ignoreNull` flag was not.

  This was confusing and has been rectified in 2.5. The method `ensureGeoConstaint()` now does the
  same as `ensureGeoIndex()`. Furthermore, the attributes `constraint`, `unique`, `ignoreNull` and
  `sparse` flags are now completely ignored when creating geo indexes.

  The same is true for fulltext indexes. There is no need to specify non-uniqueness or sparsity for
  geo or fulltext indexes. They will always be non-unique and sparse.

  As sparse indexes may exclude some documents, they cannot be used for every type of query.
  Sparse hash indexes cannot be used to find documents for which at least one of the indexed
  attributes has a value of `null`. For example, the following AQL query cannot use a sparse
  index, even if one was created on attribute `attr`:

      FOR doc In collection
        FILTER doc.attr == null
        RETURN doc

  If the lookup value is non-constant, a sparse index may or may not be used, depending on
  the other types of conditions in the query. If the optimizer can safely determine that
  the lookup value cannot be `null`, a sparse index may be used. When uncertain, the optimizer
  will not make use of a sparse index in a query in order to produce correct results.

  For example, the following queries cannot use a sparse index on `attr` because the optimizer
  will not know beforehand whether the comparison values for `doc.attr` will include `null`:

      FOR doc In collection
        FILTER doc.attr == SOME_FUNCTION(...)
        RETURN doc

      FOR other IN otherCollection
        FOR doc In collection
          FILTER doc.attr == other.attr
          RETURN doc

  Sparse skiplist indexes can be used for sorting if the optimizer can safely detect that the
  index range does not include `null` for any of the index attributes.

* inspection of AQL data-modification queries will now detect if the data-modification part
  of the query can run in lockstep with the data retrieval part of the query, or if the data
  retrieval part must be executed before the data modification can start.

  Executing the two in lockstep allows using much smaller buffers for intermediate results
  and starts the actual data-modification operations much earlier than if the two phases
  were executed separately.

* Allow dynamic attribute names in AQL object literals

  This allows using arbitrary expressions to construct attribute names in object
  literals specified in AQL queries. To disambiguate expressions and other unquoted
  attribute names, dynamic attribute names need to be enclosed in brackets (`[` and `]`).
  Example:

      FOR i IN 1..100
        RETURN { [ CONCAT('value-of-', i) ] : i }

* make AQL optimizer rule "use-index-for-sort" remove sort also in case a non-sorted
  index (e.g. a hash index) is used for only equality lookups and all sort attributes
  are covered by the index.

  Example that does not require an extra sort (needs hash index on `value`):

      FOR doc IN collection FILTER doc.value == 1 SORT doc.value RETURN doc

  Another example that does not require an extra sort (with hash index on `value1`, `value2`):

      FOR doc IN collection FILTER doc.value1 == 1 && doc.value2 == 2 SORT doc.value1, doc.value2 RETURN doc

* make AQL optimizer rule "use-index-for-sort" remove sort also in case the sort criteria
  excludes the left-most index attributes, but the left-most index attributes are used
  by the index for equality-only lookups.

  Example that can use the index for sorting (needs skiplist index on `value1`, `value2`):

      FOR doc IN collection FILTER doc.value1 == 1 SORT doc.value2 RETURN doc

* added selectivity estimates for primary index, edge index, and hash index

  The selectivity estimates are returned by the `GET /_api/index` REST API method
  in a sub-attribute `selectivityEstimate` for each index that supports it. This
  attribute will be omitted for indexes that do not provide selectivity estimates.
  If provided, the selectivity estimate will be a numeric value between 0 and 1.

  Selectivity estimates will also be reported in the result of `collection.getIndexes()`
  for all indexes that support this. If no selectivity estimate can be determined for
  an index, the attribute `selectivityEstimate` will be omitted here, too.

  The web interface also shows selectivity estimates for each index that supports this.

  Currently the following index types can provide selectivity estimates:
  - primary index
  - edge index
  - hash index (unique and non-unique)

  No selectivity estimates will be provided when running in cluster mode.

* fixed issue #1226: arangod log issues

* added additional logger if arangod is started in foreground mode on a tty

* added AQL optimizer rule "move-calculations-down"

* use exclusive native SRWLocks on Windows instead of native mutexes

* added AQL functions `MD5`, `SHA1`, and `RANDOM_TOKEN`.

* reduced number of string allocations when parsing certain AQL queries

  parsing numbers (integers or doubles) does not require a string allocation
  per number anymore

* RequestContext#bodyParam now accepts arbitrary joi schemas and rejects invalid (but well-formed) request bodies.

* enforce that AQL user functions are wrapped inside JavaScript function () declarations

  AQL user functions were always expected to be wrapped inside a JavaScript function, but previously
  this was not enforced when registering a user function. Enforcing the AQL user functions to be contained
  inside functions prevents functions from doing some unexpected things that may have led to undefined
  behavior.

* Windows service uninstalling: only remove service if it points to the currently running binary,
  or --force was specified.

* Windows (debug only): print stacktraces on crash and run minidump

* Windows (cygwin): if you run arangosh in a cygwin shell or via ssh we will detect this and use
  the appropriate output functions.

* Windows: improve process management

* fix IPv6 reverse ip lookups - so far we only did IPv4 addresses.

* improve join documentation, add outer join example

* run jslint for unit tests too, to prevent "memory leaks" by global js objects with native code.

* fix error logging for exceptions - we wouldn't log the exception message itself so far.

* improve error reporting in the http client (Windows & *nix)

* improve error reports in cluster

* Standard errors can now contain custom messages.


v2.4.7 (XXXX-XX-XX)
-------------------

* fixed issue #1282: Geo WITHIN_RECTANGLE for nested lat/lng


v2.4.6 (2015-03-18)
-------------------

* added option `--database.ignore-logfile-errors`

  This option controls how collection datafiles with a CRC mismatch are treated.

  If set to `false`, CRC mismatch errors in collection datafiles will lead
  to a collection not being loaded at all. If a collection needs to be loaded
  during WAL recovery, the WAL recovery will also abort (if not forced with
  `--wal.ignore-recovery-errors true`). Setting this flag to `false` protects
  users from unintentionally using a collection with corrupted datafiles, from
  which only a subset of the original data can be recovered.

  If set to `true`, CRC mismatch errors in collection datafiles will lead to
  the datafile being partially loaded. All data up to until the mismatch will
  be loaded. This will enable users to continue with a collection datafiles
  that are corrupted, but will result in only a partial load of the data.
  The WAL recovery will still abort when encountering a collection with a
  corrupted datafile, at least if `--wal.ignore-recovery-errors` is not set to
  `true`.

  The default value is *true*, so for collections with corrupted datafiles
  there might be partial data loads once the WAL recovery has finished. If
  the WAL recovery will need to load a collection with a corrupted datafile,
  it will still stop when using the default values.

* INCOMPATIBLE CHANGE:

  make the arangod server refuse to start if during startup it finds a non-readable
  `parameter.json` file for a database or a collection.

  Stopping the startup process in this case requires manual intervention (fixing
  the unreadable files), but prevents follow-up errors due to ignored databases or
  collections from happening.

* datafiles and `parameter.json` files written by arangod are now created with read and write
  privileges for the arangod process user, and with read and write privileges for the arangod
  process group.

  Previously, these files were created with user read and write permissions only.

* INCOMPATIBLE CHANGE:

  abort WAL recovery if one of the collection's datafiles cannot be opened

* INCOMPATIBLE CHANGE:

  never try to raise the privileges after dropping them, this can lead to a race condition while
  running the recovery

  If you require to run ArangoDB on a port lower than 1024, you must run ArangoDB as root.

* fixed inefficiencies in `remove` methods of general-graph module

* added option `--database.slow-query-threshold` for controlling the default AQL slow query
  threshold value on server start


v2.4.5 (2015-03-16)
-------------------

* added elapsed time to HTTP request logging output (`--log.requests-file`)

* added AQL current and slow query tracking, killing of AQL queries

  This change enables retrieving the list of currently running AQL queries inside the selected database.
  AQL queries with an execution time beyond a certain threshold can be moved to a "slow query" facility
  and retrieved from there. Queries can also be killed by specifying the query id.

  This change adds the following HTTP REST APIs:

  - `GET /_api/query/current`: for retrieving the list of currently running queries
  - `GET /_api/query/slow`: for retrieving the list of slow queries
  - `DELETE /_api/query/slow`: for clearing the list of slow queries
  - `GET /_api/query/properties`: for retrieving the properties for query tracking
  - `PUT /_api/query/properties`: for adjusting the properties for query tracking
  - `DELETE /_api/query/<id>`: for killing an AQL query

  The following JavaScript APIs have been added:

  - require("org/arangodb/aql/queries").current();
  - require("org/arangodb/aql/queries").slow();
  - require("org/arangodb/aql/queries").clearSlow();
  - require("org/arangodb/aql/queries").properties();
  - require("org/arangodb/aql/queries").kill();

* fixed issue #1265: arangod crashed with SIGSEGV

* fixed issue #1241: Wildcards in examples

* fixed comment parsing in Foxx controllers


v2.4.4 (2015-02-24)
-------------------

* fixed the generation template for foxx apps. It now does not create deprecated functions anymore

* add custom visitor functionality for `GRAPH_NEIGHBORS` function, too

* increased default value of traversal option *maxIterations* to 100 times of its previous
  default value


v2.4.3 (2015-02-06)
-------------------

* fix multi-threading with openssl when running under Windows

* fix timeout on socket operations when running under Windows

* Fixed an error in Foxx routing which caused some apps that worked in 2.4.1 to fail with status 500: `undefined is not a function` errors in 2.4.2
  This error was occurring due to seldom internal rerouting introduced by the malformed application handler.


v2.4.2 (2015-01-30)
-------------------

* added custom visitor functionality for AQL traversals

  This allows more complex result processing in traversals triggered by AQL. A few examples
  are shown in [this article](http://jsteemann.github.io/blog/2015/01/28/using-custom-visitors-in-aql-graph-traversals/).

* improved number of results estimated for nodes of type EnumerateListNode and SubqueryNode
  in AQL explain output

* added AQL explain helper to explain arbitrary AQL queries

  The helper function prints the query execution plan and the indexes to be used in the
  query. It can be invoked from the ArangoShell or the web interface as follows:

      require("org/arangodb/aql/explainer").explain(query);

* enable use of indexes for certain AQL conditions with non-equality predicates, in
  case the condition(s) also refer to indexed attributes

  The following queries will now be able to use indexes:

      FILTER a.indexed == ... && a.indexed != ...
      FILTER a.indexed == ... && a.nonIndexed != ...
      FILTER a.indexed == ... && ! (a.indexed == ...)
      FILTER a.indexed == ... && ! (a.nonIndexed == ...)
      FILTER a.indexed == ... && ! (a.indexed != ...)
      FILTER a.indexed == ... && ! (a.nonIndexed != ...)
      FILTER (a.indexed == ... && a.nonIndexed == ...) || (a.indexed == ... && a.nonIndexed == ...)
      FILTER (a.indexed == ... && a.nonIndexed != ...) || (a.indexed == ... && a.nonIndexed != ...)

* Fixed spuriously occurring "collection not found" errors when running queries on local
  collections on a cluster DB server

* Fixed upload of Foxx applications to the server for apps exceeding approx. 1 MB zipped.

* Malformed Foxx applications will now return a more useful error when any route is requested.

  In Production a Foxx app mounted on /app will display an html page on /app/* stating a 503 Service temporarily not available.
  It will not state any information about your Application.
  Before it was a 404 Not Found without any information and not distinguishable from a correct not found on your route.

  In Development Mode the html page also contains information about the error occurred.

* Unhandled errors thrown in Foxx routes are now handled by the Foxx framework itself.

  In Production the route will return a status 500 with a body {error: "Error statement"}.
  In Development the route will return a status 500 with a body {error: "Error statement", stack: "..."}

  Before, it was status 500 with a plain text stack including ArangoDB internal routing information.

* The Applications tab in web interface will now request development apps more often.
  So if you have a fixed a syntax error in your app it should always be visible after reload.


v2.4.1 (2015-01-19)
-------------------

* improved WAL recovery output

* fixed certain OR optimizations in AQL optimizer

* better diagnostics for arangoimp

* fixed invalid result of HTTP REST API method `/_admin/foxx/rescan`

* fixed possible segmentation fault when passing a Buffer object into a V8 function
  as a parameter

* updated AQB module to 1.8.0.


v2.4.0 (2015-01-13)
-------------------

* updated AQB module to 1.7.0.

* fixed V8 integration-related crashes

* make `fs.move(src, dest)` also fail when both `src` and `dest` are
  existing directories. This ensures the same behavior of the move operation
  on different platforms.

* fixed AQL insert operation for multi-shard collections in cluster

* added optional return value for AQL data-modification queries.
  This allows returning the documents inserted, removed or updated with the query, e.g.

      FOR doc IN docs REMOVE doc._key IN docs LET removed = OLD RETURN removed
      FOR doc IN docs INSERT { } IN docs LET inserted = NEW RETURN inserted
      FOR doc IN docs UPDATE doc._key WITH { } IN docs LET previous = OLD RETURN previous
      FOR doc IN docs UPDATE doc._key WITH { } IN docs LET updated = NEW RETURN updated

  The variables `OLD` and `NEW` are automatically available when a `REMOVE`, `INSERT`,
  `UPDATE` or `REPLACE` statement is immediately followed by a `LET` statement.
  Note that the `LET` and `RETURN` statements in data-modification queries are not as
  flexible as the general versions of `LET` and `RETURN`. When returning documents from
  data-modification operations, only a single variable can be assigned using `LET`, and
  the assignment can only be either `OLD` or `NEW`, but not an arbitrary expression. The
  `RETURN` statement also allows using the just-created variable only, and no arbitrary
  expressions.


v2.4.0-beta1 (2014-12-26)
--------------------------

* fixed superstates in FoxxGenerator

* fixed issue #1065: Aardvark: added creation of documents and edges with _key property

* fixed issue #1198: Aardvark: current AQL editor query is now cached

* Upgraded V8 version from 3.16.14 to 3.29.59

  The built-in version of V8 has been upgraded from 3.16.14 to 3.29.59.
  This activates several ES6 (also dubbed *Harmony* or *ES.next*) features in
  ArangoDB, both in the ArangoShell and the ArangoDB server. They can be
  used for scripting and in server-side actions such as Foxx routes, traversals
  etc.

  The following ES6 features are available in ArangoDB 2.4 by default:

  * iterators
  * the `of` operator
  * symbols
  * predefined collections types (Map, Set etc.)
  * typed arrays

  Many other ES6 features are disabled by default, but can be made available by
  starting arangod or arangosh with the appropriate options:

  * arrow functions
  * proxies
  * generators
  * String, Array, and Number enhancements
  * constants
  * enhanced object and numeric literals

  To activate all these ES6 features in arangod or arangosh, start it with
  the following options:

      arangosh --javascript.v8-options="--harmony --harmony_generators"

  More details on the available ES6 features can be found in
  [this blog](https://jsteemann.github.io/blog/2014/12/19/using-es6-features-in-arangodb/).

* Added Foxx generator for building Hypermedia APIs

  A more detailed description is [here](https://www.arangodb.com/2014/12/08/building-hypermedia-apis-foxxgenerator)

* New `Applications` tab in web interface:

  The `applications` tab got a complete redesign.
  It will now only show applications that are currently running on ArangoDB.
  For a selected application, a new detailed view has been created.
  This view provides a better overview of the app:
  * author
  * license
  * version
  * contributors
  * download links
  * API documentation

  To install a new application, a new dialog is now available.
  It provides the features already available in the console application `foxx-manager` plus some more:
  * install an application from Github
  * install an application from a zip file
  * install an application from ArangoDB's application store
  * create a new application from scratch: this feature uses a generator to
    create a Foxx application with pre-defined CRUD methods for a given list
    of collections. The generated Foxx app can either be downloaded as a zip file or
    be installed on the server. Starting with a new Foxx app has never been easier.

* fixed issue #1102: Aardvark: Layout bug in documents overview

  The documents overview was entirely destroyed in some situations on Firefox.
  We replaced the plugin we used there.

* fixed issue #1168: Aardvark: pagination buttons jumping

* fixed issue #1161: Aardvark: Click on Import JSON imports previously uploaded file

* removed configure options `--enable-all-in-one-v8`, `--enable-all-in-one-icu`,
  and `--enable-all-in-one-libev`.

* global internal rename to fix naming incompatibilities with JSON:

  Internal functions with names containing `array` have been renamed to `object`,
  internal functions with names containing `list` have been renamed to `array`.
  The renaming was mainly done in the C++ parts. The documentation has also been
  adjusted so that the correct JSON type names are used in most places.

  The change also led to the addition of a few function aliases in AQL:

  * `TO_LIST` now is an alias of the new `TO_ARRAY`
  * `IS_LIST` now is an alias of the new `IS_ARRAY`
  * `IS_DOCUMENT` now is an alias of the new `IS_OBJECT`

  The changed also renamed the option `mergeArrays` to `mergeObjects` for AQL
  data-modification query options and HTTP document modification API

* AQL: added optimizer rule "remove-filter-covered-by-index"

  This rule removes FilterNodes and CalculationNodes from an execution plan if the
  filter is already covered by a previous IndexRangeNode. Removing the CalculationNode
  and the FilterNode will speed up query execution because the query requires less
  computation.

* AQL: added optimizer rule "remove-sort-rand"

  This rule removes a `SORT RAND()` expression from a query and moves the random
  iteration into the appropriate `EnumerateCollectionNode`. This is more efficient
  than individually enumerating and then sorting randomly.

* AQL: range optimizations for IN and OR

  This change enables usage of indexes for several additional cases. Filters containing
  the `IN` operator can now make use of indexes, and multiple OR- or AND-combined filter
  conditions can now also use indexes if the filters are accessing the same indexed
  attribute.

  Here are a few examples of queries that can now use indexes but couldn't before:

    FOR doc IN collection
      FILTER doc.indexedAttribute == 1 || doc.indexedAttribute > 99
      RETURN doc

    FOR doc IN collection
      FILTER doc.indexedAttribute IN [ 3, 42 ] || doc.indexedAttribute > 99
      RETURN doc

    FOR doc IN collection
      FILTER (doc.indexedAttribute > 2 && doc.indexedAttribute < 10) ||
             (doc.indexedAttribute > 23 && doc.indexedAttribute < 42)
      RETURN doc

* fixed issue #500: AQL parentheses issue

  This change allows passing subqueries as AQL function parameters without using
  duplicate brackets (e.g. `FUNC(query)` instead of `FUNC((query))`

* added optional `COUNT` clause to AQL `COLLECT`

  This allows more efficient group count calculation queries, e.g.

      FOR doc IN collection
        COLLECT age = doc.age WITH COUNT INTO length
        RETURN { age: age, count: length }

  A count-only query is also possible:

      FOR doc IN collection
        COLLECT WITH COUNT INTO length
        RETURN length

* fixed missing makeDirectory when fetching a Foxx application from a zip file

* fixed issue #1134: Change the default endpoint to localhost

  This change will modify the IP address ArangoDB listens on to 127.0.0.1 by default.
  This will make new ArangoDB installations unaccessible from clients other than
  localhost unless changed. This is a security feature.

  To make ArangoDB accessible from any client, change the server's configuration
  (`--server.endpoint`) to either `tcp://0.0.0.0:8529` or the server's publicly
  visible IP address.

* deprecated `Repository#modelPrototype`. Use `Repository#model` instead.

* IMPORTANT CHANGE: by default, system collections are included in replication and all
  replication API return values. This will lead to user accounts and credentials
  data being replicated from master to slave servers. This may overwrite
  slave-specific database users.

  If this is undesired, the `_users` collection can be excluded from replication
  easily by setting the `includeSystem` attribute to `false` in the following commands:

  * replication.sync({ includeSystem: false });
  * replication.applier.properties({ includeSystem: false });

  This will exclude all system collections (including `_aqlfunctions`, `_graphs` etc.)
  from the initial synchronization and the continuous replication.

  If this is also undesired, it is also possible to specify a list of collections to
  exclude from the initial synchronization and the continuous replication using the
  `restrictCollections` attribute, e.g.:

      replication.applier.properties({
        includeSystem: true,
        restrictType: "exclude",
        restrictCollections: [ "_users", "_graphs", "foo" ]
      });

  The HTTP API methods for fetching the replication inventory and for dumping collections
  also support the `includeSystem` control flag via a URL parameter.

* removed DEPRECATED replication methods:
  * `replication.logger.start()`
  * `replication.logger.stop()`
  * `replication.logger.properties()`
  * HTTP PUT `/_api/replication/logger-start`
  * HTTP PUT `/_api/replication/logger-stop`
  * HTTP GET `/_api/replication/logger-config`
  * HTTP PUT `/_api/replication/logger-config`

* fixed issue #1174, which was due to locking problems in distributed
  AQL execution

* improved cluster locking for AQL avoiding deadlocks

* use DistributeNode for modifying queries with REPLACE and UPDATE, if
  possible


v2.3.6 (2015-XX-XX)
-------------------

* fixed AQL subquery optimization that produced wrong result when multiple subqueries
  directly followed each other and and a directly following `LET` statement did refer
  to any but the first subquery.


v2.3.5 (2015-01-16)
-------------------

* fixed intermittent 404 errors in Foxx apps after mounting or unmounting apps

* fixed issue #1200: Expansion operator results in "Cannot call method 'forEach' of null"

* fixed issue #1199: Cannot unlink root node of plan


v2.3.4 (2014-12-23)
-------------------

* fixed cerberus path for MyArangoDB


v2.3.3 (2014-12-17)
-------------------

* fixed error handling in instantiation of distributed AQL queries, this
  also fixes a bug in cluster startup with many servers

* issue #1185: parse non-fractional JSON numbers with exponent (e.g. `4e-261`)

* issue #1159: allow --server.request-timeout and --server.connect-timeout of 0


v2.3.2 (2014-12-09)
-------------------

* fixed issue #1177: Fix bug in the user app's storage

* fixed issue #1173: AQL Editor "Save current query" resets user password

* fixed missing makeDirectory when fetching a Foxx application from a zip file

* put in warning about default changed: fixed issue #1134: Change the default endpoint to localhost

* fixed issue #1163: invalid fullCount value returned from AQL

* fixed range operator precedence

* limit default maximum number of plans created by AQL optimizer to 256 (from 1024)

* make AQL optimizer not generate an extra plan if an index can be used, but modify
  existing plans in place

* fixed AQL cursor ttl (time-to-live) issue

  Any user-specified cursor ttl value was not honored since 2.3.0.

* fixed segfault in AQL query hash index setup with unknown shapes

* fixed memleaks

* added AQL optimizer rule for removing `INTO` from a `COLLECT` statement if not needed

* fixed issue #1131

  This change provides the `KEEP` clause for `COLLECT ... INTO`. The `KEEP` clause
  allows controlling which variables will be kept in the variable created by `INTO`.

* fixed issue #1147, must protect dispatcher ID for etcd

v2.3.1 (2014-11-28)
-------------------

* recreate password if missing during upgrade

* fixed issue #1126

* fixed non-working subquery index optimizations

* do not restrict summary of Foxx applications to 60 characters

* fixed display of "required" path parameters in Foxx application documentation

* added more optimizations of constants values in AQL FILTER conditions

* fixed invalid or-to-in optimization for FILTERs containing comparisons
  with boolean values

* fixed replication of `_graphs` collection

* added AQL list functions `PUSH`, `POP`, `UNSHIFT`, `SHIFT`, `REMOVE_VALUES`,
  `REMOVE_VALUE`, `REMOVE_NTH` and `APPEND`

* added AQL functions `CALL` and `APPLY` to dynamically call other functions

* fixed AQL optimizer cost estimation for LIMIT node

* prevent Foxx queues from permanently writing to the journal even when
  server is idle

* fixed AQL COLLECT statement with INTO clause, which copied more variables
  than v2.2 and thus lead to too much memory consumption.
  This deals with #1107.

* fixed AQL COLLECT statement, this concerned every COLLECT statement,
  only the first group had access to the values of the variables before
  the COLLECT statement. This deals with #1127.

* fixed some AQL internals, where sometimes too many items were
  fetched from upstream in the presence of a LIMIT clause. This should
  generally improve performance.


v2.3.0 (2014-11-18)
-------------------

* fixed syslog flags. `--log.syslog` is deprecated and setting it has no effect,
  `--log.facility` now works as described. Application name has been changed from
  `triagens` to `arangod`. It can be changed using `--log.application`. The syslog
  will only contain the actual log message. The datetime prefix is omitted.

* fixed deflate in SimpleHttpClient

* fixed issue #1104: edgeExamples broken or changed

* fixed issue #1103: Error while importing user queries

* fixed issue #1100: AQL: HAS() fails on doc[attribute_name]

* fixed issue #1098: runtime error when creating graph vertex

* hide system applications in **Applications** tab by default

  Display of system applications can be toggled by using the *system applications*
  toggle in the UI.

* added HTTP REST API for managing tasks (`/_api/tasks`)

* allow passing character lists as optional parameter to AQL functions `TRIM`,
  `LTRIM` and `RTRIM`

  These functions now support trimming using custom character lists. If no character
  lists are specified, all whitespace characters will be removed as previously:

      TRIM("  foobar\t \r\n ")         // "foobar"
      TRIM(";foo;bar;baz, ", "; ")     // "foo;bar;baz"

* added AQL string functions `LTRIM`, `RTRIM`, `FIND_FIRST`, `FIND_LAST`, `SPLIT`,
  `SUBSTITUTE`

* added AQL functions `ZIP`, `VALUES` and `PERCENTILE`

* made AQL functions `CONCAT` and `CONCAT_SEPARATOR` work with list arguments

* dynamically create extra dispatcher threads if required

* fixed issue #1097: schemas in the API docs no longer show required properties as optional


v2.3.0-beta2 (2014-11-08)
-------------------------

* front-end: new icons for uploading and downloading JSON documents into a collection

* front-end: fixed documents pagination css display error

* front-end: fixed flickering of the progress view

* front-end: fixed missing event for documents filter function

* front-end: jsoneditor: added CMD+Return (Mac) CTRL+Return (Linux/Win) shortkey for
  saving a document

* front-end: added information tooltip for uploading json documents.

* front-end: added database management view to the collapsed navigation menu

* front-end: added collection truncation feature

* fixed issue #1086: arangoimp: Odd errors if arguments are not given properly

* performance improvements for AQL queries that use JavaScript-based expressions
  internally

* added AQL geo functions `WITHIN_RECTANGLE` and `IS_IN_POLYGON`

* fixed non-working query results download in AQL editor of web interface

* removed debug print message in AQL editor query export routine

* fixed issue #1075: Aardvark: user name required even if auth is off #1075

  The fix for this prefills the username input field with the current user's
  account name if any and `root` (the default username) otherwise. Additionally,
  the tooltip text has been slightly adjusted.

* fixed issue #1069: Add 'raw' link to swagger ui so that the raw swagger
  json can easily be retrieved

  This adds a link to the Swagger API docs to an application's detail view in
  the **Applications** tab of the web interface. The link produces the Swagger
  JSON directly. If authentication is turned on, the link requires authentication,
  too.

* documentation updates


v2.3.0-beta1 (2014-11-01)
-------------------------

* added dedicated `NOT IN` operator for AQL

  Previously, a `NOT IN` was only achievable by writing a negated `IN` condition:

      FOR i IN ... FILTER ! (i IN [ 23, 42 ]) ...

  This can now alternatively be expressed more intuitively as follows:

      FOR i IN ... FILTER i NOT IN [ 23, 42 ] ...

* added alternative logical operator syntax for AQL

  Previously, the logical operators in AQL could only be written as:
  - `&&`: logical and
  - `||`: logical or
  - `!`: negation

  ArangoDB 2.3 introduces the alternative variants for these operators:
  - `AND`: logical and
  - `OR`: logical or
  - `NOT`: negation

  The new syntax is just an alternative to the old syntax, allowing easier
  migration from SQL. The old syntax is still fully supported and will be.

* improved output of `ArangoStatement.parse()` and POST `/_api/query`

  If an AQL query can be parsed without problems, The return value of
  `ArangoStatement.parse()` now contains an attribute `ast` with the abstract
  syntax tree of the query (before optimizations). Though this is an internal
  representation of the query and is subject to change, it can be used to inspect
  how ArangoDB interprets a given query.

* improved `ArangoStatement.explain()` and POST `/_api/explain`

  The commands for explaining AQL queries have been improved.

* added command-line option `--javascript.v8-contexts` to control the number of
  V8 contexts created in arangod.

  Previously, the number of V8 contexts was equal to the number of server threads
  (as specified by option `--server.threads`).

  However, it may be sensible to create different amounts of threads and V8
  contexts. If the option is not specified, the number of V8 contexts created
  will be equal to the number of server threads. Thus no change in configuration
  is required to keep the old behavior.

  If you are using the default config files or merge them with your local config
  files, please review if the default number of server threads is okay in your
  environment. Additionally you should verify that the number of V8 contexts
  created (as specified in option `--javascript.v8-contexts`) is okay.

* the number of server.threads specified is now the minimum of threads
  started. There are situation in which threads are waiting for results of
  distributed database servers. In this case the number of threads is
  dynamically increased.

* removed index type "bitarray"

  Bitarray indexes were only half-way documented and integrated in previous versions
  of ArangoDB so their benefit was limited. The support for bitarray indexes has
  thus been removed in ArangoDB 2.3. It is not possible to create indexes of type
  "bitarray" with ArangoDB 2.3.

  When a collection is opened that contains a bitarray index definition created
  with a previous version of ArangoDB, ArangoDB will ignore it and log the following
  warning:

      index type 'bitarray' is not supported in this version of ArangoDB and is ignored

  Future versions of ArangoDB may automatically remove such index definitions so the
  warnings will eventually disappear.

* removed internal "_admin/modules/flush" in order to fix requireApp

* added basic support for handling binary data in Foxx

  Requests with binary payload can be processed in Foxx applications by
  using the new method `res.rawBodyBuffer()`. This will return the unparsed request
  body as a Buffer object.

  There is now also the method `req.requestParts()` available in Foxx to retrieve
  the individual components of a multipart HTTP request.

  Buffer objects can now be used when setting the response body of any Foxx action.
  Additionally, `res.send()` has been added as a convenience method for returning
  strings, JSON objects or buffers from a Foxx action:

      res.send("<p>some HTML</p>");
      res.send({ success: true });
      res.send(new Buffer("some binary data"));

  The convenience method `res.sendFile()` can now be used to easily return the
  contents of a file from a Foxx action:

      res.sendFile(applicationContext.foxxFilename("image.png"));

  `fs.write` now accepts not only strings but also Buffer objects as second parameter:

      fs.write(filename, "some data");
      fs.write(filename, new Buffer("some binary data"));

  `fs.readBuffer` can be used to return the contents of a file in a Buffer object.

* improved performance of insertion into non-unique hash indexes significantly in case
  many duplicate keys are used in the index

* issue #1042: set time zone in log output

  the command-line option `--log.use-local-time` was added to print dates and times in
  the server-local timezone instead of UTC

* command-line options that require a boolean value now validate the
  value given on the command-line

  This prevents issues if no value is specified for an option that
  requires a boolean value. For example, the following command-line would
  have caused trouble in 2.2, because `--server.endpoint` would have been
  used as the value for the `--server.disable-authentication` options
  (which requires a boolean value):

      arangod --server.disable-authentication --server.endpoint tcp://127.0.0.1:8529 data

  In 2.3, running this command will fail with an error and requires to
  be modified to:

      arangod --server.disable-authentication true --server.endpoint tcp://127.0.0.1:8529 data

* improved performance of CSV import in arangoimp

* fixed issue #1027: Stack traces are off-by-one

* fixed issue #1026: Modules loaded in different files within the same app
  should refer to the same module

* fixed issue #1025: Traversal not as expected in undirected graph

* added a _relation function in the general-graph module.

  This deprecated _directedRelation and _undirectedRelation.
  ArangoDB does not offer any constraints for undirected edges
  which caused some confusion of users how undirected relations
  have to be handled. Relation now only supports directed relations
  and the user can actively simulate undirected relations.

* changed return value of Foxx.applicationContext#collectionName:

  Previously, the function could return invalid collection names because
  invalid characters were not replaced in the application name prefix, only
  in the collection name passed.

  Now, the function replaces invalid characters also in the application name
  prefix, which might to slightly different results for application names that
  contained any characters outside the ranges [a-z], [A-Z] and [0-9].

* prevent XSS in AQL editor and logs view

* integrated tutorial into ArangoShell and web interface

* added option `--backslash-escape` for arangoimp when running CSV file imports

* front-end: added download feature for (filtered) documents

* front-end: added download feature for the results of a user query

* front-end: added function to move documents to another collection

* front-end: added sort-by attribute to the documents filter

* front-end: added sorting feature to database, graph management and user management view.

* issue #989: front-end: Databases view not refreshing after deleting a database

* issue #991: front-end: Database search broken

* front-end: added infobox which shows more information about a document (_id, _rev, _key) or
  an edge (_id, _rev, _key, _from, _to). The from and to attributes are clickable and redirect
  to their document location.

* front-end: added edit-mode for deleting multiple documents at the same time.

* front-end: added delete button to the detailed document/edge view.

* front-end: added visual feedback for saving documents/edges inside the editor (error/success).

* front-end: added auto-focusing for the first input field in a modal.

* front-end: added validation for user input in a modal.

* front-end: user defined queries are now stored inside the database and are bound to the current
  user, instead of using the local storage functionality of the browsers. The outcome of this is
  that user defined queries are now independently usable from any device. Also queries can now be
  edited through the standard document editor of the front-end through the _users collection.

* front-end: added import and export functionality for user defined queries.

* front-end: added new keywords and functions to the aql-editor theme

* front-end: applied tile-style to the graph view

* front-end: now using the new graph api including multi-collection support

* front-end: foxx apps are now deletable

* front-end: foxx apps are now installable and updateable through github, if github is their
  origin.

* front-end: added foxx app version control. Multiple versions of a single foxx app are now
  installable and easy to manage and are also arranged in groups.

* front-end: the user-set filter of a collection is now stored until the user navigates to
  another collection.

* front-end: fetching and filtering of documents, statistics, and query operations are now
  handled with asynchronous ajax calls.

* front-end: added progress indicator if the front-end is waiting for a server operation.

* front-end: fixed wrong count of documents in the documents view of a collection.

* front-end: fixed unexpected styling of the manage db view and navigation.

* front-end: fixed wrong handling of select fields in a modal view.

* front-end: fixed wrong positioning of some tooltips.

* automatically call `toJSON` function of JavaScript objects (if present)
  when serializing them into database documents. This change allows
  storing JavaScript date objects in the database in a sensible manner.


v2.2.7 (2014-11-19)
-------------------

* fixed issue #998: Incorrect application URL for non-system Foxx apps

* fixed issue #1079: AQL editor: keyword WITH in UPDATE query is not highlighted

* fix memory leak in cluster nodes

* fixed registration of AQL user-defined functions in Web UI (JS shell)

* fixed error display in Web UI for certain errors
  (now error message is printed instead of 'undefined')

* fixed issue #1059: bug in js module console

* fixed issue #1056: "fs": zip functions fail with passwords

* fixed issue #1063: Docs: measuring unit of --wal.logfile-size?

* fixed issue #1062: Docs: typo in 14.2 Example data


v2.2.6 (2014-10-20)
-------------------

* fixed issue #972: Compilation Issue

* fixed issue #743: temporary directories are now unique and one can read
  off the tool that created them, if empty, they are removed atexit

* Highly improved performance of all AQL GRAPH_* functions.

* Orphan collections in general graphs can now be found via GRAPH_VERTICES
  if either "any" or no direction is defined

* Fixed documentation for AQL function GRAPH_NEIGHBORS.
  The option "vertexCollectionRestriction" is meant to filter the target
  vertices only, and should not filter the path.

* Fixed a bug in GRAPH_NEIGHBORS which enforced only empty results
  under certain conditions


v2.2.5 (2014-10-09)
-------------------

* fixed issue #961: allow non-JSON values in undocument request bodies

* fixed issue 1028: libicu is now statically linked

* fixed cached lookups of collections on the server, which may have caused spurious
  problems after collection rename operations


v2.2.4 (2014-10-01)
-------------------

* fixed accessing `_from` and `_to` attributes in `collection.byExample` and
  `collection.firstExample`

  These internal attributes were not handled properly in the mentioned functions, so
  searching for them did not always produce documents

* fixed issue #1030: arangoimp 2.2.3 crashing, not logging on large Windows CSV file

* fixed issue #1025: Traversal not as expected in undirected graph

* fixed issue #1020

  This requires re-introducing the startup option `--database.force-sync-properties`.

  This option can again be used to force fsyncs of collection, index and database properties
  stored as JSON strings on disk in files named `parameter.json`. Syncing these files after
  a write may be necessary if the underlying storage does not sync file contents by itself
  in a "sensible" amount of time after a file has been written and closed.

  The default value is `true` so collection, index and database properties will always be
  synced to disk immediately. This affects creating, renaming and dropping collections as
  well as creating and dropping databases and indexes. Each of these operations will perform
  an additional fsync on the `parameter.json` file if the option is set to `true`.

  It might be sensible to set this option to `false` for workloads that create and drop a
  lot of collections (e.g. test runs).

  Document operations such as creating, updating and dropping documents are not affected
  by this option.

* fixed issue #1016: AQL editor bug

* fixed issue #1014: WITHIN function returns wrong distance

* fixed AQL shortest path calculation in function `GRAPH_SHORTEST_PATH` to return
  complete vertex objects instead of just vertex ids

* allow changing of attributes of documents stored in server-side JavaScript variables

  Previously, the following did not work:

      var doc = db.collection.document(key);
      doc._key = "abc"; // overwriting internal attributes not supported
      doc.value = 123;  // overwriting existing attributes not supported

  Now, modifying documents stored in server-side variables (e.g. `doc` in the above case)
  is supported. Modifying the variables will not update the documents in the database,
  but will modify the JavaScript object (which can be written back to the database using
  `db.collection.update` or `db.collection.replace`)

* fixed issue #997: arangoimp apparently doesn't support files >2gig on Windows

  large file support (requires using `_stat64` instead of `stat`) is now supported on
  Windows


v2.2.3 (2014-09-02)
-------------------

* added `around` for Foxx controller

* added `type` option for HTTP API `GET /_api/document?collection=...`

  This allows controlling the type of results to be returned. By default, paths to
  documents will be returned, e.g.

      [
        `/_api/document/test/mykey1`,
        `/_api/document/test/mykey2`,
        ...
      ]

  To return a list of document ids instead of paths, the `type` URL parameter can be
  set to `id`:

      [
        `test/mykey1`,
        `test/mykey2`,
        ...
      ]

  To return a list of document keys only, the `type` URL parameter can be set to `key`:

      [
        `mykey1`,
        `mykey2`,
        ...
      ]


* properly capitalize HTTP response header field names in case the `x-arango-async`
  HTTP header was used in a request.

* fixed several documentation issues

* speedup for several general-graph functions, AQL functions starting with `GRAPH_`
  and traversals


v2.2.2 (2014-08-08)
-------------------

* allow storing non-reserved attribute names starting with an underscore

  Previous versions of ArangoDB parsed away all attribute names that started with an
  underscore (e.g. `_test', '_foo', `_bar`) on all levels of a document (root level
  and sub-attribute levels). While this behavior was documented, it was unintuitive and
  prevented storing documents inside other documents, e.g.:

      {
        "_key" : "foo",
        "_type" : "mydoc",
        "references" : [
          {
            "_key" : "something",
            "_rev" : "...",
            "value" : 1
          },
          {
            "_key" : "something else",
            "_rev" : "...",
            "value" : 2
          }
        ]
      }

  In the above example, previous versions of ArangoDB removed all attributes and
  sub-attributes that started with underscores, meaning the embedded documents would lose
  some of their attributes. 2.2.2 should preserve such attributes, and will also allow
  storing user-defined attribute names on the top-level even if they start with underscores
  (such as `_type` in the above example).

* fix conversion of JavaScript String, Number and Boolean objects to JSON.

  Objects created in JavaScript using `new Number(...)`, `new String(...)`, or
  `new Boolean(...)` were not converted to JSON correctly.

* fixed a race condition on task registration (i.e. `require("org/arangodb/tasks").register()`)

  this race condition led to undefined behavior when a just-created task with no offset and
  no period was instantly executed and deleted by the task scheduler, before the `register`
  function returned to the caller.

* changed run-tests.sh to execute all suitable tests.

* switch to new version of gyp

* fixed upgrade button


v2.2.1 (2014-07-24)
-------------------

* fixed hanging write-ahead log recovery for certain cases that involved dropping
  databases

* fixed issue with --check-version: when creating a new database the check failed

* issue #947 Foxx applicationContext missing some properties

* fixed issue with --check-version: when creating a new database the check failed

* added startup option `--wal.suppress-shape-information`

  Setting this option to `true` will reduce memory and disk space usage and require
  less CPU time when modifying documents or edges. It should therefore be turned on
  for standalone ArangoDB servers. However, for servers that are used as replication
  masters, setting this option to `true` will effectively disable the usage of the
  write-ahead log for replication, so it should be set to `false` for any replication
  master servers.

  The default value for this option is `false`.

* added optional `ttl` attribute to specify result cursor expiration for HTTP API method
  `POST /_api/cursor`

  The `ttl` attribute can be used to prevent cursor results from timing out too early.

* issue #947: Foxx applicationContext missing some properties

* (reported by Christian Neubauer):

  The problem was that in Google's V8, signed and unsigned chars are not always declared cleanly.
  so we need to force v8 to compile with forced signed chars which is done by the Flag:
    -fsigned-char
  at least it is enough to follow the instructions of compiling arango on rasperry
  and add "CFLAGS='-fsigned-char'" to the make command of V8 and remove the armv7=0

* Fixed a bug with the replication client. In the case of single document
  transactions the collection was not write locked.


v2.2.0 (2014-07-10)
-------------------

* The replication methods `logger.start`, `logger.stop` and `logger.properties` are
  no-ops in ArangoDB 2.2 as there is no separate replication logger anymore. Data changes
  are logged into the write-ahead log in ArangoDB 2.2, and not separately by the
  replication logger. The replication logger object is still there in ArangoDB 2.2 to
  ensure backwards-compatibility, however, logging cannot be started, stopped or
  configured anymore. Using any of these methods will do nothing.

  This also affects the following HTTP API methods:
  - `PUT /_api/replication/logger-start`
  - `PUT /_api/replication/logger-stop`
  - `GET /_api/replication/logger-config`
  - `PUT /_api/replication/logger-config`

  Using any of these methods is discouraged from now on as they will be removed in
  future versions of ArangoDB.

* INCOMPATIBLE CHANGE: replication of transactions has changed. Previously, transactions
  were logged on a master in one big block and shipped to a slave in one block, too.
  Now transactions will be logged and replicated as separate entries, allowing transactions
  to be bigger and also ensure replication progress.

  This change also affects the behavior of the `stop` method of the replication applier.
  If the replication applier is now stopped manually using the `stop` method and later
  restarted using the `start` method, any transactions that were unfinished at the
  point of stopping will be aborted on a slave, even if they later commit on the master.

  In ArangoDB 2.2, stopping the replication applier manually should be avoided unless the
  goal is to stop replication permanently or to do a full resync with the master anyway.
  If the replication applier still must be stopped, it should be made sure that the
  slave has fetched and applied all pending operations from a master, and that no
  extra transactions are started on the master before the `stop` command on the slave
  is executed.

  Replication of transactions in ArangoDB 2.2 might also lock the involved collections on
  the slave while a transaction is either committed or aborted on the master and the
  change has been replicated to the slave. This change in behavior may be important for
  slave servers that are used for read-scaling. In order to avoid long lasting collection
  locks on the slave, transactions should be kept small.

  The `_replication` system collection is not used anymore in ArangoDB 2.2 and its usage is
  discouraged.

* INCOMPATIBLE CHANGE: the figures reported by the `collection.figures` method
  now only reflect documents and data contained in the journals and datafiles of
  collections. Documents or deletions contained only in the write-ahead log will
  not influence collection figures until the write-ahead log garbage collection
  kicks in. The figures for a collection might therefore underreport the total
  resource usage of a collection.

  Additionally, the attributes `lastTick` and `uncollectedLogfileEntries` have been
  added to the result of the `figures` operation and the HTTP API method
  `PUT /_api/collection/figures`

* added `insert` method as an alias for `save`. Documents can now be inserted into
  a collection using either method:

      db.test.save({ foo: "bar" });
      db.test.insert({ foo: "bar" });

* added support for data-modification AQL queries

* added AQL keywords `INSERT`, `UPDATE`, `REPLACE` and `REMOVE` (and `WITH`) to
  support data-modification AQL queries.

  Unquoted usage of these keywords for attribute names in AQL queries will likely
  fail in ArangoDB 2.2. If any such attribute name needs to be used in a query, it
  should be enclosed in backticks to indicate the usage of a literal attribute
  name.

  For example, the following query will fail in ArangoDB 2.2 with a parse error:

      FOR i IN foo RETURN i.remove

  and needs to be rewritten like this:

      FOR i IN foo RETURN i.`remove`

* disallow storing of JavaScript objects that contain JavaScript native objects
  of type `Date`, `Function`, `RegExp` or `External`, e.g.

      db.test.save({ foo: /bar/ });
      db.test.save({ foo: new Date() });

  will now print

      Error: <data> cannot be converted into JSON shape: could not shape document

  Previously, objects of these types were silently converted into an empty object
  (i.e. `{ }`).

  To store such objects in a collection, explicitly convert them into strings
  like this:

      db.test.save({ foo: String(/bar/) });
      db.test.save({ foo: String(new Date()) });

* The replication methods `logger.start`, `logger.stop` and `logger.properties` are
  no-ops in ArangoDB 2.2 as there is no separate replication logger anymore. Data changes
  are logged into the write-ahead log in ArangoDB 2.2, and not separately by the
  replication logger. The replication logger object is still there in ArangoDB 2.2 to
  ensure backwards-compatibility, however, logging cannot be started, stopped or
  configured anymore. Using any of these methods will do nothing.

  This also affects the following HTTP API methods:
  - `PUT /_api/replication/logger-start`
  - `PUT /_api/replication/logger-stop`
  - `GET /_api/replication/logger-config`
  - `PUT /_api/replication/logger-config`

  Using any of these methods is discouraged from now on as they will be removed in
  future versions of ArangoDB.

* INCOMPATIBLE CHANGE: replication of transactions has changed. Previously, transactions
  were logged on a master in one big block and shipped to a slave in one block, too.
  Now transactions will be logged and replicated as separate entries, allowing transactions
  to be bigger and also ensure replication progress.

  This change also affects the behavior of the `stop` method of the replication applier.
  If the replication applier is now stopped manually using the `stop` method and later
  restarted using the `start` method, any transactions that were unfinished at the
  point of stopping will be aborted on a slave, even if they later commit on the master.

  In ArangoDB 2.2, stopping the replication applier manually should be avoided unless the
  goal is to stop replication permanently or to do a full resync with the master anyway.
  If the replication applier still must be stopped, it should be made sure that the
  slave has fetched and applied all pending operations from a master, and that no
  extra transactions are started on the master before the `stop` command on the slave
  is executed.

  Replication of transactions in ArangoDB 2.2 might also lock the involved collections on
  the slave while a transaction is either committed or aborted on the master and the
  change has been replicated to the slave. This change in behavior may be important for
  slave servers that are used for read-scaling. In order to avoid long lasting collection
  locks on the slave, transactions should be kept small.

  The `_replication` system collection is not used anymore in ArangoDB 2.2 and its usage is
  discouraged.

* INCOMPATIBLE CHANGE: the figures reported by the `collection.figures` method
  now only reflect documents and data contained in the journals and datafiles of
  collections. Documents or deletions contained only in the write-ahead log will
  not influence collection figures until the write-ahead log garbage collection
  kicks in. The figures for a collection might therefore underreport the total
  resource usage of a collection.

  Additionally, the attributes `lastTick` and `uncollectedLogfileEntries` have been
  added to the result of the `figures` operation and the HTTP API method
  `PUT /_api/collection/figures`

* added `insert` method as an alias for `save`. Documents can now be inserted into
  a collection using either method:

      db.test.save({ foo: "bar" });
      db.test.insert({ foo: "bar" });

* added support for data-modification AQL queries

* added AQL keywords `INSERT`, `UPDATE`, `REPLACE` and `REMOVE` (and `WITH`) to
  support data-modification AQL queries.

  Unquoted usage of these keywords for attribute names in AQL queries will likely
  fail in ArangoDB 2.2. If any such attribute name needs to be used in a query, it
  should be enclosed in backticks to indicate the usage of a literal attribute
  name.

  For example, the following query will fail in ArangoDB 2.2 with a parse error:

      FOR i IN foo RETURN i.remove

  and needs to be rewritten like this:

      FOR i IN foo RETURN i.`remove`

* disallow storing of JavaScript objects that contain JavaScript native objects
  of type `Date`, `Function`, `RegExp` or `External`, e.g.

      db.test.save({ foo: /bar/ });
      db.test.save({ foo: new Date() });

  will now print

      Error: <data> cannot be converted into JSON shape: could not shape document

  Previously, objects of these types were silently converted into an empty object
  (i.e. `{ }`).

  To store such objects in a collection, explicitly convert them into strings
  like this:

      db.test.save({ foo: String(/bar/) });
      db.test.save({ foo: String(new Date()) });

* honor startup option `--server.disable-statistics` when deciding whether or not
  to start periodic statistics collection jobs

  Previously, the statistics collection jobs were started even if the server was
  started with the `--server.disable-statistics` flag being set to `true`

* removed startup option `--random.no-seed`

  This option had no effect in previous versions of ArangoDB and was thus removed.

* removed startup option `--database.remove-on-drop`

  This option was used for debugging only.

* removed startup option `--database.force-sync-properties`

  This option is now superfluous as collection properties are now stored in the
  write-ahead log.

* introduced write-ahead log

  All write operations in an ArangoDB server instance are automatically logged
  to the server's write-ahead log. The write-ahead log is a set of append-only
  logfiles, and it is used in case of a crash recovery and for replication.
  Data from the write-ahead log will eventually be moved into the journals or
  datafiles of collections, allowing the server to remove older write-ahead log
  logfiles. Figures of collections will be updated when data are moved from the
  write-ahead log into the journals or datafiles of collections.

  Cross-collection transactions in ArangoDB should benefit considerably by this
  change, as less writes than in previous versions are required to ensure the data
  of multiple collections are atomically and durably committed. All data-modifying
  operations inside transactions (insert, update, remove) will write their
  operations into the write-ahead log directly, making transactions with multiple
  operations also require less physical memory than in previous versions of ArangoDB,
  that required all transaction data to fit into RAM.

  The `_trx` system collection is not used anymore in ArangoDB 2.2 and its usage is
  discouraged.

  The data in the write-ahead log can also be used in the replication context.
  The `_replication` collection that was used in previous versions of ArangoDB to
  store all changes on the server is not used anymore in ArangoDB 2.2. Instead,
  slaves can read from a master's write-ahead log to get informed about most
  recent changes. This removes the need to store data-modifying operations in
  both the actual place and the `_replication` collection.

* removed startup option `--server.disable-replication-logger`

  This option is superfluous in ArangoDB 2.2. There is no dedicated replication
  logger in ArangoDB 2.2. There is now always the write-ahead log, and it is also
  used as the server's replication log. Specifying the startup option
  `--server.disable-replication-logger` will do nothing in ArangoDB 2.2, but the
  option should not be used anymore as it might be removed in a future version.

* changed behavior of replication logger

  There is no dedicated replication logger in ArangoDB 2.2 as there is the
  write-ahead log now. The existing APIs for starting and stopping the replication
  logger still exist in ArangoDB 2.2 for downwards-compatibility, but calling
  the start or stop operations are no-ops in ArangoDB 2.2. When querying the
  replication logger status via the API, the server will always report that the
  replication logger is running. Configuring the replication logger is a no-op
  in ArangoDB 2.2, too. Changing the replication logger configuration has no
  effect. Instead, the write-ahead log configuration can be changed.

* removed MRuby integration for arangod

  ArangoDB had an experimental MRuby integration in some of the publish builds.
  This wasn't continuously developed, and so it has been removed in ArangoDB 2.2.

  This change has led to the following startup options being superfluous:

  - `--ruby.gc-interval`
  - `--ruby.action-directory`
  - `--ruby.modules-path`
  - `--ruby.startup-directory`

  Specifying these startup options will do nothing in ArangoDB 2.2, but the
  options should be avoided from now on as they might be removed in future versions.

* reclaim index memory when last document in collection is deleted

  Previously, deleting documents from a collection did not lead to index sizes being
  reduced. Instead, the already allocated index memory was re-used when a collection
  was refilled.

  Now, index memory for primary indexes and hash indexes is reclaimed instantly when
  the last document from a collection is removed.

* inlined and optimized functions in hash indexes

* added AQL TRANSLATE function

  This function can be used to perform lookups from static lists, e.g.

      LET countryNames = { US: "United States", UK: "United Kingdom", FR: "France" }
      RETURN TRANSLATE("FR", countryNames)

* fixed datafile debugger

* fixed check-version for empty directory

* moved try/catch block to the top of routing chain

* added mountedApp function for foxx-manager

* fixed issue #883: arango 2.1 - when starting multi-machine cluster, UI web
  does not change to cluster overview

* fixed dfdb: should not start any other V8 threads

* cleanup of version-check, added module org/arangodb/database-version,
  added --check-version option

* fixed issue #881: [2.1.0] Bombarded (every 10 sec or so) with
  "WARNING format string is corrupt" when in non-system DB Dashboard

* specialized primary index implementation to allow faster hash table
  rebuilding and reduce lookups in datafiles for the actual value of `_key`.

* issue #862: added `--overwrite` option to arangoimp

* removed number of property lookups for documents during AQL queries that
  access documents

* prevent buffering of long print results in arangosh's and arangod's print
  command

  this change will emit buffered intermediate print results and discard the
  output buffer to quickly deliver print results to the user, and to prevent
  constructing very large buffers for large results

* removed sorting of attribute names for use in a collection's shaper

  sorting attribute names was done on document insert to keep attributes
  of a collection in sorted order for faster comparisons. The sort order
  of attributes was only used in one particular and unlikely case, so it
  was removed. Collections with many different attribute names should
  benefit from this change by faster inserts and slightly less memory usage.

* fixed a bug in arangodump which got the collection name in _from and _to
  attributes of edges wrong (all were "_unknown")

* fixed a bug in arangorestore which did not recognize wrong _from and _to
  attributes of edges

* improved error detection and reporting in arangorestore


v2.1.1 (2014-06-06)
-------------------

* fixed dfdb: should not start any other V8 threads

* signature for collection functions was modified

  The basic change was the substitution of the input parameter of the
  function by an generic options object which can contain multiple
  option parameter of the function.
  Following functions were modified
  remove
  removeBySample
  replace
  replaceBySample
  update
  updateBySample

  Old signature is yet supported but it will be removed in future versions

v2.1.0 (2014-05-29)
-------------------

* implemented upgrade procedure for clusters

* fixed communication issue with agency which prevented reconnect
  after an agent failure

* fixed cluster dashboard in the case that one but not all servers
  in the cluster are down

* fixed a bug with coordinators creating local database objects
  in the wrong order (_system needs to be done first)

* improved cluster dashboard


v2.1.0-rc2 (2014-05-25)
-----------------------

* fixed issue #864: Inconsistent behavior of AQL REVERSE(list) function


v2.1.0-rc1 (XXXX-XX-XX)
-----------------------

* added server-side periodic task management functions:

  - require("org/arangodb/tasks").register(): registers a periodic task
  - require("org/arangodb/tasks").unregister(): unregisters and removes a
    periodic task
  - require("org/arangodb/tasks").get(): retrieves a specific tasks or all
    existing tasks

  the previous undocumented function `internal.definePeriodic` is now
  deprecated and will be removed in a future release.

* decrease the size of some seldom used system collections on creation.

  This will make these collections use less disk space and mapped memory.

* added AQL date functions

* added AQL FLATTEN() list function

* added index memory statistics to `db.<collection>.figures()` function

  The `figures` function will now return a sub-document `indexes`, which lists
  the number of indexes in the `count` sub-attribute, and the total memory
  usage of the indexes in bytes in the `size` sub-attribute.

* added AQL CURRENT_DATABASE() function

  This function returns the current database's name.

* added AQL CURRENT_USER() function

  This function returns the current user from an AQL query. The current user is the
  username that was specified in the `Authorization` HTTP header of the request. If
  authentication is turned off or the query was executed outside a request context,
  the function will return `null`.

* fixed issue #796: Searching with newline chars broken?

  fixed slightly different handling of backslash escape characters in a few
  AQL functions. Now handling of escape sequences should be consistent, and
  searching for newline characters should work the same everywhere

* added OpenSSL version check for configure

  It will report all OpenSSL versions < 1.0.1g as being too old.
  `configure` will only complain about an outdated OpenSSL version but not stop.

* require C++ compiler support (requires g++ 4.8, clang++ 3.4 or Visual Studio 13)

* less string copying returning JSONified documents from ArangoDB, e.g. via
  HTTP GET `/_api/document/<collection>/<document>`

* issue #798: Lower case http headers from arango

  This change allows returning capitalized HTTP headers, e.g.
  `Content-Length` instead of `content-length`.
  The HTTP spec says that headers are case-insensitive, but
  in fact several clients rely on a specific case in response
  headers.
  This change will capitalize HTTP headers if the `X-Arango-Version`
  request header is sent by the client and contains a value of at
  least `20100` (for version 2.1). The default value for the
  compatibility can also be set at server start, using the
  `--server.default-api-compatibility` option.

* simplified usage of `db._createStatement()`

  Previously, the function could not be called with a query string parameter as
  follows:

      db._createStatement(queryString);

  Calling it as above resulted in an error because the function expected an
  object as its parameter. From now on, it's possible to call the function with
  just the query string.

* make ArangoDB not send back a `WWW-Authenticate` header to a client in case the
  client sends the `X-Omit-WWW-Authenticate` HTTP header.

  This is done to prevent browsers from showing their built-in HTTP authentication
  dialog for AJAX requests that require authentication.
  ArangoDB will still return an HTTP 401 (Unauthorized) if the request doesn't
  contain valid credentials, but it will omit the `WWW-Authenticate` header,
  allowing clients to bypass the browser's authentication dialog.

* added REST API method HTTP GET `/_api/job/job-id` to query the status of an
  async job without potentially fetching it from the list of done jobs

* fixed non-intuitive behavior in jobs API: previously, querying the status
  of an async job via the API HTTP PUT `/_api/job/job-id` removed a currently
  executing async job from the list of queryable jobs on the server.
  Now, when querying the result of an async job that is still executing,
  the job is kept in the list of queryable jobs so its result can be fetched
  by a subsequent request.

* use a new data structure for the edge index of an edge collection. This
  improves the performance for the creation of the edge index and in
  particular speeds up removal of edges in graphs. Note however that
  this change might change the order in which edges starting at
  or ending in a vertex are returned. However, this order was never
  guaranteed anyway and it is not sensible to guarantee any particular
  order.

* provide a size hint to edge and hash indexes when initially filling them
  this will lead to less re-allocations when populating these indexes

  this may speed up building indexes when opening an existing collection

* don't requeue identical context methods in V8 threads in case a method is
  already registered

* removed arangod command line option `--database.remove-on-compacted`

* export the sort attribute for graph traversals to the HTTP interface

* add support for arangodump/arangorestore for clusters


v2.0.8 (XXXX-XX-XX)
-------------------

* fixed too-busy iteration over skiplists

  Even when a skiplist query was restricted by a limit clause, the skiplist
  index was queried without the limit. this led to slower-than-necessary
  execution times.

* fixed timeout overflows on 32 bit systems

  this bug has led to problems when select was called with a high timeout
  value (2000+ seconds) on 32bit systems that don't have a forgiving select
  implementation. when the call was made on these systems, select failed
  so no data would be read or sent over the connection

  this might have affected some cluster-internal operations.

* fixed ETCD issues on 32 bit systems

  ETCD was non-functional on 32 bit systems at all. The first call to the
  watch API crashed it. This was because atomic operations worked on data
  structures that were not properly aligned on 32 bit systems.

* fixed issue #848: db.someEdgeCollection.inEdge does not return correct
  value when called the 2nd time after a .save to the edge collection


v2.0.7 (2014-05-05)
-------------------

* issue #839: Foxx Manager missing "unfetch"

* fixed a race condition at startup

  this fixes undefined behavior in case the logger was involved directly at
  startup, before the logger initialization code was called. This should have
  occurred only for code that was executed before the invocation of main(),
  e.g. during ctor calls of statically defined objects.


v2.0.6 (2014-04-22)
-------------------

* fixed issue #835: arangosh doesn't show correct database name



v2.0.5 (2014-04-21)
-------------------

* Fixed a caching problem in IE JS Shell

* added cancelation for async jobs

* upgraded to new gyp for V8

* new Windows installer


v2.0.4 (2014-04-14)
-------------------

* fixed cluster authentication front-end issues for Firefox and IE, there are
  still problems with Chrome


v2.0.3 (2014-04-14)
-------------------

* fixed AQL optimizer bug

* fixed front-end issues

* added password change dialog


v2.0.2 (2014-04-06)
-------------------

* during cluster startup, do not log (somewhat expected) connection errors with
  log level error, but with log level info

* fixed dashboard modals

* fixed connection check for cluster planning front end: firefox does
  not support async:false

* document how to persist a cluster plan in order to relaunch an existing
  cluster later


v2.0.1 (2014-03-31)
-------------------

* make ArangoDB not send back a `WWW-Authenticate` header to a client in case the
  client sends the `X-Omit-WWW-Authenticate` HTTP header.

  This is done to prevent browsers from showing their built-in HTTP authentication
  dialog for AJAX requests that require authentication.
  ArangoDB will still return an HTTP 401 (Unauthorized) if the request doesn't
  contain valid credentials, but it will omit the `WWW-Authenticate` header,
  allowing clients to bypass the browser's authentication dialog.

* fixed isses in arango-dfdb:

  the dfdb was not able to unload certain system collections, so these couldn't be
  inspected with the dfdb sometimes. Additionally, it did not truncate corrupt
  markers from datafiles under some circumstances

* added `changePassword` attribute for users

* fixed non-working "save" button in collection edit view of web interface
  clicking the save button did nothing. one had to press enter in one of the input
  fields to send modified form data

* fixed V8 compile error on MacOS X

* prevent `body length: -9223372036854775808` being logged in development mode for
  some Foxx HTTP responses

* fixed several bugs in web interface dashboard

* fixed issue #783: coffee script not working in manifest file

* fixed issue #783: coffee script not working in manifest file

* fixed issue #781: Cant save current query from AQL editor ui

* bumped version in `X-Arango-Version` compatibility header sent by arangosh and other
  client tools from `1.5` to `2.0`.

* fixed startup options for arango-dfdb, added details option for arango-dfdb

* fixed display of missing error messages and codes in arangosh

* when creating a collection via the web interface, the collection type was always
  "document", regardless of the user's choice


v2.0.0 (2014-03-10)
-------------------

* first 2.0 release


v2.0.0-rc2 (2014-03-07)
-----------------------

* fixed cluster authorization


v2.0.0-rc1 (2014-02-28)
-----------------------

* added sharding :-)

* added collection._dbName attribute to query the name of the database from a collection

  more detailed documentation on the sharding and cluster features can be found in the user
  manual, section **Sharding**

* INCOMPATIBLE CHANGE: using complex values in AQL filter conditions with operators other
  than equality (e.g. >=, >, <=, <) will disable usage of skiplist indexes for filter
  evaluation.

  For example, the following queries will be affected by change:

      FOR doc IN docs FILTER doc.value < { foo: "bar" } RETURN doc
      FOR doc IN docs FILTER doc.value >= [ 1, 2, 3 ] RETURN doc

  The following queries will not be affected by the change:

      FOR doc IN docs FILTER doc.value == 1 RETURN doc
      FOR doc IN docs FILTER doc.value == "foo" RETURN doc
      FOR doc IN docs FILTER doc.value == [ 1, 2, 3 ] RETURN doc
      FOR doc IN docs FILTER doc.value == { foo: "bar" } RETURN doc

* INCOMPATIBLE CHANGE: removed undocumented method `collection.saveOrReplace`

  this feature was never advertised nor documented nor tested.

* INCOMPATIBLE CHANGE: removed undocumented REST API method `/_api/simple/BY-EXAMPLE-HASH`

  this feature was never advertised nor documented nor tested.

* added explicit startup parameter `--server.reuse-address`

  This flag can be used to control whether sockets should be acquired with the SO_REUSEADDR
  flag.

  Regardless of this setting, sockets on Windows are always acquired using the
  SO_EXCLUSIVEADDRUSE flag.

* removed undocumented REST API method GET `/_admin/database-name`

* added user validation API at POST `/_api/user/<username>`

* slightly improved users management API in `/_api/user`:

  Previously, when creating a new user via HTTP POST, the username needed to be
  passed in an attribute `username`. When users were returned via this API,
  the usernames were returned in an attribute named `user`. This was slightly
  confusing and was changed in 2.0 as follows:

  - when adding a user via HTTP POST, the username can be specified in an attribute
  `user`. If this attribute is not used, the API will look into the attribute `username`
  as before and use that value.
  - when users are returned via HTTP GET, the usernames are still returned in an
    attribute `user`.

  This change should be fully downwards-compatible with the previous version of the API.

* added AQL SLICE function to extract slices from lists

* made module loader more node compatible

* the startup option `--javascript.package-path` for arangosh is now deprecated and does
  nothing. Using it will not cause an error, but the option is ignored.

* added coffee script support

* Several UI improvements.

* Exchanged icons in the graphviewer toolbar

* always start networking and HTTP listeners when starting the server (even in
  console mode)

* allow vertex and edge filtering with user-defined functions in TRAVERSAL,
  TRAVERSAL_TREE and SHORTEST_PATH AQL functions:

      // using user-defined AQL functions for edge and vertex filtering
      RETURN TRAVERSAL(friends, friendrelations, "friends/john", "outbound", {
        followEdges: "myfunctions::checkedge",
        filterVertices: "myfunctions::checkvertex"
      })

      // using the following custom filter functions
      var aqlfunctions = require("org/arangodb/aql/functions");
      aqlfunctions.register("myfunctions::checkedge", function (config, vertex, edge, path) {
        return (edge.type !== 'dislikes'); // don't follow these edges
      }, false);

      aqlfunctions.register("myfunctions::checkvertex", function (config, vertex, path) {
        if (vertex.isDeleted || ! vertex.isActive) {
          return [ "prune", "exclude" ]; // exclude these and don't follow them
        }
        return [ ]; // include everything else
      }, false);

* fail if invalid `strategy`, `order` or `itemOrder` attribute values
  are passed to the AQL TRAVERSAL function. Omitting these attributes
  is not considered an error, but specifying an invalid value for any
  of these attributes will make an AQL query fail.

* issue #751: Create database through API should return HTTP status code 201

  By default, the server now returns HTTP 201 (created) when creating a new
  database successfully. To keep compatibility with older ArangoDB versions, the
  startup parameter `--server.default-api-compatibility` can be set to a value
  of `10400` to indicate API compatibility with ArangoDB 1.4. The compatibility
  can also be enforced by setting the `X-Arango-Version` HTTP header in a
  client request to this API on a per-request basis.

* allow direct access from the `db` object to collections whose names start
  with an underscore (e.g. db._users).

  Previously, access to such collections via the `db` object was possible from
  arangosh, but not from arangod (and thus Foxx and actions). The only way
  to access such collections from these places was via the `db._collection(<name>)`
  workaround.

* allow `\n` (as well as `\r\n`) as line terminator in batch requests sent to
  `/_api/batch` HTTP API.

* use `--data-binary` instead of `--data` parameter in generated cURL examples

* issue #703: Also show path of logfile for fm.config()

* issue #675: Dropping a collection used in "graph" module breaks the graph

* added "static" Graph.drop() method for graphs API

* fixed issue #695: arangosh server.password error

* use pretty-printing in `--console` mode by default

* simplified ArangoDB startup options

  Some startup options are now superfluous or their usage is simplified. The
  following options have been changed:

  * `--javascript.modules-path`: this option has been removed. The modules paths
    are determined by arangod and arangosh automatically based on the value of
    `--javascript.startup-directory`.

    If the option is set on startup, it is ignored so startup will not abort with
    an error `unrecognized option`.

  * `--javascript.action-directory`: this option has been removed. The actions
    directory is determined by arangod automatically based on the value of
    `--javascript.startup-directory`.

    If the option is set on startup, it is ignored so startup will not abort with
    an error `unrecognized option`.

  * `--javascript.package-path`: this option is still available but it is not
    required anymore to set the standard package paths (e.g. `js/npm`). arangod
    will automatically use this standard package path regardless of whether it
    was specified via the options.

    It is possible to use this option to add additional package paths to the
    standard value.

  Configuration files included with arangod are adjusted accordingly.

* layout of the graphs tab adapted to better fit with the other tabs

* database selection is moved to the bottom right corner of the web interface

* removed priority queue index type

  this feature was never advertised nor documented nor tested.

* display internal attributes in document source view of web interface

* removed separate shape collections

  When upgrading to ArangoDB 2.0, existing collections will be converted to include
  shapes and attribute markers in the datafiles instead of using separate files for
  shapes.

  When a collection is converted, existing shapes from the SHAPES directory will
  be written to a new datafile in the collection directory, and the SHAPES directory
  will be removed afterwards.

  This saves up to 2 MB of memory and disk space for each collection
  (savings are higher, the less different shapes there are in a collection).
  Additionally, one less file descriptor per opened collection will be used.

  When creating a new collection, the amount of sync calls may be reduced. The same
  may be true for documents with yet-unknown shapes. This may help performance
  in these cases.

* added AQL functions `NTH` and `POSITION`

* added signal handler for arangosh to save last command in more cases

* added extra prompt placeholders for arangosh:
  - `%e`: current endpoint
  - `%u`: current user

* added arangosh option `--javascript.gc-interval` to control amount of
  garbage collection performed by arangosh

* fixed issue #651: Allow addEdge() to take vertex ids in the JS library

* removed command-line option `--log.format`

  In previous versions, this option did not have an effect for most log messages, so
  it got removed.

* removed C++ logger implementation

  Logging inside ArangoDB is now done using the LOG_XXX() macros. The LOGGER_XXX()
  macros are gone.

* added collection status "loading"


v1.4.16 (XXXX-XX-XX)
--------------------

* fixed too eager datafile deletion

  this issue could have caused a crash when the compaction had marked datafiles as obsolete
  and they were removed while "old" temporary query results still pointed to the old datafile
  positions

* fixed issue #826: Replication fails when a collection's configuration changes


v1.4.15 (2014-04-19)
--------------------

* bugfix for AQL query optimizer

  the following type of query was too eagerly optimized, leading to errors in code-generation:

      LET a = (FOR i IN [] RETURN i) LET b = (FOR i IN [] RETURN i) RETURN 1

  the problem occurred when both lists in the subqueries were empty. In this case invalid code
  was generated and the query couldn't be executed.


v1.4.14 (2014-04-05)
--------------------

* fixed race conditions during shape / attribute insertion

  A race condition could have led to spurious `cannot find attribute #xx` or
  `cannot find shape #xx` (where xx is a number) warning messages being logged
  by the server. This happened when a new attribute was inserted and at the same
  time was queried by another thread.

  Also fixed a race condition that may have occurred when a thread tried to
  access the shapes / attributes hash tables while they were resized. In this
  cases, the shape / attribute may have been hashed to a wrong slot.

* fixed a memory barrier / cpu synchronization problem with libev, affecting
  Windows with Visual Studio 2013 (probably earlier versions are affected, too)

  The issue is described in detail here:
  http://lists.schmorp.de/pipermail/libev/2014q1/002318.html


v1.4.13 (2014-03-14)
--------------------

* added diagnostic output for Foxx application upload

* allow dump & restore from ArangoDB 1.4 with an ArangoDB 2.0 server

* allow startup options `temp-path` and `default-language` to be specified from the arangod
  configuration file and not only from the command line

* fixed too eager compaction

  The compaction will now wait for several seconds before trying to re-compact the same
  collection. Additionally, some other limits have been introduced for the compaction.


v1.4.12 (2014-03-05)
--------------------

* fixed display bug in web interface which caused the following problems:
  - documents were displayed in web interface as being empty
  - document attributes view displayed many attributes with content "undefined"
  - document source view displayed many attributes with name "TYPEOF" and value "undefined"
  - an alert popping up in the browser with message "Datatables warning..."

* re-introduced old-style read-write locks to supports Windows versions older than
  Windows 2008R2 and Windows 7. This should re-enable support for Windows Vista and
  Windows 2008.


v1.4.11 (2014-02-27)
--------------------

* added SHORTEST_PATH AQL function

  this calculates the shortest paths between two vertices, using the Dijkstra
  algorithm, employing a min-heap

  By default, ArangoDB does not know the distance between any two vertices and
  will use a default distance of 1. A custom distance function can be registered
  as an AQL user function to make the distance calculation use any document
  attributes or custom logic:

      RETURN SHORTEST_PATH(cities, motorways, "cities/CGN", "cities/MUC", "outbound", {
        paths: true,
        distance: "myfunctions::citydistance"
      })

      // using the following custom distance function
      var aqlfunctions = require("org/arangodb/aql/functions");
      aqlfunctions.register("myfunctions::distance", function (config, vertex1, vertex2, edge) {
        return Math.sqrt(Math.pow(vertex1.x - vertex2.x) + Math.pow(vertex1.y - vertex2.y));
      }, false);

* fixed bug in Graph.pathTo function

* fixed small memleak in AQL optimizer

* fixed access to potentially uninitialized variable when collection had a cap constraint


v1.4.10 (2014-02-21)
--------------------

* fixed graph constructor to allow graph with some parameter to be used

* added node.js "events" and "stream"

* updated npm packages

* added loading of .json file

* Fixed http return code in graph api with waitForSync parameter.

* Fixed documentation in graph, simple and index api.

* removed 2 tests due to change in ruby library.

* issue #756: set access-control-expose-headers on CORS response

  the following headers are now whitelisted by ArangoDB in CORS responses:
  - etag
  - content-encoding
  - content-length
  - location
  - server
  - x-arango-errors
  - x-arango-async-id


v1.4.9 (2014-02-07)
-------------------

* return a document's current etag in response header for HTTP HEAD requests on
  documents that return an HTTP 412 (precondition failed) error. This allows
  retrieving the document's current revision easily.

* added AQL function `SKIPLIST` to directly access skiplist indexes from AQL

  This is a shortcut method to use a skiplist index for retrieving specific documents in
  indexed order. The function capability is rather limited, but it may be used
  for several cases to speed up queries. The documents are returned in index order if
  only one condition is used.

      /* return all documents with mycollection.created > 12345678 */
      FOR doc IN SKIPLIST(mycollection, { created: [[ '>', 12345678 ]] })
        RETURN doc

      /* return first document with mycollection.created > 12345678 */
      FOR doc IN SKIPLIST(mycollection, { created: [[ '>', 12345678 ]] }, 0, 1)
        RETURN doc

      /* return all documents with mycollection.created between 12345678 and 123456790 */
      FOR doc IN SKIPLIST(mycollection, { created: [[ '>', 12345678 ], [ '<=', 123456790 ]] })
        RETURN doc

      /* return all documents with mycollection.a equal 1 and .b equal 2 */
      FOR doc IN SKIPLIST(mycollection, { a: [[ '==', 1 ]], b: [[ '==', 2 ]] })
        RETURN doc

  The function requires a skiplist index with the exact same attributes to
  be present on the specified collection. All attributes present in the skiplist
  index must be specified in the conditions specified for the `SKIPLIST` function.
  Attribute declaration order is important, too: attributes must be specified in the
  same order in the condition as they have been declared in the skiplist index.

* added command-line option `--server.disable-authentication-unix-sockets`

  with this option, authentication can be disabled for all requests coming
  in via UNIX domain sockets, enabling clients located on the same host as
  the ArangoDB server to connect without authentication.
  Other connections (e.g. TCP/IP) are not affected by this option.

  The default value for this option is `false`.
  Note: this option is only supported on platforms that support Unix domain
  sockets.

* call global arangod instance destructor on shutdown

* issue #755: TRAVERSAL does not use strategy, order and itemOrder options

  these options were not honored when configuring a traversal via the AQL
  TRAVERSAL function. Now, these options are used if specified.

* allow vertex and edge filtering with user-defined functions in TRAVERSAL,
  TRAVERSAL_TREE and SHORTEST_PATH AQL functions:

      // using user-defined AQL functions for edge and vertex filtering
      RETURN TRAVERSAL(friends, friendrelations, "friends/john", "outbound", {
        followEdges: "myfunctions::checkedge",
        filterVertices: "myfunctions::checkvertex"
      })

      // using the following custom filter functions
      var aqlfunctions = require("org/arangodb/aql/functions");
      aqlfunctions.register("myfunctions::checkedge", function (config, vertex, edge, path) {
        return (edge.type !== 'dislikes'); // don't follow these edges
      }, false);

      aqlfunctions.register("myfunctions::checkvertex", function (config, vertex, path) {
        if (vertex.isDeleted || ! vertex.isActive) {
          return [ "prune", "exclude" ]; // exclude these and don't follow them
        }
        return [ ]; // include everything else
      }, false);

* issue #748: add vertex filtering to AQL's TRAVERSAL[_TREE]() function


v1.4.8 (2014-01-31)
-------------------

* install foxx apps in the web interface

* fixed a segfault in the import API


v1.4.7 (2014-01-23)
-------------------

* issue #744: Add usage example arangoimp from Command line

* issue #738: added __dirname, __filename pseudo-globals. Fixes #733. (@by pluma)

* mount all Foxx applications in system apps directory on startup


v1.4.6 (2014-01-20)
-------------------

* issue #736: AQL function to parse collection and key from document handle

* added fm.rescan() method for Foxx-Manager

* fixed issue #734: foxx cookie and route problem

* added method `fm.configJson` for arangosh

* include `startupPath` in result of API `/_api/foxx/config`


v1.4.5 (2014-01-15)
-------------------

* fixed issue #726: Alternate Windows Install Method

* fixed issue #716: dpkg -P doesn't remove everything

* fixed bugs in description of HTTP API `_api/index`

* fixed issue #732: Rest API GET revision number

* added missing documentation for several methods in HTTP API `/_api/edge/...`

* fixed typos in description of HTTP API `_api/document`

* defer evaluation of AQL subqueries and logical operators (lazy evaluation)

* Updated font in WebFrontend, it now contains a version that renders properly on Windows

* generally allow function return values as call parameters to AQL functions

* fixed potential deadlock in global context method execution

* added override file "arangod.conf.local" (and co)


v1.4.4 (2013-12-24)
-------------------

* uid and gid are now set in the scripts, there is no longer a separate config file for
  arangod when started from a script

* foxx-manager is now an alias for arangosh

* arango-dfdb is now an alias for arangod, moved from bin to sbin

* changed from readline to linenoise for Windows

* added --install-service and --uninstall-service for Windows

* removed --daemon and --supervisor for Windows

* arangosh and arangod now uses the config-file which maps the binary name, i. e. if you
  rename arangosh to foxx-manager it will use the config file foxx-manager.conf

* fixed lock file for Windows

* fixed issue #711, #687: foxx-manager throws internal errors

* added `--server.ssl-protocol` option for client tools
  this allows connecting from arangosh, arangoimp, arangoimp etc. to an ArangoDB
  server that uses a non-default value for `--server.ssl-protocol`. The default
  value for the SSL protocol is 4 (TLSv1). If the server is configured to use a
  different protocol, it was not possible to connect to it with the client tools.

* added more detailed request statistics

  This adds the number of async-executed HTTP requests plus the number of HTTP
  requests per individual HTTP method type.

* added `--force` option for arangorestore
  this option allows continuing a restore operation even if the server reports errors
  in the middle of the restore operation

* better error reporting for arangorestore
  in case the server returned an HTTP error, arangorestore previously reported this
  error as `internal error` without any details only. Now server-side errors are
  reported by arangorestore with the server's error message

* include more system collections in dumps produced by arangodump
  previously some system collections were intentionally excluded from dumps, even if the
  dump was run with `--include-system-collections`. for example, the collections `_aal`,
  `_modules`, `_routing`, and `_users` were excluded. This makes sense in a replication
  context but not always in a dump context.
  When specifying `--include-system-collections`, arangodump will now include the above-
  mentioned collections in the dump, too. Some other system collections are still excluded
  even when the dump is run with `--include-system-collections`, for example `_replication`
  and `_trx`.

* fixed issue #701: ArangoStatement undefined in arangosh

* fixed typos in configuration files


v1.4.3 (2013-11-25)
-------------------

* fixed a segfault in the AQL optimizer, occurring when a constant non-list value was
  used on the right-hand side of an IN operator that had a collection attribute on the
  left-hand side

* issue #662:

  Fixed access violation errors (crashes) in the Windows version, occurring under some
  circumstances when accessing databases with multiple clients in parallel

* fixed issue #681: Problem with ArchLinux PKGBUILD configuration


v1.4.2 (2013-11-20)
-------------------

* fixed issue #669: Tiny documentation update

* ported Windows version to use native Windows API SRWLocks (slim read-write locks)
  and condition variables instead of homemade versions

  MSDN states the following about the compatibility of SRWLocks and Condition Variables:

      Minimum supported client:
      Windows Server 2008 [desktop apps | Windows Store apps]

      Minimum supported server:
      Windows Vista [desktop apps | Windows Store apps]

* fixed issue #662: ArangoDB on Windows hanging

  This fixes a deadlock issue that occurred on Windows when documents were written to
  a collection at the same time when some other thread tried to drop the collection.

* fixed file-based logging in Windows

  the logger complained on startup if the specified log file already existed

* fixed startup of server in daemon mode (`--daemon` startup option)

* fixed a segfault in the AQL optimizer

* issue #671: Method graph.measurement does not exist

* changed Windows condition variable implementation to use Windows native
  condition variables

  This is an attempt to fix spurious Windows hangs as described in issue #662.

* added documentation for JavaScript traversals

* added --code-page command-line option for Windows version of arangosh

* fixed a problem when creating edges via the web interface.

  The problem only occurred if a collection was created with type "document
  collection" via the web interface, and afterwards was dropped and re-created
  with type "edge collection". If the web interface page was not reloaded,
  the old collection type (document) was cached, making the subsequent creation
  of edges into the (seeming-to-be-document) collection fail.

  The fix is to not cache the collection type in the web interface. Users of
  an older version of the web interface can reload the collections page if they
  are affected.

* fixed a caching problem in arangosh: if a collection was created using the web
  interface, and then removed via arangosh, arangosh did not actually drop the
  collection due to caching.

  Because the `drop` operation was not carried out, this caused misleading error
  messages when trying to re-create the collection (e.g. `cannot create collection:
  duplicate name`).

* fixed ALT-introduced characters for arangosh console input on Windows

  The Windows readline port was not able to handle characters that are built
  using CTRL or ALT keys. Regular characters entered using the CTRL or ALT keys
  were silently swallowed and not passed to the terminal input handler.

  This did not seem to cause problems for the US keyboard layout, but was a
  severe issue for keyboard layouts that require the ALT (or ALT-GR) key to
  construct characters. For example, entering the character `{` with a German
  keyboard layout requires pressing ALT-GR + 9.

* fixed issue #665: Hash/skiplist combo madness bit my ass

  this fixes a problem with missing/non-deterministic rollbacks of inserts in
  case of a unique constraint violation into a collection with multiple secondary
  indexes (with at least one of them unique)

* fixed issue #664: ArangoDB installer on Windows requires drive c:

* partly fixed issue #662: ArangoDB on Windows hanging

  This fixes dropping databases on Windows. In previous 1.4 versions on Windows,
  one shape collection file was not unloaded and removed when dropping a database,
  leaving one directory and one shape collection file in the otherwise-dropped
  database directory.

* fixed issue #660: updated documentation on indexes


v1.4.1 (2013-11-08)
-------------------

* performance improvements for skip-list deletes


v1.4.1-rc1 (2013-11-07)
-----------------------

* fixed issue #635: Web-Interface should have a "Databases" Menu for Management

* fixed issue #624: Web-Interface is missing a Database selector

* fixed segfault in bitarray query

* fixed issue #656: Cannot create unique index through web interface

* fixed issue #654: bitarray index makes server down

* fixed issue #653: Slow query

* fixed issue #650: Randomness of any() should be improved

* made AQL `DOCUMENT()` function polymorphic and work with just one parameter.

  This allows using the `DOCUMENT` function like this:

      DOCUMENT('users/john')
      DOCUMENT([ 'users/john', 'users/amy' ])

  in addition to the existing use cases:

      DOCUMENT(users, 'users/john')
      DOCUMENT(users, 'john')
      DOCUMENT(users, [ 'users/john' ])
      DOCUMENT(users, [ 'users/john', 'users/amy' ])
      DOCUMENT(users, [ 'john', 'amy' ])

* simplified usage of ArangoDB batch API

  It is not necessary anymore to send the batch boundary in the HTTP `Content-Type`
  header. Previously, the batch API expected the client to send a Content-Type header
  of`multipart/form-data; boundary=<some boundary value>`. This is still supported in
  ArangoDB 2.0, but clients can now also omit this header. If the header is not
  present in a client request, ArangoDB will ignore the request content type and
  read the MIME boundary from the beginning of the request body.

  This also allows using the batch API with the Swagger "Try it out" feature (which is
  not too good at sending a different or even dynamic content-type request header).

* added API method GET `/_api/database/user`

  This returns the list of databases a specific user can see without changing the
  username/passwd.

* issue #424: Documentation about IDs needs to be upgraded


v1.4.0 (2013-10-29)
-------------------

* fixed issue #648: /batch API is missing from Web Interface API Documentation (Swagger)

* fixed issue #647: Icon tooltips missing

* fixed issue #646: index creation in web interface

* fixed issue #645: Allow jumping from edge to linked vertices

* merged PR for issue #643: Some minor corrections and a link to "Downloads"

* fixed issue #642: Completion of error handling

* fixed issue #639: compiling v1.4 on maverick produces warnings on -Wstrict-null-sentinel

* fixed issue #634: Web interface bug: Escape does not always propagate

* fixed issue #620: added startup option `--server.default-api-compatibility`

  This adds the following changes to the ArangoDB server and clients:
  - the server provides a new startup option `--server.default-api-compatibility`.
    This option can be used to determine the compatibility of (some) server API
    return values. The value for this parameter is a server version number,
    calculated as follows: `10000 * major + 100 * minor` (e.g. `10400` for ArangoDB
    1.3). The default value is `10400` (1.4), the minimum allowed value is `10300`
    (1.3).

    When setting this option to a value lower than the current server version,
    the server might respond with old-style results to "old" clients, increasing
    compatibility with "old" (non-up-to-date) clients.

  - the server will on each incoming request check for an HTTP header
    `x-arango-version`. Clients can optionally set this header to the API
    version number they support. For example, if a client sends the HTTP header
    `x-arango-version: 10300`, the server will pick this up and might send ArangoDB
    1.3-style responses in some situations.

    Setting either the startup parameter or using the HTTP header (or both) allows
    running "old" clients with newer versions of ArangoDB, without having to adjust
    the clients too much.

  - the `location` headers returned by the server for the APIs `/_api/document/...`
    and `/_api/collection/...` will have different values depending on the used API
    version. If the API compatibility is `10300`, the `location` headers returned
    will look like this:

        location: /_api/document/....

    whereas when an API compatibility of `10400` or higher is used, the `location`
    headers will look like this:

        location: /_db/<database name>/_api/document/...

  Please note that even in the presence of this, old API versions still may not
  be supported forever by the server.

* fixed issue #643: Some minor corrections and a link to "Downloads" by @frankmayer

* started issue #642: Completion of error handling

* fixed issue #639: compiling v1.4 on maverick produces warnings on
  -Wstrict-null-sentinel

* fixed issue #621: Standard Config needs to be fixed

* added function to manage indexes (web interface)

* improved server shutdown time by signaling shutdown to applicationserver,
  logging, cleanup and compactor threads

* added foxx-manager `replace` command

* added foxx-manager `installed` command (a more intuitive alias for `list`)

* fixed issue #617: Swagger API is missing '/_api/version'

* fixed issue #615: Swagger API: Some commands have no parameter entry forms

* fixed issue #614: API : Typo in : Request URL /_api/database/current

* fixed issue #609: Graph viz tool - different background color

* fixed issue #608: arangosh config files - eventually missing in the manual

* fixed issue #607: Admin interface: no core documentation

* fixed issue #603: Aardvark Foxx App Manager

* fixed a bug in type-mapping between AQL user functions and the AQL layer

  The bug caused errors like the following when working with collection documents
  in an AQL user function:

      TypeError: Cannot assign to read only property '_id' of #<ShapedJson>

* create less system collections when creating a new database

  This is achieved by deferring collection creation until the collections are actually
  needed by ArangoDB. The following collections are affected by the change:
  - `_fishbowl`
  - `_structures`


v1.4.0-beta2 (2013-10-14)
-------------------------

* fixed compaction on Windows

  The compaction on Windows did not ftruncate the cleaned datafiles to a smaller size.
  This has been fixed so not only the content of the files is cleaned but also files
  are re-created with potentially smaller sizes.

* only the following system collections will be excluded from replication from now on:
  - `_replication`
  - `_trx`
  - `_users`
  - `_aal`
  - `_fishbowl`
  - `_modules`
  - `_routing`

  Especially the following system collections will now be included in replication:
  - `_aqlfunctions`
  - `_graphs`

  In previous versions of ArangoDB, all system collections were excluded from the
  replication.

  The change also caused a change in the replication logger and applier:
  in previous versions of ArangoDB, only a collection's id was logged for an operation.
  This has not caused problems for non-system collections but for system collections
  there ids might differ. In addition to a collection id ArangoDB will now also log the
  name of a collection for each replication event.

  The replication applier will now look for the collection name attribute in logged
  events preferably.

* added database selection to arango-dfdb

* provide foxx-manager, arangodump, and arangorestore in Windows build

* ArangoDB 1.4 will refuse to start if option `--javascript.app-path` is not set.

* added startup option `--server.allow-method-override`

  This option can be set to allow overriding the HTTP request method in a request using
  one of the following custom headers:

  - x-http-method-override
  - x-http-method
  - x-method-override

  This allows bypassing proxies and tools that would otherwise just let certain types of
  requests pass. Enabling this option may impose a security risk, so it should only be
  used in very controlled environments.

  The default value for this option is `false` (no method overriding allowed).

* added "details" URL parameter for bulk import API

  Setting the `details` URL parameter to `true` in a call to POST `/_api/import` will make
  the import return details about non-imported documents in the `details` attribute. If
  `details` is `false` or omitted, no `details` attribute will be present in the response.
  This is the same behavior that previous ArangoDB versions exposed.

* added "complete" option for bulk import API

  Setting the `complete` URL parameter to `true` in a call to POST `/_api/import` will make
  the import completely fail if at least one of documents cannot be imported successfully.

  It defaults to `false`, which will make ArangoDB continue importing the other documents
  from the import even if some documents cannot be imported. This is the same behavior that
  previous ArangoDB versions exposed.

* added missing swagger documentation for `/_api/log`

* calling `/_api/logs` (or `/_admin/logs`) is only permitted from the `_system` database now.

  Calling this API method for/from other database will result in an HTTP 400.

' ported fix from https://github.com/novus/nvd3/commit/0894152def263b8dee60192f75f66700cea532cc

  This prevents JavaScript errors from occurring in Chrome when in the admin interface,
  section "Dashboard".

* show current database name in web interface (bottom right corner)

* added missing documentation for /_api/import in swagger API docs

* allow specification of database name for replication sync command replication applier

  This allows syncing from a master database with a different name than the slave database.

* issue #601: Show DB in prompt

  arangosh now displays the database name as part of the prompt by default.

  Can change the prompt by using the `--prompt` option, e.g.

      > arangosh --prompt "my db is named \"%d\"> "


v1.4.0-beta1 (2013-10-01)
-------------------------

* make the Foxx manager use per-database app directories

  Each database now has its own subdirectory for Foxx applications. Each database
  can thus use different Foxx applications if required. A Foxx app for a specific
  database resides in `<app-path>/databases/<database-name>/<app-name>`.

  System apps are shared between all databases. They reside in `<app-path>/system/<app-name>`.

* only trigger an engine reset in development mode for URLs starting with `/dev/`

  This prevents ArangoDB from reloading all Foxx applications when it is not
  actually necessary.

* changed error code from 10 (bad parameter) to 1232 (invalid key generator) for
  errors that are due to an invalid key generator specification when creating a new
  collection

* automatic detection of content-type / mime-type for Foxx assets based on filenames,
  added possibility to override auto detection

* added endpoint management API at `/_api/endpoint`

* changed HTTP return code of PUT `/_api/cursor` from 400 to 404 in case a
  non-existing cursor is referred to

* issue #360: added support for asynchronous requests

  Incoming HTTP requests with the headers `x-arango-async: true` or
  `x-arango-async: store` will be answered by the server instantly with a generic
  HTTP 202 (Accepted) response.

  The actual requests will be queued and processed by the server asynchronously,
  allowing the client to continue sending other requests without waiting for the
  server to process the actually requested operation.

  The exact point in time when a queued request is executed is undefined. If an
  error occurs during execution of an asynchronous request, the client will not
  be notified by the server.

  The maximum size of the asynchronous task queue can be controlled using the new
  option `--scheduler.maximal-queue-size`. If the queue contains this many number of
  tasks and a new asynchronous request comes in, the server will reject it with an
  HTTP 500 (internal server error) response.

  Results of incoming requests marked with header `x-arango-async: true` will be
  discarded by the server immediately. Clients have no way of accessing the result
  of such asynchronously executed request. This is just _fire and forget_.

  To later retrieve the result of an asynchronously executed request, clients can
  mark a request with the header `x-arango-async: keep`. This makes the server
  store the result of the request in memory until explicitly fetched by a client
  via the `/_api/job` API. The `/_api/job` API also provides methods for basic
  inspection of which pending or already finished requests there are on the server,
  plus ways for garbage collecting unneeded results.

* Added new option `--scheduler.maximal-queue-size`.

* issue #590: Manifest Lint

* added data dump and restore tools, arangodump and arangorestore.

  arangodump can be used to create a logical dump of an ArangoDB database, or
  just dedicated collections. It can be used to dump both a collection's structure
  (properties and indexes) and data (documents).

  arangorestore can be used to restore data from a dump created with arangodump.
  arangorestore currently does not re-create any indexes, and doesn't yet handle
  referenced documents in edges properly when doing just partial restores.
  This will be fixed until 1.4 stable.

* introduced `--server.database` option for arangosh, arangoimp, and arangob.

  The option allows these client tools to use a certain database for their actions.
  In arangosh, the current database can be switched at any time using the command

      db._useDatabase(<name>);

  When no database is specified, all client tools will assume they should use the
  default database `_system`. This is done for downwards-compatibility reasons.

* added basic multi database support (alpha)

  New databases can be created using the REST API POST `/_api/database` and the
  shell command `db._createDatabase(<name>)`.

  The default database in ArangoDB is called `_system`. This database is always
  present and cannot be deleted by the user. When an older version of ArangoDB is
  upgraded to 1.4, the previously only database will automatically become the
  `_system` database.

  New databases can be created with the above commands, and can be deleted with the
  REST API DELETE `/_api/database/<name>` or the shell command `db._dropDatabase(<name>);`.

  Deleting databases is still unstable in ArangoDB 1.4 alpha and might crash the
  server. This will be fixed until 1.4 stable.

  To access a specific database via the HTTP REST API, the `/_db/<name>/` prefix
  can be used in all URLs. ArangoDB will check if an incoming request starts with
  this prefix, and will automatically pick the database name from it. If the prefix
  is not there, ArangoDB will assume the request is made for the default database
  (`_system`). This is done for downwards-compatibility reasons.

  That means, the following URL pathnames are logically identical:

      /_api/document/mycollection/1234
      /_db/_system/document/mycollection/1234

  To access a different database (e.g. `test`), the URL pathname would look like this:

      /_db/test/document/mycollection/1234

  New databases can also be created and existing databases can only be dropped from
  within the default database (`_system`). It is not possible to drop the `_system`
  database itself.

  Cross-database operations are unintended and unsupported. The intention of the
  multi-database feature is to have the possibility to have a few databases managed
  by ArangoDB in parallel, but to only access one database at a time from a connection
  or a request.

  When accessing the web interface via the URL pathname `/_admin/html/` or `/_admin/aardvark`,
  the web interface for the default database (`_system`) will be displayed.
  To access the web interface for a different database, the database name can be
  put into the URLs as a prefix, e.g. `/_db/test/_admin/html` or
  `/_db/test/_admin/aardvark`.

  All internal request handlers and also all user-defined request handlers and actions
  (including Foxx) will only get to see the unprefixed URL pathnames (i.e. excluding
  any database name prefix). This is to ensure downwards-compatibility.

  To access the name of the requested database from any action (including Foxx), use
  use `req.database`.

  For example, when calling the URL `/myapp/myaction`, the content of `req.database`
  will be `_system` (the default database because no database got specified) and the
  content of `req.url` will be `/myapp/myaction`.

  When calling the URL `/_db/test/myapp/myaction`, the content of `req.database` will be
  `test`, and the content of `req.url` will still be `/myapp/myaction`.

* Foxx now excludes files starting with . (dot) when bundling assets

  This mitigates problems with editor swap files etc.

* made the web interface a Foxx application

  This change caused the files for the web interface to be moved from `html/admin` to
  `js/apps/aardvark` in the file system.

  The base URL for the admin interface changed from `_admin/html/index.html` to
  `_admin/aardvark/index.html`.

  The "old" redirection to `_admin/html/index.html` will now produce a 404 error.

  When starting ArangoDB with the `--upgrade` option, this will automatically be remedied
  by putting in a redirection from `/` to `/_admin/aardvark/index.html`, and from
  `/_admin/html/index.html` to `/_admin/aardvark/index.html`.

  This also obsoletes the following configuration (command-line) options:
  - `--server.admin-directory`
  - `--server.disable-admin-interface`

  when using these now obsolete options when the server is started, no error is produced
  for downwards-compatibility.

* changed User-Agent value sent by arangoimp, arangosh, and arangod from "VOC-Agent" to
  "ArangoDB"

* changed journal file creation behavior as follows:

  Previously, a journal file for a collection was always created when a collection was
  created. When a journal filled up and became full, the current journal was made a
  datafile, and a new (empty) journal was created automatically. There weren't many
  intended situations when a collection did not have at least one journal.

  This is changed now as follows:
  - when a collection is created, no journal file will be created automatically
  - when there is a write into a collection without a journal, the journal will be
    created lazily
  - when there is a write into a collection with a full journal, a new journal will
    be created automatically

  From the end user perspective, nothing should have changed, except that there is now
  less disk usage for empty collections. Disk usage of infrequently updated collections
  might also be reduced significantly by running the `rotate()` method of a collection,
  and not writing into a collection subsequently.

* added method `collection.rotate()`

  This allows premature rotation of a collection's current journal file into a (read-only)
  datafile. The purpose of using `rotate()` is to prematurely allow compaction (which is
  performed on datafiles only) on data, even if the journal was not filled up completely.

  Using `rotate()` may make sense in the following scenario:

      c = db._create("test");
      for (i = 0; i < 1000; ++i) {
        c.save(...); // insert lots of data here
      }

      ...
      c.truncate(); // collection is now empty
      // only data in datafiles will be compacted by following compaction runs
      // all data in the current journal would not be compacted

      // calling rotate will make the current journal a datafile, and thus make it
      // eligible for compaction
      c.rotate();

  Using `rotate()` may also be useful when data in a collection is known to not change
  in the immediate future. After having completed all write operations on a collection,
  performing a `rotate()` will reduce the size of the current journal to the actually
  required size (remember that journals are pre-allocated with a specific size) before
  making the journal a datafile. Thus `rotate()` may cause disk space savings, even if
  the datafiles does not qualify for compaction after rotation.

  Note: rotating the journal is asynchronous, so that the actual rotation may be executed
  after `rotate()` returns to the caller.

* changed compaction to merge small datafiles together (up to 3 datafiles are merged in
  a compaction run)

  In the regular case, this should leave less small datafiles stay around on disk and allow
  using less file descriptors in total.

* added AQL MINUS function

* added AQL UNION_DISTINCT function (more efficient than combination of `UNIQUE(UNION())`)

* updated mruby to 2013-08-22

* issue #587: Add db._create() in help for startup arangosh

* issue #586: Share a link on installation instructions in the User Manual

* issue #585: Bison 2.4 missing on Mac for custom build

* issue #584: Web interface images broken in devel

* issue #583: Small documentation update

* issue #581: Parameter binding for attributes

* issue #580: Small improvements (by @guidoreina)

* issue #577: Missing documentation for collection figures in implementor manual

* issue #576: Get disk usage for collections and graphs

  This extends the result of the REST API for /_api/collection/figures with
  the attributes `compactors.count`, `compactors.fileSize`, `shapefiles.count`,
  and `shapefiles.fileSize`.

* issue #575: installing devel version on mac (low prio)

* issue #574: Documentation (POST /_admin/routing/reload)

* issue #558: HTTP cursors, allow count to ignore LIMIT


v1.4.0-alpha1 (2013-08-02)
--------------------------

* added replication. check online manual for details.

* added server startup options `--server.disable-replication-logger` and
  `--server.disable-replication-applier`

* removed action deployment tool, this now handled with Foxx and its manager or
  by kaerus node utility

* fixed a server crash when using byExample / firstExample inside a transaction
  and the collection contained a usable hash/skiplist index for the example

* defineHttp now only expects a single context

* added collection detail dialog (web interface)

  Shows collection properties, figures (datafiles, journals, attributes, etc.)
  and indexes.

* added documents filter (web interface)

  Allows searching for documents based on attribute values. One or many filter
  conditions can be defined, using comparison operators such as '==', '<=', etc.

* improved AQL editor (web interface)

  Editor supports keyboard shortcuts (Submit, Undo, Redo, Select).
  Editor allows saving and reusing of user-defined queries.
  Added example queries to AQL editor.
  Added comment button.

* added document import (web interface)

  Allows upload of JSON-data from files. Files must have an extension of .json.

* added dashboard (web interface)

  Shows the status of replication and multiple system charts, e.g.
  Virtual Memory Size, Request Time, HTTP Connections etc.

* added API method `/_api/graph` to query all graphs with all properties.

* added example queries in web interface AQL editor

* added arango.reconnect(<host>) method for arangosh to dynamically switch server or
  user name

* added AQL range operator `..`

  The `..` operator can be used to easily iterate over a sequence of numeric
  values. It will produce a list of values in the defined range, with both bounding
  values included.

  Example:

      2010..2013

  will produce the following result:

      [ 2010, 2011, 2012, 2013 ]

* added AQL RANGE function

* added collection.first(count) and collection.last(count) document access functions

  These functions allow accessing the first or last n documents in a collection. The order
  is determined by document insertion/update time.

* added AQL INTERSECTION function

* INCOMPATIBLE CHANGE: changed AQL user function namespace resolution operator from `:` to `::`

  AQL user-defined functions were introduced in ArangoDB 1.3, and the namespace resolution
  operator for them was the single colon (`:`). A function call looked like this:

      RETURN mygroup:myfunc()

  The single colon caused an ambiguity in the AQL grammar, making it indistinguishable from
  named attributes or the ternary operator in some cases, e.g.

      { mygroup:myfunc ? mygroup:myfunc }

  The change of the namespace resolution operator from `:` to `::` fixes this ambiguity.

  Existing user functions in the database will be automatically fixed when starting ArangoDB
  1.4 with the `--upgrade` option. However, queries using user-defined functions need to be
  adjusted on the client side to use the new operator.

* allow multiple AQL LET declarations separated by comma, e.g.
  LET a = 1, b = 2, c = 3

* more useful AQL error messages

  The error position (line/column) is more clearly indicated for parse errors.
  Additionally, if a query references a collection that cannot be found, the error
  message will give a hint on the collection name

* changed return value for AQL `DOCUMENT` function in case document is not found

  Previously, when the AQL `DOCUMENT` function was called with the id of a document and
  the document could not be found, it returned `undefined`. This value is not part of the
  JSON type system and this has caused some problems.
  Starting with ArangoDB 1.4, the `DOCUMENT` function will return `null` if the document
  looked for cannot be found.

  In case the function is called with a list of documents, it will continue to return all
  found documents, and will not return `null` for non-found documents. This has not changed.

* added single line comments for AQL

  Single line comments can be started with a double forward slash: `//`.
  They end at the end of the line, or the end of the query string, whichever is first.

* fixed documentation issues #567, #568, #571.

* added collection.checksum(<withData>) method to calculate CRC checksums for
  collections

  This can be used to
  - check if data in a collection has changed
  - compare the contents of two collections on different ArangoDB instances

* issue #565: add description line to aal.listAvailable()

* fixed several out-of-memory situations when double freeing or invalid memory
  accesses could happen

* less msyncing during the creation of collections

  This is achieved by not syncing the initial (standard) markers in shapes collections.
  After all standard markers are written, the shapes collection will get synced.

* renamed command-line option `--log.filter` to `--log.source-filter` to avoid
  misunderstandings

* introduced new command-line option `--log.content-filter` to optionally restrict
  logging to just specific log messages (containing the filter string, case-sensitive).

  For example, to filter on just log entries which contain `ArangoDB`, use:

      --log.content-filter "ArangoDB"

* added optional command-line option `--log.requests-file` to log incoming HTTP
  requests to a file.

  When used, all HTTP requests will be logged to the specified file, containing the
  client IP address, HTTP method, requests URL, HTTP response code, and size of the
  response body.

* added a signal handler for SIGUSR1 signal:

  when ArangoDB receives this signal, it will respond all further incoming requests
  with an HTTP 503 (Service Unavailable) error. This will be the case until another
  SIGUSR1 signal is caught. This will make ArangoDB start serving requests regularly
  again. Note: this is not implemented on Windows.

* limited maximum request URI length to 16384 bytes:

  Incoming requests with longer request URIs will be responded to with an HTTP
  414 (Request-URI Too Long) error.

* require version 1.0 or 1.1 in HTTP version signature of requests sent by clients:

  Clients sending requests with a non-HTTP 1.0 or non-HTTP 1.1 version number will
  be served with an HTTP 505 (HTTP Version Not Supported) error.

* updated manual on indexes:

  using system attributes such as `_id`, `_key`, `_from`, `_to`, `_rev` in indexes is
  disallowed and will be rejected by the server. This was the case since ArangoDB 1.3,
  but was not properly documented.

* issue #563: can aal become a default object?

  aal is now a prefab object in arangosh

* prevent certain system collections from being renamed, dropped, or even unloaded.

  Which restrictions there are for which system collections may vary from release to
  release, but users should in general not try to modify system collections directly
  anyway.

  Note: there are no such restrictions for user-created collections.

* issue #559: added Foxx documentation to user manual

* added server startup option `--server.authenticate-system-only`. This option can be
  used to restrict the need for HTTP authentication to internal functionality and APIs,
  such as `/_api/*` and `/_admin/*`.
  Setting this option to `true` will thus force authentication for the ArangoDB APIs
  and the web interface, but allow unauthenticated requests for other URLs (including
  user defined actions and Foxx applications).
  The default value of this option is `false`, meaning that if authentication is turned
  on, authentication is still required for *all* incoming requests. Only by setting the
  option to `true` this restriction is lifted and authentication becomes required for
  URLs starting with `/_` only.

  Please note that authentication still needs to be enabled regularly by setting the
  `--server.disable-authentication` parameter to `false`. Otherwise no authentication
  will be required for any URLs as before.

* protect collections against unloading when there are still document barriers around.

* extended cap constraints to optionally limit the active data size in a collection to
  a specific number of bytes.

  The arguments for creating a cap constraint are now:
  `collection.ensureCapConstraint(<count>, <byteSize>);`

  It is supported to specify just a count as in ArangoDB 1.3 and before, to specify
  just a fileSize, or both. The first met constraint will trigger the automated
  document removal.

* added `db._exists(doc)` and `collection.exists(doc)` for easy document existence checks

* added API `/_api/current-database` to retrieve information about the database the
  client is currently connected to (note: the API `/_api/current-database` has been
  removed in the meantime. The functionality is accessible via `/_api/database/current`
  now).

* ensure a proper order of tick values in datafiles/journals/compactors.
  any new files written will have the _tick values of their markers in order. for
  older files, there are edge cases at the beginning and end of the datafiles when
  _tick values are not properly in order.

* prevent caching of static pages in PathHandler.
  whenever a static page is requested that is served by the general PathHandler, the
  server will respond to HTTP GET requests with a "Cache-Control: max-age=86400" header.

* added "doCompact" attribute when creating collections and to collection.properties().
  The attribute controls whether collection datafiles are compacted.

* changed the HTTP return code from 400 to 404 for some cases when there is a referral
  to a non-existing collection or document.

* introduced error code 1909 `too many iterations` that is thrown when graph traversals
  hit the `maxIterations` threshold.

* optionally limit traversals to a certain number of iterations
  the limitation can be achieved via the traversal API by setting the `maxIterations`
  attribute, and also via the AQL `TRAVERSAL` and `TRAVERSAL_TREE` functions by setting
  the same attribute. If traversals are not limited by the end user, a server-defined
  limit for `maxIterations` may be used to prevent server-side traversals from running
  endlessly.

* added graph traversal API at `/_api/traversal`

* added "API" link in web interface, pointing to REST API generated with Swagger

* moved "About" link in web interface into "links" menu

* allow incremental access to the documents in a collection from out of AQL
  this allows reading documents from a collection chunks when a full collection scan
  is required. memory usage might be must lower in this case and queries might finish
  earlier if there is an additional LIMIT statement

* changed AQL COLLECT to use a stable sort, so any previous SORT order is preserved

* issue #547: Javascript error in the web interface

* issue #550: Make AQL graph functions support key in addition to id

* issue #526: Unable to escape when an errorneous command is entered into the js shell

* issue #523: Graph and vertex methods for the javascript api

* issue #517: Foxx: Route parameters with capital letters fail

* issue #512: Binded Parameters for LIMIT


v1.3.3 (2013-08-01)
-------------------

* issue #570: updateFishbowl() fails once

* updated and fixed generated examples

* issue #559: added Foxx documentation to user manual

* added missing error reporting for errors that happened during import of edges


v1.3.2 (2013-06-21)
-------------------

* fixed memleak in internal.download()

* made the shape-collection journal size adaptive:
  if too big shapes come in, a shape journal will be created with a big-enough size
  automatically. the maximum size of a shape journal is still restricted, but to a
  very big value that should never be reached in practice.

* fixed a segfault that occurred when inserting documents with a shape size bigger
  than the default shape journal size (2MB)

* fixed a locking issue in collection.truncate()

* fixed value overflow in accumulated filesizes reported by collection.figures()

* issue #545: AQL FILTER unnecessary (?) loop

* issue #549: wrong return code with --daemon


v1.3.1 (2013-05-24)
-------------------

* removed currently unused _ids collection

* fixed usage of --temp-path in aranogd and arangosh

* issue #540: suppress return of temporary internal variables in AQL

* issue #530: ReferenceError: ArangoError is not a constructor

* issue #535: Problem with AQL user functions javascript API

* set --javascript.app-path for test execution to prevent startup error

* issue #532: Graph _edgesCache returns invalid data?

* issue #531: Arangod errors

* issue #529: Really weird transaction issue

* fixed usage of --temp-path in aranogd and arangosh


v1.3.0 (2013-05-10)
-------------------

* fixed problem on restart ("datafile-xxx is not sealed") when server was killed
  during a compaction run

* fixed leak when using cursors with very small batchSize

* issue #508: `unregistergroup` function not mentioned in http interface docs

* issue #507: GET /_api/aqlfunction returns code inside parentheses

* fixed issue #489: Bug in aal.install

* fixed issue 505: statistics not populated on MacOS


v1.3.0-rc1 (2013-04-24)
-----------------------

* updated documentation for 1.3.0

* added node modules and npm packages

* changed compaction to only compact datafiles with more at least 10% of dead
  documents (byte size-wise)

* issue #498: fixed reload of authentication info when using
  `require("org/arangodb/users").reload()`

* issue #495: Passing an empty array to create a document results in a
  "phantom" document

* added more precision for requests statistics figures

* added "sum" attribute for individual statistics results in statistics API
  at /_admin/statistics

* made "limit" an optional parameter in AQL function NEAR().
  limit can now be either omitted completely, or set to 0. If so, an internal
  default value (currently 100) will be applied for the limit.

* issue #481

* added "attributes.count" to output of `collection.figures()`
  this also affects the REST API /_api/collection/<name>/figures

* added IndexedPropertyGetter for ShapedJson objects

* added API for user-defined AQL functions

* issue #475: A better error message for deleting a non-existent graph

* issue #474: Web interface problems with the JS Shell

* added missing documentation for AQL UNION function

* added transaction support.
  This provides ACID transactions for ArangoDB. Transactions can be invoked
  using the `db._executeTransaction()` function, or the `/_api/transaction`
  REST API.

* switched to semantic versioning (at least for alpha & alpha naming)

* added saveOrReplace() for server-side JS

v1.3.alpha1 (2013-04-05)
------------------------

* cleanup of Module, Package, ArangoApp and modules "internal", "fs", "console"

* use Error instead of string in throw to allow stack-trace

* issue #454: error while creation of Collection

* make `collection.count()` not recalculate the number of documents on the fly, but
  use some internal document counters.

* issue #457: invalid string value in web interface

* make datafile id (datafile->_fid) identical to the numeric part of the filename.
  E.g. the datafile `journal-123456.db` will now have a datafile marker with the same
  fid (i.e. `123456`) instead of a different value. This change will only affect
  datafiles that are created with 1.3 and not any older files.
  The intention behind this change is to make datafile debugging easier.

* consistently discard document attributes with reserved names (system attributes)
  but without any known meaning, for example `_test`, `_foo`, ...

  Previously, these attributes were saved with the document regularly in some cases,
  but were discarded in other cases.
  Now these attributes are discarded consistently. "Real" system attributes such as
  `_key`, `_from`, `_to` are not affected and will work as before.

  Additionally, attributes with an empty name (``) are discarded when documents are
  saved.

  Though using reserved or empty attribute names in documents was not really and
  consistently supported in previous versions of ArangoDB, this change might cause
  an incompatibility for clients that rely on this feature.

* added server startup flag `--database.force-sync-properties` to force syncing of
  collection properties on collection creation, deletion and on property update.
  The default value is true to mimic the behavior of previous versions of ArangoDB.
  If set to false, collection properties are written to disk but no call to sync()
  is made.

* added detailed output of server version and components for REST APIs
  `/_admin/version` and `/_api/version`. To retrieve this extended information,
  call the REST APIs with URL parameter `details=true`.

* issue #443: For git-based builds include commit hash in version

* adjust startup log output to be more compact, less verbose

* set the required minimum number of file descriptors to 256.
  On server start, this number is enforced on systems that have rlimit. If the limit
  cannot be enforced, starting the server will fail.
  Note: 256 is considered to be the absolute minimum value. Depending on the use case
  for ArangoDB, a much higher number of file descriptors should be used.

  To avoid checking & potentially changing the number of maximum open files, use the
  startup option `--server.descriptors-minimum 0`

* fixed shapedjson to json conversion for special numeric values (NaN, +inf, -inf).
  Before, "NaN", "inf", or "-inf" were written into the JSONified output, but these
  values are not allowed in JSON. Now, "null" is written to the JSONified output as
  required.

* added AQL functions VARIANCE_POPULATION(), VARIANCE_SAMPLE(), STDDEV_POPULATION(),
  STDDEV_SAMPLE(), AVERAGE(), MEDIAN() to calculate statistical values for lists

* added AQL SQRT() function

* added AQL TRIM(), LEFT() and RIGHT() string functions

* fixed issue #436: GET /_api/document on edge

* make AQL REVERSE() and LENGTH() functions work on strings, too

* disabled DOT generation in `make doxygen`. this speeds up docs generation

* renamed startup option `--dispatcher.report-intervall` to `--dispatcher.report-interval`

* renamed startup option `--scheduler.report-intervall` to `--scheduler.report-interval`

* slightly changed output of REST API method /_admin/log.
  Previously, the log messages returned also contained the date and log level, now
  they will only contain the log message, and no date and log level information.
  This information can be re-created by API users from the `timestamp` and `level`
  attributes of the result.

* removed configure option `--enable-zone-debug`
  memory zone debugging is now automatically turned on when compiling with ArangoDB
  `--enable-maintainer-mode`

* removed configure option `--enable-arangob`
  arangob is now always included in the build


v1.2.3 (XXXX-XX-XX)
-------------------

* added optional parameter `edgexamples` for AQL function EDGES() and NEIGHBORS()

* added AQL function NEIGHBORS()

* added freebsd support

* fixed firstExample() query with `_id` and `_key` attributes

* issue triAGENS/ArangoDB-PHP#55: AQL optimizer may have mis-optimized duplicate
  filter statements with limit


v1.2.2 (2013-03-26)
-------------------

* fixed save of objects with common sub-objects

* issue #459: fulltext internal memory allocation didn't scale well
  This fix improves loading times for collections with fulltext indexes that have
  lots of equal words indexed.

* issue #212: auto-increment support

  The feature can be used by creating a collection with the extra `keyOptions`
  attribute as follows:

      db._create("mycollection", { keyOptions: { type: "autoincrement", offset: 1, increment: 10, allowUserKeys: true } });

  The `type` attribute will make sure the keys will be auto-generated if no
  `_key` attribute is specified for a document.

  The `allowUserKeys` attribute determines whether users might still supply own
  `_key` values with documents or if this is considered an error.

  The `increment` value determines the actual increment value, whereas the `offset`
  value can be used to seed to value sequence with a specific starting value.
  This will be useful later in a multi-master setup, when multiple servers can use
  different auto-increment seed values and thus generate non-conflicting auto-increment values.

  The default values currently are:

  - `allowUserKeys`: `true`
  - `offset`: `0`
  - `increment`: `1`

  The only other available key generator type currently is `traditional`.
  The `traditional` key generator will auto-generate keys in a fashion as ArangoDB
  always did (some increasing integer value, with a more or less unpredictable
  increment value).

  Note that for the `traditional` key generator there is only the option to disallow
  user-supplied keys and give the server the sole responsibility for key generation.
  This can be achieved by setting the `allowUserKeys` property to `false`.

  This change also introduces the following errors that API implementors may want to check
  the return values for:

  - 1222: `document key unexpected`: will be raised when a document is created with
    a `_key` attribute, but the underlying collection was set up with the `keyOptions`
    attribute `allowUserKeys: false`.

  - 1225: `out of keys`: will be raised when the auto-increment key generator runs
    out of keys. This may happen when the next key to be generated is 2^64 or higher.
    In practice, this will only happen if the values for `increment` or `offset` are
    not set appropriately, or if users are allowed to supply own keys, those keys
    are near the 2^64 threshold, and later the auto-increment feature kicks in and
    generates keys that cross that threshold.

    In practice it should not occur with proper configuration and proper usage of the
    collections.

  This change may also affect the following REST APIs:
  - POST `/_api/collection`: the server does now accept the optional `keyOptions`
    attribute in the second parameter
  - GET `/_api/collection/properties`: will return the `keyOptions` attribute as part
    of the collection's properties. The previous optional attribute `createOptions`
    is now gone.

* fixed `ArangoStatement.explain()` method with bind variables

* fixed misleading "cursor not found" error message in arangosh that occurred when
  `count()` was called for client-side cursors

* fixed handling of empty attribute names, which may have crashed the server under
  certain circumstances before

* fixed usage of invalid pointer in error message output when index description could
  not be opened


v1.2.1 (2013-03-14)
-------------------

* issue #444: please darken light color in arangosh

* issue #442: pls update post install info on osx

* fixed conversion of special double values (NaN, -inf, +inf) when converting from
  shapedjson to JSON

* fixed compaction of markers (location of _key was not updated correctly in memory,
  leading to _keys pointing to undefined memory after datafile rotation)

* fixed edge index key pointers to use document master pointer plus offset instead
  of direct _key address

* fixed case when server could not create any more journal or compactor files.
  Previously a wrong status code may have been returned, and not being able to create
  a new compactor file may have led to an infinite loop with error message
  "could not create compactor".

* fixed value truncation for numeric filename parts when renaming datafiles/journals


v1.2.0 (2013-03-01)
-------------------

* by default statistics are now switch off; in order to enable comment out
  the "disable-statistics = yes" line in "arangod.conf"

* fixed issue #435: csv parser skips data at buffer border

* added server startup option `--server.disable-statistics` to turn off statistics
  gathering without recompilation of ArangoDB.
  This partly addresses issue #432.

* fixed dropping of indexes without collection name, e.g.
  `db.xxx.dropIndex("123456");`
  Dropping an index like this failed with an assertion error.

* fixed issue #426: arangoimp should be able to import edges into edge collections

* fixed issue #425: In case of conflict ArangoDB returns HTTP 400 Bad request
  (with 1207 Error) instead of HTTP 409 Conflict

* fixed too greedy token consumption in AQL for negative values:
  e.g. in the statement `RETURN { a: 1 -2 }` the minus token was consumed as part
  of the value `-2`, and not interpreted as the binary arithmetic operator


v1.2.beta3 (2013-02-22)
-----------------------

* issue #427: ArangoDB Importer Manual has no navigation links (previous|home|next)

* issue #319: Documentation missing for Emergency console and incomplete for datafile debugger.

* issue #370: add documentation for reloadRouting and flushServerModules

* issue #393: added REST API for user management at /_api/user

* issue #393, #128: added simple cryptographic functions for user actions in module "crypto":
  * require("org/arangodb/crypto").md5()
  * require("org/arangodb/crypto").sha256()
  * require("org/arangodb/crypto").rand()

* added replaceByExample() Javascript and REST API method

* added updateByExample() Javascript and REST API method

* added optional "limit" parameter for removeByExample() Javascript and REST API method

* fixed issue #413

* updated bundled V8 version from 3.9.4 to 3.16.14.1
  Note: the Windows version used a more recent version (3.14.0.1) and was not updated.

* fixed issue #404: keep original request url in request object


v1.2.beta2 (2013-02-15)
-----------------------

* fixed issue #405: 1.2 compile warnings

* fixed issue #333: [debian] Group "arangodb" is not used when starting vie init.d script

* added optional parameter 'excludeSystem' to GET /_api/collection
  This parameter can be used to disable returning system collections in the list
  of all collections.

* added AQL functions KEEP() and UNSET()

* fixed issue #348: "HTTP Interface for Administration and Monitoring"
  documentation errors.

* fix stringification of specific positive int64 values. Stringification of int64
  values with the upper 32 bits cleared and the 33rd bit set were broken.

* issue #395:  Collection properties() function should return 'isSystem' for
  Javascript and REST API

* make server stop after upgrade procedure when invoked with `--upgrade option`.
  When started with the `--upgrade` option, the server will perfom
  the upgrade, and then exit with a status code indicating the result of the
  upgrade (0 = success, 1 = failure). To start the server regularly in either
  daemon or console mode, the `--upgrade` option must not be specified.
  This change was introduced to allow init.d scripts check the result of
  the upgrade procedure, even in case an upgrade was successful.
  this was introduced as part of issue #391.

* added AQL function EDGES()

* added more crash-protection when reading corrupted collections at startup

* added documentation for AQL function CONTAINS()

* added AQL function LIKE()

* replaced redundant error return code 1520 (Unable to open collection) with error code
  1203 (Collection not found). These error codes have the same meanings, but one of
  them was returned from AQL queries only, the other got thrown by other parts of
  ArangoDB. Now, error 1203 (Collection not found) is used in AQL too in case a
  non-existing collection is used.

v1.2.beta1 (2013-02-01)
-----------------------

* fixed issue #382: [Documentation error] Maschine... should be Machine...

* unified history file locations for arangod, arangosh, and arangoirb.
  - The readline history for arangod (emergency console) is now stored in file
    $HOME/.arangod. It was stored in $HOME/.arango before.
  - The readline history for arangosh is still stored in $HOME/.arangosh.
  - The readline history for arangoirb is now stored in $HOME/.arangoirb. It was
    stored in $HOME/.arango-mrb before.

* fixed issue #381: _users user should have a unique constraint

* allow negative list indexes in AQL to access elements from the end of a list,
  e.g. ```RETURN values[-1]``` will return the last element of the `values` list.

* collection ids, index ids, cursor ids, and document revision ids created and
  returned by ArangoDB are now returned as strings with numeric content inside.
  This is done to prevent some value overrun/truncation in any part of the
  complete client/server workflow.
  In ArangoDB 1.1 and before, these values were previously returned as
  (potentially very big) integer values. This may cause problems (clipping, overrun,
  precision loss) for clients that do not support big integers natively and store
  such values in IEEE754 doubles internally. This type loses precision after about
  52 bits and is thus not safe to hold an id.
  Javascript and 32 bit-PHP are examples for clients that may cause such problems.
  Therefore, ids are now returned by ArangoDB as strings, with the string
  content being the integer value as before.

  Example for documents ("_rev" attribute):
  - Document returned by ArangoDB 1.1: { "_rev": 1234, ... }
  - Document returned by ArangoDB 1.2: { "_rev": "1234", ... }

  Example for collections ("id" attribute / "_id" property):
  - Collection returned by ArangoDB 1.1: { "id": 9327643, "name": "test", ... }
  - Collection returned by ArangoDB 1.2: { "id": "9327643", "name": "test", ... }

  Example for cursors ("id" attribute):
  - Collection returned by ArangoDB 1.1: { "id": 11734292, "hasMore": true, ... }
  - Collection returned by ArangoDB 1.2: { "id": "11734292", "hasMore": true, ... }

* global variables are not automatically available anymore when starting the
  arangod Javascript emergency console (i.e. ```arangod --console```).

  Especially, the variables `db`, `edges`, and `internal` are not available
  anymore. `db` and `internal` can be made available in 1.2 by
  ```var db = require("org/arangodb").db;``` and
  ```var internal = require("internal");```, respectively.
  The reason for this change is to get rid of global variables in the server
  because this will allow more specific inclusion of functionality.

  For convenience, the global variable `db` is still available by default in
  arangosh. The global variable `edges`, which since ArangoDB 1.1 was kind of
  a redundant wrapper of `db`, has been removed in 1.2 completely.
  Please use `db` instead, and if creating an edge collection, use the explicit
  ```db._createEdgeCollection()``` command.

* issue #374: prevent endless redirects when calling admin interface with
  unexpected URLs

* issue #373: TRAVERSAL() `trackPaths` option does not work. Instead `paths` does work

* issue #358: added support for CORS

* honor optional waitForSync property for document removal, replace, update, and
  save operations in arangosh. The waitForSync parameter for these operations
  was previously honored by the REST API and on the server-side, but not when
  the waitForSync parameter was specified for a document operation in arangosh.

* calls to db.collection.figures() and /_api/collection/<collection>/figures now
  additionally return the number of shapes used in the collection in the
  extra attribute "shapes.count"

* added AQL TRAVERSAL_TREE() function to return a hierarchical result from a traversal

* added AQL TRAVERSAL() function to return the results from a traversal

* added AQL function ATTRIBUTES() to return the attribute names of a document

* removed internal server-side AQL functions from global scope.

  Now the AQL internal functions can only be accessed via the exports of the
  ahuacatl module, which can be included via ```require("org/arangodb/ahuacatl")```.
  It shouldn't be necessary for clients to access this module at all, but
  internal code may use this module.

  The previously global AQL-related server-side functions were moved to the
  internal namespace. This produced the following function name changes on
  the server:

     old name              new name
     ------------------------------------------------------
     AHUACATL_RUN       => require("internal").AQL_QUERY
     AHUACATL_EXPLAIN   => require("internal").AQL_EXPLAIN
     AHUACATL_PARSE     => require("internal").AQL_PARSE

  Again, clients shouldn't have used these functions at all as there is the
  ArangoStatement object to execute AQL queries.

* fixed issue #366: Edges index returns strange description

* added AQL function MATCHES() to check a document against a list of examples

* added documentation and tests for db.collection.removeByExample

* added --progress option for arangoimp. This will show the percentage of the input
  file that has been processed by arangoimp while the import is still running. It can
  be used as a rough indicator of progress for the entire import.

* make the server log documents that cannot be imported via /_api/import into the
  logfile using the warning log level. This may help finding illegal documents in big
  import runs.

* check on server startup whether the database directory and all collection directories
  are writable. if not, the server startup will be aborted. this prevents serious
  problems with collections being non-writable and this being detected at some pointer
  after the server has been started

* allow the following AQL constructs: FUNC(...)[...], FUNC(...).attribute

* fixed issue #361: Bug in Admin Interface. Header disappears when clicking new collection

* Added in-memory only collections

  Added collection creation parameter "isVolatile":
  if set to true, the collection is created as an in-memory only collection,
  meaning that all document data of that collection will reside in memory only,
  and will not be stored permanently to disk.
  This means that all collection data will be lost when the collection is unloaded
  or the server is shut down.
  As this collection type does not have datafile disk overhead for the regular
  document operations, it may be faster than normal disk-backed collections. The
  actual performance gains strongly depend on the underlying OS, filesystem, and
  settings though.
  This collection type should be used for caches only and not for any sensible data
  that cannot be re-created otherwise.
  Some platforms, namely Windows, currently do not support this collection type.
  When creating an in-memory collection on such platform, an error message will be
  returned by ArangoDB telling the user the platform does not support it.

  Note: in-memory collections are an experimental feature. The feature might
  change drastically or even be removed altogether in a future version of ArangoDB.

* fixed issue #353: Please include "pretty print" in Emergency Console

* fixed issue #352: "pretty print" console.log
  This was achieved by adding the dump() function for the "internal" object

* reduced insertion time for edges index
  Inserting into the edges index now avoids costly comparisons in case of a hash
  collision, reducing the prefilling/loading timer for bigger edge collections

* added fulltext queries to AQL via FULLTEXT() function. This allows search
  fulltext indexes from an AQL query to find matching documents

* added fulltext index type. This index type allows indexing words and prefixes of
  words from a specific document attribute. The index can be queries using a
  SimpleQueryFull object, the HTTP REST API at /_api/simple/fulltext, or via AQL

* added collection.revision() method to determine whether a collection has changed.
  The revision method returns a revision string that can be used by client programs
  for equality/inequality comparisons. The value returned by the revision method
  should be treated by clients as an opaque string and clients should not try to
  figure out the sense of the revision id. This is still useful enough to check
  whether data in a collection has changed.

* issue #346: adaptively determine NUMBER_HEADERS_PER_BLOCK

* issue #338: arangosh cursor positioning problems

* issue #326: use limit optimization with filters

* issue #325: use index to avoid sorting

* issue #324: add limit optimization to AQL

* removed arango-password script and added Javascript functionality to add/delete
  users instead. The functionality is contained in module `users` and can be invoked
  as follows from arangosh and arangod:
  * require("users").save("name", "passwd");
  * require("users").replace("name", "newPasswd");
  * require("users").remove("name");
  * require("users").reload();
  These functions are intentionally not offered via the web interface.
  This also addresses issue #313

* changed print output in arangosh and the web interface for JSON objects.
  Previously, printing a JSON object in arangosh resulted in the attribute values
  being printed as proper JSON, but attribute names were printed unquoted and
  unescaped. This was fine for the purpose of arangosh, but lead to invalid
  JSON being produced. Now, arangosh will produce valid JSON that can be used
  to send it back to ArangoDB or use it with arangoimp etc.

* fixed issue #300: allow importing documents via the REST /_api/import API
  from a JSON list, too.
  So far, the API only supported importing from a format that had one JSON object
  on each line. This is sometimes inconvenient, e.g. when the result of an AQL
  query or any other list is to be imported. This list is a JSON list and does not
  necessary have a document per line if pretty-printed.
  arangoimp now supports the JSON list format, too. However, the format requires
  arangoimp and the server to read the entire dataset at once. If the dataset is
  too big (bigger than --max-upload-size) then the import will be rejected. Even if
  increased, the entire list must fit in memory on both the client and the server,
  and this may be more resource-intensive than importing individual lines in chunks.

* removed unused parameter --reuse-ids for arangoimp. This parameter did not have
  any effect in 1.2, was never publicly announced and did evil (TM) things.

* fixed issue #297 (partly): added whitespace between command line and
  command result in arangosh, added shell colors for better usability

* fixed issue #296: system collections not usable from AQL

* fixed issue #295: deadlock on shutdown

* fixed issue #293: AQL queries should exploit edges index

* fixed issue #292: use index when filtering on _key in AQL

* allow user-definable document keys
  users can now define their own document keys by using the _key attribute
  when creating new documents or edges. Once specified, the value of _key is
  immutable.
  The restrictions for user-defined key values are:
  * the key must be at most 254 bytes long
  * it must consist of the letters a-z (lower or upper case), the digits 0-9,
    the underscore (_) or dash (-) characters only
  * any other characters, especially multi-byte sequences, whitespace or
    punctuation characters cannot be used inside key values

  Specifying a document key is optional when creating new documents. If no
  document key is specified, ArangoDB will create a document key itself.
  There are no guarantees about the format and pattern of auto-generated document
  keys other than the above restrictions.
  Clients should therefore treat auto-generated document keys as opaque values.
  Keys can be used to look up and reference documents, e.g.:
  * saving a document: `db.users.save({ "_key": "fred", ... })`
  * looking up a document: `db.users.document("fred")`
  * referencing other documents: `edges.relations.save("users/fred", "users/john", ...)`

  This change is downwards-compatible to ArangoDB 1.1 because in ArangoDB 1.1
  users were not able to define their own keys. If the user does not supply a _key
  attribute when creating a document, ArangoDB 1.2 will still generate a key of
  its own as ArangoDB 1.1 did. However, all documents returned by ArangoDB 1.2 will
  include a _key attribute and clients should be able to handle that (e.g. by
  ignoring it if not needed). Documents returned will still include the _id attribute
  as in ArangoDB 1.1.

* require collection names everywhere where a collection id was allowed in
  ArangoDB 1.1 & 1.0
  This change requires clients to use a collection name in place of a collection id
  at all places the client deals with collections.
  Examples:
  * creating edges: the _from and _to attributes must now contain collection names instead
    of collection ids: `edges.relations.save("test/my-key1", "test/my-key2", ...)`
  * retrieving edges: the returned _from and _to attributes now will contain collection
    names instead of ids, too: _from: `test/fred` instead of `1234/3455`
  * looking up documents: db.users.document("fred") or db._document("users/fred")

  Collection names must be used in REST API calls instead of collection ids, too.
  This change is thus not completely downwards-compatible to ArangoDB 1.1. ArangoDB 1.1
  required users to use collection ids in many places instead of collection names.
  This was unintuitive and caused overhead in cases when just the collection name was
  known on client-side but not its id. This overhead can now be avoided so clients can
  work with the collection names directly. There is no need to work with collection ids
  on the client side anymore.
  This change will likely require adjustments to API calls issued by clients, and also
  requires a change in how clients handle the _id value of returned documents. Previously,
  the _id value of returned documents contained the collection id, a slash separator and
  the document number. Since 1.2, _id will contain the collection name, a slash separator
  and the document key. The same applies to the _from and _to attribute values of edges
  that are returned by ArangoDB.

  Also removed (now unnecessary) location header in responses of the collections REST API.
  The location header was previously returned because it was necessary for clients.
  When clients created a collection, they specified the collection name. The collection
  id was generated on the server, but the client needed to use the server-generated
  collection id for further API calls, e.g. when creating edges etc. Therefore, the
  full collection URL, also containing the collection id, was returned by the server in
  responses to the collection API, in the HTTP location header.
  Returning the location header has become unnecessary in ArangoDB 1.2 because users
  can access collections by name and do not need to care about collection ids.


v1.1.3 (2013-XX-XX)
-------------------

* fix case when an error message was looked up for an error code but no error
  message was found. In this case a NULL ptr was returned and not checked everywhere.
  The place this error popped up was when inserting into a non-unique hash index
  failed with a specific, invalid error code.

* fixed issue #381:  db._collection("_users").getIndexes();

* fixed issue #379: arango-password fatal issue javscript.startup-directory

* fixed issue #372: Command-Line Options for the Authentication and Authorization


v1.1.2 (2013-01-20)
-------------------

* upgraded to mruby 2013-01-20 583983385b81c21f82704b116eab52d606a609f4

* fixed issue #357: Some spelling and grammar errors

* fixed issue #355: fix quotes in pdf manual

* fixed issue #351: Strange arangosh error message for long running query

* fixed randomly hanging connections in arangosh on MacOS

* added "any" query method: this returns a random document from a collection. It
  is also available via REST HTTP at /_api/simple/any.

* added deployment tool

* added getPeerVertex

* small fix for logging of long messages: the last character of log messages longer
  than 256 bytes was not logged.

* fixed truncation of human-readable log messages for web interface: the trailing \0
  byte was not appended for messages longer than 256 bytes

* fixed issue #341: ArangoDB crashes when stressed with Batch jobs
  Contrary to the issue title, this did not have anything to do with batch jobs but
  with too high memory usage. The memory usage of ArangoDB is now reduced for cases
   when there are lots of small collections with few documents each

* started with issue #317: Feature Request (from Google Groups): DATE handling

* backported issue #300: Extend arangoImp to Allow importing resultset-like
  (list of documents) formatted files

* fixed issue #337: "WaitForSync" on new collection does not work on Win/X64

* fixed issue #336: Collections REST API docs

* fixed issue #335: mmap errors due to wrong memory address calculation

* fixed issue #332: arangoimp --use-ids parameter seems to have no impact

* added option '--server.disable-authentication' for arangosh as well. No more passwd
  prompts if not needed

* fixed issue #330: session logging for arangosh

* fixed issue #329: Allow passing script file(s) as parameters for arangosh to run

* fixed issue #328: 1.1 compile warnings

* fixed issue #327: Javascript parse errors in front end


v1.1.1 (2012-12-18)
-------------------

* fixed issue #339: DELETE /_api/cursor/cursor-identifier return incollect errorNum

  The fix for this has led to a signature change of the function actions.resultNotFound().
  The meaning of parameter #3 for This function has changed from the error message string
  to the error code. The error message string is now parameter #4.
  Any client code that uses this function in custom actions must be adjusted.

* fixed issue #321: Problem upgrading arangodb 1.0.4 to 1.1.0 with Homebrew (OSX 10.8.2)

* fixed issue #230: add navigation and search for online documentation

* fixed issue #315: Strange result in PATH

* fixed issue #323: Wrong function returned in error message of AQL CHAR_LENGTH()

* fixed some log errors on startup / shutdown due to pid file handling and changing
  of directories


v1.1.0 (2012-12-05)
-------------------

* WARNING:
  arangod now performs a database version check at startup. It will look for a file
  named "VERSION" in its database directory. If the file is not present, arangod will
  perform an automatic upgrade of the database directory. This should be the normal
  case when upgrading from ArangoDB 1.0 to ArangoDB 1.1.

  If the VERSION file is present but is from an older version of ArangoDB, arangod
  will refuse to start and ask the user to run a manual upgrade first. A manual upgrade
  can be performed by starting arangod with the option `--upgrade`.

  This upgrade procedure shall ensure that users have full control over when they
  perform any updates/upgrades of their data, and can plan backups accordingly. The
  procedure also guarantees that the server is not run without any required system
  collections or with in incompatible data state.

* added AQL function DOCUMENT() to retrieve a document by its _id value

* fixed issue #311: fixed segfault on unload

* fixed issue #309: renamed stub "import" button from web interface

* fixed issue #307: added WaitForSync column in collections list in in web interface

* fixed issue #306: naming in web interface

* fixed issue #304: do not clear AQL query text input when switching tabs in
  web interface

* fixed issue #303: added documentation about usage of var keyword in web interface

* fixed issue #301: PATCH does not work in web interface

# fixed issue #269: fix make distclean & clean

* fixed issue #296: system collections not usable from AQL

* fixed issue #295: deadlock on shutdown

* added collection type label to web interface

* fixed issue #290: the web interface now disallows creating non-edges in edge collections
  when creating collections via the web interface, the collection type must also be
  specified (default is document collection)

* fixed issue #289: tab-completion does not insert any spaces

* fixed issue #282: fix escaping in web interface

* made AQL function NOT_NULL take any number of arguments. Will now return its
  first argument that is not null, or null if all arguments are null. This is downwards
  compatible.

* changed misleading AQL function name NOT_LIST() to FIRST_LIST() and slightly changed
  the behavior. The function will now return its first argument that is a list, or null
  if none of the arguments are lists.
  This is mostly downwards-compatible. The only change to the previous implementation in
  1.1-beta will happen if two arguments were passed and the 1st and 2nd arguments were
  both no lists. In previous 1.1, the 2nd argument was returned as is, but now null
  will be returned.

* add AQL function FIRST_DOCUMENT(), with same behavior as FIRST_LIST(), but working
  with documents instead of lists.

* added UPGRADING help text

* fixed issue #284: fixed Javascript errors when adding edges/vertices without own
  attributes

* fixed issue #283: AQL LENGTH() now works on documents, too

* fixed issue #281: documentation for skip lists shows wrong example

* fixed AQL optimizer bug, related to OR-combined conditions that filtered on the
  same attribute but with different conditions

* fixed issue #277: allow usage of collection names when creating edges
  the fix of this issue also implies validation of collection names / ids passed to
  the REST edge create method. edges with invalid collection ids or names in the
  "from" or "to" values will be rejected and not saved


v1.1.beta2 (2012-11-13)
-----------------------

* fixed arangoirb compilation

* fixed doxygen


v1.1.beta1 (2012-10-24)
-----------------------

* fixed AQL optimizer bug

* WARNING:
  - the user has changed from "arango" to "arangodb", the start script has changed from
    "arangod" to "arangodb", the database directory has changed from "/var/arangodb" to
    "/var/lib/arangodb" to be compliant with various Linux policies

  - In 1.1, we have introduced types for collections: regular documents go into document
    collections, and edges go into edge collections. The prefixing (db.xxx vs. edges.xxx)
    works slightly different in 1.1: edges.xxx can still be used to access collections,
    however, it will not determine the type of existing collections anymore. To create an
    edge collection 1.1, you can use db._createEdgeCollection() or edges._create().
    And there's of course also db._createDocumentCollection().
    db._create() is also still there and will create a document collection by default,
    whereas edges._create() will create an edge collection.

  - the admin web interface that was previously available via the simple URL suffix /
    is now available via a dedicated URL suffix only: /_admin/html
    The reason for this is that routing and URLs are now subject to changes by the end user,
    and only URLs parts prefixed with underscores (e.g. /_admin or /_api) are reserved
    for ArangoDB's internal usage.

* the server now handles requests with invalid Content-Length header values as follows:
  - if Content-Length is negative, the server will respond instantly with HTTP 411
    (length required)

  - if Content-Length is positive but shorter than the supplied body, the server will
    respond with HTTP 400 (bad request)

  - if Content-Length is positive but longer than the supplied body, the server will
    wait for the client to send the missing bytes. The server allows 90 seconds for this
    and will close the connection if the client does not send the remaining data

  - if Content-Length is bigger than the maximum allowed size (512 MB), the server will
    fail with HTTP 413 (request entity too large).

  - if the length of the HTTP headers is greater than the maximum allowed size (1 MB),
    the server will fail with HTTP 431 (request header fields too large)

* issue #265: allow optional base64 encoding/decoding of action response data

* issue #252: create _modules collection using arango-upgrade (note: arango-upgrade was
  finally replaced by the `--upgrade` option for arangod)

* issue #251: allow passing arbitrary options to V8 engine using new command line option:
  --javascript.v8-options. Using this option, the Harmony features or other settings in
  v8 can be enabled if the end user requires them

* issue #248: allow AQL optimizer to pull out completely uncorrelated subqueries to the
  top level, resulting in less repeated evaluation of the subquery

* upgraded to Doxygen 1.8.0

* issue #247: added AQL function MERGE_RECURSIVE

* issue #246: added clear() function in arangosh

* issue #245: Documentation: Central place for naming rules/limits inside ArangoDB

* reduced size of hash index elements by 50 %, allowing more index elements to fit in
  memory

* issue #235: GUI Shell throws Error:ReferenceError: db is not defined

* issue #229: methods marked as "under construction"

* issue #228: remove unfinished APIs (/_admin/config/*)

* having the OpenSSL library installed is now a prerequisite to compiling ArangoDB
  Also removed the --enable-ssl configure option because ssl is always required.

* added AQL functions TO_LIST, NOT_LIST

* issue #224: add optional Content-Id for batch requests

* issue #221: more documentation on AQL explain functionality. Also added
  ArangoStatement.explain() client method

* added db._createStatement() method on server as well (was previously available
  on the client only)

* issue #219: continue in case of "document not found" error in PATHS() function

* issue #213: make waitForSync overridable on specific actions

* changed AQL optimizer to use indexes in more cases. Previously, indexes might
  not have been used when in a reference expression the inner collection was
  specified last. Example: FOR u1 IN users FOR u2 IN users FILTER u1._id == u2._id
  Previously, this only checked whether an index could be used for u2._id (not
  possible). It was not checked whether an index on u1._id could be used (possible).
  Now, for expressions that have references/attribute names on both sides of the
  above as above, indexes are checked for both sides.

* issue #204: extend the CSV import by TSV and by user configurable
  separator character(s)

* issue #180: added support for batch operations

* added startup option --server.backlog-size
  this allows setting the value of the backlog for the listen() system call.
  the default value is 10, the maximum value is platform-dependent

* introduced new configure option "--enable-maintainer-mode" for
  ArangoDB maintainers. this option replaces the previous compile switches
  --with-boost-test, --enable-bison, --enable-flex and --enable-errors-dependency
  the individual configure options have been removed. --enable-maintainer-mode
  turns them all on.

* removed potentially unused configure option --enable-memfail

* fixed issue #197: HTML web interface calls /_admin/user-manager/session

* fixed issue #195: VERSION file in database directory

* fixed issue #193: REST API HEAD request returns a message body on 404

* fixed issue #188: intermittent issues with 1.0.0
  (server-side cursors not cleaned up in all cases, pthreads deadlock issue)

* issue #189: key store should use ISO datetime format bug

* issue #187: run arango-upgrade on server start (note: arango-upgrade was finally
  replaced by the `--upgrade` option for arangod)n

* fixed issue #183: strange unittest error

* fixed issue #182: manual pages

* fixed issue #181: use getaddrinfo

* moved default database directory to "/var/lib/arangodb" in accordance with
  http://www.pathname.com/fhs/pub/fhs-2.3.html

* fixed issue #179: strange text in import manual

* fixed issue #178: test for aragoimp is missing

* fixed issue #177: a misleading error message was returned if unknown variables
  were used in certain positions in an AQL query.

* fixed issue #176: explain how to use AQL from the arangosh

* issue #175: re-added hidden (and deprecated) option --server.http-port. This
  option is only there to be downwards-compatible to Arango 1.0.

* fixed issue #174: missing Documentation for `within`

* fixed issue #170: add db.<coll_name>.all().toArray() to arangosh help screen

* fixed issue #169: missing argument in Simple Queries

* added program arango-upgrade. This program must be run after installing ArangoDB
  and after upgrading from a previous version of ArangoDB. The arango-upgrade script
  will ensure all system collections are created and present in the correct state.
  It will also perform any necessary data updates.
  Note: arango-upgrade was finally replaced by the `--upgrade` option for arangod.

* issue #153: edge collection should be a flag for a collection
  collections now have a type so that the distinction between document and edge
  collections can now be done at runtime using a collection's type value.
  A collection's type can be queried in Javascript using the <collection>.type() method.

  When new collections are created using db._create(), they will be document
  collections by default. When edge._create() is called, an edge collection will be created.
  To explicitly create a collection of a specific/different type, use the methods
  _createDocumentCollection() or _createEdgeCollection(), which are available for
  both the db and the edges object.
  The Javascript objects ArangoEdges and ArangoEdgesCollection have been removed
  completely.
  All internal and test code has been adjusted for this, and client code
  that uses edges.* should also still work because edges is still there and creates
  edge collections when _create() is called.

  INCOMPATIBLE CHANGE: Client code might still need to be changed in the following aspect:
  Previously, collections did not have a type so documents and edges could be inserted
  in the same collection. This is now disallowed. Edges can only be inserted into
  edge collections now. As there were no collection types in 1.0, ArangoDB will perform
  an automatic upgrade when migrating from 1.0 to 1.1.
  The automatic upgrade will check every collection and determine its type as follows:
  - if among the first 50 documents in the collection there are documents with
    attributes "_from" and "_to", the collection is typed as an edge collection
  - if among the first 50 documents in the collection there are no documents with
    attributes "_from" and "_to", the collection is made as a document collection

* issue #150: call V8 garbage collection on server periodically

* issue #110: added support for partial updates

  The REST API for documents now offers an HTTP PATCH method to partially update
  documents. Overwriting/replacing documents is still available via the HTTP PUT method
  as before. The Javascript API in the shell also offers a new update() method in extension to
  the previously existing replace() method.


v1.0.4 (2012-11-12)
-------------------

* issue #275: strange error message in arangosh 1.0.3 at startup


v1.0.3 (2012-11-08)
-------------------

* fixed AQL optimizer bug

* issue #273: fixed segfault in arangosh on HTTP 40x

* issue #265: allow optional base64 encoding/decoding of action response data

* issue #252: _modules collection not created automatically


v1.0.2 (2012-10-22)
-------------------

* repository CentOS-X.Y moved to CentOS-X, same for Debian

* bugfix for rollback from edges

* bugfix for hash indexes

* bugfix for StringBuffer::erase_front

* added autoload for modules

* added AQL function TO_LIST


v1.0.1 (2012-09-30)
-------------------

* draft for issue #165: front-end application howto

* updated mruby to cf8fdea4a6598aa470e698e8cbc9b9b492319d

* fix for issue #190: install doesn't create log directory

* fix for issue #194: potential race condition between creating and dropping collections

* fix for issue #193: REST API HEAD request returns a message body on 404

* fix for issue #188: intermittent issues with 1.0.0

* fix for issue #163: server cannot create collection because of abandoned files

* fix for issue #150: call V8 garbage collection on server periodically


v1.0.0 (2012-08-17)
-------------------

* fix for issue #157: check for readline and ncurses headers, not only libraries


v1.0.beta4 (2012-08-15)
-----------------------

* fix for issue #152: fix memleak for barriers


v1.0.beta3 (2012-08-10)
-----------------------

* fix for issue #151: Memleak, collection data not removed

* fix for issue #149: Inconsistent port for admin interface

* fix for issue #163: server cannot create collection because of abandoned files

* fix for issue #157: check for readline and ncurses headers, not only libraries

* fix for issue #108: db.<collection>.truncate() inefficient

* fix for issue #109: added startup note about cached collection names and how to
  refresh them

* fix for issue #156: fixed memleaks in /_api/import

* fix for issue #59: added tests for /_api/import

* modified return value for calls to /_api/import: now, the attribute "empty" is
  returned as well, stating the number of empty lines in the input. Also changed the
  return value of the error code attribute ("errorNum") from 1100 ("corrupted datafile")
  to 400 ("bad request") in case invalid/unexpected JSON data was sent to the server.
  This error code is more appropriate as no datafile is broken but just input data is
  incorrect.

* fix for issue #152: Memleak for barriers

* fix for issue #151: Memleak, collection data not removed

* value of --database.maximal-journal-size parameter is now validated on startup. If
  value is smaller than the minimum value (currently 1048576), an error is thrown and
  the server will not start. Before this change, the global value of maximal journal
  size was not validated at server start, but only on collection level

* increased sleep value in statistics creation loop from 10 to 500 microseconds. This
  reduces accuracy of statistics values somewhere after the decimal points but saves
  CPU time.

* avoid additional sync() calls when writing partial shape data (attribute name data)
  to disk. sync() will still be called when the shape marker (will be written after
  the attributes) is written to disk

* issue #147: added flag --database.force-sync-shapes to force synching of shape data
  to disk. The default value is true so it is the same behavior as in version 1.0.
  if set to false, shape data is synched to disk if waitForSync for the collection is
  set to true, otherwise, shape data is not synched.

* fix for issue #145: strange issue on Travis: added epsilon for numeric comparison in
  geo index

* fix for issue #136: adjusted message during indexing

* issue #131: added timeout for HTTP keep-alive connections. The default value is 300
  seconds. There is a startup parameter server.keep-alive-timeout to configure the value.
  Setting it to 0 will disable keep-alive entirely on the server.

* fix for issue #137: AQL optimizer should use indexes for ref accesses with
  2 named attributes


v1.0.beta2 (2012-08-03)
-----------------------

* fix for issue #134: improvements for centos RPM

* fixed problem with disable-admin-interface in config file


v1.0.beta1 (2012-07-29)
-----------------------

* fixed issue #118: We need a collection "debugger"

* fixed issue #126: Access-Shaper must be cached

* INCOMPATIBLE CHANGE: renamed parameters "connect-timeout" and "request-timeout"
  for arangosh and arangoimp to "--server.connect-timeout" and "--server.request-timeout"

* INCOMPATIBLE CHANGE: authorization is now required on the server side
  Clients sending requests without HTTP authorization will be rejected with HTTP 401
  To allow backwards compatibility, the server can be started with the option
  "--server.disable-authentication"

* added options "--server.username" and "--server.password" for arangosh and arangoimp
  These parameters must be used to specify the user and password to be used when
  connecting to the server. If no password is given on the command line, arangosh/
  arangoimp will interactively prompt for a password.
  If no user name is specified on the command line, the default user "root" will be
  used.

* added startup option "--server.ssl-cipher-list" to determine which ciphers to
  use in SSL context. also added SSL_OP_CIPHER_SERVER_PREFERENCE to SSL default
  options so ciphers are tried in server and not in client order

* changed default SSL protocol to TLSv1 instead of SSLv2

* changed log-level of SSL-related messages

* added SSL connections if server is compiled with OpenSSL support. Use --help-ssl

* INCOMPATIBLE CHANGE: removed startup option "--server.admin-port".
  The new endpoints feature (see --server.endpoint) allows opening multiple endpoints
  anyway, and the distinction between admin and "other" endpoints can be emulated
  later using privileges.

* INCOMPATIBLE CHANGE: removed startup options "--port", "--server.port", and
  "--server.http-port" for arangod.
  These options have been replaced by the new "--server.endpoint" parameter

* INCOMPATIBLE CHANGE: removed startup option "--server" for arangosh and arangoimp.
  These options have been replaced by the new "--server.endpoint" parameter

* Added "--server.endpoint" option to arangod, arangosh, and arangoimp.
  For arangod, this option allows specifying the bind endpoints for the server
  The server can be bound to one or multiple endpoints at once. For arangosh
  and arangoimp, the option specifies the server endpoint to connect to.
  The following endpoint syntax is currently supported:
  - tcp://host:port or http@tcp://host:port (HTTP over IPv4)
  - tcp://[host]:port or http@tcp://[host]:port (HTTP over IPv6)
  - ssl://host:port or http@tcp://host:port (HTTP over SSL-encrypted IPv4)
  - ssl://[host]:port or http@tcp://[host]:port (HTTP over SSL-encrypted IPv6)
  - unix:///path/to/socket or http@unix:///path/to/socket (HTTP over UNIX socket)

  If no port is specified, the default port of 8529 will be used.

* INCOMPATIBLE CHANGE: removed startup options "--server.require-keep-alive" and
  "--server.secure-require-keep-alive".
  The server will now behave as follows which should be more conforming to the
  HTTP standard:
  * if a client sends a "Connection: close" header, the server will close the
    connection
  * if a client sends a "Connection: keep-alive" header, the server will not
    close the connection
  * if a client does not send any "Connection" header, the server will assume
    "keep-alive" if the request was an HTTP/1.1 request, and "close" if the
    request was an HTTP/1.0 request

* (minimal) internal optimizations for HTTP request parsing and response header
  handling

* fixed Unicode unescaping bugs for \f and surrogate pairs in BasicsC/strings.c

* changed implementation of TRI_BlockCrc32 algorithm to use 8 bytes at a time

* fixed issue #122: arangod doesn't start if <log.file> cannot be created

* fixed issue #121: wrong collection size reported

* fixed issue #98: Unable to change journalSize

* fixed issue #88: fds not closed

* fixed escaping of document data in HTML admin front end

* added HTTP basic authentication, this is always turned on

* added server startup option --server.disable-admin-interface to turn off the
  HTML admin interface

* honor server startup option --database.maximal-journal-size when creating new
  collections without specific journalsize setting. Previously, these
  collections were always created with journal file sizes of 32 MB and the
  --database.maximal-journal-size setting was ignored

* added server startup option --database.wait-for-sync to control the default
  behavior

* renamed "--unit-tests" to "--javascript.unit-tests"


v1.0.alpha3 (2012-06-30)
------------------------

* fixed issue #116: createCollection=create option doesn't work

* fixed issue #115: Compilation issue under OSX 10.7 Lion & 10.8 Mountain Lion
  (homebrew)

* fixed issue #114: image not found

* fixed issue #111: crash during "make unittests"

* fixed issue #104: client.js -> ARANGO_QUIET is not defined


v1.0.alpha2 (2012-06-24)
------------------------

* fixed issue #112: do not accept document with duplicate attribute names

* fixed issue #103: Should we cleanup the directory structure

* fixed issue #100: "count" attribute exists in cursor response with "count:
  false"

* fixed issue #84 explain command

* added new MRuby version (2012-06-02)

* added --log.filter

* cleanup of command line options:
** --startup.directory => --javascript.startup-directory
** --quite => --quiet
** --gc.interval => --javascript.gc-interval
** --startup.modules-path => --javascript.modules-path
** --action.system-directory => --javascript.action-directory
** --javascript.action-threads => removed (is now the same pool as --server.threads)

* various bug-fixes

* support for import

* added option SKIP_RANGES=1 for make unittests

* fixed several range-related assertion failures in the AQL query optimizer

* fixed AQL query optimizations for some edge cases (e.g. nested subqueries with
  invalid constant filter expressions)


v1.0.alpha1 (2012-05-28)
------------------------

Alpha Release of ArangoDB 1.0<|MERGE_RESOLUTION|>--- conflicted
+++ resolved
@@ -1,18 +1,13 @@
-<<<<<<< HEAD
-v3.2.12 (2018-XX-XX)
+v3.2.12 (XXXX-XX-XX)
 --------------------
 
 * fix internal issue #81: quotation marks disappeared when switching table/json
   editor in the query editor ui
-=======
-v3.2.12 (XXXX-XX-XX)
---------------------
 
 * make the default value of `--rocksdb.block-cache-shard-bits` use the RocksDB
   default value. This will mostly mean the default number block cache shard
   bits is lower than before, allowing each shard to store more data and cause
   less evictions from block cache
->>>>>>> b55cb6af
 
 
 v3.2.11 (2018-01-17)
