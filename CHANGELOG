--- conflicted
+++ resolved
@@ -1,16 +1,14 @@
 devel
 -----
 
-<<<<<<< HEAD
 * added config option `--log.color` to toggle colorful logging to terminal
-=======
+
 * usernames must not start with `:role:`, added new options:
     --server.authentication-timeout
     --ldap.roles-attribute-name
     --ldap.roles-transformation
     --ldap.roles-search
     --ldap.superuser-role
->>>>>>> af3f9779
 
 * performance improvements for full collection scans and a few other operations
   in MMFiles engine
