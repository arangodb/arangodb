v3.3.rc7 (2017-XX-XX)
---------------------

<<<<<<< HEAD
* UI: fixed disappearing of the navigation label in some case special case
=======
* UI: the graph viewer now displays updated label values correctly.
  Additionally the included node/edge editor now closes automatically
	after a successful node/edge update.
  
* fixed issue #3917: traversals with high maximal depth take extremely long
  in planning phase.
>>>>>>> 57633794


v3.3.rc4 (2017-11-28)
---------------------

* minor bug-fixes


v3.3.rc3 (2017-11-24)
---------------------

* bug-fixes


v3.3.rc2 (2017-11-22)
---------------------

* UI: document/edge editor now remembering their modes (e.g. code or tree)

* UI: optimized error messages for invalid graph definitions. Also fixed a
  graph renderer cleanrenderer cleanup error.

* UI: added a delay within the graph viewer while changing the colors of the
  graph. Necessary due different browser behaviour.

* added options `--encryption.keyfile` and `--encryption.key-generator` to arangodump
  and arangorestore

* UI: the graph viewer now displays updated label values correctly.
  Additionally the included node/edge editor now closes automatically
	after a successful node/edge update.

* removed `--recycle-ids` option for arangorestore

  using that option could have led to problems on the restore, with potential
  id conflicts between the originating server (the source dump server) and the
  target server (the restore server)


v3.3.rc1 (2017-11-17)
---------------------

* add readonly mode REST API

* allow compilation of ArangoDB source code with g++ 7

* upgrade minimum required g++ compiler version to g++ 5.4
  That means ArangoDB source code will not compile with g++ 4.x or g++ < 5.4 anymore.

* AQL: during a traversal if a vertex is not found. It will not print an ERROR to the log and continue
  with a NULL value, but will register a warning at the query and continue with a NULL value.
  The situation is not desired as an ERROR as ArangoDB can store edges pointing to non-existing
  vertex which is perfectly valid, but it may be a n issue on the data model, so users
  can directly see it on the query now and do not "by accident" have to check the LOG output.

* potential fix for issue #3562: Document WITHIN_RECTANGLE not found

* make the ArangoShell refill its collection cache when a yet-unknown collection
  is first accessed. This fixes the following problem:

      arangosh1> db._collections();  // shell1 lists all collections
      arangosh2> db._create("test"); // shell2 now creates a new collection 'test'
      arangosh1> db.test.insert({}); // shell1 is not aware of the collection created
                                     // in shell2, so the insert will fail


v3.3.beta1 (2017-11-07)
-----------------------

* introduce `enforceReplicationFactor`: An optional parameter controlling
  if the server should bail out during collection creation if there are not
  enough DBServers available for the desired `replicationFactor`.

* introduce `enforceReplicationFactor` attribute for creating collections:
  this optional parameter controls if the coordinator should bail out during collection
  creation if there are not enough DBServers available for the desired `replicationFactor`.

* fixed issue #3516: Show execution time in arangosh

  this change adds more dynamic prompt components for arangosh
  The following components are now available for dynamic prompts,
  settable via the `--console.prompt` option in arangosh:

  - '%t': current time as timestamp
  - '%p': duration of last command in seconds
  - '%d': name of current database
  - '%e': current endpoint
  - '%E': current endpoint without protocol
  - '%u': current user

  The time a command takes can be displayed easily by starting arangosh with `--console.prompt "%p> "`.

* make the ArangoShell refill its collection cache when a yet-unknown collection
  is first accessed. This fixes the following problem:

      arangosh1> db._collections();  // shell1 lists all collections
      arangosh2> db._create("test"); // shell2 now creates a new collection 'test'
      arangosh1> db.test.insert({}); // shell1 is not aware of the collection created
                                     // in shell2, so the insert will fail

* enable JEMalloc background thread for purging and returning unused memory
  back to the operating system (Linux only)

* incremental transfer of initial collection data now can handle partial
  responses for a chunk, allowing the leader/master to send smaller chunks
  (in terms of HTTP response size) and limit memory usage

* initial creation of shards for cluster collections is now faster with
  replicationFactor values bigger than 1. this is achieved by an optimization
  for the case when the collection on the leader is still empty

* potential fix for issue #3517: several "filesystem full" errors in logs
  while there's a lot of disk space

* added C++ implementations for AQL function `SUBSTRING()`, `LEFT()`, `RIGHT()` and `TRIM()`

* fixed issue #3395: AQL: cannot instantiate CollectBlock with undetermined
  aggregation method


v3.3.milestone2 (2017-10-19)
----------------------------

* added new replication module

* make AQL `DISTINCT` not change the order of the results it is applied on

* show C++ function name of call site in ArangoDB log output

  This requires option `--log.line-number` to be set to *true*

* fixed issue #3408: Hard crash in query for pagination

* UI: fixed unresponsive events in cluster shards view

* UI: added word wrapping to query editor

* fixed issue #3395: AQL: cannot instantiate CollectBlock with undetermined
  aggregation method

* minimum number of V8 contexts in console mode must be 2, not 1. this is
  required to ensure the console gets one dedicated V8 context and all other
  operations have at least one extra context. This requirement was not enforced
  anymore.

* UI: fixed wrong user attribute name validation, issue #3228

* make AQL return a proper error message in case of a unique key constraint
  violation. previously it only returned the generic "unique constraint violated"
  error message but omitted the details about which index caused the problem.

  This addresses https://stackoverflow.com/questions/46427126/arangodb-3-2-unique-constraint-violation-id-or-key

* fix potential overflow in CRC marker check when a corrupted CRC marker
  is found at the very beginning of an MMFiles datafile


v3.3.milestone1 (2017-10-11)
----------------------------

* added option `--server.local-authentication`

* UI: added user roles

* added config option `--log.color` to toggle colorful logging to terminal

* added config option `--log.thread-name` to additionally log thread names

* usernames must not start with `:role:`, added new options:
    --server.authentication-timeout
    --ldap.roles-attribute-name
    --ldap.roles-transformation
    --ldap.roles-search
    --ldap.superuser-role
    --ldap.roles-include
    --ldap.roles-exclude

* performance improvements for full collection scans and a few other operations
  in MMFiles engine

* added `--rocksdb.encryption-key-generator` for enterprise

* removed `--compat28` parameter from arangodump and replication API

  older ArangoDB versions will no longer be supported by these tools.

* increase the recommended value for `/proc/sys/vm/max_map_count` to a value
  eight times as high as the previous recommended value. Increasing the
  values helps to prevent an ArangoDB server from running out of memory mappings.

  The raised minimum recommended value may lead to ArangoDB showing some startup
  warnings as follows:

      WARNING {memory} maximum number of memory mappings per process is 65530, which seems too low. it is recommended to set it to at least 512000
      WARNING {memory} execute 'sudo sysctl -w "vm.max_map_count=512000"'


v3.2.7 (2017-11-13)
-------------------

* Cluster customers, which have upgraded from 3.1 to 3.2 need to upgrade
  to 3.2.7. The cluster supervision is otherwise not operational.

* Fixed issue #3597: AQL with path filters returns unexpected results
  In some cases breadth first search in combination with vertex filters
  yields wrong result, the filter was not applied correctly.

* fixed some undefined behavior in some internal value caches for AQL GatherNodes
  and SortNodes, which could have led to sorted results being effectively not
  correctly sorted.

* make the replication applier for the RocksDB engine start automatically after a
  restart of the server if the applier was configured with its `autoStart` property
  set to `true`. previously the replication appliers were only automatically restarted
  at server start for the MMFiles engine.

* fixed arangodump batch size adaptivity in cluster mode and upped default batch size
  for arangodump

  these changes speed up arangodump in cluster context

* smart graphs now return a proper inventory in response to replication inventory
  requests

* fixed issue #3618: Inconsistent behavior of OR statement with object bind parameters

* only users with read/write rights on the "_system" database can now execute
  "_admin/shutdown" as well as modify properties of the write-ahead log (WAL)

* increase default maximum number of V8 contexts to at least 16 if not explicitly
  configured otherwise.
  the procedure for determining the actual maximum value of V8 contexts is unchanged
  apart from the value `16` and works as follows:
  - if explicitly set, the value of the configuration option `--javascript.v8-contexts`
    is used as the maximum number of V8 contexts
  - when the option is not set, the maximum number of V8 contexts is determined
    by the configuration option `--server.threads` if that option is set. if
    `--server.threads` is not set, then the maximum number of V8 contexts is the
    server's reported hardware concurrency (number of processors visible
    to the arangod process). if that would result in a maximum value of less than 16
    in any of these two cases, then the maximum value will be increased to 16.

* fixed issue #3447: ArangoError 1202: AQL: NotFound: (while executing) when
  updating collection

* potential fix for issue #3581: Unexpected "rocksdb unique constraint
  violated" with unique hash index

* fixed geo index optimizer rule for geo indexes with a single (array of coordinates)
  attribute.

* improved the speed of the shards overview in cluster (API endpoint /_api/cluster/shardDistribution API)
  It is now guaranteed to return after ~2 seconds even if the entire cluster is unresponsive.

* fix agency precondition check for complex objects
  this fixes issues with several CAS operations in the agency

* several fixes for agency restart and shutdown

* the cluster-internal representation of planned collection objects is now more
  lightweight than before, using less memory and not allocating any cache for indexes
  etc.

* fixed issue #3403: How to kill long running AQL queries with the browser console's
  AQL (display issue)

* fixed issue #3549: server reading ENGINE config file fails on common standard
  newline character

* UI: fixed error notifications for collection modifications

* several improvements for the truncate operation on collections:

  * the timeout for the truncate operation was increased in cluster mode in
    order to prevent too frequent "could not truncate collection" errors

  * after a truncate operation, collections in MMFiles still used disk space.
    to reclaim disk space used by truncated collection, the truncate actions
    in the web interface and from the ArangoShell now issue an extra WAL flush
    command (in cluster mode, this command is also propagated to all servers).
    the WAL flush allows all servers to write out any pending operations into the
    datafiles of the truncated collection. afterwards, a final journal rotate
    command is sent, which enables the compaction to entirely remove all datafiles
    and journals for the truncated collection, so that all disk space can be
    reclaimed

  * for MMFiles a special method will be called after a truncate operation so that
    all indexes of the collection can free most of their memory. previously some
    indexes (hash and skiplist indexes) partially kept already allocated memory
    in order to avoid future memory allocations

  * after a truncate operation in the RocksDB engine, an additional compaction
    will be triggered for the truncated collection. this compaction removes all
    deletions from the key space so that follow-up scans over the collection's key
    range do not have to filter out lots of already-removed values

  These changes make truncate operations potentially more time-consuming than before,
  but allow for memory/disk space savings afterwards.

* enable JEMalloc background threads for purging and returning unused memory
  back to the operating system (Linux only)

  JEMalloc will create its background threads on demand. The number of background
  threads is capped by the number of CPUs or active arenas. The background threads run
  periodically and purge unused memory pages, allowing memory to be returned to the
  operating system.

  This change will make the arangod process create several additional threads.
  It is accompanied by an increased `TasksMax` value in the systemd service configuration
  file for the arangodb3 service.

* upgraded bundled V8 engine to bugfix version v5.7.492.77

  this upgrade fixes a memory leak in upstream V8 described in
  https://bugs.chromium.org/p/v8/issues/detail?id=5945 that will result in memory
  chunks only getting uncommitted but not unmapped


v3.2.6 (2017-10-26)
-------------------

* UI: fixed event cleanup in cluster shards view

* UI: reduced cluster dashboard api calls

* fixed a permission problem that prevented collection contents to be displayed
  in the web interface

* removed posix_fadvise call from RocksDB's PosixSequentialFile::Read(). This is
  consistent with Facebook PR 2573 (#3505)

  this fix should improve the performance of the replication with the RocksDB
  storage engine

* allow changing of collection replication factor for existing collections

* UI: replicationFactor of a collection is now changeable in a cluster
  environment

* several fixes for the cluster agency

* fixed undefined behavior in the RocksDB-based geo index

* fixed Foxxmaster failover

* purging or removing the Debian/Ubuntu arangodb3 packages now properly stops
  the arangod instance before actuallying purging or removing


v3.2.5 (2017-10-16)
-------------------

* general-graph module and _api/gharial now accept cluster options
  for collection creation. It is now possible to set replicationFactor and
  numberOfShards for all collections created via this graph object.
  So adding a new collection will not result in a singleShard and
  no replication anymore.

* fixed issue #3408: Hard crash in query for pagination

* minimum number of V8 contexts in console mode must be 2, not 1. this is
  required to ensure the console gets one dedicated V8 context and all other
  operations have at least one extra context. This requirement was not enforced
  anymore.

* fixed issue #3395: AQL: cannot instantiate CollectBlock with undetermined
  aggregation method

* UI: fixed wrong user attribute name validation, issue #3228

* fix potential overflow in CRC marker check when a corrupted CRC marker
  is found at the very beginning of an MMFiles datafile

* UI: fixed unresponsive events in cluster shards view

* Add statistics about the V8 context counts and number of available/active/busy
  threads we expose through the server statistics interface.


v3.2.4 (2017-09-26)
-------------------

* UI: no default index selected during index creation

* UI: added replicationFactor option during SmartGraph creation

* make the MMFiles compactor perform less writes during normal compaction
  operation

  This partially fixes issue #3144

* make the MMFiles compactor configurable

  The following options have been added:

* `--compaction.db-sleep-time`: sleep interval between two compaction runs
    (in s)
  * `--compaction.min-interval"`: minimum sleep time between two compaction
     runs (in s)
  * `--compaction.min-small-data-file-size`: minimal filesize threshold
    original datafiles have to be below for a compaction
  * `--compaction.dead-documents-threshold`: minimum unused count of documents
    in a datafile
  * `--compaction.dead-size-threshold`: how many bytes of the source data file
    are allowed to be unused at most
  * `--compaction.dead-size-percent-threshold`: how many percent of the source
    datafile should be unused at least
  * `--compaction.max-files`: Maximum number of files to merge to one file
  * `--compaction.max-result-file-size`: how large may the compaction result
    file become (in bytes)
  * `--compaction.max-file-size-factor`: how large the resulting file may
    be in comparison to the collection's `--database.maximal-journal-size' setting`

* fix downwards-incompatibility in /_api/explain REST handler

* fix Windows implementation for fs.getTempPath() to also create a
  sub-directory as we do on linux

* fixed a multi-threading issue in cluster-internal communication

* performance improvements for traversals and edge lookups

* removed internal memory zone handling code. the memory zones were a leftover
  from the early ArangoDB days and did not provide any value in the current
  implementation.

* (Enterprise only) added `skipInaccessibleCollections` option for AQL queries:
  if set, AQL queries (especially graph traversals) will treat collections to
  which a user has no access rights to as if these collections were empty.

* adjusted scheduler thread handling to start and stop less threads in
  normal operations

* leader-follower replication catchup code has been rewritten in C++

* early stage AQL optimization now also uses the C++ implementations of
  AQL functions if present. Previously it always referred to the JavaScript
  implementations and ignored the C++ implementations. This change gives
  more flexibility to the AQL optimizer.

* ArangoDB tty log output is now colored for log messages with levels
  FATAL, ERR and WARN.

* changed the return values of AQL functions `REGEX_TEST` and `REGEX_REPLACE`
  to `null` when the input regex is invalid. Previous versions of ArangoDB
  partly returned `false` for invalid regexes and partly `null`.

* added `--log.role` option for arangod

  When set to `true`, this option will make the ArangoDB logger print a single
  character with the server's role into each logged message. The roles are:

  - U: undefined/unclear (used at startup)
  - S: single server
  - C: coordinator
  - P: primary
  - A: agent

  The default value for this option is `false`, so no roles will be logged.


v3.2.3 (2017-09-07)
-------------------

* fixed issue #3106: orphan collections could not be registered in general-graph module

* fixed wrong selection of the database inside the internal cluster js api

* added startup option `--server.check-max-memory-mappings` to make arangod check
  the number of memory mappings currently used by the process and compare it with
  the maximum number of allowed mappings as determined by /proc/sys/vm/max_map_count

  The default value is `true`, so the checks will be performed. When the current
  number of mappings exceeds 90% of the maximum number of mappings, the creation
  of further V8 contexts will be deferred.

  Note that this option is effective on Linux systems only.

* arangoimp now has a `--remove-attribute` option

* added V8 context lifetime control options
  `--javascript.v8-contexts-max-invocations` and `--javascript.v8-contexts-max-age`

  These options allow specifying after how many invocations a used V8 context is
  disposed, or after what time a V8 context is disposed automatically after its
  creation. If either of the two thresholds is reached, an idl V8 context will be
  disposed.

  The default value of `--javascript.v8-contexts-max-invocations` is 0, meaning that
  the maximum number of invocations per context is unlimited. The default value
  for `--javascript.v8-contexts-max-age` is 60 seconds.

* fixed wrong UI cluster health information

* fixed issue #3070: Add index in _jobs collection

* fixed issue #3125: HTTP Foxx API JSON parsing

* fixed issue #3120: Foxx queue: job isn't running when server.authentication = true

* fixed supervision failure detection and handling, which happened with simultaneous
  agency leadership change


v3.2.2 (2017-08-23)
-------------------

* make "Rebalance shards" button work in selected database only, and not make
  it rebalance the shards of all databases

* fixed issue #2847: adjust the response of the DELETE `/_api/users/database/*` calls

* fixed issue #3075: Error when upgrading arangoDB on linux ubuntu 16.04

* fixed a buffer overrun in linenoise console input library for long input strings

* increase size of the linenoise input buffer to 8 KB

* abort compilation if the detected GCC or CLANG isn't in the range of compilers
  we support

* fixed spurious cluster hangups by always sending AQL-query related requests
  to the correct servers, even after failover or when a follower drops

  The problem with the previous shard-based approach was that responsibilities
  for shards may change from one server to another at runtime, after the query
  was already instanciated. The coordinator and other parts of the query then
  sent further requests for the query to the servers now responsible for the
  shards.
  However, an AQL query must send all further requests to the same servers on
  which the query was originally instanciated, even in case of failover.
  Otherwise this would potentially send requests to servers that do not know
  about the query, and would also send query shutdown requests to the wrong
  servers, leading to abandoned queries piling up and using resources until
  they automatically time out.

* fixed issue with RocksDB engine acquiring the collection count values too
  early, leading to the collection count values potentially being slightly off
  even in exclusive transactions (for which the exclusive access should provide
  an always-correct count value)

* fixed some issues in leader-follower catch-up code, specifically for the
  RocksDB engine

* make V8 log fatal errors to syslog before it terminates the process.
  This change is effective on Linux only.

* fixed issue with MMFiles engine creating superfluous collection journals
  on shutdown

* fixed issue #3067: Upgrade from 3.2 to 3.2.1 reset autoincrement keys

* fixed issue #3044: ArangoDB server shutdown unexpectedly

* fixed issue #3039: Incorrect filter interpretation

* fixed issue #3037: Foxx, internal server error when I try to add a new service

* improved MMFiles fulltext index document removal performance
  and fulltext index query performance for bigger result sets

* ui: fixed a display bug within the slow and running queries view

* ui: fixed a bug when success event triggers twice in a modal

* ui: fixed the appearance of the documents filter

* ui: graph vertex collections not restricted to 10 anymore

* fixed issue #2835: UI detection of JWT token in case of server restart or upgrade

* upgrade jemalloc version to 5.0.1

  This fixes problems with the memory allocator returing "out of memory" when
  calling munmap to free memory in order to return it to the OS.

  It seems that calling munmap on Linux can increase the number of mappings, at least
  when a region is partially unmapped. This can lead to the process exceeding its
  maximum number of mappings, and munmap and future calls to mmap returning errors.

  jemalloc version 5.0.1 does not have the `--enable-munmap` configure option anymore,
  so the problem is avoided. To return memory to the OS eventually, jemalloc 5's
  background purge threads are used on Linux.

* fixed issue #2978: log something more obvious when you log a Buffer

* fixed issue #2982: AQL parse error?

* fixed issue #3125: HTTP Foxx API Json parsing

v3.2.1 (2017-08-09)
-------------------

* added C++ implementations for AQL functions `LEFT()`, `RIGHT()` and `TRIM()`

* fixed docs for issue #2968: Collection _key autoincrement value increases on error

* fixed issue #3011: Optimizer rule reduce-extraction-to-projection breaks queries

* Now allowing to restore users in a sharded environment as well
  It is still not possible to restore collections that are sharded
  differently than by _key.

* fixed an issue with restoring of system collections and user rights.
  It was not possible to restore users into an authenticated server.

* fixed issue #2977: Documentation for db._createDatabase is wrong

* ui: added bind parameters to slow query history view

* fixed issue #1751: Slow Query API should provide bind parameters, webui should display them

* ui: fixed a bug when moving multiple documents was not possible

* fixed docs for issue #2968: Collection _key autoincrement value increases on error

* AQL CHAR_LENGTH(null) returns now 0. Since AQL TO_STRING(null) is '' (string of length 0)

* ui: now supports single js file upload for Foxx services in addition to zip files

* fixed a multi-threading issue in the agency when callElection was called
  while the Supervision was calling updateSnapshot

* added startup option `--query.tracking-with-bindvars`

  This option controls whether the list of currently running queries
  and the list of slow queries should contain the bind variables used
  in the queries or not.

  The option can be changed at runtime using the commands

      // enables tracking of bind variables
      // set to false to turn tracking of bind variables off
      var value = true;
      require("@arangodb/aql/queries").properties({
        trackBindVars: value
      });

* index selectivity estimates are now available in the cluster as well

* fixed issue #2943: loadIndexesIntoMemory not returning the same structure
  as the rest of the collection APIs

* fixed issue #2949: ArangoError 1208: illegal name

* fixed issue #2874: Collection properties do not return `isVolatile`
  attribute

* potential fix for issue #2939: Segmentation fault when starting
  coordinator node

* fixed issue #2810: out of memory error when running UPDATE/REPLACE
  on medium-size collection

* fix potential deadlock errors in collector thread

* disallow the usage of volatile collections in the RocksDB engine
  by throwing an error when a collection is created with attribute
  `isVolatile` set to `true`.
  Volatile collections are unsupported by the RocksDB engine, so
  creating them should not succeed and silently create a non-volatile
  collection

* prevent V8 from issuing SIGILL instructions when it runs out of memory

  Now arangod will attempt to log a FATAL error into its logfile in case V8
  runs out of memory. In case V8 runs out of memory, it will still terminate the
  entire process. But at least there should be something in the ArangoDB logs
  indicating what the problem was. Apart from that, the arangod process should
  now be exited with SIGABRT rather than SIGILL as it shouldn't return into the
  V8 code that aborted the process with `__builtin_trap`.

  this potentially fixes issue #2920: DBServer crashing automatically post upgrade to 3.2

* Foxx queues and tasks now ensure that the scripts in them run with the same
  permissions as the Foxx code who started the task / queue

* fixed issue #2928: Offset problems

* fixed issue #2876: wrong skiplist index usage in edge collection

* fixed issue #2868: cname missing from logger-follow results in rocksdb

* fixed issue #2889: Traversal query using incorrect collection id

* fixed issue #2884: AQL traversal uniqueness constraints "propagating" to other traversals? Weird results

* arangoexport: added `--query` option for passing an AQL query to export the result

* fixed issue #2879: No result when querying for the last record of a query

* ui: allows now to edit default access level for collections in database
  _system for all users except the root user.

* The _users collection is no longer accessible outside the arngod process, _queues is always read-only

* added new option "--rocksdb.max-background-jobs"

* removed options "--rocksdb.max-background-compactions", "--rocksdb.base-background-compactions" and "--rocksdb.max-background-flushes"

* option "--rocksdb.compaction-read-ahead-size" now defaults to 2MB

* change Windows build so that RocksDB doesn't enforce AVX optimizations by default
  This fixes startup crashes on servers that do not have AVX CPU extensions

* speed up RocksDB secondary index creation and dropping

* removed RocksDB note in Geo index docs


v3.2.0 (2017-07-20)
-------------------

* fixed UI issues

* fixed multi-threading issues in Pregel

* fixed Foxx resilience

* added command-line option `--javascript.allow-admin-execute`

  This option can be used to control whether user-defined JavaScript code
  is allowed to be executed on server by sending via HTTP to the API endpoint
  `/_admin/execute`  with an authenticated user account.
  The default value is `false`, which disables the execution of user-defined
  code. This is also the recommended setting for production. In test environments,
  it may be convenient to turn the option on in order to send arbitrary setup
  or teardown commands for execution on the server.


v3.2.beta6 (2017-07-18)
-----------------------

* various bugfixes


v3.2.beta5 (2017-07-16)
-----------------------

* numerous bugfixes


v3.2.beta4 (2017-07-04)
-----------------------

* ui: fixed document view _from and _to linking issue for special characters

* added function `db._parse(query)` for parsing an AQL query and returning information about it

* fixed one medium priority and two low priority security user interface
  issues found by owasp zap.

* ui: added index deduplicate options

* ui: fixed renaming of collections for the rocksdb storage engine

* documentation and js fixes for secondaries

* RocksDB storage format was changed, users of the previous beta/alpha versions
  must delete the database directory and re-import their data

* enabled permissions on database and collection level

* added and changed some user related REST APIs
    * added `PUT /_api/user/{user}/database/{database}/{collection}` to change collection permission
    * added `GET /_api/user/{user}/database/{database}/{collection}`
    * added optional `full` parameter to the `GET /_api/user/{user}/database/` REST call

* added user functions in the arangoshell `@arangodb/users` module
    * added `grantCollection` and `revokeCollection` functions
    * added `permission(user, database, collection)` to retrieve collection specific rights

* added "deduplicate" attribute for array indexes, which controls whether inserting
  duplicate index values from the same document into a unique array index will lead to
  an error or not:

      // with deduplicate = true, which is the default value:
      db._create("test");
      db.test.ensureIndex({ type: "hash", fields: ["tags[*]"], deduplicate: true });
      db.test.insert({ tags: ["a", "b"] });
      db.test.insert({ tags: ["c", "d", "c"] }); // will work, because deduplicate = true
      db.test.insert({ tags: ["a"] }); // will fail

      // with deduplicate = false
      db._create("test");
      db.test.ensureIndex({ type: "hash", fields: ["tags[*]"], deduplicate: false });
      db.test.insert({ tags: ["a", "b"] });
      db.test.insert({ tags: ["c", "d", "c"] }); // will not work, because deduplicate = false
      db.test.insert({ tags: ["a"] }); // will fail

  The "deduplicate" attribute is now also accepted by the index creation HTTP
  API endpoint POST /_api/index and is returned by GET /_api/index.

* added optimizer rule "remove-filters-covered-by-traversal"

* Debian/Ubuntu installer: make messages about future package upgrades more clear

* fix a hangup in VST

  The problem happened when the two first chunks of a VST message arrived
  together on a connection that was newly switched to VST.

* fix deletion of outdated WAL files in RocksDB engine

* make use of selectivity estimates in hash, skiplist and persistent indexes
  in RocksDB engine

* changed VM overcommit recommendation for user-friendliness

* fix a shutdown bug in the cluster: a destroyed query could still be active

* do not terminate the entire server process if a temp file cannot be created
  (Windows only)

* fix log output in the front-end, it stopped in case of too many messages


v3.2.beta3 (2017-06-27)
-----------------------

* numerous bugfixes


v3.2.beta2 (2017-06-20)
-----------------------

* potentially fixed issue #2559: Duplicate _key generated on insertion

* fix invalid results (too many) when a skipping LIMIT was used for a
  traversal. `LIMIT x` or `LIMIT 0, x` were not affected, but `LIMIT s, x`
  may have returned too many results

* fix races in SSL communication code

* fix invalid locking in JWT authentication cache, which could have
  crashed the server

* fix invalid first group results for sorted AQL COLLECT when LIMIT
  was used

* fix potential race, which could make arangod hang on startup

* removed `exception` field from transaction error result; users should throw
  explicit `Error` instances to return custom exceptions (addresses issue #2561)

* fixed issue #2613: Reduce log level when Foxx manager tries to self heal missing database

* add a read only mode for users and collection level authorization

* removed `exception` field from transaction error result; users should throw
  explicit `Error` instances to return custom exceptions (addresses issue #2561)

* fixed issue #2677: Foxx disabling development mode creates non-deterministic service bundle

* fixed issue #2684: Legacy service UI not working


v3.2.beta1 (2017-06-12)
-----------------------

* provide more context for index errors (addresses issue #342)

* arangod now validates several OS/environment settings on startup and warns if
  the settings are non-ideal. Most of the checks are executed on Linux systems only.

* fixed issue #2515: The replace-or-with-in optimization rule might prevent use of indexes

* added `REGEX_REPLACE` AQL function

* the RocksDB storage format was changed, users of the previous alpha versions
  must delete the database directory and re-import their data

* added server startup option `--query.fail-on-warning`

  setting this option to `true` will abort any AQL query with an exception if
  it causes a warning at runtime. The value can be overridden per query by
  setting the `failOnWarning` attribute in a query's options.

* added --rocksdb.num-uncompressed-levels to adjust number of non-compressed levels

* added checks for memory managment and warn (i. e. if hugepages are enabled)

* set default SSL cipher suite string to "HIGH:!EXPORT:!aNULL@STRENGTH"

* fixed issue #2469: Authentication = true does not protect foxx-routes

* fixed issue #2459: compile success but can not run with rocksdb

* `--server.maximal-queue-size` is now an absolute maximum. If the queue is
  full, then 503 is returned. Setting it to 0 means "no limit".

* (Enterprise only) added authentication against an LDAP server

* fixed issue #2083: Foxx services aren't distributed to all coordinators

* fixed issue #2384: new coordinators don't pick up existing Foxx services

* fixed issue #2408: Foxx service validation causes unintended side-effects

* extended HTTP API with routes for managing Foxx services

* added distinction between hasUser and authorized within Foxx
  (cluster internal requests are authorized requests but don't have a user)

* arangoimp now has a `--threads` option to enable parallel imports of data

* PR #2514: Foxx services that can't be fixed by self-healing now serve a 503 error

* added `time` function to `@arangodb` module


v3.2.alpha4 (2017-04-25)
------------------------

* fixed issue #2450: Bad optimization plan on simple query

* fixed issue #2448: ArangoDB Web UI takes no action when Delete button is clicked

* fixed issue #2442: Frontend shows already deleted databases during login

* added 'x-content-type-options: nosniff' to avoid MSIE bug

* set default value for `--ssl.protocol` from TLSv1 to TLSv1.2.

* AQL breaking change in cluster:
  The SHORTEST_PATH statement using edge-collection names instead
  of a graph name now requires to explicitly name the vertex-collection names
  within the AQL query in the cluster. It can be done by adding `WITH <name>`
  at the beginning of the query.

  Example:
  ```
  FOR v,e IN OUTBOUND SHORTEST_PATH @start TO @target edges [...]
  ```

  Now has to be:

  ```
  WITH vertices
  FOR v,e IN OUTBOUND SHORTEST_PATH @start TO @target edges [...]
  ```

  This change is due to avoid dead-lock sitations in clustered case.
  An error stating the above is included.

* add implicit use of geo indexes when using SORT/FILTER in AQL, without
  the need to use the special-purpose geo AQL functions `NEAR` or `WITHIN`.

  the special purpose `NEAR` AQL function can now be substituted with the
  following AQL (provided there is a geo index present on the `doc.latitude`
  and `doc.longitude` attributes):

      FOR doc in geoSort
        SORT DISTANCE(doc.latitude, doc.longitude, 0, 0)
        LIMIT 5
        RETURN doc

  `WITHIN` can be substituted with the following AQL:

      FOR doc in geoFilter
        FILTER DISTANCE(doc.latitude, doc.longitude, 0, 0) < 2000
        RETURN doc

  Compared to using the special purpose AQL functions this approach has the
  advantage that it is more composable, and will also honor any `LIMIT` values
  used in the AQL query.

* potential fix for shutdown hangs on OSX

* added KB, MB, GB prefix for integer parameters, % for integer parameters
  with a base value

* added JEMALLOC 4.5.0

* added `--vm.resident-limit` and `--vm.path` for file-backed memory mapping
  after reaching a configurable maximum RAM size

* try recommended limit for file descriptors in case of unlimited
  hard limit

* issue #2413: improve logging in case of lock timeout and deadlocks

* added log topic attribute to /_admin/log api

* removed internal build option `USE_DEV_TIMERS`

  Enabling this option activated some proprietary timers for only selected
  events in arangod. Instead better use `perf` to gather timings.


v3.2.alpha3 (2017-03-22)
------------------------

* increase default collection lock timeout from 30 to 900 seconds

* added function `db._engine()` for retrieval of storage engine information at
  server runtime

  There is also an HTTP REST handler at GET /_api/engine that returns engine
  information.

* require at least cmake 3.2 for building ArangoDB

* make arangod start with less V8 JavaScript contexts

  This speeds up the server start (a little bit) and makes it use less memory.
  Whenever a V8 context is needed by a Foxx action or some other operation and
  there is no usable V8 context, a new one will be created dynamically now.

  Up to `--javascript.v8-contexts` V8 contexts will be created, so this option
  will change its meaning. Previously as many V8 contexts as specified by this
  option were created at server start, and the number of V8 contexts did not
  change at runtime. Now up to this number of V8 contexts will be in use at the
  same time, but the actual number of V8 contexts is dynamic.

  The garbage collector thread will automatically delete unused V8 contexts after
  a while. The number of spare contexts will go down to as few as configured in
  the new option `--javascript.v8-contexts-minimum`. Actually that many V8 contexts
  are also created at server start.

  The first few requests in new V8 contexts will take longer than in contexts
  that have been there already. Performance may therefore suffer a bit for the
  initial requests sent to ArangoDB or when there are only few but performance-
  critical situations in which new V8 contexts will be created. If this is a
  concern, it can easily be fixed by setting `--javascipt.v8-contexts-minimum`
  and `--javascript.v8-contexts` to a relatively high value, which will guarantee
  that many number of V8 contexts to be created at startup and kept around even
  when unused.

  Waiting for an unused V8 context will now also abort if no V8 context can be
  acquired/created after 120 seconds.

* improved diagnostic messages written to logfiles by supervisor process

* fixed issue #2367

* added "bindVars" to attributes of currently running and slow queries

* added "jsonl" as input file type for arangoimp

* upgraded version of bundled zlib library from 1.2.8 to 1.2.11

* added input file type `auto` for arangoimp so it can automatically detect the
  type of the input file from the filename extension

* fixed variables parsing in GraphQL

* added `--translate` option for arangoimp to translate attribute names from
  the input files to attriubte names expected by ArangoDB

  The `--translate` option can be specified multiple times (once per translation
  to be executed). The following example renames the "id" column from the input
  file to "_key", and the "from" column to "_from", and the "to" column to "_to":

      arangoimp --type csv --file data.csv --translate "id=_key" --translate "from=_from" --translate "to=_to"

  `--translate` works for CSV and TSV inputs only.

* changed default value for `--server.max-packet-size` from 128 MB to 256 MB

* fixed issue #2350

* fixed issue #2349

* fixed issue #2346

* fixed issue #2342

* change default string truncation length from 80 characters to 256 characters for
  `print`/`printShell` functions in ArangoShell and arangod. This will emit longer
  prefixes of string values before truncating them with `...`, which is helpful
  for debugging.

* always validate incoming JSON HTTP requests for duplicate attribute names

  Incoming JSON data with duplicate attribute names will now be rejected as
  invalid. Previous versions of ArangoDB only validated the uniqueness of
  attribute names inside incoming JSON for some API endpoints, but not
  consistently for all APIs.

* don't let read-only transactions block the WAL collector

* allow passing own `graphql-sync` module instance to Foxx GraphQL router

* arangoexport can now export to csv format

* arangoimp: fixed issue #2214

* Foxx: automatically add CORS response headers

* added "OPTIONS" to CORS `access-control-allow-methods` header

* Foxx: Fix arangoUser sometimes not being set correctly

* fixed issue #1974


v3.2.alpha2 (2017-02-20)
------------------------

* ui: fixed issue #2065

* ui: fixed a dashboard related memory issue

* Internal javascript rest actions will now hide their stack traces to the client
  unless maintainer mode is activated. Instead they will always log to the logfile

* Removed undocumented internal HTTP API:
  * PUT _api/edges

  The documented GET _api/edges and the undocumented POST _api/edges remains unmodified.

* updated V8 version to 5.7.0.0

* change undocumented behaviour in case of invalid revision ids in
  If-Match and If-None-Match headers from 400 (BAD) to 412 (PRECONDITION
  FAILED).

* change undocumented behaviour in case of invalid revision ids in
  JavaScript document operations from 1239 ("illegal document revision")
  to 1200 ("conflict").

* added data export tool, arangoexport.

  arangoexport can be used to export collections to json, jsonl or xml
  and export a graph or collections to xgmml.

* fixed a race condition when closing a connection

* raised default hard limit on threads for very small to 64

* fixed negative counting of http connection in UI


v3.2.alpha1 (2017-02-05)
------------------------

* added figure `httpRequests` to AQL query statistics

* removed revisions cache intermediate layer implementation

* obsoleted startup options `--database.revision-cache-chunk-size` and
  `--database.revision-cache-target-size`

* fix potential port number over-/underruns

* added startup option `--log.shorten-filenames` for controlling whether filenames
  in log messages should be shortened to just the filename with the absolute path

* removed IndexThreadFeature, made `--database.index-threads` option obsolete

* changed index filling to make it more parallel, dispatch tasks to boost::asio

* more detailed stacktraces in Foxx apps

* generated Foxx services now use swagger tags


v3.1.24 (XXXX-XX-XX)
--------------------

* fixed one more LIMIT issue in traversals


v3.1.23 (2017-06-19)
--------------------

* potentially fixed issue #2559: Duplicate _key generated on insertion

* fix races in SSL communication code

* fix invalid results (too many) when a skipping LIMIT was used for a
  traversal. `LIMIT x` or `LIMIT 0, x` were not affected, but `LIMIT s, x`
  may have returned too many results

* fix invalid first group results for sorted AQL COLLECT when LIMIT
  was used

* fix invalid locking in JWT authentication cache, which could have
  crashed the server

* fix undefined behavior in traverser when traversals were used inside
  a FOR loop


v3.1.22 (2017-06-07)
--------------------

* fixed issue #2505: Problem with export + report of a bug

* documented changed behavior of WITH

* fixed ui glitch in aardvark

* avoid agency compaction bug

* fixed issue #2283: disabled proxy communication internally


v3.1.21 (2017-05-22)
--------------------

* fixed issue #2488:  AQL operator IN error when data use base64 chars

* more randomness in seeding RNG

v3.1.20 (2016-05-16)
--------------------

* fixed incorrect sorting for distributeShardsLike

* improve reliability of AgencyComm communication with Agency

* fixed shard numbering bug, where ids were erouneously incremented by 1

* remove an unnecessary precondition in createCollectionCoordinator

* funny fail rotation fix

* fix in SimpleHttpClient for correct advancement of readBufferOffset

* forward SIG_HUP in supervisor process to the server process to fix logrotaion
  You need to stop the remaining arangod server process manually for the upgrade to work.


v3.1.19 (2017-04-28)
--------------------

* Fixed a StackOverflow issue in Traversal and ShortestPath. Occured if many (>1000) input
  values in a row do not return any result. Fixes issue: #2445

* fixed issue #2448

* fixed issue #2442

* added 'x-content-type-options: nosniff' to avoid MSIE bug

* fixed issue #2441

* fixed issue #2440

* Fixed a StackOverflow issue in Traversal and ShortestPath. Occured if many (>1000) input
  values in a row do not return any result. Fixes issue: #2445

* fix occasional hanging shutdowns on OS X


v3.1.18 (2017-04-18)
--------------------

* fixed error in continuous synchronization of collections

* fixed spurious hangs on server shutdown

* better error messages during restore collection

* completely overhaul supervision. More detailed tests

* Fixed a dead-lock situation in cluster traversers, it could happen in
  rare cases if the computation on one DBServer could be completed much earlier
  than the other server. It could also be restricted to SmartGraphs only.

* (Enterprise only) Fixed a bug in SmartGraph DepthFirstSearch. In some
  more complicated queries, the maxDepth limit of 1 was not considered strictly
  enough, causing the traverser to do unlimited depth searches.

* fixed issue #2415

* fixed issue #2422

* fixed issue #1974


v3.1.17 (2017-04-04)
--------------------

* (Enterprise only) fixed a bug where replicationFactor was not correctly
  forwarded in SmartGraph creation.

* fixed issue #2404

* fixed issue #2397

* ui - fixed smart graph option not appearing

* fixed issue #2389

* fixed issue #2400


v3.1.16 (2017-03-27)
--------------------

* fixed issue #2392

* try to raise file descriptors to at least 8192, warn otherwise

* ui - aql editor improvements + updated ace editor version (memory leak)

* fixed lost HTTP requests

* ui - fixed some event issues

* avoid name resolution when given connection string is a valid ip address

* helps with issue #1842, bug in COLLECT statement in connection with LIMIT.

* fix locking bug in cluster traversals

* increase lock timeout defaults

* increase various cluster timeouts

* limit default target size for revision cache to 1GB, which is better for
  tight RAM situations (used to be 40% of (totalRAM - 1GB), use
  --database.revision-cache-target-size <VALUEINBYTES> to get back the
  old behaviour

* fixed a bug with restarted servers indicating status as "STARTUP"
  rather that "SERVING" in Nodes UI.


v3.1.15 (2017-03-20)
--------------------

* add logrotate configuration as requested in #2355

* fixed issue #2376

* ui - changed document api due a chrome bug

* ui - fixed a submenu bug

* added endpoint /_api/cluster/endpoints in cluster case to get all
  coordinator endpoints

* fix documentation of /_api/endpoint, declaring this API obsolete.

* Foxx response objects now have a `type` method for manipulating the content-type header

* Foxx tests now support `xunit` and `tap` reporters


v3.1.14 (2017-03-13)
--------------------

* ui - added feature request (multiple start nodes within graph viewer) #2317

* added missing locks to authentication cache methods

* ui - added feature request (multiple start nodes within graph viewer) #2317

* ui - fixed wrong merge of statistics information from different coordinators

* ui - fixed issue #2316

* ui - fixed wrong protocol usage within encrypted environment

* fixed compile error on Mac Yosemite

* minor UI fixes


v3.1.13 (2017-03-06)
--------------------

* fixed variables parsing in GraphQL

* fixed issue #2214

* fixed issue #2342

* changed thread handling to queue only user requests on coordinator

* use exponential backoff when waiting for collection locks

* repair short name server lookup in cluster in the case of a removed
  server


v3.1.12 (2017-02-28)
--------------------

* disable shell color escape sequences on Windows

* fixed issue #2326

* fixed issue #2320

* fixed issue #2315

* fixed a race condition when closing a connection

* raised default hard limit on threads for very small to 64

* fixed negative counting of http connection in UI

* fixed a race when renaming collections

* fixed a race when dropping databases


v3.1.11 (2017-02-17)
--------------------

* fixed a race between connection closing and sending out last chunks of data to clients
  when the "Connection: close" HTTP header was set in requests

* ui: optimized smart graph creation usability

* ui: fixed #2308

* fixed a race in async task cancellation via `require("@arangodb/tasks").unregisterTask()`

* fixed spuriously hanging threads in cluster AQL that could sit idle for a few minutes

* fixed potential numeric overflow for big index ids in index deletion API

* fixed sort issue in cluster, occurring when one of the local sort buffers of a
  GatherNode was empty

* reduce number of HTTP requests made for certain kinds of join queries in cluster,
  leading to speedup of some join queries

* supervision deals with demised coordinators correctly again

* implement a timeout in TraverserEngineRegistry

* agent communication reduced in large batches of append entries RPCs

* inception no longer estimates RAFT timings

* compaction in agents has been moved to a separate thread

* replicated logs hold local timestamps

* supervision jobs failed leader and failed follower revisited for
  function in precarious stability situations

* fixed bug in random number generator for 64bit int


v3.1.10 (2017-02-02)
--------------------

* updated versions of bundled node modules:
  - joi: from 8.4.2 to 9.2.0
  - joi-to-json-schema: from 2.2.0 to 2.3.0
  - sinon: from 1.17.4 to 1.17.6
  - lodash: from 4.13.1 to 4.16.6

* added shortcut for AQL ternary operator
  instead of `condition ? true-part : false-part` it is now possible to also use a
  shortcut variant `condition ? : false-part`, e.g.

      FOR doc IN docs RETURN doc.value ?: 'not present'

  instead of

      FOR doc IN docs RETURN doc.value ? doc.value : 'not present'

* fixed wrong sorting order in cluster, if an index was used to sort with many
  shards.

* added --replication-factor, --number-of-shards and --wait-for-sync to arangobench

* turn on UTF-8 string validation for VelocyPack values received via VST connections

* fixed issue #2257

* upgraded Boost version to 1.62.0

* added optional detail flag for db.<collection>.count()
  setting the flag to `true` will make the count operation returned the per-shard
  counts for the collection:

      db._create("test", { numberOfShards: 10 });
      for (i = 0; i < 1000; ++i) {
        db.test.insert({value: i});
      }
      db.test.count(true);

      {
        "s100058" : 99,
        "s100057" : 103,
        "s100056" : 100,
        "s100050" : 94,
        "s100055" : 90,
        "s100054" : 122,
        "s100051" : 109,
        "s100059" : 99,
        "s100053" : 95,
        "s100052" : 89
      }

* added optional memory limit for AQL queries:

      db._query("FOR i IN 1..100000 SORT i RETURN i", {}, { options: { memoryLimit: 100000 } });

  This option limits the default maximum amount of memory (in bytes) that a single
  AQL query can use.
  When a single AQL query reaches the specified limit value, the query will be
  aborted with a *resource limit exceeded* exception. In a cluster, the memory
  accounting is done per shard, so the limit value is effectively a memory limit per
  query per shard.

  The global limit value can be overriden per query by setting the *memoryLimit*
  option value for individual queries when running an AQL query.

* added server startup option `--query.memory-limit`

* added convenience function to create vertex-centric indexes.

  Usage: `db.collection.ensureVertexCentricIndex("label", {type: "hash", direction: "outbound"})`
  That will create an index that can be used on OUTBOUND with filtering on the
  edge attribute `label`.

* change default log output for tools to stdout (instead of stderr)

* added option -D to define a configuration file environment key=value

* changed encoding behavior for URLs encoded in the C++ code of ArangoDB:
  previously the special characters `-`, `_`, `~` and `.` were returned as-is
  after URL-encoding, now `.` will be encoded to be `%2e`.
  This also changes the behavior of how incoming URIs are processed: previously
  occurrences of `..` in incoming request URIs were collapsed (e.g. `a/../b/` was
  collapsed to a plain `b/`). Now `..` in incoming request URIs are not collapsed.

* Foxx request URL suffix is no longer unescaped

* @arangodb/request option json now defaults to `true` if the response body is not empty and encoding is not explicitly set to `null` (binary).
  The option can still be set to `false` to avoid unnecessary attempts at parsing the response as JSON.

* Foxx configuration values for unknown options will be discarded when saving the configuration in production mode using the web interface

* module.context.dependencies is now immutable

* process.stdout.isTTY now returns `true` in arangosh and when running arangod with the `--console` flag

* add support for Swagger tags in Foxx


v3.1.9 (XXXX-XX-XX)
-------------------

* macos CLI package: store databases and apps in the users home directory

* ui: fixed re-login issue within a non system db, when tab was closed

* fixed a race in the VelocyStream Commtask implementation

* fixed issue #2256


v3.1.8 (2017-01-09)
-------------------

* add Windows silent installer

* add handling of debug symbols during Linux & windows release builds.

* fixed issue #2181

* fixed issue #2248: reduce V8 max old space size from 3 GB to 1 GB on 32 bit systems

* upgraded Boost version to 1.62.0

* fixed issue #2238

* fixed issue #2234

* agents announce new endpoints in inception phase to leader

* agency leadership accepts updatet endpoints to given uuid

* unified endpoints replace localhost with 127.0.0.1

* fix several problems within an authenticated cluster


v3.1.7 (2016-12-29)
-------------------

* fixed one too many elections in RAFT

* new agency comm backported from devel


v3.1.6 (2016-12-20)
-------------------

* fixed issue #2227

* fixed issue #2220

* agency constituent/agent bug fixes in race conditions picking up
  leadership

* supervision does not need waking up anymore as it is running
  regardless

* agents challenge their leadership more rigorously


v3.1.5 (2016-12-16)
-------------------

* lowered default value of `--database.revision-cache-target-size` from 75% of
  RAM to less than 40% of RAM

* fixed issue #2218

* fixed issue #2217

* Foxx router.get/post/etc handler argument can no longer accidentally omitted

* fixed issue #2223


v3.1.4 (2016-12-08)
-------------------

* fixed issue #2211

* fixed issue #2204

* at cluster start, coordinators wait until at least one DBserver is there,
  and either at least two DBservers are there or 15s have passed, before they
  initiate the bootstrap of system collections.

* more robust agency startup from devel

* supervision's AddFollower adds many followers at once

* supervision has new FailedFollower job

* agency's Node has new method getArray

* agency RAFT timing estimates more conservative in waitForSync
  scenario

* agency RAFT timing estimates capped at maximum 2.0/10.0 for low/high


v3.1.3 (2016-12-02)
-------------------

* fix a traversal bug when using skiplist indexes:
  if we have a skiplist of ["a", "unused", "_from"] and a traversal like:
  FOR v,e,p IN OUTBOUND @start @@edges
    FILTER p.edges[0].a == 'foo'
    RETURN v
  And the above index applied on "a" is considered better than EdgeIndex, than
  the executor got into undefined behaviour.

* fix endless loop when trying to create a collection with replicationFactor: -1


v3.1.2 (2016-11-24)
-------------------

* added support for descriptions field in Foxx dependencies

* (Enterprise only) fixed a bug in the statistic report for SmartGraph traversals.
Now they state correctly how many documents were fetched from the index and how many
have been filtered.

* Prevent uniform shard distribution when replicationFactor == numServers

v3.1.1 (2016-11-15)
-------------------

* fixed issue #2176

* fixed issue #2168

* display index usage of traversals in AQL explainer output (previously missing)

* fixed issue #2163

* preserve last-used HLC value across server starts

* allow more control over handling of pre-3.1 _rev values

  this changes the server startup option `--database.check-30-revisions` from a boolean (true/false)
  parameter to a string parameter with the following possible values:

  - "fail":
    will validate _rev values of 3.0 collections on collection loading and throw an exception when invalid _rev values are found.
    in this case collections with invalid _rev values are marked as corrupted and cannot be used in the ArangoDB 3.1 instance.
    the fix procedure for such collections is to export the collections from 3.0 database with arangodump and restore them in 3.1 with arangorestore.
    collections that do not contain invalid _rev values are marked as ok and will not be re-checked on following loads.
    collections that contain invalid _rev values will be re-checked on following loads.

  - "true":
    will validate _rev values of 3.0 collections on collection loading and print a warning when invalid _rev values are found.
    in this case collections with invalid _rev values can be used in the ArangoDB 3.1 instance.
    however, subsequent operations on documents with invalid _rev values may silently fail or fail with explicit errors.
    the fix procedure for such collections is to export the collections from 3.0 database with arangodump and restore them in 3.1 with arangorestore.
    collections that do not contain invalid _rev values are marked as ok and will not be re-checked on following loads.
    collections that contain invalid _rev values will be re-checked on following loads.

  - "false":
    will not validate _rev values on collection loading and not print warnings.
    no hint is given when invalid _rev values are found.
    subsequent operations on documents with invalid _rev values may silently fail or fail with explicit errors.
    this setting does not affect whether collections are re-checked later.
    collections will be re-checked on following loads if `--database.check-30-revisions` is later set to either `true` or `fail`.

  The change also suppresses warnings that were printed when collections were restored using arangorestore, and the restore
  data contained invalid _rev values. Now these warnings are suppressed, and new HLC _rev values are generated for these documents
  as before.

* added missing functions to AQL syntax highlighter in web interface

* fixed display of `ANY` direction in traversal explainer output (direction `ANY` was shown as either
  `INBOUND` or `OUTBOUND`)

* changed behavior of toJSON() function when serializing an object before saving it in the database

  if an object provides a toJSON() function, this function is still called for serializing it.
  the change is that the result of toJSON() is not stringified anymore, but saved as is. previous
  versions of ArangoDB called toJSON() and after that additionally stringified its result.

  This change will affect the saving of JS Buffer objects, which will now be saved as arrays of
  bytes instead of a comma-separated string of the Buffer's byte contents.

* allow creating unique indexes on more attributes than present in shardKeys

  The following combinations of shardKeys and indexKeys are allowed/not allowed:

  shardKeys     indexKeys
      a             a        ok
      a             b    not ok
      a           a b        ok
    a b             a    not ok
    a b             b    not ok
    a b           a b        ok
    a b         a b c        ok
  a b c           a b    not ok
  a b c         a b c        ok

* fixed wrong version in web interface login screen (EE only)

* make web interface not display an exclamation mark next to ArangoDB version number 3.1

* fixed search for arbitrary document attributes in web interface in case multiple
  search values were used on different attribute names. in this case, the search always
  produced an empty result

* disallow updating `_from` and `_to` values of edges in Smart Graphs. Updating these
  attributes would lead to potential redistribution of edges to other shards, which must be
  avoided.

* fixed issue #2148

* updated graphql-sync dependency to 0.6.2

* fixed issue #2156

* fixed CRC4 assembly linkage


v3.1.0 (2016-10-29)
-------------------

* AQL breaking change in cluster:

  from ArangoDB 3.1 onwards `WITH` is required for traversals in a
  clustered environment in order to avoid deadlocks.

  Note that for queries that access only a single collection or that have all
  collection names specified somewhere else in the query string, there is no
  need to use *WITH*. *WITH* is only useful when the AQL query parser cannot
  automatically figure out which collections are going to be used by the query.
  *WITH* is only useful for queries that dynamically access collections, e.g.
  via traversals, shortest path operations or the *DOCUMENT()* function.

  more info can be found [here](https://github.com/arangodb/arangodb/blob/devel/Documentation/Books/AQL/Operations/With.md)

* added AQL function `DISTANCE` to calculate the distance between two arbitrary
  coordinates (haversine formula)

* fixed issue #2110

* added Auto-aptation of RAFT timings as calculations only


v3.1.rc2 (2016-10-10)
---------------------

* second release candidate


v3.1.rc1 (2016-09-30)
---------------------

* first release candidate


v3.1.alpha2 (2016-09-01)
------------------------

* added module.context.createDocumentationRouter to replace module.context.apiDocumentation

* bug in RAFT implementation of reads. dethroned leader still answered requests in isolation

* ui: added new graph viewer

* ui: aql-editor added tabular & graph display

* ui: aql-editor improved usability

* ui: aql-editor: query profiling support

* fixed issue #2109

* fixed issue #2111

* fixed issue #2075

* added AQL function `DISTANCE` to calculate the distance between two arbitrary
  coordinates (haversine formula)

* rewrote scheduler and dispatcher based on boost::asio

  parameters changed:
    `--scheduler.threads` and `--server.threads` are now merged into a single one: `--server.threads`

    hidden `--server.extra-threads` has been removed

    hidden `--server.aql-threads` has been removed

    hidden `--server.backend` has been removed

    hidden `--server.show-backends` has been removed

    hidden `--server.thread-affinity` has been removed

* fixed issue #2086

* fixed issue #2079

* fixed issue #2071

  make the AQL query optimizer inject filter condition expressions referred to
  by variables during filter condition aggregation.
  For example, in the following query

      FOR doc IN collection
        LET cond1 = (doc.value == 1)
        LET cond2 = (doc.value == 2)
        FILTER cond1 || cond2
        RETURN { doc, cond1, cond2 }

  the optimizer will now inject the conditions for `cond1` and `cond2` into the filter
  condition `cond1 || cond2`, expanding it to `(doc.value == 1) || (doc.value == 2)`
  and making these conditions available for index searching.

  Note that the optimizer previously already injected some conditions into other
  conditions, but only if the variable that defined the condition was not used
  elsewhere. For example, the filter condition in the query

      FOR doc IN collection
        LET cond = (doc.value == 1)
        FILTER cond
        RETURN { doc }

  already got optimized before because `cond` was only used once in the query and
  the optimizer decided to inject it into the place where it was used.

  This only worked for variables that were referred to once in the query.
  When a variable was used multiple times, the condition was not injected as
  in the following query:

      FOR doc IN collection
        LET cond = (doc.value == 1)
        FILTER cond
        RETURN { doc, cond }

  The fix for #2070 now will enable this optimization so that the query can
  use an index on `doc.value` if available.

* changed behavior of AQL array comparison operators for empty arrays:
  * `ALL` and `ANY` now always return `false` when the left-hand operand is an
    empty array. The behavior for non-empty arrays does not change:
    * `[] ALL == 1` will return `false`
    * `[1] ALL == 1` will return `true`
    * `[1, 2] ALL == 1` will return `false`
    * `[2, 2] ALL == 1` will return `false`
    * `[] ANY == 1` will return `false`
    * `[1] ANY == 1` will return `true`
    * `[1, 2] ANY == 1` will return `true`
    * `[2, 2] ANY == 1` will return `false`
  * `NONE` now always returns `true` when the left-hand operand is an empty array.
    The behavior for non-empty arrays does not change:
    * `[] NONE == 1` will return `true`
    * `[1] NONE == 1` will return `false`
    * `[1, 2] NONE == 1` will return `false`
    * `[2, 2] NONE == 1` will return `true`

* added experimental AQL functions `JSON_STRINGIFY` and `JSON_PARSE`

* added experimental support for incoming gzip-compressed requests

* added HTTP REST APIs for online loglevel adjustments:

  - GET `/_admin/log/level` returns the current loglevel settings
  - PUT `/_admin/log/level` modifies the current loglevel settings

* PATCH /_api/gharial/{graph-name}/vertex/{collection-name}/{vertex-key}
  - changed default value for keepNull to true

* PATCH /_api/gharial/{graph-name}/edge/{collection-name}/{edge-key}
  - changed default value for keepNull to true

* renamed `maximalSize` attribute in parameter.json files to `journalSize`

  The `maximalSize` attribute will still be picked up from collections that
  have not been adjusted. Responses from the replication API will now also use
  `journalSize` instead of `maximalSize`.

* added `--cluster.system-replication-factor` in order to adjust the
  replication factor for new system collections

* fixed issue #2012

* added a memory expection in case V8 memory gets too low

* added Optimizer Rule for other indexes in Traversals
  this allows AQL traversals to use other indexes than the edge index.
  So traversals with filters on edges can now make use of more specific
  indexes, e.g.

      FOR v, e, p IN 2 OUTBOUND @start @@edge FILTER p.edges[0].foo == "bar"

  will prefer a Hash Index on [_from, foo] above the EdgeIndex.

* fixed epoch computation in hybrid logical clock

* fixed thread affinity

* replaced require("internal").db by require("@arangodb").db

* added option `--skip-lines` for arangoimp
  this allows skipping the first few lines from the import file in case the
  CSV or TSV import are used

* fixed periodic jobs: there should be only one instance running - even if it
  runs longer than the period

* improved performance of primary index and edge index lookups

* optimizations for AQL `[*]` operator in case no filter, no projection and
  no offset/limit are used

* added AQL function `OUTERSECTION` to return the symmetric difference of its
  input arguments

* Foxx manifests of installed services are now saved to disk with indentation

* Foxx tests and scripts in development mode should now always respect updated
  files instead of loading stale modules

* When disabling Foxx development mode the setup script is now re-run

* Foxx now provides an easy way to directly serve GraphQL requests using the
  `@arangodb/foxx/graphql` module and the bundled `graphql-sync` dependency

* Foxx OAuth2 module now correctly passes the `access_token` to the OAuth2 server

* added iconv-lite and timezone modules

* web interface now allows installing GitHub and zip services in legacy mode

* added module.context.createDocumentationRouter to replace module.context.apiDocumentation

* bug in RAFT implementation of reads. dethroned leader still answered
  requests in isolation

* all lambdas in ClusterInfo might have been left with dangling references.

* Agency bug fix for handling of empty json objects as values.

* Foxx tests no longer support the Mocha QUnit interface as this resulted in weird
  inconsistencies in the BDD and TDD interfaces. This fixes the TDD interface
  as well as out-of-sequence problems when using the BDD before/after functions.

* updated bundled JavaScript modules to latest versions; joi has been updated from 8.4 to 9.2
  (see [joi 9.0.0 release notes](https://github.com/hapijs/joi/issues/920) for information on
  breaking changes and new features)

* fixed issue #2139

* updated graphql-sync dependency to 0.6.2

* fixed issue #2156


v3.0.13 (XXXX-XX-XX)
--------------------

* fixed issue #2315

* fixed issue #2210


v3.0.12 (2016-11-23)
--------------------

* fixed issue #2176

* fixed issue #2168

* fixed issues #2149, #2159

* fixed error reporting for issue #2158

* fixed assembly linkage bug in CRC4 module

* added support for descriptions field in Foxx dependencies


v3.0.11 (2016-11-08)
--------------------

* fixed issue #2140: supervisor dies instead of respawning child

* fixed issue #2131: use shard key value entered by user in web interface

* fixed issue #2129: cannot kill a long-run query

* fixed issue #2110

* fixed issue #2081

* fixed issue #2038

* changes to Foxx service configuration or dependencies should now be
  stored correctly when options are cleared or omitted

* Foxx tests no longer support the Mocha QUnit interface as this resulted in weird
  inconsistencies in the BDD and TDD interfaces. This fixes the TDD interface
  as well as out-of-sequence problems when using the BDD before/after functions.

* fixed issue #2148


v3.0.10 (2016-09-26)
--------------------

* fixed issue #2072

* fixed issue #2070

* fixed slow cluster starup issues. supervision will demonstrate more
  patience with db servers


v3.0.9 (2016-09-21)
-------------------

* fixed issue #2064

* fixed issue #2060

* speed up `collection.any()` and skiplist index creation

* fixed multiple issues where ClusterInfo bug hung agency in limbo
  timeouting on multiple collection and database callbacks


v3.0.8 (2016-09-14)
-------------------

* fixed issue #2052

* fixed issue #2005

* fixed issue #2039

* fixed multiple issues where ClusterInfo bug hung agency in limbo
  timeouting on multiple collection and database callbacks


v3.0.7 (2016-09-05)
-------------------

* new supervision job handles db server failure during collection creation.


v3.0.6 (2016-09-02)
-------------------

* fixed issue #2026

* slightly better error diagnostics for AQL query compilation and replication

* fixed issue #2018

* fixed issue #2015

* fixed issue #2012

* fixed wrong default value for arangoimp's `--on-duplicate` value

* fix execution of AQL traversal expressions when there are multiple
  conditions that refer to variables set outside the traversal

* properly return HTTP 503 in JS actions when backend is gone

* supervision creates new key in agency for failed servers

* new shards will not be allocated on failed or cleaned servers


v3.0.5 (2016-08-18)
-------------------

* execute AQL ternary operator via C++ if possible

* fixed issue #1977

* fixed extraction of _id attribute in AQL traversal conditions

* fix SSL agency endpoint

* Minimum RAFT timeout was one order of magnitude to short.

* Optimized RAFT RPCs from leader to followers for efficiency.

* Optimized RAFT RPC handling on followers with respect to compaction.

* Fixed bug in handling of duplicates and overlapping logs

* Fixed bug in supervision take over after leadership change.

v3.0.4 (2016-08-01)
-------------------

* added missing lock for periodic jobs access

* fix multiple foxx related cluster issues

* fix handling of empty AQL query strings

* fixed issue in `INTERSECTION` AQL function with duplicate elements
  in the source arrays

* fixed issue #1970

* fixed issue #1968

* fixed issue #1967

* fixed issue #1962

* fixed issue #1959

* replaced require("internal").db by require("@arangodb").db

* fixed issue #1954

* fixed issue #1953

* fixed issue #1950

* fixed issue #1949

* fixed issue #1943

* fixed segfault in V8, by backporting https://bugs.chromium.org/p/v8/issues/detail?id=5033

* Foxx OAuth2 module now correctly passes the `access_token` to the OAuth2 server

* fixed credentialed CORS requests properly respecting --http.trusted-origin

* fixed a crash in V8Periodic task (forgotten lock)

* fixed two bugs in synchronous replication (syncCollectionFinalize)


v3.0.3 (2016-07-17)
-------------------

* fixed issue #1942

* fixed issue #1941

* fixed array index batch insertion issues for hash indexes that caused problems when
  no elements remained for insertion

* fixed AQL MERGE() function with External objects originating from traversals

* fixed some logfile recovery errors with error message "document not found"

* fixed issue #1937

* fixed issue #1936

* improved performance of arangorestore in clusters with synchronous
  replication

* Foxx tests and scripts in development mode should now always respect updated
  files instead of loading stale modules

* When disabling Foxx development mode the setup script is now re-run

* Foxx manifests of installed services are now saved to disk with indentation


v3.0.2 (2016-07-09)
-------------------

* fixed assertion failure in case multiple remove operations were used in the same query

* fixed upsert behavior in case upsert was used in a loop with the same document example

* fixed issue #1930

* don't expose local file paths in Foxx error messages.

* fixed issue #1929

* make arangodump dump the attribute `isSystem` when dumping the structure
  of a collection, additionally make arangorestore not fail when the attribute
  is missing

* fixed "Could not extract custom attribute" issue when using COLLECT with
  MIN/MAX functions in some contexts

* honor presence of persistent index for sorting

* make AQL query optimizer not skip "use-indexes-rule", even if enough
  plans have been created already

* make AQL optimizer not skip "use-indexes-rule", even if enough execution plans
  have been created already

* fix double precision value loss in VelocyPack JSON parser

* added missing SSL support for arangorestore

* improved cluster import performance

* fix Foxx thumbnails on DC/OS

* fix Foxx configuration not being saved

* fix Foxx app access from within the frontend on DC/OS

* add option --default-replication-factor to arangorestore and simplify
  the control over the number of shards when restoring

* fix a bug in the VPack -> V8 conversion if special attributes _key,
  _id, _rev, _from and _to had non-string values, which is allowed
  below the top level

* fix malloc_usable_size for darwin


v3.0.1 (2016-06-30)
-------------------

* fixed periodic jobs: there should be only one instance running - even if it
  runs longer than the period

* increase max. number of collections in AQL queries from 32 to 256

* fixed issue #1916: header "authorization" is required" when opening
  services page

* fixed issue #1915: Explain: member out of range

* fixed issue #1914: fix unterminated buffer

* don't remove lockfile if we are the same (now stale) pid
  fixes docker setups (our pid will always be 1)

* do not use revision id comparisons in compaction for determining whether a
  revision is obsolete, but marker memory addresses
  this ensures revision ids don't matter when compacting documents

* escape Unicode characters in JSON HTTP responses
  this converts UTF-8 characters in HTTP responses of arangod into `\uXXXX`
  escape sequences. This makes the HTTP responses fit into the 7 bit ASCII
  character range, which speeds up HTTP response parsing for some clients,
  namely node.js/v8

* add write before read collections when starting a user transaction
  this allows specifying the same collection in both read and write mode without
  unintended side effects

* fixed buffer overrun that occurred when building very large result sets

* index lookup optimizations for primary index and edge index

* fixed "collection is a nullptr" issue when starting a traversal from a transaction

* enable /_api/import on coordinator servers


v3.0.0 (2016-06-22)
-------------------

* minor GUI fixxes

* fix for replication and nonces


v3.0.0-rc3 (2016-06-19)
-----------------------

* renamed various Foxx errors to no longer refer to Foxx services as apps

* adjusted various error messages in Foxx to be more informative

* specifying "files" in a Foxx manifest to be mounted at the service root
  no longer results in 404s when trying to access non-file routes

* undeclared path parameters in Foxx no longer break the service

* trusted reverse proxy support is now handled more consistently

* ArangoDB request compatibility and user are now exposed in Foxx

* all bundled NPM modules have been upgraded to their latest versions


v3.0.0-rc2 (2016-06-12)
-----------------------

* added option `--server.max-packet-size` for client tools

* renamed option `--server.ssl-protocol` to `--ssl.protocol` in client tools
  (was already done for arangod, but overlooked for client tools)

* fix handling of `--ssl.protocol` value 5 (TLS v1.2) in client tools, which
  claimed to support it but didn't

* config file can use '@include' to include a different config file as base


v3.0.0-rc1 (2016-06-10)
-----------------------

* the user management has changed: it now has users that are independent of
  databases. A user can have one or more database assigned to the user.

* forward ported V8 Comparator bugfix for inline heuristics from
  https://github.com/v8/v8/commit/5ff7901e24c2c6029114567de5a08ed0f1494c81

* changed to-string conversion for AQL objects and arrays, used by the AQL
  function `TO_STRING()` and implicit to-string casts in AQL

  - arrays are now converted into their JSON-stringify equivalents, e.g.

    - `[ ]` is now converted to `[]`
    - `[ 1, 2, 3 ]` is now converted to `[1,2,3]`
    - `[ "test", 1, 2 ] is now converted to `["test",1,2]`

    Previous versions of ArangoDB converted arrays with no members into the
    empty string, and non-empty arrays into a comma-separated list of member
    values, without the surrounding angular brackets. Additionally, string
    array members were not enclosed in quotes in the result string:

    - `[ ]` was converted to ``
    - `[ 1, 2, 3 ]` was converted to `1,2,3`
    - `[ "test", 1, 2 ] was converted to `test,1,2`

  - objects are now converted to their JSON-stringify equivalents, e.g.

    - `{ }` is converted to `{}`
    - `{ a: 1, b: 2 }` is converted to `{"a":1,"b":2}`
    - `{ "test" : "foobar" }` is converted to `{"test":"foobar"}`

    Previous versions of ArangoDB always converted objects into the string
    `[object Object]`

  This change affects also the AQL functions `CONCAT()` and `CONCAT_SEPARATOR()`
  which treated array values differently in previous versions. Previous versions
  of ArangoDB automatically flattened array values on the first level of the array,
  e.g. `CONCAT([1, 2, 3, [ 4, 5, 6 ]])` produced `1,2,3,4,5,6`. Now this will produce
  `[1,2,3,[4,5,6]]`. To flatten array members on the top level, you can now use
  the more explicit `CONCAT(FLATTEN([1, 2, 3, [4, 5, 6]], 1))`.

* added C++ implementations for AQL functions `SLICE()`, `CONTAINS()` and
  `RANDOM_TOKEN()`

* as a consequence of the upgrade to V8 version 5, the implementation of the
  JavaScript `Buffer` object had to be changed. JavaScript `Buffer` objects in
  ArangoDB now always store their data on the heap. There is no shared pool
  for small Buffer values, and no pointing into existing Buffer data when
  extracting slices. This change may increase the cost of creating Buffers with
  short contents or when peeking into existing Buffers, but was required for
  safer memory management and to prevent leaks.

* the `db` object's function `_listDatabases()` was renamed to just `_databases()`
  in order to make it more consistent with the existing `_collections()` function.
  Additionally the `db` object's `_listEndpoints()` function was renamed to just
  `_endpoints()`.

* changed default value of `--server.authentication` from `false` to `true` in
  configuration files etc/relative/arangod.conf and etc/arangodb/arangod.conf.in.
  This means the server will be started with authentication enabled by default,
  requiring all client connections to provide authentication data when connecting
  to ArangoDB. Authentication can still be turned off via setting the value of
  `--server.authentication` to `false` in ArangoDB's configuration files or by
  specifying the option on the command-line.

* Changed result format for querying all collections via the API GET `/_api/collection`.

  Previous versions of ArangoDB returned an object with an attribute named `collections`
  and an attribute named `names`. Both contained all available collections, but
  `collections` contained the collections as an array, and `names` contained the
  collections again, contained in an object in which the attribute names were the
  collection names, e.g.

  ```
  {
    "collections": [
      {"id":"5874437","name":"test","isSystem":false,"status":3,"type":2},
      {"id":"17343237","name":"something","isSystem":false,"status":3,"type":2},
      ...
    ],
    "names": {
      "test": {"id":"5874437","name":"test","isSystem":false,"status":3,"type":2},
      "something": {"id":"17343237","name":"something","isSystem":false,"status":3,"type":2},
      ...
    }
  }
  ```
  This result structure was redundant, and therefore has been simplified to just

  ```
  {
    "result": [
      {"id":"5874437","name":"test","isSystem":false,"status":3,"type":2},
      {"id":"17343237","name":"something","isSystem":false,"status":3,"type":2},
      ...
    ]
  }
  ```

  in ArangoDB 3.0.

* added AQL functions `TYPENAME()` and `HASH()`

* renamed arangob tool to arangobench

* added AQL string comparison operator `LIKE`

  The operator can be used to compare strings like this:

      value LIKE search

  The operator is currently implemented by calling the already existing AQL
  function `LIKE`.

  This change also makes `LIKE` an AQL keyword. Using `LIKE` in either case as
  an attribute or collection name in AQL thus requires quoting.

* make AQL optimizer rule "remove-unnecessary-calculations" fire in more cases

  The rule will now remove calculations that are used exactly once in other
  expressions (e.g. `LET a = doc RETURN a.value`) and calculations,
  or calculations that are just references (e.g. `LET a = b`).

* renamed AQL optimizer rule "merge-traversal-filter" to "optimize-traversals"
  Additionally, the optimizer rule will remove unused edge and path result variables
  from the traversal in case they are specified in the `FOR` section of the traversal,
  but not referenced later in the query. This saves constructing edges and paths
  results.

* added AQL optimizer rule "inline-subqueries"

  This rule can pull out certain subqueries that are used as an operand to a `FOR`
  loop one level higher, eliminating the subquery completely. For example, the query

      FOR i IN (FOR j IN [1,2,3] RETURN j) RETURN i

  will be transformed by the rule to:

      FOR i IN [1,2,3] RETURN i

  The query

      FOR name IN (FOR doc IN _users FILTER doc.status == 1 RETURN doc.name) LIMIT 2 RETURN name

  will be transformed into

      FOR tmp IN _users FILTER tmp.status == 1 LIMIT 2 RETURN tmp.name

  The rule will only fire when the subquery is used as an operand to a `FOR` loop, and
  if the subquery does not contain a `COLLECT` with an `INTO` variable.

* added new endpoint "srv://" for DNS service records

* The result order of the AQL functions VALUES and ATTRIBUTES has never been
  guaranteed and it only had the "correct" ordering by accident when iterating
  over objects that were not loaded from the database. This accidental behavior
  is now changed by introduction of VelocyPack. No ordering is guaranteed unless
  you specify the sort parameter.

* removed configure option `--enable-logger`

* added AQL array comparison operators

  All AQL comparison operators now also exist in an array variant. In the
  array variant, the operator is preceded with one of the keywords *ALL*, *ANY*
  or *NONE*. Using one of these keywords changes the operator behavior to
  execute the comparison operation for all, any, or none of its left hand
  argument values. It is therefore expected that the left hand argument
  of an array operator is an array.

  Examples:

      [ 1, 2, 3 ] ALL IN [ 2, 3, 4 ]   // false
      [ 1, 2, 3 ] ALL IN [ 1, 2, 3 ]   // true
      [ 1, 2, 3 ] NONE IN [ 3 ]        // false
      [ 1, 2, 3 ] NONE IN [ 23, 42 ]   // true
      [ 1, 2, 3 ] ANY IN [ 4, 5, 6 ]   // false
      [ 1, 2, 3 ] ANY IN [ 1, 42 ]     // true
      [ 1, 2, 3 ] ANY == 2             // true
      [ 1, 2, 3 ] ANY == 4             // false
      [ 1, 2, 3 ] ANY > 0              // true
      [ 1, 2, 3 ] ANY <= 1             // true
      [ 1, 2, 3 ] NONE < 99            // false
      [ 1, 2, 3 ] NONE > 10            // true
      [ 1, 2, 3 ] ALL > 2              // false
      [ 1, 2, 3 ] ALL > 0              // true
      [ 1, 2, 3 ] ALL >= 3             // false
      ["foo", "bar"] ALL != "moo"      // true
      ["foo", "bar"] NONE == "bar"     // false
      ["foo", "bar"] ANY == "foo"      // true

* improved AQL optimizer to remove unnecessary sort operations in more cases

* allow enclosing AQL identifiers in forward ticks in addition to using
  backward ticks

  This allows for convenient writing of AQL queries in JavaScript template strings
  (which are delimited with backticks themselves), e.g.

      var q = `FOR doc IN ´collection´ RETURN doc.´name´`;

* allow to set `print.limitString` to configure the number of characters
  to output before truncating

* make logging configurable per log "topic"

  `--log.level <level>` sets the global log level to <level>, e.g. `info`,
  `debug`, `trace`.

  `--log.level topic=<level>` sets the log level for a specific topic.
  Currently, the following topics exist: `collector`, `compactor`, `mmap`,
  `performance`, `queries`, and `requests`. `performance` and `requests` are
  set to FATAL by default. `queries` is set to info. All others are
  set to the global level by default.

  The new log option `--log.output <definition>` allows directing the global
  or per-topic log output to different outputs. The output definition
  "<definition>" can be one of

    "-" for stdin
    "+" for stderr
    "syslog://<syslog-facility>"
    "syslog://<syslog-facility>/<application-name>"
    "file://<relative-path>"

  The option can be specified multiple times in order to configure the output
  for different log topics. To set up a per-topic output configuration, use
  `--log.output <topic>=<definition>`, e.g.

    queries=file://queries.txt

  logs all queries to the file "queries.txt".

* the option `--log.requests-file` is now deprecated. Instead use

    `--log.level requests=info`
    `--log.output requests=file://requests.txt`

* the option `--log.facility` is now deprecated. Instead use

    `--log.output requests=syslog://facility`

* the option `--log.performance` is now deprecated. Instead use

    `--log.level performance=trace`

* removed option `--log.source-filter`

* removed configure option `--enable-logger`

* change collection directory names to include a random id component at the end

  The new pattern is `collection-<id>-<random>`, where `<id>` is the collection
  id and `<random>` is a random number. Previous versions of ArangoDB used a
  pattern `collection-<id>` without the random number.

  ArangoDB 3.0 understands both the old and name directory name patterns.

* removed mostly unused internal spin-lock implementation

* removed support for pre-Windows 7-style locks. This removes compatibility for
  Windows versions older than Windows 7 (e.g. Windows Vista, Windows XP) and
  Windows 2008R2 (e.g. Windows 2008).

* changed names of sub-threads started by arangod

* added option `--default-number-of-shards` to arangorestore, allowing creating
  collections with a specifiable number of shards from a non-cluster dump

* removed support for CoffeeScript source files

* removed undocumented SleepAndRequeue

* added WorkMonitor to inspect server threads

* when downloading a Foxx service from the web interface the suggested filename
  is now based on the service's mount path instead of simply "app.zip"

* the `@arangodb/request` response object now stores the parsed JSON response
  body in a property `json` instead of `body` when the request was made using the
  `json` option. The `body` instead contains the response body as a string.

* the Foxx API has changed significantly, 2.8 services are still supported
  using a backwards-compatible "legacy mode"


v2.8.12 (XXXX-XX-XX)
--------------------

* issue #2091: decrease connect timeout to 5 seconds on startup

* fixed issue #2072

* slightly better error diagnostics for some replication errors

* fixed issue #1977

* fixed issue in `INTERSECTION` AQL function with duplicate elements
  in the source arrays

* fixed issue #1962

* fixed issue #1959

* export aqlQuery template handler as require('org/arangodb').aql for forwards-compatibility


v2.8.11 (2016-07-13)
--------------------

* fixed array index batch insertion issues for hash indexes that caused problems when
  no elements remained for insertion

* fixed issue #1937


v2.8.10 (2016-07-01)
--------------------

* make sure next local _rev value used for a document is at least as high as the
  _rev value supplied by external sources such as replication

* make adding a collection in both read- and write-mode to a transaction behave as
  expected (write includes read). This prevents the `unregister collection used in
  transaction` error

* fixed sometimes invalid result for `byExample(...).count()` when an index plus
  post-filtering was used

* fixed "collection is a nullptr" issue when starting a traversal from a transaction

* honor the value of startup option `--database.wait-for-sync` (that is used to control
  whether new collections are created with `waitForSync` set to `true` by default) also
  when creating collections via the HTTP API (and thus the ArangoShell). When creating
  a collection via these mechanisms, the option was ignored so far, which was inconsistent.

* fixed issue #1826: arangosh --javascript.execute: internal error (geo index issue)

* fixed issue #1823: Arango crashed hard executing very simple query on windows


v2.8.9 (2016-05-13)
-------------------

* fixed escaping and quoting of extra parameters for executables in Mac OS X App

* added "waiting for" status variable to web interface collection figures view

* fixed undefined behavior in query cache invaldation

* fixed access to /_admin/statistics API in case statistics are disable via option
  `--server.disable-statistics`

* Foxx manager will no longer fail hard when Foxx store is unreachable unless installing
  a service from the Foxx store (e.g. when behind a firewall or GitHub is unreachable).


v2.8.8 (2016-04-19)
-------------------

* fixed issue #1805: Query: internal error (location: arangod/Aql/AqlValue.cpp:182).
  Please report this error to arangodb.com (while executing)

* allow specifying collection name prefixes for `_from` and `_to` in arangoimp:

  To avoid specifying complete document ids (consisting of collection names and document
  keys) for *_from* and *_to* values when importing edges with arangoimp, there are now
  the options *--from-collection-prefix* and *--to-collection-prefix*.

  If specified, these values will be automatically prepended to each value in *_from*
  (or *_to* resp.). This allows specifying only document keys inside *_from* and/or *_to*.

  *Example*

      > arangoimp --from-collection-prefix users --to-collection-prefix products ...

  Importing the following document will then create an edge between *users/1234* and
  *products/4321*:

  ```js
  { "_from" : "1234", "_to" : "4321", "desc" : "users/1234 is connected to products/4321" }
  ```

* requests made with the interactive system API documentation in the web interface
  (Swagger) will now respect the active database instead of always using `_system`


v2.8.7 (2016-04-07)
-------------------

* optimized primary=>secondary failover

* fix to-boolean conversion for documents in AQL

* expose the User-Agent HTTP header from the ArangoShell since Github seems to
  require it now, and we use the ArangoShell for fetching Foxx repositories from Github

* work with http servers that only send

* fixed potential race condition between compactor and collector threads

* fix removal of temporary directories on arangosh exit

* javadoc-style comments in Foxx services are no longer interpreted as
  Foxx comments outside of controller/script/exports files (#1748)

* removed remaining references to class syntax for Foxx Model and Repository
  from the documentation

* added a safe-guard for corrupted master-pointer


v2.8.6 (2016-03-23)
-------------------

* arangosh can now execute JavaScript script files that contain a shebang
  in the first line of the file. This allows executing script files directly.

  Provided there is a script file `/path/to/script.js` with the shebang
  `#!arangosh --javascript.execute`:

      > cat /path/to/script.js
      #!arangosh --javascript.execute
      print("hello from script.js");

  If the script file is made executable

      > chmod a+x /path/to/script.js

  it can be invoked on the shell directly and use arangosh for its execution:

      > /path/to/script.js
      hello from script.js

  This did not work in previous versions of ArangoDB, as the whole script contents
  (including the shebang) were treated as JavaScript code.
  Now shebangs in script files will now be ignored for all files passed to arangosh's
  `--javascript.execute` parameter.

  The alternative way of executing a JavaScript file with arangosh still works:

      > arangosh --javascript.execute /path/to/script.js
      hello from script.js

* added missing reset of traversal state for nested traversals.
  The state of nested traversals (a traversal in an AQL query that was
  located in a repeatedly executed subquery or inside another FOR loop)
  was not reset properly, so that multiple invocations of the same nested
  traversal with different start vertices led to the nested traversal
  always using the start vertex provided on the first invocation.

* fixed issue #1781: ArangoDB startup time increased tremendously

* fixed issue #1783: SIGHUP should rotate the log


v2.8.5 (2016-03-11)
-------------------

* Add OpenSSL handler for TLS V1.2 as sugested by kurtkincaid in #1771

* fixed issue #1765 (The webinterface should display the correct query time)
  and #1770 (Display ACTUAL query time in aardvark's AQL editor)

* Windows: the unhandled exception handler now calls the windows logging
  facilities directly without locks.
  This fixes lockups on crashes from the logging framework.

* improve nullptr handling in logger.

* added new endpoint "srv://" for DNS service records

* `org/arangodb/request` no longer sets the content-type header to the
  string "undefined" when no content-type header should be sent (issue #1776)


v2.8.4 (2016-03-01)
-------------------

* global modules are no longer incorrectly resolved outside the ArangoDB
  JavaScript directory or the Foxx service's root directory (issue #1577)

* improved error messages from Foxx and JavaScript (issues #1564, #1565, #1744)


v2.8.3 (2016-02-22)
-------------------

* fixed AQL filter condition collapsing for deeply-nested cases, potentially
  enabling usage of indexes in some dedicated cases

* added parentheses in AQL explain command output to correctly display precedence
  of logical and arithmetic operators

* Foxx Model event listeners defined on the model are now correctly invoked by
  the Repository methods (issue #1665)

* Deleting a Foxx service in the frontend should now always succeed even if the
  files no longer exist on the file system (issue #1358)

* Routing actions loaded from the database no longer throw exceptions when
  trying to load other modules using "require"

* The `org/arangodb/request` response object now sets a property `json` to the
  parsed JSON response body in addition to overwriting the `body` property when
  the request was made using the `json` option.

* Improved Windows stability

* Fixed a bug in the interactive API documentation that would escape slashes
  in document-handle fields. Document handles are now provided as separate
  fields for collection name and document key.


v2.8.2 (2016-02-09)
-------------------

* the continuous replication applier will now prevent the master's WAL logfiles
  from being removed if they are still needed by the applier on the slave. This
  should help slaves that suffered from masters garbage collection WAL logfiles
  which would have been needed by the slave later.

  The initial synchronization will block removal of still needed WAL logfiles
  on the master for 10 minutes initially, and will extend this period when further
  requests are made to the master. Initial synchronization hands over its handle
  for blocking logfile removal to the continuous replication when started via
  the *setupReplication* function. In this case, continuous replication will
  extend the logfile removal blocking period for the required WAL logfiles when
  the slave makes additional requests.

  All handles that block logfile removal will time out automatically after at
  most 5 minutes should a master not be contacted by the slave anymore (e.g. in
  case the slave's replication is turned off, the slaves loses the connection
  to the master or the slave goes down).

* added all-in-one function *setupReplication* to synchronize data from master
  to slave and start the continuous replication:

      require("@arangodb/replication").setupReplication(configuration);

  The command will return when the initial synchronization is finished and the
  continuous replication has been started, or in case the initial synchronization
  has failed.

  If the initial synchronization is successful, the command will store the given
  configuration on the slave. It also configures the continuous replication to start
  automatically if the slave is restarted, i.e. *autoStart* is set to *true*.

  If the command is run while the slave's replication applier is already running,
  it will first stop the running applier, drop its configuration and do a
  resynchronization of data with the master. It will then use the provided configration,
  overwriting any previously existing replication configuration on the slave.

  The following example demonstrates how to use the command for setting up replication
  for the *_system* database. Note that it should be run on the slave and not the
  master:

      db._useDatabase("_system");
      require("@arangodb/replication").setupReplication({
        endpoint: "tcp://master.domain.org:8529",
        username: "myuser",
        password: "mypasswd",
        verbose: false,
        includeSystem: false,
        incremental: true,
        autoResync: true
      });

* the *sync* and *syncCollection* functions now always start the data synchronization
  as an asynchronous server job. The call to *sync* or *syncCollection* will block
  until synchronization is either complete or has failed with an error. The functions
  will automatically poll the slave periodically for status updates.

  The main benefit is that the connection to the slave does not need to stay open
  permanently and is thus not affected by timeout issues. Additionally the caller does
  not need to query the synchronization status from the slave manually as this is
  now performed automatically by these functions.

* fixed undefined behavior when explaining some types of AQL traversals, fixed
  display of some types of traversals in AQL explain output


v2.8.1 (2016-01-29)
-------------------

* Improved AQL Pattern matching by allowing to specify a different traversal
  direction for one or many of the edge collections.

      FOR v, e, p IN OUTBOUND @start @@ec1, INBOUND @@ec2, @@ec3

  will traverse *ec1* and *ec3* in the OUTBOUND direction and for *ec2* it will use
  the INBOUND direction. These directions can be combined in arbitrary ways, the
  direction defined after *IN [steps]* will we used as default direction and can
  be overriden for specific collections.
  This feature is only available for collection lists, it is not possible to
  combine it with graph names.

* detect more types of transaction deadlocks early

* fixed display of relational operators in traversal explain output

* fixed undefined behavior in AQL function `PARSE_IDENTIFIER`

* added "engines" field to Foxx services generated in the admin interface

* added AQL function `IS_SAME_COLLECTION`:

  *IS_SAME_COLLECTION(collection, document)*: Return true if *document* has the same
  collection id as the collection specified in *collection*. *document* can either be
  a [document handle](../Glossary/README.md#document-handle) string, or a document with
  an *_id* attribute. The function does not validate whether the collection actually
  contains the specified document, but only compares the name of the specified collection
  with the collection name part of the specified document.
  If *document* is neither an object with an *id* attribute nor a *string* value,
  the function will return *null* and raise a warning.

      /* true */
      IS_SAME_COLLECTION('_users', '_users/my-user')
      IS_SAME_COLLECTION('_users', { _id: '_users/my-user' })

      /* false */
      IS_SAME_COLLECTION('_users', 'foobar/baz')
      IS_SAME_COLLECTION('_users', { _id: 'something/else' })


v2.8.0 (2016-01-25)
-------------------

* avoid recursive locking


v2.8.0-beta8 (2016-01-19)
-------------------------

* improved internal datafile statistics for compaction and compaction triggering
  conditions, preventing excessive growth of collection datafiles under some
  workloads. This should also fix issue #1596.

* renamed AQL optimizer rule `remove-collect-into` to `remove-collect-variables`

* fixed primary and edge index lookups prematurely aborting searches when the
  specified id search value contained a different collection than the collection
  the index was created for


v2.8.0-beta7 (2016-01-06)
-------------------------

* added vm.runInThisContext

* added AQL keyword `AGGREGATE` for use in AQL `COLLECT` statement

  Using `AGGREGATE` allows more efficient aggregation (incrementally while building
  the groups) than previous versions of AQL, which built group aggregates afterwards
  from the total of all group values.

  `AGGREGATE` can be used inside a `COLLECT` statement only. If used, it must follow
  the declaration of grouping keys:

      FOR doc IN collection
        COLLECT gender = doc.gender AGGREGATE minAge = MIN(doc.age), maxAge = MAX(doc.age)
        RETURN { gender, minAge, maxAge }

  or, if no grouping keys are used, it can follow the `COLLECT` keyword:

      FOR doc IN collection
        COLLECT AGGREGATE minAge = MIN(doc.age), maxAge = MAX(doc.age)
        RETURN {
  minAge, maxAge
}

  Only specific expressions are allowed on the right-hand side of each `AGGREGATE`
  assignment:

  - on the top level the expression must be a call to one of the supported aggregation
    functions `LENGTH`, `MIN`, `MAX`, `SUM`, `AVERAGE`, `STDDEV_POPULATION`, `STDDEV_SAMPLE`,
    `VARIANCE_POPULATION`, or `VARIANCE_SAMPLE`

  - the expression must not refer to variables introduced in the `COLLECT` itself

* Foxx: mocha test paths with wildcard characters (asterisks) now work on Windows

* reserved AQL keyword `NONE` for future use

* web interface: fixed a graph display bug concerning dashboard view

* web interface: fixed several bugs during the dashboard initialize process

* web interface: included several bugfixes: #1597, #1611, #1623

* AQL query optimizer now converts `LENGTH(collection-name)` to an optimized
  expression that returns the number of documents in a collection

* adjusted the behavior of the expansion (`[*]`) operator in AQL for non-array values

  In ArangoDB 2.8, calling the expansion operator on a non-array value will always
  return an empty array. Previous versions of ArangoDB expanded non-array values by
  calling the `TO_ARRAY()` function for the value, which for example returned an
  array with a single value for boolean, numeric and string input values, and an array
  with the object's values for an object input value. This behavior was inconsistent
  with how the expansion operator works for the array indexes in 2.8, so the behavior
  is now unified:

  - if the left-hand side operand of `[*]` is an array, the array will be returned as
    is when calling `[*]` on it
  - if the left-hand side operand of `[*]` is not an array, an empty array will be
    returned by `[*]`

  AQL queries that rely on the old behavior can be changed by either calling `TO_ARRAY`
  explicitly or by using the `[*]` at the correct position.

  The following example query will change its result in 2.8 compared to 2.7:

      LET values = "foo" RETURN values[*]

  In 2.7 the query has returned the array `[ "foo" ]`, but in 2.8 it will return an
  empty array `[ ]`. To make it return the array `[ "foo" ]` again, an explicit
  `TO_ARRAY` function call is needed in 2.8 (which in this case allows the removal
  of the `[*]` operator altogether). This also works in 2.7:

      LET values = "foo" RETURN TO_ARRAY(values)

  Another example:

      LET values = [ { name: "foo" }, { name: "bar" } ]
      RETURN values[*].name[*]

  The above returned `[ [ "foo" ], [ "bar" ] ] in 2.7. In 2.8 it will return
  `[ [ ], [ ] ]`, because the value of `name` is not an array. To change the results
  to the 2.7 style, the query can be changed to

      LET values = [ { name: "foo" }, { name: "bar" } ]
      RETURN values[* RETURN TO_ARRAY(CURRENT.name)]

  The above also works in 2.7.
  The following types of queries won't change:

      LET values = [ 1, 2, 3 ] RETURN values[*]
      LET values = [ { name: "foo" }, { name: "bar" } ] RETURN values[*].name
      LET values = [ { names: [ "foo", "bar" ] }, { names: [ "baz" ] } ] RETURN values[*].names[*]
      LET values = [ { names: [ "foo", "bar" ] }, { names: [ "baz" ] } ] RETURN values[*].names[**]

* slightly adjusted V8 garbage collection strategy so that collection eventually
  happens in all contexts that hold V8 external references to documents and
  collections.

  also adjusted default value of `--javascript.gc-frequency` from 10 seconds to
  15 seconds, as less internal operations are carried out in JavaScript.

* fixes for AQL optimizer and traversal

* added `--create-collection-type` option to arangoimp

  This allows specifying the type of the collection to be created when
  `--create-collection` is set to `true`.

* Foxx export cache should no longer break if a broken app is loaded in the
  web admin interface.


v2.8.0-beta2 (2015-12-16)
-------------------------

* added AQL query optimizer rule "sort-in-values"

  This rule pre-sorts the right-hand side operand of the `IN` and `NOT IN`
  operators so the operation can use a binary search with logarithmic complexity
  instead of a linear search. The rule is applied when the right-hand side
  operand of an `IN` or `NOT IN` operator in a filter condition is a variable that
  is defined in a different loop/scope than the operator itself. Additionally,
  the filter condition must consist of solely the `IN` or `NOT IN` operation
  in order to avoid any side-effects.

* changed collection status terminology in web interface for collections for
  which an unload request has been issued from `in the process of being unloaded`
  to `will be unloaded`.

* unloading a collection via the web interface will now trigger garbage collection
  in all v8 contexts and force a WAL flush. This increases the chances of perfoming
  the unload faster.

* added the following attributes to the result of `collection.figures()` and the
  corresponding HTTP API at `PUT /_api/collection/<name>/figures`:

  - `documentReferences`: The number of references to documents in datafiles
    that JavaScript code currently holds. This information can be used for
    debugging compaction and unload issues.
  - `waitingFor`: An optional string value that contains information about
    which object type is at the head of the collection's cleanup queue. This
    information can be used for debugging compaction and unload issues.
  - `compactionStatus.time`: The point in time the compaction for the collection
    was last executed. This information can be used for debugging compaction
    issues.
  - `compactionStatus.message`: The action that was performed when the compaction
    was last run for the collection. This information can be used for debugging
    compaction issues.

  Note: `waitingFor` and `compactionStatus` may be empty when called on a coordinator
  in a cluster.

* the compaction will now provide queryable status info that can be used to track
  its progress. The compaction status is displayed in the web interface, too.

* better error reporting for arangodump and arangorestore

* arangodump will now fail by default when trying to dump edges that
  refer to already dropped collections. This can be circumvented by
  specifying the option `--force true` when invoking arangodump

* fixed cluster upgrade procedure

* the AQL functions `NEAR` and `WITHIN` now have stricter validations
  for their input parameters `limit`, `radius` and `distance`. They may now throw
  exceptions when invalid parameters are passed that may have not led
  to exceptions in previous versions.

* deprecation warnings now log stack traces

* Foxx: improved backwards compatibility with 2.5 and 2.6

  - reverted Model and Repository back to non-ES6 "classes" because of
    compatibility issues when using the extend method with a constructor

  - removed deprecation warnings for extend and controller.del

  - restored deprecated method Model.toJSONSchema

  - restored deprecated `type`, `jwt` and `sessionStorageApp` options
    in Controller#activateSessions

* Fixed a deadlock problem in the cluster


v2.8.0-beta1 (2015-12-06)
-------------------------

* added AQL function `IS_DATESTRING(value)`

  Returns true if *value* is a string that can be used in a date function.
  This includes partial dates such as *2015* or *2015-10* and strings containing
  invalid dates such as *2015-02-31*. The function will return false for all
  non-string values, even if some of them may be usable in date functions.


v2.8.0-alpha1 (2015-12-03)
--------------------------

* added AQL keywords `GRAPH`, `OUTBOUND`, `INBOUND` and `ANY` for use in graph
  traversals, reserved AQL keyword `ALL` for future use

  Usage of these keywords as collection names, variable names or attribute names
  in AQL queries will not be possible without quoting. For example, the following
  AQL query will still work as it uses a quoted collection name and a quoted
  attribute name:

      FOR doc IN `OUTBOUND`
        RETURN doc.`any`

* issue #1593: added AQL `POW` function for exponentation

* added cluster execution site info in explain output for AQL queries

* replication improvements:

  - added `autoResync` configuration parameter for continuous replication.

    When set to `true`, a replication slave will automatically trigger a full data
    re-synchronization with the master when the master cannot provide the log data
    the slave had asked for. Note that `autoResync` will only work when the option
    `requireFromPresent` is also set to `true` for the continuous replication, or
    when the continuous syncer is started and detects that no start tick is present.

    Automatic re-synchronization may transfer a lot of data from the master to the
    slave and may be expensive. It is therefore turned off by default.
    When turned off, the slave will never perform an automatic re-synchronization
    with the master.

  - added `idleMinWaitTime` and `idleMaxWaitTime` configuration parameters for
    continuous replication.

    These parameters can be used to control the minimum and maximum wait time the
    slave will (intentionally) idle and not poll for master log changes in case the
    master had sent the full logs already.
    The `idleMaxWaitTime` value will only be used when `adapativePolling` is set
    to `true`. When `adaptivePolling` is disable, only `idleMinWaitTime` will be
    used as a constant time span in which the slave will not poll the master for
    further changes. The default values are 0.5 seconds for `idleMinWaitTime` and
    2.5 seconds for `idleMaxWaitTime`, which correspond to the hard-coded values
    used in previous versions of ArangoDB.

  - added `initialSyncMaxWaitTime` configuration parameter for initial and continuous
    replication

    This option controls the maximum wait time (in seconds) that the initial
    synchronization will wait for a response from the master when fetching initial
    collection data. If no response is received within this time period, the initial
    synchronization will give up and fail. This option is also relevant for
    continuous replication in case *autoResync* is set to *true*, as then the
    continuous replication may trigger a full data re-synchronization in case
    the master cannot the log data the slave had asked for.

  - HTTP requests sent from the slave to the master during initial synchronization
    will now be retried if they fail with connection problems.

  - the initial synchronization now logs its progress so it can be queried using
    the regular replication status check APIs.

  - added `async` attribute for `sync` and `syncCollection` operations called from
    the ArangoShell. Setthing this attribute to `true` will make the synchronization
    job on the server go into the background, so that the shell does not block. The
    status of the started asynchronous synchronization job can be queried from the
    ArangoShell like this:

        /* starts initial synchronization */
        var replication = require("@arangodb/replication");
        var id = replication.sync({
          endpoint: "tcp://master.domain.org:8529",
          username: "myuser",
          password: "mypasswd",
          async: true
       });

       /* now query the id of the returned async job and print the status */
       print(replication.getSyncResult(id));

    The result of `getSyncResult()` will be `false` while the server-side job
    has not completed, and different to `false` if it has completed. When it has
    completed, all job result details will be returned by the call to `getSyncResult()`.


* fixed non-deterministic query results in some cluster queries

* fixed issue #1589

* return HTTP status code 410 (gone) instead of HTTP 408 (request timeout) for
  server-side operations that are canceled / killed. Sending 410 instead of 408
  prevents clients from re-starting the same (canceled) operation. Google Chrome
  for example sends the HTTP request again in case it is responded with an HTTP
  408, and this is exactly the opposite of the desired behavior when an operation
  is canceled / killed by the user.

* web interface: queries in AQL editor now cancelable

* web interface: dashboard - added replication information

* web interface: AQL editor now supports bind parameters

* added startup option `--server.hide-product-header` to make the server not send
  the HTTP response header `"Server: ArangoDB"` in its HTTP responses. By default,
  the option is turned off so the header is still sent as usual.

* added new AQL function `UNSET_RECURSIVE` to recursively unset attritutes from
  objects/documents

* switched command-line editor in ArangoShell and arangod to linenoise-ng

* added automatic deadlock detection for transactions

  In case a deadlock is detected, a multi-collection operation may be rolled back
  automatically and fail with error 29 (`deadlock detected`). Client code for
  operations containing more than one collection should be aware of this potential
  error and handle it accordingly, either by giving up or retrying the transaction.

* Added C++ implementations for the AQL arithmetic operations and the following
  AQL functions:
  - ABS
  - APPEND
  - COLLECTIONS
  - CURRENT_DATABASE
  - DOCUMENT
  - EDGES
  - FIRST
  - FIRST_DOCUMENT
  - FIRST_LIST
  - FLATTEN
  - FLOOR
  - FULLTEXT
  - LAST
  - MEDIAN
  - MERGE_RECURSIVE
  - MINUS
  - NEAR
  - NOT_NULL
  - NTH
  - PARSE_IDENTIFIER
  - PERCENTILE
  - POP
  - POSITION
  - PUSH
  - RAND
  - RANGE
  - REMOVE_NTH
  - REMOVE_VALUE
  - REMOVE_VALUES
  - ROUND
  - SHIFT
  - SQRT
  - STDDEV_POPULATION
  - STDDEV_SAMPLE
  - UNSHIFT
  - VARIANCE_POPULATION
  - VARIANCE_SAMPLE
  - WITHIN
  - ZIP

* improved performance of skipping over many documents in an AQL query when no
  indexes and no filters are used, e.g.

      FOR doc IN collection
        LIMIT 1000000, 10
        RETURN doc

* Added array indexes

  Hash indexes and skiplist indexes can now optionally be defined for array values
  so they index individual array members.

  To define an index for array values, the attribute name is extended with the
  expansion operator `[*]` in the index definition:

      arangosh> db.colName.ensureHashIndex("tags[*]");

  When given the following document

      { tags: [ "AQL", "ArangoDB", "Index" ] }

  the index will now contain the individual values `"AQL"`, `"ArangoDB"` and `"Index"`.

  Now the index can be used for finding all documents having `"ArangoDB"` somewhere in their
  tags array using the following AQL query:

      FOR doc IN colName
        FILTER "ArangoDB" IN doc.tags[*]
        RETURN doc

* rewrote AQL query optimizer rule `use-index-range` and renamed it to `use-indexes`.
  The name change affects rule names in the optimizer's output.

* rewrote AQL execution node `IndexRangeNode` and renamed it to `IndexNode`. The name
  change affects node names in the optimizer's explain output.

* added convenience function `db._explain(query)` for human-readable explanation
  of AQL queries

* module resolution as used by `require` now behaves more like in node.js

* the `org/arangodb/request` module now returns response bodies for error responses
  by default. The old behavior of not returning bodies for error responses can be
  re-enabled by explicitly setting the option `returnBodyOnError` to `false` (#1437)


v2.7.6 (2016-01-30)
-------------------

* detect more types of transaction deadlocks early


v2.7.5 (2016-01-22)
-------------------

* backported added automatic deadlock detection for transactions

  In case a deadlock is detected, a multi-collection operation may be rolled back
  automatically and fail with error 29 (`deadlock detected`). Client code for
  operations containing more than one collection should be aware of this potential
  error and handle it accordingly, either by giving up or retrying the transaction.

* improved internal datafile statistics for compaction and compaction triggering
  conditions, preventing excessive growth of collection datafiles under some
  workloads. This should also fix issue #1596.

* Foxx export cache should no longer break if a broken app is loaded in the
  web admin interface.

* Foxx: removed some incorrect deprecation warnings.

* Foxx: mocha test paths with wildcard characters (asterisks) now work on Windows


v2.7.4 (2015-12-21)
-------------------

* slightly adjusted V8 garbage collection strategy so that collection eventually
  happens in all contexts that hold V8 external references to documents and
  collections.

* added the following attributes to the result of `collection.figures()` and the
  corresponding HTTP API at `PUT /_api/collection/<name>/figures`:

  - `documentReferences`: The number of references to documents in datafiles
    that JavaScript code currently holds. This information can be used for
    debugging compaction and unload issues.
  - `waitingFor`: An optional string value that contains information about
    which object type is at the head of the collection's cleanup queue. This
    information can be used for debugging compaction and unload issues.
  - `compactionStatus.time`: The point in time the compaction for the collection
    was last executed. This information can be used for debugging compaction
    issues.
  - `compactionStatus.message`: The action that was performed when the compaction
    was last run for the collection. This information can be used for debugging
    compaction issues.

  Note: `waitingFor` and `compactionStatus` may be empty when called on a coordinator
  in a cluster.

* the compaction will now provide queryable status info that can be used to track
  its progress. The compaction status is displayed in the web interface, too.


v2.7.3 (2015-12-17)
-------------------

* fixed some replication value conversion issues when replication applier properties
  were set via ArangoShell

* fixed disappearing of documents for collections transferred via `sync` or
  `syncCollection` if the collection was dropped right before synchronization
  and drop and (re-)create collection markers were located in the same WAL file


* fixed an issue where overwriting the system sessions collection would break
  the web interface when authentication is enabled

v2.7.2 (2015-12-01)
-------------------

* replication improvements:

  - added `autoResync` configuration parameter for continuous replication.

    When set to `true`, a replication slave will automatically trigger a full data
    re-synchronization with the master when the master cannot provide the log data
    the slave had asked for. Note that `autoResync` will only work when the option
    `requireFromPresent` is also set to `true` for the continuous replication, or
    when the continuous syncer is started and detects that no start tick is present.

    Automatic re-synchronization may transfer a lot of data from the master to the
    slave and may be expensive. It is therefore turned off by default.
    When turned off, the slave will never perform an automatic re-synchronization
    with the master.

  - added `idleMinWaitTime` and `idleMaxWaitTime` configuration parameters for
    continuous replication.

    These parameters can be used to control the minimum and maximum wait time the
    slave will (intentionally) idle and not poll for master log changes in case the
    master had sent the full logs already.
    The `idleMaxWaitTime` value will only be used when `adapativePolling` is set
    to `true`. When `adaptivePolling` is disable, only `idleMinWaitTime` will be
    used as a constant time span in which the slave will not poll the master for
    further changes. The default values are 0.5 seconds for `idleMinWaitTime` and
    2.5 seconds for `idleMaxWaitTime`, which correspond to the hard-coded values
    used in previous versions of ArangoDB.

  - added `initialSyncMaxWaitTime` configuration parameter for initial and continuous
    replication

    This option controls the maximum wait time (in seconds) that the initial
    synchronization will wait for a response from the master when fetching initial
    collection data. If no response is received within this time period, the initial
    synchronization will give up and fail. This option is also relevant for
    continuous replication in case *autoResync* is set to *true*, as then the
    continuous replication may trigger a full data re-synchronization in case
    the master cannot the log data the slave had asked for.

  - HTTP requests sent from the slave to the master during initial synchronization
    will now be retried if they fail with connection problems.

  - the initial synchronization now logs its progress so it can be queried using
    the regular replication status check APIs.

* fixed non-deterministic query results in some cluster queries

* added missing lock instruction for primary index in compactor size calculation

* fixed issue #1589

* fixed issue #1583

* fixed undefined behavior when accessing the top level of a document with the `[*]`
  operator

* fixed potentially invalid pointer access in shaper when the currently accessed
  document got re-located by the WAL collector at the very same time

* Foxx: optional configuration options no longer log validation errors when assigned
  empty values (#1495)

* Foxx: constructors provided to Repository and Model sub-classes via extend are
  now correctly called (#1592)


v2.7.1 (2015-11-07)
-------------------

* switch to linenoise next generation

* exclude `_apps` collection from replication

  The slave has its own `_apps` collection which it populates on server start.
  When replicating data from the master to the slave, the data from the master may
  clash with the slave's own data in the `_apps` collection. Excluding the `_apps`
  collection from replication avoids this.

* disable replication appliers when starting in modes `--upgrade`, `--no-server`
  and `--check-upgrade`

* more detailed output in arango-dfdb

* fixed "no start tick" issue in replication applier

  This error could occur after restarting a slave server after a shutdown
  when no data was ever transferred from the master to the slave via the
  continuous replication

* fixed problem during SSL client connection abort that led to scheduler thread
  staying at 100% CPU saturation

* fixed potential segfault in AQL `NEIGHBORS` function implementation when C++ function
  variant was used and collection names were passed as strings

* removed duplicate target for some frontend JavaScript files from the Makefile

* make AQL function `MERGE()` work on a single array parameter, too.
  This allows combining the attributes of multiple objects from an array into
  a single object, e.g.

      RETURN MERGE([
        { foo: 'bar' },
        { quux: 'quetzalcoatl', ruled: true },
        { bar: 'baz', foo: 'done' }
      ])

  will now return:

      {
        "foo": "done",
        "quux": "quetzalcoatl",
        "ruled": true,
        "bar": "baz"
      }

* fixed potential deadlock in collection status changing on Windows

* fixed hard-coded `incremental` parameter in shell implementation of
  `syncCollection` function in replication module

* fix for GCC5: added check for '-stdlib' option


v2.7.0 (2015-10-09)
-------------------

* fixed request statistics aggregation
  When arangod was started in supervisor mode, the request statistics always showed
  0 requests, as the statistics aggregation thread did not run then.

* read server configuration files before dropping privileges. this ensures that
  the SSL keyfile specified in the configuration can be read with the server's start
  privileges (i.e. root when using a standard ArangoDB package).

* fixed replication with a 2.6 replication configuration and issues with a 2.6 master

* raised default value of `--server.descriptors-minimum` to 1024

* allow Foxx apps to be installed underneath URL path `/_open/`, so they can be
  (intentionally) accessed without authentication.

* added *allowImplicit* sub-attribute in collections declaration of transactions.
  The *allowImplicit* attributes allows making transactions fail should they
  read-access a collection that was not explicitly declared in the *collections*
  array of the transaction.

* added "special" password ARANGODB_DEFAULT_ROOT_PASSWORD. If you pass
  ARANGODB_DEFAULT_ROOT_PASSWORD as password, it will read the password
  from the environment variable ARANGODB_DEFAULT_ROOT_PASSWORD


v2.7.0-rc2 (2015-09-22)
-----------------------

* fix over-eager datafile compaction

  This should reduce the need to compact directly after loading a collection when a
  collection datafile contained many insertions and updates for the same documents. It
  should also prevent from re-compacting already merged datafiles in case not many
  changes were made. Compaction will also make fewer index lookups than before.

* added `syncCollection()` function in module `org/arangodb/replication`

  This allows synchronizing the data of a single collection from a master to a slave
  server. Synchronization can either restore the whole collection by transferring all
  documents from the master to the slave, or incrementally by only transferring documents
  that differ. This is done by partitioning the collection's entire key space into smaller
  chunks and comparing the data chunk-wise between master and slave. Only chunks that are
  different will be re-transferred.

  The `syncCollection()` function can be used as follows:

      require("org/arangodb/replication").syncCollection(collectionName, options);

  e.g.

      require("org/arangodb/replication").syncCollection("myCollection", {
        endpoint: "tcp://127.0.0.1:8529",  /* master */
        username: "root",                  /* username for master */
        password: "secret",                /* password for master */
        incremental: true                  /* use incremental mode */
      });


* additionally allow the following characters in document keys:

  `(` `)` `+` `,` `=` `;` `$` `!` `*` `'` `%`


v2.7.0-rc1 (2015-09-17)
-----------------------

* removed undocumented server-side-only collection functions:
  * collection.OFFSET()
  * collection.NTH()
  * collection.NTH2()
  * collection.NTH3()

* upgraded Swagger to version 2.0 for the Documentation

  This gives the user better prepared test request structures.
  More conversions will follow so finally client libraries can be auto-generated.

* added extra AQL functions for date and time calculation and manipulation.
  These functions were contributed by GitHub users @CoDEmanX and @friday.
  A big thanks for their work!

  The following extra date functions are available from 2.7 on:

  * `DATE_DAYOFYEAR(date)`: Returns the day of year number of *date*.
    The return values range from 1 to 365, or 366 in a leap year respectively.

  * `DATE_ISOWEEK(date)`: Returns the ISO week date of *date*.
    The return values range from 1 to 53. Monday is considered the first day of the week.
    There are no fractional weeks, thus the last days in December may belong to the first
    week of the next year, and the first days in January may be part of the previous year's
    last week.

  * `DATE_LEAPYEAR(date)`: Returns whether the year of *date* is a leap year.

  * `DATE_QUARTER(date)`: Returns the quarter of the given date (1-based):
    * 1: January, February, March
    * 2: April, May, June
    * 3: July, August, September
    * 4: October, November, December

  - *DATE_DAYS_IN_MONTH(date)*: Returns the number of days in *date*'s month (28..31).

  * `DATE_ADD(date, amount, unit)`: Adds *amount* given in *unit* to *date* and
    returns the calculated date.

    *unit* can be either of the following to specify the time unit to add or
    subtract (case-insensitive):
    - y, year, years
    - m, month, months
    - w, week, weeks
    - d, day, days
    - h, hour, hours
    - i, minute, minutes
    - s, second, seconds
    - f, millisecond, milliseconds

    *amount* is the number of *unit*s to add (positive value) or subtract
    (negative value).

  * `DATE_SUBTRACT(date, amount, unit)`: Subtracts *amount* given in *unit* from
    *date* and returns the calculated date.

    It works the same as `DATE_ADD()`, except that it subtracts. It is equivalent
    to calling `DATE_ADD()` with a negative amount, except that `DATE_SUBTRACT()`
    can also subtract ISO durations. Note that negative ISO durations are not
    supported (i.e. starting with `-P`, like `-P1Y`).

  * `DATE_DIFF(date1, date2, unit, asFloat)`: Calculate the difference
    between two dates in given time *unit*, optionally with decimal places.
    Returns a negative value if *date1* is greater than *date2*.

  * `DATE_COMPARE(date1, date2, unitRangeStart, unitRangeEnd)`: Compare two
    partial dates and return true if they match, false otherwise. The parts to
    compare are defined by a range of time units.

    The full range is: years, months, days, hours, minutes, seconds, milliseconds.
    Pass the unit to start from as *unitRangeStart*, and the unit to end with as
    *unitRangeEnd*. All units in between will be compared. Leave out *unitRangeEnd*
    to only compare *unitRangeStart*.

  * `DATE_FORMAT(date, format)`: Format a date according to the given format string.
    It supports the following placeholders (case-insensitive):
    - %t: timestamp, in milliseconds since midnight 1970-01-01
    - %z: ISO date (0000-00-00T00:00:00.000Z)
    - %w: day of week (0..6)
    - %y: year (0..9999)
    - %yy: year (00..99), abbreviated (last two digits)
    - %yyyy: year (0000..9999), padded to length of 4
    - %yyyyyy: year (-009999 .. +009999), with sign prefix and padded to length of 6
    - %m: month (1..12)
    - %mm: month (01..12), padded to length of 2
    - %d: day (1..31)
    - %dd: day (01..31), padded to length of 2
    - %h: hour (0..23)
    - %hh: hour (00..23), padded to length of 2
    - %i: minute (0..59)
    - %ii: minute (00..59), padded to length of 2
    - %s: second (0..59)
    - %ss: second (00..59), padded to length of 2
    - %f: millisecond (0..999)
    - %fff: millisecond (000..999), padded to length of 3
    - %x: day of year (1..366)
    - %xxx: day of year (001..366), padded to length of 3
    - %k: ISO week date (1..53)
    - %kk: ISO week date (01..53), padded to length of 2
    - %l: leap year (0 or 1)
    - %q: quarter (1..4)
    - %a: days in month (28..31)
    - %mmm: abbreviated English name of month (Jan..Dec)
    - %mmmm: English name of month (January..December)
    - %www: abbreviated English name of weekday (Sun..Sat)
    - %wwww: English name of weekday (Sunday..Saturday)
    - %&: special escape sequence for rare occasions
    - %%: literal %
    - %: ignored

* new WAL logfiles and datafiles are now created non-sparse

  This prevents SIGBUS signals being raised when memory of a sparse datafile is accessed
  and the disk is full and the accessed file part is not actually disk-backed. In
  this case the mapped memory region is not necessarily backed by physical memory, and
  accessing the memory may raise SIGBUS and crash arangod.

* the `internal.download()` function and the module `org/arangodb/request` used some
  internal library function that handled the sending of HTTP requests from inside of
  ArangoDB. This library unconditionally set an HTTP header `Accept-Encoding: gzip`
  in all outgoing HTTP requests.

  This has been fixed in 2.7, so `Accept-Encoding: gzip` is not set automatically anymore.
  Additionally, the header `User-Agent: ArangoDB` is not set automatically either. If
  client applications desire to send these headers, they are free to add it when
  constructing the requests using the `download` function or the request module.

* fixed issue #1436: org/arangodb/request advertises deflate without supporting it

* added template string generator function `aqlQuery` for generating AQL queries

  This can be used to generate safe AQL queries with JavaScript parameter
  variables or expressions easily:

      var name = 'test';
      var attributeName = '_key';
      var query = aqlQuery`FOR u IN users FILTER u.name == ${name} RETURN u.${attributeName}`;
      db._query(query);

* report memory usage for document header data (revision id, pointer to data etc.)
  in `db.collection.figures()`. The memory used for document headers will now
  show up in the already existing attribute `indexes.size`. Due to that, the index
  sizes reported by `figures()` in 2.7 will be higher than those reported by 2.6,
  but the 2.7 values are more accurate.

* IMPORTANT CHANGE: the filenames in dumps created by arangodump now contain
  not only the name of the dumped collection, but also an additional 32-digit hash
  value. This is done to prevent overwriting dump files in case-insensitive file
  systems when there exist multiple collections with the same name (but with
  different cases).

  For example, if a database has two collections: `test` and `Test`, previous
  versions of ArangoDB created the files

  * `test.structure.json` and `test.data.json` for collection `test`
  * `Test.structure.json` and `Test.data.json` for collection `Test`

  This did not work for case-insensitive filesystems, because the files for the
  second collection would have overwritten the files of the first. arangodump in
  2.7 will create the following filenames instead:

  * `test_098f6bcd4621d373cade4e832627b4f6.structure.json` and `test_098f6bcd4621d373cade4e832627b4f6.data.json`
  * `Test_0cbc6611f5540bd0809a388dc95a615b.structure.json` and `Test_0cbc6611f5540bd0809a388dc95a615b.data.json`

  These filenames will be unambiguous even in case-insensitive filesystems.

* IMPORTANT CHANGE: make arangod actually close lingering client connections
  when idle for at least the duration specified via `--server.keep-alive-timeout`.
  In previous versions of ArangoDB, connections were not closed by the server
  when the timeout was reached and the client was still connected. Now the
  connection is properly closed by the server in case of timeout. Client
  applications relying on the old behavior may now need to reconnect to the
  server when their idle connections time out and get closed (note: connections
  being idle for a long time may be closed by the OS or firewalls anyway -
  client applications should be aware of that and try to reconnect).

* IMPORTANT CHANGE: when starting arangod, the server will drop the process
  privileges to the specified values in options `--server.uid` and `--server.gid`
  instantly after parsing the startup options.

  That means when either `--server.uid` or `--server.gid` are set, the privilege
  change will happen earlier. This may prevent binding the server to an endpoint
  with a port number lower than 1024 if the arangodb user has no privileges
  for that. Previous versions of ArangoDB changed the privileges later, so some
  startup actions were still carried out under the invoking user (i.e. likely
  *root* when started via init.d or system scripts) and especially binding to
  low port numbers was still possible there.

  The default privileges for user *arangodb* will not be sufficient for binding
  to port numbers lower than 1024. To have an ArangoDB 2.7 bind to a port number
  lower than 1024, it needs to be started with either a different privileged user,
  or the privileges of the *arangodb* user have to raised manually beforehand.

* added AQL optimizer rule `patch-update-statements`

* Linux startup scripts and systemd configuration for arangod now try to
  adjust the NOFILE (number of open files) limits for the process. The limit
  value is set to 131072 (128k) when ArangoDB is started via start/stop
  commands

* When ArangoDB is started/stopped manually via the start/stop commands, the
  main process will wait for up to 10 seconds after it forks the supervisor
  and arangod child processes. If the startup fails within that period, the
  start/stop script will fail with an exit code other than zero. If the
  startup of the supervisor or arangod is still ongoing after 10 seconds,
  the main program will still return with exit code 0. The limit of 10 seconds
  is arbitrary because the time required for a startup is not known in advance.

* added startup option `--database.throw-collection-not-loaded-error`

  Accessing a not-yet loaded collection will automatically load a collection
  on first access. This flag controls what happens in case an operation
  would need to wait for another thread to finalize loading a collection. If
  set to *true*, then the first operation that accesses an unloaded collection
  will load it. Further threads that try to access the same collection while
  it is still loading immediately fail with an error (1238, *collection not loaded*).
  This is to prevent all server threads from being blocked while waiting on the
  same collection to finish loading. When the first thread has completed loading
  the collection, the collection becomes regularly available, and all operations
  from that point on can be carried out normally, and error 1238 will not be
  thrown anymore for that collection.

  If set to *false*, the first thread that accesses a not-yet loaded collection
  will still load it. Other threads that try to access the collection while
  loading will not fail with error 1238 but instead block until the collection
  is fully loaded. This configuration might lead to all server threads being
  blocked because they are all waiting for the same collection to complete
  loading. Setting the option to *true* will prevent this from happening, but
  requires clients to catch error 1238 and react on it (maybe by scheduling
  a retry for later).

  The default value is *false*.

* added better control-C support in arangosh

  When CTRL-C is pressed in arangosh, it will now print a `^C` first. Pressing
  CTRL-C again will reset the prompt if something was entered before, or quit
  arangosh if no command was entered directly before.

  This affects the arangosh version build with Readline-support only (Linux
  and MacOS).

  The MacOS version of ArangoDB for Homebrew now depends on Readline, too. The
  Homebrew formula has been changed accordingly.
  When self-compiling ArangoDB on MacOS without Homebrew, Readline now is a
  prerequisite.

* increased default value for collection-specific `indexBuckets` value from 1 to 8

  Collections created from 2.7 on will use the new default value of `8` if not
  overridden on collection creation or later using
  `collection.properties({ indexBuckets: ... })`.

  The `indexBuckets` value determines the number of buckets to use for indexes of
  type `primary`, `hash` and `edge`. Having multiple index buckets allows splitting
  an index into smaller components, which can be filled in parallel when a collection
  is loading. Additionally, resizing and reallocation of indexes are faster and
  less intrusive if the index uses multiple buckets, because resize and reallocation
  will affect only data in a single bucket instead of all index values.

  The index buckets will be filled in parallel when loading a collection if the collection
  has an `indexBuckets` value greater than 1 and the collection contains a significant
  amount of documents/edges (the current threshold is 256K documents but this value
  may change in future versions of ArangoDB).

* changed HTTP client to use poll instead of select on Linux and MacOS

  This affects the ArangoShell and user-defined JavaScript code running inside
  arangod that initiates its own HTTP calls.

  Using poll instead of select allows using arbitrary high file descriptors
  (bigger than the compiled in FD_SETSIZE). Server connections are still handled using
  epoll, which has never been affected by FD_SETSIZE.

* implemented AQL `LIKE` function using ICU regexes

* added `RETURN DISTINCT` for AQL queries to return unique results:

      FOR doc IN collection
        RETURN DISTINCT doc.status

  This change also introduces `DISTINCT` as an AQL keyword.

* removed `createNamedQueue()` and `addJob()` functions from org/arangodb/tasks

* use less locks and more atomic variables in the internal dispatcher
  and V8 context handling implementations. This leads to improved throughput in
  some ArangoDB internals and allows for higher HTTP request throughput for
  many operations.

  A short overview of the improvements can be found here:

  https://www.arangodb.com/2015/08/throughput-enhancements/

* added shorthand notation for attribute names in AQL object literals:

      LET name = "Peter"
      LET age = 42
      RETURN { name, age }

  The above is the shorthand equivalent of the generic form

      LET name = "Peter"
      LET age = 42
      RETURN { name : name, age : age }

* removed configure option `--enable-timings`

  This option did not have any effect.

* removed configure option `--enable-figures`

  This option previously controlled whether HTTP request statistics code was
  compiled into ArangoDB or not. The previous default value was `true` so
  statistics code was available in official packages. Setting the option to
  `false` led to compile errors so it is doubtful the default value was
  ever changed. By removing the option some internal statistics code was also
  simplified.

* removed run-time manipulation methods for server endpoints:

  * `db._removeEndpoint()`
  * `db._configureEndpoint()`
  * HTTP POST `/_api/endpoint`
  * HTTP DELETE `/_api/endpoint`

* AQL query result cache

  The query result cache can optionally cache the complete results of all or selected AQL queries.
  It can be operated in the following modes:

  * `off`: the cache is disabled. No query results will be stored
  * `on`: the cache will store the results of all AQL queries unless their `cache`
    attribute flag is set to `false`
  * `demand`: the cache will store the results of AQL queries that have their
    `cache` attribute set to `true`, but will ignore all others

  The mode can be set at server startup using the `--database.query-cache-mode` configuration
  option and later changed at runtime.

  The following HTTP REST APIs have been added for controlling the query cache:

  * HTTP GET `/_api/query-cache/properties`: returns the global query cache configuration
  * HTTP PUT `/_api/query-cache/properties`: modifies the global query cache configuration
  * HTTP DELETE `/_api/query-cache`: invalidates all results in the query cache

  The following JavaScript functions have been added for controlling the query cache:

  * `require("org/arangodb/aql/cache").properties()`: returns the global query cache configuration
  * `require("org/arangodb/aql/cache").properties(properties)`: modifies the global query cache configuration
  * `require("org/arangodb/aql/cache").clear()`: invalidates all results in the query cache

* do not link arangoimp against V8

* AQL function call arguments optimization

  This will lead to arguments in function calls inside AQL queries not being copied but passed
  by reference. This may speed up calls to functions with bigger argument values or queries that
  call functions a lot of times.

* upgraded V8 version to 4.3.61

* removed deprecated AQL `SKIPLIST` function.

  This function was introduced in older versions of ArangoDB with a less powerful query optimizer to
  retrieve data from a skiplist index using a `LIMIT` clause. It was marked as deprecated in ArangoDB
  2.6.

  Since ArangoDB 2.3 the behavior of the `SKIPLIST` function can be emulated using regular AQL
  constructs, e.g.

      FOR doc IN @@collection
        FILTER doc.value >= @value
        SORT doc.value DESC
        LIMIT 1
        RETURN doc

* the `skip()` function for simple queries does not accept negative input any longer.
  This feature was deprecated in 2.6.0.

* fix exception handling

  In some cases JavaScript exceptions would re-throw without information of the original problem.
  Now the original exception is logged for failure analysis.

* based REST API method PUT `/_api/simple/all` on the cursor API and make it use AQL internally.

  The change speeds up this REST API method and will lead to additional query information being
  returned by the REST API. Clients can use this extra information or ignore it.

* Foxx Queue job success/failure handlers arguments have changed from `(jobId, jobData, result, jobFailures)` to `(result, jobData, job)`.

* added Foxx Queue job options `repeatTimes`, `repeatUntil` and `repeatDelay` to automatically re-schedule jobs when they are completed.

* added Foxx manifest configuration type `password` to mask values in the web interface.

* fixed default values in Foxx manifest configurations sometimes not being used as defaults.

* fixed optional parameters in Foxx manifest configurations sometimes not being cleared correctly.

* Foxx dependencies can now be marked as optional using a slightly more verbose syntax in your manifest file.

* converted Foxx constructors to ES6 classes so you can extend them using class syntax.

* updated aqb to 2.0.

* updated chai to 3.0.

* Use more madvise calls to speed up things when memory is tight, in particular
  at load time but also for random accesses later.

* Overhauled web interface

  The web interface now has a new design.

  The API documentation for ArangoDB has been moved from "Tools" to "Links" in the web interface.

  The "Applications" tab in the web interfaces has been renamed to "Services".


v2.6.12 (2015-12-02)
--------------------

* fixed disappearing of documents for collections transferred via `sync` if the
  the collection was dropped right before synchronization and drop and (re-)create
  collection markers were located in the same WAL file

* added missing lock instruction for primary index in compactor size calculation

* fixed issue #1589

* fixed issue #1583

* Foxx: optional configuration options no longer log validation errors when assigned
  empty values (#1495)


v2.6.11 (2015-11-18)
--------------------

* fixed potentially invalid pointer access in shaper when the currently accessed
  document got re-located by the WAL collector at the very same time


v2.6.10 (2015-11-10)
--------------------

* disable replication appliers when starting in modes `--upgrade`, `--no-server`
  and `--check-upgrade`

* more detailed output in arango-dfdb

* fixed potential deadlock in collection status changing on Windows

* issue #1521: Can't dump/restore with user and password


v2.6.9 (2015-09-29)
-------------------

* added "special" password ARANGODB_DEFAULT_ROOT_PASSWORD. If you pass
  ARANGODB_DEFAULT_ROOT_PASSWORD as password, it will read the password
  from the environment variable ARANGODB_DEFAULT_ROOT_PASSWORD

* fixed failing AQL skiplist, sort and limit combination

  When using a Skiplist index on an attribute (say "a") and then using sort
  and skip on this attribute caused the result to be empty e.g.:

    require("internal").db.test.ensureSkiplist("a");
    require("internal").db._query("FOR x IN test SORT x.a LIMIT 10, 10");

  Was always empty no matter how many documents are stored in test.
  This is now fixed.

v2.6.8 (2015-09-09)
-------------------

* ARM only:

  The ArangoDB packages for ARM require the kernel to allow unaligned memory access.
  How the kernel handles unaligned memory access is configurable at runtime by
  checking and adjusting the contents `/proc/cpu/alignment`.

  In order to operate on ARM, ArangoDB requires the bit 1 to be set. This will
  make the kernel trap and adjust unaligned memory accesses. If this bit is not
  set, the kernel may send a SIGBUS signal to ArangoDB and terminate it.

  To set bit 1 in `/proc/cpu/alignment` use the following command as a privileged
  user (e.g. root):

      echo "2" > /proc/cpu/alignment

  Note that this setting affects all user processes and not just ArangoDB. Setting
  the alignment with the above command will also not make the setting permanent,
  so it will be lost after a restart of the system. In order to make the setting
  permanent, it should be executed during system startup or before starting arangod.

  The ArangoDB start/stop scripts do not adjust the alignment setting, but rely on
  the environment to have the correct alignment setting already. The reason for this
  is that the alignment settings also affect all other user processes (which ArangoDB
  is not aware of) and thus may have side-effects outside of ArangoDB. It is therefore
  more reasonable to have the system administrator carry out the change.


v2.6.7 (2015-08-25)
-------------------

* improved AssocMulti index performance when resizing.

  This makes the edge index perform less I/O when under memory pressure.


v2.6.6 (2015-08-23)
-------------------

* added startup option `--server.additional-threads` to create separate queues
  for slow requests.


v2.6.5 (2015-08-17)
-------------------

* added startup option `--database.throw-collection-not-loaded-error`

  Accessing a not-yet loaded collection will automatically load a collection
  on first access. This flag controls what happens in case an operation
  would need to wait for another thread to finalize loading a collection. If
  set to *true*, then the first operation that accesses an unloaded collection
  will load it. Further threads that try to access the same collection while
  it is still loading immediately fail with an error (1238, *collection not loaded*).
  This is to prevent all server threads from being blocked while waiting on the
  same collection to finish loading. When the first thread has completed loading
  the collection, the collection becomes regularly available, and all operations
  from that point on can be carried out normally, and error 1238 will not be
  thrown anymore for that collection.

  If set to *false*, the first thread that accesses a not-yet loaded collection
  will still load it. Other threads that try to access the collection while
  loading will not fail with error 1238 but instead block until the collection
  is fully loaded. This configuration might lead to all server threads being
  blocked because they are all waiting for the same collection to complete
  loading. Setting the option to *true* will prevent this from happening, but
  requires clients to catch error 1238 and react on it (maybe by scheduling
  a retry for later).

  The default value is *false*.

* fixed busy wait loop in scheduler threads that sometimes consumed 100% CPU while
  waiting for events on connections closed unexpectedly by the client side

* handle attribute `indexBuckets` when restoring collections via arangorestore.
  Previously the `indexBuckets` attribute value from the dump was ignored, and the
   server default value for `indexBuckets` was used when restoring a collection.

* fixed "EscapeValue already set error" crash in V8 actions that might have occurred when
  canceling V8-based operations.


v2.6.4 (2015-08-01)
-------------------

* V8: Upgrade to version 4.1.0.27 - this is intended to be the stable V8 version.

* fixed issue #1424: Arango shell should not processing arrows pushing on keyboard


v2.6.3 (2015-07-21)
-------------------

* issue #1409: Document values with null character truncated


v2.6.2 (2015-07-04)
-------------------

* fixed issue #1383: bindVars for HTTP API doesn't work with empty string

* fixed handling of default values in Foxx manifest configurations

* fixed handling of optional parameters in Foxx manifest configurations

* fixed a reference error being thrown in Foxx queues when a function-based job type is used that is not available and no options object is passed to queue.push


v2.6.1 (2015-06-24)
-------------------

* Add missing swagger files to cmake build. fixes #1368

* fixed documentation errors


v2.6.0 (2015-06-20)
-------------------

* using negative values for `SimpleQuery.skip()` is deprecated.
  This functionality will be removed in future versions of ArangoDB.

* The following simple query functions are now deprecated:

  * collection.near
  * collection.within
  * collection.geo
  * collection.fulltext
  * collection.range
  * collection.closedRange

  This also lead to the following REST API methods being deprecated from now on:

  * PUT /_api/simple/near
  * PUT /_api/simple/within
  * PUT /_api/simple/fulltext
  * PUT /_api/simple/range

  It is recommended to replace calls to these functions or APIs with equivalent AQL queries,
  which are more flexible because they can be combined with other operations:

      FOR doc IN NEAR(@@collection, @latitude, @longitude, @limit)
        RETURN doc

      FOR doc IN WITHIN(@@collection, @latitude, @longitude, @radius, @distanceAttributeName)
        RETURN doc

      FOR doc IN FULLTEXT(@@collection, @attributeName, @queryString, @limit)
        RETURN doc

      FOR doc IN @@collection
        FILTER doc.value >= @left && doc.value < @right
        LIMIT @skip, @limit
        RETURN doc`

  The above simple query functions and REST API methods may be removed in future versions
  of ArangoDB.

* deprecated now-obsolete AQL `SKIPLIST` function

  The function was introduced in older versions of ArangoDB with a less powerful query optimizer to
  retrieve data from a skiplist index using a `LIMIT` clause.

  Since 2.3 the same goal can be achieved by using regular AQL constructs, e.g.

      FOR doc IN collection FILTER doc.value >= @value SORT doc.value DESC LIMIT 1 RETURN doc

* fixed issues when switching the database inside tasks and during shutdown of database cursors

  These features were added during 2.6 alpha stage so the fixes affect devel/2.6-alpha builds only

* issue #1360: improved foxx-manager help

* added `--enable-tcmalloc` configure option.

  When this option is set, arangod and the client tools will be linked against tcmalloc, which replaces
  the system allocator. When the option is set, a tcmalloc library must be present on the system under
  one of the names `libtcmalloc`, `libtcmalloc_minimal` or `libtcmalloc_debug`.

  As this is a configure option, it is supported for manual builds on Linux-like systems only. tcmalloc
  support is currently experimental.

* issue #1353: Windows: HTTP API - incorrect path in errorMessage

* issue #1347: added option `--create-database` for arangorestore.

  Setting this option to `true` will now create the target database if it does not exist. When creating
  the target database, the username and passwords passed to arangorestore will be used to create an
  initial user for the new database.

* issue #1345: advanced debug information for User Functions

* issue #1341: Can't use bindvars in UPSERT

* fixed vulnerability in JWT implementation.

* changed default value of option `--database.ignore-datafile-errors` from `true` to `false`

  If the new default value of `false` is used, then arangod will refuse loading collections that contain
  datafiles with CRC mismatches or other errors. A collection with datafile errors will then become
  unavailable. This prevents follow up errors from happening.

  The only way to access such collection is to use the datafile debugger (arango-dfdb) and try to repair
  or truncate the datafile with it.

  If `--database.ignore-datafile-errors` is set to `true`, then collections will become available
  even if parts of their data cannot be loaded. This helps availability, but may cause (partial) data
  loss and follow up errors.

* added server startup option `--server.session-timeout` for controlling the timeout of user sessions
  in the web interface

* add sessions and cookie authentication for ArangoDB's web interface

  ArangoDB's built-in web interface now uses sessions. Session information ids are stored in cookies,
  so clients using the web interface must accept cookies in order to use it

* web interface: display query execution time in AQL editor

* web interface: renamed AQL query *submit* button to *execute*

* web interface: added query explain feature in AQL editor

* web interface: demo page added. only working if demo data is available, hidden otherwise

* web interface: added support for custom app scripts with optional arguments and results

* web interface: mounted apps that need to be configured are now indicated in the app overview

* web interface: added button for running tests to app details

* web interface: added button for configuring app dependencies to app details

* web interface: upgraded API documentation to use Swagger 2

* INCOMPATIBLE CHANGE

  removed startup option `--log.severity`

  The docs for `--log.severity` mentioned lots of severities (e.g. `exception`, `technical`, `functional`, `development`)
  but only a few severities (e.g. `all`, `human`) were actually used, with `human` being the default and `all` enabling the
  additional logging of requests. So the option pretended to control a lot of things which it actually didn't. Additionally,
  the option `--log.requests-file` was around for a long time already, also controlling request logging.

  Because the `--log.severity` option effectively did not control that much, it was removed. A side effect of removing the
  option is that 2.5 installations which used `--log.severity all` will not log requests after the upgrade to 2.6. This can
  be adjusted by setting the `--log.requests-file` option.

* add backtrace to fatal log events

* added optional `limit` parameter for AQL function `FULLTEXT`

* make fulltext index also index text values contained in direct sub-objects of the indexed
  attribute.

  Previous versions of ArangoDB only indexed the attribute value if it was a string. Sub-attributes
  of the index attribute were ignored when fulltext indexing.

  Now, if the index attribute value is an object, the object's values will each be included in the
  fulltext index if they are strings. If the index attribute value is an array, the array's values
  will each be included in the fulltext index if they are strings.

  For example, with a fulltext index present on the `translations` attribute, the following text
  values will now be indexed:

      var c = db._create("example");
      c.ensureFulltextIndex("translations");
      c.insert({ translations: { en: "fox", de: "Fuchs", fr: "renard", ru: "лиса" } });
      c.insert({ translations: "Fox is the English translation of the German word Fuchs" });
      c.insert({ translations: [ "ArangoDB", "document", "database", "Foxx" ] });

      c.fulltext("translations", "лиса").toArray();       // returns only first document
      c.fulltext("translations", "Fox").toArray();        // returns first and second documents
      c.fulltext("translations", "prefix:Fox").toArray(); // returns all three documents

* added batch document removal and lookup commands:

      collection.lookupByKeys(keys)
      collection.removeByKeys(keys)

  These commands can be used to perform multi-document lookup and removal operations efficiently
  from the ArangoShell. The argument to these operations is an array of document keys.

  Also added HTTP APIs for batch document commands:

  * PUT /_api/simple/lookup-by-keys
  * PUT /_api/simple/remove-by-keys

* properly prefix document address URLs with the current database name for calls to the REST
  API method GET `/_api/document?collection=...` (that method will return partial URLs to all
  documents in the collection).

  Previous versions of ArangoDB returned the URLs starting with `/_api/` but without the current
  database name, e.g. `/_api/document/mycollection/mykey`. Starting with 2.6, the response URLs
  will include the database name as well, e.g. `/_db/_system/_api/document/mycollection/mykey`.

* added dedicated collection export HTTP REST API

  ArangoDB now provides a dedicated collection export API, which can take snapshots of entire
  collections more efficiently than the general-purpose cursor API. The export API is useful
  to transfer the contents of an entire collection to a client application. It provides optional
  filtering on specific attributes.

  The export API is available at endpoint `POST /_api/export?collection=...`. The API has the
  same return value structure as the already established cursor API (`POST /_api/cursor`).

  An introduction to the export API is given in this blog post:
  http://jsteemann.github.io/blog/2015/04/04/more-efficient-data-exports/

* subquery optimizations for AQL queries

  This optimization avoids copying intermediate results into subqueries that are not required
  by the subquery.

  A brief description can be found here:
  http://jsteemann.github.io/blog/2015/05/04/subquery-optimizations/

* return value optimization for AQL queries

  This optimization avoids copying the final query result inside the query's main `ReturnNode`.

  A brief description can be found here:
  http://jsteemann.github.io/blog/2015/05/04/return-value-optimization-for-aql/

* speed up AQL queries containing big `IN` lists for index lookups

  `IN` lists used for index lookups had performance issues in previous versions of ArangoDB.
  These issues have been addressed in 2.6 so using bigger `IN` lists for filtering is much
  faster.

  A brief description can be found here:
  http://jsteemann.github.io/blog/2015/05/07/in-list-improvements/

* allow `@` and `.` characters in document keys, too

  This change also leads to document keys being URL-encoded when returned in HTTP `location`
  response headers.

* added alternative implementation for AQL COLLECT

  The alternative method uses a hash table for grouping and does not require its input elements
  to be sorted. It will be taken into account by the optimizer for `COLLECT` statements that do
  not use an `INTO` clause.

  In case a `COLLECT` statement can use the hash table variant, the optimizer will create an extra
  plan for it at the beginning of the planning phase. In this plan, no extra `SORT` node will be
  added in front of the `COLLECT` because the hash table variant of `COLLECT` does not require
  sorted input. Instead, a `SORT` node will be added after it to sort its output. This `SORT` node
  may be optimized away again in later stages. If the sort order of the result is irrelevant to
  the user, adding an extra `SORT null` after a hash `COLLECT` operation will allow the optimizer to
  remove the sorts altogether.

  In addition to the hash table variant of `COLLECT`, the optimizer will modify the original plan
  to use the regular `COLLECT` implementation. As this implementation requires sorted input, the
  optimizer will insert a `SORT` node in front of the `COLLECT`. This `SORT` node may be optimized
  away in later stages.

  The created plans will then be shipped through the regular optimization pipeline. In the end,
  the optimizer will pick the plan with the lowest estimated total cost as usual. The hash table
  variant does not require an up-front sort of the input, and will thus be preferred over the
  regular `COLLECT` if the optimizer estimates many input elements for the `COLLECT` node and
  cannot use an index to sort them.

  The optimizer can be explicitly told to use the regular *sorted* variant of `COLLECT` by
  suffixing a `COLLECT` statement with `OPTIONS { "method" : "sorted" }`. This will override the
  optimizer guesswork and only produce the *sorted* variant of `COLLECT`.

  A blog post on the new `COLLECT` implementation can be found here:
  http://jsteemann.github.io/blog/2015/04/22/collecting-with-a-hash-table/

* refactored HTTP REST API for cursors

  The HTTP REST API for cursors (`/_api/cursor`) has been refactored to improve its performance
  and use less memory.

  A post showing some of the performance improvements can be found here:
  http://jsteemann.github.io/blog/2015/04/01/improvements-for-the-cursor-api/

* simplified return value syntax for data-modification AQL queries

  ArangoDB 2.4 since version allows to return results from data-modification AQL queries. The
  syntax for this was quite limited and verbose:

      FOR i IN 1..10
        INSERT { value: i } IN test
        LET inserted = NEW
        RETURN inserted

  The `LET inserted = NEW RETURN inserted` was required literally to return the inserted
  documents. No calculations could be made using the inserted documents.

  This is now more flexible. After a data-modification clause (e.g. `INSERT`, `UPDATE`, `REPLACE`,
  `REMOVE`, `UPSERT`) there can follow any number of `LET` calculations. These calculations can
  refer to the pseudo-values `OLD` and `NEW` that are created by the data-modification statements.

  This allows returning projections of inserted or updated documents, e.g.:

      FOR i IN 1..10
        INSERT { value: i } IN test
        RETURN { _key: NEW._key, value: i }

  Still not every construct is allowed after a data-modification clause. For example, no functions
  can be called that may access documents.

  More information can be found here:
  http://jsteemann.github.io/blog/2015/03/27/improvements-for-data-modification-queries/

* added AQL `UPSERT` statement

  This adds an `UPSERT` statement to AQL that is a combination of both `INSERT` and `UPDATE` /
  `REPLACE`. The `UPSERT` will search for a matching document using a user-provided example.
  If no document matches the example, the *insert* part of the `UPSERT` statement will be
  executed. If there is a match, the *update* / *replace* part will be carried out:

      UPSERT { page: 'index.html' }                 /* search example */
        INSERT { page: 'index.html', pageViews: 1 } /* insert part */
        UPDATE { pageViews: OLD.pageViews + 1 }     /* update part */
        IN pageViews

  `UPSERT` can be used with an `UPDATE` or `REPLACE` clause. The `UPDATE` clause will perform
  a partial update of the found document, whereas the `REPLACE` clause will replace the found
  document entirely. The `UPDATE` or `REPLACE` parts can refer to the pseudo-value `OLD`, which
  contains all attributes of the found document.

  `UPSERT` statements can optionally return values. In the following query, the return
  attribute `found` will return the found document before the `UPDATE` was applied. If no
  document was found, `found` will contain a value of `null`. The `updated` result attribute will
  contain the inserted / updated document:

      UPSERT { page: 'index.html' }                 /* search example */
        INSERT { page: 'index.html', pageViews: 1 } /* insert part */
        UPDATE { pageViews: OLD.pageViews + 1 }     /* update part */
        IN pageViews
        RETURN { found: OLD, updated: NEW }

  A more detailed description of `UPSERT` can be found here:
  http://jsteemann.github.io/blog/2015/03/27/preview-of-the-upsert-command/

* adjusted default configuration value for `--server.backlog-size` from 10 to 64.

* issue #1231: bug xor feature in AQL: LENGTH(null) == 4

  This changes the behavior of the AQL `LENGTH` function as follows:

  - if the single argument to `LENGTH()` is `null`, then the result will now be `0`. In previous
    versions of ArangoDB, the result of `LENGTH(null)` was `4`.

  - if the single argument to `LENGTH()` is `true`, then the result will now be `1`. In previous
    versions of ArangoDB, the result of `LENGTH(true)` was `4`.

  - if the single argument to `LENGTH()` is `false`, then the result will now be `0`. In previous
    versions of ArangoDB, the result of `LENGTH(false)` was `5`.

  The results of `LENGTH()` with string, numeric, array object argument values do not change.

* issue #1298: Bulk import if data already exists (#1298)

  This change extends the HTTP REST API for bulk imports as follows:

  When documents are imported and the `_key` attribute is specified for them, the import can be
  used for inserting and updating/replacing documents. Previously, the import could be used for
  inserting new documents only, and re-inserting a document with an existing key would have failed
  with a *unique key constraint violated* error.

  The above behavior is still the default. However, the API now allows controlling the behavior
  in case of a unique key constraint error via the optional URL parameter `onDuplicate`.

  This parameter can have one of the following values:

  - `error`: when a unique key constraint error occurs, do not import or update the document but
    report an error. This is the default.

  - `update`: when a unique key constraint error occurs, try to (partially) update the existing
    document with the data specified in the import. This may still fail if the document would
    violate secondary unique indexes. Only the attributes present in the import data will be
    updated and other attributes already present will be preserved. The number of updated documents
    will be reported in the `updated` attribute of the HTTP API result.

  - `replace`: when a unique key constraint error occurs, try to fully replace the existing
    document with the data specified in the import. This may still fail if the document would
    violate secondary unique indexes. The number of replaced documents will be reported in the
    `updated` attribute of the HTTP API result.

  - `ignore`: when a unique key constraint error occurs, ignore this error. There will be no
    insert, update or replace for the particular document. Ignored documents will be reported
    separately in the `ignored` attribute of the HTTP API result.

  The result of the HTTP import API will now contain the attributes `ignored` and `updated`, which
  contain the number of ignored and updated documents respectively. These attributes will contain a
  value of zero unless the `onDuplicate` URL parameter is set to either `update` or `replace`
  (in this case the `updated` attribute may contain non-zero values) or `ignore` (in this case the
  `ignored` attribute may contain a non-zero value).

  To support the feature, arangoimp also has a new command line option `--on-duplicate` which can
  have one of the values `error`, `update`, `replace`, `ignore`. The default value is `error`.

  A few examples for using arangoimp with the `--on-duplicate` option can be found here:
  http://jsteemann.github.io/blog/2015/04/14/updating-documents-with-arangoimp/

* changed behavior of `db._query()` in the ArangoShell:

  if the command's result is printed in the shell, the first 10 results will be printed. Previously
  only a basic description of the underlying query result cursor was printed. Additionally, if the
  cursor result contains more than 10 results, the cursor is assigned to a global variable `more`,
  which can be used to iterate over the cursor result.

  Example:

      arangosh [_system]> db._query("FOR i IN 1..15 RETURN i")
      [object ArangoQueryCursor, count: 15, hasMore: true]

      [
        1,
        2,
        3,
        4,
        5,
        6,
        7,
        8,
        9,
        10
      ]

      type 'more' to show more documents


      arangosh [_system]> more
      [object ArangoQueryCursor, count: 15, hasMore: false]

      [
        11,
        12,
        13,
        14,
        15
      ]

* Disallow batchSize value 0 in HTTP `POST /_api/cursor`:

  The HTTP REST API `POST /_api/cursor` does not accept a `batchSize` parameter value of
  `0` any longer. A batch size of 0 never made much sense, but previous versions of ArangoDB
  did not check for this value. Now creating a cursor using a `batchSize` value 0 will
  result in an HTTP 400 error response

* REST Server: fix memory leaks when failing to add jobs

* 'EDGES' AQL Function

  The AQL function `EDGES` got a new fifth option parameter.
  Right now only one option is available: 'includeVertices'. This is a boolean parameter
  that allows to modify the result of the `EDGES` function.
  Default is 'includeVertices: false' which does not have any effect.
  'includeVertices: true' modifies the result, such that
  {vertex: <vertexDocument>, edge: <edgeDocument>} is returned.

* INCOMPATIBLE CHANGE:

  The result format of the AQL function `NEIGHBORS` has been changed.
  Before it has returned an array of objects containing 'vertex' and 'edge'.
  Now it will only contain the vertex directly.
  Also an additional option 'includeData' has been added.
  This is used to define if only the 'vertex._id' value should be returned (false, default),
  or if the vertex should be looked up in the collection and the complete JSON should be returned
  (true).
  Using only the id values can lead to significantly improved performance if this is the only information
  required.

  In order to get the old result format prior to ArangoDB 2.6, please use the function EDGES instead.
  Edges allows for a new option 'includeVertices' which, set to true, returns exactly the format of NEIGHBORS.
  Example:

      NEIGHBORS(<vertexCollection>, <edgeCollection>, <vertex>, <direction>, <example>)

  This can now be achieved by:

      EDGES(<edgeCollection>, <vertex>, <direction>, <example>, {includeVertices: true})

  If you are nesting several NEIGHBORS steps you can speed up their performance in the following way:

  Old Example:

  FOR va IN NEIGHBORS(Users, relations, 'Users/123', 'outbound') FOR vc IN NEIGHBORS(Products, relations, va.vertex._id, 'outbound') RETURN vc

  This can now be achieved by:

  FOR va IN NEIGHBORS(Users, relations, 'Users/123', 'outbound') FOR vc IN NEIGHBORS(Products, relations, va, 'outbound', null, {includeData: true}) RETURN vc
                                                                                                          ^^^^                  ^^^^^^^^^^^^^^^^^^^
                                                                                                  Use intermediate directly     include Data for final

* INCOMPATIBLE CHANGE:

  The AQL function `GRAPH_NEIGHBORS` now provides an additional option `includeData`.
  This option allows controlling whether the function should return the complete vertices
  or just their IDs. Returning only the IDs instead of the full vertices can lead to
  improved performance .

  If provided, `includeData` is set to `true`, all vertices in the result will be returned
  with all their attributes. The default value of `includeData` is `false`.
  This makes the default function results incompatible with previous versions of ArangoDB.

  To get the old result style in ArangoDB 2.6, please set the options as follows in calls
  to `GRAPH_NEIGHBORS`:

      GRAPH_NEIGHBORS(<graph>, <vertex>, { includeData: true })

* INCOMPATIBLE CHANGE:

  The AQL function `GRAPH_COMMON_NEIGHBORS` now provides an additional option `includeData`.
  This option allows controlling whether the function should return the complete vertices
  or just their IDs. Returning only the IDs instead of the full vertices can lead to
  improved performance .

  If provided, `includeData` is set to `true`, all vertices in the result will be returned
  with all their attributes. The default value of `includeData` is `false`.
  This makes the default function results incompatible with previous versions of ArangoDB.

  To get the old result style in ArangoDB 2.6, please set the options as follows in calls
  to `GRAPH_COMMON_NEIGHBORS`:

      GRAPH_COMMON_NEIGHBORS(<graph>, <vertexExamples1>, <vertexExamples2>, { includeData: true }, { includeData: true })

* INCOMPATIBLE CHANGE:

  The AQL function `GRAPH_SHORTEST_PATH` now provides an additional option `includeData`.
  This option allows controlling whether the function should return the complete vertices
  and edges or just their IDs. Returning only the IDs instead of full vertices and edges
  can lead to improved performance .

  If provided, `includeData` is set to `true`, all vertices and edges in the result will
  be returned with all their attributes. There is also an optional parameter `includePath` of
  type object.
  It has two optional sub-attributes `vertices` and `edges`, both of type boolean.
  Both can be set individually and the result will include all vertices on the path if
  `includePath.vertices == true` and all edges if `includePath.edges == true` respectively.

  The default value of `includeData` is `false`, and paths are now excluded by default.
  This makes the default function results incompatible with previous versions of ArangoDB.

  To get the old result style in ArangoDB 2.6, please set the options as follows in calls
  to `GRAPH_SHORTEST_PATH`:

      GRAPH_SHORTEST_PATH(<graph>, <source>, <target>, { includeData: true, includePath: { edges: true, vertices: true } })

  The attributes `startVertex` and `vertex` that were present in the results of `GRAPH_SHORTEST_PATH`
  in previous versions of ArangoDB will not be produced in 2.6. To calculate these attributes in 2.6,
  please extract the first and last elements from the `vertices` result attribute.

* INCOMPATIBLE CHANGE:

  The AQL function `GRAPH_DISTANCE_TO` will now return only the id the destination vertex
  in the `vertex` attribute, and not the full vertex data with all vertex attributes.

* INCOMPATIBLE CHANGE:

  All graph measurements functions in JavaScript module `general-graph` that calculated a
  single figure previously returned an array containing just the figure. Now these functions
  will return the figure directly and not put it inside an array.

  The affected functions are:

  * `graph._absoluteEccentricity`
  * `graph._eccentricity`
  * `graph._absoluteCloseness`
  * `graph._closeness`
  * `graph._absoluteBetweenness`
  * `graph._betweenness`
  * `graph._radius`
  * `graph._diameter`

* Create the `_graphs` collection in new databases with `waitForSync` attribute set to `false`

  The previous `waitForSync` value was `true`, so default the behavior when creating and dropping
  graphs via the HTTP REST API changes as follows if the new settings are in effect:

  * `POST /_api/graph` by default returns `HTTP 202` instead of `HTTP 201`
  * `DELETE /_api/graph/graph-name` by default returns `HTTP 202` instead of `HTTP 201`

  If the `_graphs` collection still has its `waitForSync` value set to `true`, then the HTTP status
  code will not change.

* Upgraded ICU to version 54; this increases performance in many places.
  based on https://code.google.com/p/chromium/issues/detail?id=428145

* added support for HTTP push aka chunked encoding

* issue #1051: add info whether server is running in service or user mode?

  This will add a "mode" attribute to the result of the result of HTTP GET `/_api/version?details=true`

  "mode" can have the following values:

  - `standalone`: server was started manually (e.g. on command-line)
  - `service`: service is running as Windows service, in daemon mode or under the supervisor

* improve system error messages in Windows port

* increased default value of `--server.request-timeout` from 300 to 1200 seconds for client tools
  (arangosh, arangoimp, arangodump, arangorestore)

* increased default value of `--server.connect-timeout` from 3 to 5 seconds for client tools
  (arangosh, arangoimp, arangodump, arangorestore)

* added startup option `--server.foxx-queues-poll-interval`

  This startup option controls the frequency with which the Foxx queues manager is checking
  the queue (or queues) for jobs to be executed.

  The default value is `1` second. Lowering this value will result in the queue manager waking
  up and checking the queues more frequently, which may increase CPU usage of the server.
  When not using Foxx queues, this value can be raised to save some CPU time.

* added startup option `--server.foxx-queues`

  This startup option controls whether the Foxx queue manager will check queue and job entries.
  Disabling this option can reduce server load but will prevent jobs added to Foxx queues from
  being processed at all.

  The default value is `true`, enabling the Foxx queues feature.

* make Foxx queues really database-specific.

  Foxx queues were and are stored in a database-specific collection `_queues`. However, a global
  cache variable for the queues led to the queue names being treated database-independently, which
  was wrong.

  Since 2.6, Foxx queues names are truly database-specific, so the same queue name can be used in
  two different databases for two different queues. Until then, it is advisable to think of queues
  as already being database-specific, and using the database name as a queue name prefix to be
  avoid name conflicts, e.g.:

      var queueName = "myQueue";
      var Foxx = require("org/arangodb/foxx");
      Foxx.queues.create(db._name() + ":" + queueName);

* added support for Foxx queue job types defined as app scripts.

  The old job types introduced in 2.4 are still supported but are known to cause issues in 2.5
  and later when the server is restarted or the job types are not defined in every thread.

  The new job types avoid this issue by storing an explicit mount path and script name rather
  than an assuming the job type is defined globally. It is strongly recommended to convert your
  job types to the new script-based system.

* renamed Foxx sessions option "sessionStorageApp" to "sessionStorage". The option now also accepts session storages directly.

* Added the following JavaScript methods for file access:
  * fs.copyFile() to copy single files
  * fs.copyRecursive() to copy directory trees
  * fs.chmod() to set the file permissions (non-Windows only)

* Added process.env for accessing the process environment from JavaScript code

* Cluster: kickstarter shutdown routines will more precisely follow the shutdown of its nodes.

* Cluster: don't delete agency connection objects that are currently in use.

* Cluster: improve passing along of HTTP errors

* fixed issue #1247: debian init script problems

* multi-threaded index creation on collection load

  When a collection contains more than one secondary index, they can be built in memory in
  parallel when the collection is loaded. How many threads are used for parallel index creation
  is determined by the new configuration parameter `--database.index-threads`. If this is set
  to 0, indexes are built by the opening thread only and sequentially. This is equivalent to
  the behavior in 2.5 and before.

* speed up building up primary index when loading collections

* added `count` attribute to `parameters.json` files of collections. This attribute indicates
  the number of live documents in the collection on unload. It is read when the collection is
  (re)loaded to determine the initial size for the collection's primary index

* removed remainders of MRuby integration, removed arangoirb

* simplified `controllers` property in Foxx manifests. You can now specify a filename directly
  if you only want to use a single file mounted at the base URL of your Foxx app.

* simplified `exports` property in Foxx manifests. You can now specify a filename directly if
  you only want to export variables from a single file in your Foxx app.

* added support for node.js-style exports in Foxx exports. Your Foxx exports file can now export
  arbitrary values using the `module.exports` property instead of adding properties to the
  `exports` object.

* added `scripts` property to Foxx manifests. You should now specify the `setup` and `teardown`
  files as properties of the `scripts` object in your manifests and can define custom,
  app-specific scripts that can be executed from the web interface or the CLI.

* added `tests` property to Foxx manifests. You can now define test cases using the `mocha`
  framework which can then be executed inside ArangoDB.

* updated `joi` package to 6.0.8.

* added `extendible` package.

* added Foxx model lifecycle events to repositories. See #1257.

* speed up resizing of edge index.

* allow to split an edge index into buckets which are resized individually.
  This is controlled by the `indexBuckets` attribute in the `properties`
  of the collection.

* fix a cluster deadlock bug in larger clusters by marking a thread waiting
  for a lock on a DBserver as blocked


v2.5.7 (2015-08-02)
-------------------

* V8: Upgrade to version 4.1.0.27 - this is intended to be the stable V8 version.


v2.5.6 (2015-07-21)
-------------------

* alter Windows build infrastructure so we can properly store pdb files.

* potentially fixed issue #1313: Wrong metric calculation at dashboard

  Escape whitespace in process name when scanning /proc/pid/stats

  This fixes statistics values read from that file

* Fixed variable naming in AQL `COLLECT INTO` results in case the COLLECT is placed
  in a subquery which itself is followed by other constructs that require variables


v2.5.5 (2015-05-29)
-------------------

* fixed vulnerability in JWT implementation.

* fixed format string for reading /proc/pid/stat

* take into account barriers used in different V8 contexts


v2.5.4 (2015-05-14)
-------------------

* added startup option `--log.performance`: specifying this option at startup will log
  performance-related info messages, mainly timings via the regular logging mechanisms

* cluster fixes

* fix for recursive copy under Windows


v2.5.3 (2015-04-29)
-------------------

* Fix fs.move to work across filesystem borders; Fixes Foxx app installation problems;
  issue #1292.

* Fix Foxx app install when installed on a different drive on Windows

* issue #1322: strange AQL result

* issue #1318: Inconsistent db._create() syntax

* issue #1315: queries to a collection fail with an empty response if the
  collection contains specific JSON data

* issue #1300: Make arangodump not fail if target directory exists but is empty

* allow specifying higher values than SOMAXCONN for `--server.backlog-size`

  Previously, arangod would not start when a `--server.backlog-size` value was
  specified that was higher than the platform's SOMAXCONN header value.

  Now, arangod will use the user-provided value for `--server.backlog-size` and
  pass it to the listen system call even if the value is higher than SOMAXCONN.
  If the user-provided value is higher than SOMAXCONN, arangod will log a warning
  on startup.

* Fixed a cluster deadlock bug. Mark a thread that is in a RemoteBlock as
  blocked to allow for additional dispatcher threads to be started.

* Fix locking in cluster by using another ReadWriteLock class for collections.

* Add a second DispatcherQueue for AQL in the cluster. This fixes a
  cluster-AQL thread explosion bug.


v2.5.2 (2015-04-11)
-------------------

* modules stored in _modules are automatically flushed when changed

* added missing query-id parameter in documentation of HTTP DELETE `/_api/query` endpoint

* added iterator for edge index in AQL queries

  this change may lead to less edges being read when used together with a LIMIT clause

* make graph viewer in web interface issue less expensive queries for determining
  a random vertex from the graph, and for determining vertex attributes

* issue #1285: syntax error, unexpected $undefined near '@_to RETURN obj

  this allows AQL bind parameter names to also start with underscores

* moved /_api/query to C++

* issue #1289: Foxx models created from database documents expose an internal method

* added `Foxx.Repository#exists`

* parallelize initialization of V8 context in multiple threads

* fixed a possible crash when the debug-level was TRACE

* cluster: do not initialize statistics collection on each
  coordinator, this fixes a race condition at startup

* cluster: fix a startup race w.r.t. the _configuration collection

* search for db:// JavaScript modules only after all local files have been
  considered, this speeds up the require command in a cluster considerably

* general cluster speedup in certain areas


v2.5.1 (2015-03-19)
-------------------

* fixed bug that caused undefined behavior when an AQL query was killed inside
  a calculation block

* fixed memleaks in AQL query cleanup in case out-of-memory errors are thrown

* by default, Debian and RedHat packages are built with debug symbols

* added option `--database.ignore-logfile-errors`

  This option controls how collection datafiles with a CRC mismatch are treated.

  If set to `false`, CRC mismatch errors in collection datafiles will lead
  to a collection not being loaded at all. If a collection needs to be loaded
  during WAL recovery, the WAL recovery will also abort (if not forced with
  `--wal.ignore-recovery-errors true`). Setting this flag to `false` protects
  users from unintentionally using a collection with corrupted datafiles, from
  which only a subset of the original data can be recovered.

  If set to `true`, CRC mismatch errors in collection datafiles will lead to
  the datafile being partially loaded. All data up to until the mismatch will
  be loaded. This will enable users to continue with collection datafiles
  that are corrupted, but will result in only a partial load of the data.
  The WAL recovery will still abort when encountering a collection with a
  corrupted datafile, at least if `--wal.ignore-recovery-errors` is not set to
  `true`.

  The default value is *true*, so for collections with corrupted datafiles
  there might be partial data loads once the WAL recovery has finished. If
  the WAL recovery will need to load a collection with a corrupted datafile,
  it will still stop when using the default values.

* INCOMPATIBLE CHANGE:

  make the arangod server refuse to start if during startup it finds a non-readable
  `parameter.json` file for a database or a collection.

  Stopping the startup process in this case requires manual intervention (fixing
  the unreadable files), but prevents follow-up errors due to ignored databases or
  collections from happening.

* datafiles and `parameter.json` files written by arangod are now created with read and write
  privileges for the arangod process user, and with read and write privileges for the arangod
  process group.

  Previously, these files were created with user read and write permissions only.

* INCOMPATIBLE CHANGE:

  abort WAL recovery if one of the collection's datafiles cannot be opened

* INCOMPATIBLE CHANGE:

  never try to raise the privileges after dropping them, this can lead to a race condition while
  running the recovery

  If you require to run ArangoDB on a port lower than 1024, you must run ArangoDB as root.

* fixed inefficiencies in `remove` methods of general-graph module

* added option `--database.slow-query-threshold` for controlling the default AQL slow query
  threshold value on server start

* add system error strings for Windows on many places

* rework service startup so we announce 'RUNNING' only when we're finished starting.

* use the Windows eventlog for FATAL and ERROR - log messages

* fix service handling in NSIS Windows installer, specify human readable name

* add the ICU_DATA environment variable to the fatal error messages

* fixed issue #1265: arangod crashed with SIGSEGV

* fixed issue #1241: Wildcards in examples


v2.5.0 (2015-03-09)
-------------------

* installer fixes for Windows

* fix for downloading Foxx

* fixed issue #1258: http pipelining not working?


v2.5.0-beta4 (2015-03-05)
-------------------------

* fixed issue #1247: debian init script problems


v2.5.0-beta3 (2015-02-27)
-------------------------

* fix Windows install path calculation in arango

* fix Windows logging of long strings

* fix possible undefinedness of const strings in Windows


v2.5.0-beta2 (2015-02-23)
-------------------------

* fixed issue #1256: agency binary not found #1256

* fixed issue #1230: API: document/col-name/_key and cursor return different floats

* front-end: dashboard tries not to (re)load statistics if user has no access

* V8: Upgrade to version 3.31.74.1

* etcd: Upgrade to version 2.0 - This requires go 1.3 to compile at least.

* refuse to startup if ICU wasn't initialized, this will i.e. prevent errors from being printed,
  and libraries from being loaded.

* front-end: unwanted removal of index table header after creating new index

* fixed issue #1248: chrome: applications filtering not working

* fixed issue #1198: queries remain in aql editor (front-end) if you navigate through different tabs

* Simplify usage of Foxx

  Thanks to our user feedback we learned that Foxx is a powerful, yet rather complicated concept.
  With this release we tried to make it less complicated while keeping all its strength.
  That includes a rewrite of the documentation as well as some code changes as listed below:

  * Moved Foxx applications to a different folder.

    The naming convention now is: <app-path>/_db/<dbname>/<mountpoint>/APP
    Before it was: <app-path>/databases/<dbname>/<appname>:<appversion>
    This caused some trouble as apps where cached based on name and version and updates did not apply.
    Hence the path on filesystem and the app's access URL had no relation to one another.
    Now the path on filesystem is identical to the URL (except for slashes and the appended APP)

  * Rewrite of Foxx routing

    The routing of Foxx has been exposed to major internal changes we adjusted because of user feedback.
    This allows us to set the development mode per mountpoint without having to change paths and hold
    apps at separate locations.

  * Foxx Development mode

    The development mode used until 2.4 is gone. It has been replaced by a much more mature version.
    This includes the deprecation of the javascript.dev-app-path parameter, which is useless since 2.5.
    Instead of having two separate app directories for production and development, apps now reside in
    one place, which is used for production as well as for development.
    Apps can still be put into development mode, changing their behavior compared to production mode.
    Development mode apps are still reread from disk at every request, and still they ship more debug
    output.

    This change has also made the startup options `--javascript.frontend-development-mode` and
    `--javascript.dev-app-path` obsolete. The former option will not have any effect when set, and the
    latter option is only read and used during the upgrade to 2.5 and does not have any effects later.

  * Foxx install process

    Installing Foxx apps has been a two step process: import them into ArangoDB and mount them at a
    specific mountpoint. These operations have been joined together. You can install an app at one
    mountpoint, that's it. No fetch, mount, unmount, purge cycle anymore. The commands have been
    simplified to just:

    * install: get your Foxx app up and running
    * uninstall: shut it down and erase it from disk

  * Foxx error output

    Until 2.4 the errors produced by Foxx were not optimal. Often, the error message was just
    `unable to parse manifest` and contained only an internal stack trace.
    In 2.5 we made major improvements there, including a much more fine-grained error output that
    helps you debug your Foxx apps. The error message printed is now much closer to its source and
    should help you track it down.

    Also we added the default handlers for unhandled errors in Foxx apps:

    * You will get a nice internal error page whenever your Foxx app is called but was not installed
      due to any error
    * You will get a proper error message when having an uncaught error appears in any app route

    In production mode the messages above will NOT contain any information about your Foxx internals
    and are safe to be exposed to third party users.
    In development mode the messages above will contain the stacktrace (if available), making it easier for
    your in-house devs to track down errors in the application.

* added `console` object to Foxx apps. All Foxx apps now have a console object implementing
  the familiar Console API in their global scope, which can be used to log diagnostic
  messages to the database.

* added `org/arangodb/request` module, which provides a simple API for making HTTP requests
  to external services.

* added optimizer rule `propagate-constant-attributes`

  This rule will look inside `FILTER` conditions for constant value equality comparisons,
  and insert the constant values in other places in `FILTER`s. For example, the rule will
  insert `42` instead of `i.value` in the second `FILTER` of the following query:

      FOR i IN c1 FOR j IN c2 FILTER i.value == 42 FILTER j.value == i.value RETURN 1

* added `filtered` value to AQL query execution statistics

  This value indicates how many documents were filtered by `FilterNode`s in the AQL query.
  Note that `IndexRangeNode`s can also filter documents by selecting only the required ranges
  from the index. The `filtered` value will not include the work done by `IndexRangeNode`s,
  but only the work performed by `FilterNode`s.

* added support for sparse hash and skiplist indexes

  Hash and skiplist indexes can optionally be made sparse. Sparse indexes exclude documents
  in which at least one of the index attributes is either not set or has a value of `null`.

  As such documents are excluded from sparse indexes, they may contain fewer documents than
  their non-sparse counterparts. This enables faster indexing and can lead to reduced memory
  usage in case the indexed attribute does occur only in some, but not all documents of the
  collection. Sparse indexes will also reduce the number of collisions in non-unique hash
  indexes in case non-existing or optional attributes are indexed.

  In order to create a sparse index, an object with the attribute `sparse` can be added to
  the index creation commands:

      db.collection.ensureHashIndex(attributeName, { sparse: true });
      db.collection.ensureHashIndex(attributeName1, attributeName2, { sparse: true });
      db.collection.ensureUniqueConstraint(attributeName, { sparse: true });
      db.collection.ensureUniqueConstraint(attributeName1, attributeName2, { sparse: true });

      db.collection.ensureSkiplist(attributeName, { sparse: true });
      db.collection.ensureSkiplist(attributeName1, attributeName2, { sparse: true });
      db.collection.ensureUniqueSkiplist(attributeName, { sparse: true });
      db.collection.ensureUniqueSkiplist(attributeName1, attributeName2, { sparse: true });

  Note that in place of the above specialized index creation commands, it is recommended to use
  the more general index creation command `ensureIndex`:

  ```js
  db.collection.ensureIndex({ type: "hash", sparse: true, unique: true, fields: [ attributeName ] });
  db.collection.ensureIndex({ type: "skiplist", sparse: false, unique: false, fields: [ "a", "b" ] });
  ```

  When not explicitly set, the `sparse` attribute defaults to `false` for new indexes.

  This causes a change in behavior when creating a unique hash index without specifying the
  sparse flag: in 2.4, unique hash indexes were implicitly sparse, always excluding `null` values.
  There was no option to control this behavior, and sparsity was neither supported for non-unique
  hash indexes nor skiplists in 2.4. This implicit sparsity of unique hash indexes was considered
  an inconsistency, and therefore the behavior was cleaned up in 2.5. As of 2.5, indexes will
  only be created sparse if sparsity is explicitly requested. Existing unique hash indexes from 2.4
  or before will automatically be migrated so they are still sparse after the upgrade to 2.5.

  Geo indexes are implicitly sparse, meaning documents without the indexed location attribute or
  containing invalid location coordinate values will be excluded from the index automatically. This
  is also a change when compared to pre-2.5 behavior, when documents with missing or invalid
  coordinate values may have caused errors on insertion when the geo index' `unique` flag was set
  and its `ignoreNull` flag was not.

  This was confusing and has been rectified in 2.5. The method `ensureGeoConstaint()` now does the
  same as `ensureGeoIndex()`. Furthermore, the attributes `constraint`, `unique`, `ignoreNull` and
  `sparse` flags are now completely ignored when creating geo indexes.

  The same is true for fulltext indexes. There is no need to specify non-uniqueness or sparsity for
  geo or fulltext indexes. They will always be non-unique and sparse.

  As sparse indexes may exclude some documents, they cannot be used for every type of query.
  Sparse hash indexes cannot be used to find documents for which at least one of the indexed
  attributes has a value of `null`. For example, the following AQL query cannot use a sparse
  index, even if one was created on attribute `attr`:

      FOR doc In collection
        FILTER doc.attr == null
        RETURN doc

  If the lookup value is non-constant, a sparse index may or may not be used, depending on
  the other types of conditions in the query. If the optimizer can safely determine that
  the lookup value cannot be `null`, a sparse index may be used. When uncertain, the optimizer
  will not make use of a sparse index in a query in order to produce correct results.

  For example, the following queries cannot use a sparse index on `attr` because the optimizer
  will not know beforehand whether the comparison values for `doc.attr` will include `null`:

      FOR doc In collection
        FILTER doc.attr == SOME_FUNCTION(...)
        RETURN doc

      FOR other IN otherCollection
        FOR doc In collection
          FILTER doc.attr == other.attr
          RETURN doc

  Sparse skiplist indexes can be used for sorting if the optimizer can safely detect that the
  index range does not include `null` for any of the index attributes.

* inspection of AQL data-modification queries will now detect if the data-modification part
  of the query can run in lockstep with the data retrieval part of the query, or if the data
  retrieval part must be executed before the data modification can start.

  Executing the two in lockstep allows using much smaller buffers for intermediate results
  and starts the actual data-modification operations much earlier than if the two phases
  were executed separately.

* Allow dynamic attribute names in AQL object literals

  This allows using arbitrary expressions to construct attribute names in object
  literals specified in AQL queries. To disambiguate expressions and other unquoted
  attribute names, dynamic attribute names need to be enclosed in brackets (`[` and `]`).
  Example:

      FOR i IN 1..100
        RETURN { [ CONCAT('value-of-', i) ] : i }

* make AQL optimizer rule "use-index-for-sort" remove sort also in case a non-sorted
  index (e.g. a hash index) is used for only equality lookups and all sort attributes
  are covered by the index.

  Example that does not require an extra sort (needs hash index on `value`):

      FOR doc IN collection FILTER doc.value == 1 SORT doc.value RETURN doc

  Another example that does not require an extra sort (with hash index on `value1`, `value2`):

      FOR doc IN collection FILTER doc.value1 == 1 && doc.value2 == 2 SORT doc.value1, doc.value2 RETURN doc

* make AQL optimizer rule "use-index-for-sort" remove sort also in case the sort criteria
  excludes the left-most index attributes, but the left-most index attributes are used
  by the index for equality-only lookups.

  Example that can use the index for sorting (needs skiplist index on `value1`, `value2`):

      FOR doc IN collection FILTER doc.value1 == 1 SORT doc.value2 RETURN doc

* added selectivity estimates for primary index, edge index, and hash index

  The selectivity estimates are returned by the `GET /_api/index` REST API method
  in a sub-attribute `selectivityEstimate` for each index that supports it. This
  attribute will be omitted for indexes that do not provide selectivity estimates.
  If provided, the selectivity estimate will be a numeric value between 0 and 1.

  Selectivity estimates will also be reported in the result of `collection.getIndexes()`
  for all indexes that support this. If no selectivity estimate can be determined for
  an index, the attribute `selectivityEstimate` will be omitted here, too.

  The web interface also shows selectivity estimates for each index that supports this.

  Currently the following index types can provide selectivity estimates:
  - primary index
  - edge index
  - hash index (unique and non-unique)

  No selectivity estimates will be provided when running in cluster mode.

* fixed issue #1226: arangod log issues

* added additional logger if arangod is started in foreground mode on a tty

* added AQL optimizer rule "move-calculations-down"

* use exclusive native SRWLocks on Windows instead of native mutexes

* added AQL functions `MD5`, `SHA1`, and `RANDOM_TOKEN`.

* reduced number of string allocations when parsing certain AQL queries

  parsing numbers (integers or doubles) does not require a string allocation
  per number anymore

* RequestContext#bodyParam now accepts arbitrary joi schemas and rejects invalid (but well-formed) request bodies.

* enforce that AQL user functions are wrapped inside JavaScript function () declarations

  AQL user functions were always expected to be wrapped inside a JavaScript function, but previously
  this was not enforced when registering a user function. Enforcing the AQL user functions to be contained
  inside functions prevents functions from doing some unexpected things that may have led to undefined
  behavior.

* Windows service uninstalling: only remove service if it points to the currently running binary,
  or --force was specified.

* Windows (debug only): print stacktraces on crash and run minidump

* Windows (cygwin): if you run arangosh in a cygwin shell or via ssh we will detect this and use
  the appropriate output functions.

* Windows: improve process management

* fix IPv6 reverse ip lookups - so far we only did IPv4 addresses.

* improve join documentation, add outer join example

* run jslint for unit tests too, to prevent "memory leaks" by global js objects with native code.

* fix error logging for exceptions - we wouldn't log the exception message itself so far.

* improve error reporting in the http client (Windows & *nix)

* improve error reports in cluster

* Standard errors can now contain custom messages.


v2.4.7 (XXXX-XX-XX)
-------------------

* fixed issue #1282: Geo WITHIN_RECTANGLE for nested lat/lng


v2.4.6 (2015-03-18)
-------------------

* added option `--database.ignore-logfile-errors`

  This option controls how collection datafiles with a CRC mismatch are treated.

  If set to `false`, CRC mismatch errors in collection datafiles will lead
  to a collection not being loaded at all. If a collection needs to be loaded
  during WAL recovery, the WAL recovery will also abort (if not forced with
  `--wal.ignore-recovery-errors true`). Setting this flag to `false` protects
  users from unintentionally using a collection with corrupted datafiles, from
  which only a subset of the original data can be recovered.

  If set to `true`, CRC mismatch errors in collection datafiles will lead to
  the datafile being partially loaded. All data up to until the mismatch will
  be loaded. This will enable users to continue with a collection datafiles
  that are corrupted, but will result in only a partial load of the data.
  The WAL recovery will still abort when encountering a collection with a
  corrupted datafile, at least if `--wal.ignore-recovery-errors` is not set to
  `true`.

  The default value is *true*, so for collections with corrupted datafiles
  there might be partial data loads once the WAL recovery has finished. If
  the WAL recovery will need to load a collection with a corrupted datafile,
  it will still stop when using the default values.

* INCOMPATIBLE CHANGE:

  make the arangod server refuse to start if during startup it finds a non-readable
  `parameter.json` file for a database or a collection.

  Stopping the startup process in this case requires manual intervention (fixing
  the unreadable files), but prevents follow-up errors due to ignored databases or
  collections from happening.

* datafiles and `parameter.json` files written by arangod are now created with read and write
  privileges for the arangod process user, and with read and write privileges for the arangod
  process group.

  Previously, these files were created with user read and write permissions only.

* INCOMPATIBLE CHANGE:

  abort WAL recovery if one of the collection's datafiles cannot be opened

* INCOMPATIBLE CHANGE:

  never try to raise the privileges after dropping them, this can lead to a race condition while
  running the recovery

  If you require to run ArangoDB on a port lower than 1024, you must run ArangoDB as root.

* fixed inefficiencies in `remove` methods of general-graph module

* added option `--database.slow-query-threshold` for controlling the default AQL slow query
  threshold value on server start


v2.4.5 (2015-03-16)
-------------------

* added elapsed time to HTTP request logging output (`--log.requests-file`)

* added AQL current and slow query tracking, killing of AQL queries

  This change enables retrieving the list of currently running AQL queries inside the selected database.
  AQL queries with an execution time beyond a certain threshold can be moved to a "slow query" facility
  and retrieved from there. Queries can also be killed by specifying the query id.

  This change adds the following HTTP REST APIs:

  - `GET /_api/query/current`: for retrieving the list of currently running queries
  - `GET /_api/query/slow`: for retrieving the list of slow queries
  - `DELETE /_api/query/slow`: for clearing the list of slow queries
  - `GET /_api/query/properties`: for retrieving the properties for query tracking
  - `PUT /_api/query/properties`: for adjusting the properties for query tracking
  - `DELETE /_api/query/<id>`: for killing an AQL query

  The following JavaScript APIs have been added:

  - require("org/arangodb/aql/queries").current();
  - require("org/arangodb/aql/queries").slow();
  - require("org/arangodb/aql/queries").clearSlow();
  - require("org/arangodb/aql/queries").properties();
  - require("org/arangodb/aql/queries").kill();

* fixed issue #1265: arangod crashed with SIGSEGV

* fixed issue #1241: Wildcards in examples

* fixed comment parsing in Foxx controllers


v2.4.4 (2015-02-24)
-------------------

* fixed the generation template for foxx apps. It now does not create deprecated functions anymore

* add custom visitor functionality for `GRAPH_NEIGHBORS` function, too

* increased default value of traversal option *maxIterations* to 100 times of its previous
  default value


v2.4.3 (2015-02-06)
-------------------

* fix multi-threading with openssl when running under Windows

* fix timeout on socket operations when running under Windows

* Fixed an error in Foxx routing which caused some apps that worked in 2.4.1 to fail with status 500: `undefined is not a function` errors in 2.4.2
  This error was occurring due to seldom internal rerouting introduced by the malformed application handler.


v2.4.2 (2015-01-30)
-------------------

* added custom visitor functionality for AQL traversals

  This allows more complex result processing in traversals triggered by AQL. A few examples
  are shown in [this article](http://jsteemann.github.io/blog/2015/01/28/using-custom-visitors-in-aql-graph-traversals/).

* improved number of results estimated for nodes of type EnumerateListNode and SubqueryNode
  in AQL explain output

* added AQL explain helper to explain arbitrary AQL queries

  The helper function prints the query execution plan and the indexes to be used in the
  query. It can be invoked from the ArangoShell or the web interface as follows:

      require("org/arangodb/aql/explainer").explain(query);

* enable use of indexes for certain AQL conditions with non-equality predicates, in
  case the condition(s) also refer to indexed attributes

  The following queries will now be able to use indexes:

      FILTER a.indexed == ... && a.indexed != ...
      FILTER a.indexed == ... && a.nonIndexed != ...
      FILTER a.indexed == ... && ! (a.indexed == ...)
      FILTER a.indexed == ... && ! (a.nonIndexed == ...)
      FILTER a.indexed == ... && ! (a.indexed != ...)
      FILTER a.indexed == ... && ! (a.nonIndexed != ...)
      FILTER (a.indexed == ... && a.nonIndexed == ...) || (a.indexed == ... && a.nonIndexed == ...)
      FILTER (a.indexed == ... && a.nonIndexed != ...) || (a.indexed == ... && a.nonIndexed != ...)

* Fixed spuriously occurring "collection not found" errors when running queries on local
  collections on a cluster DB server

* Fixed upload of Foxx applications to the server for apps exceeding approx. 1 MB zipped.

* Malformed Foxx applications will now return a more useful error when any route is requested.

  In Production a Foxx app mounted on /app will display an html page on /app/* stating a 503 Service temporarily not available.
  It will not state any information about your Application.
  Before it was a 404 Not Found without any information and not distinguishable from a correct not found on your route.

  In Development Mode the html page also contains information about the error occurred.

* Unhandled errors thrown in Foxx routes are now handled by the Foxx framework itself.

  In Production the route will return a status 500 with a body {error: "Error statement"}.
  In Development the route will return a status 500 with a body {error: "Error statement", stack: "..."}

  Before, it was status 500 with a plain text stack including ArangoDB internal routing information.

* The Applications tab in web interface will now request development apps more often.
  So if you have a fixed a syntax error in your app it should always be visible after reload.


v2.4.1 (2015-01-19)
-------------------

* improved WAL recovery output

* fixed certain OR optimizations in AQL optimizer

* better diagnostics for arangoimp

* fixed invalid result of HTTP REST API method `/_admin/foxx/rescan`

* fixed possible segmentation fault when passing a Buffer object into a V8 function
  as a parameter

* updated AQB module to 1.8.0.


v2.4.0 (2015-01-13)
-------------------

* updated AQB module to 1.7.0.

* fixed V8 integration-related crashes

* make `fs.move(src, dest)` also fail when both `src` and `dest` are
  existing directories. This ensures the same behavior of the move operation
  on different platforms.

* fixed AQL insert operation for multi-shard collections in cluster

* added optional return value for AQL data-modification queries.
  This allows returning the documents inserted, removed or updated with the query, e.g.

      FOR doc IN docs REMOVE doc._key IN docs LET removed = OLD RETURN removed
      FOR doc IN docs INSERT { } IN docs LET inserted = NEW RETURN inserted
      FOR doc IN docs UPDATE doc._key WITH { } IN docs LET previous = OLD RETURN previous
      FOR doc IN docs UPDATE doc._key WITH { } IN docs LET updated = NEW RETURN updated

  The variables `OLD` and `NEW` are automatically available when a `REMOVE`, `INSERT`,
  `UPDATE` or `REPLACE` statement is immediately followed by a `LET` statement.
  Note that the `LET` and `RETURN` statements in data-modification queries are not as
  flexible as the general versions of `LET` and `RETURN`. When returning documents from
  data-modification operations, only a single variable can be assigned using `LET`, and
  the assignment can only be either `OLD` or `NEW`, but not an arbitrary expression. The
  `RETURN` statement also allows using the just-created variable only, and no arbitrary
  expressions.


v2.4.0-beta1 (2014-12-26)
--------------------------

* fixed superstates in FoxxGenerator

* fixed issue #1065: Aardvark: added creation of documents and edges with _key property

* fixed issue #1198: Aardvark: current AQL editor query is now cached

* Upgraded V8 version from 3.16.14 to 3.29.59

  The built-in version of V8 has been upgraded from 3.16.14 to 3.29.59.
  This activates several ES6 (also dubbed *Harmony* or *ES.next*) features in
  ArangoDB, both in the ArangoShell and the ArangoDB server. They can be
  used for scripting and in server-side actions such as Foxx routes, traversals
  etc.

  The following ES6 features are available in ArangoDB 2.4 by default:

  * iterators
  * the `of` operator
  * symbols
  * predefined collections types (Map, Set etc.)
  * typed arrays

  Many other ES6 features are disabled by default, but can be made available by
  starting arangod or arangosh with the appropriate options:

  * arrow functions
  * proxies
  * generators
  * String, Array, and Number enhancements
  * constants
  * enhanced object and numeric literals

  To activate all these ES6 features in arangod or arangosh, start it with
  the following options:

      arangosh --javascript.v8-options="--harmony --harmony_generators"

  More details on the available ES6 features can be found in
  [this blog](https://jsteemann.github.io/blog/2014/12/19/using-es6-features-in-arangodb/).

* Added Foxx generator for building Hypermedia APIs

  A more detailed description is [here](https://www.arangodb.com/2014/12/08/building-hypermedia-apis-foxxgenerator)

* New `Applications` tab in web interface:

  The `applications` tab got a complete redesign.
  It will now only show applications that are currently running on ArangoDB.
  For a selected application, a new detailed view has been created.
  This view provides a better overview of the app:
  * author
  * license
  * version
  * contributors
  * download links
  * API documentation

  To install a new application, a new dialog is now available.
  It provides the features already available in the console application `foxx-manager` plus some more:
  * install an application from Github
  * install an application from a zip file
  * install an application from ArangoDB's application store
  * create a new application from scratch: this feature uses a generator to
    create a Foxx application with pre-defined CRUD methods for a given list
    of collections. The generated Foxx app can either be downloaded as a zip file or
    be installed on the server. Starting with a new Foxx app has never been easier.

* fixed issue #1102: Aardvark: Layout bug in documents overview

  The documents overview was entirely destroyed in some situations on Firefox.
  We replaced the plugin we used there.

* fixed issue #1168: Aardvark: pagination buttons jumping

* fixed issue #1161: Aardvark: Click on Import JSON imports previously uploaded file

* removed configure options `--enable-all-in-one-v8`, `--enable-all-in-one-icu`,
  and `--enable-all-in-one-libev`.

* global internal rename to fix naming incompatibilities with JSON:

  Internal functions with names containing `array` have been renamed to `object`,
  internal functions with names containing `list` have been renamed to `array`.
  The renaming was mainly done in the C++ parts. The documentation has also been
  adjusted so that the correct JSON type names are used in most places.

  The change also led to the addition of a few function aliases in AQL:

  * `TO_LIST` now is an alias of the new `TO_ARRAY`
  * `IS_LIST` now is an alias of the new `IS_ARRAY`
  * `IS_DOCUMENT` now is an alias of the new `IS_OBJECT`

  The changed also renamed the option `mergeArrays` to `mergeObjects` for AQL
  data-modification query options and HTTP document modification API

* AQL: added optimizer rule "remove-filter-covered-by-index"

  This rule removes FilterNodes and CalculationNodes from an execution plan if the
  filter is already covered by a previous IndexRangeNode. Removing the CalculationNode
  and the FilterNode will speed up query execution because the query requires less
  computation.

* AQL: added optimizer rule "remove-sort-rand"

  This rule removes a `SORT RAND()` expression from a query and moves the random
  iteration into the appropriate `EnumerateCollectionNode`. This is more efficient
  than individually enumerating and then sorting randomly.

* AQL: range optimizations for IN and OR

  This change enables usage of indexes for several additional cases. Filters containing
  the `IN` operator can now make use of indexes, and multiple OR- or AND-combined filter
  conditions can now also use indexes if the filters are accessing the same indexed
  attribute.

  Here are a few examples of queries that can now use indexes but couldn't before:

    FOR doc IN collection
      FILTER doc.indexedAttribute == 1 || doc.indexedAttribute > 99
      RETURN doc

    FOR doc IN collection
      FILTER doc.indexedAttribute IN [ 3, 42 ] || doc.indexedAttribute > 99
      RETURN doc

    FOR doc IN collection
      FILTER (doc.indexedAttribute > 2 && doc.indexedAttribute < 10) ||
             (doc.indexedAttribute > 23 && doc.indexedAttribute < 42)
      RETURN doc

* fixed issue #500: AQL parentheses issue

  This change allows passing subqueries as AQL function parameters without using
  duplicate brackets (e.g. `FUNC(query)` instead of `FUNC((query))`

* added optional `COUNT` clause to AQL `COLLECT`

  This allows more efficient group count calculation queries, e.g.

      FOR doc IN collection
        COLLECT age = doc.age WITH COUNT INTO length
        RETURN { age: age, count: length }

  A count-only query is also possible:

      FOR doc IN collection
        COLLECT WITH COUNT INTO length
        RETURN length

* fixed missing makeDirectory when fetching a Foxx application from a zip file

* fixed issue #1134: Change the default endpoint to localhost

  This change will modify the IP address ArangoDB listens on to 127.0.0.1 by default.
  This will make new ArangoDB installations unaccessible from clients other than
  localhost unless changed. This is a security feature.

  To make ArangoDB accessible from any client, change the server's configuration
  (`--server.endpoint`) to either `tcp://0.0.0.0:8529` or the server's publicly
  visible IP address.

* deprecated `Repository#modelPrototype`. Use `Repository#model` instead.

* IMPORTANT CHANGE: by default, system collections are included in replication and all
  replication API return values. This will lead to user accounts and credentials
  data being replicated from master to slave servers. This may overwrite
  slave-specific database users.

  If this is undesired, the `_users` collection can be excluded from replication
  easily by setting the `includeSystem` attribute to `false` in the following commands:

  * replication.sync({ includeSystem: false });
  * replication.applier.properties({ includeSystem: false });

  This will exclude all system collections (including `_aqlfunctions`, `_graphs` etc.)
  from the initial synchronization and the continuous replication.

  If this is also undesired, it is also possible to specify a list of collections to
  exclude from the initial synchronization and the continuous replication using the
  `restrictCollections` attribute, e.g.:

      replication.applier.properties({
        includeSystem: true,
        restrictType: "exclude",
        restrictCollections: [ "_users", "_graphs", "foo" ]
      });

  The HTTP API methods for fetching the replication inventory and for dumping collections
  also support the `includeSystem` control flag via a URL parameter.

* removed DEPRECATED replication methods:
  * `replication.logger.start()`
  * `replication.logger.stop()`
  * `replication.logger.properties()`
  * HTTP PUT `/_api/replication/logger-start`
  * HTTP PUT `/_api/replication/logger-stop`
  * HTTP GET `/_api/replication/logger-config`
  * HTTP PUT `/_api/replication/logger-config`

* fixed issue #1174, which was due to locking problems in distributed
  AQL execution

* improved cluster locking for AQL avoiding deadlocks

* use DistributeNode for modifying queries with REPLACE and UPDATE, if
  possible


v2.3.6 (2015-XX-XX)
-------------------

* fixed AQL subquery optimization that produced wrong result when multiple subqueries
  directly followed each other and and a directly following `LET` statement did refer
  to any but the first subquery.


v2.3.5 (2015-01-16)
-------------------

* fixed intermittent 404 errors in Foxx apps after mounting or unmounting apps

* fixed issue #1200: Expansion operator results in "Cannot call method 'forEach' of null"

* fixed issue #1199: Cannot unlink root node of plan


v2.3.4 (2014-12-23)
-------------------

* fixed cerberus path for MyArangoDB


v2.3.3 (2014-12-17)
-------------------

* fixed error handling in instantiation of distributed AQL queries, this
  also fixes a bug in cluster startup with many servers

* issue #1185: parse non-fractional JSON numbers with exponent (e.g. `4e-261`)

* issue #1159: allow --server.request-timeout and --server.connect-timeout of 0


v2.3.2 (2014-12-09)
-------------------

* fixed issue #1177: Fix bug in the user app's storage

* fixed issue #1173: AQL Editor "Save current query" resets user password

* fixed missing makeDirectory when fetching a Foxx application from a zip file

* put in warning about default changed: fixed issue #1134: Change the default endpoint to localhost

* fixed issue #1163: invalid fullCount value returned from AQL

* fixed range operator precedence

* limit default maximum number of plans created by AQL optimizer to 256 (from 1024)

* make AQL optimizer not generate an extra plan if an index can be used, but modify
  existing plans in place

* fixed AQL cursor ttl (time-to-live) issue

  Any user-specified cursor ttl value was not honored since 2.3.0.

* fixed segfault in AQL query hash index setup with unknown shapes

* fixed memleaks

* added AQL optimizer rule for removing `INTO` from a `COLLECT` statement if not needed

* fixed issue #1131

  This change provides the `KEEP` clause for `COLLECT ... INTO`. The `KEEP` clause
  allows controlling which variables will be kept in the variable created by `INTO`.

* fixed issue #1147, must protect dispatcher ID for etcd

v2.3.1 (2014-11-28)
-------------------

* recreate password if missing during upgrade

* fixed issue #1126

* fixed non-working subquery index optimizations

* do not restrict summary of Foxx applications to 60 characters

* fixed display of "required" path parameters in Foxx application documentation

* added more optimizations of constants values in AQL FILTER conditions

* fixed invalid or-to-in optimization for FILTERs containing comparisons
  with boolean values

* fixed replication of `_graphs` collection

* added AQL list functions `PUSH`, `POP`, `UNSHIFT`, `SHIFT`, `REMOVE_VALUES`,
  `REMOVE_VALUE`, `REMOVE_NTH` and `APPEND`

* added AQL functions `CALL` and `APPLY` to dynamically call other functions

* fixed AQL optimizer cost estimation for LIMIT node

* prevent Foxx queues from permanently writing to the journal even when
  server is idle

* fixed AQL COLLECT statement with INTO clause, which copied more variables
  than v2.2 and thus lead to too much memory consumption.
  This deals with #1107.

* fixed AQL COLLECT statement, this concerned every COLLECT statement,
  only the first group had access to the values of the variables before
  the COLLECT statement. This deals with #1127.

* fixed some AQL internals, where sometimes too many items were
  fetched from upstream in the presence of a LIMIT clause. This should
  generally improve performance.


v2.3.0 (2014-11-18)
-------------------

* fixed syslog flags. `--log.syslog` is deprecated and setting it has no effect,
  `--log.facility` now works as described. Application name has been changed from
  `triagens` to `arangod`. It can be changed using `--log.application`. The syslog
  will only contain the actual log message. The datetime prefix is omitted.

* fixed deflate in SimpleHttpClient

* fixed issue #1104: edgeExamples broken or changed

* fixed issue #1103: Error while importing user queries

* fixed issue #1100: AQL: HAS() fails on doc[attribute_name]

* fixed issue #1098: runtime error when creating graph vertex

* hide system applications in **Applications** tab by default

  Display of system applications can be toggled by using the *system applications*
  toggle in the UI.

* added HTTP REST API for managing tasks (`/_api/tasks`)

* allow passing character lists as optional parameter to AQL functions `TRIM`,
  `LTRIM` and `RTRIM`

  These functions now support trimming using custom character lists. If no character
  lists are specified, all whitespace characters will be removed as previously:

      TRIM("  foobar\t \r\n ")         // "foobar"
      TRIM(";foo;bar;baz, ", "; ")     // "foo;bar;baz"

* added AQL string functions `LTRIM`, `RTRIM`, `FIND_FIRST`, `FIND_LAST`, `SPLIT`,
  `SUBSTITUTE`

* added AQL functions `ZIP`, `VALUES` and `PERCENTILE`

* made AQL functions `CONCAT` and `CONCAT_SEPARATOR` work with list arguments

* dynamically create extra dispatcher threads if required

* fixed issue #1097: schemas in the API docs no longer show required properties as optional


v2.3.0-beta2 (2014-11-08)
-------------------------

* front-end: new icons for uploading and downloading JSON documents into a collection

* front-end: fixed documents pagination css display error

* front-end: fixed flickering of the progress view

* front-end: fixed missing event for documents filter function

* front-end: jsoneditor: added CMD+Return (Mac) CTRL+Return (Linux/Win) shortkey for
  saving a document

* front-end: added information tooltip for uploading json documents.

* front-end: added database management view to the collapsed navigation menu

* front-end: added collection truncation feature

* fixed issue #1086: arangoimp: Odd errors if arguments are not given properly

* performance improvements for AQL queries that use JavaScript-based expressions
  internally

* added AQL geo functions `WITHIN_RECTANGLE` and `IS_IN_POLYGON`

* fixed non-working query results download in AQL editor of web interface

* removed debug print message in AQL editor query export routine

* fixed issue #1075: Aardvark: user name required even if auth is off #1075

  The fix for this prefills the username input field with the current user's
  account name if any and `root` (the default username) otherwise. Additionally,
  the tooltip text has been slightly adjusted.

* fixed issue #1069: Add 'raw' link to swagger ui so that the raw swagger
  json can easily be retrieved

  This adds a link to the Swagger API docs to an application's detail view in
  the **Applications** tab of the web interface. The link produces the Swagger
  JSON directly. If authentication is turned on, the link requires authentication,
  too.

* documentation updates


v2.3.0-beta1 (2014-11-01)
-------------------------

* added dedicated `NOT IN` operator for AQL

  Previously, a `NOT IN` was only achievable by writing a negated `IN` condition:

      FOR i IN ... FILTER ! (i IN [ 23, 42 ]) ...

  This can now alternatively be expressed more intuitively as follows:

      FOR i IN ... FILTER i NOT IN [ 23, 42 ] ...

* added alternative logical operator syntax for AQL

  Previously, the logical operators in AQL could only be written as:
  - `&&`: logical and
  - `||`: logical or
  - `!`: negation

  ArangoDB 2.3 introduces the alternative variants for these operators:
  - `AND`: logical and
  - `OR`: logical or
  - `NOT`: negation

  The new syntax is just an alternative to the old syntax, allowing easier
  migration from SQL. The old syntax is still fully supported and will be.

* improved output of `ArangoStatement.parse()` and POST `/_api/query`

  If an AQL query can be parsed without problems, The return value of
  `ArangoStatement.parse()` now contains an attribute `ast` with the abstract
  syntax tree of the query (before optimizations). Though this is an internal
  representation of the query and is subject to change, it can be used to inspect
  how ArangoDB interprets a given query.

* improved `ArangoStatement.explain()` and POST `/_api/explain`

  The commands for explaining AQL queries have been improved.

* added command-line option `--javascript.v8-contexts` to control the number of
  V8 contexts created in arangod.

  Previously, the number of V8 contexts was equal to the number of server threads
  (as specified by option `--server.threads`).

  However, it may be sensible to create different amounts of threads and V8
  contexts. If the option is not specified, the number of V8 contexts created
  will be equal to the number of server threads. Thus no change in configuration
  is required to keep the old behavior.

  If you are using the default config files or merge them with your local config
  files, please review if the default number of server threads is okay in your
  environment. Additionally you should verify that the number of V8 contexts
  created (as specified in option `--javascript.v8-contexts`) is okay.

* the number of server.threads specified is now the minimum of threads
  started. There are situation in which threads are waiting for results of
  distributed database servers. In this case the number of threads is
  dynamically increased.

* removed index type "bitarray"

  Bitarray indexes were only half-way documented and integrated in previous versions
  of ArangoDB so their benefit was limited. The support for bitarray indexes has
  thus been removed in ArangoDB 2.3. It is not possible to create indexes of type
  "bitarray" with ArangoDB 2.3.

  When a collection is opened that contains a bitarray index definition created
  with a previous version of ArangoDB, ArangoDB will ignore it and log the following
  warning:

      index type 'bitarray' is not supported in this version of ArangoDB and is ignored

  Future versions of ArangoDB may automatically remove such index definitions so the
  warnings will eventually disappear.

* removed internal "_admin/modules/flush" in order to fix requireApp

* added basic support for handling binary data in Foxx

  Requests with binary payload can be processed in Foxx applications by
  using the new method `res.rawBodyBuffer()`. This will return the unparsed request
  body as a Buffer object.

  There is now also the method `req.requestParts()` available in Foxx to retrieve
  the individual components of a multipart HTTP request.

  Buffer objects can now be used when setting the response body of any Foxx action.
  Additionally, `res.send()` has been added as a convenience method for returning
  strings, JSON objects or buffers from a Foxx action:

      res.send("<p>some HTML</p>");
      res.send({ success: true });
      res.send(new Buffer("some binary data"));

  The convenience method `res.sendFile()` can now be used to easily return the
  contents of a file from a Foxx action:

      res.sendFile(applicationContext.foxxFilename("image.png"));

  `fs.write` now accepts not only strings but also Buffer objects as second parameter:

      fs.write(filename, "some data");
      fs.write(filename, new Buffer("some binary data"));

  `fs.readBuffer` can be used to return the contents of a file in a Buffer object.

* improved performance of insertion into non-unique hash indexes significantly in case
  many duplicate keys are used in the index

* issue #1042: set time zone in log output

  the command-line option `--log.use-local-time` was added to print dates and times in
  the server-local timezone instead of UTC

* command-line options that require a boolean value now validate the
  value given on the command-line

  This prevents issues if no value is specified for an option that
  requires a boolean value. For example, the following command-line would
  have caused trouble in 2.2, because `--server.endpoint` would have been
  used as the value for the `--server.disable-authentication` options
  (which requires a boolean value):

      arangod --server.disable-authentication --server.endpoint tcp://127.0.0.1:8529 data

  In 2.3, running this command will fail with an error and requires to
  be modified to:

      arangod --server.disable-authentication true --server.endpoint tcp://127.0.0.1:8529 data

* improved performance of CSV import in arangoimp

* fixed issue #1027: Stack traces are off-by-one

* fixed issue #1026: Modules loaded in different files within the same app
  should refer to the same module

* fixed issue #1025: Traversal not as expected in undirected graph

* added a _relation function in the general-graph module.

  This deprecated _directedRelation and _undirectedRelation.
  ArangoDB does not offer any constraints for undirected edges
  which caused some confusion of users how undirected relations
  have to be handled. Relation now only supports directed relations
  and the user can actively simulate undirected relations.

* changed return value of Foxx.applicationContext#collectionName:

  Previously, the function could return invalid collection names because
  invalid characters were not replaced in the application name prefix, only
  in the collection name passed.

  Now, the function replaces invalid characters also in the application name
  prefix, which might to slightly different results for application names that
  contained any characters outside the ranges [a-z], [A-Z] and [0-9].

* prevent XSS in AQL editor and logs view

* integrated tutorial into ArangoShell and web interface

* added option `--backslash-escape` for arangoimp when running CSV file imports

* front-end: added download feature for (filtered) documents

* front-end: added download feature for the results of a user query

* front-end: added function to move documents to another collection

* front-end: added sort-by attribute to the documents filter

* front-end: added sorting feature to database, graph management and user management view.

* issue #989: front-end: Databases view not refreshing after deleting a database

* issue #991: front-end: Database search broken

* front-end: added infobox which shows more information about a document (_id, _rev, _key) or
  an edge (_id, _rev, _key, _from, _to). The from and to attributes are clickable and redirect
  to their document location.

* front-end: added edit-mode for deleting multiple documents at the same time.

* front-end: added delete button to the detailed document/edge view.

* front-end: added visual feedback for saving documents/edges inside the editor (error/success).

* front-end: added auto-focusing for the first input field in a modal.

* front-end: added validation for user input in a modal.

* front-end: user defined queries are now stored inside the database and are bound to the current
  user, instead of using the local storage functionality of the browsers. The outcome of this is
  that user defined queries are now independently usable from any device. Also queries can now be
  edited through the standard document editor of the front-end through the _users collection.

* front-end: added import and export functionality for user defined queries.

* front-end: added new keywords and functions to the aql-editor theme

* front-end: applied tile-style to the graph view

* front-end: now using the new graph api including multi-collection support

* front-end: foxx apps are now deletable

* front-end: foxx apps are now installable and updateable through github, if github is their
  origin.

* front-end: added foxx app version control. Multiple versions of a single foxx app are now
  installable and easy to manage and are also arranged in groups.

* front-end: the user-set filter of a collection is now stored until the user navigates to
  another collection.

* front-end: fetching and filtering of documents, statistics, and query operations are now
  handled with asynchronous ajax calls.

* front-end: added progress indicator if the front-end is waiting for a server operation.

* front-end: fixed wrong count of documents in the documents view of a collection.

* front-end: fixed unexpected styling of the manage db view and navigation.

* front-end: fixed wrong handling of select fields in a modal view.

* front-end: fixed wrong positioning of some tooltips.

* automatically call `toJSON` function of JavaScript objects (if present)
  when serializing them into database documents. This change allows
  storing JavaScript date objects in the database in a sensible manner.


v2.2.7 (2014-11-19)
-------------------

* fixed issue #998: Incorrect application URL for non-system Foxx apps

* fixed issue #1079: AQL editor: keyword WITH in UPDATE query is not highlighted

* fix memory leak in cluster nodes

* fixed registration of AQL user-defined functions in Web UI (JS shell)

* fixed error display in Web UI for certain errors
  (now error message is printed instead of 'undefined')

* fixed issue #1059: bug in js module console

* fixed issue #1056: "fs": zip functions fail with passwords

* fixed issue #1063: Docs: measuring unit of --wal.logfile-size?

* fixed issue #1062: Docs: typo in 14.2 Example data


v2.2.6 (2014-10-20)
-------------------

* fixed issue #972: Compilation Issue

* fixed issue #743: temporary directories are now unique and one can read
  off the tool that created them, if empty, they are removed atexit

* Highly improved performance of all AQL GRAPH_* functions.

* Orphan collections in general graphs can now be found via GRAPH_VERTICES
  if either "any" or no direction is defined

* Fixed documentation for AQL function GRAPH_NEIGHBORS.
  The option "vertexCollectionRestriction" is meant to filter the target
  vertices only, and should not filter the path.

* Fixed a bug in GRAPH_NEIGHBORS which enforced only empty results
  under certain conditions


v2.2.5 (2014-10-09)
-------------------

* fixed issue #961: allow non-JSON values in undocument request bodies

* fixed issue 1028: libicu is now statically linked

* fixed cached lookups of collections on the server, which may have caused spurious
  problems after collection rename operations


v2.2.4 (2014-10-01)
-------------------

* fixed accessing `_from` and `_to` attributes in `collection.byExample` and
  `collection.firstExample`

  These internal attributes were not handled properly in the mentioned functions, so
  searching for them did not always produce documents

* fixed issue #1030: arangoimp 2.2.3 crashing, not logging on large Windows CSV file

* fixed issue #1025: Traversal not as expected in undirected graph

* fixed issue #1020

  This requires re-introducing the startup option `--database.force-sync-properties`.

  This option can again be used to force fsyncs of collection, index and database properties
  stored as JSON strings on disk in files named `parameter.json`. Syncing these files after
  a write may be necessary if the underlying storage does not sync file contents by itself
  in a "sensible" amount of time after a file has been written and closed.

  The default value is `true` so collection, index and database properties will always be
  synced to disk immediately. This affects creating, renaming and dropping collections as
  well as creating and dropping databases and indexes. Each of these operations will perform
  an additional fsync on the `parameter.json` file if the option is set to `true`.

  It might be sensible to set this option to `false` for workloads that create and drop a
  lot of collections (e.g. test runs).

  Document operations such as creating, updating and dropping documents are not affected
  by this option.

* fixed issue #1016: AQL editor bug

* fixed issue #1014: WITHIN function returns wrong distance

* fixed AQL shortest path calculation in function `GRAPH_SHORTEST_PATH` to return
  complete vertex objects instead of just vertex ids

* allow changing of attributes of documents stored in server-side JavaScript variables

  Previously, the following did not work:

      var doc = db.collection.document(key);
      doc._key = "abc"; // overwriting internal attributes not supported
      doc.value = 123;  // overwriting existing attributes not supported

  Now, modifying documents stored in server-side variables (e.g. `doc` in the above case)
  is supported. Modifying the variables will not update the documents in the database,
  but will modify the JavaScript object (which can be written back to the database using
  `db.collection.update` or `db.collection.replace`)

* fixed issue #997: arangoimp apparently doesn't support files >2gig on Windows

  large file support (requires using `_stat64` instead of `stat`) is now supported on
  Windows


v2.2.3 (2014-09-02)
-------------------

* added `around` for Foxx controller

* added `type` option for HTTP API `GET /_api/document?collection=...`

  This allows controlling the type of results to be returned. By default, paths to
  documents will be returned, e.g.

      [
        `/_api/document/test/mykey1`,
        `/_api/document/test/mykey2`,
        ...
      ]

  To return a list of document ids instead of paths, the `type` URL parameter can be
  set to `id`:

      [
        `test/mykey1`,
        `test/mykey2`,
        ...
      ]

  To return a list of document keys only, the `type` URL parameter can be set to `key`:

      [
        `mykey1`,
        `mykey2`,
        ...
      ]


* properly capitalize HTTP response header field names in case the `x-arango-async`
  HTTP header was used in a request.

* fixed several documentation issues

* speedup for several general-graph functions, AQL functions starting with `GRAPH_`
  and traversals


v2.2.2 (2014-08-08)
-------------------

* allow storing non-reserved attribute names starting with an underscore

  Previous versions of ArangoDB parsed away all attribute names that started with an
  underscore (e.g. `_test', '_foo', `_bar`) on all levels of a document (root level
  and sub-attribute levels). While this behavior was documented, it was unintuitive and
  prevented storing documents inside other documents, e.g.:

      {
        "_key" : "foo",
        "_type" : "mydoc",
        "references" : [
          {
            "_key" : "something",
            "_rev" : "...",
            "value" : 1
          },
          {
            "_key" : "something else",
            "_rev" : "...",
            "value" : 2
          }
        ]
      }

  In the above example, previous versions of ArangoDB removed all attributes and
  sub-attributes that started with underscores, meaning the embedded documents would lose
  some of their attributes. 2.2.2 should preserve such attributes, and will also allow
  storing user-defined attribute names on the top-level even if they start with underscores
  (such as `_type` in the above example).

* fix conversion of JavaScript String, Number and Boolean objects to JSON.

  Objects created in JavaScript using `new Number(...)`, `new String(...)`, or
  `new Boolean(...)` were not converted to JSON correctly.

* fixed a race condition on task registration (i.e. `require("org/arangodb/tasks").register()`)

  this race condition led to undefined behavior when a just-created task with no offset and
  no period was instantly executed and deleted by the task scheduler, before the `register`
  function returned to the caller.

* changed run-tests.sh to execute all suitable tests.

* switch to new version of gyp

* fixed upgrade button


v2.2.1 (2014-07-24)
-------------------

* fixed hanging write-ahead log recovery for certain cases that involved dropping
  databases

* fixed issue with --check-version: when creating a new database the check failed

* issue #947 Foxx applicationContext missing some properties

* fixed issue with --check-version: when creating a new database the check failed

* added startup option `--wal.suppress-shape-information`

  Setting this option to `true` will reduce memory and disk space usage and require
  less CPU time when modifying documents or edges. It should therefore be turned on
  for standalone ArangoDB servers. However, for servers that are used as replication
  masters, setting this option to `true` will effectively disable the usage of the
  write-ahead log for replication, so it should be set to `false` for any replication
  master servers.

  The default value for this option is `false`.

* added optional `ttl` attribute to specify result cursor expiration for HTTP API method
  `POST /_api/cursor`

  The `ttl` attribute can be used to prevent cursor results from timing out too early.

* issue #947: Foxx applicationContext missing some properties

* (reported by Christian Neubauer):

  The problem was that in Google's V8, signed and unsigned chars are not always declared cleanly.
  so we need to force v8 to compile with forced signed chars which is done by the Flag:
    -fsigned-char
  at least it is enough to follow the instructions of compiling arango on rasperry
  and add "CFLAGS='-fsigned-char'" to the make command of V8 and remove the armv7=0

* Fixed a bug with the replication client. In the case of single document
  transactions the collection was not write locked.


v2.2.0 (2014-07-10)
-------------------

* The replication methods `logger.start`, `logger.stop` and `logger.properties` are
  no-ops in ArangoDB 2.2 as there is no separate replication logger anymore. Data changes
  are logged into the write-ahead log in ArangoDB 2.2, and not separately by the
  replication logger. The replication logger object is still there in ArangoDB 2.2 to
  ensure backwards-compatibility, however, logging cannot be started, stopped or
  configured anymore. Using any of these methods will do nothing.

  This also affects the following HTTP API methods:
  - `PUT /_api/replication/logger-start`
  - `PUT /_api/replication/logger-stop`
  - `GET /_api/replication/logger-config`
  - `PUT /_api/replication/logger-config`

  Using any of these methods is discouraged from now on as they will be removed in
  future versions of ArangoDB.

* INCOMPATIBLE CHANGE: replication of transactions has changed. Previously, transactions
  were logged on a master in one big block and shipped to a slave in one block, too.
  Now transactions will be logged and replicated as separate entries, allowing transactions
  to be bigger and also ensure replication progress.

  This change also affects the behavior of the `stop` method of the replication applier.
  If the replication applier is now stopped manually using the `stop` method and later
  restarted using the `start` method, any transactions that were unfinished at the
  point of stopping will be aborted on a slave, even if they later commit on the master.

  In ArangoDB 2.2, stopping the replication applier manually should be avoided unless the
  goal is to stop replication permanently or to do a full resync with the master anyway.
  If the replication applier still must be stopped, it should be made sure that the
  slave has fetched and applied all pending operations from a master, and that no
  extra transactions are started on the master before the `stop` command on the slave
  is executed.

  Replication of transactions in ArangoDB 2.2 might also lock the involved collections on
  the slave while a transaction is either committed or aborted on the master and the
  change has been replicated to the slave. This change in behavior may be important for
  slave servers that are used for read-scaling. In order to avoid long lasting collection
  locks on the slave, transactions should be kept small.

  The `_replication` system collection is not used anymore in ArangoDB 2.2 and its usage is
  discouraged.

* INCOMPATIBLE CHANGE: the figures reported by the `collection.figures` method
  now only reflect documents and data contained in the journals and datafiles of
  collections. Documents or deletions contained only in the write-ahead log will
  not influence collection figures until the write-ahead log garbage collection
  kicks in. The figures for a collection might therefore underreport the total
  resource usage of a collection.

  Additionally, the attributes `lastTick` and `uncollectedLogfileEntries` have been
  added to the result of the `figures` operation and the HTTP API method
  `PUT /_api/collection/figures`

* added `insert` method as an alias for `save`. Documents can now be inserted into
  a collection using either method:

      db.test.save({ foo: "bar" });
      db.test.insert({ foo: "bar" });

* added support for data-modification AQL queries

* added AQL keywords `INSERT`, `UPDATE`, `REPLACE` and `REMOVE` (and `WITH`) to
  support data-modification AQL queries.

  Unquoted usage of these keywords for attribute names in AQL queries will likely
  fail in ArangoDB 2.2. If any such attribute name needs to be used in a query, it
  should be enclosed in backticks to indicate the usage of a literal attribute
  name.

  For example, the following query will fail in ArangoDB 2.2 with a parse error:

      FOR i IN foo RETURN i.remove

  and needs to be rewritten like this:

      FOR i IN foo RETURN i.`remove`

* disallow storing of JavaScript objects that contain JavaScript native objects
  of type `Date`, `Function`, `RegExp` or `External`, e.g.

      db.test.save({ foo: /bar/ });
      db.test.save({ foo: new Date() });

  will now print

      Error: <data> cannot be converted into JSON shape: could not shape document

  Previously, objects of these types were silently converted into an empty object
  (i.e. `{ }`).

  To store such objects in a collection, explicitly convert them into strings
  like this:

      db.test.save({ foo: String(/bar/) });
      db.test.save({ foo: String(new Date()) });

* The replication methods `logger.start`, `logger.stop` and `logger.properties` are
  no-ops in ArangoDB 2.2 as there is no separate replication logger anymore. Data changes
  are logged into the write-ahead log in ArangoDB 2.2, and not separately by the
  replication logger. The replication logger object is still there in ArangoDB 2.2 to
  ensure backwards-compatibility, however, logging cannot be started, stopped or
  configured anymore. Using any of these methods will do nothing.

  This also affects the following HTTP API methods:
  - `PUT /_api/replication/logger-start`
  - `PUT /_api/replication/logger-stop`
  - `GET /_api/replication/logger-config`
  - `PUT /_api/replication/logger-config`

  Using any of these methods is discouraged from now on as they will be removed in
  future versions of ArangoDB.

* INCOMPATIBLE CHANGE: replication of transactions has changed. Previously, transactions
  were logged on a master in one big block and shipped to a slave in one block, too.
  Now transactions will be logged and replicated as separate entries, allowing transactions
  to be bigger and also ensure replication progress.

  This change also affects the behavior of the `stop` method of the replication applier.
  If the replication applier is now stopped manually using the `stop` method and later
  restarted using the `start` method, any transactions that were unfinished at the
  point of stopping will be aborted on a slave, even if they later commit on the master.

  In ArangoDB 2.2, stopping the replication applier manually should be avoided unless the
  goal is to stop replication permanently or to do a full resync with the master anyway.
  If the replication applier still must be stopped, it should be made sure that the
  slave has fetched and applied all pending operations from a master, and that no
  extra transactions are started on the master before the `stop` command on the slave
  is executed.

  Replication of transactions in ArangoDB 2.2 might also lock the involved collections on
  the slave while a transaction is either committed or aborted on the master and the
  change has been replicated to the slave. This change in behavior may be important for
  slave servers that are used for read-scaling. In order to avoid long lasting collection
  locks on the slave, transactions should be kept small.

  The `_replication` system collection is not used anymore in ArangoDB 2.2 and its usage is
  discouraged.

* INCOMPATIBLE CHANGE: the figures reported by the `collection.figures` method
  now only reflect documents and data contained in the journals and datafiles of
  collections. Documents or deletions contained only in the write-ahead log will
  not influence collection figures until the write-ahead log garbage collection
  kicks in. The figures for a collection might therefore underreport the total
  resource usage of a collection.

  Additionally, the attributes `lastTick` and `uncollectedLogfileEntries` have been
  added to the result of the `figures` operation and the HTTP API method
  `PUT /_api/collection/figures`

* added `insert` method as an alias for `save`. Documents can now be inserted into
  a collection using either method:

      db.test.save({ foo: "bar" });
      db.test.insert({ foo: "bar" });

* added support for data-modification AQL queries

* added AQL keywords `INSERT`, `UPDATE`, `REPLACE` and `REMOVE` (and `WITH`) to
  support data-modification AQL queries.

  Unquoted usage of these keywords for attribute names in AQL queries will likely
  fail in ArangoDB 2.2. If any such attribute name needs to be used in a query, it
  should be enclosed in backticks to indicate the usage of a literal attribute
  name.

  For example, the following query will fail in ArangoDB 2.2 with a parse error:

      FOR i IN foo RETURN i.remove

  and needs to be rewritten like this:

      FOR i IN foo RETURN i.`remove`

* disallow storing of JavaScript objects that contain JavaScript native objects
  of type `Date`, `Function`, `RegExp` or `External`, e.g.

      db.test.save({ foo: /bar/ });
      db.test.save({ foo: new Date() });

  will now print

      Error: <data> cannot be converted into JSON shape: could not shape document

  Previously, objects of these types were silently converted into an empty object
  (i.e. `{ }`).

  To store such objects in a collection, explicitly convert them into strings
  like this:

      db.test.save({ foo: String(/bar/) });
      db.test.save({ foo: String(new Date()) });

* honor startup option `--server.disable-statistics` when deciding whether or not
  to start periodic statistics collection jobs

  Previously, the statistics collection jobs were started even if the server was
  started with the `--server.disable-statistics` flag being set to `true`

* removed startup option `--random.no-seed`

  This option had no effect in previous versions of ArangoDB and was thus removed.

* removed startup option `--database.remove-on-drop`

  This option was used for debugging only.

* removed startup option `--database.force-sync-properties`

  This option is now superfluous as collection properties are now stored in the
  write-ahead log.

* introduced write-ahead log

  All write operations in an ArangoDB server instance are automatically logged
  to the server's write-ahead log. The write-ahead log is a set of append-only
  logfiles, and it is used in case of a crash recovery and for replication.
  Data from the write-ahead log will eventually be moved into the journals or
  datafiles of collections, allowing the server to remove older write-ahead log
  logfiles. Figures of collections will be updated when data are moved from the
  write-ahead log into the journals or datafiles of collections.

  Cross-collection transactions in ArangoDB should benefit considerably by this
  change, as less writes than in previous versions are required to ensure the data
  of multiple collections are atomically and durably committed. All data-modifying
  operations inside transactions (insert, update, remove) will write their
  operations into the write-ahead log directly, making transactions with multiple
  operations also require less physical memory than in previous versions of ArangoDB,
  that required all transaction data to fit into RAM.

  The `_trx` system collection is not used anymore in ArangoDB 2.2 and its usage is
  discouraged.

  The data in the write-ahead log can also be used in the replication context.
  The `_replication` collection that was used in previous versions of ArangoDB to
  store all changes on the server is not used anymore in ArangoDB 2.2. Instead,
  slaves can read from a master's write-ahead log to get informed about most
  recent changes. This removes the need to store data-modifying operations in
  both the actual place and the `_replication` collection.

* removed startup option `--server.disable-replication-logger`

  This option is superfluous in ArangoDB 2.2. There is no dedicated replication
  logger in ArangoDB 2.2. There is now always the write-ahead log, and it is also
  used as the server's replication log. Specifying the startup option
  `--server.disable-replication-logger` will do nothing in ArangoDB 2.2, but the
  option should not be used anymore as it might be removed in a future version.

* changed behavior of replication logger

  There is no dedicated replication logger in ArangoDB 2.2 as there is the
  write-ahead log now. The existing APIs for starting and stopping the replication
  logger still exist in ArangoDB 2.2 for downwards-compatibility, but calling
  the start or stop operations are no-ops in ArangoDB 2.2. When querying the
  replication logger status via the API, the server will always report that the
  replication logger is running. Configuring the replication logger is a no-op
  in ArangoDB 2.2, too. Changing the replication logger configuration has no
  effect. Instead, the write-ahead log configuration can be changed.

* removed MRuby integration for arangod

  ArangoDB had an experimental MRuby integration in some of the publish builds.
  This wasn't continuously developed, and so it has been removed in ArangoDB 2.2.

  This change has led to the following startup options being superfluous:

  - `--ruby.gc-interval`
  - `--ruby.action-directory`
  - `--ruby.modules-path`
  - `--ruby.startup-directory`

  Specifying these startup options will do nothing in ArangoDB 2.2, but the
  options should be avoided from now on as they might be removed in future versions.

* reclaim index memory when last document in collection is deleted

  Previously, deleting documents from a collection did not lead to index sizes being
  reduced. Instead, the already allocated index memory was re-used when a collection
  was refilled.

  Now, index memory for primary indexes and hash indexes is reclaimed instantly when
  the last document from a collection is removed.

* inlined and optimized functions in hash indexes

* added AQL TRANSLATE function

  This function can be used to perform lookups from static lists, e.g.

      LET countryNames = { US: "United States", UK: "United Kingdom", FR: "France" }
      RETURN TRANSLATE("FR", countryNames)

* fixed datafile debugger

* fixed check-version for empty directory

* moved try/catch block to the top of routing chain

* added mountedApp function for foxx-manager

* fixed issue #883: arango 2.1 - when starting multi-machine cluster, UI web
  does not change to cluster overview

* fixed dfdb: should not start any other V8 threads

* cleanup of version-check, added module org/arangodb/database-version,
  added --check-version option

* fixed issue #881: [2.1.0] Bombarded (every 10 sec or so) with
  "WARNING format string is corrupt" when in non-system DB Dashboard

* specialized primary index implementation to allow faster hash table
  rebuilding and reduce lookups in datafiles for the actual value of `_key`.

* issue #862: added `--overwrite` option to arangoimp

* removed number of property lookups for documents during AQL queries that
  access documents

* prevent buffering of long print results in arangosh's and arangod's print
  command

  this change will emit buffered intermediate print results and discard the
  output buffer to quickly deliver print results to the user, and to prevent
  constructing very large buffers for large results

* removed sorting of attribute names for use in a collection's shaper

  sorting attribute names was done on document insert to keep attributes
  of a collection in sorted order for faster comparisons. The sort order
  of attributes was only used in one particular and unlikely case, so it
  was removed. Collections with many different attribute names should
  benefit from this change by faster inserts and slightly less memory usage.

* fixed a bug in arangodump which got the collection name in _from and _to
  attributes of edges wrong (all were "_unknown")

* fixed a bug in arangorestore which did not recognize wrong _from and _to
  attributes of edges

* improved error detection and reporting in arangorestore


v2.1.1 (2014-06-06)
-------------------

* fixed dfdb: should not start any other V8 threads

* signature for collection functions was modified

  The basic change was the substitution of the input parameter of the
  function by an generic options object which can contain multiple
  option parameter of the function.
  Following functions were modified
  remove
  removeBySample
  replace
  replaceBySample
  update
  updateBySample

  Old signature is yet supported but it will be removed in future versions

v2.1.0 (2014-05-29)
-------------------

* implemented upgrade procedure for clusters

* fixed communication issue with agency which prevented reconnect
  after an agent failure

* fixed cluster dashboard in the case that one but not all servers
  in the cluster are down

* fixed a bug with coordinators creating local database objects
  in the wrong order (_system needs to be done first)

* improved cluster dashboard


v2.1.0-rc2 (2014-05-25)
-----------------------

* fixed issue #864: Inconsistent behavior of AQL REVERSE(list) function


v2.1.0-rc1 (XXXX-XX-XX)
-----------------------

* added server-side periodic task management functions:

  - require("org/arangodb/tasks").register(): registers a periodic task
  - require("org/arangodb/tasks").unregister(): unregisters and removes a
    periodic task
  - require("org/arangodb/tasks").get(): retrieves a specific tasks or all
    existing tasks

  the previous undocumented function `internal.definePeriodic` is now
  deprecated and will be removed in a future release.

* decrease the size of some seldom used system collections on creation.

  This will make these collections use less disk space and mapped memory.

* added AQL date functions

* added AQL FLATTEN() list function

* added index memory statistics to `db.<collection>.figures()` function

  The `figures` function will now return a sub-document `indexes`, which lists
  the number of indexes in the `count` sub-attribute, and the total memory
  usage of the indexes in bytes in the `size` sub-attribute.

* added AQL CURRENT_DATABASE() function

  This function returns the current database's name.

* added AQL CURRENT_USER() function

  This function returns the current user from an AQL query. The current user is the
  username that was specified in the `Authorization` HTTP header of the request. If
  authentication is turned off or the query was executed outside a request context,
  the function will return `null`.

* fixed issue #796: Searching with newline chars broken?

  fixed slightly different handling of backslash escape characters in a few
  AQL functions. Now handling of escape sequences should be consistent, and
  searching for newline characters should work the same everywhere

* added OpenSSL version check for configure

  It will report all OpenSSL versions < 1.0.1g as being too old.
  `configure` will only complain about an outdated OpenSSL version but not stop.

* require C++ compiler support (requires g++ 4.8, clang++ 3.4 or Visual Studio 13)

* less string copying returning JSONified documents from ArangoDB, e.g. via
  HTTP GET `/_api/document/<collection>/<document>`

* issue #798: Lower case http headers from arango

  This change allows returning capitalized HTTP headers, e.g.
  `Content-Length` instead of `content-length`.
  The HTTP spec says that headers are case-insensitive, but
  in fact several clients rely on a specific case in response
  headers.
  This change will capitalize HTTP headers if the `X-Arango-Version`
  request header is sent by the client and contains a value of at
  least `20100` (for version 2.1). The default value for the
  compatibility can also be set at server start, using the
  `--server.default-api-compatibility` option.

* simplified usage of `db._createStatement()`

  Previously, the function could not be called with a query string parameter as
  follows:

      db._createStatement(queryString);

  Calling it as above resulted in an error because the function expected an
  object as its parameter. From now on, it's possible to call the function with
  just the query string.

* make ArangoDB not send back a `WWW-Authenticate` header to a client in case the
  client sends the `X-Omit-WWW-Authenticate` HTTP header.

  This is done to prevent browsers from showing their built-in HTTP authentication
  dialog for AJAX requests that require authentication.
  ArangoDB will still return an HTTP 401 (Unauthorized) if the request doesn't
  contain valid credentials, but it will omit the `WWW-Authenticate` header,
  allowing clients to bypass the browser's authentication dialog.

* added REST API method HTTP GET `/_api/job/job-id` to query the status of an
  async job without potentially fetching it from the list of done jobs

* fixed non-intuitive behavior in jobs API: previously, querying the status
  of an async job via the API HTTP PUT `/_api/job/job-id` removed a currently
  executing async job from the list of queryable jobs on the server.
  Now, when querying the result of an async job that is still executing,
  the job is kept in the list of queryable jobs so its result can be fetched
  by a subsequent request.

* use a new data structure for the edge index of an edge collection. This
  improves the performance for the creation of the edge index and in
  particular speeds up removal of edges in graphs. Note however that
  this change might change the order in which edges starting at
  or ending in a vertex are returned. However, this order was never
  guaranteed anyway and it is not sensible to guarantee any particular
  order.

* provide a size hint to edge and hash indexes when initially filling them
  this will lead to less re-allocations when populating these indexes

  this may speed up building indexes when opening an existing collection

* don't requeue identical context methods in V8 threads in case a method is
  already registered

* removed arangod command line option `--database.remove-on-compacted`

* export the sort attribute for graph traversals to the HTTP interface

* add support for arangodump/arangorestore for clusters


v2.0.8 (XXXX-XX-XX)
-------------------

* fixed too-busy iteration over skiplists

  Even when a skiplist query was restricted by a limit clause, the skiplist
  index was queried without the limit. this led to slower-than-necessary
  execution times.

* fixed timeout overflows on 32 bit systems

  this bug has led to problems when select was called with a high timeout
  value (2000+ seconds) on 32bit systems that don't have a forgiving select
  implementation. when the call was made on these systems, select failed
  so no data would be read or sent over the connection

  this might have affected some cluster-internal operations.

* fixed ETCD issues on 32 bit systems

  ETCD was non-functional on 32 bit systems at all. The first call to the
  watch API crashed it. This was because atomic operations worked on data
  structures that were not properly aligned on 32 bit systems.

* fixed issue #848: db.someEdgeCollection.inEdge does not return correct
  value when called the 2nd time after a .save to the edge collection


v2.0.7 (2014-05-05)
-------------------

* issue #839: Foxx Manager missing "unfetch"

* fixed a race condition at startup

  this fixes undefined behavior in case the logger was involved directly at
  startup, before the logger initialization code was called. This should have
  occurred only for code that was executed before the invocation of main(),
  e.g. during ctor calls of statically defined objects.


v2.0.6 (2014-04-22)
-------------------

* fixed issue #835: arangosh doesn't show correct database name



v2.0.5 (2014-04-21)
-------------------

* Fixed a caching problem in IE JS Shell

* added cancelation for async jobs

* upgraded to new gyp for V8

* new Windows installer


v2.0.4 (2014-04-14)
-------------------

* fixed cluster authentication front-end issues for Firefox and IE, there are
  still problems with Chrome


v2.0.3 (2014-04-14)
-------------------

* fixed AQL optimizer bug

* fixed front-end issues

* added password change dialog


v2.0.2 (2014-04-06)
-------------------

* during cluster startup, do not log (somewhat expected) connection errors with
  log level error, but with log level info

* fixed dashboard modals

* fixed connection check for cluster planning front end: firefox does
  not support async:false

* document how to persist a cluster plan in order to relaunch an existing
  cluster later


v2.0.1 (2014-03-31)
-------------------

* make ArangoDB not send back a `WWW-Authenticate` header to a client in case the
  client sends the `X-Omit-WWW-Authenticate` HTTP header.

  This is done to prevent browsers from showing their built-in HTTP authentication
  dialog for AJAX requests that require authentication.
  ArangoDB will still return an HTTP 401 (Unauthorized) if the request doesn't
  contain valid credentials, but it will omit the `WWW-Authenticate` header,
  allowing clients to bypass the browser's authentication dialog.

* fixed isses in arango-dfdb:

  the dfdb was not able to unload certain system collections, so these couldn't be
  inspected with the dfdb sometimes. Additionally, it did not truncate corrupt
  markers from datafiles under some circumstances

* added `changePassword` attribute for users

* fixed non-working "save" button in collection edit view of web interface
  clicking the save button did nothing. one had to press enter in one of the input
  fields to send modified form data

* fixed V8 compile error on MacOS X

* prevent `body length: -9223372036854775808` being logged in development mode for
  some Foxx HTTP responses

* fixed several bugs in web interface dashboard

* fixed issue #783: coffee script not working in manifest file

* fixed issue #783: coffee script not working in manifest file

* fixed issue #781: Cant save current query from AQL editor ui

* bumped version in `X-Arango-Version` compatibility header sent by arangosh and other
  client tools from `1.5` to `2.0`.

* fixed startup options for arango-dfdb, added details option for arango-dfdb

* fixed display of missing error messages and codes in arangosh

* when creating a collection via the web interface, the collection type was always
  "document", regardless of the user's choice


v2.0.0 (2014-03-10)
-------------------

* first 2.0 release


v2.0.0-rc2 (2014-03-07)
-----------------------

* fixed cluster authorization


v2.0.0-rc1 (2014-02-28)
-----------------------

* added sharding :-)

* added collection._dbName attribute to query the name of the database from a collection

  more detailed documentation on the sharding and cluster features can be found in the user
  manual, section **Sharding**

* INCOMPATIBLE CHANGE: using complex values in AQL filter conditions with operators other
  than equality (e.g. >=, >, <=, <) will disable usage of skiplist indexes for filter
  evaluation.

  For example, the following queries will be affected by change:

      FOR doc IN docs FILTER doc.value < { foo: "bar" } RETURN doc
      FOR doc IN docs FILTER doc.value >= [ 1, 2, 3 ] RETURN doc

  The following queries will not be affected by the change:

      FOR doc IN docs FILTER doc.value == 1 RETURN doc
      FOR doc IN docs FILTER doc.value == "foo" RETURN doc
      FOR doc IN docs FILTER doc.value == [ 1, 2, 3 ] RETURN doc
      FOR doc IN docs FILTER doc.value == { foo: "bar" } RETURN doc

* INCOMPATIBLE CHANGE: removed undocumented method `collection.saveOrReplace`

  this feature was never advertised nor documented nor tested.

* INCOMPATIBLE CHANGE: removed undocumented REST API method `/_api/simple/BY-EXAMPLE-HASH`

  this feature was never advertised nor documented nor tested.

* added explicit startup parameter `--server.reuse-address`

  This flag can be used to control whether sockets should be acquired with the SO_REUSEADDR
  flag.

  Regardless of this setting, sockets on Windows are always acquired using the
  SO_EXCLUSIVEADDRUSE flag.

* removed undocumented REST API method GET `/_admin/database-name`

* added user validation API at POST `/_api/user/<username>`

* slightly improved users management API in `/_api/user`:

  Previously, when creating a new user via HTTP POST, the username needed to be
  passed in an attribute `username`. When users were returned via this API,
  the usernames were returned in an attribute named `user`. This was slightly
  confusing and was changed in 2.0 as follows:

  - when adding a user via HTTP POST, the username can be specified in an attribute
  `user`. If this attribute is not used, the API will look into the attribute `username`
  as before and use that value.
  - when users are returned via HTTP GET, the usernames are still returned in an
    attribute `user`.

  This change should be fully downwards-compatible with the previous version of the API.

* added AQL SLICE function to extract slices from lists

* made module loader more node compatible

* the startup option `--javascript.package-path` for arangosh is now deprecated and does
  nothing. Using it will not cause an error, but the option is ignored.

* added coffee script support

* Several UI improvements.

* Exchanged icons in the graphviewer toolbar

* always start networking and HTTP listeners when starting the server (even in
  console mode)

* allow vertex and edge filtering with user-defined functions in TRAVERSAL,
  TRAVERSAL_TREE and SHORTEST_PATH AQL functions:

      // using user-defined AQL functions for edge and vertex filtering
      RETURN TRAVERSAL(friends, friendrelations, "friends/john", "outbound", {
        followEdges: "myfunctions::checkedge",
        filterVertices: "myfunctions::checkvertex"
      })

      // using the following custom filter functions
      var aqlfunctions = require("org/arangodb/aql/functions");
      aqlfunctions.register("myfunctions::checkedge", function (config, vertex, edge, path) {
        return (edge.type !== 'dislikes'); // don't follow these edges
      }, false);

      aqlfunctions.register("myfunctions::checkvertex", function (config, vertex, path) {
        if (vertex.isDeleted || ! vertex.isActive) {
          return [ "prune", "exclude" ]; // exclude these and don't follow them
        }
        return [ ]; // include everything else
      }, false);

* fail if invalid `strategy`, `order` or `itemOrder` attribute values
  are passed to the AQL TRAVERSAL function. Omitting these attributes
  is not considered an error, but specifying an invalid value for any
  of these attributes will make an AQL query fail.

* issue #751: Create database through API should return HTTP status code 201

  By default, the server now returns HTTP 201 (created) when creating a new
  database successfully. To keep compatibility with older ArangoDB versions, the
  startup parameter `--server.default-api-compatibility` can be set to a value
  of `10400` to indicate API compatibility with ArangoDB 1.4. The compatibility
  can also be enforced by setting the `X-Arango-Version` HTTP header in a
  client request to this API on a per-request basis.

* allow direct access from the `db` object to collections whose names start
  with an underscore (e.g. db._users).

  Previously, access to such collections via the `db` object was possible from
  arangosh, but not from arangod (and thus Foxx and actions). The only way
  to access such collections from these places was via the `db._collection(<name>)`
  workaround.

* allow `\n` (as well as `\r\n`) as line terminator in batch requests sent to
  `/_api/batch` HTTP API.

* use `--data-binary` instead of `--data` parameter in generated cURL examples

* issue #703: Also show path of logfile for fm.config()

* issue #675: Dropping a collection used in "graph" module breaks the graph

* added "static" Graph.drop() method for graphs API

* fixed issue #695: arangosh server.password error

* use pretty-printing in `--console` mode by default

* simplified ArangoDB startup options

  Some startup options are now superfluous or their usage is simplified. The
  following options have been changed:

  * `--javascript.modules-path`: this option has been removed. The modules paths
    are determined by arangod and arangosh automatically based on the value of
    `--javascript.startup-directory`.

    If the option is set on startup, it is ignored so startup will not abort with
    an error `unrecognized option`.

  * `--javascript.action-directory`: this option has been removed. The actions
    directory is determined by arangod automatically based on the value of
    `--javascript.startup-directory`.

    If the option is set on startup, it is ignored so startup will not abort with
    an error `unrecognized option`.

  * `--javascript.package-path`: this option is still available but it is not
    required anymore to set the standard package paths (e.g. `js/npm`). arangod
    will automatically use this standard package path regardless of whether it
    was specified via the options.

    It is possible to use this option to add additional package paths to the
    standard value.

  Configuration files included with arangod are adjusted accordingly.

* layout of the graphs tab adapted to better fit with the other tabs

* database selection is moved to the bottom right corner of the web interface

* removed priority queue index type

  this feature was never advertised nor documented nor tested.

* display internal attributes in document source view of web interface

* removed separate shape collections

  When upgrading to ArangoDB 2.0, existing collections will be converted to include
  shapes and attribute markers in the datafiles instead of using separate files for
  shapes.

  When a collection is converted, existing shapes from the SHAPES directory will
  be written to a new datafile in the collection directory, and the SHAPES directory
  will be removed afterwards.

  This saves up to 2 MB of memory and disk space for each collection
  (savings are higher, the less different shapes there are in a collection).
  Additionally, one less file descriptor per opened collection will be used.

  When creating a new collection, the amount of sync calls may be reduced. The same
  may be true for documents with yet-unknown shapes. This may help performance
  in these cases.

* added AQL functions `NTH` and `POSITION`

* added signal handler for arangosh to save last command in more cases

* added extra prompt placeholders for arangosh:
  - `%e`: current endpoint
  - `%u`: current user

* added arangosh option `--javascript.gc-interval` to control amount of
  garbage collection performed by arangosh

* fixed issue #651: Allow addEdge() to take vertex ids in the JS library

* removed command-line option `--log.format`

  In previous versions, this option did not have an effect for most log messages, so
  it got removed.

* removed C++ logger implementation

  Logging inside ArangoDB is now done using the LOG_XXX() macros. The LOGGER_XXX()
  macros are gone.

* added collection status "loading"


v1.4.16 (XXXX-XX-XX)
--------------------

* fixed too eager datafile deletion

  this issue could have caused a crash when the compaction had marked datafiles as obsolete
  and they were removed while "old" temporary query results still pointed to the old datafile
  positions

* fixed issue #826: Replication fails when a collection's configuration changes


v1.4.15 (2014-04-19)
--------------------

* bugfix for AQL query optimizer

  the following type of query was too eagerly optimized, leading to errors in code-generation:

      LET a = (FOR i IN [] RETURN i) LET b = (FOR i IN [] RETURN i) RETURN 1

  the problem occurred when both lists in the subqueries were empty. In this case invalid code
  was generated and the query couldn't be executed.


v1.4.14 (2014-04-05)
--------------------

* fixed race conditions during shape / attribute insertion

  A race condition could have led to spurious `cannot find attribute #xx` or
  `cannot find shape #xx` (where xx is a number) warning messages being logged
  by the server. This happened when a new attribute was inserted and at the same
  time was queried by another thread.

  Also fixed a race condition that may have occurred when a thread tried to
  access the shapes / attributes hash tables while they were resized. In this
  cases, the shape / attribute may have been hashed to a wrong slot.

* fixed a memory barrier / cpu synchronization problem with libev, affecting
  Windows with Visual Studio 2013 (probably earlier versions are affected, too)

  The issue is described in detail here:
  http://lists.schmorp.de/pipermail/libev/2014q1/002318.html


v1.4.13 (2014-03-14)
--------------------

* added diagnostic output for Foxx application upload

* allow dump & restore from ArangoDB 1.4 with an ArangoDB 2.0 server

* allow startup options `temp-path` and `default-language` to be specified from the arangod
  configuration file and not only from the command line

* fixed too eager compaction

  The compaction will now wait for several seconds before trying to re-compact the same
  collection. Additionally, some other limits have been introduced for the compaction.


v1.4.12 (2014-03-05)
--------------------

* fixed display bug in web interface which caused the following problems:
  - documents were displayed in web interface as being empty
  - document attributes view displayed many attributes with content "undefined"
  - document source view displayed many attributes with name "TYPEOF" and value "undefined"
  - an alert popping up in the browser with message "Datatables warning..."

* re-introduced old-style read-write locks to supports Windows versions older than
  Windows 2008R2 and Windows 7. This should re-enable support for Windows Vista and
  Windows 2008.


v1.4.11 (2014-02-27)
--------------------

* added SHORTEST_PATH AQL function

  this calculates the shortest paths between two vertices, using the Dijkstra
  algorithm, employing a min-heap

  By default, ArangoDB does not know the distance between any two vertices and
  will use a default distance of 1. A custom distance function can be registered
  as an AQL user function to make the distance calculation use any document
  attributes or custom logic:

      RETURN SHORTEST_PATH(cities, motorways, "cities/CGN", "cities/MUC", "outbound", {
        paths: true,
        distance: "myfunctions::citydistance"
      })

      // using the following custom distance function
      var aqlfunctions = require("org/arangodb/aql/functions");
      aqlfunctions.register("myfunctions::distance", function (config, vertex1, vertex2, edge) {
        return Math.sqrt(Math.pow(vertex1.x - vertex2.x) + Math.pow(vertex1.y - vertex2.y));
      }, false);

* fixed bug in Graph.pathTo function

* fixed small memleak in AQL optimizer

* fixed access to potentially uninitialized variable when collection had a cap constraint


v1.4.10 (2014-02-21)
--------------------

* fixed graph constructor to allow graph with some parameter to be used

* added node.js "events" and "stream"

* updated npm packages

* added loading of .json file

* Fixed http return code in graph api with waitForSync parameter.

* Fixed documentation in graph, simple and index api.

* removed 2 tests due to change in ruby library.

* issue #756: set access-control-expose-headers on CORS response

  the following headers are now whitelisted by ArangoDB in CORS responses:
  - etag
  - content-encoding
  - content-length
  - location
  - server
  - x-arango-errors
  - x-arango-async-id


v1.4.9 (2014-02-07)
-------------------

* return a document's current etag in response header for HTTP HEAD requests on
  documents that return an HTTP 412 (precondition failed) error. This allows
  retrieving the document's current revision easily.

* added AQL function `SKIPLIST` to directly access skiplist indexes from AQL

  This is a shortcut method to use a skiplist index for retrieving specific documents in
  indexed order. The function capability is rather limited, but it may be used
  for several cases to speed up queries. The documents are returned in index order if
  only one condition is used.

      /* return all documents with mycollection.created > 12345678 */
      FOR doc IN SKIPLIST(mycollection, { created: [[ '>', 12345678 ]] })
        RETURN doc

      /* return first document with mycollection.created > 12345678 */
      FOR doc IN SKIPLIST(mycollection, { created: [[ '>', 12345678 ]] }, 0, 1)
        RETURN doc

      /* return all documents with mycollection.created between 12345678 and 123456790 */
      FOR doc IN SKIPLIST(mycollection, { created: [[ '>', 12345678 ], [ '<=', 123456790 ]] })
        RETURN doc

      /* return all documents with mycollection.a equal 1 and .b equal 2 */
      FOR doc IN SKIPLIST(mycollection, { a: [[ '==', 1 ]], b: [[ '==', 2 ]] })
        RETURN doc

  The function requires a skiplist index with the exact same attributes to
  be present on the specified collection. All attributes present in the skiplist
  index must be specified in the conditions specified for the `SKIPLIST` function.
  Attribute declaration order is important, too: attributes must be specified in the
  same order in the condition as they have been declared in the skiplist index.

* added command-line option `--server.disable-authentication-unix-sockets`

  with this option, authentication can be disabled for all requests coming
  in via UNIX domain sockets, enabling clients located on the same host as
  the ArangoDB server to connect without authentication.
  Other connections (e.g. TCP/IP) are not affected by this option.

  The default value for this option is `false`.
  Note: this option is only supported on platforms that support Unix domain
  sockets.

* call global arangod instance destructor on shutdown

* issue #755: TRAVERSAL does not use strategy, order and itemOrder options

  these options were not honored when configuring a traversal via the AQL
  TRAVERSAL function. Now, these options are used if specified.

* allow vertex and edge filtering with user-defined functions in TRAVERSAL,
  TRAVERSAL_TREE and SHORTEST_PATH AQL functions:

      // using user-defined AQL functions for edge and vertex filtering
      RETURN TRAVERSAL(friends, friendrelations, "friends/john", "outbound", {
        followEdges: "myfunctions::checkedge",
        filterVertices: "myfunctions::checkvertex"
      })

      // using the following custom filter functions
      var aqlfunctions = require("org/arangodb/aql/functions");
      aqlfunctions.register("myfunctions::checkedge", function (config, vertex, edge, path) {
        return (edge.type !== 'dislikes'); // don't follow these edges
      }, false);

      aqlfunctions.register("myfunctions::checkvertex", function (config, vertex, path) {
        if (vertex.isDeleted || ! vertex.isActive) {
          return [ "prune", "exclude" ]; // exclude these and don't follow them
        }
        return [ ]; // include everything else
      }, false);

* issue #748: add vertex filtering to AQL's TRAVERSAL[_TREE]() function


v1.4.8 (2014-01-31)
-------------------

* install foxx apps in the web interface

* fixed a segfault in the import API


v1.4.7 (2014-01-23)
-------------------

* issue #744: Add usage example arangoimp from Command line

* issue #738: added __dirname, __filename pseudo-globals. Fixes #733. (@by pluma)

* mount all Foxx applications in system apps directory on startup


v1.4.6 (2014-01-20)
-------------------

* issue #736: AQL function to parse collection and key from document handle

* added fm.rescan() method for Foxx-Manager

* fixed issue #734: foxx cookie and route problem

* added method `fm.configJson` for arangosh

* include `startupPath` in result of API `/_api/foxx/config`


v1.4.5 (2014-01-15)
-------------------

* fixed issue #726: Alternate Windows Install Method

* fixed issue #716: dpkg -P doesn't remove everything

* fixed bugs in description of HTTP API `_api/index`

* fixed issue #732: Rest API GET revision number

* added missing documentation for several methods in HTTP API `/_api/edge/...`

* fixed typos in description of HTTP API `_api/document`

* defer evaluation of AQL subqueries and logical operators (lazy evaluation)

* Updated font in WebFrontend, it now contains a version that renders properly on Windows

* generally allow function return values as call parameters to AQL functions

* fixed potential deadlock in global context method execution

* added override file "arangod.conf.local" (and co)


v1.4.4 (2013-12-24)
-------------------

* uid and gid are now set in the scripts, there is no longer a separate config file for
  arangod when started from a script

* foxx-manager is now an alias for arangosh

* arango-dfdb is now an alias for arangod, moved from bin to sbin

* changed from readline to linenoise for Windows

* added --install-service and --uninstall-service for Windows

* removed --daemon and --supervisor for Windows

* arangosh and arangod now uses the config-file which maps the binary name, i. e. if you
  rename arangosh to foxx-manager it will use the config file foxx-manager.conf

* fixed lock file for Windows

* fixed issue #711, #687: foxx-manager throws internal errors

* added `--server.ssl-protocol` option for client tools
  this allows connecting from arangosh, arangoimp, arangoimp etc. to an ArangoDB
  server that uses a non-default value for `--server.ssl-protocol`. The default
  value for the SSL protocol is 4 (TLSv1). If the server is configured to use a
  different protocol, it was not possible to connect to it with the client tools.

* added more detailed request statistics

  This adds the number of async-executed HTTP requests plus the number of HTTP
  requests per individual HTTP method type.

* added `--force` option for arangorestore
  this option allows continuing a restore operation even if the server reports errors
  in the middle of the restore operation

* better error reporting for arangorestore
  in case the server returned an HTTP error, arangorestore previously reported this
  error as `internal error` without any details only. Now server-side errors are
  reported by arangorestore with the server's error message

* include more system collections in dumps produced by arangodump
  previously some system collections were intentionally excluded from dumps, even if the
  dump was run with `--include-system-collections`. for example, the collections `_aal`,
  `_modules`, `_routing`, and `_users` were excluded. This makes sense in a replication
  context but not always in a dump context.
  When specifying `--include-system-collections`, arangodump will now include the above-
  mentioned collections in the dump, too. Some other system collections are still excluded
  even when the dump is run with `--include-system-collections`, for example `_replication`
  and `_trx`.

* fixed issue #701: ArangoStatement undefined in arangosh

* fixed typos in configuration files


v1.4.3 (2013-11-25)
-------------------

* fixed a segfault in the AQL optimizer, occurring when a constant non-list value was
  used on the right-hand side of an IN operator that had a collection attribute on the
  left-hand side

* issue #662:

  Fixed access violation errors (crashes) in the Windows version, occurring under some
  circumstances when accessing databases with multiple clients in parallel

* fixed issue #681: Problem with ArchLinux PKGBUILD configuration


v1.4.2 (2013-11-20)
-------------------

* fixed issue #669: Tiny documentation update

* ported Windows version to use native Windows API SRWLocks (slim read-write locks)
  and condition variables instead of homemade versions

  MSDN states the following about the compatibility of SRWLocks and Condition Variables:

      Minimum supported client:
      Windows Server 2008 [desktop apps | Windows Store apps]

      Minimum supported server:
      Windows Vista [desktop apps | Windows Store apps]

* fixed issue #662: ArangoDB on Windows hanging

  This fixes a deadlock issue that occurred on Windows when documents were written to
  a collection at the same time when some other thread tried to drop the collection.

* fixed file-based logging in Windows

  the logger complained on startup if the specified log file already existed

* fixed startup of server in daemon mode (`--daemon` startup option)

* fixed a segfault in the AQL optimizer

* issue #671: Method graph.measurement does not exist

* changed Windows condition variable implementation to use Windows native
  condition variables

  This is an attempt to fix spurious Windows hangs as described in issue #662.

* added documentation for JavaScript traversals

* added --code-page command-line option for Windows version of arangosh

* fixed a problem when creating edges via the web interface.

  The problem only occurred if a collection was created with type "document
  collection" via the web interface, and afterwards was dropped and re-created
  with type "edge collection". If the web interface page was not reloaded,
  the old collection type (document) was cached, making the subsequent creation
  of edges into the (seeming-to-be-document) collection fail.

  The fix is to not cache the collection type in the web interface. Users of
  an older version of the web interface can reload the collections page if they
  are affected.

* fixed a caching problem in arangosh: if a collection was created using the web
  interface, and then removed via arangosh, arangosh did not actually drop the
  collection due to caching.

  Because the `drop` operation was not carried out, this caused misleading error
  messages when trying to re-create the collection (e.g. `cannot create collection:
  duplicate name`).

* fixed ALT-introduced characters for arangosh console input on Windows

  The Windows readline port was not able to handle characters that are built
  using CTRL or ALT keys. Regular characters entered using the CTRL or ALT keys
  were silently swallowed and not passed to the terminal input handler.

  This did not seem to cause problems for the US keyboard layout, but was a
  severe issue for keyboard layouts that require the ALT (or ALT-GR) key to
  construct characters. For example, entering the character `{` with a German
  keyboard layout requires pressing ALT-GR + 9.

* fixed issue #665: Hash/skiplist combo madness bit my ass

  this fixes a problem with missing/non-deterministic rollbacks of inserts in
  case of a unique constraint violation into a collection with multiple secondary
  indexes (with at least one of them unique)

* fixed issue #664: ArangoDB installer on Windows requires drive c:

* partly fixed issue #662: ArangoDB on Windows hanging

  This fixes dropping databases on Windows. In previous 1.4 versions on Windows,
  one shape collection file was not unloaded and removed when dropping a database,
  leaving one directory and one shape collection file in the otherwise-dropped
  database directory.

* fixed issue #660: updated documentation on indexes


v1.4.1 (2013-11-08)
-------------------

* performance improvements for skip-list deletes


v1.4.1-rc1 (2013-11-07)
-----------------------

* fixed issue #635: Web-Interface should have a "Databases" Menu for Management

* fixed issue #624: Web-Interface is missing a Database selector

* fixed segfault in bitarray query

* fixed issue #656: Cannot create unique index through web interface

* fixed issue #654: bitarray index makes server down

* fixed issue #653: Slow query

* fixed issue #650: Randomness of any() should be improved

* made AQL `DOCUMENT()` function polymorphic and work with just one parameter.

  This allows using the `DOCUMENT` function like this:

      DOCUMENT('users/john')
      DOCUMENT([ 'users/john', 'users/amy' ])

  in addition to the existing use cases:

      DOCUMENT(users, 'users/john')
      DOCUMENT(users, 'john')
      DOCUMENT(users, [ 'users/john' ])
      DOCUMENT(users, [ 'users/john', 'users/amy' ])
      DOCUMENT(users, [ 'john', 'amy' ])

* simplified usage of ArangoDB batch API

  It is not necessary anymore to send the batch boundary in the HTTP `Content-Type`
  header. Previously, the batch API expected the client to send a Content-Type header
  of`multipart/form-data; boundary=<some boundary value>`. This is still supported in
  ArangoDB 2.0, but clients can now also omit this header. If the header is not
  present in a client request, ArangoDB will ignore the request content type and
  read the MIME boundary from the beginning of the request body.

  This also allows using the batch API with the Swagger "Try it out" feature (which is
  not too good at sending a different or even dynamic content-type request header).

* added API method GET `/_api/database/user`

  This returns the list of databases a specific user can see without changing the
  username/passwd.

* issue #424: Documentation about IDs needs to be upgraded


v1.4.0 (2013-10-29)
-------------------

* fixed issue #648: /batch API is missing from Web Interface API Documentation (Swagger)

* fixed issue #647: Icon tooltips missing

* fixed issue #646: index creation in web interface

* fixed issue #645: Allow jumping from edge to linked vertices

* merged PR for issue #643: Some minor corrections and a link to "Downloads"

* fixed issue #642: Completion of error handling

* fixed issue #639: compiling v1.4 on maverick produces warnings on -Wstrict-null-sentinel

* fixed issue #634: Web interface bug: Escape does not always propagate

* fixed issue #620: added startup option `--server.default-api-compatibility`

  This adds the following changes to the ArangoDB server and clients:
  - the server provides a new startup option `--server.default-api-compatibility`.
    This option can be used to determine the compatibility of (some) server API
    return values. The value for this parameter is a server version number,
    calculated as follows: `10000 * major + 100 * minor` (e.g. `10400` for ArangoDB
    1.3). The default value is `10400` (1.4), the minimum allowed value is `10300`
    (1.3).

    When setting this option to a value lower than the current server version,
    the server might respond with old-style results to "old" clients, increasing
    compatibility with "old" (non-up-to-date) clients.

  - the server will on each incoming request check for an HTTP header
    `x-arango-version`. Clients can optionally set this header to the API
    version number they support. For example, if a client sends the HTTP header
    `x-arango-version: 10300`, the server will pick this up and might send ArangoDB
    1.3-style responses in some situations.

    Setting either the startup parameter or using the HTTP header (or both) allows
    running "old" clients with newer versions of ArangoDB, without having to adjust
    the clients too much.

  - the `location` headers returned by the server for the APIs `/_api/document/...`
    and `/_api/collection/...` will have different values depending on the used API
    version. If the API compatibility is `10300`, the `location` headers returned
    will look like this:

        location: /_api/document/....

    whereas when an API compatibility of `10400` or higher is used, the `location`
    headers will look like this:

        location: /_db/<database name>/_api/document/...

  Please note that even in the presence of this, old API versions still may not
  be supported forever by the server.

* fixed issue #643: Some minor corrections and a link to "Downloads" by @frankmayer

* started issue #642: Completion of error handling

* fixed issue #639: compiling v1.4 on maverick produces warnings on
  -Wstrict-null-sentinel

* fixed issue #621: Standard Config needs to be fixed

* added function to manage indexes (web interface)

* improved server shutdown time by signaling shutdown to applicationserver,
  logging, cleanup and compactor threads

* added foxx-manager `replace` command

* added foxx-manager `installed` command (a more intuitive alias for `list`)

* fixed issue #617: Swagger API is missing '/_api/version'

* fixed issue #615: Swagger API: Some commands have no parameter entry forms

* fixed issue #614: API : Typo in : Request URL /_api/database/current

* fixed issue #609: Graph viz tool - different background color

* fixed issue #608: arangosh config files - eventually missing in the manual

* fixed issue #607: Admin interface: no core documentation

* fixed issue #603: Aardvark Foxx App Manager

* fixed a bug in type-mapping between AQL user functions and the AQL layer

  The bug caused errors like the following when working with collection documents
  in an AQL user function:

      TypeError: Cannot assign to read only property '_id' of #<ShapedJson>

* create less system collections when creating a new database

  This is achieved by deferring collection creation until the collections are actually
  needed by ArangoDB. The following collections are affected by the change:
  - `_fishbowl`
  - `_structures`


v1.4.0-beta2 (2013-10-14)
-------------------------

* fixed compaction on Windows

  The compaction on Windows did not ftruncate the cleaned datafiles to a smaller size.
  This has been fixed so not only the content of the files is cleaned but also files
  are re-created with potentially smaller sizes.

* only the following system collections will be excluded from replication from now on:
  - `_replication`
  - `_trx`
  - `_users`
  - `_aal`
  - `_fishbowl`
  - `_modules`
  - `_routing`

  Especially the following system collections will now be included in replication:
  - `_aqlfunctions`
  - `_graphs`

  In previous versions of ArangoDB, all system collections were excluded from the
  replication.

  The change also caused a change in the replication logger and applier:
  in previous versions of ArangoDB, only a collection's id was logged for an operation.
  This has not caused problems for non-system collections but for system collections
  there ids might differ. In addition to a collection id ArangoDB will now also log the
  name of a collection for each replication event.

  The replication applier will now look for the collection name attribute in logged
  events preferably.

* added database selection to arango-dfdb

* provide foxx-manager, arangodump, and arangorestore in Windows build

* ArangoDB 1.4 will refuse to start if option `--javascript.app-path` is not set.

* added startup option `--server.allow-method-override`

  This option can be set to allow overriding the HTTP request method in a request using
  one of the following custom headers:

  - x-http-method-override
  - x-http-method
  - x-method-override

  This allows bypassing proxies and tools that would otherwise just let certain types of
  requests pass. Enabling this option may impose a security risk, so it should only be
  used in very controlled environments.

  The default value for this option is `false` (no method overriding allowed).

* added "details" URL parameter for bulk import API

  Setting the `details` URL parameter to `true` in a call to POST `/_api/import` will make
  the import return details about non-imported documents in the `details` attribute. If
  `details` is `false` or omitted, no `details` attribute will be present in the response.
  This is the same behavior that previous ArangoDB versions exposed.

* added "complete" option for bulk import API

  Setting the `complete` URL parameter to `true` in a call to POST `/_api/import` will make
  the import completely fail if at least one of documents cannot be imported successfully.

  It defaults to `false`, which will make ArangoDB continue importing the other documents
  from the import even if some documents cannot be imported. This is the same behavior that
  previous ArangoDB versions exposed.

* added missing swagger documentation for `/_api/log`

* calling `/_api/logs` (or `/_admin/logs`) is only permitted from the `_system` database now.

  Calling this API method for/from other database will result in an HTTP 400.

' ported fix from https://github.com/novus/nvd3/commit/0894152def263b8dee60192f75f66700cea532cc

  This prevents JavaScript errors from occurring in Chrome when in the admin interface,
  section "Dashboard".

* show current database name in web interface (bottom right corner)

* added missing documentation for /_api/import in swagger API docs

* allow specification of database name for replication sync command replication applier

  This allows syncing from a master database with a different name than the slave database.

* issue #601: Show DB in prompt

  arangosh now displays the database name as part of the prompt by default.

  Can change the prompt by using the `--prompt` option, e.g.

      > arangosh --prompt "my db is named \"%d\"> "


v1.4.0-beta1 (2013-10-01)
-------------------------

* make the Foxx manager use per-database app directories

  Each database now has its own subdirectory for Foxx applications. Each database
  can thus use different Foxx applications if required. A Foxx app for a specific
  database resides in `<app-path>/databases/<database-name>/<app-name>`.

  System apps are shared between all databases. They reside in `<app-path>/system/<app-name>`.

* only trigger an engine reset in development mode for URLs starting with `/dev/`

  This prevents ArangoDB from reloading all Foxx applications when it is not
  actually necessary.

* changed error code from 10 (bad parameter) to 1232 (invalid key generator) for
  errors that are due to an invalid key generator specification when creating a new
  collection

* automatic detection of content-type / mime-type for Foxx assets based on filenames,
  added possibility to override auto detection

* added endpoint management API at `/_api/endpoint`

* changed HTTP return code of PUT `/_api/cursor` from 400 to 404 in case a
  non-existing cursor is referred to

* issue #360: added support for asynchronous requests

  Incoming HTTP requests with the headers `x-arango-async: true` or
  `x-arango-async: store` will be answered by the server instantly with a generic
  HTTP 202 (Accepted) response.

  The actual requests will be queued and processed by the server asynchronously,
  allowing the client to continue sending other requests without waiting for the
  server to process the actually requested operation.

  The exact point in time when a queued request is executed is undefined. If an
  error occurs during execution of an asynchronous request, the client will not
  be notified by the server.

  The maximum size of the asynchronous task queue can be controlled using the new
  option `--scheduler.maximal-queue-size`. If the queue contains this many number of
  tasks and a new asynchronous request comes in, the server will reject it with an
  HTTP 500 (internal server error) response.

  Results of incoming requests marked with header `x-arango-async: true` will be
  discarded by the server immediately. Clients have no way of accessing the result
  of such asynchronously executed request. This is just _fire and forget_.

  To later retrieve the result of an asynchronously executed request, clients can
  mark a request with the header `x-arango-async: keep`. This makes the server
  store the result of the request in memory until explicitly fetched by a client
  via the `/_api/job` API. The `/_api/job` API also provides methods for basic
  inspection of which pending or already finished requests there are on the server,
  plus ways for garbage collecting unneeded results.

* Added new option `--scheduler.maximal-queue-size`.

* issue #590: Manifest Lint

* added data dump and restore tools, arangodump and arangorestore.

  arangodump can be used to create a logical dump of an ArangoDB database, or
  just dedicated collections. It can be used to dump both a collection's structure
  (properties and indexes) and data (documents).

  arangorestore can be used to restore data from a dump created with arangodump.
  arangorestore currently does not re-create any indexes, and doesn't yet handle
  referenced documents in edges properly when doing just partial restores.
  This will be fixed until 1.4 stable.

* introduced `--server.database` option for arangosh, arangoimp, and arangob.

  The option allows these client tools to use a certain database for their actions.
  In arangosh, the current database can be switched at any time using the command

      db._useDatabase(<name>);

  When no database is specified, all client tools will assume they should use the
  default database `_system`. This is done for downwards-compatibility reasons.

* added basic multi database support (alpha)

  New databases can be created using the REST API POST `/_api/database` and the
  shell command `db._createDatabase(<name>)`.

  The default database in ArangoDB is called `_system`. This database is always
  present and cannot be deleted by the user. When an older version of ArangoDB is
  upgraded to 1.4, the previously only database will automatically become the
  `_system` database.

  New databases can be created with the above commands, and can be deleted with the
  REST API DELETE `/_api/database/<name>` or the shell command `db._dropDatabase(<name>);`.

  Deleting databases is still unstable in ArangoDB 1.4 alpha and might crash the
  server. This will be fixed until 1.4 stable.

  To access a specific database via the HTTP REST API, the `/_db/<name>/` prefix
  can be used in all URLs. ArangoDB will check if an incoming request starts with
  this prefix, and will automatically pick the database name from it. If the prefix
  is not there, ArangoDB will assume the request is made for the default database
  (`_system`). This is done for downwards-compatibility reasons.

  That means, the following URL pathnames are logically identical:

      /_api/document/mycollection/1234
      /_db/_system/document/mycollection/1234

  To access a different database (e.g. `test`), the URL pathname would look like this:

      /_db/test/document/mycollection/1234

  New databases can also be created and existing databases can only be dropped from
  within the default database (`_system`). It is not possible to drop the `_system`
  database itself.

  Cross-database operations are unintended and unsupported. The intention of the
  multi-database feature is to have the possibility to have a few databases managed
  by ArangoDB in parallel, but to only access one database at a time from a connection
  or a request.

  When accessing the web interface via the URL pathname `/_admin/html/` or `/_admin/aardvark`,
  the web interface for the default database (`_system`) will be displayed.
  To access the web interface for a different database, the database name can be
  put into the URLs as a prefix, e.g. `/_db/test/_admin/html` or
  `/_db/test/_admin/aardvark`.

  All internal request handlers and also all user-defined request handlers and actions
  (including Foxx) will only get to see the unprefixed URL pathnames (i.e. excluding
  any database name prefix). This is to ensure downwards-compatibility.

  To access the name of the requested database from any action (including Foxx), use
  use `req.database`.

  For example, when calling the URL `/myapp/myaction`, the content of `req.database`
  will be `_system` (the default database because no database got specified) and the
  content of `req.url` will be `/myapp/myaction`.

  When calling the URL `/_db/test/myapp/myaction`, the content of `req.database` will be
  `test`, and the content of `req.url` will still be `/myapp/myaction`.

* Foxx now excludes files starting with . (dot) when bundling assets

  This mitigates problems with editor swap files etc.

* made the web interface a Foxx application

  This change caused the files for the web interface to be moved from `html/admin` to
  `js/apps/aardvark` in the file system.

  The base URL for the admin interface changed from `_admin/html/index.html` to
  `_admin/aardvark/index.html`.

  The "old" redirection to `_admin/html/index.html` will now produce a 404 error.

  When starting ArangoDB with the `--upgrade` option, this will automatically be remedied
  by putting in a redirection from `/` to `/_admin/aardvark/index.html`, and from
  `/_admin/html/index.html` to `/_admin/aardvark/index.html`.

  This also obsoletes the following configuration (command-line) options:
  - `--server.admin-directory`
  - `--server.disable-admin-interface`

  when using these now obsolete options when the server is started, no error is produced
  for downwards-compatibility.

* changed User-Agent value sent by arangoimp, arangosh, and arangod from "VOC-Agent" to
  "ArangoDB"

* changed journal file creation behavior as follows:

  Previously, a journal file for a collection was always created when a collection was
  created. When a journal filled up and became full, the current journal was made a
  datafile, and a new (empty) journal was created automatically. There weren't many
  intended situations when a collection did not have at least one journal.

  This is changed now as follows:
  - when a collection is created, no journal file will be created automatically
  - when there is a write into a collection without a journal, the journal will be
    created lazily
  - when there is a write into a collection with a full journal, a new journal will
    be created automatically

  From the end user perspective, nothing should have changed, except that there is now
  less disk usage for empty collections. Disk usage of infrequently updated collections
  might also be reduced significantly by running the `rotate()` method of a collection,
  and not writing into a collection subsequently.

* added method `collection.rotate()`

  This allows premature rotation of a collection's current journal file into a (read-only)
  datafile. The purpose of using `rotate()` is to prematurely allow compaction (which is
  performed on datafiles only) on data, even if the journal was not filled up completely.

  Using `rotate()` may make sense in the following scenario:

      c = db._create("test");
      for (i = 0; i < 1000; ++i) {
        c.save(...); // insert lots of data here
      }

      ...
      c.truncate(); // collection is now empty
      // only data in datafiles will be compacted by following compaction runs
      // all data in the current journal would not be compacted

      // calling rotate will make the current journal a datafile, and thus make it
      // eligible for compaction
      c.rotate();

  Using `rotate()` may also be useful when data in a collection is known to not change
  in the immediate future. After having completed all write operations on a collection,
  performing a `rotate()` will reduce the size of the current journal to the actually
  required size (remember that journals are pre-allocated with a specific size) before
  making the journal a datafile. Thus `rotate()` may cause disk space savings, even if
  the datafiles does not qualify for compaction after rotation.

  Note: rotating the journal is asynchronous, so that the actual rotation may be executed
  after `rotate()` returns to the caller.

* changed compaction to merge small datafiles together (up to 3 datafiles are merged in
  a compaction run)

  In the regular case, this should leave less small datafiles stay around on disk and allow
  using less file descriptors in total.

* added AQL MINUS function

* added AQL UNION_DISTINCT function (more efficient than combination of `UNIQUE(UNION())`)

* updated mruby to 2013-08-22

* issue #587: Add db._create() in help for startup arangosh

* issue #586: Share a link on installation instructions in the User Manual

* issue #585: Bison 2.4 missing on Mac for custom build

* issue #584: Web interface images broken in devel

* issue #583: Small documentation update

* issue #581: Parameter binding for attributes

* issue #580: Small improvements (by @guidoreina)

* issue #577: Missing documentation for collection figures in implementor manual

* issue #576: Get disk usage for collections and graphs

  This extends the result of the REST API for /_api/collection/figures with
  the attributes `compactors.count`, `compactors.fileSize`, `shapefiles.count`,
  and `shapefiles.fileSize`.

* issue #575: installing devel version on mac (low prio)

* issue #574: Documentation (POST /_admin/routing/reload)

* issue #558: HTTP cursors, allow count to ignore LIMIT


v1.4.0-alpha1 (2013-08-02)
--------------------------

* added replication. check online manual for details.

* added server startup options `--server.disable-replication-logger` and
  `--server.disable-replication-applier`

* removed action deployment tool, this now handled with Foxx and its manager or
  by kaerus node utility

* fixed a server crash when using byExample / firstExample inside a transaction
  and the collection contained a usable hash/skiplist index for the example

* defineHttp now only expects a single context

* added collection detail dialog (web interface)

  Shows collection properties, figures (datafiles, journals, attributes, etc.)
  and indexes.

* added documents filter (web interface)

  Allows searching for documents based on attribute values. One or many filter
  conditions can be defined, using comparison operators such as '==', '<=', etc.

* improved AQL editor (web interface)

  Editor supports keyboard shortcuts (Submit, Undo, Redo, Select).
  Editor allows saving and reusing of user-defined queries.
  Added example queries to AQL editor.
  Added comment button.

* added document import (web interface)

  Allows upload of JSON-data from files. Files must have an extension of .json.

* added dashboard (web interface)

  Shows the status of replication and multiple system charts, e.g.
  Virtual Memory Size, Request Time, HTTP Connections etc.

* added API method `/_api/graph` to query all graphs with all properties.

* added example queries in web interface AQL editor

* added arango.reconnect(<host>) method for arangosh to dynamically switch server or
  user name

* added AQL range operator `..`

  The `..` operator can be used to easily iterate over a sequence of numeric
  values. It will produce a list of values in the defined range, with both bounding
  values included.

  Example:

      2010..2013

  will produce the following result:

      [ 2010, 2011, 2012, 2013 ]

* added AQL RANGE function

* added collection.first(count) and collection.last(count) document access functions

  These functions allow accessing the first or last n documents in a collection. The order
  is determined by document insertion/update time.

* added AQL INTERSECTION function

* INCOMPATIBLE CHANGE: changed AQL user function namespace resolution operator from `:` to `::`

  AQL user-defined functions were introduced in ArangoDB 1.3, and the namespace resolution
  operator for them was the single colon (`:`). A function call looked like this:

      RETURN mygroup:myfunc()

  The single colon caused an ambiguity in the AQL grammar, making it indistinguishable from
  named attributes or the ternary operator in some cases, e.g.

      { mygroup:myfunc ? mygroup:myfunc }

  The change of the namespace resolution operator from `:` to `::` fixes this ambiguity.

  Existing user functions in the database will be automatically fixed when starting ArangoDB
  1.4 with the `--upgrade` option. However, queries using user-defined functions need to be
  adjusted on the client side to use the new operator.

* allow multiple AQL LET declarations separated by comma, e.g.
  LET a = 1, b = 2, c = 3

* more useful AQL error messages

  The error position (line/column) is more clearly indicated for parse errors.
  Additionally, if a query references a collection that cannot be found, the error
  message will give a hint on the collection name

* changed return value for AQL `DOCUMENT` function in case document is not found

  Previously, when the AQL `DOCUMENT` function was called with the id of a document and
  the document could not be found, it returned `undefined`. This value is not part of the
  JSON type system and this has caused some problems.
  Starting with ArangoDB 1.4, the `DOCUMENT` function will return `null` if the document
  looked for cannot be found.

  In case the function is called with a list of documents, it will continue to return all
  found documents, and will not return `null` for non-found documents. This has not changed.

* added single line comments for AQL

  Single line comments can be started with a double forward slash: `//`.
  They end at the end of the line, or the end of the query string, whichever is first.

* fixed documentation issues #567, #568, #571.

* added collection.checksum(<withData>) method to calculate CRC checksums for
  collections

  This can be used to
  - check if data in a collection has changed
  - compare the contents of two collections on different ArangoDB instances

* issue #565: add description line to aal.listAvailable()

* fixed several out-of-memory situations when double freeing or invalid memory
  accesses could happen

* less msyncing during the creation of collections

  This is achieved by not syncing the initial (standard) markers in shapes collections.
  After all standard markers are written, the shapes collection will get synced.

* renamed command-line option `--log.filter` to `--log.source-filter` to avoid
  misunderstandings

* introduced new command-line option `--log.content-filter` to optionally restrict
  logging to just specific log messages (containing the filter string, case-sensitive).

  For example, to filter on just log entries which contain `ArangoDB`, use:

      --log.content-filter "ArangoDB"

* added optional command-line option `--log.requests-file` to log incoming HTTP
  requests to a file.

  When used, all HTTP requests will be logged to the specified file, containing the
  client IP address, HTTP method, requests URL, HTTP response code, and size of the
  response body.

* added a signal handler for SIGUSR1 signal:

  when ArangoDB receives this signal, it will respond all further incoming requests
  with an HTTP 503 (Service Unavailable) error. This will be the case until another
  SIGUSR1 signal is caught. This will make ArangoDB start serving requests regularly
  again. Note: this is not implemented on Windows.

* limited maximum request URI length to 16384 bytes:

  Incoming requests with longer request URIs will be responded to with an HTTP
  414 (Request-URI Too Long) error.

* require version 1.0 or 1.1 in HTTP version signature of requests sent by clients:

  Clients sending requests with a non-HTTP 1.0 or non-HTTP 1.1 version number will
  be served with an HTTP 505 (HTTP Version Not Supported) error.

* updated manual on indexes:

  using system attributes such as `_id`, `_key`, `_from`, `_to`, `_rev` in indexes is
  disallowed and will be rejected by the server. This was the case since ArangoDB 1.3,
  but was not properly documented.

* issue #563: can aal become a default object?

  aal is now a prefab object in arangosh

* prevent certain system collections from being renamed, dropped, or even unloaded.

  Which restrictions there are for which system collections may vary from release to
  release, but users should in general not try to modify system collections directly
  anyway.

  Note: there are no such restrictions for user-created collections.

* issue #559: added Foxx documentation to user manual

* added server startup option `--server.authenticate-system-only`. This option can be
  used to restrict the need for HTTP authentication to internal functionality and APIs,
  such as `/_api/*` and `/_admin/*`.
  Setting this option to `true` will thus force authentication for the ArangoDB APIs
  and the web interface, but allow unauthenticated requests for other URLs (including
  user defined actions and Foxx applications).
  The default value of this option is `false`, meaning that if authentication is turned
  on, authentication is still required for *all* incoming requests. Only by setting the
  option to `true` this restriction is lifted and authentication becomes required for
  URLs starting with `/_` only.

  Please note that authentication still needs to be enabled regularly by setting the
  `--server.disable-authentication` parameter to `false`. Otherwise no authentication
  will be required for any URLs as before.

* protect collections against unloading when there are still document barriers around.

* extended cap constraints to optionally limit the active data size in a collection to
  a specific number of bytes.

  The arguments for creating a cap constraint are now:
  `collection.ensureCapConstraint(<count>, <byteSize>);`

  It is supported to specify just a count as in ArangoDB 1.3 and before, to specify
  just a fileSize, or both. The first met constraint will trigger the automated
  document removal.

* added `db._exists(doc)` and `collection.exists(doc)` for easy document existence checks

* added API `/_api/current-database` to retrieve information about the database the
  client is currently connected to (note: the API `/_api/current-database` has been
  removed in the meantime. The functionality is accessible via `/_api/database/current`
  now).

* ensure a proper order of tick values in datafiles/journals/compactors.
  any new files written will have the _tick values of their markers in order. for
  older files, there are edge cases at the beginning and end of the datafiles when
  _tick values are not properly in order.

* prevent caching of static pages in PathHandler.
  whenever a static page is requested that is served by the general PathHandler, the
  server will respond to HTTP GET requests with a "Cache-Control: max-age=86400" header.

* added "doCompact" attribute when creating collections and to collection.properties().
  The attribute controls whether collection datafiles are compacted.

* changed the HTTP return code from 400 to 404 for some cases when there is a referral
  to a non-existing collection or document.

* introduced error code 1909 `too many iterations` that is thrown when graph traversals
  hit the `maxIterations` threshold.

* optionally limit traversals to a certain number of iterations
  the limitation can be achieved via the traversal API by setting the `maxIterations`
  attribute, and also via the AQL `TRAVERSAL` and `TRAVERSAL_TREE` functions by setting
  the same attribute. If traversals are not limited by the end user, a server-defined
  limit for `maxIterations` may be used to prevent server-side traversals from running
  endlessly.

* added graph traversal API at `/_api/traversal`

* added "API" link in web interface, pointing to REST API generated with Swagger

* moved "About" link in web interface into "links" menu

* allow incremental access to the documents in a collection from out of AQL
  this allows reading documents from a collection chunks when a full collection scan
  is required. memory usage might be must lower in this case and queries might finish
  earlier if there is an additional LIMIT statement

* changed AQL COLLECT to use a stable sort, so any previous SORT order is preserved

* issue #547: Javascript error in the web interface

* issue #550: Make AQL graph functions support key in addition to id

* issue #526: Unable to escape when an errorneous command is entered into the js shell

* issue #523: Graph and vertex methods for the javascript api

* issue #517: Foxx: Route parameters with capital letters fail

* issue #512: Binded Parameters for LIMIT


v1.3.3 (2013-08-01)
-------------------

* issue #570: updateFishbowl() fails once

* updated and fixed generated examples

* issue #559: added Foxx documentation to user manual

* added missing error reporting for errors that happened during import of edges


v1.3.2 (2013-06-21)
-------------------

* fixed memleak in internal.download()

* made the shape-collection journal size adaptive:
  if too big shapes come in, a shape journal will be created with a big-enough size
  automatically. the maximum size of a shape journal is still restricted, but to a
  very big value that should never be reached in practice.

* fixed a segfault that occurred when inserting documents with a shape size bigger
  than the default shape journal size (2MB)

* fixed a locking issue in collection.truncate()

* fixed value overflow in accumulated filesizes reported by collection.figures()

* issue #545: AQL FILTER unnecessary (?) loop

* issue #549: wrong return code with --daemon


v1.3.1 (2013-05-24)
-------------------

* removed currently unused _ids collection

* fixed usage of --temp-path in aranogd and arangosh

* issue #540: suppress return of temporary internal variables in AQL

* issue #530: ReferenceError: ArangoError is not a constructor

* issue #535: Problem with AQL user functions javascript API

* set --javascript.app-path for test execution to prevent startup error

* issue #532: Graph _edgesCache returns invalid data?

* issue #531: Arangod errors

* issue #529: Really weird transaction issue

* fixed usage of --temp-path in aranogd and arangosh


v1.3.0 (2013-05-10)
-------------------

* fixed problem on restart ("datafile-xxx is not sealed") when server was killed
  during a compaction run

* fixed leak when using cursors with very small batchSize

* issue #508: `unregistergroup` function not mentioned in http interface docs

* issue #507: GET /_api/aqlfunction returns code inside parentheses

* fixed issue #489: Bug in aal.install

* fixed issue 505: statistics not populated on MacOS


v1.3.0-rc1 (2013-04-24)
-----------------------

* updated documentation for 1.3.0

* added node modules and npm packages

* changed compaction to only compact datafiles with more at least 10% of dead
  documents (byte size-wise)

* issue #498: fixed reload of authentication info when using
  `require("org/arangodb/users").reload()`

* issue #495: Passing an empty array to create a document results in a
  "phantom" document

* added more precision for requests statistics figures

* added "sum" attribute for individual statistics results in statistics API
  at /_admin/statistics

* made "limit" an optional parameter in AQL function NEAR().
  limit can now be either omitted completely, or set to 0. If so, an internal
  default value (currently 100) will be applied for the limit.

* issue #481

* added "attributes.count" to output of `collection.figures()`
  this also affects the REST API /_api/collection/<name>/figures

* added IndexedPropertyGetter for ShapedJson objects

* added API for user-defined AQL functions

* issue #475: A better error message for deleting a non-existent graph

* issue #474: Web interface problems with the JS Shell

* added missing documentation for AQL UNION function

* added transaction support.
  This provides ACID transactions for ArangoDB. Transactions can be invoked
  using the `db._executeTransaction()` function, or the `/_api/transaction`
  REST API.

* switched to semantic versioning (at least for alpha & alpha naming)

* added saveOrReplace() for server-side JS

v1.3.alpha1 (2013-04-05)
------------------------

* cleanup of Module, Package, ArangoApp and modules "internal", "fs", "console"

* use Error instead of string in throw to allow stack-trace

* issue #454: error while creation of Collection

* make `collection.count()` not recalculate the number of documents on the fly, but
  use some internal document counters.

* issue #457: invalid string value in web interface

* make datafile id (datafile->_fid) identical to the numeric part of the filename.
  E.g. the datafile `journal-123456.db` will now have a datafile marker with the same
  fid (i.e. `123456`) instead of a different value. This change will only affect
  datafiles that are created with 1.3 and not any older files.
  The intention behind this change is to make datafile debugging easier.

* consistently discard document attributes with reserved names (system attributes)
  but without any known meaning, for example `_test`, `_foo`, ...

  Previously, these attributes were saved with the document regularly in some cases,
  but were discarded in other cases.
  Now these attributes are discarded consistently. "Real" system attributes such as
  `_key`, `_from`, `_to` are not affected and will work as before.

  Additionally, attributes with an empty name (``) are discarded when documents are
  saved.

  Though using reserved or empty attribute names in documents was not really and
  consistently supported in previous versions of ArangoDB, this change might cause
  an incompatibility for clients that rely on this feature.

* added server startup flag `--database.force-sync-properties` to force syncing of
  collection properties on collection creation, deletion and on property update.
  The default value is true to mimic the behavior of previous versions of ArangoDB.
  If set to false, collection properties are written to disk but no call to sync()
  is made.

* added detailed output of server version and components for REST APIs
  `/_admin/version` and `/_api/version`. To retrieve this extended information,
  call the REST APIs with URL parameter `details=true`.

* issue #443: For git-based builds include commit hash in version

* adjust startup log output to be more compact, less verbose

* set the required minimum number of file descriptors to 256.
  On server start, this number is enforced on systems that have rlimit. If the limit
  cannot be enforced, starting the server will fail.
  Note: 256 is considered to be the absolute minimum value. Depending on the use case
  for ArangoDB, a much higher number of file descriptors should be used.

  To avoid checking & potentially changing the number of maximum open files, use the
  startup option `--server.descriptors-minimum 0`

* fixed shapedjson to json conversion for special numeric values (NaN, +inf, -inf).
  Before, "NaN", "inf", or "-inf" were written into the JSONified output, but these
  values are not allowed in JSON. Now, "null" is written to the JSONified output as
  required.

* added AQL functions VARIANCE_POPULATION(), VARIANCE_SAMPLE(), STDDEV_POPULATION(),
  STDDEV_SAMPLE(), AVERAGE(), MEDIAN() to calculate statistical values for lists

* added AQL SQRT() function

* added AQL TRIM(), LEFT() and RIGHT() string functions

* fixed issue #436: GET /_api/document on edge

* make AQL REVERSE() and LENGTH() functions work on strings, too

* disabled DOT generation in `make doxygen`. this speeds up docs generation

* renamed startup option `--dispatcher.report-intervall` to `--dispatcher.report-interval`

* renamed startup option `--scheduler.report-intervall` to `--scheduler.report-interval`

* slightly changed output of REST API method /_admin/log.
  Previously, the log messages returned also contained the date and log level, now
  they will only contain the log message, and no date and log level information.
  This information can be re-created by API users from the `timestamp` and `level`
  attributes of the result.

* removed configure option `--enable-zone-debug`
  memory zone debugging is now automatically turned on when compiling with ArangoDB
  `--enable-maintainer-mode`

* removed configure option `--enable-arangob`
  arangob is now always included in the build


v1.2.3 (XXXX-XX-XX)
-------------------

* added optional parameter `edgexamples` for AQL function EDGES() and NEIGHBORS()

* added AQL function NEIGHBORS()

* added freebsd support

* fixed firstExample() query with `_id` and `_key` attributes

* issue triAGENS/ArangoDB-PHP#55: AQL optimizer may have mis-optimized duplicate
  filter statements with limit


v1.2.2 (2013-03-26)
-------------------

* fixed save of objects with common sub-objects

* issue #459: fulltext internal memory allocation didn't scale well
  This fix improves loading times for collections with fulltext indexes that have
  lots of equal words indexed.

* issue #212: auto-increment support

  The feature can be used by creating a collection with the extra `keyOptions`
  attribute as follows:

      db._create("mycollection", { keyOptions: { type: "autoincrement", offset: 1, increment: 10, allowUserKeys: true } });

  The `type` attribute will make sure the keys will be auto-generated if no
  `_key` attribute is specified for a document.

  The `allowUserKeys` attribute determines whether users might still supply own
  `_key` values with documents or if this is considered an error.

  The `increment` value determines the actual increment value, whereas the `offset`
  value can be used to seed to value sequence with a specific starting value.
  This will be useful later in a multi-master setup, when multiple servers can use
  different auto-increment seed values and thus generate non-conflicting auto-increment values.

  The default values currently are:

  - `allowUserKeys`: `true`
  - `offset`: `0`
  - `increment`: `1`

  The only other available key generator type currently is `traditional`.
  The `traditional` key generator will auto-generate keys in a fashion as ArangoDB
  always did (some increasing integer value, with a more or less unpredictable
  increment value).

  Note that for the `traditional` key generator there is only the option to disallow
  user-supplied keys and give the server the sole responsibility for key generation.
  This can be achieved by setting the `allowUserKeys` property to `false`.

  This change also introduces the following errors that API implementors may want to check
  the return values for:

  - 1222: `document key unexpected`: will be raised when a document is created with
    a `_key` attribute, but the underlying collection was set up with the `keyOptions`
    attribute `allowUserKeys: false`.

  - 1225: `out of keys`: will be raised when the auto-increment key generator runs
    out of keys. This may happen when the next key to be generated is 2^64 or higher.
    In practice, this will only happen if the values for `increment` or `offset` are
    not set appropriately, or if users are allowed to supply own keys, those keys
    are near the 2^64 threshold, and later the auto-increment feature kicks in and
    generates keys that cross that threshold.

    In practice it should not occur with proper configuration and proper usage of the
    collections.

  This change may also affect the following REST APIs:
  - POST `/_api/collection`: the server does now accept the optional `keyOptions`
    attribute in the second parameter
  - GET `/_api/collection/properties`: will return the `keyOptions` attribute as part
    of the collection's properties. The previous optional attribute `createOptions`
    is now gone.

* fixed `ArangoStatement.explain()` method with bind variables

* fixed misleading "cursor not found" error message in arangosh that occurred when
  `count()` was called for client-side cursors

* fixed handling of empty attribute names, which may have crashed the server under
  certain circumstances before

* fixed usage of invalid pointer in error message output when index description could
  not be opened


v1.2.1 (2013-03-14)
-------------------

* issue #444: please darken light color in arangosh

* issue #442: pls update post install info on osx

* fixed conversion of special double values (NaN, -inf, +inf) when converting from
  shapedjson to JSON

* fixed compaction of markers (location of _key was not updated correctly in memory,
  leading to _keys pointing to undefined memory after datafile rotation)

* fixed edge index key pointers to use document master pointer plus offset instead
  of direct _key address

* fixed case when server could not create any more journal or compactor files.
  Previously a wrong status code may have been returned, and not being able to create
  a new compactor file may have led to an infinite loop with error message
  "could not create compactor".

* fixed value truncation for numeric filename parts when renaming datafiles/journals


v1.2.0 (2013-03-01)
-------------------

* by default statistics are now switch off; in order to enable comment out
  the "disable-statistics = yes" line in "arangod.conf"

* fixed issue #435: csv parser skips data at buffer border

* added server startup option `--server.disable-statistics` to turn off statistics
  gathering without recompilation of ArangoDB.
  This partly addresses issue #432.

* fixed dropping of indexes without collection name, e.g.
  `db.xxx.dropIndex("123456");`
  Dropping an index like this failed with an assertion error.

* fixed issue #426: arangoimp should be able to import edges into edge collections

* fixed issue #425: In case of conflict ArangoDB returns HTTP 400 Bad request
  (with 1207 Error) instead of HTTP 409 Conflict

* fixed too greedy token consumption in AQL for negative values:
  e.g. in the statement `RETURN { a: 1 -2 }` the minus token was consumed as part
  of the value `-2`, and not interpreted as the binary arithmetic operator


v1.2.beta3 (2013-02-22)
-----------------------

* issue #427: ArangoDB Importer Manual has no navigation links (previous|home|next)

* issue #319: Documentation missing for Emergency console and incomplete for datafile debugger.

* issue #370: add documentation for reloadRouting and flushServerModules

* issue #393: added REST API for user management at /_api/user

* issue #393, #128: added simple cryptographic functions for user actions in module "crypto":
  * require("org/arangodb/crypto").md5()
  * require("org/arangodb/crypto").sha256()
  * require("org/arangodb/crypto").rand()

* added replaceByExample() Javascript and REST API method

* added updateByExample() Javascript and REST API method

* added optional "limit" parameter for removeByExample() Javascript and REST API method

* fixed issue #413

* updated bundled V8 version from 3.9.4 to 3.16.14.1
  Note: the Windows version used a more recent version (3.14.0.1) and was not updated.

* fixed issue #404: keep original request url in request object


v1.2.beta2 (2013-02-15)
-----------------------

* fixed issue #405: 1.2 compile warnings

* fixed issue #333: [debian] Group "arangodb" is not used when starting vie init.d script

* added optional parameter 'excludeSystem' to GET /_api/collection
  This parameter can be used to disable returning system collections in the list
  of all collections.

* added AQL functions KEEP() and UNSET()

* fixed issue #348: "HTTP Interface for Administration and Monitoring"
  documentation errors.

* fix stringification of specific positive int64 values. Stringification of int64
  values with the upper 32 bits cleared and the 33rd bit set were broken.

* issue #395:  Collection properties() function should return 'isSystem' for
  Javascript and REST API

* make server stop after upgrade procedure when invoked with `--upgrade option`.
  When started with the `--upgrade` option, the server will perfom
  the upgrade, and then exit with a status code indicating the result of the
  upgrade (0 = success, 1 = failure). To start the server regularly in either
  daemon or console mode, the `--upgrade` option must not be specified.
  This change was introduced to allow init.d scripts check the result of
  the upgrade procedure, even in case an upgrade was successful.
  this was introduced as part of issue #391.

* added AQL function EDGES()

* added more crash-protection when reading corrupted collections at startup

* added documentation for AQL function CONTAINS()

* added AQL function LIKE()

* replaced redundant error return code 1520 (Unable to open collection) with error code
  1203 (Collection not found). These error codes have the same meanings, but one of
  them was returned from AQL queries only, the other got thrown by other parts of
  ArangoDB. Now, error 1203 (Collection not found) is used in AQL too in case a
  non-existing collection is used.

v1.2.beta1 (2013-02-01)
-----------------------

* fixed issue #382: [Documentation error] Maschine... should be Machine...

* unified history file locations for arangod, arangosh, and arangoirb.
  - The readline history for arangod (emergency console) is now stored in file
    $HOME/.arangod. It was stored in $HOME/.arango before.
  - The readline history for arangosh is still stored in $HOME/.arangosh.
  - The readline history for arangoirb is now stored in $HOME/.arangoirb. It was
    stored in $HOME/.arango-mrb before.

* fixed issue #381: _users user should have a unique constraint

* allow negative list indexes in AQL to access elements from the end of a list,
  e.g. ```RETURN values[-1]``` will return the last element of the `values` list.

* collection ids, index ids, cursor ids, and document revision ids created and
  returned by ArangoDB are now returned as strings with numeric content inside.
  This is done to prevent some value overrun/truncation in any part of the
  complete client/server workflow.
  In ArangoDB 1.1 and before, these values were previously returned as
  (potentially very big) integer values. This may cause problems (clipping, overrun,
  precision loss) for clients that do not support big integers natively and store
  such values in IEEE754 doubles internally. This type loses precision after about
  52 bits and is thus not safe to hold an id.
  Javascript and 32 bit-PHP are examples for clients that may cause such problems.
  Therefore, ids are now returned by ArangoDB as strings, with the string
  content being the integer value as before.

  Example for documents ("_rev" attribute):
  - Document returned by ArangoDB 1.1: { "_rev": 1234, ... }
  - Document returned by ArangoDB 1.2: { "_rev": "1234", ... }

  Example for collections ("id" attribute / "_id" property):
  - Collection returned by ArangoDB 1.1: { "id": 9327643, "name": "test", ... }
  - Collection returned by ArangoDB 1.2: { "id": "9327643", "name": "test", ... }

  Example for cursors ("id" attribute):
  - Collection returned by ArangoDB 1.1: { "id": 11734292, "hasMore": true, ... }
  - Collection returned by ArangoDB 1.2: { "id": "11734292", "hasMore": true, ... }

* global variables are not automatically available anymore when starting the
  arangod Javascript emergency console (i.e. ```arangod --console```).

  Especially, the variables `db`, `edges`, and `internal` are not available
  anymore. `db` and `internal` can be made available in 1.2 by
  ```var db = require("org/arangodb").db;``` and
  ```var internal = require("internal");```, respectively.
  The reason for this change is to get rid of global variables in the server
  because this will allow more specific inclusion of functionality.

  For convenience, the global variable `db` is still available by default in
  arangosh. The global variable `edges`, which since ArangoDB 1.1 was kind of
  a redundant wrapper of `db`, has been removed in 1.2 completely.
  Please use `db` instead, and if creating an edge collection, use the explicit
  ```db._createEdgeCollection()``` command.

* issue #374: prevent endless redirects when calling admin interface with
  unexpected URLs

* issue #373: TRAVERSAL() `trackPaths` option does not work. Instead `paths` does work

* issue #358: added support for CORS

* honor optional waitForSync property for document removal, replace, update, and
  save operations in arangosh. The waitForSync parameter for these operations
  was previously honored by the REST API and on the server-side, but not when
  the waitForSync parameter was specified for a document operation in arangosh.

* calls to db.collection.figures() and /_api/collection/<collection>/figures now
  additionally return the number of shapes used in the collection in the
  extra attribute "shapes.count"

* added AQL TRAVERSAL_TREE() function to return a hierarchical result from a traversal

* added AQL TRAVERSAL() function to return the results from a traversal

* added AQL function ATTRIBUTES() to return the attribute names of a document

* removed internal server-side AQL functions from global scope.

  Now the AQL internal functions can only be accessed via the exports of the
  ahuacatl module, which can be included via ```require("org/arangodb/ahuacatl")```.
  It shouldn't be necessary for clients to access this module at all, but
  internal code may use this module.

  The previously global AQL-related server-side functions were moved to the
  internal namespace. This produced the following function name changes on
  the server:

     old name              new name
     ------------------------------------------------------
     AHUACATL_RUN       => require("internal").AQL_QUERY
     AHUACATL_EXPLAIN   => require("internal").AQL_EXPLAIN
     AHUACATL_PARSE     => require("internal").AQL_PARSE

  Again, clients shouldn't have used these functions at all as there is the
  ArangoStatement object to execute AQL queries.

* fixed issue #366: Edges index returns strange description

* added AQL function MATCHES() to check a document against a list of examples

* added documentation and tests for db.collection.removeByExample

* added --progress option for arangoimp. This will show the percentage of the input
  file that has been processed by arangoimp while the import is still running. It can
  be used as a rough indicator of progress for the entire import.

* make the server log documents that cannot be imported via /_api/import into the
  logfile using the warning log level. This may help finding illegal documents in big
  import runs.

* check on server startup whether the database directory and all collection directories
  are writable. if not, the server startup will be aborted. this prevents serious
  problems with collections being non-writable and this being detected at some pointer
  after the server has been started

* allow the following AQL constructs: FUNC(...)[...], FUNC(...).attribute

* fixed issue #361: Bug in Admin Interface. Header disappears when clicking new collection

* Added in-memory only collections

  Added collection creation parameter "isVolatile":
  if set to true, the collection is created as an in-memory only collection,
  meaning that all document data of that collection will reside in memory only,
  and will not be stored permanently to disk.
  This means that all collection data will be lost when the collection is unloaded
  or the server is shut down.
  As this collection type does not have datafile disk overhead for the regular
  document operations, it may be faster than normal disk-backed collections. The
  actual performance gains strongly depend on the underlying OS, filesystem, and
  settings though.
  This collection type should be used for caches only and not for any sensible data
  that cannot be re-created otherwise.
  Some platforms, namely Windows, currently do not support this collection type.
  When creating an in-memory collection on such platform, an error message will be
  returned by ArangoDB telling the user the platform does not support it.

  Note: in-memory collections are an experimental feature. The feature might
  change drastically or even be removed altogether in a future version of ArangoDB.

* fixed issue #353: Please include "pretty print" in Emergency Console

* fixed issue #352: "pretty print" console.log
  This was achieved by adding the dump() function for the "internal" object

* reduced insertion time for edges index
  Inserting into the edges index now avoids costly comparisons in case of a hash
  collision, reducing the prefilling/loading timer for bigger edge collections

* added fulltext queries to AQL via FULLTEXT() function. This allows search
  fulltext indexes from an AQL query to find matching documents

* added fulltext index type. This index type allows indexing words and prefixes of
  words from a specific document attribute. The index can be queries using a
  SimpleQueryFull object, the HTTP REST API at /_api/simple/fulltext, or via AQL

* added collection.revision() method to determine whether a collection has changed.
  The revision method returns a revision string that can be used by client programs
  for equality/inequality comparisons. The value returned by the revision method
  should be treated by clients as an opaque string and clients should not try to
  figure out the sense of the revision id. This is still useful enough to check
  whether data in a collection has changed.

* issue #346: adaptively determine NUMBER_HEADERS_PER_BLOCK

* issue #338: arangosh cursor positioning problems

* issue #326: use limit optimization with filters

* issue #325: use index to avoid sorting

* issue #324: add limit optimization to AQL

* removed arango-password script and added Javascript functionality to add/delete
  users instead. The functionality is contained in module `users` and can be invoked
  as follows from arangosh and arangod:
  * require("users").save("name", "passwd");
  * require("users").replace("name", "newPasswd");
  * require("users").remove("name");
  * require("users").reload();
  These functions are intentionally not offered via the web interface.
  This also addresses issue #313

* changed print output in arangosh and the web interface for JSON objects.
  Previously, printing a JSON object in arangosh resulted in the attribute values
  being printed as proper JSON, but attribute names were printed unquoted and
  unescaped. This was fine for the purpose of arangosh, but lead to invalid
  JSON being produced. Now, arangosh will produce valid JSON that can be used
  to send it back to ArangoDB or use it with arangoimp etc.

* fixed issue #300: allow importing documents via the REST /_api/import API
  from a JSON list, too.
  So far, the API only supported importing from a format that had one JSON object
  on each line. This is sometimes inconvenient, e.g. when the result of an AQL
  query or any other list is to be imported. This list is a JSON list and does not
  necessary have a document per line if pretty-printed.
  arangoimp now supports the JSON list format, too. However, the format requires
  arangoimp and the server to read the entire dataset at once. If the dataset is
  too big (bigger than --max-upload-size) then the import will be rejected. Even if
  increased, the entire list must fit in memory on both the client and the server,
  and this may be more resource-intensive than importing individual lines in chunks.

* removed unused parameter --reuse-ids for arangoimp. This parameter did not have
  any effect in 1.2, was never publicly announced and did evil (TM) things.

* fixed issue #297 (partly): added whitespace between command line and
  command result in arangosh, added shell colors for better usability

* fixed issue #296: system collections not usable from AQL

* fixed issue #295: deadlock on shutdown

* fixed issue #293: AQL queries should exploit edges index

* fixed issue #292: use index when filtering on _key in AQL

* allow user-definable document keys
  users can now define their own document keys by using the _key attribute
  when creating new documents or edges. Once specified, the value of _key is
  immutable.
  The restrictions for user-defined key values are:
  * the key must be at most 254 bytes long
  * it must consist of the letters a-z (lower or upper case), the digits 0-9,
    the underscore (_) or dash (-) characters only
  * any other characters, especially multi-byte sequences, whitespace or
    punctuation characters cannot be used inside key values

  Specifying a document key is optional when creating new documents. If no
  document key is specified, ArangoDB will create a document key itself.
  There are no guarantees about the format and pattern of auto-generated document
  keys other than the above restrictions.
  Clients should therefore treat auto-generated document keys as opaque values.
  Keys can be used to look up and reference documents, e.g.:
  * saving a document: `db.users.save({ "_key": "fred", ... })`
  * looking up a document: `db.users.document("fred")`
  * referencing other documents: `edges.relations.save("users/fred", "users/john", ...)`

  This change is downwards-compatible to ArangoDB 1.1 because in ArangoDB 1.1
  users were not able to define their own keys. If the user does not supply a _key
  attribute when creating a document, ArangoDB 1.2 will still generate a key of
  its own as ArangoDB 1.1 did. However, all documents returned by ArangoDB 1.2 will
  include a _key attribute and clients should be able to handle that (e.g. by
  ignoring it if not needed). Documents returned will still include the _id attribute
  as in ArangoDB 1.1.

* require collection names everywhere where a collection id was allowed in
  ArangoDB 1.1 & 1.0
  This change requires clients to use a collection name in place of a collection id
  at all places the client deals with collections.
  Examples:
  * creating edges: the _from and _to attributes must now contain collection names instead
    of collection ids: `edges.relations.save("test/my-key1", "test/my-key2", ...)`
  * retrieving edges: the returned _from and _to attributes now will contain collection
    names instead of ids, too: _from: `test/fred` instead of `1234/3455`
  * looking up documents: db.users.document("fred") or db._document("users/fred")

  Collection names must be used in REST API calls instead of collection ids, too.
  This change is thus not completely downwards-compatible to ArangoDB 1.1. ArangoDB 1.1
  required users to use collection ids in many places instead of collection names.
  This was unintuitive and caused overhead in cases when just the collection name was
  known on client-side but not its id. This overhead can now be avoided so clients can
  work with the collection names directly. There is no need to work with collection ids
  on the client side anymore.
  This change will likely require adjustments to API calls issued by clients, and also
  requires a change in how clients handle the _id value of returned documents. Previously,
  the _id value of returned documents contained the collection id, a slash separator and
  the document number. Since 1.2, _id will contain the collection name, a slash separator
  and the document key. The same applies to the _from and _to attribute values of edges
  that are returned by ArangoDB.

  Also removed (now unnecessary) location header in responses of the collections REST API.
  The location header was previously returned because it was necessary for clients.
  When clients created a collection, they specified the collection name. The collection
  id was generated on the server, but the client needed to use the server-generated
  collection id for further API calls, e.g. when creating edges etc. Therefore, the
  full collection URL, also containing the collection id, was returned by the server in
  responses to the collection API, in the HTTP location header.
  Returning the location header has become unnecessary in ArangoDB 1.2 because users
  can access collections by name and do not need to care about collection ids.


v1.1.3 (2013-XX-XX)
-------------------

* fix case when an error message was looked up for an error code but no error
  message was found. In this case a NULL ptr was returned and not checked everywhere.
  The place this error popped up was when inserting into a non-unique hash index
  failed with a specific, invalid error code.

* fixed issue #381:  db._collection("_users").getIndexes();

* fixed issue #379: arango-password fatal issue javscript.startup-directory

* fixed issue #372: Command-Line Options for the Authentication and Authorization


v1.1.2 (2013-01-20)
-------------------

* upgraded to mruby 2013-01-20 583983385b81c21f82704b116eab52d606a609f4

* fixed issue #357: Some spelling and grammar errors

* fixed issue #355: fix quotes in pdf manual

* fixed issue #351: Strange arangosh error message for long running query

* fixed randomly hanging connections in arangosh on MacOS

* added "any" query method: this returns a random document from a collection. It
  is also available via REST HTTP at /_api/simple/any.

* added deployment tool

* added getPeerVertex

* small fix for logging of long messages: the last character of log messages longer
  than 256 bytes was not logged.

* fixed truncation of human-readable log messages for web interface: the trailing \0
  byte was not appended for messages longer than 256 bytes

* fixed issue #341: ArangoDB crashes when stressed with Batch jobs
  Contrary to the issue title, this did not have anything to do with batch jobs but
  with too high memory usage. The memory usage of ArangoDB is now reduced for cases
   when there are lots of small collections with few documents each

* started with issue #317: Feature Request (from Google Groups): DATE handling

* backported issue #300: Extend arangoImp to Allow importing resultset-like
  (list of documents) formatted files

* fixed issue #337: "WaitForSync" on new collection does not work on Win/X64

* fixed issue #336: Collections REST API docs

* fixed issue #335: mmap errors due to wrong memory address calculation

* fixed issue #332: arangoimp --use-ids parameter seems to have no impact

* added option '--server.disable-authentication' for arangosh as well. No more passwd
  prompts if not needed

* fixed issue #330: session logging for arangosh

* fixed issue #329: Allow passing script file(s) as parameters for arangosh to run

* fixed issue #328: 1.1 compile warnings

* fixed issue #327: Javascript parse errors in front end


v1.1.1 (2012-12-18)
-------------------

* fixed issue #339: DELETE /_api/cursor/cursor-identifier return incollect errorNum

  The fix for this has led to a signature change of the function actions.resultNotFound().
  The meaning of parameter #3 for This function has changed from the error message string
  to the error code. The error message string is now parameter #4.
  Any client code that uses this function in custom actions must be adjusted.

* fixed issue #321: Problem upgrading arangodb 1.0.4 to 1.1.0 with Homebrew (OSX 10.8.2)

* fixed issue #230: add navigation and search for online documentation

* fixed issue #315: Strange result in PATH

* fixed issue #323: Wrong function returned in error message of AQL CHAR_LENGTH()

* fixed some log errors on startup / shutdown due to pid file handling and changing
  of directories


v1.1.0 (2012-12-05)
-------------------

* WARNING:
  arangod now performs a database version check at startup. It will look for a file
  named "VERSION" in its database directory. If the file is not present, arangod will
  perform an automatic upgrade of the database directory. This should be the normal
  case when upgrading from ArangoDB 1.0 to ArangoDB 1.1.

  If the VERSION file is present but is from an older version of ArangoDB, arangod
  will refuse to start and ask the user to run a manual upgrade first. A manual upgrade
  can be performed by starting arangod with the option `--upgrade`.

  This upgrade procedure shall ensure that users have full control over when they
  perform any updates/upgrades of their data, and can plan backups accordingly. The
  procedure also guarantees that the server is not run without any required system
  collections or with in incompatible data state.

* added AQL function DOCUMENT() to retrieve a document by its _id value

* fixed issue #311: fixed segfault on unload

* fixed issue #309: renamed stub "import" button from web interface

* fixed issue #307: added WaitForSync column in collections list in in web interface

* fixed issue #306: naming in web interface

* fixed issue #304: do not clear AQL query text input when switching tabs in
  web interface

* fixed issue #303: added documentation about usage of var keyword in web interface

* fixed issue #301: PATCH does not work in web interface

# fixed issue #269: fix make distclean & clean

* fixed issue #296: system collections not usable from AQL

* fixed issue #295: deadlock on shutdown

* added collection type label to web interface

* fixed issue #290: the web interface now disallows creating non-edges in edge collections
  when creating collections via the web interface, the collection type must also be
  specified (default is document collection)

* fixed issue #289: tab-completion does not insert any spaces

* fixed issue #282: fix escaping in web interface

* made AQL function NOT_NULL take any number of arguments. Will now return its
  first argument that is not null, or null if all arguments are null. This is downwards
  compatible.

* changed misleading AQL function name NOT_LIST() to FIRST_LIST() and slightly changed
  the behavior. The function will now return its first argument that is a list, or null
  if none of the arguments are lists.
  This is mostly downwards-compatible. The only change to the previous implementation in
  1.1-beta will happen if two arguments were passed and the 1st and 2nd arguments were
  both no lists. In previous 1.1, the 2nd argument was returned as is, but now null
  will be returned.

* add AQL function FIRST_DOCUMENT(), with same behavior as FIRST_LIST(), but working
  with documents instead of lists.

* added UPGRADING help text

* fixed issue #284: fixed Javascript errors when adding edges/vertices without own
  attributes

* fixed issue #283: AQL LENGTH() now works on documents, too

* fixed issue #281: documentation for skip lists shows wrong example

* fixed AQL optimizer bug, related to OR-combined conditions that filtered on the
  same attribute but with different conditions

* fixed issue #277: allow usage of collection names when creating edges
  the fix of this issue also implies validation of collection names / ids passed to
  the REST edge create method. edges with invalid collection ids or names in the
  "from" or "to" values will be rejected and not saved


v1.1.beta2 (2012-11-13)
-----------------------

* fixed arangoirb compilation

* fixed doxygen


v1.1.beta1 (2012-10-24)
-----------------------

* fixed AQL optimizer bug

* WARNING:
  - the user has changed from "arango" to "arangodb", the start script has changed from
    "arangod" to "arangodb", the database directory has changed from "/var/arangodb" to
    "/var/lib/arangodb" to be compliant with various Linux policies

  - In 1.1, we have introduced types for collections: regular documents go into document
    collections, and edges go into edge collections. The prefixing (db.xxx vs. edges.xxx)
    works slightly different in 1.1: edges.xxx can still be used to access collections,
    however, it will not determine the type of existing collections anymore. To create an
    edge collection 1.1, you can use db._createEdgeCollection() or edges._create().
    And there's of course also db._createDocumentCollection().
    db._create() is also still there and will create a document collection by default,
    whereas edges._create() will create an edge collection.

  - the admin web interface that was previously available via the simple URL suffix /
    is now available via a dedicated URL suffix only: /_admin/html
    The reason for this is that routing and URLs are now subject to changes by the end user,
    and only URLs parts prefixed with underscores (e.g. /_admin or /_api) are reserved
    for ArangoDB's internal usage.

* the server now handles requests with invalid Content-Length header values as follows:
  - if Content-Length is negative, the server will respond instantly with HTTP 411
    (length required)

  - if Content-Length is positive but shorter than the supplied body, the server will
    respond with HTTP 400 (bad request)

  - if Content-Length is positive but longer than the supplied body, the server will
    wait for the client to send the missing bytes. The server allows 90 seconds for this
    and will close the connection if the client does not send the remaining data

  - if Content-Length is bigger than the maximum allowed size (512 MB), the server will
    fail with HTTP 413 (request entity too large).

  - if the length of the HTTP headers is greater than the maximum allowed size (1 MB),
    the server will fail with HTTP 431 (request header fields too large)

* issue #265: allow optional base64 encoding/decoding of action response data

* issue #252: create _modules collection using arango-upgrade (note: arango-upgrade was
  finally replaced by the `--upgrade` option for arangod)

* issue #251: allow passing arbitrary options to V8 engine using new command line option:
  --javascript.v8-options. Using this option, the Harmony features or other settings in
  v8 can be enabled if the end user requires them

* issue #248: allow AQL optimizer to pull out completely uncorrelated subqueries to the
  top level, resulting in less repeated evaluation of the subquery

* upgraded to Doxygen 1.8.0

* issue #247: added AQL function MERGE_RECURSIVE

* issue #246: added clear() function in arangosh

* issue #245: Documentation: Central place for naming rules/limits inside ArangoDB

* reduced size of hash index elements by 50 %, allowing more index elements to fit in
  memory

* issue #235: GUI Shell throws Error:ReferenceError: db is not defined

* issue #229: methods marked as "under construction"

* issue #228: remove unfinished APIs (/_admin/config/*)

* having the OpenSSL library installed is now a prerequisite to compiling ArangoDB
  Also removed the --enable-ssl configure option because ssl is always required.

* added AQL functions TO_LIST, NOT_LIST

* issue #224: add optional Content-Id for batch requests

* issue #221: more documentation on AQL explain functionality. Also added
  ArangoStatement.explain() client method

* added db._createStatement() method on server as well (was previously available
  on the client only)

* issue #219: continue in case of "document not found" error in PATHS() function

* issue #213: make waitForSync overridable on specific actions

* changed AQL optimizer to use indexes in more cases. Previously, indexes might
  not have been used when in a reference expression the inner collection was
  specified last. Example: FOR u1 IN users FOR u2 IN users FILTER u1._id == u2._id
  Previously, this only checked whether an index could be used for u2._id (not
  possible). It was not checked whether an index on u1._id could be used (possible).
  Now, for expressions that have references/attribute names on both sides of the
  above as above, indexes are checked for both sides.

* issue #204: extend the CSV import by TSV and by user configurable
  separator character(s)

* issue #180: added support for batch operations

* added startup option --server.backlog-size
  this allows setting the value of the backlog for the listen() system call.
  the default value is 10, the maximum value is platform-dependent

* introduced new configure option "--enable-maintainer-mode" for
  ArangoDB maintainers. this option replaces the previous compile switches
  --with-boost-test, --enable-bison, --enable-flex and --enable-errors-dependency
  the individual configure options have been removed. --enable-maintainer-mode
  turns them all on.

* removed potentially unused configure option --enable-memfail

* fixed issue #197: HTML web interface calls /_admin/user-manager/session

* fixed issue #195: VERSION file in database directory

* fixed issue #193: REST API HEAD request returns a message body on 404

* fixed issue #188: intermittent issues with 1.0.0
  (server-side cursors not cleaned up in all cases, pthreads deadlock issue)

* issue #189: key store should use ISO datetime format bug

* issue #187: run arango-upgrade on server start (note: arango-upgrade was finally
  replaced by the `--upgrade` option for arangod)n

* fixed issue #183: strange unittest error

* fixed issue #182: manual pages

* fixed issue #181: use getaddrinfo

* moved default database directory to "/var/lib/arangodb" in accordance with
  http://www.pathname.com/fhs/pub/fhs-2.3.html

* fixed issue #179: strange text in import manual

* fixed issue #178: test for aragoimp is missing

* fixed issue #177: a misleading error message was returned if unknown variables
  were used in certain positions in an AQL query.

* fixed issue #176: explain how to use AQL from the arangosh

* issue #175: re-added hidden (and deprecated) option --server.http-port. This
  option is only there to be downwards-compatible to Arango 1.0.

* fixed issue #174: missing Documentation for `within`

* fixed issue #170: add db.<coll_name>.all().toArray() to arangosh help screen

* fixed issue #169: missing argument in Simple Queries

* added program arango-upgrade. This program must be run after installing ArangoDB
  and after upgrading from a previous version of ArangoDB. The arango-upgrade script
  will ensure all system collections are created and present in the correct state.
  It will also perform any necessary data updates.
  Note: arango-upgrade was finally replaced by the `--upgrade` option for arangod.

* issue #153: edge collection should be a flag for a collection
  collections now have a type so that the distinction between document and edge
  collections can now be done at runtime using a collection's type value.
  A collection's type can be queried in Javascript using the <collection>.type() method.

  When new collections are created using db._create(), they will be document
  collections by default. When edge._create() is called, an edge collection will be created.
  To explicitly create a collection of a specific/different type, use the methods
  _createDocumentCollection() or _createEdgeCollection(), which are available for
  both the db and the edges object.
  The Javascript objects ArangoEdges and ArangoEdgesCollection have been removed
  completely.
  All internal and test code has been adjusted for this, and client code
  that uses edges.* should also still work because edges is still there and creates
  edge collections when _create() is called.

  INCOMPATIBLE CHANGE: Client code might still need to be changed in the following aspect:
  Previously, collections did not have a type so documents and edges could be inserted
  in the same collection. This is now disallowed. Edges can only be inserted into
  edge collections now. As there were no collection types in 1.0, ArangoDB will perform
  an automatic upgrade when migrating from 1.0 to 1.1.
  The automatic upgrade will check every collection and determine its type as follows:
  - if among the first 50 documents in the collection there are documents with
    attributes "_from" and "_to", the collection is typed as an edge collection
  - if among the first 50 documents in the collection there are no documents with
    attributes "_from" and "_to", the collection is made as a document collection

* issue #150: call V8 garbage collection on server periodically

* issue #110: added support for partial updates

  The REST API for documents now offers an HTTP PATCH method to partially update
  documents. Overwriting/replacing documents is still available via the HTTP PUT method
  as before. The Javascript API in the shell also offers a new update() method in extension to
  the previously existing replace() method.


v1.0.4 (2012-11-12)
-------------------

* issue #275: strange error message in arangosh 1.0.3 at startup


v1.0.3 (2012-11-08)
-------------------

* fixed AQL optimizer bug

* issue #273: fixed segfault in arangosh on HTTP 40x

* issue #265: allow optional base64 encoding/decoding of action response data

* issue #252: _modules collection not created automatically


v1.0.2 (2012-10-22)
-------------------

* repository CentOS-X.Y moved to CentOS-X, same for Debian

* bugfix for rollback from edges

* bugfix for hash indexes

* bugfix for StringBuffer::erase_front

* added autoload for modules

* added AQL function TO_LIST


v1.0.1 (2012-09-30)
-------------------

* draft for issue #165: front-end application howto

* updated mruby to cf8fdea4a6598aa470e698e8cbc9b9b492319d

* fix for issue #190: install doesn't create log directory

* fix for issue #194: potential race condition between creating and dropping collections

* fix for issue #193: REST API HEAD request returns a message body on 404

* fix for issue #188: intermittent issues with 1.0.0

* fix for issue #163: server cannot create collection because of abandoned files

* fix for issue #150: call V8 garbage collection on server periodically


v1.0.0 (2012-08-17)
-------------------

* fix for issue #157: check for readline and ncurses headers, not only libraries


v1.0.beta4 (2012-08-15)
-----------------------

* fix for issue #152: fix memleak for barriers


v1.0.beta3 (2012-08-10)
-----------------------

* fix for issue #151: Memleak, collection data not removed

* fix for issue #149: Inconsistent port for admin interface

* fix for issue #163: server cannot create collection because of abandoned files

* fix for issue #157: check for readline and ncurses headers, not only libraries

* fix for issue #108: db.<collection>.truncate() inefficient

* fix for issue #109: added startup note about cached collection names and how to
  refresh them

* fix for issue #156: fixed memleaks in /_api/import

* fix for issue #59: added tests for /_api/import

* modified return value for calls to /_api/import: now, the attribute "empty" is
  returned as well, stating the number of empty lines in the input. Also changed the
  return value of the error code attribute ("errorNum") from 1100 ("corrupted datafile")
  to 400 ("bad request") in case invalid/unexpected JSON data was sent to the server.
  This error code is more appropriate as no datafile is broken but just input data is
  incorrect.

* fix for issue #152: Memleak for barriers

* fix for issue #151: Memleak, collection data not removed

* value of --database.maximal-journal-size parameter is now validated on startup. If
  value is smaller than the minimum value (currently 1048576), an error is thrown and
  the server will not start. Before this change, the global value of maximal journal
  size was not validated at server start, but only on collection level

* increased sleep value in statistics creation loop from 10 to 500 microseconds. This
  reduces accuracy of statistics values somewhere after the decimal points but saves
  CPU time.

* avoid additional sync() calls when writing partial shape data (attribute name data)
  to disk. sync() will still be called when the shape marker (will be written after
  the attributes) is written to disk

* issue #147: added flag --database.force-sync-shapes to force synching of shape data
  to disk. The default value is true so it is the same behavior as in version 1.0.
  if set to false, shape data is synched to disk if waitForSync for the collection is
  set to true, otherwise, shape data is not synched.

* fix for issue #145: strange issue on Travis: added epsilon for numeric comparison in
  geo index

* fix for issue #136: adjusted message during indexing

* issue #131: added timeout for HTTP keep-alive connections. The default value is 300
  seconds. There is a startup parameter server.keep-alive-timeout to configure the value.
  Setting it to 0 will disable keep-alive entirely on the server.

* fix for issue #137: AQL optimizer should use indexes for ref accesses with
  2 named attributes


v1.0.beta2 (2012-08-03)
-----------------------

* fix for issue #134: improvements for centos RPM

* fixed problem with disable-admin-interface in config file


v1.0.beta1 (2012-07-29)
-----------------------

* fixed issue #118: We need a collection "debugger"

* fixed issue #126: Access-Shaper must be cached

* INCOMPATIBLE CHANGE: renamed parameters "connect-timeout" and "request-timeout"
  for arangosh and arangoimp to "--server.connect-timeout" and "--server.request-timeout"

* INCOMPATIBLE CHANGE: authorization is now required on the server side
  Clients sending requests without HTTP authorization will be rejected with HTTP 401
  To allow backwards compatibility, the server can be started with the option
  "--server.disable-authentication"

* added options "--server.username" and "--server.password" for arangosh and arangoimp
  These parameters must be used to specify the user and password to be used when
  connecting to the server. If no password is given on the command line, arangosh/
  arangoimp will interactively prompt for a password.
  If no user name is specified on the command line, the default user "root" will be
  used.

* added startup option "--server.ssl-cipher-list" to determine which ciphers to
  use in SSL context. also added SSL_OP_CIPHER_SERVER_PREFERENCE to SSL default
  options so ciphers are tried in server and not in client order

* changed default SSL protocol to TLSv1 instead of SSLv2

* changed log-level of SSL-related messages

* added SSL connections if server is compiled with OpenSSL support. Use --help-ssl

* INCOMPATIBLE CHANGE: removed startup option "--server.admin-port".
  The new endpoints feature (see --server.endpoint) allows opening multiple endpoints
  anyway, and the distinction between admin and "other" endpoints can be emulated
  later using privileges.

* INCOMPATIBLE CHANGE: removed startup options "--port", "--server.port", and
  "--server.http-port" for arangod.
  These options have been replaced by the new "--server.endpoint" parameter

* INCOMPATIBLE CHANGE: removed startup option "--server" for arangosh and arangoimp.
  These options have been replaced by the new "--server.endpoint" parameter

* Added "--server.endpoint" option to arangod, arangosh, and arangoimp.
  For arangod, this option allows specifying the bind endpoints for the server
  The server can be bound to one or multiple endpoints at once. For arangosh
  and arangoimp, the option specifies the server endpoint to connect to.
  The following endpoint syntax is currently supported:
  - tcp://host:port or http@tcp://host:port (HTTP over IPv4)
  - tcp://[host]:port or http@tcp://[host]:port (HTTP over IPv6)
  - ssl://host:port or http@tcp://host:port (HTTP over SSL-encrypted IPv4)
  - ssl://[host]:port or http@tcp://[host]:port (HTTP over SSL-encrypted IPv6)
  - unix:///path/to/socket or http@unix:///path/to/socket (HTTP over UNIX socket)

  If no port is specified, the default port of 8529 will be used.

* INCOMPATIBLE CHANGE: removed startup options "--server.require-keep-alive" and
  "--server.secure-require-keep-alive".
  The server will now behave as follows which should be more conforming to the
  HTTP standard:
  * if a client sends a "Connection: close" header, the server will close the
    connection
  * if a client sends a "Connection: keep-alive" header, the server will not
    close the connection
  * if a client does not send any "Connection" header, the server will assume
    "keep-alive" if the request was an HTTP/1.1 request, and "close" if the
    request was an HTTP/1.0 request

* (minimal) internal optimizations for HTTP request parsing and response header
  handling

* fixed Unicode unescaping bugs for \f and surrogate pairs in BasicsC/strings.c

* changed implementation of TRI_BlockCrc32 algorithm to use 8 bytes at a time

* fixed issue #122: arangod doesn't start if <log.file> cannot be created

* fixed issue #121: wrong collection size reported

* fixed issue #98: Unable to change journalSize

* fixed issue #88: fds not closed

* fixed escaping of document data in HTML admin front end

* added HTTP basic authentication, this is always turned on

* added server startup option --server.disable-admin-interface to turn off the
  HTML admin interface

* honor server startup option --database.maximal-journal-size when creating new
  collections without specific journalsize setting. Previously, these
  collections were always created with journal file sizes of 32 MB and the
  --database.maximal-journal-size setting was ignored

* added server startup option --database.wait-for-sync to control the default
  behavior

* renamed "--unit-tests" to "--javascript.unit-tests"


v1.0.alpha3 (2012-06-30)
------------------------

* fixed issue #116: createCollection=create option doesn't work

* fixed issue #115: Compilation issue under OSX 10.7 Lion & 10.8 Mountain Lion
  (homebrew)

* fixed issue #114: image not found

* fixed issue #111: crash during "make unittests"

* fixed issue #104: client.js -> ARANGO_QUIET is not defined


v1.0.alpha2 (2012-06-24)
------------------------

* fixed issue #112: do not accept document with duplicate attribute names

* fixed issue #103: Should we cleanup the directory structure

* fixed issue #100: "count" attribute exists in cursor response with "count:
  false"

* fixed issue #84 explain command

* added new MRuby version (2012-06-02)

* added --log.filter

* cleanup of command line options:
** --startup.directory => --javascript.startup-directory
** --quite => --quiet
** --gc.interval => --javascript.gc-interval
** --startup.modules-path => --javascript.modules-path
** --action.system-directory => --javascript.action-directory
** --javascript.action-threads => removed (is now the same pool as --server.threads)

* various bug-fixes

* support for import

* added option SKIP_RANGES=1 for make unittests

* fixed several range-related assertion failures in the AQL query optimizer

* fixed AQL query optimizations for some edge cases (e.g. nested subqueries with
  invalid constant filter expressions)


v1.0.alpha1 (2012-05-28)
------------------------

Alpha Release of ArangoDB 1.0<|MERGE_RESOLUTION|>--- conflicted
+++ resolved
@@ -1,16 +1,14 @@
 v3.3.rc7 (2017-XX-XX)
 ---------------------
 
-<<<<<<< HEAD
 * UI: fixed disappearing of the navigation label in some case special case
-=======
+
 * UI: the graph viewer now displays updated label values correctly.
   Additionally the included node/edge editor now closes automatically
 	after a successful node/edge update.
   
 * fixed issue #3917: traversals with high maximal depth take extremely long
   in planning phase.
->>>>>>> 57633794
 
 
 v3.3.rc4 (2017-11-28)
