--- conflicted
+++ resolved
@@ -1,17 +1,13 @@
 devel
 -----
 
-<<<<<<< HEAD
 * The arangosh now supports the velocystream transport protocol via the schemas 
   "vst+tcp://", "vst+ssl://", "vst+unix://" schemes. 
 
 * The server will no longer lowercase the input in --server.endpoint. This means
   Unix domain socket paths will now  be treated as specified, previously they were lowercased
 
-* Intermediate commits in the rocksdb engine are now only enabled in standalone AQL queries 
-=======
 * fixed internal issue #2812: Cluster fails to create many indexes in parallel
->>>>>>> d80b62f4
 
 * Added C++ implementation, load balancer support, and user restriction to Pregel API.
 
