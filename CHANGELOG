devel
-----

<<<<<<< HEAD
* fixed internal issue #2160: fixed misplaced tooltips in indices view
=======
* Added exclusive option for rocksdb collections. Modifying AQL queries can
  now set the exclusive option as well as it can be set on JavaScript transactions.
>>>>>>> 3cd1a52d

* added optimizer rule "optimize-subqueries", which makes qualifying subqueries
  return less data
  
  The rule fires in the following situations: 
  * in case only a few results are used from a non-modifying subquery, the rule
    will add a LIMIT statement into the subquery. For example

        LET docs = (
          FOR doc IN collection 
            FILTER ... 
            RETURN doc
        ) 
        RETURN docs[0]

    will be turned into
        
        LET docs = (
          FOR doc IN collection 
            FILTER ...
            LIMIT 1 
            RETURN doc
        ) 
        RETURN docs[0]

    Another optimization performed by this rule is to modify the result value
    of subqueries in case only the number of results is checked later. For example

        RETURN LENGTH(
          FOR doc IN collection 
            FILTER ...
            RETURN doc
        ) 

    will be turned into
        
        RETURN LENGTH(
          FOR doc IN collection 
            FILTER ... 
            RETURN true
        ) 

  This saves copying the document data from the subquery to the outer scope and may
  enable follow-up optimizations.

* fixed issue #5035: fixed a vulnerability issue within the web ui's index view

* fixed Foxx queues bug when queues are created in a request handler with an
  ArangoDB authentication header

* abort startup when using SSLv2 for a server endpoint, or when connecting with
  a client tool via an SSLv2 connection.

  SSLv2 has been disabled in the OpenSSL library by default in recent versions
  because of security vulnerabilities inherent in this protocol. 

  As it is not safe at all to use this protocol, the support for it has also 
  been stopped in ArangoDB. End users that use SSLv2 for connecting to ArangoDB
  should change the protocol from SSLv2 to TLSv12 if possible, by adjusting
  the value of the `--ssl.protocol` startup option. 

* added `overwrite` option to the `document rest-handler` to allow for easier syncing.

  This implements almost the much inquired UPSERT. In reality it is a REPSERT
  (replace/insert) because only replacement and not modification of documents
  is possible. The option does not work in cluster collections with custom
  sharding.

* added startup option `--log.escape`

  This option toggles the escaping of log output. 

  If set to `true` (which is the default value), then the logging will work
  as before, and the following characters in the log output are escaped:

  * the carriage return character (hex 0d)
  * the newline character (hex 0a)
  * the tabstop character (hex 09)
  * any other characters with an ordinal value less than hex 20

  If the option is set to `false`, no characters are escaped. Characters with
  an ordinal value less than hex 20 will not be printed in this mode but will
  be replaced with a space character (hex 20).

  A side effect of turning off the escaping is that it will reduce the CPU 
  overhead for the logging. However, this will only be noticable when logging
  is set to a very verbose level (e.g. debug or trace).

* increased the default values for the startup options `--javascript.gc-interval`
  from every 1000 to every 2000 requests, and for `--javascript.gc-frequency` from 
  30 to 60 seconds

  This will make the V8 garbage collection run less often by default than in previous
  versions, reducing CPU load a bit and leaving more contexts available on average.

* added `/_admin/repair/distributeShardsLike` that repairs collections with
  distributeShardsLike where the shards aren't actually distributed like in the
  prototype collection, as could happen due to internal issue #1770

* Fixed issue #4271: Change the behavior of the `fullCount` option for AQL query 
  cursors so that it will only take into account `LIMIT` statements on the top level 
  of the query.
  
  `LIMIT` statements in subqueries will not have any effect on the `fullCount` results
  any more. 

* We added a new geo-spatial index implementation. On the RocksDB storage engine all 
  installations will need to be upgraded with `--database.auto-upgrade true`. New geo 
  indexes will now only report with the type `geo` instead of `geo1` or `geo2`. 
  The index types `geo1` and `geo2` are now deprecated.
  Additionally we removed the deprecated flags `constraint` and `ignoreNull` from geo 
  index definitions, these fields were initially deprecated in ArangoDB 2.5

* Add revision id to RocksDB values in primary indexes to speed up replication (~10x).

* PR #5238: Create a default pacing algorithm for arangoimport to avoid TimeoutErrors
  on VMs with limited disk throughput

* Starting a cluster with coordinators and DB servers using different storage engines 
  is unsupported. Doing it anyway will now produce a warning on startup

* fixed issue #4919: C++ implementation of LIKE function now matches the old and correct
  behaviour of the javascript implementation.

* added `--json` option to arangovpack, allowing to treat its input as plain JSON data
  make arangovpack work without any configuration file

* added experimental arangodb startup option `--javascript.enabled` to enable/disable the 
  initialization of the V8 JavaScript engine. Only expected to work on single-servers and 
  agency deployments

* pull request #5201: eliminate race scenario where handlePlanChange could run infinite times
  after an execution exceeded 7.4 second time span

* UI: fixed an unreasonable event bug within the modal view engine

* pull request #5114: detect shutdown more quickly on heartbeat thread of coordinator and 
  DB servers

* fixed issue #3811: gharial api is now checking existence of `_from` and `_to` vertices
  during edge creation

* There is new method `_profileQuery` on the database object to execute a query and
  print an explain with annotated runtime information.

* Query cursors can now be created with option `profile`, with a value of 0, 1 or 2.
  This will cause queries to include more statistics in their results and will allow tracing 
  of queries.

* fixed internal issue #2147: fixed database filter in UI

* fixed internal issue #2149: number of documents in the UI is not adjusted after moving them

* fixed internal issue #2150: UI - loading a saved query does not update the list of bind 
  parameters

* removed option `--cluster.my-local-info` in favor of persisted server UUIDs

  The option `--cluster.my-local-info` was deprecated since ArangoDB 3.3.

* added new collection property `cacheEnabled` which enables in-memory caching for
  documents and primary index entries. Available only when using RocksDB

* arangodump now supports `--threads` option to dump collections in parallel

* arangorestore now supports `--threads` option to restore collections in parallel

* Improvement: The AQL query planner in cluster is now a bit more clever and
  can prepare AQL queries with less network overhead.

  This should speed up simple queries in cluster mode, on complex queries it
  will most likely not show any performance effect.
  It will especially show effects on collections with a very high amount of Shards.

* removed remainders of dysfunctional `/_admin/cluster-test` and `/_admin/clusterCheckPort`
  API endpoints and removed them from documentation

* remove `_admin/echo` handler

* added new query option `stream` to enable streaming query execution via the 
  `POST /_api/cursor` rest interface.

* fixed issue #4698: databases within the UI are now displayed in a sorted order.

* Behavior of permissions for databases and collections changed:
  The new fallback rule for databases for which an access level is not explicitly specified:
  Choose the higher access level of:
    * A wildcard database grant
    * A database grant on the `_system` database
  The new fallback rule for collections for which an access level is not explicitly specified:
  Choose the higher access level of:
    * Any wildcard access grant in the same database, or on "*/*"
    * The access level for the current database
    * The access level for the `_system` database

* fixed issue #4583: add AQL ASSERT and AQL WARN

* renamed startup option `--replication.automatic-failover` to
  `--replication.active-failover`
  using the old option name will still work in ArangoDB 3.4, but the old option
  will be removed afterwards

* index selectivity estimates for RocksDB engine are now eventually consistent

  This change addresses a previous issue where some index updates could be
  "lost" from the view of the internal selectivity estimate, leading to
  inaccurate estimates. The issue is solved now, but there can be up to a second
  or so delay before updates are reflected in the estimates.

* support `returnOld` and `returnNew` attributes for in the following HTTP REST
  APIs:

  * /_api/gharial/<graph>/vertex/<collection>
  * /_api/gharial/<graph>/edge/<collection>

  The exception from this is that the HTTP DELETE verb for these APIs does not
  support `returnOld` because that would make the existing API incompatible

* fixed internal issue #478: remove unused and undocumented REST API endpoints
  _admin/statistics/short and _admin/statistics/long

  These APIs were available in ArangoDB's REST API, but have not been called by
  ArangoDB itself nor have they been part of the documented API. They have been
  superseded by other REST APIs and were partially dysfunctional. Therefore
  these two endpoints have been removed entirely.

* fixed issue #1532: reload users on restore

* fixed internal issue #1475: when restoring a cluster dump to a single server
  ignore indexes of type primary and edge since we mustn't create them here.

* fixed internal issue #1439: improve performance of any-iterator for RocksDB

* issue #1190: added option `--create-database` for arangoimport

* UI: updated dygraph js library to version 2.1.0

* renamed arangoimp to arangoimport for consistency
  Release packages will still install arangoimp as a symlink so user scripts
  invoking arangoimp do not need to be changed

* UI: Shard distribution view now has an accordion view instead of displaying
  all shards of all collections at once.

* fixed issue #4393: broken handling of unix domain sockets in JS_Download

* added AQL function `IS_KEY`
  this function checks if the value passed to it can be used as a document key,
  i.e. as the value of the `_key` attribute

* added AQL functions `SORTED` and `SORTED_UNIQUE`

  `SORTED` will return a sorted version of the input array using AQL's internal
  comparison order
  `SORTED_UNIQUE` will do the same, but additionally removes duplicates.

* added C++ implementation for AQL functions `DATE_NOW`, `DATE_ISO8601`,
  `DATE_TIMESTAMP`, `IS_DATESTRING`, `DATE_DAYOFWEEK`, `DATE_YEAR`,
  `DATE_MONTH`, `DATE_DAY`, `DATE_HOUR`, `DATE_MINUTE`, `DATE_SECOND`,
  `DATE_MILLISECOND`, `DATE_DAYOFYEAR`, `DATE_ISOWEEK`, `DATE_LEAPYEAR`,
  `DATE_QUARTER`, `DATE_DAYS_IN_MONTH`, `DATE_ADD`, `DATE_SUBTRACT`,
  `DATE_DIFF`, `DATE_COMPARE`, `TRANSLATE` and `SHA512`

* fixed a bug where clusterinfo missed changes to plan after agency
  callback is registred for create collection

* Foxx manifest.json files can now contain a $schema key with the value
  of "http://json.schemastore.org/foxx-manifest" to improve tooling support.


v3.3.8 (XXXX-XX-XX)
-------------------

* included version of ArangoDB Starter (`arangodb` binary) updated to v0.10.11,
  see [Starter changelog](https://github.com/arangodb-helper/arangodb/blob/master/CHANGELOG.md)

* added arangod startup option `--dump-options` to print all configuration parameters
  as a JSON object

* fixed: (Enterprise only) If you restore a SmartGraph where the collections
  are still existing and are supposed to be dropped on restore we ended up in
  duplicate name error. This is now gone and the SmartGraph is correctly restored.

* fix lookups by `_id` in smart graph edge collections

* improve startup resilience in case there are datafile errors (MMFiles)

  also allow repairing broken VERSION files automatically on startup by
  specifying the option `--database.ignore-datafile-errors true`

* fix issue #4582: UI query editor now supports usage of empty string as bind parameter value

* fixed internal issue #2148: Number of documents found by filter is misleading in web UI

* added startup option `--database.required-directory-state`

  using this option it is possible to require the database directory to be
  in a specific state on startup. the options for this value are:

  - non-existing: database directory must not exist
  - existing: database directory must exist
  - empty: database directory must exist but be empty
  - populated: database directory must exist and contain specific files already
  - any: any state allowed

* field "$schema" in Foxx manifest.json files no longer produce warnings

* added `@arangodb/locals` module to expose the Foxx service context as an
  alternative to using `module.context` directly.

* `db._executeTransaction` now accepts collection objects as collections.

* supervision can be put into maintenance mode

v3.3.7 (2018-04-11)
-------------------

* added hidden option `--query.registry-ttl` to control the lifetime of cluster AQL
  query parts

* fixed internal issue #2237: AQL queries on collections with replicationFactor:
  "satellite" crashed arangod in single server mode

* fixed restore of satellite collections: replicationFactor was set to 1 during
  restore

* fixed dump and restore of smart graphs:
  a) The dump will not include the hidden shadow collections anymore, they were dumped
     accidentially and only contain duplicated data.
  b) Restore will now ignore hidden shadow collections as all data is contained
     in the smart-edge collection. You can manually include these collections from an
     old dump (3.3.5 or earlier) by using `--force`.
  c) Restore of a smart-graph will now create smart collections properly instead
     of getting into `TIMEOUT_IN_CLUSTER_OPERATION`

* fixed issue in AQL query optimizer rule "restrict-to-single-shard", which
  may have sent documents to a wrong shard in AQL INSERT queries that specified
  the value for `_key` using an expression (and not a constant value)
  Important: if you were affected by this bug in v3.3.5 it is required that you
  recreate your dataset in v3.3.6 (i.e. dumping and restoring) instead of doing
  a simple binary upgrade

* added /_admin/status HTTP API for debugging purposes

* added ArangoShell helper function for packaging all information about an
  AQL query so it can be run and analyzed elsewhere:

  query = "FOR doc IN mycollection FILTER doc.value > 42 RETURN doc";
  require("@arangodb/aql/explainer").debugDump("/tmp/query-debug-info", query);

  Entitled users can send the generated file to the ArangoDB support to facilitate
  reproduction and debugging.

* added hidden option `--server.ask-jwt-secret`. This is an internal option
  for debugging and should not be exposed to end-users.

* fix for internal issue #2215. supervision will now wait for agent to
  fully prepare before adding 10 second grace period after leadership change

* fixed internal issue #2215's FailedLeader timeout bug


v3.3.5 (2018-03-28)
-------------------

* fixed issue #4934: Wrong used GeoIndex depending on FILTER order

* make build id appear in startup log message alongside with other version info

* make AQL data modification operations that are sent to all shards and that are
  supposed to return values (i.e. `RETURN OLD` or `RETURN NEW`) not return fake
  empty result rows if the document to be updated/replaced/removed was not present
  on the target shard

* added AQL optimizer rule `restrict-to-single-shard`

  This rule will kick in if a collection operation (index lookup or data
  modification operation) will only affect a single shard, and the operation can be
  restricted to the single shard and is not applied for all shards. This optimization
  can be applied for queries that access a collection only once in the query, and that
  do not use traversals, shortest path queries and that do not access collection data
  dynamically using the `DOCUMENT`, `FULLTEXT`, `NEAR` or `WITHIN` AQL functions.
  Additionally, the optimizer will only pull off this optimization if can safely
  determine the values of all the collection's shard keys from the query, and when the
  shard keys are covered by a single index (this is always true if the shard key is
  the default `_key`)

* display missing attributes of GatherNodes in AQL explain output

* make AQL optimizer rule `undistribute-remove-after-enum-coll` fire in a few
  more cases in which it is possible

* slightly improve index selection for the RocksDB engine when there are multiple
  competing indexes with the same attribute prefixes, but different amount of
  attributes covered. In this case, the more specialized index will be preferred
  now

* fix issue #4924: removeFollower now prefers to remove the last follower(s)

* added "collect-in-cluster" optimizer rule to have COLLECT WITH COUNT queries
  without grouping being executed on the DB servers and the coordinator only summing
  up the counts from the individual shards

* fixed issue #4900: Nested FOR query uses index but ignores other filters

* properly exit v8::Context in one place where it was missing before

* added hidden option `--cluster.index-create-timeout` for controlling the
  default value of the index creation timeout in cluster
  under normal circumstances, this option does not need to be adjusted

* increase default timeout for index creation in cluster to 3600s

* fixed issue #4843: Query-Result has more Docs than the Collection itself

* fixed the behavior of ClusterInfo when waiting for current to catch
  up with plan in create collection.

* fixed issue #4827: COLLECT on edge _to field doesn't group distinct values as expected (MMFiles)


v3.3.4 (2018-03-01)
-------------------

* fix AQL `fullCount` result value in some cluster cases when it was off a bit

* fix issue #4651: Simple query taking forever until a request timeout error

* fix issue #4657: fixed incomplete content type header

* Vastly improved the Foxx Store UI

* fix issue #4677: AQL WITH with bind parameters results in "access after data-modification"
  for two independent UPSERTs

* remove unused startup option `--ldap.permissions-attribute-name`

* fix issue #4457: create /var/tmp/arangod with correct user in supervisor mode

* remove long disfunctional admin/long_echo handler

* fixed Foxx API:

  * PUT /_api/foxx/service: Respect force flag
  * PATCH /_api/foxx/service: Check whether a service under given mount exists

* internal issue #1726: supervision failed to remove multiple servers
  from health monitoring at once.

* more information from inception, why agent is activated

* fixed a bug where supervision tried to deal with shards of virtual collections

* fix internal issue #1770: collection creation using distributeShardsLike yields
  errors and did not distribute shards correctly in the following cases:
  1. If numberOfShards * replicationFactor % nrDBServers != 0
     (shards * replication is not divisible by DBServers).
  2. If there was failover / move shard case on the leading collection
     and creating the follower collection afterwards.

* fix timeout issues in replication client expiration

* added missing edge filter to neighbors-only traversals
  in case a filter condition was moved into the traverser and the traversal was
  executed in breadth-first mode and was returning each visited vertex exactly
  once, and there was a filter on the edges of the path and the resulting vertices
  and edges were not used later, the edge filter was not applied

* fixed issue #4160: Run arangod with "--database.auto-upgrade" option always crash silently without error log

* fix internal issue #1848: AQL optimizer was trying to resolve attribute accesses
  to attributes of constant object values at query compile time, but only did so far
  the very first attribute in each object

  this fixes https://stackoverflow.com/questions/48648737/beginner-bug-in-for-loops-from-objects

* fix inconvenience: If we want to start server with a non-existing
  --javascript.app-path it will now be created (if possible)

* fixed: REST API `POST _api/foxx` now returns HTTP code 201 on success, as documented.
         returned 200 before.

* fixed: REST API `PATCH _api/foxx/dependencies` now updates the existing dependencies
         instead of replacing them.

* fixed: Foxx upload of single javascript file. You now can upload via http-url pointing
         to a javascript file.

* fixed issue #4395: If your foxx app includes an `APP` folder it got
         accidently removed by selfhealing this is not the case anymore.

* fixed internal issue #1969 - command apt-get purge/remove arangodb3e was failing


v3.3.3 (2018-01-16)
-------------------

* fix issue #4272: VERSION file keeps disappearing

* fix internal issue #81: quotation marks disappeared when switching table/json
  editor in the query editor ui

* added option `--rocksdb.throttle` to control whether write-throttling is enabled
  Write-throttling is turned on by default, to reduce chances of compactions getting
  too far behind and blocking incoming writes.

* fixed issue #4308: Crash when getter for error.name throws an error (on Windows)

* UI: fixed a query editor caching and parsing issue

* Fixed internal issue #1683: fixes an UI issue where a collection name gets wrongly cached
  within the documents overview of a collection.

* Fixed an issue with the index estimates in RocksDB in the case a transaction is aborted.
  Former the index estimates were modified if the transaction commited or not.
  Now they will only be modified if the transaction commited successfully.

* UI: optimized login view for very small screen sizes

* Truncate in RocksDB will now do intermediate commits every 10.000 documents
  if truncate fails or the server crashes during this operation all deletes
  that have been commited so far are persisted.

* make the default value of `--rocksdb.block-cache-shard-bits` use the RocksDB
  default value. This will mostly mean the default number block cache shard
  bits is lower than before, allowing each shard to store more data and cause
  less evictions from block cache

* issue #4222: Permission error preventing AQL query import / export on webui

* UI: optimized error messages for invalid query bind parameter

* UI: upgraded swagger ui to version 3.9.0

* issue #3504: added option `--force-same-database` for arangorestore

  with this option set to true, it is possible to make any arangorestore attempt
  fail if the specified target database does not match the database name
  specified in the source dump's "dump.json" file. it can thus be used to
  prevent restoring data into the "wrong" database

  The option is set to `false` by default to ensure backwards-compatibility

* make the default value of `--rocksdb.block-cache-shard-bits` use the RocksDB
  default value. This will mostly mean the default number block cache shard
  bits is lower than before, allowing each shard to store more data and cause
  less evictions from block cache

* fixed issue #4255: AQL SORT consuming too much memory

* fixed incorrect persistence of RAFT vote and term


v3.3.2 (2018-01-04)
-------------------

* fixed issue #4199: Internal failure: JavaScript exception in file 'arangosh.js'
  at 98,7: ArangoError 4: Expecting type String

* fixed issue in agency supervision with a good server being left in
  failedServers

* distinguish isReady and allInSync in clusterInventory

* fixed issue #4197: AQL statement not working in 3.3.1 when upgraded from 3.2.10

* do not reuse collection ids when restoring collections from a dump, but assign new collection ids, this should prevent collection id conflicts


v3.3.1 (2017-12-28)
-------------------

* UI: displayed wrong wfs property for a collection when using RocksDB as
  storage engine

* added `--ignore-missing` option to arangoimp
  this option allows importing lines with less fields than specified in the CSV
  header line

* changed misleading error message from "no leader" to "not a leader"

* optimize usage of AQL FULLTEXT index function to a FOR loop with index
  usage in some cases
  When the optimization is applied, this especially speeds up fulltext index
  queries in the cluster

* UI: improved the behavior during collection creation in a cluster environment

* Agency lockup fixes for very small machines.

* Agency performance improvement by finer grained locking.

* Use steady_clock in agency whereever possible.

* Agency prevent Supervision thread crash.

* Fix agency integer overflow in timeout calculation.


v3.3.0 (2012-12-14)
-------------------

* release version

* added a missing try/catch block in the supervision thread


v3.3.rc8 (2017-12-12)
---------------------

* UI: fixed broken foxx configuration keys. Some valid configuration values
  could not be edited via the ui.

* UI: pressing the return key inside a select2 box no longer triggers the modal's
  success function

* UI: coordinators and db servers are now in sorted order (ascending)


v3.3.rc7 (2017-12-07)
---------------------

* fixed issue #3741: fix terminal color output in Windows

* UI: fixed issue #3822: disabled name input field for system collections

* fixed issue #3640: limit in subquery

* fixed issue #3745: Invalid result when using OLD object with array attribute in UPSERT statement

* UI: edge collections were wrongly added to from and to vertices select box during graph creation

* UI: added not found views for documents and collections

* UI: using default user database api during database creation now

* UI: the graph viewer backend now picks one random start vertex of the
  first 1000 documents instead of calling any(). The implementation of
  "any" is known to scale bad on huge collections with RocksDB.

* UI: fixed disappearing of the navigation label in some case special case

* UI: the graph viewer now displays updated label values correctly.
  Additionally the included node/edge editor now closes automatically
  after a successful node/edge update.

* fixed issue #3917: traversals with high maximal depth take extremely long
  in planning phase.


v3.3.rc4 (2017-11-28)
---------------------

* minor bug-fixes


v3.3.rc3 (2017-11-24)
---------------------

* bug-fixes


v3.3.rc2 (2017-11-22)
---------------------

* UI: document/edge editor now remembering their modes (e.g. code or tree)

* UI: optimized error messages for invalid graph definitions. Also fixed a
  graph renderer cleanup error.

* UI: added a delay within the graph viewer while changing the colors of the
  graph. Necessary due different browser behaviour.

* added options `--encryption.keyfile` and `--encryption.key-generator` to arangodump
  and arangorestore

* UI: the graph viewer now displays updated label values correctly.
  Additionally the included node/edge editor now closes automatically
	after a successful node/edge update.

* removed `--recycle-ids` option for arangorestore

  using that option could have led to problems on the restore, with potential
  id conflicts between the originating server (the source dump server) and the
  target server (the restore server)


v3.3.rc1 (2017-11-17)
---------------------

* add readonly mode REST API

* allow compilation of ArangoDB source code with g++ 7

* upgrade minimum required g++ compiler version to g++ 5.4
  That means ArangoDB source code will not compile with g++ 4.x or g++ < 5.4 anymore.

* AQL: during a traversal if a vertex is not found. It will not print an ERROR to the log and continue
  with a NULL value, but will register a warning at the query and continue with a NULL value.
  The situation is not desired as an ERROR as ArangoDB can store edges pointing to non-existing
  vertex which is perfectly valid, but it may be a n issue on the data model, so users
  can directly see it on the query now and do not "by accident" have to check the LOG output.

* introduce `enforceReplicationFactor` attribute for creating collections:
  this optional parameter controls if the coordinator should bail out during collection
  creation if there are not enough DBServers available for the desired `replicationFactor`.

* fixed issue #3516: Show execution time in arangosh

  this change adds more dynamic prompt components for arangosh
  The following components are now available for dynamic prompts,
  settable via the `--console.prompt` option in arangosh:

  - '%t': current time as timestamp
  - '%a': elpased time since ArangoShell start in seconds
  - '%p': duration of last command in seconds
  - '%d': name of current database
  - '%e': current endpoint
  - '%E': current endpoint without protocol
  - '%u': current user

  The time a command takes can be displayed easily by starting arangosh with `--console.prompt "%p> "`.

* make the ArangoShell refill its collection cache when a yet-unknown collection
  is first accessed. This fixes the following problem:

      arangosh1> db._collections();  // shell1 lists all collections
      arangosh2> db._create("test"); // shell2 now creates a new collection 'test'
      arangosh1> db.test.insert({}); // shell1 is not aware of the collection created
                                     // in shell2, so the insert will fail

* make AQL `DISTINCT` not change the order of the results it is applied on

* incremental transfer of initial collection data now can handle partial
  responses for a chunk, allowing the leader/master to send smaller chunks
  (in terms of HTTP response size) and limit memory usage

  this optimization is only active if client applications send the "offset" parameter
  in their requests to PUT `/_api/replication/keys/<id>?type=docs`

* initial creation of shards for cluster collections is now faster with
  `replicationFactor` values bigger than 1. this is achieved by an optimization
  for the case when the collection on the leader is still empty

* potential fix for issue #3517: several "filesystem full" errors in logs
  while there's a lot of disk space

* added C++ implementations for AQL function `SUBSTRING()`, `LEFT()`, `RIGHT()` and `TRIM()`

* show C++ function name of call site in ArangoDB log output

  this requires option `--log.line-number` to be set to *true*

* UI: added word wrapping to query editor

* UI: fixed wrong user attribute name validation, issue #3228

* make AQL return a proper error message in case of a unique key constraint
  violation. previously it only returned the generic "unique constraint violated"
  error message but omitted the details about which index caused the problem.

  This addresses https://stackoverflow.com/questions/46427126/arangodb-3-2-unique-constraint-violation-id-or-key

* added option `--server.local-authentication`

* UI: added user roles

* added config option `--log.color` to toggle colorful logging to terminal

* added config option `--log.thread-name` to additionally log thread names

* usernames must not start with `:role:`, added new options:
    --server.authentication-timeout
    --ldap.roles-attribute-name
    --ldap.roles-transformation
    --ldap.roles-search
    --ldap.superuser-role
    --ldap.roles-include
    --ldap.roles-exclude

* performance improvements for full collection scans and a few other operations
  in MMFiles engine

* added `--rocksdb.encryption-key-generator` for enterprise

* removed `--compat28` parameter from arangodump and replication API

  older ArangoDB versions will no longer be supported by these tools.

* increase the recommended value for `/proc/sys/vm/max_map_count` to a value
  eight times as high as the previous recommended value. Increasing the
  values helps to prevent an ArangoDB server from running out of memory mappings.

  The raised minimum recommended value may lead to ArangoDB showing some startup
  warnings as follows:

      WARNING {memory} maximum number of memory mappings per process is 65530, which seems too low. it is recommended to set it to at least 512000
      WARNING {memory} execute 'sudo sysctl -w "vm.max_map_count=512000"'

* Foxx now warns about malformed configuration/dependency names and aliases in the manifest.

v3.2.7 (2017-11-13)
-------------------

* Cluster customers, which have upgraded from 3.1 to 3.2 need to upgrade
  to 3.2.7. The cluster supervision is otherwise not operational.

* Fixed issue #3597: AQL with path filters returns unexpected results
  In some cases breadth first search in combination with vertex filters
  yields wrong result, the filter was not applied correctly.

* fixed some undefined behavior in some internal value caches for AQL GatherNodes
  and SortNodes, which could have led to sorted results being effectively not
  correctly sorted.

* make the replication applier for the RocksDB engine start automatically after a
  restart of the server if the applier was configured with its `autoStart` property
  set to `true`. previously the replication appliers were only automatically restarted
  at server start for the MMFiles engine.

* fixed arangodump batch size adaptivity in cluster mode and upped default batch size
  for arangodump

  these changes speed up arangodump in cluster context

* smart graphs now return a proper inventory in response to replication inventory
  requests

* fixed issue #3618: Inconsistent behavior of OR statement with object bind parameters

* only users with read/write rights on the "_system" database can now execute
  "_admin/shutdown" as well as modify properties of the write-ahead log (WAL)

* increase default maximum number of V8 contexts to at least 16 if not explicitly
  configured otherwise.
  the procedure for determining the actual maximum value of V8 contexts is unchanged
  apart from the value `16` and works as follows:
  - if explicitly set, the value of the configuration option `--javascript.v8-contexts`
    is used as the maximum number of V8 contexts
  - when the option is not set, the maximum number of V8 contexts is determined
    by the configuration option `--server.threads` if that option is set. if
    `--server.threads` is not set, then the maximum number of V8 contexts is the
    server's reported hardware concurrency (number of processors visible
    to the arangod process). if that would result in a maximum value of less than 16
    in any of these two cases, then the maximum value will be increased to 16.

* fixed issue #3447: ArangoError 1202: AQL: NotFound: (while executing) when
  updating collection

* potential fix for issue #3581: Unexpected "rocksdb unique constraint
  violated" with unique hash index

* fixed geo index optimizer rule for geo indexes with a single (array of coordinates)
  attribute.

* improved the speed of the shards overview in cluster (API endpoint /_api/cluster/shardDistribution API)
  It is now guaranteed to return after ~2 seconds even if the entire cluster is unresponsive.

* fix agency precondition check for complex objects
  this fixes issues with several CAS operations in the agency

* several fixes for agency restart and shutdown

* the cluster-internal representation of planned collection objects is now more
  lightweight than before, using less memory and not allocating any cache for indexes
  etc.

* fixed issue #3403: How to kill long running AQL queries with the browser console's
  AQL (display issue)

* fixed issue #3549: server reading ENGINE config file fails on common standard
  newline character

* UI: fixed error notifications for collection modifications

* several improvements for the truncate operation on collections:

  * the timeout for the truncate operation was increased in cluster mode in
    order to prevent too frequent "could not truncate collection" errors

  * after a truncate operation, collections in MMFiles still used disk space.
    to reclaim disk space used by truncated collection, the truncate actions
    in the web interface and from the ArangoShell now issue an extra WAL flush
    command (in cluster mode, this command is also propagated to all servers).
    the WAL flush allows all servers to write out any pending operations into the
    datafiles of the truncated collection. afterwards, a final journal rotate
    command is sent, which enables the compaction to entirely remove all datafiles
    and journals for the truncated collection, so that all disk space can be
    reclaimed

  * for MMFiles a special method will be called after a truncate operation so that
    all indexes of the collection can free most of their memory. previously some
    indexes (hash and skiplist indexes) partially kept already allocated memory
    in order to avoid future memory allocations

  * after a truncate operation in the RocksDB engine, an additional compaction
    will be triggered for the truncated collection. this compaction removes all
    deletions from the key space so that follow-up scans over the collection's key
    range do not have to filter out lots of already-removed values

  These changes make truncate operations potentially more time-consuming than before,
  but allow for memory/disk space savings afterwards.

* enable JEMalloc background threads for purging and returning unused memory
  back to the operating system (Linux only)

  JEMalloc will create its background threads on demand. The number of background
  threads is capped by the number of CPUs or active arenas. The background threads run
  periodically and purge unused memory pages, allowing memory to be returned to the
  operating system.

  This change will make the arangod process create several additional threads.
  It is accompanied by an increased `TasksMax` value in the systemd service configuration
  file for the arangodb3 service.

* upgraded bundled V8 engine to bugfix version v5.7.492.77

  this upgrade fixes a memory leak in upstream V8 described in
  https://bugs.chromium.org/p/v8/issues/detail?id=5945 that will result in memory
  chunks only getting uncommitted but not unmapped


v3.2.6 (2017-10-26)
-------------------

* UI: fixed event cleanup in cluster shards view

* UI: reduced cluster dashboard api calls

* fixed a permission problem that prevented collection contents to be displayed
  in the web interface

* removed posix_fadvise call from RocksDB's PosixSequentialFile::Read(). This is
  consistent with Facebook PR 2573 (#3505)

  this fix should improve the performance of the replication with the RocksDB
  storage engine

* allow changing of collection replication factor for existing collections

* UI: replicationFactor of a collection is now changeable in a cluster
  environment

* several fixes for the cluster agency

* fixed undefined behavior in the RocksDB-based geo index

* fixed Foxxmaster failover

* purging or removing the Debian/Ubuntu arangodb3 packages now properly stops
  the arangod instance before actuallying purging or removing


v3.2.5 (2017-10-16)
-------------------

* general-graph module and _api/gharial now accept cluster options
  for collection creation. It is now possible to set replicationFactor and
  numberOfShards for all collections created via this graph object.
  So adding a new collection will not result in a singleShard and
  no replication anymore.

* fixed issue #3408: Hard crash in query for pagination

* minimum number of V8 contexts in console mode must be 2, not 1. this is
  required to ensure the console gets one dedicated V8 context and all other
  operations have at least one extra context. This requirement was not enforced
  anymore.

* fixed issue #3395: AQL: cannot instantiate CollectBlock with undetermined
  aggregation method

* UI: fixed wrong user attribute name validation, issue #3228

* fix potential overflow in CRC marker check when a corrupted CRC marker
  is found at the very beginning of an MMFiles datafile

* UI: fixed unresponsive events in cluster shards view

* Add statistics about the V8 context counts and number of available/active/busy
  threads we expose through the server statistics interface.


v3.2.4 (2017-09-26)
-------------------

* UI: no default index selected during index creation

* UI: added replicationFactor option during SmartGraph creation

* make the MMFiles compactor perform less writes during normal compaction
  operation

  This partially fixes issue #3144

* make the MMFiles compactor configurable

  The following options have been added:

* `--compaction.db-sleep-time`: sleep interval between two compaction runs
    (in s)
  * `--compaction.min-interval"`: minimum sleep time between two compaction
     runs (in s)
  * `--compaction.min-small-data-file-size`: minimal filesize threshold
    original datafiles have to be below for a compaction
  * `--compaction.dead-documents-threshold`: minimum unused count of documents
    in a datafile
  * `--compaction.dead-size-threshold`: how many bytes of the source data file
    are allowed to be unused at most
  * `--compaction.dead-size-percent-threshold`: how many percent of the source
    datafile should be unused at least
  * `--compaction.max-files`: Maximum number of files to merge to one file
  * `--compaction.max-result-file-size`: how large may the compaction result
    file become (in bytes)
  * `--compaction.max-file-size-factor`: how large the resulting file may
    be in comparison to the collection's `--database.maximal-journal-size' setting`

* fix downwards-incompatibility in /_api/explain REST handler

* fix Windows implementation for fs.getTempPath() to also create a
  sub-directory as we do on linux

* fixed a multi-threading issue in cluster-internal communication

* performance improvements for traversals and edge lookups

* removed internal memory zone handling code. the memory zones were a leftover
  from the early ArangoDB days and did not provide any value in the current
  implementation.

* (Enterprise only) added `skipInaccessibleCollections` option for AQL queries:
  if set, AQL queries (especially graph traversals) will treat collections to
  which a user has no access rights to as if these collections were empty.

* adjusted scheduler thread handling to start and stop less threads in
  normal operations

* leader-follower replication catchup code has been rewritten in C++

* early stage AQL optimization now also uses the C++ implementations of
  AQL functions if present. Previously it always referred to the JavaScript
  implementations and ignored the C++ implementations. This change gives
  more flexibility to the AQL optimizer.

* ArangoDB tty log output is now colored for log messages with levels
  FATAL, ERR and WARN.

* changed the return values of AQL functions `REGEX_TEST` and `REGEX_REPLACE`
  to `null` when the input regex is invalid. Previous versions of ArangoDB
  partly returned `false` for invalid regexes and partly `null`.

* added `--log.role` option for arangod

  When set to `true`, this option will make the ArangoDB logger print a single
  character with the server's role into each logged message. The roles are:

  - U: undefined/unclear (used at startup)
  - S: single server
  - C: coordinator
  - P: primary
  - A: agent

  The default value for this option is `false`, so no roles will be logged.


v3.2.3 (2017-09-07)
-------------------

* fixed issue #3106: orphan collections could not be registered in general-graph module

* fixed wrong selection of the database inside the internal cluster js api

* added startup option `--server.check-max-memory-mappings` to make arangod check
  the number of memory mappings currently used by the process and compare it with
  the maximum number of allowed mappings as determined by /proc/sys/vm/max_map_count

  The default value is `true`, so the checks will be performed. When the current
  number of mappings exceeds 90% of the maximum number of mappings, the creation
  of further V8 contexts will be deferred.

  Note that this option is effective on Linux systems only.

* arangoimp now has a `--remove-attribute` option

* added V8 context lifetime control options
  `--javascript.v8-contexts-max-invocations` and `--javascript.v8-contexts-max-age`

  These options allow specifying after how many invocations a used V8 context is
  disposed, or after what time a V8 context is disposed automatically after its
  creation. If either of the two thresholds is reached, an idl V8 context will be
  disposed.

  The default value of `--javascript.v8-contexts-max-invocations` is 0, meaning that
  the maximum number of invocations per context is unlimited. The default value
  for `--javascript.v8-contexts-max-age` is 60 seconds.

* fixed wrong UI cluster health information

* fixed issue #3070: Add index in _jobs collection

* fixed issue #3125: HTTP Foxx API JSON parsing

* fixed issue #3120: Foxx queue: job isn't running when server.authentication = true

* fixed supervision failure detection and handling, which happened with simultaneous
  agency leadership change


v3.2.2 (2017-08-23)
-------------------

* make "Rebalance shards" button work in selected database only, and not make
  it rebalance the shards of all databases

* fixed issue #2847: adjust the response of the DELETE `/_api/users/database/*` calls

* fixed issue #3075: Error when upgrading arangoDB on linux ubuntu 16.04

* fixed a buffer overrun in linenoise console input library for long input strings

* increase size of the linenoise input buffer to 8 KB

* abort compilation if the detected GCC or CLANG isn't in the range of compilers
  we support

* fixed spurious cluster hangups by always sending AQL-query related requests
  to the correct servers, even after failover or when a follower drops

  The problem with the previous shard-based approach was that responsibilities
  for shards may change from one server to another at runtime, after the query
  was already instanciated. The coordinator and other parts of the query then
  sent further requests for the query to the servers now responsible for the
  shards.
  However, an AQL query must send all further requests to the same servers on
  which the query was originally instanciated, even in case of failover.
  Otherwise this would potentially send requests to servers that do not know
  about the query, and would also send query shutdown requests to the wrong
  servers, leading to abandoned queries piling up and using resources until
  they automatically time out.

* fixed issue with RocksDB engine acquiring the collection count values too
  early, leading to the collection count values potentially being slightly off
  even in exclusive transactions (for which the exclusive access should provide
  an always-correct count value)

* fixed some issues in leader-follower catch-up code, specifically for the
  RocksDB engine

* make V8 log fatal errors to syslog before it terminates the process.
  This change is effective on Linux only.

* fixed issue with MMFiles engine creating superfluous collection journals
  on shutdown

* fixed issue #3067: Upgrade from 3.2 to 3.2.1 reset autoincrement keys

* fixed issue #3044: ArangoDB server shutdown unexpectedly

* fixed issue #3039: Incorrect filter interpretation

* fixed issue #3037: Foxx, internal server error when I try to add a new service

* improved MMFiles fulltext index document removal performance
  and fulltext index query performance for bigger result sets

* ui: fixed a display bug within the slow and running queries view

* ui: fixed a bug when success event triggers twice in a modal

* ui: fixed the appearance of the documents filter

* ui: graph vertex collections not restricted to 10 anymore

* fixed issue #2835: UI detection of JWT token in case of server restart or upgrade

* upgrade jemalloc version to 5.0.1

  This fixes problems with the memory allocator returing "out of memory" when
  calling munmap to free memory in order to return it to the OS.

  It seems that calling munmap on Linux can increase the number of mappings, at least
  when a region is partially unmapped. This can lead to the process exceeding its
  maximum number of mappings, and munmap and future calls to mmap returning errors.

  jemalloc version 5.0.1 does not have the `--enable-munmap` configure option anymore,
  so the problem is avoided. To return memory to the OS eventually, jemalloc 5's
  background purge threads are used on Linux.

* fixed issue #2978: log something more obvious when you log a Buffer

* fixed issue #2982: AQL parse error?

* fixed issue #3125: HTTP Foxx API Json parsing

v3.2.1 (2017-08-09)
-------------------

* added C++ implementations for AQL functions `LEFT()`, `RIGHT()` and `TRIM()`

* fixed docs for issue #2968: Collection _key autoincrement value increases on error

* fixed issue #3011: Optimizer rule reduce-extraction-to-projection breaks queries

* Now allowing to restore users in a sharded environment as well
  It is still not possible to restore collections that are sharded
  differently than by _key.

* fixed an issue with restoring of system collections and user rights.
  It was not possible to restore users into an authenticated server.

* fixed issue #2977: Documentation for db._createDatabase is wrong

* ui: added bind parameters to slow query history view

* fixed issue #1751: Slow Query API should provide bind parameters, webui should display them

* ui: fixed a bug when moving multiple documents was not possible

* fixed docs for issue #2968: Collection _key autoincrement value increases on error

* AQL CHAR_LENGTH(null) returns now 0. Since AQL TO_STRING(null) is '' (string of length 0)

* ui: now supports single js file upload for Foxx services in addition to zip files

* fixed a multi-threading issue in the agency when callElection was called
  while the Supervision was calling updateSnapshot

* added startup option `--query.tracking-with-bindvars`

  This option controls whether the list of currently running queries
  and the list of slow queries should contain the bind variables used
  in the queries or not.

  The option can be changed at runtime using the commands

      // enables tracking of bind variables
      // set to false to turn tracking of bind variables off
      var value = true;
      require("@arangodb/aql/queries").properties({
        trackBindVars: value
      });

* index selectivity estimates are now available in the cluster as well

* fixed issue #2943: loadIndexesIntoMemory not returning the same structure
  as the rest of the collection APIs

* fixed issue #2949: ArangoError 1208: illegal name

* fixed issue #2874: Collection properties do not return `isVolatile`
  attribute

* potential fix for issue #2939: Segmentation fault when starting
  coordinator node

* fixed issue #2810: out of memory error when running UPDATE/REPLACE
  on medium-size collection

* fix potential deadlock errors in collector thread

* disallow the usage of volatile collections in the RocksDB engine
  by throwing an error when a collection is created with attribute
  `isVolatile` set to `true`.
  Volatile collections are unsupported by the RocksDB engine, so
  creating them should not succeed and silently create a non-volatile
  collection

* prevent V8 from issuing SIGILL instructions when it runs out of memory

  Now arangod will attempt to log a FATAL error into its logfile in case V8
  runs out of memory. In case V8 runs out of memory, it will still terminate the
  entire process. But at least there should be something in the ArangoDB logs
  indicating what the problem was. Apart from that, the arangod process should
  now be exited with SIGABRT rather than SIGILL as it shouldn't return into the
  V8 code that aborted the process with `__builtin_trap`.

  this potentially fixes issue #2920: DBServer crashing automatically post upgrade to 3.2

* Foxx queues and tasks now ensure that the scripts in them run with the same
  permissions as the Foxx code who started the task / queue

* fixed issue #2928: Offset problems

* fixed issue #2876: wrong skiplist index usage in edge collection

* fixed issue #2868: cname missing from logger-follow results in rocksdb

* fixed issue #2889: Traversal query using incorrect collection id

* fixed issue #2884: AQL traversal uniqueness constraints "propagating" to other traversals? Weird results

* arangoexport: added `--query` option for passing an AQL query to export the result

* fixed issue #2879: No result when querying for the last record of a query

* ui: allows now to edit default access level for collections in database
  _system for all users except the root user.

* The _users collection is no longer accessible outside the arngod process, _queues is always read-only

* added new option "--rocksdb.max-background-jobs"

* removed options "--rocksdb.max-background-compactions", "--rocksdb.base-background-compactions" and "--rocksdb.max-background-flushes"

* option "--rocksdb.compaction-read-ahead-size" now defaults to 2MB

* change Windows build so that RocksDB doesn't enforce AVX optimizations by default
  This fixes startup crashes on servers that do not have AVX CPU extensions

* speed up RocksDB secondary index creation and dropping

* removed RocksDB note in Geo index docs


v3.2.0 (2017-07-20)
-------------------

* fixed UI issues

* fixed multi-threading issues in Pregel

* fixed Foxx resilience

* added command-line option `--javascript.allow-admin-execute`

  This option can be used to control whether user-defined JavaScript code
  is allowed to be executed on server by sending via HTTP to the API endpoint
  `/_admin/execute`  with an authenticated user account.
  The default value is `false`, which disables the execution of user-defined
  code. This is also the recommended setting for production. In test environments,
  it may be convenient to turn the option on in order to send arbitrary setup
  or teardown commands for execution on the server.


v3.2.beta6 (2017-07-18)
-----------------------

* various bugfixes


v3.2.beta5 (2017-07-16)
-----------------------

* numerous bugfixes


v3.2.beta4 (2017-07-04)
-----------------------

* ui: fixed document view _from and _to linking issue for special characters

* added function `db._parse(query)` for parsing an AQL query and returning information about it

* fixed one medium priority and two low priority security user interface
  issues found by owasp zap.

* ui: added index deduplicate options

* ui: fixed renaming of collections for the rocksdb storage engine

* documentation and js fixes for secondaries

* RocksDB storage format was changed, users of the previous beta/alpha versions
  must delete the database directory and re-import their data

* enabled permissions on database and collection level

* added and changed some user related REST APIs
    * added `PUT /_api/user/{user}/database/{database}/{collection}` to change collection permission
    * added `GET /_api/user/{user}/database/{database}/{collection}`
    * added optional `full` parameter to the `GET /_api/user/{user}/database/` REST call

* added user functions in the arangoshell `@arangodb/users` module
    * added `grantCollection` and `revokeCollection` functions
    * added `permission(user, database, collection)` to retrieve collection specific rights

* added "deduplicate" attribute for array indexes, which controls whether inserting
  duplicate index values from the same document into a unique array index will lead to
  an error or not:

      // with deduplicate = true, which is the default value:
      db._create("test");
      db.test.ensureIndex({ type: "hash", fields: ["tags[*]"], deduplicate: true });
      db.test.insert({ tags: ["a", "b"] });
      db.test.insert({ tags: ["c", "d", "c"] }); // will work, because deduplicate = true
      db.test.insert({ tags: ["a"] }); // will fail

      // with deduplicate = false
      db._create("test");
      db.test.ensureIndex({ type: "hash", fields: ["tags[*]"], deduplicate: false });
      db.test.insert({ tags: ["a", "b"] });
      db.test.insert({ tags: ["c", "d", "c"] }); // will not work, because deduplicate = false
      db.test.insert({ tags: ["a"] }); // will fail

  The "deduplicate" attribute is now also accepted by the index creation HTTP
  API endpoint POST /_api/index and is returned by GET /_api/index.

* added optimizer rule "remove-filters-covered-by-traversal"

* Debian/Ubuntu installer: make messages about future package upgrades more clear

* fix a hangup in VST

  The problem happened when the two first chunks of a VST message arrived
  together on a connection that was newly switched to VST.

* fix deletion of outdated WAL files in RocksDB engine

* make use of selectivity estimates in hash, skiplist and persistent indexes
  in RocksDB engine

* changed VM overcommit recommendation for user-friendliness

* fix a shutdown bug in the cluster: a destroyed query could still be active

* do not terminate the entire server process if a temp file cannot be created
  (Windows only)

* fix log output in the front-end, it stopped in case of too many messages


v3.2.beta3 (2017-06-27)
-----------------------

* numerous bugfixes


v3.2.beta2 (2017-06-20)
-----------------------

* potentially fixed issue #2559: Duplicate _key generated on insertion

* fix invalid results (too many) when a skipping LIMIT was used for a
  traversal. `LIMIT x` or `LIMIT 0, x` were not affected, but `LIMIT s, x`
  may have returned too many results

* fix races in SSL communication code

* fix invalid locking in JWT authentication cache, which could have
  crashed the server

* fix invalid first group results for sorted AQL COLLECT when LIMIT
  was used

* fix potential race, which could make arangod hang on startup

* removed `exception` field from transaction error result; users should throw
  explicit `Error` instances to return custom exceptions (addresses issue #2561)

* fixed issue #2613: Reduce log level when Foxx manager tries to self heal missing database

* add a read only mode for users and collection level authorization

* removed `exception` field from transaction error result; users should throw
  explicit `Error` instances to return custom exceptions (addresses issue #2561)

* fixed issue #2677: Foxx disabling development mode creates non-deterministic service bundle

* fixed issue #2684: Legacy service UI not working


v3.2.beta1 (2017-06-12)
-----------------------

* provide more context for index errors (addresses issue #342)

* arangod now validates several OS/environment settings on startup and warns if
  the settings are non-ideal. Most of the checks are executed on Linux systems only.

* fixed issue #2515: The replace-or-with-in optimization rule might prevent use of indexes

* added `REGEX_REPLACE` AQL function

* the RocksDB storage format was changed, users of the previous alpha versions
  must delete the database directory and re-import their data

* added server startup option `--query.fail-on-warning`

  setting this option to `true` will abort any AQL query with an exception if
  it causes a warning at runtime. The value can be overridden per query by
  setting the `failOnWarning` attribute in a query's options.

* added --rocksdb.num-uncompressed-levels to adjust number of non-compressed levels

* added checks for memory managment and warn (i. e. if hugepages are enabled)

* set default SSL cipher suite string to "HIGH:!EXPORT:!aNULL@STRENGTH"

* fixed issue #2469: Authentication = true does not protect foxx-routes

* fixed issue #2459: compile success but can not run with rocksdb

* `--server.maximal-queue-size` is now an absolute maximum. If the queue is
  full, then 503 is returned. Setting it to 0 means "no limit".

* (Enterprise only) added authentication against an LDAP server

* fixed issue #2083: Foxx services aren't distributed to all coordinators

* fixed issue #2384: new coordinators don't pick up existing Foxx services

* fixed issue #2408: Foxx service validation causes unintended side-effects

* extended HTTP API with routes for managing Foxx services

* added distinction between hasUser and authorized within Foxx
  (cluster internal requests are authorized requests but don't have a user)

* arangoimp now has a `--threads` option to enable parallel imports of data

* PR #2514: Foxx services that can't be fixed by self-healing now serve a 503 error

* added `time` function to `@arangodb` module


v3.2.alpha4 (2017-04-25)
------------------------

* fixed issue #2450: Bad optimization plan on simple query

* fixed issue #2448: ArangoDB Web UI takes no action when Delete button is clicked

* fixed issue #2442: Frontend shows already deleted databases during login

* added 'x-content-type-options: nosniff' to avoid MSIE bug

* set default value for `--ssl.protocol` from TLSv1 to TLSv1.2.

* AQL breaking change in cluster:
  The SHORTEST_PATH statement using edge-collection names instead
  of a graph name now requires to explicitly name the vertex-collection names
  within the AQL query in the cluster. It can be done by adding `WITH <name>`
  at the beginning of the query.

  Example:
  ```
  FOR v,e IN OUTBOUND SHORTEST_PATH @start TO @target edges [...]
  ```

  Now has to be:

  ```
  WITH vertices
  FOR v,e IN OUTBOUND SHORTEST_PATH @start TO @target edges [...]
  ```

  This change is due to avoid dead-lock sitations in clustered case.
  An error stating the above is included.

* add implicit use of geo indexes when using SORT/FILTER in AQL, without
  the need to use the special-purpose geo AQL functions `NEAR` or `WITHIN`.

  the special purpose `NEAR` AQL function can now be substituted with the
  following AQL (provided there is a geo index present on the `doc.latitude`
  and `doc.longitude` attributes):

      FOR doc in geoSort
        SORT DISTANCE(doc.latitude, doc.longitude, 0, 0)
        LIMIT 5
        RETURN doc

  `WITHIN` can be substituted with the following AQL:

      FOR doc in geoFilter
        FILTER DISTANCE(doc.latitude, doc.longitude, 0, 0) < 2000
        RETURN doc

  Compared to using the special purpose AQL functions this approach has the
  advantage that it is more composable, and will also honor any `LIMIT` values
  used in the AQL query.

* potential fix for shutdown hangs on OSX

* added KB, MB, GB prefix for integer parameters, % for integer parameters
  with a base value

* added JEMALLOC 4.5.0

* added `--vm.resident-limit` and `--vm.path` for file-backed memory mapping
  after reaching a configurable maximum RAM size

* try recommended limit for file descriptors in case of unlimited
  hard limit

* issue #2413: improve logging in case of lock timeout and deadlocks

* added log topic attribute to /_admin/log api

* removed internal build option `USE_DEV_TIMERS`

  Enabling this option activated some proprietary timers for only selected
  events in arangod. Instead better use `perf` to gather timings.


v3.2.alpha3 (2017-03-22)
------------------------

* increase default collection lock timeout from 30 to 900 seconds

* added function `db._engine()` for retrieval of storage engine information at
  server runtime

  There is also an HTTP REST handler at GET /_api/engine that returns engine
  information.

* require at least cmake 3.2 for building ArangoDB

* make arangod start with less V8 JavaScript contexts

  This speeds up the server start (a little bit) and makes it use less memory.
  Whenever a V8 context is needed by a Foxx action or some other operation and
  there is no usable V8 context, a new one will be created dynamically now.

  Up to `--javascript.v8-contexts` V8 contexts will be created, so this option
  will change its meaning. Previously as many V8 contexts as specified by this
  option were created at server start, and the number of V8 contexts did not
  change at runtime. Now up to this number of V8 contexts will be in use at the
  same time, but the actual number of V8 contexts is dynamic.

  The garbage collector thread will automatically delete unused V8 contexts after
  a while. The number of spare contexts will go down to as few as configured in
  the new option `--javascript.v8-contexts-minimum`. Actually that many V8 contexts
  are also created at server start.

  The first few requests in new V8 contexts will take longer than in contexts
  that have been there already. Performance may therefore suffer a bit for the
  initial requests sent to ArangoDB or when there are only few but performance-
  critical situations in which new V8 contexts will be created. If this is a
  concern, it can easily be fixed by setting `--javascipt.v8-contexts-minimum`
  and `--javascript.v8-contexts` to a relatively high value, which will guarantee
  that many number of V8 contexts to be created at startup and kept around even
  when unused.

  Waiting for an unused V8 context will now also abort if no V8 context can be
  acquired/created after 120 seconds.

* improved diagnostic messages written to logfiles by supervisor process

* fixed issue #2367

* added "bindVars" to attributes of currently running and slow queries

* added "jsonl" as input file type for arangoimp

* upgraded version of bundled zlib library from 1.2.8 to 1.2.11

* added input file type `auto` for arangoimp so it can automatically detect the
  type of the input file from the filename extension

* fixed variables parsing in GraphQL

* added `--translate` option for arangoimp to translate attribute names from
  the input files to attriubte names expected by ArangoDB

  The `--translate` option can be specified multiple times (once per translation
  to be executed). The following example renames the "id" column from the input
  file to "_key", and the "from" column to "_from", and the "to" column to "_to":

      arangoimp --type csv --file data.csv --translate "id=_key" --translate "from=_from" --translate "to=_to"

  `--translate` works for CSV and TSV inputs only.

* changed default value for `--server.max-packet-size` from 128 MB to 256 MB

* fixed issue #2350

* fixed issue #2349

* fixed issue #2346

* fixed issue #2342

* change default string truncation length from 80 characters to 256 characters for
  `print`/`printShell` functions in ArangoShell and arangod. This will emit longer
  prefixes of string values before truncating them with `...`, which is helpful
  for debugging.

* always validate incoming JSON HTTP requests for duplicate attribute names

  Incoming JSON data with duplicate attribute names will now be rejected as
  invalid. Previous versions of ArangoDB only validated the uniqueness of
  attribute names inside incoming JSON for some API endpoints, but not
  consistently for all APIs.

* don't let read-only transactions block the WAL collector

* allow passing own `graphql-sync` module instance to Foxx GraphQL router

* arangoexport can now export to csv format

* arangoimp: fixed issue #2214

* Foxx: automatically add CORS response headers

* added "OPTIONS" to CORS `access-control-allow-methods` header

* Foxx: Fix arangoUser sometimes not being set correctly

* fixed issue #1974


v3.2.alpha2 (2017-02-20)
------------------------

* ui: fixed issue #2065

* ui: fixed a dashboard related memory issue

* Internal javascript rest actions will now hide their stack traces to the client
  unless maintainer mode is activated. Instead they will always log to the logfile

* Removed undocumented internal HTTP API:
  * PUT _api/edges

  The documented GET _api/edges and the undocumented POST _api/edges remains unmodified.

* updated V8 version to 5.7.0.0

* change undocumented behaviour in case of invalid revision ids in
  If-Match and If-None-Match headers from 400 (BAD) to 412 (PRECONDITION
  FAILED).

* change undocumented behaviour in case of invalid revision ids in
  JavaScript document operations from 1239 ("illegal document revision")
  to 1200 ("conflict").

* added data export tool, arangoexport.

  arangoexport can be used to export collections to json, jsonl or xml
  and export a graph or collections to xgmml.

* fixed a race condition when closing a connection

* raised default hard limit on threads for very small to 64

* fixed negative counting of http connection in UI


v3.2.alpha1 (2017-02-05)
------------------------

* added figure `httpRequests` to AQL query statistics

* removed revisions cache intermediate layer implementation

* obsoleted startup options `--database.revision-cache-chunk-size` and
  `--database.revision-cache-target-size`

* fix potential port number over-/underruns

* added startup option `--log.shorten-filenames` for controlling whether filenames
  in log messages should be shortened to just the filename with the absolute path

* removed IndexThreadFeature, made `--database.index-threads` option obsolete

* changed index filling to make it more parallel, dispatch tasks to boost::asio

* more detailed stacktraces in Foxx apps

* generated Foxx services now use swagger tags


v3.1.24 (XXXX-XX-XX)
--------------------

* fixed one more LIMIT issue in traversals


v3.1.23 (2017-06-19)
--------------------

* potentially fixed issue #2559: Duplicate _key generated on insertion

* fix races in SSL communication code

* fix invalid results (too many) when a skipping LIMIT was used for a
  traversal. `LIMIT x` or `LIMIT 0, x` were not affected, but `LIMIT s, x`
  may have returned too many results

* fix invalid first group results for sorted AQL COLLECT when LIMIT
  was used

* fix invalid locking in JWT authentication cache, which could have
  crashed the server

* fix undefined behavior in traverser when traversals were used inside
  a FOR loop


v3.1.22 (2017-06-07)
--------------------

* fixed issue #2505: Problem with export + report of a bug

* documented changed behavior of WITH

* fixed ui glitch in aardvark

* avoid agency compaction bug

* fixed issue #2283: disabled proxy communication internally


v3.1.21 (2017-05-22)
--------------------

* fixed issue #2488:  AQL operator IN error when data use base64 chars

* more randomness in seeding RNG

v3.1.20 (2016-05-16)
--------------------

* fixed incorrect sorting for distributeShardsLike

* improve reliability of AgencyComm communication with Agency

* fixed shard numbering bug, where ids were erouneously incremented by 1

* remove an unnecessary precondition in createCollectionCoordinator

* funny fail rotation fix

* fix in SimpleHttpClient for correct advancement of readBufferOffset

* forward SIG_HUP in supervisor process to the server process to fix logrotaion
  You need to stop the remaining arangod server process manually for the upgrade to work.


v3.1.19 (2017-04-28)
--------------------

* Fixed a StackOverflow issue in Traversal and ShortestPath. Occured if many (>1000) input
  values in a row do not return any result. Fixes issue: #2445

* fixed issue #2448

* fixed issue #2442

* added 'x-content-type-options: nosniff' to avoid MSIE bug

* fixed issue #2441

* fixed issue #2440

* Fixed a StackOverflow issue in Traversal and ShortestPath. Occured if many (>1000) input
  values in a row do not return any result. Fixes issue: #2445

* fix occasional hanging shutdowns on OS X


v3.1.18 (2017-04-18)
--------------------

* fixed error in continuous synchronization of collections

* fixed spurious hangs on server shutdown

* better error messages during restore collection

* completely overhaul supervision. More detailed tests

* Fixed a dead-lock situation in cluster traversers, it could happen in
  rare cases if the computation on one DBServer could be completed much earlier
  than the other server. It could also be restricted to SmartGraphs only.

* (Enterprise only) Fixed a bug in SmartGraph DepthFirstSearch. In some
  more complicated queries, the maxDepth limit of 1 was not considered strictly
  enough, causing the traverser to do unlimited depth searches.

* fixed issue #2415

* fixed issue #2422

* fixed issue #1974


v3.1.17 (2017-04-04)
--------------------

* (Enterprise only) fixed a bug where replicationFactor was not correctly
  forwarded in SmartGraph creation.

* fixed issue #2404

* fixed issue #2397

* ui - fixed smart graph option not appearing

* fixed issue #2389

* fixed issue #2400


v3.1.16 (2017-03-27)
--------------------

* fixed issue #2392

* try to raise file descriptors to at least 8192, warn otherwise

* ui - aql editor improvements + updated ace editor version (memory leak)

* fixed lost HTTP requests

* ui - fixed some event issues

* avoid name resolution when given connection string is a valid ip address

* helps with issue #1842, bug in COLLECT statement in connection with LIMIT.

* fix locking bug in cluster traversals

* increase lock timeout defaults

* increase various cluster timeouts

* limit default target size for revision cache to 1GB, which is better for
  tight RAM situations (used to be 40% of (totalRAM - 1GB), use
  --database.revision-cache-target-size <VALUEINBYTES> to get back the
  old behaviour

* fixed a bug with restarted servers indicating status as "STARTUP"
  rather that "SERVING" in Nodes UI.


v3.1.15 (2017-03-20)
--------------------

* add logrotate configuration as requested in #2355

* fixed issue #2376

* ui - changed document api due a chrome bug

* ui - fixed a submenu bug

* added endpoint /_api/cluster/endpoints in cluster case to get all
  coordinator endpoints

* fix documentation of /_api/endpoint, declaring this API obsolete.

* Foxx response objects now have a `type` method for manipulating the content-type header

* Foxx tests now support `xunit` and `tap` reporters


v3.1.14 (2017-03-13)
--------------------

* ui - added feature request (multiple start nodes within graph viewer) #2317

* added missing locks to authentication cache methods

* ui - added feature request (multiple start nodes within graph viewer) #2317

* ui - fixed wrong merge of statistics information from different coordinators

* ui - fixed issue #2316

* ui - fixed wrong protocol usage within encrypted environment

* fixed compile error on Mac Yosemite

* minor UI fixes


v3.1.13 (2017-03-06)
--------------------

* fixed variables parsing in GraphQL

* fixed issue #2214

* fixed issue #2342

* changed thread handling to queue only user requests on coordinator

* use exponential backoff when waiting for collection locks

* repair short name server lookup in cluster in the case of a removed
  server


v3.1.12 (2017-02-28)
--------------------

* disable shell color escape sequences on Windows

* fixed issue #2326

* fixed issue #2320

* fixed issue #2315

* fixed a race condition when closing a connection

* raised default hard limit on threads for very small to 64

* fixed negative counting of http connection in UI

* fixed a race when renaming collections

* fixed a race when dropping databases


v3.1.11 (2017-02-17)
--------------------

* fixed a race between connection closing and sending out last chunks of data to clients
  when the "Connection: close" HTTP header was set in requests

* ui: optimized smart graph creation usability

* ui: fixed #2308

* fixed a race in async task cancellation via `require("@arangodb/tasks").unregisterTask()`

* fixed spuriously hanging threads in cluster AQL that could sit idle for a few minutes

* fixed potential numeric overflow for big index ids in index deletion API

* fixed sort issue in cluster, occurring when one of the local sort buffers of a
  GatherNode was empty

* reduce number of HTTP requests made for certain kinds of join queries in cluster,
  leading to speedup of some join queries

* supervision deals with demised coordinators correctly again

* implement a timeout in TraverserEngineRegistry

* agent communication reduced in large batches of append entries RPCs

* inception no longer estimates RAFT timings

* compaction in agents has been moved to a separate thread

* replicated logs hold local timestamps

* supervision jobs failed leader and failed follower revisited for
  function in precarious stability situations

* fixed bug in random number generator for 64bit int


v3.1.10 (2017-02-02)
--------------------

* updated versions of bundled node modules:
  - joi: from 8.4.2 to 9.2.0
  - joi-to-json-schema: from 2.2.0 to 2.3.0
  - sinon: from 1.17.4 to 1.17.6
  - lodash: from 4.13.1 to 4.16.6

* added shortcut for AQL ternary operator
  instead of `condition ? true-part : false-part` it is now possible to also use a
  shortcut variant `condition ? : false-part`, e.g.

      FOR doc IN docs RETURN doc.value ?: 'not present'

  instead of

      FOR doc IN docs RETURN doc.value ? doc.value : 'not present'

* fixed wrong sorting order in cluster, if an index was used to sort with many
  shards.

* added --replication-factor, --number-of-shards and --wait-for-sync to arangobench

* turn on UTF-8 string validation for VelocyPack values received via VST connections

* fixed issue #2257

* upgraded Boost version to 1.62.0

* added optional detail flag for db.<collection>.count()
  setting the flag to `true` will make the count operation returned the per-shard
  counts for the collection:

      db._create("test", { numberOfShards: 10 });
      for (i = 0; i < 1000; ++i) {
        db.test.insert({value: i});
      }
      db.test.count(true);

      {
        "s100058" : 99,
        "s100057" : 103,
        "s100056" : 100,
        "s100050" : 94,
        "s100055" : 90,
        "s100054" : 122,
        "s100051" : 109,
        "s100059" : 99,
        "s100053" : 95,
        "s100052" : 89
      }

* added optional memory limit for AQL queries:

      db._query("FOR i IN 1..100000 SORT i RETURN i", {}, { options: { memoryLimit: 100000 } });

  This option limits the default maximum amount of memory (in bytes) that a single
  AQL query can use.
  When a single AQL query reaches the specified limit value, the query will be
  aborted with a *resource limit exceeded* exception. In a cluster, the memory
  accounting is done per shard, so the limit value is effectively a memory limit per
  query per shard.

  The global limit value can be overriden per query by setting the *memoryLimit*
  option value for individual queries when running an AQL query.

* added server startup option `--query.memory-limit`

* added convenience function to create vertex-centric indexes.

  Usage: `db.collection.ensureVertexCentricIndex("label", {type: "hash", direction: "outbound"})`
  That will create an index that can be used on OUTBOUND with filtering on the
  edge attribute `label`.

* change default log output for tools to stdout (instead of stderr)

* added option -D to define a configuration file environment key=value

* changed encoding behavior for URLs encoded in the C++ code of ArangoDB:
  previously the special characters `-`, `_`, `~` and `.` were returned as-is
  after URL-encoding, now `.` will be encoded to be `%2e`.
  This also changes the behavior of how incoming URIs are processed: previously
  occurrences of `..` in incoming request URIs were collapsed (e.g. `a/../b/` was
  collapsed to a plain `b/`). Now `..` in incoming request URIs are not collapsed.

* Foxx request URL suffix is no longer unescaped

* @arangodb/request option json now defaults to `true` if the response body is not empty and encoding is not explicitly set to `null` (binary).
  The option can still be set to `false` to avoid unnecessary attempts at parsing the response as JSON.

* Foxx configuration values for unknown options will be discarded when saving the configuration in production mode using the web interface

* module.context.dependencies is now immutable

* process.stdout.isTTY now returns `true` in arangosh and when running arangod with the `--console` flag

* add support for Swagger tags in Foxx


v3.1.9 (XXXX-XX-XX)
-------------------

* macos CLI package: store databases and apps in the users home directory

* ui: fixed re-login issue within a non system db, when tab was closed

* fixed a race in the VelocyStream Commtask implementation

* fixed issue #2256


v3.1.8 (2017-01-09)
-------------------

* add Windows silent installer

* add handling of debug symbols during Linux & windows release builds.

* fixed issue #2181

* fixed issue #2248: reduce V8 max old space size from 3 GB to 1 GB on 32 bit systems

* upgraded Boost version to 1.62.0

* fixed issue #2238

* fixed issue #2234

* agents announce new endpoints in inception phase to leader

* agency leadership accepts updatet endpoints to given uuid

* unified endpoints replace localhost with 127.0.0.1

* fix several problems within an authenticated cluster


v3.1.7 (2016-12-29)
-------------------

* fixed one too many elections in RAFT

* new agency comm backported from devel


v3.1.6 (2016-12-20)
-------------------

* fixed issue #2227

* fixed issue #2220

* agency constituent/agent bug fixes in race conditions picking up
  leadership

* supervision does not need waking up anymore as it is running
  regardless

* agents challenge their leadership more rigorously


v3.1.5 (2016-12-16)
-------------------

* lowered default value of `--database.revision-cache-target-size` from 75% of
  RAM to less than 40% of RAM

* fixed issue #2218

* fixed issue #2217

* Foxx router.get/post/etc handler argument can no longer accidentally omitted

* fixed issue #2223


v3.1.4 (2016-12-08)
-------------------

* fixed issue #2211

* fixed issue #2204

* at cluster start, coordinators wait until at least one DBserver is there,
  and either at least two DBservers are there or 15s have passed, before they
  initiate the bootstrap of system collections.

* more robust agency startup from devel

* supervision's AddFollower adds many followers at once

* supervision has new FailedFollower job

* agency's Node has new method getArray

* agency RAFT timing estimates more conservative in waitForSync
  scenario

* agency RAFT timing estimates capped at maximum 2.0/10.0 for low/high


v3.1.3 (2016-12-02)
-------------------

* fix a traversal bug when using skiplist indexes:
  if we have a skiplist of ["a", "unused", "_from"] and a traversal like:
  FOR v,e,p IN OUTBOUND @start @@edges
    FILTER p.edges[0].a == 'foo'
    RETURN v
  And the above index applied on "a" is considered better than EdgeIndex, than
  the executor got into undefined behaviour.

* fix endless loop when trying to create a collection with replicationFactor: -1


v3.1.2 (2016-11-24)
-------------------

* added support for descriptions field in Foxx dependencies

* (Enterprise only) fixed a bug in the statistic report for SmartGraph traversals.
Now they state correctly how many documents were fetched from the index and how many
have been filtered.

* Prevent uniform shard distribution when replicationFactor == numServers

v3.1.1 (2016-11-15)
-------------------

* fixed issue #2176

* fixed issue #2168

* display index usage of traversals in AQL explainer output (previously missing)

* fixed issue #2163

* preserve last-used HLC value across server starts

* allow more control over handling of pre-3.1 _rev values

  this changes the server startup option `--database.check-30-revisions` from a boolean (true/false)
  parameter to a string parameter with the following possible values:

  - "fail":
    will validate _rev values of 3.0 collections on collection loading and throw an exception when invalid _rev values are found.
    in this case collections with invalid _rev values are marked as corrupted and cannot be used in the ArangoDB 3.1 instance.
    the fix procedure for such collections is to export the collections from 3.0 database with arangodump and restore them in 3.1 with arangorestore.
    collections that do not contain invalid _rev values are marked as ok and will not be re-checked on following loads.
    collections that contain invalid _rev values will be re-checked on following loads.

  - "true":
    will validate _rev values of 3.0 collections on collection loading and print a warning when invalid _rev values are found.
    in this case collections with invalid _rev values can be used in the ArangoDB 3.1 instance.
    however, subsequent operations on documents with invalid _rev values may silently fail or fail with explicit errors.
    the fix procedure for such collections is to export the collections from 3.0 database with arangodump and restore them in 3.1 with arangorestore.
    collections that do not contain invalid _rev values are marked as ok and will not be re-checked on following loads.
    collections that contain invalid _rev values will be re-checked on following loads.

  - "false":
    will not validate _rev values on collection loading and not print warnings.
    no hint is given when invalid _rev values are found.
    subsequent operations on documents with invalid _rev values may silently fail or fail with explicit errors.
    this setting does not affect whether collections are re-checked later.
    collections will be re-checked on following loads if `--database.check-30-revisions` is later set to either `true` or `fail`.

  The change also suppresses warnings that were printed when collections were restored using arangorestore, and the restore
  data contained invalid _rev values. Now these warnings are suppressed, and new HLC _rev values are generated for these documents
  as before.

* added missing functions to AQL syntax highlighter in web interface

* fixed display of `ANY` direction in traversal explainer output (direction `ANY` was shown as either
  `INBOUND` or `OUTBOUND`)

* changed behavior of toJSON() function when serializing an object before saving it in the database

  if an object provides a toJSON() function, this function is still called for serializing it.
  the change is that the result of toJSON() is not stringified anymore, but saved as is. previous
  versions of ArangoDB called toJSON() and after that additionally stringified its result.

  This change will affect the saving of JS Buffer objects, which will now be saved as arrays of
  bytes instead of a comma-separated string of the Buffer's byte contents.

* allow creating unique indexes on more attributes than present in shardKeys

  The following combinations of shardKeys and indexKeys are allowed/not allowed:

  shardKeys     indexKeys
      a             a        ok
      a             b    not ok
      a           a b        ok
    a b             a    not ok
    a b             b    not ok
    a b           a b        ok
    a b         a b c        ok
  a b c           a b    not ok
  a b c         a b c        ok

* fixed wrong version in web interface login screen (EE only)

* make web interface not display an exclamation mark next to ArangoDB version number 3.1

* fixed search for arbitrary document attributes in web interface in case multiple
  search values were used on different attribute names. in this case, the search always
  produced an empty result

* disallow updating `_from` and `_to` values of edges in Smart Graphs. Updating these
  attributes would lead to potential redistribution of edges to other shards, which must be
  avoided.

* fixed issue #2148

* updated graphql-sync dependency to 0.6.2

* fixed issue #2156

* fixed CRC4 assembly linkage


v3.1.0 (2016-10-29)
-------------------

* AQL breaking change in cluster:

  from ArangoDB 3.1 onwards `WITH` is required for traversals in a
  clustered environment in order to avoid deadlocks.

  Note that for queries that access only a single collection or that have all
  collection names specified somewhere else in the query string, there is no
  need to use *WITH*. *WITH* is only useful when the AQL query parser cannot
  automatically figure out which collections are going to be used by the query.
  *WITH* is only useful for queries that dynamically access collections, e.g.
  via traversals, shortest path operations or the *DOCUMENT()* function.

  more info can be found [here](https://github.com/arangodb/arangodb/blob/devel/Documentation/Books/AQL/Operations/With.md)

* added AQL function `DISTANCE` to calculate the distance between two arbitrary
  coordinates (haversine formula)

* fixed issue #2110

* added Auto-aptation of RAFT timings as calculations only


v3.1.rc2 (2016-10-10)
---------------------

* second release candidate


v3.1.rc1 (2016-09-30)
---------------------

* first release candidate


v3.1.alpha2 (2016-09-01)
------------------------

* added module.context.createDocumentationRouter to replace module.context.apiDocumentation

* bug in RAFT implementation of reads. dethroned leader still answered requests in isolation

* ui: added new graph viewer

* ui: aql-editor added tabular & graph display

* ui: aql-editor improved usability

* ui: aql-editor: query profiling support

* fixed issue #2109

* fixed issue #2111

* fixed issue #2075

* added AQL function `DISTANCE` to calculate the distance between two arbitrary
  coordinates (haversine formula)

* rewrote scheduler and dispatcher based on boost::asio

  parameters changed:
    `--scheduler.threads` and `--server.threads` are now merged into a single one: `--server.threads`

    hidden `--server.extra-threads` has been removed

    hidden `--server.aql-threads` has been removed

    hidden `--server.backend` has been removed

    hidden `--server.show-backends` has been removed

    hidden `--server.thread-affinity` has been removed

* fixed issue #2086

* fixed issue #2079

* fixed issue #2071

  make the AQL query optimizer inject filter condition expressions referred to
  by variables during filter condition aggregation.
  For example, in the following query

      FOR doc IN collection
        LET cond1 = (doc.value == 1)
        LET cond2 = (doc.value == 2)
        FILTER cond1 || cond2
        RETURN { doc, cond1, cond2 }

  the optimizer will now inject the conditions for `cond1` and `cond2` into the filter
  condition `cond1 || cond2`, expanding it to `(doc.value == 1) || (doc.value == 2)`
  and making these conditions available for index searching.

  Note that the optimizer previously already injected some conditions into other
  conditions, but only if the variable that defined the condition was not used
  elsewhere. For example, the filter condition in the query

      FOR doc IN collection
        LET cond = (doc.value == 1)
        FILTER cond
        RETURN { doc }

  already got optimized before because `cond` was only used once in the query and
  the optimizer decided to inject it into the place where it was used.

  This only worked for variables that were referred to once in the query.
  When a variable was used multiple times, the condition was not injected as
  in the following query:

      FOR doc IN collection
        LET cond = (doc.value == 1)
        FILTER cond
        RETURN { doc, cond }

  The fix for #2070 now will enable this optimization so that the query can
  use an index on `doc.value` if available.

* changed behavior of AQL array comparison operators for empty arrays:
  * `ALL` and `ANY` now always return `false` when the left-hand operand is an
    empty array. The behavior for non-empty arrays does not change:
    * `[] ALL == 1` will return `false`
    * `[1] ALL == 1` will return `true`
    * `[1, 2] ALL == 1` will return `false`
    * `[2, 2] ALL == 1` will return `false`
    * `[] ANY == 1` will return `false`
    * `[1] ANY == 1` will return `true`
    * `[1, 2] ANY == 1` will return `true`
    * `[2, 2] ANY == 1` will return `false`
  * `NONE` now always returns `true` when the left-hand operand is an empty array.
    The behavior for non-empty arrays does not change:
    * `[] NONE == 1` will return `true`
    * `[1] NONE == 1` will return `false`
    * `[1, 2] NONE == 1` will return `false`
    * `[2, 2] NONE == 1` will return `true`

* added experimental AQL functions `JSON_STRINGIFY` and `JSON_PARSE`

* added experimental support for incoming gzip-compressed requests

* added HTTP REST APIs for online loglevel adjustments:

  - GET `/_admin/log/level` returns the current loglevel settings
  - PUT `/_admin/log/level` modifies the current loglevel settings

* PATCH /_api/gharial/{graph-name}/vertex/{collection-name}/{vertex-key}
  - changed default value for keepNull to true

* PATCH /_api/gharial/{graph-name}/edge/{collection-name}/{edge-key}
  - changed default value for keepNull to true

* renamed `maximalSize` attribute in parameter.json files to `journalSize`

  The `maximalSize` attribute will still be picked up from collections that
  have not been adjusted. Responses from the replication API will now also use
  `journalSize` instead of `maximalSize`.

* added `--cluster.system-replication-factor` in order to adjust the
  replication factor for new system collections

* fixed issue #2012

* added a memory expection in case V8 memory gets too low

* added Optimizer Rule for other indexes in Traversals
  this allows AQL traversals to use other indexes than the edge index.
  So traversals with filters on edges can now make use of more specific
  indexes, e.g.

      FOR v, e, p IN 2 OUTBOUND @start @@edge FILTER p.edges[0].foo == "bar"

  will prefer a Hash Index on [_from, foo] above the EdgeIndex.

* fixed epoch computation in hybrid logical clock

* fixed thread affinity

* replaced require("internal").db by require("@arangodb").db

* added option `--skip-lines` for arangoimp
  this allows skipping the first few lines from the import file in case the
  CSV or TSV import are used

* fixed periodic jobs: there should be only one instance running - even if it
  runs longer than the period

* improved performance of primary index and edge index lookups

* optimizations for AQL `[*]` operator in case no filter, no projection and
  no offset/limit are used

* added AQL function `OUTERSECTION` to return the symmetric difference of its
  input arguments

* Foxx manifests of installed services are now saved to disk with indentation

* Foxx tests and scripts in development mode should now always respect updated
  files instead of loading stale modules

* When disabling Foxx development mode the setup script is now re-run

* Foxx now provides an easy way to directly serve GraphQL requests using the
  `@arangodb/foxx/graphql` module and the bundled `graphql-sync` dependency

* Foxx OAuth2 module now correctly passes the `access_token` to the OAuth2 server

* added iconv-lite and timezone modules

* web interface now allows installing GitHub and zip services in legacy mode

* added module.context.createDocumentationRouter to replace module.context.apiDocumentation

* bug in RAFT implementation of reads. dethroned leader still answered
  requests in isolation

* all lambdas in ClusterInfo might have been left with dangling references.

* Agency bug fix for handling of empty json objects as values.

* Foxx tests no longer support the Mocha QUnit interface as this resulted in weird
  inconsistencies in the BDD and TDD interfaces. This fixes the TDD interface
  as well as out-of-sequence problems when using the BDD before/after functions.

* updated bundled JavaScript modules to latest versions; joi has been updated from 8.4 to 9.2
  (see [joi 9.0.0 release notes](https://github.com/hapijs/joi/issues/920) for information on
  breaking changes and new features)

* fixed issue #2139

* updated graphql-sync dependency to 0.6.2

* fixed issue #2156


v3.0.13 (XXXX-XX-XX)
--------------------

* fixed issue #2315

* fixed issue #2210


v3.0.12 (2016-11-23)
--------------------

* fixed issue #2176

* fixed issue #2168

* fixed issues #2149, #2159

* fixed error reporting for issue #2158

* fixed assembly linkage bug in CRC4 module

* added support for descriptions field in Foxx dependencies


v3.0.11 (2016-11-08)
--------------------

* fixed issue #2140: supervisor dies instead of respawning child

* fixed issue #2131: use shard key value entered by user in web interface

* fixed issue #2129: cannot kill a long-run query

* fixed issue #2110

* fixed issue #2081

* fixed issue #2038

* changes to Foxx service configuration or dependencies should now be
  stored correctly when options are cleared or omitted

* Foxx tests no longer support the Mocha QUnit interface as this resulted in weird
  inconsistencies in the BDD and TDD interfaces. This fixes the TDD interface
  as well as out-of-sequence problems when using the BDD before/after functions.

* fixed issue #2148


v3.0.10 (2016-09-26)
--------------------

* fixed issue #2072

* fixed issue #2070

* fixed slow cluster starup issues. supervision will demonstrate more
  patience with db servers


v3.0.9 (2016-09-21)
-------------------

* fixed issue #2064

* fixed issue #2060

* speed up `collection.any()` and skiplist index creation

* fixed multiple issues where ClusterInfo bug hung agency in limbo
  timeouting on multiple collection and database callbacks


v3.0.8 (2016-09-14)
-------------------

* fixed issue #2052

* fixed issue #2005

* fixed issue #2039

* fixed multiple issues where ClusterInfo bug hung agency in limbo
  timeouting on multiple collection and database callbacks


v3.0.7 (2016-09-05)
-------------------

* new supervision job handles db server failure during collection creation.


v3.0.6 (2016-09-02)
-------------------

* fixed issue #2026

* slightly better error diagnostics for AQL query compilation and replication

* fixed issue #2018

* fixed issue #2015

* fixed issue #2012

* fixed wrong default value for arangoimp's `--on-duplicate` value

* fix execution of AQL traversal expressions when there are multiple
  conditions that refer to variables set outside the traversal

* properly return HTTP 503 in JS actions when backend is gone

* supervision creates new key in agency for failed servers

* new shards will not be allocated on failed or cleaned servers


v3.0.5 (2016-08-18)
-------------------

* execute AQL ternary operator via C++ if possible

* fixed issue #1977

* fixed extraction of _id attribute in AQL traversal conditions

* fix SSL agency endpoint

* Minimum RAFT timeout was one order of magnitude to short.

* Optimized RAFT RPCs from leader to followers for efficiency.

* Optimized RAFT RPC handling on followers with respect to compaction.

* Fixed bug in handling of duplicates and overlapping logs

* Fixed bug in supervision take over after leadership change.

v3.0.4 (2016-08-01)
-------------------

* added missing lock for periodic jobs access

* fix multiple foxx related cluster issues

* fix handling of empty AQL query strings

* fixed issue in `INTERSECTION` AQL function with duplicate elements
  in the source arrays

* fixed issue #1970

* fixed issue #1968

* fixed issue #1967

* fixed issue #1962

* fixed issue #1959

* replaced require("internal").db by require("@arangodb").db

* fixed issue #1954

* fixed issue #1953

* fixed issue #1950

* fixed issue #1949

* fixed issue #1943

* fixed segfault in V8, by backporting https://bugs.chromium.org/p/v8/issues/detail?id=5033

* Foxx OAuth2 module now correctly passes the `access_token` to the OAuth2 server

* fixed credentialed CORS requests properly respecting --http.trusted-origin

* fixed a crash in V8Periodic task (forgotten lock)

* fixed two bugs in synchronous replication (syncCollectionFinalize)


v3.0.3 (2016-07-17)
-------------------

* fixed issue #1942

* fixed issue #1941

* fixed array index batch insertion issues for hash indexes that caused problems when
  no elements remained for insertion

* fixed AQL MERGE() function with External objects originating from traversals

* fixed some logfile recovery errors with error message "document not found"

* fixed issue #1937

* fixed issue #1936

* improved performance of arangorestore in clusters with synchronous
  replication

* Foxx tests and scripts in development mode should now always respect updated
  files instead of loading stale modules

* When disabling Foxx development mode the setup script is now re-run

* Foxx manifests of installed services are now saved to disk with indentation


v3.0.2 (2016-07-09)
-------------------

* fixed assertion failure in case multiple remove operations were used in the same query

* fixed upsert behavior in case upsert was used in a loop with the same document example

* fixed issue #1930

* don't expose local file paths in Foxx error messages.

* fixed issue #1929

* make arangodump dump the attribute `isSystem` when dumping the structure
  of a collection, additionally make arangorestore not fail when the attribute
  is missing

* fixed "Could not extract custom attribute" issue when using COLLECT with
  MIN/MAX functions in some contexts

* honor presence of persistent index for sorting

* make AQL query optimizer not skip "use-indexes-rule", even if enough
  plans have been created already

* make AQL optimizer not skip "use-indexes-rule", even if enough execution plans
  have been created already

* fix double precision value loss in VelocyPack JSON parser

* added missing SSL support for arangorestore

* improved cluster import performance

* fix Foxx thumbnails on DC/OS

* fix Foxx configuration not being saved

* fix Foxx app access from within the frontend on DC/OS

* add option --default-replication-factor to arangorestore and simplify
  the control over the number of shards when restoring

* fix a bug in the VPack -> V8 conversion if special attributes _key,
  _id, _rev, _from and _to had non-string values, which is allowed
  below the top level

* fix malloc_usable_size for darwin


v3.0.1 (2016-06-30)
-------------------

* fixed periodic jobs: there should be only one instance running - even if it
  runs longer than the period

* increase max. number of collections in AQL queries from 32 to 256

* fixed issue #1916: header "authorization" is required" when opening
  services page

* fixed issue #1915: Explain: member out of range

* fixed issue #1914: fix unterminated buffer

* don't remove lockfile if we are the same (now stale) pid
  fixes docker setups (our pid will always be 1)

* do not use revision id comparisons in compaction for determining whether a
  revision is obsolete, but marker memory addresses
  this ensures revision ids don't matter when compacting documents

* escape Unicode characters in JSON HTTP responses
  this converts UTF-8 characters in HTTP responses of arangod into `\uXXXX`
  escape sequences. This makes the HTTP responses fit into the 7 bit ASCII
  character range, which speeds up HTTP response parsing for some clients,
  namely node.js/v8

* add write before read collections when starting a user transaction
  this allows specifying the same collection in both read and write mode without
  unintended side effects

* fixed buffer overrun that occurred when building very large result sets

* index lookup optimizations for primary index and edge index

* fixed "collection is a nullptr" issue when starting a traversal from a transaction

* enable /_api/import on coordinator servers


v3.0.0 (2016-06-22)
-------------------

* minor GUI fixxes

* fix for replication and nonces


v3.0.0-rc3 (2016-06-19)
-----------------------

* renamed various Foxx errors to no longer refer to Foxx services as apps

* adjusted various error messages in Foxx to be more informative

* specifying "files" in a Foxx manifest to be mounted at the service root
  no longer results in 404s when trying to access non-file routes

* undeclared path parameters in Foxx no longer break the service

* trusted reverse proxy support is now handled more consistently

* ArangoDB request compatibility and user are now exposed in Foxx

* all bundled NPM modules have been upgraded to their latest versions


v3.0.0-rc2 (2016-06-12)
-----------------------

* added option `--server.max-packet-size` for client tools

* renamed option `--server.ssl-protocol` to `--ssl.protocol` in client tools
  (was already done for arangod, but overlooked for client tools)

* fix handling of `--ssl.protocol` value 5 (TLS v1.2) in client tools, which
  claimed to support it but didn't

* config file can use '@include' to include a different config file as base


v3.0.0-rc1 (2016-06-10)
-----------------------

* the user management has changed: it now has users that are independent of
  databases. A user can have one or more database assigned to the user.

* forward ported V8 Comparator bugfix for inline heuristics from
  https://github.com/v8/v8/commit/5ff7901e24c2c6029114567de5a08ed0f1494c81

* changed to-string conversion for AQL objects and arrays, used by the AQL
  function `TO_STRING()` and implicit to-string casts in AQL

  - arrays are now converted into their JSON-stringify equivalents, e.g.

    - `[ ]` is now converted to `[]`
    - `[ 1, 2, 3 ]` is now converted to `[1,2,3]`
    - `[ "test", 1, 2 ] is now converted to `["test",1,2]`

    Previous versions of ArangoDB converted arrays with no members into the
    empty string, and non-empty arrays into a comma-separated list of member
    values, without the surrounding angular brackets. Additionally, string
    array members were not enclosed in quotes in the result string:

    - `[ ]` was converted to ``
    - `[ 1, 2, 3 ]` was converted to `1,2,3`
    - `[ "test", 1, 2 ] was converted to `test,1,2`

  - objects are now converted to their JSON-stringify equivalents, e.g.

    - `{ }` is converted to `{}`
    - `{ a: 1, b: 2 }` is converted to `{"a":1,"b":2}`
    - `{ "test" : "foobar" }` is converted to `{"test":"foobar"}`

    Previous versions of ArangoDB always converted objects into the string
    `[object Object]`

  This change affects also the AQL functions `CONCAT()` and `CONCAT_SEPARATOR()`
  which treated array values differently in previous versions. Previous versions
  of ArangoDB automatically flattened array values on the first level of the array,
  e.g. `CONCAT([1, 2, 3, [ 4, 5, 6 ]])` produced `1,2,3,4,5,6`. Now this will produce
  `[1,2,3,[4,5,6]]`. To flatten array members on the top level, you can now use
  the more explicit `CONCAT(FLATTEN([1, 2, 3, [4, 5, 6]], 1))`.

* added C++ implementations for AQL functions `SLICE()`, `CONTAINS()` and
  `RANDOM_TOKEN()`

* as a consequence of the upgrade to V8 version 5, the implementation of the
  JavaScript `Buffer` object had to be changed. JavaScript `Buffer` objects in
  ArangoDB now always store their data on the heap. There is no shared pool
  for small Buffer values, and no pointing into existing Buffer data when
  extracting slices. This change may increase the cost of creating Buffers with
  short contents or when peeking into existing Buffers, but was required for
  safer memory management and to prevent leaks.

* the `db` object's function `_listDatabases()` was renamed to just `_databases()`
  in order to make it more consistent with the existing `_collections()` function.
  Additionally the `db` object's `_listEndpoints()` function was renamed to just
  `_endpoints()`.

* changed default value of `--server.authentication` from `false` to `true` in
  configuration files etc/relative/arangod.conf and etc/arangodb/arangod.conf.in.
  This means the server will be started with authentication enabled by default,
  requiring all client connections to provide authentication data when connecting
  to ArangoDB. Authentication can still be turned off via setting the value of
  `--server.authentication` to `false` in ArangoDB's configuration files or by
  specifying the option on the command-line.

* Changed result format for querying all collections via the API GET `/_api/collection`.

  Previous versions of ArangoDB returned an object with an attribute named `collections`
  and an attribute named `names`. Both contained all available collections, but
  `collections` contained the collections as an array, and `names` contained the
  collections again, contained in an object in which the attribute names were the
  collection names, e.g.

  ```
  {
    "collections": [
      {"id":"5874437","name":"test","isSystem":false,"status":3,"type":2},
      {"id":"17343237","name":"something","isSystem":false,"status":3,"type":2},
      ...
    ],
    "names": {
      "test": {"id":"5874437","name":"test","isSystem":false,"status":3,"type":2},
      "something": {"id":"17343237","name":"something","isSystem":false,"status":3,"type":2},
      ...
    }
  }
  ```
  This result structure was redundant, and therefore has been simplified to just

  ```
  {
    "result": [
      {"id":"5874437","name":"test","isSystem":false,"status":3,"type":2},
      {"id":"17343237","name":"something","isSystem":false,"status":3,"type":2},
      ...
    ]
  }
  ```

  in ArangoDB 3.0.

* added AQL functions `TYPENAME()` and `HASH()`

* renamed arangob tool to arangobench

* added AQL string comparison operator `LIKE`

  The operator can be used to compare strings like this:

      value LIKE search

  The operator is currently implemented by calling the already existing AQL
  function `LIKE`.

  This change also makes `LIKE` an AQL keyword. Using `LIKE` in either case as
  an attribute or collection name in AQL thus requires quoting.

* make AQL optimizer rule "remove-unnecessary-calculations" fire in more cases

  The rule will now remove calculations that are used exactly once in other
  expressions (e.g. `LET a = doc RETURN a.value`) and calculations,
  or calculations that are just references (e.g. `LET a = b`).

* renamed AQL optimizer rule "merge-traversal-filter" to "optimize-traversals"
  Additionally, the optimizer rule will remove unused edge and path result variables
  from the traversal in case they are specified in the `FOR` section of the traversal,
  but not referenced later in the query. This saves constructing edges and paths
  results.

* added AQL optimizer rule "inline-subqueries"

  This rule can pull out certain subqueries that are used as an operand to a `FOR`
  loop one level higher, eliminating the subquery completely. For example, the query

      FOR i IN (FOR j IN [1,2,3] RETURN j) RETURN i

  will be transformed by the rule to:

      FOR i IN [1,2,3] RETURN i

  The query

      FOR name IN (FOR doc IN _users FILTER doc.status == 1 RETURN doc.name) LIMIT 2 RETURN name

  will be transformed into

      FOR tmp IN _users FILTER tmp.status == 1 LIMIT 2 RETURN tmp.name

  The rule will only fire when the subquery is used as an operand to a `FOR` loop, and
  if the subquery does not contain a `COLLECT` with an `INTO` variable.

* added new endpoint "srv://" for DNS service records

* The result order of the AQL functions VALUES and ATTRIBUTES has never been
  guaranteed and it only had the "correct" ordering by accident when iterating
  over objects that were not loaded from the database. This accidental behavior
  is now changed by introduction of VelocyPack. No ordering is guaranteed unless
  you specify the sort parameter.

* removed configure option `--enable-logger`

* added AQL array comparison operators

  All AQL comparison operators now also exist in an array variant. In the
  array variant, the operator is preceded with one of the keywords *ALL*, *ANY*
  or *NONE*. Using one of these keywords changes the operator behavior to
  execute the comparison operation for all, any, or none of its left hand
  argument values. It is therefore expected that the left hand argument
  of an array operator is an array.

  Examples:

      [ 1, 2, 3 ] ALL IN [ 2, 3, 4 ]   // false
      [ 1, 2, 3 ] ALL IN [ 1, 2, 3 ]   // true
      [ 1, 2, 3 ] NONE IN [ 3 ]        // false
      [ 1, 2, 3 ] NONE IN [ 23, 42 ]   // true
      [ 1, 2, 3 ] ANY IN [ 4, 5, 6 ]   // false
      [ 1, 2, 3 ] ANY IN [ 1, 42 ]     // true
      [ 1, 2, 3 ] ANY == 2             // true
      [ 1, 2, 3 ] ANY == 4             // false
      [ 1, 2, 3 ] ANY > 0              // true
      [ 1, 2, 3 ] ANY <= 1             // true
      [ 1, 2, 3 ] NONE < 99            // false
      [ 1, 2, 3 ] NONE > 10            // true
      [ 1, 2, 3 ] ALL > 2              // false
      [ 1, 2, 3 ] ALL > 0              // true
      [ 1, 2, 3 ] ALL >= 3             // false
      ["foo", "bar"] ALL != "moo"      // true
      ["foo", "bar"] NONE == "bar"     // false
      ["foo", "bar"] ANY == "foo"      // true

* improved AQL optimizer to remove unnecessary sort operations in more cases

* allow enclosing AQL identifiers in forward ticks in addition to using
  backward ticks

  This allows for convenient writing of AQL queries in JavaScript template strings
  (which are delimited with backticks themselves), e.g.

      var q = `FOR doc IN ´collection´ RETURN doc.´name´`;

* allow to set `print.limitString` to configure the number of characters
  to output before truncating

* make logging configurable per log "topic"

  `--log.level <level>` sets the global log level to <level>, e.g. `info`,
  `debug`, `trace`.

  `--log.level topic=<level>` sets the log level for a specific topic.
  Currently, the following topics exist: `collector`, `compactor`, `mmap`,
  `performance`, `queries`, and `requests`. `performance` and `requests` are
  set to FATAL by default. `queries` is set to info. All others are
  set to the global level by default.

  The new log option `--log.output <definition>` allows directing the global
  or per-topic log output to different outputs. The output definition
  "<definition>" can be one of

    "-" for stdin
    "+" for stderr
    "syslog://<syslog-facility>"
    "syslog://<syslog-facility>/<application-name>"
    "file://<relative-path>"

  The option can be specified multiple times in order to configure the output
  for different log topics. To set up a per-topic output configuration, use
  `--log.output <topic>=<definition>`, e.g.

    queries=file://queries.txt

  logs all queries to the file "queries.txt".

* the option `--log.requests-file` is now deprecated. Instead use

    `--log.level requests=info`
    `--log.output requests=file://requests.txt`

* the option `--log.facility` is now deprecated. Instead use

    `--log.output requests=syslog://facility`

* the option `--log.performance` is now deprecated. Instead use

    `--log.level performance=trace`

* removed option `--log.source-filter`

* removed configure option `--enable-logger`

* change collection directory names to include a random id component at the end

  The new pattern is `collection-<id>-<random>`, where `<id>` is the collection
  id and `<random>` is a random number. Previous versions of ArangoDB used a
  pattern `collection-<id>` without the random number.

  ArangoDB 3.0 understands both the old and name directory name patterns.

* removed mostly unused internal spin-lock implementation

* removed support for pre-Windows 7-style locks. This removes compatibility for
  Windows versions older than Windows 7 (e.g. Windows Vista, Windows XP) and
  Windows 2008R2 (e.g. Windows 2008).

* changed names of sub-threads started by arangod

* added option `--default-number-of-shards` to arangorestore, allowing creating
  collections with a specifiable number of shards from a non-cluster dump

* removed support for CoffeeScript source files

* removed undocumented SleepAndRequeue

* added WorkMonitor to inspect server threads

* when downloading a Foxx service from the web interface the suggested filename
  is now based on the service's mount path instead of simply "app.zip"

* the `@arangodb/request` response object now stores the parsed JSON response
  body in a property `json` instead of `body` when the request was made using the
  `json` option. The `body` instead contains the response body as a string.

* the Foxx API has changed significantly, 2.8 services are still supported
  using a backwards-compatible "legacy mode"


v2.8.12 (XXXX-XX-XX)
--------------------

* issue #2091: decrease connect timeout to 5 seconds on startup

* fixed issue #2072

* slightly better error diagnostics for some replication errors

* fixed issue #1977

* fixed issue in `INTERSECTION` AQL function with duplicate elements
  in the source arrays

* fixed issue #1962

* fixed issue #1959

* export aqlQuery template handler as require('org/arangodb').aql for forwards-compatibility


v2.8.11 (2016-07-13)
--------------------

* fixed array index batch insertion issues for hash indexes that caused problems when
  no elements remained for insertion

* fixed issue #1937


v2.8.10 (2016-07-01)
--------------------

* make sure next local _rev value used for a document is at least as high as the
  _rev value supplied by external sources such as replication

* make adding a collection in both read- and write-mode to a transaction behave as
  expected (write includes read). This prevents the `unregister collection used in
  transaction` error

* fixed sometimes invalid result for `byExample(...).count()` when an index plus
  post-filtering was used

* fixed "collection is a nullptr" issue when starting a traversal from a transaction

* honor the value of startup option `--database.wait-for-sync` (that is used to control
  whether new collections are created with `waitForSync` set to `true` by default) also
  when creating collections via the HTTP API (and thus the ArangoShell). When creating
  a collection via these mechanisms, the option was ignored so far, which was inconsistent.

* fixed issue #1826: arangosh --javascript.execute: internal error (geo index issue)

* fixed issue #1823: Arango crashed hard executing very simple query on windows


v2.8.9 (2016-05-13)
-------------------

* fixed escaping and quoting of extra parameters for executables in Mac OS X App

* added "waiting for" status variable to web interface collection figures view

* fixed undefined behavior in query cache invaldation

* fixed access to /_admin/statistics API in case statistics are disable via option
  `--server.disable-statistics`

* Foxx manager will no longer fail hard when Foxx store is unreachable unless installing
  a service from the Foxx store (e.g. when behind a firewall or GitHub is unreachable).


v2.8.8 (2016-04-19)
-------------------

* fixed issue #1805: Query: internal error (location: arangod/Aql/AqlValue.cpp:182).
  Please report this error to arangodb.com (while executing)

* allow specifying collection name prefixes for `_from` and `_to` in arangoimp:

  To avoid specifying complete document ids (consisting of collection names and document
  keys) for *_from* and *_to* values when importing edges with arangoimp, there are now
  the options *--from-collection-prefix* and *--to-collection-prefix*.

  If specified, these values will be automatically prepended to each value in *_from*
  (or *_to* resp.). This allows specifying only document keys inside *_from* and/or *_to*.

  *Example*

      > arangoimp --from-collection-prefix users --to-collection-prefix products ...

  Importing the following document will then create an edge between *users/1234* and
  *products/4321*:

  ```js
  { "_from" : "1234", "_to" : "4321", "desc" : "users/1234 is connected to products/4321" }
  ```

* requests made with the interactive system API documentation in the web interface
  (Swagger) will now respect the active database instead of always using `_system`


v2.8.7 (2016-04-07)
-------------------

* optimized primary=>secondary failover

* fix to-boolean conversion for documents in AQL

* expose the User-Agent HTTP header from the ArangoShell since Github seems to
  require it now, and we use the ArangoShell for fetching Foxx repositories from Github

* work with http servers that only send

* fixed potential race condition between compactor and collector threads

* fix removal of temporary directories on arangosh exit

* javadoc-style comments in Foxx services are no longer interpreted as
  Foxx comments outside of controller/script/exports files (#1748)

* removed remaining references to class syntax for Foxx Model and Repository
  from the documentation

* added a safe-guard for corrupted master-pointer


v2.8.6 (2016-03-23)
-------------------

* arangosh can now execute JavaScript script files that contain a shebang
  in the first line of the file. This allows executing script files directly.

  Provided there is a script file `/path/to/script.js` with the shebang
  `#!arangosh --javascript.execute`:

      > cat /path/to/script.js
      #!arangosh --javascript.execute
      print("hello from script.js");

  If the script file is made executable

      > chmod a+x /path/to/script.js

  it can be invoked on the shell directly and use arangosh for its execution:

      > /path/to/script.js
      hello from script.js

  This did not work in previous versions of ArangoDB, as the whole script contents
  (including the shebang) were treated as JavaScript code.
  Now shebangs in script files will now be ignored for all files passed to arangosh's
  `--javascript.execute` parameter.

  The alternative way of executing a JavaScript file with arangosh still works:

      > arangosh --javascript.execute /path/to/script.js
      hello from script.js

* added missing reset of traversal state for nested traversals.
  The state of nested traversals (a traversal in an AQL query that was
  located in a repeatedly executed subquery or inside another FOR loop)
  was not reset properly, so that multiple invocations of the same nested
  traversal with different start vertices led to the nested traversal
  always using the start vertex provided on the first invocation.

* fixed issue #1781: ArangoDB startup time increased tremendously

* fixed issue #1783: SIGHUP should rotate the log


v2.8.5 (2016-03-11)
-------------------

* Add OpenSSL handler for TLS V1.2 as sugested by kurtkincaid in #1771

* fixed issue #1765 (The webinterface should display the correct query time)
  and #1770 (Display ACTUAL query time in aardvark's AQL editor)

* Windows: the unhandled exception handler now calls the windows logging
  facilities directly without locks.
  This fixes lockups on crashes from the logging framework.

* improve nullptr handling in logger.

* added new endpoint "srv://" for DNS service records

* `org/arangodb/request` no longer sets the content-type header to the
  string "undefined" when no content-type header should be sent (issue #1776)


v2.8.4 (2016-03-01)
-------------------

* global modules are no longer incorrectly resolved outside the ArangoDB
  JavaScript directory or the Foxx service's root directory (issue #1577)

* improved error messages from Foxx and JavaScript (issues #1564, #1565, #1744)


v2.8.3 (2016-02-22)
-------------------

* fixed AQL filter condition collapsing for deeply-nested cases, potentially
  enabling usage of indexes in some dedicated cases

* added parentheses in AQL explain command output to correctly display precedence
  of logical and arithmetic operators

* Foxx Model event listeners defined on the model are now correctly invoked by
  the Repository methods (issue #1665)

* Deleting a Foxx service in the frontend should now always succeed even if the
  files no longer exist on the file system (issue #1358)

* Routing actions loaded from the database no longer throw exceptions when
  trying to load other modules using "require"

* The `org/arangodb/request` response object now sets a property `json` to the
  parsed JSON response body in addition to overwriting the `body` property when
  the request was made using the `json` option.

* Improved Windows stability

* Fixed a bug in the interactive API documentation that would escape slashes
  in document-handle fields. Document handles are now provided as separate
  fields for collection name and document key.


v2.8.2 (2016-02-09)
-------------------

* the continuous replication applier will now prevent the master's WAL logfiles
  from being removed if they are still needed by the applier on the slave. This
  should help slaves that suffered from masters garbage collection WAL logfiles
  which would have been needed by the slave later.

  The initial synchronization will block removal of still needed WAL logfiles
  on the master for 10 minutes initially, and will extend this period when further
  requests are made to the master. Initial synchronization hands over its handle
  for blocking logfile removal to the continuous replication when started via
  the *setupReplication* function. In this case, continuous replication will
  extend the logfile removal blocking period for the required WAL logfiles when
  the slave makes additional requests.

  All handles that block logfile removal will time out automatically after at
  most 5 minutes should a master not be contacted by the slave anymore (e.g. in
  case the slave's replication is turned off, the slaves loses the connection
  to the master or the slave goes down).

* added all-in-one function *setupReplication* to synchronize data from master
  to slave and start the continuous replication:

      require("@arangodb/replication").setupReplication(configuration);

  The command will return when the initial synchronization is finished and the
  continuous replication has been started, or in case the initial synchronization
  has failed.

  If the initial synchronization is successful, the command will store the given
  configuration on the slave. It also configures the continuous replication to start
  automatically if the slave is restarted, i.e. *autoStart* is set to *true*.

  If the command is run while the slave's replication applier is already running,
  it will first stop the running applier, drop its configuration and do a
  resynchronization of data with the master. It will then use the provided configration,
  overwriting any previously existing replication configuration on the slave.

  The following example demonstrates how to use the command for setting up replication
  for the *_system* database. Note that it should be run on the slave and not the
  master:

      db._useDatabase("_system");
      require("@arangodb/replication").setupReplication({
        endpoint: "tcp://master.domain.org:8529",
        username: "myuser",
        password: "mypasswd",
        verbose: false,
        includeSystem: false,
        incremental: true,
        autoResync: true
      });

* the *sync* and *syncCollection* functions now always start the data synchronization
  as an asynchronous server job. The call to *sync* or *syncCollection* will block
  until synchronization is either complete or has failed with an error. The functions
  will automatically poll the slave periodically for status updates.

  The main benefit is that the connection to the slave does not need to stay open
  permanently and is thus not affected by timeout issues. Additionally the caller does
  not need to query the synchronization status from the slave manually as this is
  now performed automatically by these functions.

* fixed undefined behavior when explaining some types of AQL traversals, fixed
  display of some types of traversals in AQL explain output


v2.8.1 (2016-01-29)
-------------------

* Improved AQL Pattern matching by allowing to specify a different traversal
  direction for one or many of the edge collections.

      FOR v, e, p IN OUTBOUND @start @@ec1, INBOUND @@ec2, @@ec3

  will traverse *ec1* and *ec3* in the OUTBOUND direction and for *ec2* it will use
  the INBOUND direction. These directions can be combined in arbitrary ways, the
  direction defined after *IN [steps]* will we used as default direction and can
  be overriden for specific collections.
  This feature is only available for collection lists, it is not possible to
  combine it with graph names.

* detect more types of transaction deadlocks early

* fixed display of relational operators in traversal explain output

* fixed undefined behavior in AQL function `PARSE_IDENTIFIER`

* added "engines" field to Foxx services generated in the admin interface

* added AQL function `IS_SAME_COLLECTION`:

  *IS_SAME_COLLECTION(collection, document)*: Return true if *document* has the same
  collection id as the collection specified in *collection*. *document* can either be
  a [document handle](../Glossary/README.md#document-handle) string, or a document with
  an *_id* attribute. The function does not validate whether the collection actually
  contains the specified document, but only compares the name of the specified collection
  with the collection name part of the specified document.
  If *document* is neither an object with an *id* attribute nor a *string* value,
  the function will return *null* and raise a warning.

      /* true */
      IS_SAME_COLLECTION('_users', '_users/my-user')
      IS_SAME_COLLECTION('_users', { _id: '_users/my-user' })

      /* false */
      IS_SAME_COLLECTION('_users', 'foobar/baz')
      IS_SAME_COLLECTION('_users', { _id: 'something/else' })


v2.8.0 (2016-01-25)
-------------------

* avoid recursive locking


v2.8.0-beta8 (2016-01-19)
-------------------------

* improved internal datafile statistics for compaction and compaction triggering
  conditions, preventing excessive growth of collection datafiles under some
  workloads. This should also fix issue #1596.

* renamed AQL optimizer rule `remove-collect-into` to `remove-collect-variables`

* fixed primary and edge index lookups prematurely aborting searches when the
  specified id search value contained a different collection than the collection
  the index was created for


v2.8.0-beta7 (2016-01-06)
-------------------------

* added vm.runInThisContext

* added AQL keyword `AGGREGATE` for use in AQL `COLLECT` statement

  Using `AGGREGATE` allows more efficient aggregation (incrementally while building
  the groups) than previous versions of AQL, which built group aggregates afterwards
  from the total of all group values.

  `AGGREGATE` can be used inside a `COLLECT` statement only. If used, it must follow
  the declaration of grouping keys:

      FOR doc IN collection
        COLLECT gender = doc.gender AGGREGATE minAge = MIN(doc.age), maxAge = MAX(doc.age)
        RETURN { gender, minAge, maxAge }

  or, if no grouping keys are used, it can follow the `COLLECT` keyword:

      FOR doc IN collection
        COLLECT AGGREGATE minAge = MIN(doc.age), maxAge = MAX(doc.age)
        RETURN {
  minAge, maxAge
}

  Only specific expressions are allowed on the right-hand side of each `AGGREGATE`
  assignment:

  - on the top level the expression must be a call to one of the supported aggregation
    functions `LENGTH`, `MIN`, `MAX`, `SUM`, `AVERAGE`, `STDDEV_POPULATION`, `STDDEV_SAMPLE`,
    `VARIANCE_POPULATION`, or `VARIANCE_SAMPLE`

  - the expression must not refer to variables introduced in the `COLLECT` itself

* Foxx: mocha test paths with wildcard characters (asterisks) now work on Windows

* reserved AQL keyword `NONE` for future use

* web interface: fixed a graph display bug concerning dashboard view

* web interface: fixed several bugs during the dashboard initialize process

* web interface: included several bugfixes: #1597, #1611, #1623

* AQL query optimizer now converts `LENGTH(collection-name)` to an optimized
  expression that returns the number of documents in a collection

* adjusted the behavior of the expansion (`[*]`) operator in AQL for non-array values

  In ArangoDB 2.8, calling the expansion operator on a non-array value will always
  return an empty array. Previous versions of ArangoDB expanded non-array values by
  calling the `TO_ARRAY()` function for the value, which for example returned an
  array with a single value for boolean, numeric and string input values, and an array
  with the object's values for an object input value. This behavior was inconsistent
  with how the expansion operator works for the array indexes in 2.8, so the behavior
  is now unified:

  - if the left-hand side operand of `[*]` is an array, the array will be returned as
    is when calling `[*]` on it
  - if the left-hand side operand of `[*]` is not an array, an empty array will be
    returned by `[*]`

  AQL queries that rely on the old behavior can be changed by either calling `TO_ARRAY`
  explicitly or by using the `[*]` at the correct position.

  The following example query will change its result in 2.8 compared to 2.7:

      LET values = "foo" RETURN values[*]

  In 2.7 the query has returned the array `[ "foo" ]`, but in 2.8 it will return an
  empty array `[ ]`. To make it return the array `[ "foo" ]` again, an explicit
  `TO_ARRAY` function call is needed in 2.8 (which in this case allows the removal
  of the `[*]` operator altogether). This also works in 2.7:

      LET values = "foo" RETURN TO_ARRAY(values)

  Another example:

      LET values = [ { name: "foo" }, { name: "bar" } ]
      RETURN values[*].name[*]

  The above returned `[ [ "foo" ], [ "bar" ] ] in 2.7. In 2.8 it will return
  `[ [ ], [ ] ]`, because the value of `name` is not an array. To change the results
  to the 2.7 style, the query can be changed to

      LET values = [ { name: "foo" }, { name: "bar" } ]
      RETURN values[* RETURN TO_ARRAY(CURRENT.name)]

  The above also works in 2.7.
  The following types of queries won't change:

      LET values = [ 1, 2, 3 ] RETURN values[*]
      LET values = [ { name: "foo" }, { name: "bar" } ] RETURN values[*].name
      LET values = [ { names: [ "foo", "bar" ] }, { names: [ "baz" ] } ] RETURN values[*].names[*]
      LET values = [ { names: [ "foo", "bar" ] }, { names: [ "baz" ] } ] RETURN values[*].names[**]

* slightly adjusted V8 garbage collection strategy so that collection eventually
  happens in all contexts that hold V8 external references to documents and
  collections.

  also adjusted default value of `--javascript.gc-frequency` from 10 seconds to
  15 seconds, as less internal operations are carried out in JavaScript.

* fixes for AQL optimizer and traversal

* added `--create-collection-type` option to arangoimp

  This allows specifying the type of the collection to be created when
  `--create-collection` is set to `true`.

* Foxx export cache should no longer break if a broken app is loaded in the
  web admin interface.


v2.8.0-beta2 (2015-12-16)
-------------------------

* added AQL query optimizer rule "sort-in-values"

  This rule pre-sorts the right-hand side operand of the `IN` and `NOT IN`
  operators so the operation can use a binary search with logarithmic complexity
  instead of a linear search. The rule is applied when the right-hand side
  operand of an `IN` or `NOT IN` operator in a filter condition is a variable that
  is defined in a different loop/scope than the operator itself. Additionally,
  the filter condition must consist of solely the `IN` or `NOT IN` operation
  in order to avoid any side-effects.

* changed collection status terminology in web interface for collections for
  which an unload request has been issued from `in the process of being unloaded`
  to `will be unloaded`.

* unloading a collection via the web interface will now trigger garbage collection
  in all v8 contexts and force a WAL flush. This increases the chances of perfoming
  the unload faster.

* added the following attributes to the result of `collection.figures()` and the
  corresponding HTTP API at `PUT /_api/collection/<name>/figures`:

  - `documentReferences`: The number of references to documents in datafiles
    that JavaScript code currently holds. This information can be used for
    debugging compaction and unload issues.
  - `waitingFor`: An optional string value that contains information about
    which object type is at the head of the collection's cleanup queue. This
    information can be used for debugging compaction and unload issues.
  - `compactionStatus.time`: The point in time the compaction for the collection
    was last executed. This information can be used for debugging compaction
    issues.
  - `compactionStatus.message`: The action that was performed when the compaction
    was last run for the collection. This information can be used for debugging
    compaction issues.

  Note: `waitingFor` and `compactionStatus` may be empty when called on a coordinator
  in a cluster.

* the compaction will now provide queryable status info that can be used to track
  its progress. The compaction status is displayed in the web interface, too.

* better error reporting for arangodump and arangorestore

* arangodump will now fail by default when trying to dump edges that
  refer to already dropped collections. This can be circumvented by
  specifying the option `--force true` when invoking arangodump

* fixed cluster upgrade procedure

* the AQL functions `NEAR` and `WITHIN` now have stricter validations
  for their input parameters `limit`, `radius` and `distance`. They may now throw
  exceptions when invalid parameters are passed that may have not led
  to exceptions in previous versions.

* deprecation warnings now log stack traces

* Foxx: improved backwards compatibility with 2.5 and 2.6

  - reverted Model and Repository back to non-ES6 "classes" because of
    compatibility issues when using the extend method with a constructor

  - removed deprecation warnings for extend and controller.del

  - restored deprecated method Model.toJSONSchema

  - restored deprecated `type`, `jwt` and `sessionStorageApp` options
    in Controller#activateSessions

* Fixed a deadlock problem in the cluster


v2.8.0-beta1 (2015-12-06)
-------------------------

* added AQL function `IS_DATESTRING(value)`

  Returns true if *value* is a string that can be used in a date function.
  This includes partial dates such as *2015* or *2015-10* and strings containing
  invalid dates such as *2015-02-31*. The function will return false for all
  non-string values, even if some of them may be usable in date functions.


v2.8.0-alpha1 (2015-12-03)
--------------------------

* added AQL keywords `GRAPH`, `OUTBOUND`, `INBOUND` and `ANY` for use in graph
  traversals, reserved AQL keyword `ALL` for future use

  Usage of these keywords as collection names, variable names or attribute names
  in AQL queries will not be possible without quoting. For example, the following
  AQL query will still work as it uses a quoted collection name and a quoted
  attribute name:

      FOR doc IN `OUTBOUND`
        RETURN doc.`any`

* issue #1593: added AQL `POW` function for exponentation

* added cluster execution site info in explain output for AQL queries

* replication improvements:

  - added `autoResync` configuration parameter for continuous replication.

    When set to `true`, a replication slave will automatically trigger a full data
    re-synchronization with the master when the master cannot provide the log data
    the slave had asked for. Note that `autoResync` will only work when the option
    `requireFromPresent` is also set to `true` for the continuous replication, or
    when the continuous syncer is started and detects that no start tick is present.

    Automatic re-synchronization may transfer a lot of data from the master to the
    slave and may be expensive. It is therefore turned off by default.
    When turned off, the slave will never perform an automatic re-synchronization
    with the master.

  - added `idleMinWaitTime` and `idleMaxWaitTime` configuration parameters for
    continuous replication.

    These parameters can be used to control the minimum and maximum wait time the
    slave will (intentionally) idle and not poll for master log changes in case the
    master had sent the full logs already.
    The `idleMaxWaitTime` value will only be used when `adapativePolling` is set
    to `true`. When `adaptivePolling` is disable, only `idleMinWaitTime` will be
    used as a constant time span in which the slave will not poll the master for
    further changes. The default values are 0.5 seconds for `idleMinWaitTime` and
    2.5 seconds for `idleMaxWaitTime`, which correspond to the hard-coded values
    used in previous versions of ArangoDB.

  - added `initialSyncMaxWaitTime` configuration parameter for initial and continuous
    replication

    This option controls the maximum wait time (in seconds) that the initial
    synchronization will wait for a response from the master when fetching initial
    collection data. If no response is received within this time period, the initial
    synchronization will give up and fail. This option is also relevant for
    continuous replication in case *autoResync* is set to *true*, as then the
    continuous replication may trigger a full data re-synchronization in case
    the master cannot the log data the slave had asked for.

  - HTTP requests sent from the slave to the master during initial synchronization
    will now be retried if they fail with connection problems.

  - the initial synchronization now logs its progress so it can be queried using
    the regular replication status check APIs.

  - added `async` attribute for `sync` and `syncCollection` operations called from
    the ArangoShell. Setthing this attribute to `true` will make the synchronization
    job on the server go into the background, so that the shell does not block. The
    status of the started asynchronous synchronization job can be queried from the
    ArangoShell like this:

        /* starts initial synchronization */
        var replication = require("@arangodb/replication");
        var id = replication.sync({
          endpoint: "tcp://master.domain.org:8529",
          username: "myuser",
          password: "mypasswd",
          async: true
       });

       /* now query the id of the returned async job and print the status */
       print(replication.getSyncResult(id));

    The result of `getSyncResult()` will be `false` while the server-side job
    has not completed, and different to `false` if it has completed. When it has
    completed, all job result details will be returned by the call to `getSyncResult()`.


* fixed non-deterministic query results in some cluster queries

* fixed issue #1589

* return HTTP status code 410 (gone) instead of HTTP 408 (request timeout) for
  server-side operations that are canceled / killed. Sending 410 instead of 408
  prevents clients from re-starting the same (canceled) operation. Google Chrome
  for example sends the HTTP request again in case it is responded with an HTTP
  408, and this is exactly the opposite of the desired behavior when an operation
  is canceled / killed by the user.

* web interface: queries in AQL editor now cancelable

* web interface: dashboard - added replication information

* web interface: AQL editor now supports bind parameters

* added startup option `--server.hide-product-header` to make the server not send
  the HTTP response header `"Server: ArangoDB"` in its HTTP responses. By default,
  the option is turned off so the header is still sent as usual.

* added new AQL function `UNSET_RECURSIVE` to recursively unset attritutes from
  objects/documents

* switched command-line editor in ArangoShell and arangod to linenoise-ng

* added automatic deadlock detection for transactions

  In case a deadlock is detected, a multi-collection operation may be rolled back
  automatically and fail with error 29 (`deadlock detected`). Client code for
  operations containing more than one collection should be aware of this potential
  error and handle it accordingly, either by giving up or retrying the transaction.

* Added C++ implementations for the AQL arithmetic operations and the following
  AQL functions:
  - ABS
  - APPEND
  - COLLECTIONS
  - CURRENT_DATABASE
  - DOCUMENT
  - EDGES
  - FIRST
  - FIRST_DOCUMENT
  - FIRST_LIST
  - FLATTEN
  - FLOOR
  - FULLTEXT
  - LAST
  - MEDIAN
  - MERGE_RECURSIVE
  - MINUS
  - NEAR
  - NOT_NULL
  - NTH
  - PARSE_IDENTIFIER
  - PERCENTILE
  - POP
  - POSITION
  - PUSH
  - RAND
  - RANGE
  - REMOVE_NTH
  - REMOVE_VALUE
  - REMOVE_VALUES
  - ROUND
  - SHIFT
  - SQRT
  - STDDEV_POPULATION
  - STDDEV_SAMPLE
  - UNSHIFT
  - VARIANCE_POPULATION
  - VARIANCE_SAMPLE
  - WITHIN
  - ZIP

* improved performance of skipping over many documents in an AQL query when no
  indexes and no filters are used, e.g.

      FOR doc IN collection
        LIMIT 1000000, 10
        RETURN doc

* Added array indexes

  Hash indexes and skiplist indexes can now optionally be defined for array values
  so they index individual array members.

  To define an index for array values, the attribute name is extended with the
  expansion operator `[*]` in the index definition:

      arangosh> db.colName.ensureHashIndex("tags[*]");

  When given the following document

      { tags: [ "AQL", "ArangoDB", "Index" ] }

  the index will now contain the individual values `"AQL"`, `"ArangoDB"` and `"Index"`.

  Now the index can be used for finding all documents having `"ArangoDB"` somewhere in their
  tags array using the following AQL query:

      FOR doc IN colName
        FILTER "ArangoDB" IN doc.tags[*]
        RETURN doc

* rewrote AQL query optimizer rule `use-index-range` and renamed it to `use-indexes`.
  The name change affects rule names in the optimizer's output.

* rewrote AQL execution node `IndexRangeNode` and renamed it to `IndexNode`. The name
  change affects node names in the optimizer's explain output.

* added convenience function `db._explain(query)` for human-readable explanation
  of AQL queries

* module resolution as used by `require` now behaves more like in node.js

* the `org/arangodb/request` module now returns response bodies for error responses
  by default. The old behavior of not returning bodies for error responses can be
  re-enabled by explicitly setting the option `returnBodyOnError` to `false` (#1437)


v2.7.6 (2016-01-30)
-------------------

* detect more types of transaction deadlocks early


v2.7.5 (2016-01-22)
-------------------

* backported added automatic deadlock detection for transactions

  In case a deadlock is detected, a multi-collection operation may be rolled back
  automatically and fail with error 29 (`deadlock detected`). Client code for
  operations containing more than one collection should be aware of this potential
  error and handle it accordingly, either by giving up or retrying the transaction.

* improved internal datafile statistics for compaction and compaction triggering
  conditions, preventing excessive growth of collection datafiles under some
  workloads. This should also fix issue #1596.

* Foxx export cache should no longer break if a broken app is loaded in the
  web admin interface.

* Foxx: removed some incorrect deprecation warnings.

* Foxx: mocha test paths with wildcard characters (asterisks) now work on Windows


v2.7.4 (2015-12-21)
-------------------

* slightly adjusted V8 garbage collection strategy so that collection eventually
  happens in all contexts that hold V8 external references to documents and
  collections.

* added the following attributes to the result of `collection.figures()` and the
  corresponding HTTP API at `PUT /_api/collection/<name>/figures`:

  - `documentReferences`: The number of references to documents in datafiles
    that JavaScript code currently holds. This information can be used for
    debugging compaction and unload issues.
  - `waitingFor`: An optional string value that contains information about
    which object type is at the head of the collection's cleanup queue. This
    information can be used for debugging compaction and unload issues.
  - `compactionStatus.time`: The point in time the compaction for the collection
    was last executed. This information can be used for debugging compaction
    issues.
  - `compactionStatus.message`: The action that was performed when the compaction
    was last run for the collection. This information can be used for debugging
    compaction issues.

  Note: `waitingFor` and `compactionStatus` may be empty when called on a coordinator
  in a cluster.

* the compaction will now provide queryable status info that can be used to track
  its progress. The compaction status is displayed in the web interface, too.


v2.7.3 (2015-12-17)
-------------------

* fixed some replication value conversion issues when replication applier properties
  were set via ArangoShell

* fixed disappearing of documents for collections transferred via `sync` or
  `syncCollection` if the collection was dropped right before synchronization
  and drop and (re-)create collection markers were located in the same WAL file

* fixed an issue where overwriting the system sessions collection would break
  the web interface when authentication is enabled


v2.7.2 (2015-12-01)
-------------------

* replication improvements:

  - added `autoResync` configuration parameter for continuous replication.

    When set to `true`, a replication slave will automatically trigger a full data
    re-synchronization with the master when the master cannot provide the log data
    the slave had asked for. Note that `autoResync` will only work when the option
    `requireFromPresent` is also set to `true` for the continuous replication, or
    when the continuous syncer is started and detects that no start tick is present.

    Automatic re-synchronization may transfer a lot of data from the master to the
    slave and may be expensive. It is therefore turned off by default.
    When turned off, the slave will never perform an automatic re-synchronization
    with the master.

  - added `idleMinWaitTime` and `idleMaxWaitTime` configuration parameters for
    continuous replication.

    These parameters can be used to control the minimum and maximum wait time the
    slave will (intentionally) idle and not poll for master log changes in case the
    master had sent the full logs already.
    The `idleMaxWaitTime` value will only be used when `adapativePolling` is set
    to `true`. When `adaptivePolling` is disable, only `idleMinWaitTime` will be
    used as a constant time span in which the slave will not poll the master for
    further changes. The default values are 0.5 seconds for `idleMinWaitTime` and
    2.5 seconds for `idleMaxWaitTime`, which correspond to the hard-coded values
    used in previous versions of ArangoDB.

  - added `initialSyncMaxWaitTime` configuration parameter for initial and continuous
    replication

    This option controls the maximum wait time (in seconds) that the initial
    synchronization will wait for a response from the master when fetching initial
    collection data. If no response is received within this time period, the initial
    synchronization will give up and fail. This option is also relevant for
    continuous replication in case *autoResync* is set to *true*, as then the
    continuous replication may trigger a full data re-synchronization in case
    the master cannot the log data the slave had asked for.

  - HTTP requests sent from the slave to the master during initial synchronization
    will now be retried if they fail with connection problems.

  - the initial synchronization now logs its progress so it can be queried using
    the regular replication status check APIs.

* fixed non-deterministic query results in some cluster queries

* added missing lock instruction for primary index in compactor size calculation

* fixed issue #1589

* fixed issue #1583

* fixed undefined behavior when accessing the top level of a document with the `[*]`
  operator

* fixed potentially invalid pointer access in shaper when the currently accessed
  document got re-located by the WAL collector at the very same time

* Foxx: optional configuration options no longer log validation errors when assigned
  empty values (#1495)

* Foxx: constructors provided to Repository and Model sub-classes via extend are
  now correctly called (#1592)


v2.7.1 (2015-11-07)
-------------------

* switch to linenoise next generation

* exclude `_apps` collection from replication

  The slave has its own `_apps` collection which it populates on server start.
  When replicating data from the master to the slave, the data from the master may
  clash with the slave's own data in the `_apps` collection. Excluding the `_apps`
  collection from replication avoids this.

* disable replication appliers when starting in modes `--upgrade`, `--no-server`
  and `--check-upgrade`

* more detailed output in arango-dfdb

* fixed "no start tick" issue in replication applier

  This error could occur after restarting a slave server after a shutdown
  when no data was ever transferred from the master to the slave via the
  continuous replication

* fixed problem during SSL client connection abort that led to scheduler thread
  staying at 100% CPU saturation

* fixed potential segfault in AQL `NEIGHBORS` function implementation when C++ function
  variant was used and collection names were passed as strings

* removed duplicate target for some frontend JavaScript files from the Makefile

* make AQL function `MERGE()` work on a single array parameter, too.
  This allows combining the attributes of multiple objects from an array into
  a single object, e.g.

      RETURN MERGE([
        { foo: 'bar' },
        { quux: 'quetzalcoatl', ruled: true },
        { bar: 'baz', foo: 'done' }
      ])

  will now return:

      {
        "foo": "done",
        "quux": "quetzalcoatl",
        "ruled": true,
        "bar": "baz"
      }

* fixed potential deadlock in collection status changing on Windows

* fixed hard-coded `incremental` parameter in shell implementation of
  `syncCollection` function in replication module

* fix for GCC5: added check for '-stdlib' option


v2.7.0 (2015-10-09)
-------------------

* fixed request statistics aggregation
  When arangod was started in supervisor mode, the request statistics always showed
  0 requests, as the statistics aggregation thread did not run then.

* read server configuration files before dropping privileges. this ensures that
  the SSL keyfile specified in the configuration can be read with the server's start
  privileges (i.e. root when using a standard ArangoDB package).

* fixed replication with a 2.6 replication configuration and issues with a 2.6 master

* raised default value of `--server.descriptors-minimum` to 1024

* allow Foxx apps to be installed underneath URL path `/_open/`, so they can be
  (intentionally) accessed without authentication.

* added *allowImplicit* sub-attribute in collections declaration of transactions.
  The *allowImplicit* attributes allows making transactions fail should they
  read-access a collection that was not explicitly declared in the *collections*
  array of the transaction.

* added "special" password ARANGODB_DEFAULT_ROOT_PASSWORD. If you pass
  ARANGODB_DEFAULT_ROOT_PASSWORD as password, it will read the password
  from the environment variable ARANGODB_DEFAULT_ROOT_PASSWORD


v2.7.0-rc2 (2015-09-22)
-----------------------

* fix over-eager datafile compaction

  This should reduce the need to compact directly after loading a collection when a
  collection datafile contained many insertions and updates for the same documents. It
  should also prevent from re-compacting already merged datafiles in case not many
  changes were made. Compaction will also make fewer index lookups than before.

* added `syncCollection()` function in module `org/arangodb/replication`

  This allows synchronizing the data of a single collection from a master to a slave
  server. Synchronization can either restore the whole collection by transferring all
  documents from the master to the slave, or incrementally by only transferring documents
  that differ. This is done by partitioning the collection's entire key space into smaller
  chunks and comparing the data chunk-wise between master and slave. Only chunks that are
  different will be re-transferred.

  The `syncCollection()` function can be used as follows:

      require("org/arangodb/replication").syncCollection(collectionName, options);

  e.g.

      require("org/arangodb/replication").syncCollection("myCollection", {
        endpoint: "tcp://127.0.0.1:8529",  /* master */
        username: "root",                  /* username for master */
        password: "secret",                /* password for master */
        incremental: true                  /* use incremental mode */
      });


* additionally allow the following characters in document keys:

  `(` `)` `+` `,` `=` `;` `$` `!` `*` `'` `%`


v2.7.0-rc1 (2015-09-17)
-----------------------

* removed undocumented server-side-only collection functions:
  * collection.OFFSET()
  * collection.NTH()
  * collection.NTH2()
  * collection.NTH3()

* upgraded Swagger to version 2.0 for the Documentation

  This gives the user better prepared test request structures.
  More conversions will follow so finally client libraries can be auto-generated.

* added extra AQL functions for date and time calculation and manipulation.
  These functions were contributed by GitHub users @CoDEmanX and @friday.
  A big thanks for their work!

  The following extra date functions are available from 2.7 on:

  * `DATE_DAYOFYEAR(date)`: Returns the day of year number of *date*.
    The return values range from 1 to 365, or 366 in a leap year respectively.

  * `DATE_ISOWEEK(date)`: Returns the ISO week date of *date*.
    The return values range from 1 to 53. Monday is considered the first day of the week.
    There are no fractional weeks, thus the last days in December may belong to the first
    week of the next year, and the first days in January may be part of the previous year's
    last week.

  * `DATE_LEAPYEAR(date)`: Returns whether the year of *date* is a leap year.

  * `DATE_QUARTER(date)`: Returns the quarter of the given date (1-based):
    * 1: January, February, March
    * 2: April, May, June
    * 3: July, August, September
    * 4: October, November, December

  - *DATE_DAYS_IN_MONTH(date)*: Returns the number of days in *date*'s month (28..31).

  * `DATE_ADD(date, amount, unit)`: Adds *amount* given in *unit* to *date* and
    returns the calculated date.

    *unit* can be either of the following to specify the time unit to add or
    subtract (case-insensitive):
    - y, year, years
    - m, month, months
    - w, week, weeks
    - d, day, days
    - h, hour, hours
    - i, minute, minutes
    - s, second, seconds
    - f, millisecond, milliseconds

    *amount* is the number of *unit*s to add (positive value) or subtract
    (negative value).

  * `DATE_SUBTRACT(date, amount, unit)`: Subtracts *amount* given in *unit* from
    *date* and returns the calculated date.

    It works the same as `DATE_ADD()`, except that it subtracts. It is equivalent
    to calling `DATE_ADD()` with a negative amount, except that `DATE_SUBTRACT()`
    can also subtract ISO durations. Note that negative ISO durations are not
    supported (i.e. starting with `-P`, like `-P1Y`).

  * `DATE_DIFF(date1, date2, unit, asFloat)`: Calculate the difference
    between two dates in given time *unit*, optionally with decimal places.
    Returns a negative value if *date1* is greater than *date2*.

  * `DATE_COMPARE(date1, date2, unitRangeStart, unitRangeEnd)`: Compare two
    partial dates and return true if they match, false otherwise. The parts to
    compare are defined by a range of time units.

    The full range is: years, months, days, hours, minutes, seconds, milliseconds.
    Pass the unit to start from as *unitRangeStart*, and the unit to end with as
    *unitRangeEnd*. All units in between will be compared. Leave out *unitRangeEnd*
    to only compare *unitRangeStart*.

  * `DATE_FORMAT(date, format)`: Format a date according to the given format string.
    It supports the following placeholders (case-insensitive):
    - %t: timestamp, in milliseconds since midnight 1970-01-01
    - %z: ISO date (0000-00-00T00:00:00.000Z)
    - %w: day of week (0..6)
    - %y: year (0..9999)
    - %yy: year (00..99), abbreviated (last two digits)
    - %yyyy: year (0000..9999), padded to length of 4
    - %yyyyyy: year (-009999 .. +009999), with sign prefix and padded to length of 6
    - %m: month (1..12)
    - %mm: month (01..12), padded to length of 2
    - %d: day (1..31)
    - %dd: day (01..31), padded to length of 2
    - %h: hour (0..23)
    - %hh: hour (00..23), padded to length of 2
    - %i: minute (0..59)
    - %ii: minute (00..59), padded to length of 2
    - %s: second (0..59)
    - %ss: second (00..59), padded to length of 2
    - %f: millisecond (0..999)
    - %fff: millisecond (000..999), padded to length of 3
    - %x: day of year (1..366)
    - %xxx: day of year (001..366), padded to length of 3
    - %k: ISO week date (1..53)
    - %kk: ISO week date (01..53), padded to length of 2
    - %l: leap year (0 or 1)
    - %q: quarter (1..4)
    - %a: days in month (28..31)
    - %mmm: abbreviated English name of month (Jan..Dec)
    - %mmmm: English name of month (January..December)
    - %www: abbreviated English name of weekday (Sun..Sat)
    - %wwww: English name of weekday (Sunday..Saturday)
    - %&: special escape sequence for rare occasions
    - %%: literal %
    - %: ignored

* new WAL logfiles and datafiles are now created non-sparse

  This prevents SIGBUS signals being raised when memory of a sparse datafile is accessed
  and the disk is full and the accessed file part is not actually disk-backed. In
  this case the mapped memory region is not necessarily backed by physical memory, and
  accessing the memory may raise SIGBUS and crash arangod.

* the `internal.download()` function and the module `org/arangodb/request` used some
  internal library function that handled the sending of HTTP requests from inside of
  ArangoDB. This library unconditionally set an HTTP header `Accept-Encoding: gzip`
  in all outgoing HTTP requests.

  This has been fixed in 2.7, so `Accept-Encoding: gzip` is not set automatically anymore.
  Additionally, the header `User-Agent: ArangoDB` is not set automatically either. If
  client applications desire to send these headers, they are free to add it when
  constructing the requests using the `download` function or the request module.

* fixed issue #1436: org/arangodb/request advertises deflate without supporting it

* added template string generator function `aqlQuery` for generating AQL queries

  This can be used to generate safe AQL queries with JavaScript parameter
  variables or expressions easily:

      var name = 'test';
      var attributeName = '_key';
      var query = aqlQuery`FOR u IN users FILTER u.name == ${name} RETURN u.${attributeName}`;
      db._query(query);

* report memory usage for document header data (revision id, pointer to data etc.)
  in `db.collection.figures()`. The memory used for document headers will now
  show up in the already existing attribute `indexes.size`. Due to that, the index
  sizes reported by `figures()` in 2.7 will be higher than those reported by 2.6,
  but the 2.7 values are more accurate.

* IMPORTANT CHANGE: the filenames in dumps created by arangodump now contain
  not only the name of the dumped collection, but also an additional 32-digit hash
  value. This is done to prevent overwriting dump files in case-insensitive file
  systems when there exist multiple collections with the same name (but with
  different cases).

  For example, if a database has two collections: `test` and `Test`, previous
  versions of ArangoDB created the files

  * `test.structure.json` and `test.data.json` for collection `test`
  * `Test.structure.json` and `Test.data.json` for collection `Test`

  This did not work for case-insensitive filesystems, because the files for the
  second collection would have overwritten the files of the first. arangodump in
  2.7 will create the following filenames instead:

  * `test_098f6bcd4621d373cade4e832627b4f6.structure.json` and `test_098f6bcd4621d373cade4e832627b4f6.data.json`
  * `Test_0cbc6611f5540bd0809a388dc95a615b.structure.json` and `Test_0cbc6611f5540bd0809a388dc95a615b.data.json`

  These filenames will be unambiguous even in case-insensitive filesystems.

* IMPORTANT CHANGE: make arangod actually close lingering client connections
  when idle for at least the duration specified via `--server.keep-alive-timeout`.
  In previous versions of ArangoDB, connections were not closed by the server
  when the timeout was reached and the client was still connected. Now the
  connection is properly closed by the server in case of timeout. Client
  applications relying on the old behavior may now need to reconnect to the
  server when their idle connections time out and get closed (note: connections
  being idle for a long time may be closed by the OS or firewalls anyway -
  client applications should be aware of that and try to reconnect).

* IMPORTANT CHANGE: when starting arangod, the server will drop the process
  privileges to the specified values in options `--server.uid` and `--server.gid`
  instantly after parsing the startup options.

  That means when either `--server.uid` or `--server.gid` are set, the privilege
  change will happen earlier. This may prevent binding the server to an endpoint
  with a port number lower than 1024 if the arangodb user has no privileges
  for that. Previous versions of ArangoDB changed the privileges later, so some
  startup actions were still carried out under the invoking user (i.e. likely
  *root* when started via init.d or system scripts) and especially binding to
  low port numbers was still possible there.

  The default privileges for user *arangodb* will not be sufficient for binding
  to port numbers lower than 1024. To have an ArangoDB 2.7 bind to a port number
  lower than 1024, it needs to be started with either a different privileged user,
  or the privileges of the *arangodb* user have to raised manually beforehand.

* added AQL optimizer rule `patch-update-statements`

* Linux startup scripts and systemd configuration for arangod now try to
  adjust the NOFILE (number of open files) limits for the process. The limit
  value is set to 131072 (128k) when ArangoDB is started via start/stop
  commands

* When ArangoDB is started/stopped manually via the start/stop commands, the
  main process will wait for up to 10 seconds after it forks the supervisor
  and arangod child processes. If the startup fails within that period, the
  start/stop script will fail with an exit code other than zero. If the
  startup of the supervisor or arangod is still ongoing after 10 seconds,
  the main program will still return with exit code 0. The limit of 10 seconds
  is arbitrary because the time required for a startup is not known in advance.

* added startup option `--database.throw-collection-not-loaded-error`

  Accessing a not-yet loaded collection will automatically load a collection
  on first access. This flag controls what happens in case an operation
  would need to wait for another thread to finalize loading a collection. If
  set to *true*, then the first operation that accesses an unloaded collection
  will load it. Further threads that try to access the same collection while
  it is still loading immediately fail with an error (1238, *collection not loaded*).
  This is to prevent all server threads from being blocked while waiting on the
  same collection to finish loading. When the first thread has completed loading
  the collection, the collection becomes regularly available, and all operations
  from that point on can be carried out normally, and error 1238 will not be
  thrown anymore for that collection.

  If set to *false*, the first thread that accesses a not-yet loaded collection
  will still load it. Other threads that try to access the collection while
  loading will not fail with error 1238 but instead block until the collection
  is fully loaded. This configuration might lead to all server threads being
  blocked because they are all waiting for the same collection to complete
  loading. Setting the option to *true* will prevent this from happening, but
  requires clients to catch error 1238 and react on it (maybe by scheduling
  a retry for later).

  The default value is *false*.

* added better control-C support in arangosh

  When CTRL-C is pressed in arangosh, it will now print a `^C` first. Pressing
  CTRL-C again will reset the prompt if something was entered before, or quit
  arangosh if no command was entered directly before.

  This affects the arangosh version build with Readline-support only (Linux
  and MacOS).

  The MacOS version of ArangoDB for Homebrew now depends on Readline, too. The
  Homebrew formula has been changed accordingly.
  When self-compiling ArangoDB on MacOS without Homebrew, Readline now is a
  prerequisite.

* increased default value for collection-specific `indexBuckets` value from 1 to 8

  Collections created from 2.7 on will use the new default value of `8` if not
  overridden on collection creation or later using
  `collection.properties({ indexBuckets: ... })`.

  The `indexBuckets` value determines the number of buckets to use for indexes of
  type `primary`, `hash` and `edge`. Having multiple index buckets allows splitting
  an index into smaller components, which can be filled in parallel when a collection
  is loading. Additionally, resizing and reallocation of indexes are faster and
  less intrusive if the index uses multiple buckets, because resize and reallocation
  will affect only data in a single bucket instead of all index values.

  The index buckets will be filled in parallel when loading a collection if the collection
  has an `indexBuckets` value greater than 1 and the collection contains a significant
  amount of documents/edges (the current threshold is 256K documents but this value
  may change in future versions of ArangoDB).

* changed HTTP client to use poll instead of select on Linux and MacOS

  This affects the ArangoShell and user-defined JavaScript code running inside
  arangod that initiates its own HTTP calls.

  Using poll instead of select allows using arbitrary high file descriptors
  (bigger than the compiled in FD_SETSIZE). Server connections are still handled using
  epoll, which has never been affected by FD_SETSIZE.

* implemented AQL `LIKE` function using ICU regexes

* added `RETURN DISTINCT` for AQL queries to return unique results:

      FOR doc IN collection
        RETURN DISTINCT doc.status

  This change also introduces `DISTINCT` as an AQL keyword.

* removed `createNamedQueue()` and `addJob()` functions from org/arangodb/tasks

* use less locks and more atomic variables in the internal dispatcher
  and V8 context handling implementations. This leads to improved throughput in
  some ArangoDB internals and allows for higher HTTP request throughput for
  many operations.

  A short overview of the improvements can be found here:

  https://www.arangodb.com/2015/08/throughput-enhancements/

* added shorthand notation for attribute names in AQL object literals:

      LET name = "Peter"
      LET age = 42
      RETURN { name, age }

  The above is the shorthand equivalent of the generic form

      LET name = "Peter"
      LET age = 42
      RETURN { name : name, age : age }

* removed configure option `--enable-timings`

  This option did not have any effect.

* removed configure option `--enable-figures`

  This option previously controlled whether HTTP request statistics code was
  compiled into ArangoDB or not. The previous default value was `true` so
  statistics code was available in official packages. Setting the option to
  `false` led to compile errors so it is doubtful the default value was
  ever changed. By removing the option some internal statistics code was also
  simplified.

* removed run-time manipulation methods for server endpoints:

  * `db._removeEndpoint()`
  * `db._configureEndpoint()`
  * HTTP POST `/_api/endpoint`
  * HTTP DELETE `/_api/endpoint`

* AQL query result cache

  The query result cache can optionally cache the complete results of all or selected AQL queries.
  It can be operated in the following modes:

  * `off`: the cache is disabled. No query results will be stored
  * `on`: the cache will store the results of all AQL queries unless their `cache`
    attribute flag is set to `false`
  * `demand`: the cache will store the results of AQL queries that have their
    `cache` attribute set to `true`, but will ignore all others

  The mode can be set at server startup using the `--database.query-cache-mode` configuration
  option and later changed at runtime.

  The following HTTP REST APIs have been added for controlling the query cache:

  * HTTP GET `/_api/query-cache/properties`: returns the global query cache configuration
  * HTTP PUT `/_api/query-cache/properties`: modifies the global query cache configuration
  * HTTP DELETE `/_api/query-cache`: invalidates all results in the query cache

  The following JavaScript functions have been added for controlling the query cache:

  * `require("org/arangodb/aql/cache").properties()`: returns the global query cache configuration
  * `require("org/arangodb/aql/cache").properties(properties)`: modifies the global query cache configuration
  * `require("org/arangodb/aql/cache").clear()`: invalidates all results in the query cache

* do not link arangoimp against V8

* AQL function call arguments optimization

  This will lead to arguments in function calls inside AQL queries not being copied but passed
  by reference. This may speed up calls to functions with bigger argument values or queries that
  call functions a lot of times.

* upgraded V8 version to 4.3.61

* removed deprecated AQL `SKIPLIST` function.

  This function was introduced in older versions of ArangoDB with a less powerful query optimizer to
  retrieve data from a skiplist index using a `LIMIT` clause. It was marked as deprecated in ArangoDB
  2.6.

  Since ArangoDB 2.3 the behavior of the `SKIPLIST` function can be emulated using regular AQL
  constructs, e.g.

      FOR doc IN @@collection
        FILTER doc.value >= @value
        SORT doc.value DESC
        LIMIT 1
        RETURN doc

* the `skip()` function for simple queries does not accept negative input any longer.
  This feature was deprecated in 2.6.0.

* fix exception handling

  In some cases JavaScript exceptions would re-throw without information of the original problem.
  Now the original exception is logged for failure analysis.

* based REST API method PUT `/_api/simple/all` on the cursor API and make it use AQL internally.

  The change speeds up this REST API method and will lead to additional query information being
  returned by the REST API. Clients can use this extra information or ignore it.

* Foxx Queue job success/failure handlers arguments have changed from `(jobId, jobData, result, jobFailures)` to `(result, jobData, job)`.

* added Foxx Queue job options `repeatTimes`, `repeatUntil` and `repeatDelay` to automatically re-schedule jobs when they are completed.

* added Foxx manifest configuration type `password` to mask values in the web interface.

* fixed default values in Foxx manifest configurations sometimes not being used as defaults.

* fixed optional parameters in Foxx manifest configurations sometimes not being cleared correctly.

* Foxx dependencies can now be marked as optional using a slightly more verbose syntax in your manifest file.

* converted Foxx constructors to ES6 classes so you can extend them using class syntax.

* updated aqb to 2.0.

* updated chai to 3.0.

* Use more madvise calls to speed up things when memory is tight, in particular
  at load time but also for random accesses later.

* Overhauled web interface

  The web interface now has a new design.

  The API documentation for ArangoDB has been moved from "Tools" to "Links" in the web interface.

  The "Applications" tab in the web interfaces has been renamed to "Services".


v2.6.12 (2015-12-02)
--------------------

* fixed disappearing of documents for collections transferred via `sync` if the
  the collection was dropped right before synchronization and drop and (re-)create
  collection markers were located in the same WAL file

* added missing lock instruction for primary index in compactor size calculation

* fixed issue #1589

* fixed issue #1583

* Foxx: optional configuration options no longer log validation errors when assigned
  empty values (#1495)


v2.6.11 (2015-11-18)
--------------------

* fixed potentially invalid pointer access in shaper when the currently accessed
  document got re-located by the WAL collector at the very same time


v2.6.10 (2015-11-10)
--------------------

* disable replication appliers when starting in modes `--upgrade`, `--no-server`
  and `--check-upgrade`

* more detailed output in arango-dfdb

* fixed potential deadlock in collection status changing on Windows

* issue #1521: Can't dump/restore with user and password


v2.6.9 (2015-09-29)
-------------------

* added "special" password ARANGODB_DEFAULT_ROOT_PASSWORD. If you pass
  ARANGODB_DEFAULT_ROOT_PASSWORD as password, it will read the password
  from the environment variable ARANGODB_DEFAULT_ROOT_PASSWORD

* fixed failing AQL skiplist, sort and limit combination

  When using a Skiplist index on an attribute (say "a") and then using sort
  and skip on this attribute caused the result to be empty e.g.:

    require("internal").db.test.ensureSkiplist("a");
    require("internal").db._query("FOR x IN test SORT x.a LIMIT 10, 10");

  Was always empty no matter how many documents are stored in test.
  This is now fixed.

v2.6.8 (2015-09-09)
-------------------

* ARM only:

  The ArangoDB packages for ARM require the kernel to allow unaligned memory access.
  How the kernel handles unaligned memory access is configurable at runtime by
  checking and adjusting the contents `/proc/cpu/alignment`.

  In order to operate on ARM, ArangoDB requires the bit 1 to be set. This will
  make the kernel trap and adjust unaligned memory accesses. If this bit is not
  set, the kernel may send a SIGBUS signal to ArangoDB and terminate it.

  To set bit 1 in `/proc/cpu/alignment` use the following command as a privileged
  user (e.g. root):

      echo "2" > /proc/cpu/alignment

  Note that this setting affects all user processes and not just ArangoDB. Setting
  the alignment with the above command will also not make the setting permanent,
  so it will be lost after a restart of the system. In order to make the setting
  permanent, it should be executed during system startup or before starting arangod.

  The ArangoDB start/stop scripts do not adjust the alignment setting, but rely on
  the environment to have the correct alignment setting already. The reason for this
  is that the alignment settings also affect all other user processes (which ArangoDB
  is not aware of) and thus may have side-effects outside of ArangoDB. It is therefore
  more reasonable to have the system administrator carry out the change.


v2.6.7 (2015-08-25)
-------------------

* improved AssocMulti index performance when resizing.

  This makes the edge index perform less I/O when under memory pressure.


v2.6.6 (2015-08-23)
-------------------

* added startup option `--server.additional-threads` to create separate queues
  for slow requests.


v2.6.5 (2015-08-17)
-------------------

* added startup option `--database.throw-collection-not-loaded-error`

  Accessing a not-yet loaded collection will automatically load a collection
  on first access. This flag controls what happens in case an operation
  would need to wait for another thread to finalize loading a collection. If
  set to *true*, then the first operation that accesses an unloaded collection
  will load it. Further threads that try to access the same collection while
  it is still loading immediately fail with an error (1238, *collection not loaded*).
  This is to prevent all server threads from being blocked while waiting on the
  same collection to finish loading. When the first thread has completed loading
  the collection, the collection becomes regularly available, and all operations
  from that point on can be carried out normally, and error 1238 will not be
  thrown anymore for that collection.

  If set to *false*, the first thread that accesses a not-yet loaded collection
  will still load it. Other threads that try to access the collection while
  loading will not fail with error 1238 but instead block until the collection
  is fully loaded. This configuration might lead to all server threads being
  blocked because they are all waiting for the same collection to complete
  loading. Setting the option to *true* will prevent this from happening, but
  requires clients to catch error 1238 and react on it (maybe by scheduling
  a retry for later).

  The default value is *false*.

* fixed busy wait loop in scheduler threads that sometimes consumed 100% CPU while
  waiting for events on connections closed unexpectedly by the client side

* handle attribute `indexBuckets` when restoring collections via arangorestore.
  Previously the `indexBuckets` attribute value from the dump was ignored, and the
   server default value for `indexBuckets` was used when restoring a collection.

* fixed "EscapeValue already set error" crash in V8 actions that might have occurred when
  canceling V8-based operations.


v2.6.4 (2015-08-01)
-------------------

* V8: Upgrade to version 4.1.0.27 - this is intended to be the stable V8 version.

* fixed issue #1424: Arango shell should not processing arrows pushing on keyboard


v2.6.3 (2015-07-21)
-------------------

* issue #1409: Document values with null character truncated


v2.6.2 (2015-07-04)
-------------------

* fixed issue #1383: bindVars for HTTP API doesn't work with empty string

* fixed handling of default values in Foxx manifest configurations

* fixed handling of optional parameters in Foxx manifest configurations

* fixed a reference error being thrown in Foxx queues when a function-based job type is used that is not available and no options object is passed to queue.push


v2.6.1 (2015-06-24)
-------------------

* Add missing swagger files to cmake build. fixes #1368

* fixed documentation errors


v2.6.0 (2015-06-20)
-------------------

* using negative values for `SimpleQuery.skip()` is deprecated.
  This functionality will be removed in future versions of ArangoDB.

* The following simple query functions are now deprecated:

  * collection.near
  * collection.within
  * collection.geo
  * collection.fulltext
  * collection.range
  * collection.closedRange

  This also lead to the following REST API methods being deprecated from now on:

  * PUT /_api/simple/near
  * PUT /_api/simple/within
  * PUT /_api/simple/fulltext
  * PUT /_api/simple/range

  It is recommended to replace calls to these functions or APIs with equivalent AQL queries,
  which are more flexible because they can be combined with other operations:

      FOR doc IN NEAR(@@collection, @latitude, @longitude, @limit)
        RETURN doc

      FOR doc IN WITHIN(@@collection, @latitude, @longitude, @radius, @distanceAttributeName)
        RETURN doc

      FOR doc IN FULLTEXT(@@collection, @attributeName, @queryString, @limit)
        RETURN doc

      FOR doc IN @@collection
        FILTER doc.value >= @left && doc.value < @right
        LIMIT @skip, @limit
        RETURN doc`

  The above simple query functions and REST API methods may be removed in future versions
  of ArangoDB.

* deprecated now-obsolete AQL `SKIPLIST` function

  The function was introduced in older versions of ArangoDB with a less powerful query optimizer to
  retrieve data from a skiplist index using a `LIMIT` clause.

  Since 2.3 the same goal can be achieved by using regular AQL constructs, e.g.

      FOR doc IN collection FILTER doc.value >= @value SORT doc.value DESC LIMIT 1 RETURN doc

* fixed issues when switching the database inside tasks and during shutdown of database cursors

  These features were added during 2.6 alpha stage so the fixes affect devel/2.6-alpha builds only

* issue #1360: improved foxx-manager help

* added `--enable-tcmalloc` configure option.

  When this option is set, arangod and the client tools will be linked against tcmalloc, which replaces
  the system allocator. When the option is set, a tcmalloc library must be present on the system under
  one of the names `libtcmalloc`, `libtcmalloc_minimal` or `libtcmalloc_debug`.

  As this is a configure option, it is supported for manual builds on Linux-like systems only. tcmalloc
  support is currently experimental.

* issue #1353: Windows: HTTP API - incorrect path in errorMessage

* issue #1347: added option `--create-database` for arangorestore.

  Setting this option to `true` will now create the target database if it does not exist. When creating
  the target database, the username and passwords passed to arangorestore will be used to create an
  initial user for the new database.

* issue #1345: advanced debug information for User Functions

* issue #1341: Can't use bindvars in UPSERT

* fixed vulnerability in JWT implementation.

* changed default value of option `--database.ignore-datafile-errors` from `true` to `false`

  If the new default value of `false` is used, then arangod will refuse loading collections that contain
  datafiles with CRC mismatches or other errors. A collection with datafile errors will then become
  unavailable. This prevents follow up errors from happening.

  The only way to access such collection is to use the datafile debugger (arango-dfdb) and try to repair
  or truncate the datafile with it.

  If `--database.ignore-datafile-errors` is set to `true`, then collections will become available
  even if parts of their data cannot be loaded. This helps availability, but may cause (partial) data
  loss and follow up errors.

* added server startup option `--server.session-timeout` for controlling the timeout of user sessions
  in the web interface

* add sessions and cookie authentication for ArangoDB's web interface

  ArangoDB's built-in web interface now uses sessions. Session information ids are stored in cookies,
  so clients using the web interface must accept cookies in order to use it

* web interface: display query execution time in AQL editor

* web interface: renamed AQL query *submit* button to *execute*

* web interface: added query explain feature in AQL editor

* web interface: demo page added. only working if demo data is available, hidden otherwise

* web interface: added support for custom app scripts with optional arguments and results

* web interface: mounted apps that need to be configured are now indicated in the app overview

* web interface: added button for running tests to app details

* web interface: added button for configuring app dependencies to app details

* web interface: upgraded API documentation to use Swagger 2

* INCOMPATIBLE CHANGE

  removed startup option `--log.severity`

  The docs for `--log.severity` mentioned lots of severities (e.g. `exception`, `technical`, `functional`, `development`)
  but only a few severities (e.g. `all`, `human`) were actually used, with `human` being the default and `all` enabling the
  additional logging of requests. So the option pretended to control a lot of things which it actually didn't. Additionally,
  the option `--log.requests-file` was around for a long time already, also controlling request logging.

  Because the `--log.severity` option effectively did not control that much, it was removed. A side effect of removing the
  option is that 2.5 installations which used `--log.severity all` will not log requests after the upgrade to 2.6. This can
  be adjusted by setting the `--log.requests-file` option.

* add backtrace to fatal log events

* added optional `limit` parameter for AQL function `FULLTEXT`

* make fulltext index also index text values contained in direct sub-objects of the indexed
  attribute.

  Previous versions of ArangoDB only indexed the attribute value if it was a string. Sub-attributes
  of the index attribute were ignored when fulltext indexing.

  Now, if the index attribute value is an object, the object's values will each be included in the
  fulltext index if they are strings. If the index attribute value is an array, the array's values
  will each be included in the fulltext index if they are strings.

  For example, with a fulltext index present on the `translations` attribute, the following text
  values will now be indexed:

      var c = db._create("example");
      c.ensureFulltextIndex("translations");
      c.insert({ translations: { en: "fox", de: "Fuchs", fr: "renard", ru: "лиса" } });
      c.insert({ translations: "Fox is the English translation of the German word Fuchs" });
      c.insert({ translations: [ "ArangoDB", "document", "database", "Foxx" ] });

      c.fulltext("translations", "лиса").toArray();       // returns only first document
      c.fulltext("translations", "Fox").toArray();        // returns first and second documents
      c.fulltext("translations", "prefix:Fox").toArray(); // returns all three documents

* added batch document removal and lookup commands:

      collection.lookupByKeys(keys)
      collection.removeByKeys(keys)

  These commands can be used to perform multi-document lookup and removal operations efficiently
  from the ArangoShell. The argument to these operations is an array of document keys.

  Also added HTTP APIs for batch document commands:

  * PUT /_api/simple/lookup-by-keys
  * PUT /_api/simple/remove-by-keys

* properly prefix document address URLs with the current database name for calls to the REST
  API method GET `/_api/document?collection=...` (that method will return partial URLs to all
  documents in the collection).

  Previous versions of ArangoDB returned the URLs starting with `/_api/` but without the current
  database name, e.g. `/_api/document/mycollection/mykey`. Starting with 2.6, the response URLs
  will include the database name as well, e.g. `/_db/_system/_api/document/mycollection/mykey`.

* added dedicated collection export HTTP REST API

  ArangoDB now provides a dedicated collection export API, which can take snapshots of entire
  collections more efficiently than the general-purpose cursor API. The export API is useful
  to transfer the contents of an entire collection to a client application. It provides optional
  filtering on specific attributes.

  The export API is available at endpoint `POST /_api/export?collection=...`. The API has the
  same return value structure as the already established cursor API (`POST /_api/cursor`).

  An introduction to the export API is given in this blog post:
  http://jsteemann.github.io/blog/2015/04/04/more-efficient-data-exports/

* subquery optimizations for AQL queries

  This optimization avoids copying intermediate results into subqueries that are not required
  by the subquery.

  A brief description can be found here:
  http://jsteemann.github.io/blog/2015/05/04/subquery-optimizations/

* return value optimization for AQL queries

  This optimization avoids copying the final query result inside the query's main `ReturnNode`.

  A brief description can be found here:
  http://jsteemann.github.io/blog/2015/05/04/return-value-optimization-for-aql/

* speed up AQL queries containing big `IN` lists for index lookups

  `IN` lists used for index lookups had performance issues in previous versions of ArangoDB.
  These issues have been addressed in 2.6 so using bigger `IN` lists for filtering is much
  faster.

  A brief description can be found here:
  http://jsteemann.github.io/blog/2015/05/07/in-list-improvements/

* allow `@` and `.` characters in document keys, too

  This change also leads to document keys being URL-encoded when returned in HTTP `location`
  response headers.

* added alternative implementation for AQL COLLECT

  The alternative method uses a hash table for grouping and does not require its input elements
  to be sorted. It will be taken into account by the optimizer for `COLLECT` statements that do
  not use an `INTO` clause.

  In case a `COLLECT` statement can use the hash table variant, the optimizer will create an extra
  plan for it at the beginning of the planning phase. In this plan, no extra `SORT` node will be
  added in front of the `COLLECT` because the hash table variant of `COLLECT` does not require
  sorted input. Instead, a `SORT` node will be added after it to sort its output. This `SORT` node
  may be optimized away again in later stages. If the sort order of the result is irrelevant to
  the user, adding an extra `SORT null` after a hash `COLLECT` operation will allow the optimizer to
  remove the sorts altogether.

  In addition to the hash table variant of `COLLECT`, the optimizer will modify the original plan
  to use the regular `COLLECT` implementation. As this implementation requires sorted input, the
  optimizer will insert a `SORT` node in front of the `COLLECT`. This `SORT` node may be optimized
  away in later stages.

  The created plans will then be shipped through the regular optimization pipeline. In the end,
  the optimizer will pick the plan with the lowest estimated total cost as usual. The hash table
  variant does not require an up-front sort of the input, and will thus be preferred over the
  regular `COLLECT` if the optimizer estimates many input elements for the `COLLECT` node and
  cannot use an index to sort them.

  The optimizer can be explicitly told to use the regular *sorted* variant of `COLLECT` by
  suffixing a `COLLECT` statement with `OPTIONS { "method" : "sorted" }`. This will override the
  optimizer guesswork and only produce the *sorted* variant of `COLLECT`.

  A blog post on the new `COLLECT` implementation can be found here:
  http://jsteemann.github.io/blog/2015/04/22/collecting-with-a-hash-table/

* refactored HTTP REST API for cursors

  The HTTP REST API for cursors (`/_api/cursor`) has been refactored to improve its performance
  and use less memory.

  A post showing some of the performance improvements can be found here:
  http://jsteemann.github.io/blog/2015/04/01/improvements-for-the-cursor-api/

* simplified return value syntax for data-modification AQL queries

  ArangoDB 2.4 since version allows to return results from data-modification AQL queries. The
  syntax for this was quite limited and verbose:

      FOR i IN 1..10
        INSERT { value: i } IN test
        LET inserted = NEW
        RETURN inserted

  The `LET inserted = NEW RETURN inserted` was required literally to return the inserted
  documents. No calculations could be made using the inserted documents.

  This is now more flexible. After a data-modification clause (e.g. `INSERT`, `UPDATE`, `REPLACE`,
  `REMOVE`, `UPSERT`) there can follow any number of `LET` calculations. These calculations can
  refer to the pseudo-values `OLD` and `NEW` that are created by the data-modification statements.

  This allows returning projections of inserted or updated documents, e.g.:

      FOR i IN 1..10
        INSERT { value: i } IN test
        RETURN { _key: NEW._key, value: i }

  Still not every construct is allowed after a data-modification clause. For example, no functions
  can be called that may access documents.

  More information can be found here:
  http://jsteemann.github.io/blog/2015/03/27/improvements-for-data-modification-queries/

* added AQL `UPSERT` statement

  This adds an `UPSERT` statement to AQL that is a combination of both `INSERT` and `UPDATE` /
  `REPLACE`. The `UPSERT` will search for a matching document using a user-provided example.
  If no document matches the example, the *insert* part of the `UPSERT` statement will be
  executed. If there is a match, the *update* / *replace* part will be carried out:

      UPSERT { page: 'index.html' }                 /* search example */
        INSERT { page: 'index.html', pageViews: 1 } /* insert part */
        UPDATE { pageViews: OLD.pageViews + 1 }     /* update part */
        IN pageViews

  `UPSERT` can be used with an `UPDATE` or `REPLACE` clause. The `UPDATE` clause will perform
  a partial update of the found document, whereas the `REPLACE` clause will replace the found
  document entirely. The `UPDATE` or `REPLACE` parts can refer to the pseudo-value `OLD`, which
  contains all attributes of the found document.

  `UPSERT` statements can optionally return values. In the following query, the return
  attribute `found` will return the found document before the `UPDATE` was applied. If no
  document was found, `found` will contain a value of `null`. The `updated` result attribute will
  contain the inserted / updated document:

      UPSERT { page: 'index.html' }                 /* search example */
        INSERT { page: 'index.html', pageViews: 1 } /* insert part */
        UPDATE { pageViews: OLD.pageViews + 1 }     /* update part */
        IN pageViews
        RETURN { found: OLD, updated: NEW }

  A more detailed description of `UPSERT` can be found here:
  http://jsteemann.github.io/blog/2015/03/27/preview-of-the-upsert-command/

* adjusted default configuration value for `--server.backlog-size` from 10 to 64.

* issue #1231: bug xor feature in AQL: LENGTH(null) == 4

  This changes the behavior of the AQL `LENGTH` function as follows:

  - if the single argument to `LENGTH()` is `null`, then the result will now be `0`. In previous
    versions of ArangoDB, the result of `LENGTH(null)` was `4`.

  - if the single argument to `LENGTH()` is `true`, then the result will now be `1`. In previous
    versions of ArangoDB, the result of `LENGTH(true)` was `4`.

  - if the single argument to `LENGTH()` is `false`, then the result will now be `0`. In previous
    versions of ArangoDB, the result of `LENGTH(false)` was `5`.

  The results of `LENGTH()` with string, numeric, array object argument values do not change.

* issue #1298: Bulk import if data already exists (#1298)

  This change extends the HTTP REST API for bulk imports as follows:

  When documents are imported and the `_key` attribute is specified for them, the import can be
  used for inserting and updating/replacing documents. Previously, the import could be used for
  inserting new documents only, and re-inserting a document with an existing key would have failed
  with a *unique key constraint violated* error.

  The above behavior is still the default. However, the API now allows controlling the behavior
  in case of a unique key constraint error via the optional URL parameter `onDuplicate`.

  This parameter can have one of the following values:

  - `error`: when a unique key constraint error occurs, do not import or update the document but
    report an error. This is the default.

  - `update`: when a unique key constraint error occurs, try to (partially) update the existing
    document with the data specified in the import. This may still fail if the document would
    violate secondary unique indexes. Only the attributes present in the import data will be
    updated and other attributes already present will be preserved. The number of updated documents
    will be reported in the `updated` attribute of the HTTP API result.

  - `replace`: when a unique key constraint error occurs, try to fully replace the existing
    document with the data specified in the import. This may still fail if the document would
    violate secondary unique indexes. The number of replaced documents will be reported in the
    `updated` attribute of the HTTP API result.

  - `ignore`: when a unique key constraint error occurs, ignore this error. There will be no
    insert, update or replace for the particular document. Ignored documents will be reported
    separately in the `ignored` attribute of the HTTP API result.

  The result of the HTTP import API will now contain the attributes `ignored` and `updated`, which
  contain the number of ignored and updated documents respectively. These attributes will contain a
  value of zero unless the `onDuplicate` URL parameter is set to either `update` or `replace`
  (in this case the `updated` attribute may contain non-zero values) or `ignore` (in this case the
  `ignored` attribute may contain a non-zero value).

  To support the feature, arangoimp also has a new command line option `--on-duplicate` which can
  have one of the values `error`, `update`, `replace`, `ignore`. The default value is `error`.

  A few examples for using arangoimp with the `--on-duplicate` option can be found here:
  http://jsteemann.github.io/blog/2015/04/14/updating-documents-with-arangoimp/

* changed behavior of `db._query()` in the ArangoShell:

  if the command's result is printed in the shell, the first 10 results will be printed. Previously
  only a basic description of the underlying query result cursor was printed. Additionally, if the
  cursor result contains more than 10 results, the cursor is assigned to a global variable `more`,
  which can be used to iterate over the cursor result.

  Example:

      arangosh [_system]> db._query("FOR i IN 1..15 RETURN i")
      [object ArangoQueryCursor, count: 15, hasMore: true]

      [
        1,
        2,
        3,
        4,
        5,
        6,
        7,
        8,
        9,
        10
      ]

      type 'more' to show more documents


      arangosh [_system]> more
      [object ArangoQueryCursor, count: 15, hasMore: false]

      [
        11,
        12,
        13,
        14,
        15
      ]

* Disallow batchSize value 0 in HTTP `POST /_api/cursor`:

  The HTTP REST API `POST /_api/cursor` does not accept a `batchSize` parameter value of
  `0` any longer. A batch size of 0 never made much sense, but previous versions of ArangoDB
  did not check for this value. Now creating a cursor using a `batchSize` value 0 will
  result in an HTTP 400 error response

* REST Server: fix memory leaks when failing to add jobs

* 'EDGES' AQL Function

  The AQL function `EDGES` got a new fifth option parameter.
  Right now only one option is available: 'includeVertices'. This is a boolean parameter
  that allows to modify the result of the `EDGES` function.
  Default is 'includeVertices: false' which does not have any effect.
  'includeVertices: true' modifies the result, such that
  {vertex: <vertexDocument>, edge: <edgeDocument>} is returned.

* INCOMPATIBLE CHANGE:

  The result format of the AQL function `NEIGHBORS` has been changed.
  Before it has returned an array of objects containing 'vertex' and 'edge'.
  Now it will only contain the vertex directly.
  Also an additional option 'includeData' has been added.
  This is used to define if only the 'vertex._id' value should be returned (false, default),
  or if the vertex should be looked up in the collection and the complete JSON should be returned
  (true).
  Using only the id values can lead to significantly improved performance if this is the only information
  required.

  In order to get the old result format prior to ArangoDB 2.6, please use the function EDGES instead.
  Edges allows for a new option 'includeVertices' which, set to true, returns exactly the format of NEIGHBORS.
  Example:

      NEIGHBORS(<vertexCollection>, <edgeCollection>, <vertex>, <direction>, <example>)

  This can now be achieved by:

      EDGES(<edgeCollection>, <vertex>, <direction>, <example>, {includeVertices: true})

  If you are nesting several NEIGHBORS steps you can speed up their performance in the following way:

  Old Example:

  FOR va IN NEIGHBORS(Users, relations, 'Users/123', 'outbound') FOR vc IN NEIGHBORS(Products, relations, va.vertex._id, 'outbound') RETURN vc

  This can now be achieved by:

  FOR va IN NEIGHBORS(Users, relations, 'Users/123', 'outbound') FOR vc IN NEIGHBORS(Products, relations, va, 'outbound', null, {includeData: true}) RETURN vc
                                                                                                          ^^^^                  ^^^^^^^^^^^^^^^^^^^
                                                                                                  Use intermediate directly     include Data for final

* INCOMPATIBLE CHANGE:

  The AQL function `GRAPH_NEIGHBORS` now provides an additional option `includeData`.
  This option allows controlling whether the function should return the complete vertices
  or just their IDs. Returning only the IDs instead of the full vertices can lead to
  improved performance .

  If provided, `includeData` is set to `true`, all vertices in the result will be returned
  with all their attributes. The default value of `includeData` is `false`.
  This makes the default function results incompatible with previous versions of ArangoDB.

  To get the old result style in ArangoDB 2.6, please set the options as follows in calls
  to `GRAPH_NEIGHBORS`:

      GRAPH_NEIGHBORS(<graph>, <vertex>, { includeData: true })

* INCOMPATIBLE CHANGE:

  The AQL function `GRAPH_COMMON_NEIGHBORS` now provides an additional option `includeData`.
  This option allows controlling whether the function should return the complete vertices
  or just their IDs. Returning only the IDs instead of the full vertices can lead to
  improved performance .

  If provided, `includeData` is set to `true`, all vertices in the result will be returned
  with all their attributes. The default value of `includeData` is `false`.
  This makes the default function results incompatible with previous versions of ArangoDB.

  To get the old result style in ArangoDB 2.6, please set the options as follows in calls
  to `GRAPH_COMMON_NEIGHBORS`:

      GRAPH_COMMON_NEIGHBORS(<graph>, <vertexExamples1>, <vertexExamples2>, { includeData: true }, { includeData: true })

* INCOMPATIBLE CHANGE:

  The AQL function `GRAPH_SHORTEST_PATH` now provides an additional option `includeData`.
  This option allows controlling whether the function should return the complete vertices
  and edges or just their IDs. Returning only the IDs instead of full vertices and edges
  can lead to improved performance .

  If provided, `includeData` is set to `true`, all vertices and edges in the result will
  be returned with all their attributes. There is also an optional parameter `includePath` of
  type object.
  It has two optional sub-attributes `vertices` and `edges`, both of type boolean.
  Both can be set individually and the result will include all vertices on the path if
  `includePath.vertices == true` and all edges if `includePath.edges == true` respectively.

  The default value of `includeData` is `false`, and paths are now excluded by default.
  This makes the default function results incompatible with previous versions of ArangoDB.

  To get the old result style in ArangoDB 2.6, please set the options as follows in calls
  to `GRAPH_SHORTEST_PATH`:

      GRAPH_SHORTEST_PATH(<graph>, <source>, <target>, { includeData: true, includePath: { edges: true, vertices: true } })

  The attributes `startVertex` and `vertex` that were present in the results of `GRAPH_SHORTEST_PATH`
  in previous versions of ArangoDB will not be produced in 2.6. To calculate these attributes in 2.6,
  please extract the first and last elements from the `vertices` result attribute.

* INCOMPATIBLE CHANGE:

  The AQL function `GRAPH_DISTANCE_TO` will now return only the id the destination vertex
  in the `vertex` attribute, and not the full vertex data with all vertex attributes.

* INCOMPATIBLE CHANGE:

  All graph measurements functions in JavaScript module `general-graph` that calculated a
  single figure previously returned an array containing just the figure. Now these functions
  will return the figure directly and not put it inside an array.

  The affected functions are:

  * `graph._absoluteEccentricity`
  * `graph._eccentricity`
  * `graph._absoluteCloseness`
  * `graph._closeness`
  * `graph._absoluteBetweenness`
  * `graph._betweenness`
  * `graph._radius`
  * `graph._diameter`

* Create the `_graphs` collection in new databases with `waitForSync` attribute set to `false`

  The previous `waitForSync` value was `true`, so default the behavior when creating and dropping
  graphs via the HTTP REST API changes as follows if the new settings are in effect:

  * `POST /_api/graph` by default returns `HTTP 202` instead of `HTTP 201`
  * `DELETE /_api/graph/graph-name` by default returns `HTTP 202` instead of `HTTP 201`

  If the `_graphs` collection still has its `waitForSync` value set to `true`, then the HTTP status
  code will not change.

* Upgraded ICU to version 54; this increases performance in many places.
  based on https://code.google.com/p/chromium/issues/detail?id=428145

* added support for HTTP push aka chunked encoding

* issue #1051: add info whether server is running in service or user mode?

  This will add a "mode" attribute to the result of the result of HTTP GET `/_api/version?details=true`

  "mode" can have the following values:

  - `standalone`: server was started manually (e.g. on command-line)
  - `service`: service is running as Windows service, in daemon mode or under the supervisor

* improve system error messages in Windows port

* increased default value of `--server.request-timeout` from 300 to 1200 seconds for client tools
  (arangosh, arangoimp, arangodump, arangorestore)

* increased default value of `--server.connect-timeout` from 3 to 5 seconds for client tools
  (arangosh, arangoimp, arangodump, arangorestore)

* added startup option `--server.foxx-queues-poll-interval`

  This startup option controls the frequency with which the Foxx queues manager is checking
  the queue (or queues) for jobs to be executed.

  The default value is `1` second. Lowering this value will result in the queue manager waking
  up and checking the queues more frequently, which may increase CPU usage of the server.
  When not using Foxx queues, this value can be raised to save some CPU time.

* added startup option `--server.foxx-queues`

  This startup option controls whether the Foxx queue manager will check queue and job entries.
  Disabling this option can reduce server load but will prevent jobs added to Foxx queues from
  being processed at all.

  The default value is `true`, enabling the Foxx queues feature.

* make Foxx queues really database-specific.

  Foxx queues were and are stored in a database-specific collection `_queues`. However, a global
  cache variable for the queues led to the queue names being treated database-independently, which
  was wrong.

  Since 2.6, Foxx queues names are truly database-specific, so the same queue name can be used in
  two different databases for two different queues. Until then, it is advisable to think of queues
  as already being database-specific, and using the database name as a queue name prefix to be
  avoid name conflicts, e.g.:

      var queueName = "myQueue";
      var Foxx = require("org/arangodb/foxx");
      Foxx.queues.create(db._name() + ":" + queueName);

* added support for Foxx queue job types defined as app scripts.

  The old job types introduced in 2.4 are still supported but are known to cause issues in 2.5
  and later when the server is restarted or the job types are not defined in every thread.

  The new job types avoid this issue by storing an explicit mount path and script name rather
  than an assuming the job type is defined globally. It is strongly recommended to convert your
  job types to the new script-based system.

* renamed Foxx sessions option "sessionStorageApp" to "sessionStorage". The option now also accepts session storages directly.

* Added the following JavaScript methods for file access:
  * fs.copyFile() to copy single files
  * fs.copyRecursive() to copy directory trees
  * fs.chmod() to set the file permissions (non-Windows only)

* Added process.env for accessing the process environment from JavaScript code

* Cluster: kickstarter shutdown routines will more precisely follow the shutdown of its nodes.

* Cluster: don't delete agency connection objects that are currently in use.

* Cluster: improve passing along of HTTP errors

* fixed issue #1247: debian init script problems

* multi-threaded index creation on collection load

  When a collection contains more than one secondary index, they can be built in memory in
  parallel when the collection is loaded. How many threads are used for parallel index creation
  is determined by the new configuration parameter `--database.index-threads`. If this is set
  to 0, indexes are built by the opening thread only and sequentially. This is equivalent to
  the behavior in 2.5 and before.

* speed up building up primary index when loading collections

* added `count` attribute to `parameters.json` files of collections. This attribute indicates
  the number of live documents in the collection on unload. It is read when the collection is
  (re)loaded to determine the initial size for the collection's primary index

* removed remainders of MRuby integration, removed arangoirb

* simplified `controllers` property in Foxx manifests. You can now specify a filename directly
  if you only want to use a single file mounted at the base URL of your Foxx app.

* simplified `exports` property in Foxx manifests. You can now specify a filename directly if
  you only want to export variables from a single file in your Foxx app.

* added support for node.js-style exports in Foxx exports. Your Foxx exports file can now export
  arbitrary values using the `module.exports` property instead of adding properties to the
  `exports` object.

* added `scripts` property to Foxx manifests. You should now specify the `setup` and `teardown`
  files as properties of the `scripts` object in your manifests and can define custom,
  app-specific scripts that can be executed from the web interface or the CLI.

* added `tests` property to Foxx manifests. You can now define test cases using the `mocha`
  framework which can then be executed inside ArangoDB.

* updated `joi` package to 6.0.8.

* added `extendible` package.

* added Foxx model lifecycle events to repositories. See #1257.

* speed up resizing of edge index.

* allow to split an edge index into buckets which are resized individually.
  This is controlled by the `indexBuckets` attribute in the `properties`
  of the collection.

* fix a cluster deadlock bug in larger clusters by marking a thread waiting
  for a lock on a DBserver as blocked


v2.5.7 (2015-08-02)
-------------------

* V8: Upgrade to version 4.1.0.27 - this is intended to be the stable V8 version.


v2.5.6 (2015-07-21)
-------------------

* alter Windows build infrastructure so we can properly store pdb files.

* potentially fixed issue #1313: Wrong metric calculation at dashboard

  Escape whitespace in process name when scanning /proc/pid/stats

  This fixes statistics values read from that file

* Fixed variable naming in AQL `COLLECT INTO` results in case the COLLECT is placed
  in a subquery which itself is followed by other constructs that require variables


v2.5.5 (2015-05-29)
-------------------

* fixed vulnerability in JWT implementation.

* fixed format string for reading /proc/pid/stat

* take into account barriers used in different V8 contexts


v2.5.4 (2015-05-14)
-------------------

* added startup option `--log.performance`: specifying this option at startup will log
  performance-related info messages, mainly timings via the regular logging mechanisms

* cluster fixes

* fix for recursive copy under Windows


v2.5.3 (2015-04-29)
-------------------

* Fix fs.move to work across filesystem borders; Fixes Foxx app installation problems;
  issue #1292.

* Fix Foxx app install when installed on a different drive on Windows

* issue #1322: strange AQL result

* issue #1318: Inconsistent db._create() syntax

* issue #1315: queries to a collection fail with an empty response if the
  collection contains specific JSON data

* issue #1300: Make arangodump not fail if target directory exists but is empty

* allow specifying higher values than SOMAXCONN for `--server.backlog-size`

  Previously, arangod would not start when a `--server.backlog-size` value was
  specified that was higher than the platform's SOMAXCONN header value.

  Now, arangod will use the user-provided value for `--server.backlog-size` and
  pass it to the listen system call even if the value is higher than SOMAXCONN.
  If the user-provided value is higher than SOMAXCONN, arangod will log a warning
  on startup.

* Fixed a cluster deadlock bug. Mark a thread that is in a RemoteBlock as
  blocked to allow for additional dispatcher threads to be started.

* Fix locking in cluster by using another ReadWriteLock class for collections.

* Add a second DispatcherQueue for AQL in the cluster. This fixes a
  cluster-AQL thread explosion bug.


v2.5.2 (2015-04-11)
-------------------

* modules stored in _modules are automatically flushed when changed

* added missing query-id parameter in documentation of HTTP DELETE `/_api/query` endpoint

* added iterator for edge index in AQL queries

  this change may lead to less edges being read when used together with a LIMIT clause

* make graph viewer in web interface issue less expensive queries for determining
  a random vertex from the graph, and for determining vertex attributes

* issue #1285: syntax error, unexpected $undefined near '@_to RETURN obj

  this allows AQL bind parameter names to also start with underscores

* moved /_api/query to C++

* issue #1289: Foxx models created from database documents expose an internal method

* added `Foxx.Repository#exists`

* parallelize initialization of V8 context in multiple threads

* fixed a possible crash when the debug-level was TRACE

* cluster: do not initialize statistics collection on each
  coordinator, this fixes a race condition at startup

* cluster: fix a startup race w.r.t. the _configuration collection

* search for db:// JavaScript modules only after all local files have been
  considered, this speeds up the require command in a cluster considerably

* general cluster speedup in certain areas


v2.5.1 (2015-03-19)
-------------------

* fixed bug that caused undefined behavior when an AQL query was killed inside
  a calculation block

* fixed memleaks in AQL query cleanup in case out-of-memory errors are thrown

* by default, Debian and RedHat packages are built with debug symbols

* added option `--database.ignore-logfile-errors`

  This option controls how collection datafiles with a CRC mismatch are treated.

  If set to `false`, CRC mismatch errors in collection datafiles will lead
  to a collection not being loaded at all. If a collection needs to be loaded
  during WAL recovery, the WAL recovery will also abort (if not forced with
  `--wal.ignore-recovery-errors true`). Setting this flag to `false` protects
  users from unintentionally using a collection with corrupted datafiles, from
  which only a subset of the original data can be recovered.

  If set to `true`, CRC mismatch errors in collection datafiles will lead to
  the datafile being partially loaded. All data up to until the mismatch will
  be loaded. This will enable users to continue with collection datafiles
  that are corrupted, but will result in only a partial load of the data.
  The WAL recovery will still abort when encountering a collection with a
  corrupted datafile, at least if `--wal.ignore-recovery-errors` is not set to
  `true`.

  The default value is *true*, so for collections with corrupted datafiles
  there might be partial data loads once the WAL recovery has finished. If
  the WAL recovery will need to load a collection with a corrupted datafile,
  it will still stop when using the default values.

* INCOMPATIBLE CHANGE:

  make the arangod server refuse to start if during startup it finds a non-readable
  `parameter.json` file for a database or a collection.

  Stopping the startup process in this case requires manual intervention (fixing
  the unreadable files), but prevents follow-up errors due to ignored databases or
  collections from happening.

* datafiles and `parameter.json` files written by arangod are now created with read and write
  privileges for the arangod process user, and with read and write privileges for the arangod
  process group.

  Previously, these files were created with user read and write permissions only.

* INCOMPATIBLE CHANGE:

  abort WAL recovery if one of the collection's datafiles cannot be opened

* INCOMPATIBLE CHANGE:

  never try to raise the privileges after dropping them, this can lead to a race condition while
  running the recovery

  If you require to run ArangoDB on a port lower than 1024, you must run ArangoDB as root.

* fixed inefficiencies in `remove` methods of general-graph module

* added option `--database.slow-query-threshold` for controlling the default AQL slow query
  threshold value on server start

* add system error strings for Windows on many places

* rework service startup so we announce 'RUNNING' only when we're finished starting.

* use the Windows eventlog for FATAL and ERROR - log messages

* fix service handling in NSIS Windows installer, specify human readable name

* add the ICU_DATA environment variable to the fatal error messages

* fixed issue #1265: arangod crashed with SIGSEGV

* fixed issue #1241: Wildcards in examples


v2.5.0 (2015-03-09)
-------------------

* installer fixes for Windows

* fix for downloading Foxx

* fixed issue #1258: http pipelining not working?


v2.5.0-beta4 (2015-03-05)
-------------------------

* fixed issue #1247: debian init script problems


v2.5.0-beta3 (2015-02-27)
-------------------------

* fix Windows install path calculation in arango

* fix Windows logging of long strings

* fix possible undefinedness of const strings in Windows


v2.5.0-beta2 (2015-02-23)
-------------------------

* fixed issue #1256: agency binary not found #1256

* fixed issue #1230: API: document/col-name/_key and cursor return different floats

* front-end: dashboard tries not to (re)load statistics if user has no access

* V8: Upgrade to version 3.31.74.1

* etcd: Upgrade to version 2.0 - This requires go 1.3 to compile at least.

* refuse to startup if ICU wasn't initialized, this will i.e. prevent errors from being printed,
  and libraries from being loaded.

* front-end: unwanted removal of index table header after creating new index

* fixed issue #1248: chrome: applications filtering not working

* fixed issue #1198: queries remain in aql editor (front-end) if you navigate through different tabs

* Simplify usage of Foxx

  Thanks to our user feedback we learned that Foxx is a powerful, yet rather complicated concept.
  With this release we tried to make it less complicated while keeping all its strength.
  That includes a rewrite of the documentation as well as some code changes as listed below:

  * Moved Foxx applications to a different folder.

    The naming convention now is: <app-path>/_db/<dbname>/<mountpoint>/APP
    Before it was: <app-path>/databases/<dbname>/<appname>:<appversion>
    This caused some trouble as apps where cached based on name and version and updates did not apply.
    Hence the path on filesystem and the app's access URL had no relation to one another.
    Now the path on filesystem is identical to the URL (except for slashes and the appended APP)

  * Rewrite of Foxx routing

    The routing of Foxx has been exposed to major internal changes we adjusted because of user feedback.
    This allows us to set the development mode per mountpoint without having to change paths and hold
    apps at separate locations.

  * Foxx Development mode

    The development mode used until 2.4 is gone. It has been replaced by a much more mature version.
    This includes the deprecation of the javascript.dev-app-path parameter, which is useless since 2.5.
    Instead of having two separate app directories for production and development, apps now reside in
    one place, which is used for production as well as for development.
    Apps can still be put into development mode, changing their behavior compared to production mode.
    Development mode apps are still reread from disk at every request, and still they ship more debug
    output.

    This change has also made the startup options `--javascript.frontend-development-mode` and
    `--javascript.dev-app-path` obsolete. The former option will not have any effect when set, and the
    latter option is only read and used during the upgrade to 2.5 and does not have any effects later.

  * Foxx install process

    Installing Foxx apps has been a two step process: import them into ArangoDB and mount them at a
    specific mountpoint. These operations have been joined together. You can install an app at one
    mountpoint, that's it. No fetch, mount, unmount, purge cycle anymore. The commands have been
    simplified to just:

    * install: get your Foxx app up and running
    * uninstall: shut it down and erase it from disk

  * Foxx error output

    Until 2.4 the errors produced by Foxx were not optimal. Often, the error message was just
    `unable to parse manifest` and contained only an internal stack trace.
    In 2.5 we made major improvements there, including a much more fine-grained error output that
    helps you debug your Foxx apps. The error message printed is now much closer to its source and
    should help you track it down.

    Also we added the default handlers for unhandled errors in Foxx apps:

    * You will get a nice internal error page whenever your Foxx app is called but was not installed
      due to any error
    * You will get a proper error message when having an uncaught error appears in any app route

    In production mode the messages above will NOT contain any information about your Foxx internals
    and are safe to be exposed to third party users.
    In development mode the messages above will contain the stacktrace (if available), making it easier for
    your in-house devs to track down errors in the application.

* added `console` object to Foxx apps. All Foxx apps now have a console object implementing
  the familiar Console API in their global scope, which can be used to log diagnostic
  messages to the database.

* added `org/arangodb/request` module, which provides a simple API for making HTTP requests
  to external services.

* added optimizer rule `propagate-constant-attributes`

  This rule will look inside `FILTER` conditions for constant value equality comparisons,
  and insert the constant values in other places in `FILTER`s. For example, the rule will
  insert `42` instead of `i.value` in the second `FILTER` of the following query:

      FOR i IN c1 FOR j IN c2 FILTER i.value == 42 FILTER j.value == i.value RETURN 1

* added `filtered` value to AQL query execution statistics

  This value indicates how many documents were filtered by `FilterNode`s in the AQL query.
  Note that `IndexRangeNode`s can also filter documents by selecting only the required ranges
  from the index. The `filtered` value will not include the work done by `IndexRangeNode`s,
  but only the work performed by `FilterNode`s.

* added support for sparse hash and skiplist indexes

  Hash and skiplist indexes can optionally be made sparse. Sparse indexes exclude documents
  in which at least one of the index attributes is either not set or has a value of `null`.

  As such documents are excluded from sparse indexes, they may contain fewer documents than
  their non-sparse counterparts. This enables faster indexing and can lead to reduced memory
  usage in case the indexed attribute does occur only in some, but not all documents of the
  collection. Sparse indexes will also reduce the number of collisions in non-unique hash
  indexes in case non-existing or optional attributes are indexed.

  In order to create a sparse index, an object with the attribute `sparse` can be added to
  the index creation commands:

      db.collection.ensureHashIndex(attributeName, { sparse: true });
      db.collection.ensureHashIndex(attributeName1, attributeName2, { sparse: true });
      db.collection.ensureUniqueConstraint(attributeName, { sparse: true });
      db.collection.ensureUniqueConstraint(attributeName1, attributeName2, { sparse: true });

      db.collection.ensureSkiplist(attributeName, { sparse: true });
      db.collection.ensureSkiplist(attributeName1, attributeName2, { sparse: true });
      db.collection.ensureUniqueSkiplist(attributeName, { sparse: true });
      db.collection.ensureUniqueSkiplist(attributeName1, attributeName2, { sparse: true });

  Note that in place of the above specialized index creation commands, it is recommended to use
  the more general index creation command `ensureIndex`:

  ```js
  db.collection.ensureIndex({ type: "hash", sparse: true, unique: true, fields: [ attributeName ] });
  db.collection.ensureIndex({ type: "skiplist", sparse: false, unique: false, fields: [ "a", "b" ] });
  ```

  When not explicitly set, the `sparse` attribute defaults to `false` for new indexes.

  This causes a change in behavior when creating a unique hash index without specifying the
  sparse flag: in 2.4, unique hash indexes were implicitly sparse, always excluding `null` values.
  There was no option to control this behavior, and sparsity was neither supported for non-unique
  hash indexes nor skiplists in 2.4. This implicit sparsity of unique hash indexes was considered
  an inconsistency, and therefore the behavior was cleaned up in 2.5. As of 2.5, indexes will
  only be created sparse if sparsity is explicitly requested. Existing unique hash indexes from 2.4
  or before will automatically be migrated so they are still sparse after the upgrade to 2.5.

  Geo indexes are implicitly sparse, meaning documents without the indexed location attribute or
  containing invalid location coordinate values will be excluded from the index automatically. This
  is also a change when compared to pre-2.5 behavior, when documents with missing or invalid
  coordinate values may have caused errors on insertion when the geo index' `unique` flag was set
  and its `ignoreNull` flag was not.

  This was confusing and has been rectified in 2.5. The method `ensureGeoConstaint()` now does the
  same as `ensureGeoIndex()`. Furthermore, the attributes `constraint`, `unique`, `ignoreNull` and
  `sparse` flags are now completely ignored when creating geo indexes.

  The same is true for fulltext indexes. There is no need to specify non-uniqueness or sparsity for
  geo or fulltext indexes. They will always be non-unique and sparse.

  As sparse indexes may exclude some documents, they cannot be used for every type of query.
  Sparse hash indexes cannot be used to find documents for which at least one of the indexed
  attributes has a value of `null`. For example, the following AQL query cannot use a sparse
  index, even if one was created on attribute `attr`:

      FOR doc In collection
        FILTER doc.attr == null
        RETURN doc

  If the lookup value is non-constant, a sparse index may or may not be used, depending on
  the other types of conditions in the query. If the optimizer can safely determine that
  the lookup value cannot be `null`, a sparse index may be used. When uncertain, the optimizer
  will not make use of a sparse index in a query in order to produce correct results.

  For example, the following queries cannot use a sparse index on `attr` because the optimizer
  will not know beforehand whether the comparison values for `doc.attr` will include `null`:

      FOR doc In collection
        FILTER doc.attr == SOME_FUNCTION(...)
        RETURN doc

      FOR other IN otherCollection
        FOR doc In collection
          FILTER doc.attr == other.attr
          RETURN doc

  Sparse skiplist indexes can be used for sorting if the optimizer can safely detect that the
  index range does not include `null` for any of the index attributes.

* inspection of AQL data-modification queries will now detect if the data-modification part
  of the query can run in lockstep with the data retrieval part of the query, or if the data
  retrieval part must be executed before the data modification can start.

  Executing the two in lockstep allows using much smaller buffers for intermediate results
  and starts the actual data-modification operations much earlier than if the two phases
  were executed separately.

* Allow dynamic attribute names in AQL object literals

  This allows using arbitrary expressions to construct attribute names in object
  literals specified in AQL queries. To disambiguate expressions and other unquoted
  attribute names, dynamic attribute names need to be enclosed in brackets (`[` and `]`).
  Example:

      FOR i IN 1..100
        RETURN { [ CONCAT('value-of-', i) ] : i }

* make AQL optimizer rule "use-index-for-sort" remove sort also in case a non-sorted
  index (e.g. a hash index) is used for only equality lookups and all sort attributes
  are covered by the index.

  Example that does not require an extra sort (needs hash index on `value`):

      FOR doc IN collection FILTER doc.value == 1 SORT doc.value RETURN doc

  Another example that does not require an extra sort (with hash index on `value1`, `value2`):

      FOR doc IN collection FILTER doc.value1 == 1 && doc.value2 == 2 SORT doc.value1, doc.value2 RETURN doc

* make AQL optimizer rule "use-index-for-sort" remove sort also in case the sort criteria
  excludes the left-most index attributes, but the left-most index attributes are used
  by the index for equality-only lookups.

  Example that can use the index for sorting (needs skiplist index on `value1`, `value2`):

      FOR doc IN collection FILTER doc.value1 == 1 SORT doc.value2 RETURN doc

* added selectivity estimates for primary index, edge index, and hash index

  The selectivity estimates are returned by the `GET /_api/index` REST API method
  in a sub-attribute `selectivityEstimate` for each index that supports it. This
  attribute will be omitted for indexes that do not provide selectivity estimates.
  If provided, the selectivity estimate will be a numeric value between 0 and 1.

  Selectivity estimates will also be reported in the result of `collection.getIndexes()`
  for all indexes that support this. If no selectivity estimate can be determined for
  an index, the attribute `selectivityEstimate` will be omitted here, too.

  The web interface also shows selectivity estimates for each index that supports this.

  Currently the following index types can provide selectivity estimates:
  - primary index
  - edge index
  - hash index (unique and non-unique)

  No selectivity estimates will be provided when running in cluster mode.

* fixed issue #1226: arangod log issues

* added additional logger if arangod is started in foreground mode on a tty

* added AQL optimizer rule "move-calculations-down"

* use exclusive native SRWLocks on Windows instead of native mutexes

* added AQL functions `MD5`, `SHA1`, and `RANDOM_TOKEN`.

* reduced number of string allocations when parsing certain AQL queries

  parsing numbers (integers or doubles) does not require a string allocation
  per number anymore

* RequestContext#bodyParam now accepts arbitrary joi schemas and rejects invalid (but well-formed) request bodies.

* enforce that AQL user functions are wrapped inside JavaScript function () declarations

  AQL user functions were always expected to be wrapped inside a JavaScript function, but previously
  this was not enforced when registering a user function. Enforcing the AQL user functions to be contained
  inside functions prevents functions from doing some unexpected things that may have led to undefined
  behavior.

* Windows service uninstalling: only remove service if it points to the currently running binary,
  or --force was specified.

* Windows (debug only): print stacktraces on crash and run minidump

* Windows (cygwin): if you run arangosh in a cygwin shell or via ssh we will detect this and use
  the appropriate output functions.

* Windows: improve process management

* fix IPv6 reverse ip lookups - so far we only did IPv4 addresses.

* improve join documentation, add outer join example

* run jslint for unit tests too, to prevent "memory leaks" by global js objects with native code.

* fix error logging for exceptions - we wouldn't log the exception message itself so far.

* improve error reporting in the http client (Windows & *nix)

* improve error reports in cluster

* Standard errors can now contain custom messages.


v2.4.7 (XXXX-XX-XX)
-------------------

* fixed issue #1282: Geo WITHIN_RECTANGLE for nested lat/lng


v2.4.6 (2015-03-18)
-------------------

* added option `--database.ignore-logfile-errors`

  This option controls how collection datafiles with a CRC mismatch are treated.

  If set to `false`, CRC mismatch errors in collection datafiles will lead
  to a collection not being loaded at all. If a collection needs to be loaded
  during WAL recovery, the WAL recovery will also abort (if not forced with
  `--wal.ignore-recovery-errors true`). Setting this flag to `false` protects
  users from unintentionally using a collection with corrupted datafiles, from
  which only a subset of the original data can be recovered.

  If set to `true`, CRC mismatch errors in collection datafiles will lead to
  the datafile being partially loaded. All data up to until the mismatch will
  be loaded. This will enable users to continue with a collection datafiles
  that are corrupted, but will result in only a partial load of the data.
  The WAL recovery will still abort when encountering a collection with a
  corrupted datafile, at least if `--wal.ignore-recovery-errors` is not set to
  `true`.

  The default value is *true*, so for collections with corrupted datafiles
  there might be partial data loads once the WAL recovery has finished. If
  the WAL recovery will need to load a collection with a corrupted datafile,
  it will still stop when using the default values.

* INCOMPATIBLE CHANGE:

  make the arangod server refuse to start if during startup it finds a non-readable
  `parameter.json` file for a database or a collection.

  Stopping the startup process in this case requires manual intervention (fixing
  the unreadable files), but prevents follow-up errors due to ignored databases or
  collections from happening.

* datafiles and `parameter.json` files written by arangod are now created with read and write
  privileges for the arangod process user, and with read and write privileges for the arangod
  process group.

  Previously, these files were created with user read and write permissions only.

* INCOMPATIBLE CHANGE:

  abort WAL recovery if one of the collection's datafiles cannot be opened

* INCOMPATIBLE CHANGE:

  never try to raise the privileges after dropping them, this can lead to a race condition while
  running the recovery

  If you require to run ArangoDB on a port lower than 1024, you must run ArangoDB as root.

* fixed inefficiencies in `remove` methods of general-graph module

* added option `--database.slow-query-threshold` for controlling the default AQL slow query
  threshold value on server start


v2.4.5 (2015-03-16)
-------------------

* added elapsed time to HTTP request logging output (`--log.requests-file`)

* added AQL current and slow query tracking, killing of AQL queries

  This change enables retrieving the list of currently running AQL queries inside the selected database.
  AQL queries with an execution time beyond a certain threshold can be moved to a "slow query" facility
  and retrieved from there. Queries can also be killed by specifying the query id.

  This change adds the following HTTP REST APIs:

  - `GET /_api/query/current`: for retrieving the list of currently running queries
  - `GET /_api/query/slow`: for retrieving the list of slow queries
  - `DELETE /_api/query/slow`: for clearing the list of slow queries
  - `GET /_api/query/properties`: for retrieving the properties for query tracking
  - `PUT /_api/query/properties`: for adjusting the properties for query tracking
  - `DELETE /_api/query/<id>`: for killing an AQL query

  The following JavaScript APIs have been added:

  - require("org/arangodb/aql/queries").current();
  - require("org/arangodb/aql/queries").slow();
  - require("org/arangodb/aql/queries").clearSlow();
  - require("org/arangodb/aql/queries").properties();
  - require("org/arangodb/aql/queries").kill();

* fixed issue #1265: arangod crashed with SIGSEGV

* fixed issue #1241: Wildcards in examples

* fixed comment parsing in Foxx controllers


v2.4.4 (2015-02-24)
-------------------

* fixed the generation template for foxx apps. It now does not create deprecated functions anymore

* add custom visitor functionality for `GRAPH_NEIGHBORS` function, too

* increased default value of traversal option *maxIterations* to 100 times of its previous
  default value


v2.4.3 (2015-02-06)
-------------------

* fix multi-threading with openssl when running under Windows

* fix timeout on socket operations when running under Windows

* Fixed an error in Foxx routing which caused some apps that worked in 2.4.1 to fail with status 500: `undefined is not a function` errors in 2.4.2
  This error was occurring due to seldom internal rerouting introduced by the malformed application handler.


v2.4.2 (2015-01-30)
-------------------

* added custom visitor functionality for AQL traversals

  This allows more complex result processing in traversals triggered by AQL. A few examples
  are shown in [this article](http://jsteemann.github.io/blog/2015/01/28/using-custom-visitors-in-aql-graph-traversals/).

* improved number of results estimated for nodes of type EnumerateListNode and SubqueryNode
  in AQL explain output

* added AQL explain helper to explain arbitrary AQL queries

  The helper function prints the query execution plan and the indexes to be used in the
  query. It can be invoked from the ArangoShell or the web interface as follows:

      require("org/arangodb/aql/explainer").explain(query);

* enable use of indexes for certain AQL conditions with non-equality predicates, in
  case the condition(s) also refer to indexed attributes

  The following queries will now be able to use indexes:

      FILTER a.indexed == ... && a.indexed != ...
      FILTER a.indexed == ... && a.nonIndexed != ...
      FILTER a.indexed == ... && ! (a.indexed == ...)
      FILTER a.indexed == ... && ! (a.nonIndexed == ...)
      FILTER a.indexed == ... && ! (a.indexed != ...)
      FILTER a.indexed == ... && ! (a.nonIndexed != ...)
      FILTER (a.indexed == ... && a.nonIndexed == ...) || (a.indexed == ... && a.nonIndexed == ...)
      FILTER (a.indexed == ... && a.nonIndexed != ...) || (a.indexed == ... && a.nonIndexed != ...)

* Fixed spuriously occurring "collection not found" errors when running queries on local
  collections on a cluster DB server

* Fixed upload of Foxx applications to the server for apps exceeding approx. 1 MB zipped.

* Malformed Foxx applications will now return a more useful error when any route is requested.

  In Production a Foxx app mounted on /app will display an html page on /app/* stating a 503 Service temporarily not available.
  It will not state any information about your Application.
  Before it was a 404 Not Found without any information and not distinguishable from a correct not found on your route.

  In Development Mode the html page also contains information about the error occurred.

* Unhandled errors thrown in Foxx routes are now handled by the Foxx framework itself.

  In Production the route will return a status 500 with a body {error: "Error statement"}.
  In Development the route will return a status 500 with a body {error: "Error statement", stack: "..."}

  Before, it was status 500 with a plain text stack including ArangoDB internal routing information.

* The Applications tab in web interface will now request development apps more often.
  So if you have a fixed a syntax error in your app it should always be visible after reload.


v2.4.1 (2015-01-19)
-------------------

* improved WAL recovery output

* fixed certain OR optimizations in AQL optimizer

* better diagnostics for arangoimp

* fixed invalid result of HTTP REST API method `/_admin/foxx/rescan`

* fixed possible segmentation fault when passing a Buffer object into a V8 function
  as a parameter

* updated AQB module to 1.8.0.


v2.4.0 (2015-01-13)
-------------------

* updated AQB module to 1.7.0.

* fixed V8 integration-related crashes

* make `fs.move(src, dest)` also fail when both `src` and `dest` are
  existing directories. This ensures the same behavior of the move operation
  on different platforms.

* fixed AQL insert operation for multi-shard collections in cluster

* added optional return value for AQL data-modification queries.
  This allows returning the documents inserted, removed or updated with the query, e.g.

      FOR doc IN docs REMOVE doc._key IN docs LET removed = OLD RETURN removed
      FOR doc IN docs INSERT { } IN docs LET inserted = NEW RETURN inserted
      FOR doc IN docs UPDATE doc._key WITH { } IN docs LET previous = OLD RETURN previous
      FOR doc IN docs UPDATE doc._key WITH { } IN docs LET updated = NEW RETURN updated

  The variables `OLD` and `NEW` are automatically available when a `REMOVE`, `INSERT`,
  `UPDATE` or `REPLACE` statement is immediately followed by a `LET` statement.
  Note that the `LET` and `RETURN` statements in data-modification queries are not as
  flexible as the general versions of `LET` and `RETURN`. When returning documents from
  data-modification operations, only a single variable can be assigned using `LET`, and
  the assignment can only be either `OLD` or `NEW`, but not an arbitrary expression. The
  `RETURN` statement also allows using the just-created variable only, and no arbitrary
  expressions.


v2.4.0-beta1 (2014-12-26)
--------------------------

* fixed superstates in FoxxGenerator

* fixed issue #1065: Aardvark: added creation of documents and edges with _key property

* fixed issue #1198: Aardvark: current AQL editor query is now cached

* Upgraded V8 version from 3.16.14 to 3.29.59

  The built-in version of V8 has been upgraded from 3.16.14 to 3.29.59.
  This activates several ES6 (also dubbed *Harmony* or *ES.next*) features in
  ArangoDB, both in the ArangoShell and the ArangoDB server. They can be
  used for scripting and in server-side actions such as Foxx routes, traversals
  etc.

  The following ES6 features are available in ArangoDB 2.4 by default:

  * iterators
  * the `of` operator
  * symbols
  * predefined collections types (Map, Set etc.)
  * typed arrays

  Many other ES6 features are disabled by default, but can be made available by
  starting arangod or arangosh with the appropriate options:

  * arrow functions
  * proxies
  * generators
  * String, Array, and Number enhancements
  * constants
  * enhanced object and numeric literals

  To activate all these ES6 features in arangod or arangosh, start it with
  the following options:

      arangosh --javascript.v8-options="--harmony --harmony_generators"

  More details on the available ES6 features can be found in
  [this blog](https://jsteemann.github.io/blog/2014/12/19/using-es6-features-in-arangodb/).

* Added Foxx generator for building Hypermedia APIs

  A more detailed description is [here](https://www.arangodb.com/2014/12/08/building-hypermedia-apis-foxxgenerator)

* New `Applications` tab in web interface:

  The `applications` tab got a complete redesign.
  It will now only show applications that are currently running on ArangoDB.
  For a selected application, a new detailed view has been created.
  This view provides a better overview of the app:
  * author
  * license
  * version
  * contributors
  * download links
  * API documentation

  To install a new application, a new dialog is now available.
  It provides the features already available in the console application `foxx-manager` plus some more:
  * install an application from Github
  * install an application from a zip file
  * install an application from ArangoDB's application store
  * create a new application from scratch: this feature uses a generator to
    create a Foxx application with pre-defined CRUD methods for a given list
    of collections. The generated Foxx app can either be downloaded as a zip file or
    be installed on the server. Starting with a new Foxx app has never been easier.

* fixed issue #1102: Aardvark: Layout bug in documents overview

  The documents overview was entirely destroyed in some situations on Firefox.
  We replaced the plugin we used there.

* fixed issue #1168: Aardvark: pagination buttons jumping

* fixed issue #1161: Aardvark: Click on Import JSON imports previously uploaded file

* removed configure options `--enable-all-in-one-v8`, `--enable-all-in-one-icu`,
  and `--enable-all-in-one-libev`.

* global internal rename to fix naming incompatibilities with JSON:

  Internal functions with names containing `array` have been renamed to `object`,
  internal functions with names containing `list` have been renamed to `array`.
  The renaming was mainly done in the C++ parts. The documentation has also been
  adjusted so that the correct JSON type names are used in most places.

  The change also led to the addition of a few function aliases in AQL:

  * `TO_LIST` now is an alias of the new `TO_ARRAY`
  * `IS_LIST` now is an alias of the new `IS_ARRAY`
  * `IS_DOCUMENT` now is an alias of the new `IS_OBJECT`

  The changed also renamed the option `mergeArrays` to `mergeObjects` for AQL
  data-modification query options and HTTP document modification API

* AQL: added optimizer rule "remove-filter-covered-by-index"

  This rule removes FilterNodes and CalculationNodes from an execution plan if the
  filter is already covered by a previous IndexRangeNode. Removing the CalculationNode
  and the FilterNode will speed up query execution because the query requires less
  computation.

* AQL: added optimizer rule "remove-sort-rand"

  This rule removes a `SORT RAND()` expression from a query and moves the random
  iteration into the appropriate `EnumerateCollectionNode`. This is more efficient
  than individually enumerating and then sorting randomly.

* AQL: range optimizations for IN and OR

  This change enables usage of indexes for several additional cases. Filters containing
  the `IN` operator can now make use of indexes, and multiple OR- or AND-combined filter
  conditions can now also use indexes if the filters are accessing the same indexed
  attribute.

  Here are a few examples of queries that can now use indexes but couldn't before:

    FOR doc IN collection
      FILTER doc.indexedAttribute == 1 || doc.indexedAttribute > 99
      RETURN doc

    FOR doc IN collection
      FILTER doc.indexedAttribute IN [ 3, 42 ] || doc.indexedAttribute > 99
      RETURN doc

    FOR doc IN collection
      FILTER (doc.indexedAttribute > 2 && doc.indexedAttribute < 10) ||
             (doc.indexedAttribute > 23 && doc.indexedAttribute < 42)
      RETURN doc

* fixed issue #500: AQL parentheses issue

  This change allows passing subqueries as AQL function parameters without using
  duplicate brackets (e.g. `FUNC(query)` instead of `FUNC((query))`

* added optional `COUNT` clause to AQL `COLLECT`

  This allows more efficient group count calculation queries, e.g.

      FOR doc IN collection
        COLLECT age = doc.age WITH COUNT INTO length
        RETURN { age: age, count: length }

  A count-only query is also possible:

      FOR doc IN collection
        COLLECT WITH COUNT INTO length
        RETURN length

* fixed missing makeDirectory when fetching a Foxx application from a zip file

* fixed issue #1134: Change the default endpoint to localhost

  This change will modify the IP address ArangoDB listens on to 127.0.0.1 by default.
  This will make new ArangoDB installations unaccessible from clients other than
  localhost unless changed. This is a security feature.

  To make ArangoDB accessible from any client, change the server's configuration
  (`--server.endpoint`) to either `tcp://0.0.0.0:8529` or the server's publicly
  visible IP address.

* deprecated `Repository#modelPrototype`. Use `Repository#model` instead.

* IMPORTANT CHANGE: by default, system collections are included in replication and all
  replication API return values. This will lead to user accounts and credentials
  data being replicated from master to slave servers. This may overwrite
  slave-specific database users.

  If this is undesired, the `_users` collection can be excluded from replication
  easily by setting the `includeSystem` attribute to `false` in the following commands:

  * replication.sync({ includeSystem: false });
  * replication.applier.properties({ includeSystem: false });

  This will exclude all system collections (including `_aqlfunctions`, `_graphs` etc.)
  from the initial synchronization and the continuous replication.

  If this is also undesired, it is also possible to specify a list of collections to
  exclude from the initial synchronization and the continuous replication using the
  `restrictCollections` attribute, e.g.:

      replication.applier.properties({
        includeSystem: true,
        restrictType: "exclude",
        restrictCollections: [ "_users", "_graphs", "foo" ]
      });

  The HTTP API methods for fetching the replication inventory and for dumping collections
  also support the `includeSystem` control flag via a URL parameter.

* removed DEPRECATED replication methods:
  * `replication.logger.start()`
  * `replication.logger.stop()`
  * `replication.logger.properties()`
  * HTTP PUT `/_api/replication/logger-start`
  * HTTP PUT `/_api/replication/logger-stop`
  * HTTP GET `/_api/replication/logger-config`
  * HTTP PUT `/_api/replication/logger-config`

* fixed issue #1174, which was due to locking problems in distributed
  AQL execution

* improved cluster locking for AQL avoiding deadlocks

* use DistributeNode for modifying queries with REPLACE and UPDATE, if
  possible


v2.3.6 (2015-XX-XX)
-------------------

* fixed AQL subquery optimization that produced wrong result when multiple subqueries
  directly followed each other and and a directly following `LET` statement did refer
  to any but the first subquery.


v2.3.5 (2015-01-16)
-------------------

* fixed intermittent 404 errors in Foxx apps after mounting or unmounting apps

* fixed issue #1200: Expansion operator results in "Cannot call method 'forEach' of null"

* fixed issue #1199: Cannot unlink root node of plan


v2.3.4 (2014-12-23)
-------------------

* fixed cerberus path for MyArangoDB


v2.3.3 (2014-12-17)
-------------------

* fixed error handling in instantiation of distributed AQL queries, this
  also fixes a bug in cluster startup with many servers

* issue #1185: parse non-fractional JSON numbers with exponent (e.g. `4e-261`)

* issue #1159: allow --server.request-timeout and --server.connect-timeout of 0


v2.3.2 (2014-12-09)
-------------------

* fixed issue #1177: Fix bug in the user app's storage

* fixed issue #1173: AQL Editor "Save current query" resets user password

* fixed missing makeDirectory when fetching a Foxx application from a zip file

* put in warning about default changed: fixed issue #1134: Change the default endpoint to localhost

* fixed issue #1163: invalid fullCount value returned from AQL

* fixed range operator precedence

* limit default maximum number of plans created by AQL optimizer to 256 (from 1024)

* make AQL optimizer not generate an extra plan if an index can be used, but modify
  existing plans in place

* fixed AQL cursor ttl (time-to-live) issue

  Any user-specified cursor ttl value was not honored since 2.3.0.

* fixed segfault in AQL query hash index setup with unknown shapes

* fixed memleaks

* added AQL optimizer rule for removing `INTO` from a `COLLECT` statement if not needed

* fixed issue #1131

  This change provides the `KEEP` clause for `COLLECT ... INTO`. The `KEEP` clause
  allows controlling which variables will be kept in the variable created by `INTO`.

* fixed issue #1147, must protect dispatcher ID for etcd

v2.3.1 (2014-11-28)
-------------------

* recreate password if missing during upgrade

* fixed issue #1126

* fixed non-working subquery index optimizations

* do not restrict summary of Foxx applications to 60 characters

* fixed display of "required" path parameters in Foxx application documentation

* added more optimizations of constants values in AQL FILTER conditions

* fixed invalid or-to-in optimization for FILTERs containing comparisons
  with boolean values

* fixed replication of `_graphs` collection

* added AQL list functions `PUSH`, `POP`, `UNSHIFT`, `SHIFT`, `REMOVE_VALUES`,
  `REMOVE_VALUE`, `REMOVE_NTH` and `APPEND`

* added AQL functions `CALL` and `APPLY` to dynamically call other functions

* fixed AQL optimizer cost estimation for LIMIT node

* prevent Foxx queues from permanently writing to the journal even when
  server is idle

* fixed AQL COLLECT statement with INTO clause, which copied more variables
  than v2.2 and thus lead to too much memory consumption.
  This deals with #1107.

* fixed AQL COLLECT statement, this concerned every COLLECT statement,
  only the first group had access to the values of the variables before
  the COLLECT statement. This deals with #1127.

* fixed some AQL internals, where sometimes too many items were
  fetched from upstream in the presence of a LIMIT clause. This should
  generally improve performance.


v2.3.0 (2014-11-18)
-------------------

* fixed syslog flags. `--log.syslog` is deprecated and setting it has no effect,
  `--log.facility` now works as described. Application name has been changed from
  `triagens` to `arangod`. It can be changed using `--log.application`. The syslog
  will only contain the actual log message. The datetime prefix is omitted.

* fixed deflate in SimpleHttpClient

* fixed issue #1104: edgeExamples broken or changed

* fixed issue #1103: Error while importing user queries

* fixed issue #1100: AQL: HAS() fails on doc[attribute_name]

* fixed issue #1098: runtime error when creating graph vertex

* hide system applications in **Applications** tab by default

  Display of system applications can be toggled by using the *system applications*
  toggle in the UI.

* added HTTP REST API for managing tasks (`/_api/tasks`)

* allow passing character lists as optional parameter to AQL functions `TRIM`,
  `LTRIM` and `RTRIM`

  These functions now support trimming using custom character lists. If no character
  lists are specified, all whitespace characters will be removed as previously:

      TRIM("  foobar\t \r\n ")         // "foobar"
      TRIM(";foo;bar;baz, ", "; ")     // "foo;bar;baz"

* added AQL string functions `LTRIM`, `RTRIM`, `FIND_FIRST`, `FIND_LAST`, `SPLIT`,
  `SUBSTITUTE`

* added AQL functions `ZIP`, `VALUES` and `PERCENTILE`

* made AQL functions `CONCAT` and `CONCAT_SEPARATOR` work with list arguments

* dynamically create extra dispatcher threads if required

* fixed issue #1097: schemas in the API docs no longer show required properties as optional


v2.3.0-beta2 (2014-11-08)
-------------------------

* front-end: new icons for uploading and downloading JSON documents into a collection

* front-end: fixed documents pagination css display error

* front-end: fixed flickering of the progress view

* front-end: fixed missing event for documents filter function

* front-end: jsoneditor: added CMD+Return (Mac) CTRL+Return (Linux/Win) shortkey for
  saving a document

* front-end: added information tooltip for uploading json documents.

* front-end: added database management view to the collapsed navigation menu

* front-end: added collection truncation feature

* fixed issue #1086: arangoimp: Odd errors if arguments are not given properly

* performance improvements for AQL queries that use JavaScript-based expressions
  internally

* added AQL geo functions `WITHIN_RECTANGLE` and `IS_IN_POLYGON`

* fixed non-working query results download in AQL editor of web interface

* removed debug print message in AQL editor query export routine

* fixed issue #1075: Aardvark: user name required even if auth is off #1075

  The fix for this prefills the username input field with the current user's
  account name if any and `root` (the default username) otherwise. Additionally,
  the tooltip text has been slightly adjusted.

* fixed issue #1069: Add 'raw' link to swagger ui so that the raw swagger
  json can easily be retrieved

  This adds a link to the Swagger API docs to an application's detail view in
  the **Applications** tab of the web interface. The link produces the Swagger
  JSON directly. If authentication is turned on, the link requires authentication,
  too.

* documentation updates


v2.3.0-beta1 (2014-11-01)
-------------------------

* added dedicated `NOT IN` operator for AQL

  Previously, a `NOT IN` was only achievable by writing a negated `IN` condition:

      FOR i IN ... FILTER ! (i IN [ 23, 42 ]) ...

  This can now alternatively be expressed more intuitively as follows:

      FOR i IN ... FILTER i NOT IN [ 23, 42 ] ...

* added alternative logical operator syntax for AQL

  Previously, the logical operators in AQL could only be written as:
  - `&&`: logical and
  - `||`: logical or
  - `!`: negation

  ArangoDB 2.3 introduces the alternative variants for these operators:
  - `AND`: logical and
  - `OR`: logical or
  - `NOT`: negation

  The new syntax is just an alternative to the old syntax, allowing easier
  migration from SQL. The old syntax is still fully supported and will be.

* improved output of `ArangoStatement.parse()` and POST `/_api/query`

  If an AQL query can be parsed without problems, The return value of
  `ArangoStatement.parse()` now contains an attribute `ast` with the abstract
  syntax tree of the query (before optimizations). Though this is an internal
  representation of the query and is subject to change, it can be used to inspect
  how ArangoDB interprets a given query.

* improved `ArangoStatement.explain()` and POST `/_api/explain`

  The commands for explaining AQL queries have been improved.

* added command-line option `--javascript.v8-contexts` to control the number of
  V8 contexts created in arangod.

  Previously, the number of V8 contexts was equal to the number of server threads
  (as specified by option `--server.threads`).

  However, it may be sensible to create different amounts of threads and V8
  contexts. If the option is not specified, the number of V8 contexts created
  will be equal to the number of server threads. Thus no change in configuration
  is required to keep the old behavior.

  If you are using the default config files or merge them with your local config
  files, please review if the default number of server threads is okay in your
  environment. Additionally you should verify that the number of V8 contexts
  created (as specified in option `--javascript.v8-contexts`) is okay.

* the number of server.threads specified is now the minimum of threads
  started. There are situation in which threads are waiting for results of
  distributed database servers. In this case the number of threads is
  dynamically increased.

* removed index type "bitarray"

  Bitarray indexes were only half-way documented and integrated in previous versions
  of ArangoDB so their benefit was limited. The support for bitarray indexes has
  thus been removed in ArangoDB 2.3. It is not possible to create indexes of type
  "bitarray" with ArangoDB 2.3.

  When a collection is opened that contains a bitarray index definition created
  with a previous version of ArangoDB, ArangoDB will ignore it and log the following
  warning:

      index type 'bitarray' is not supported in this version of ArangoDB and is ignored

  Future versions of ArangoDB may automatically remove such index definitions so the
  warnings will eventually disappear.

* removed internal "_admin/modules/flush" in order to fix requireApp

* added basic support for handling binary data in Foxx

  Requests with binary payload can be processed in Foxx applications by
  using the new method `res.rawBodyBuffer()`. This will return the unparsed request
  body as a Buffer object.

  There is now also the method `req.requestParts()` available in Foxx to retrieve
  the individual components of a multipart HTTP request.

  Buffer objects can now be used when setting the response body of any Foxx action.
  Additionally, `res.send()` has been added as a convenience method for returning
  strings, JSON objects or buffers from a Foxx action:

      res.send("<p>some HTML</p>");
      res.send({ success: true });
      res.send(new Buffer("some binary data"));

  The convenience method `res.sendFile()` can now be used to easily return the
  contents of a file from a Foxx action:

      res.sendFile(applicationContext.foxxFilename("image.png"));

  `fs.write` now accepts not only strings but also Buffer objects as second parameter:

      fs.write(filename, "some data");
      fs.write(filename, new Buffer("some binary data"));

  `fs.readBuffer` can be used to return the contents of a file in a Buffer object.

* improved performance of insertion into non-unique hash indexes significantly in case
  many duplicate keys are used in the index

* issue #1042: set time zone in log output

  the command-line option `--log.use-local-time` was added to print dates and times in
  the server-local timezone instead of UTC

* command-line options that require a boolean value now validate the
  value given on the command-line

  This prevents issues if no value is specified for an option that
  requires a boolean value. For example, the following command-line would
  have caused trouble in 2.2, because `--server.endpoint` would have been
  used as the value for the `--server.disable-authentication` options
  (which requires a boolean value):

      arangod --server.disable-authentication --server.endpoint tcp://127.0.0.1:8529 data

  In 2.3, running this command will fail with an error and requires to
  be modified to:

      arangod --server.disable-authentication true --server.endpoint tcp://127.0.0.1:8529 data

* improved performance of CSV import in arangoimp

* fixed issue #1027: Stack traces are off-by-one

* fixed issue #1026: Modules loaded in different files within the same app
  should refer to the same module

* fixed issue #1025: Traversal not as expected in undirected graph

* added a _relation function in the general-graph module.

  This deprecated _directedRelation and _undirectedRelation.
  ArangoDB does not offer any constraints for undirected edges
  which caused some confusion of users how undirected relations
  have to be handled. Relation now only supports directed relations
  and the user can actively simulate undirected relations.

* changed return value of Foxx.applicationContext#collectionName:

  Previously, the function could return invalid collection names because
  invalid characters were not replaced in the application name prefix, only
  in the collection name passed.

  Now, the function replaces invalid characters also in the application name
  prefix, which might to slightly different results for application names that
  contained any characters outside the ranges [a-z], [A-Z] and [0-9].

* prevent XSS in AQL editor and logs view

* integrated tutorial into ArangoShell and web interface

* added option `--backslash-escape` for arangoimp when running CSV file imports

* front-end: added download feature for (filtered) documents

* front-end: added download feature for the results of a user query

* front-end: added function to move documents to another collection

* front-end: added sort-by attribute to the documents filter

* front-end: added sorting feature to database, graph management and user management view.

* issue #989: front-end: Databases view not refreshing after deleting a database

* issue #991: front-end: Database search broken

* front-end: added infobox which shows more information about a document (_id, _rev, _key) or
  an edge (_id, _rev, _key, _from, _to). The from and to attributes are clickable and redirect
  to their document location.

* front-end: added edit-mode for deleting multiple documents at the same time.

* front-end: added delete button to the detailed document/edge view.

* front-end: added visual feedback for saving documents/edges inside the editor (error/success).

* front-end: added auto-focusing for the first input field in a modal.

* front-end: added validation for user input in a modal.

* front-end: user defined queries are now stored inside the database and are bound to the current
  user, instead of using the local storage functionality of the browsers. The outcome of this is
  that user defined queries are now independently usable from any device. Also queries can now be
  edited through the standard document editor of the front-end through the _users collection.

* front-end: added import and export functionality for user defined queries.

* front-end: added new keywords and functions to the aql-editor theme

* front-end: applied tile-style to the graph view

* front-end: now using the new graph api including multi-collection support

* front-end: foxx apps are now deletable

* front-end: foxx apps are now installable and updateable through github, if github is their
  origin.

* front-end: added foxx app version control. Multiple versions of a single foxx app are now
  installable and easy to manage and are also arranged in groups.

* front-end: the user-set filter of a collection is now stored until the user navigates to
  another collection.

* front-end: fetching and filtering of documents, statistics, and query operations are now
  handled with asynchronous ajax calls.

* front-end: added progress indicator if the front-end is waiting for a server operation.

* front-end: fixed wrong count of documents in the documents view of a collection.

* front-end: fixed unexpected styling of the manage db view and navigation.

* front-end: fixed wrong handling of select fields in a modal view.

* front-end: fixed wrong positioning of some tooltips.

* automatically call `toJSON` function of JavaScript objects (if present)
  when serializing them into database documents. This change allows
  storing JavaScript date objects in the database in a sensible manner.


v2.2.7 (2014-11-19)
-------------------

* fixed issue #998: Incorrect application URL for non-system Foxx apps

* fixed issue #1079: AQL editor: keyword WITH in UPDATE query is not highlighted

* fix memory leak in cluster nodes

* fixed registration of AQL user-defined functions in Web UI (JS shell)

* fixed error display in Web UI for certain errors
  (now error message is printed instead of 'undefined')

* fixed issue #1059: bug in js module console

* fixed issue #1056: "fs": zip functions fail with passwords

* fixed issue #1063: Docs: measuring unit of --wal.logfile-size?

* fixed issue #1062: Docs: typo in 14.2 Example data


v2.2.6 (2014-10-20)
-------------------

* fixed issue #972: Compilation Issue

* fixed issue #743: temporary directories are now unique and one can read
  off the tool that created them, if empty, they are removed atexit

* Highly improved performance of all AQL GRAPH_* functions.

* Orphan collections in general graphs can now be found via GRAPH_VERTICES
  if either "any" or no direction is defined

* Fixed documentation for AQL function GRAPH_NEIGHBORS.
  The option "vertexCollectionRestriction" is meant to filter the target
  vertices only, and should not filter the path.

* Fixed a bug in GRAPH_NEIGHBORS which enforced only empty results
  under certain conditions


v2.2.5 (2014-10-09)
-------------------

* fixed issue #961: allow non-JSON values in undocument request bodies

* fixed issue 1028: libicu is now statically linked

* fixed cached lookups of collections on the server, which may have caused spurious
  problems after collection rename operations


v2.2.4 (2014-10-01)
-------------------

* fixed accessing `_from` and `_to` attributes in `collection.byExample` and
  `collection.firstExample`

  These internal attributes were not handled properly in the mentioned functions, so
  searching for them did not always produce documents

* fixed issue #1030: arangoimp 2.2.3 crashing, not logging on large Windows CSV file

* fixed issue #1025: Traversal not as expected in undirected graph

* fixed issue #1020

  This requires re-introducing the startup option `--database.force-sync-properties`.

  This option can again be used to force fsyncs of collection, index and database properties
  stored as JSON strings on disk in files named `parameter.json`. Syncing these files after
  a write may be necessary if the underlying storage does not sync file contents by itself
  in a "sensible" amount of time after a file has been written and closed.

  The default value is `true` so collection, index and database properties will always be
  synced to disk immediately. This affects creating, renaming and dropping collections as
  well as creating and dropping databases and indexes. Each of these operations will perform
  an additional fsync on the `parameter.json` file if the option is set to `true`.

  It might be sensible to set this option to `false` for workloads that create and drop a
  lot of collections (e.g. test runs).

  Document operations such as creating, updating and dropping documents are not affected
  by this option.

* fixed issue #1016: AQL editor bug

* fixed issue #1014: WITHIN function returns wrong distance

* fixed AQL shortest path calculation in function `GRAPH_SHORTEST_PATH` to return
  complete vertex objects instead of just vertex ids

* allow changing of attributes of documents stored in server-side JavaScript variables

  Previously, the following did not work:

      var doc = db.collection.document(key);
      doc._key = "abc"; // overwriting internal attributes not supported
      doc.value = 123;  // overwriting existing attributes not supported

  Now, modifying documents stored in server-side variables (e.g. `doc` in the above case)
  is supported. Modifying the variables will not update the documents in the database,
  but will modify the JavaScript object (which can be written back to the database using
  `db.collection.update` or `db.collection.replace`)

* fixed issue #997: arangoimp apparently doesn't support files >2gig on Windows

  large file support (requires using `_stat64` instead of `stat`) is now supported on
  Windows


v2.2.3 (2014-09-02)
-------------------

* added `around` for Foxx controller

* added `type` option for HTTP API `GET /_api/document?collection=...`

  This allows controlling the type of results to be returned. By default, paths to
  documents will be returned, e.g.

      [
        `/_api/document/test/mykey1`,
        `/_api/document/test/mykey2`,
        ...
      ]

  To return a list of document ids instead of paths, the `type` URL parameter can be
  set to `id`:

      [
        `test/mykey1`,
        `test/mykey2`,
        ...
      ]

  To return a list of document keys only, the `type` URL parameter can be set to `key`:

      [
        `mykey1`,
        `mykey2`,
        ...
      ]


* properly capitalize HTTP response header field names in case the `x-arango-async`
  HTTP header was used in a request.

* fixed several documentation issues

* speedup for several general-graph functions, AQL functions starting with `GRAPH_`
  and traversals


v2.2.2 (2014-08-08)
-------------------

* allow storing non-reserved attribute names starting with an underscore

  Previous versions of ArangoDB parsed away all attribute names that started with an
  underscore (e.g. `_test', '_foo', `_bar`) on all levels of a document (root level
  and sub-attribute levels). While this behavior was documented, it was unintuitive and
  prevented storing documents inside other documents, e.g.:

      {
        "_key" : "foo",
        "_type" : "mydoc",
        "references" : [
          {
            "_key" : "something",
            "_rev" : "...",
            "value" : 1
          },
          {
            "_key" : "something else",
            "_rev" : "...",
            "value" : 2
          }
        ]
      }

  In the above example, previous versions of ArangoDB removed all attributes and
  sub-attributes that started with underscores, meaning the embedded documents would lose
  some of their attributes. 2.2.2 should preserve such attributes, and will also allow
  storing user-defined attribute names on the top-level even if they start with underscores
  (such as `_type` in the above example).

* fix conversion of JavaScript String, Number and Boolean objects to JSON.

  Objects created in JavaScript using `new Number(...)`, `new String(...)`, or
  `new Boolean(...)` were not converted to JSON correctly.

* fixed a race condition on task registration (i.e. `require("org/arangodb/tasks").register()`)

  this race condition led to undefined behavior when a just-created task with no offset and
  no period was instantly executed and deleted by the task scheduler, before the `register`
  function returned to the caller.

* changed run-tests.sh to execute all suitable tests.

* switch to new version of gyp

* fixed upgrade button


v2.2.1 (2014-07-24)
-------------------

* fixed hanging write-ahead log recovery for certain cases that involved dropping
  databases

* fixed issue with --check-version: when creating a new database the check failed

* issue #947 Foxx applicationContext missing some properties

* fixed issue with --check-version: when creating a new database the check failed

* added startup option `--wal.suppress-shape-information`

  Setting this option to `true` will reduce memory and disk space usage and require
  less CPU time when modifying documents or edges. It should therefore be turned on
  for standalone ArangoDB servers. However, for servers that are used as replication
  masters, setting this option to `true` will effectively disable the usage of the
  write-ahead log for replication, so it should be set to `false` for any replication
  master servers.

  The default value for this option is `false`.

* added optional `ttl` attribute to specify result cursor expiration for HTTP API method
  `POST /_api/cursor`

  The `ttl` attribute can be used to prevent cursor results from timing out too early.

* issue #947: Foxx applicationContext missing some properties

* (reported by Christian Neubauer):

  The problem was that in Google's V8, signed and unsigned chars are not always declared cleanly.
  so we need to force v8 to compile with forced signed chars which is done by the Flag:
    -fsigned-char
  at least it is enough to follow the instructions of compiling arango on rasperry
  and add "CFLAGS='-fsigned-char'" to the make command of V8 and remove the armv7=0

* Fixed a bug with the replication client. In the case of single document
  transactions the collection was not write locked.


v2.2.0 (2014-07-10)
-------------------

* The replication methods `logger.start`, `logger.stop` and `logger.properties` are
  no-ops in ArangoDB 2.2 as there is no separate replication logger anymore. Data changes
  are logged into the write-ahead log in ArangoDB 2.2, and not separately by the
  replication logger. The replication logger object is still there in ArangoDB 2.2 to
  ensure backwards-compatibility, however, logging cannot be started, stopped or
  configured anymore. Using any of these methods will do nothing.

  This also affects the following HTTP API methods:
  - `PUT /_api/replication/logger-start`
  - `PUT /_api/replication/logger-stop`
  - `GET /_api/replication/logger-config`
  - `PUT /_api/replication/logger-config`

  Using any of these methods is discouraged from now on as they will be removed in
  future versions of ArangoDB.

* INCOMPATIBLE CHANGE: replication of transactions has changed. Previously, transactions
  were logged on a master in one big block and shipped to a slave in one block, too.
  Now transactions will be logged and replicated as separate entries, allowing transactions
  to be bigger and also ensure replication progress.

  This change also affects the behavior of the `stop` method of the replication applier.
  If the replication applier is now stopped manually using the `stop` method and later
  restarted using the `start` method, any transactions that were unfinished at the
  point of stopping will be aborted on a slave, even if they later commit on the master.

  In ArangoDB 2.2, stopping the replication applier manually should be avoided unless the
  goal is to stop replication permanently or to do a full resync with the master anyway.
  If the replication applier still must be stopped, it should be made sure that the
  slave has fetched and applied all pending operations from a master, and that no
  extra transactions are started on the master before the `stop` command on the slave
  is executed.

  Replication of transactions in ArangoDB 2.2 might also lock the involved collections on
  the slave while a transaction is either committed or aborted on the master and the
  change has been replicated to the slave. This change in behavior may be important for
  slave servers that are used for read-scaling. In order to avoid long lasting collection
  locks on the slave, transactions should be kept small.

  The `_replication` system collection is not used anymore in ArangoDB 2.2 and its usage is
  discouraged.

* INCOMPATIBLE CHANGE: the figures reported by the `collection.figures` method
  now only reflect documents and data contained in the journals and datafiles of
  collections. Documents or deletions contained only in the write-ahead log will
  not influence collection figures until the write-ahead log garbage collection
  kicks in. The figures for a collection might therefore underreport the total
  resource usage of a collection.

  Additionally, the attributes `lastTick` and `uncollectedLogfileEntries` have been
  added to the result of the `figures` operation and the HTTP API method
  `PUT /_api/collection/figures`

* added `insert` method as an alias for `save`. Documents can now be inserted into
  a collection using either method:

      db.test.save({ foo: "bar" });
      db.test.insert({ foo: "bar" });

* added support for data-modification AQL queries

* added AQL keywords `INSERT`, `UPDATE`, `REPLACE` and `REMOVE` (and `WITH`) to
  support data-modification AQL queries.

  Unquoted usage of these keywords for attribute names in AQL queries will likely
  fail in ArangoDB 2.2. If any such attribute name needs to be used in a query, it
  should be enclosed in backticks to indicate the usage of a literal attribute
  name.

  For example, the following query will fail in ArangoDB 2.2 with a parse error:

      FOR i IN foo RETURN i.remove

  and needs to be rewritten like this:

      FOR i IN foo RETURN i.`remove`

* disallow storing of JavaScript objects that contain JavaScript native objects
  of type `Date`, `Function`, `RegExp` or `External`, e.g.

      db.test.save({ foo: /bar/ });
      db.test.save({ foo: new Date() });

  will now print

      Error: <data> cannot be converted into JSON shape: could not shape document

  Previously, objects of these types were silently converted into an empty object
  (i.e. `{ }`).

  To store such objects in a collection, explicitly convert them into strings
  like this:

      db.test.save({ foo: String(/bar/) });
      db.test.save({ foo: String(new Date()) });

* The replication methods `logger.start`, `logger.stop` and `logger.properties` are
  no-ops in ArangoDB 2.2 as there is no separate replication logger anymore. Data changes
  are logged into the write-ahead log in ArangoDB 2.2, and not separately by the
  replication logger. The replication logger object is still there in ArangoDB 2.2 to
  ensure backwards-compatibility, however, logging cannot be started, stopped or
  configured anymore. Using any of these methods will do nothing.

  This also affects the following HTTP API methods:
  - `PUT /_api/replication/logger-start`
  - `PUT /_api/replication/logger-stop`
  - `GET /_api/replication/logger-config`
  - `PUT /_api/replication/logger-config`

  Using any of these methods is discouraged from now on as they will be removed in
  future versions of ArangoDB.

* INCOMPATIBLE CHANGE: replication of transactions has changed. Previously, transactions
  were logged on a master in one big block and shipped to a slave in one block, too.
  Now transactions will be logged and replicated as separate entries, allowing transactions
  to be bigger and also ensure replication progress.

  This change also affects the behavior of the `stop` method of the replication applier.
  If the replication applier is now stopped manually using the `stop` method and later
  restarted using the `start` method, any transactions that were unfinished at the
  point of stopping will be aborted on a slave, even if they later commit on the master.

  In ArangoDB 2.2, stopping the replication applier manually should be avoided unless the
  goal is to stop replication permanently or to do a full resync with the master anyway.
  If the replication applier still must be stopped, it should be made sure that the
  slave has fetched and applied all pending operations from a master, and that no
  extra transactions are started on the master before the `stop` command on the slave
  is executed.

  Replication of transactions in ArangoDB 2.2 might also lock the involved collections on
  the slave while a transaction is either committed or aborted on the master and the
  change has been replicated to the slave. This change in behavior may be important for
  slave servers that are used for read-scaling. In order to avoid long lasting collection
  locks on the slave, transactions should be kept small.

  The `_replication` system collection is not used anymore in ArangoDB 2.2 and its usage is
  discouraged.

* INCOMPATIBLE CHANGE: the figures reported by the `collection.figures` method
  now only reflect documents and data contained in the journals and datafiles of
  collections. Documents or deletions contained only in the write-ahead log will
  not influence collection figures until the write-ahead log garbage collection
  kicks in. The figures for a collection might therefore underreport the total
  resource usage of a collection.

  Additionally, the attributes `lastTick` and `uncollectedLogfileEntries` have been
  added to the result of the `figures` operation and the HTTP API method
  `PUT /_api/collection/figures`

* added `insert` method as an alias for `save`. Documents can now be inserted into
  a collection using either method:

      db.test.save({ foo: "bar" });
      db.test.insert({ foo: "bar" });

* added support for data-modification AQL queries

* added AQL keywords `INSERT`, `UPDATE`, `REPLACE` and `REMOVE` (and `WITH`) to
  support data-modification AQL queries.

  Unquoted usage of these keywords for attribute names in AQL queries will likely
  fail in ArangoDB 2.2. If any such attribute name needs to be used in a query, it
  should be enclosed in backticks to indicate the usage of a literal attribute
  name.

  For example, the following query will fail in ArangoDB 2.2 with a parse error:

      FOR i IN foo RETURN i.remove

  and needs to be rewritten like this:

      FOR i IN foo RETURN i.`remove`

* disallow storing of JavaScript objects that contain JavaScript native objects
  of type `Date`, `Function`, `RegExp` or `External`, e.g.

      db.test.save({ foo: /bar/ });
      db.test.save({ foo: new Date() });

  will now print

      Error: <data> cannot be converted into JSON shape: could not shape document

  Previously, objects of these types were silently converted into an empty object
  (i.e. `{ }`).

  To store such objects in a collection, explicitly convert them into strings
  like this:

      db.test.save({ foo: String(/bar/) });
      db.test.save({ foo: String(new Date()) });

* honor startup option `--server.disable-statistics` when deciding whether or not
  to start periodic statistics collection jobs

  Previously, the statistics collection jobs were started even if the server was
  started with the `--server.disable-statistics` flag being set to `true`

* removed startup option `--random.no-seed`

  This option had no effect in previous versions of ArangoDB and was thus removed.

* removed startup option `--database.remove-on-drop`

  This option was used for debugging only.

* removed startup option `--database.force-sync-properties`

  This option is now superfluous as collection properties are now stored in the
  write-ahead log.

* introduced write-ahead log

  All write operations in an ArangoDB server instance are automatically logged
  to the server's write-ahead log. The write-ahead log is a set of append-only
  logfiles, and it is used in case of a crash recovery and for replication.
  Data from the write-ahead log will eventually be moved into the journals or
  datafiles of collections, allowing the server to remove older write-ahead log
  logfiles. Figures of collections will be updated when data are moved from the
  write-ahead log into the journals or datafiles of collections.

  Cross-collection transactions in ArangoDB should benefit considerably by this
  change, as less writes than in previous versions are required to ensure the data
  of multiple collections are atomically and durably committed. All data-modifying
  operations inside transactions (insert, update, remove) will write their
  operations into the write-ahead log directly, making transactions with multiple
  operations also require less physical memory than in previous versions of ArangoDB,
  that required all transaction data to fit into RAM.

  The `_trx` system collection is not used anymore in ArangoDB 2.2 and its usage is
  discouraged.

  The data in the write-ahead log can also be used in the replication context.
  The `_replication` collection that was used in previous versions of ArangoDB to
  store all changes on the server is not used anymore in ArangoDB 2.2. Instead,
  slaves can read from a master's write-ahead log to get informed about most
  recent changes. This removes the need to store data-modifying operations in
  both the actual place and the `_replication` collection.

* removed startup option `--server.disable-replication-logger`

  This option is superfluous in ArangoDB 2.2. There is no dedicated replication
  logger in ArangoDB 2.2. There is now always the write-ahead log, and it is also
  used as the server's replication log. Specifying the startup option
  `--server.disable-replication-logger` will do nothing in ArangoDB 2.2, but the
  option should not be used anymore as it might be removed in a future version.

* changed behavior of replication logger

  There is no dedicated replication logger in ArangoDB 2.2 as there is the
  write-ahead log now. The existing APIs for starting and stopping the replication
  logger still exist in ArangoDB 2.2 for downwards-compatibility, but calling
  the start or stop operations are no-ops in ArangoDB 2.2. When querying the
  replication logger status via the API, the server will always report that the
  replication logger is running. Configuring the replication logger is a no-op
  in ArangoDB 2.2, too. Changing the replication logger configuration has no
  effect. Instead, the write-ahead log configuration can be changed.

* removed MRuby integration for arangod

  ArangoDB had an experimental MRuby integration in some of the publish builds.
  This wasn't continuously developed, and so it has been removed in ArangoDB 2.2.

  This change has led to the following startup options being superfluous:

  - `--ruby.gc-interval`
  - `--ruby.action-directory`
  - `--ruby.modules-path`
  - `--ruby.startup-directory`

  Specifying these startup options will do nothing in ArangoDB 2.2, but the
  options should be avoided from now on as they might be removed in future versions.

* reclaim index memory when last document in collection is deleted

  Previously, deleting documents from a collection did not lead to index sizes being
  reduced. Instead, the already allocated index memory was re-used when a collection
  was refilled.

  Now, index memory for primary indexes and hash indexes is reclaimed instantly when
  the last document from a collection is removed.

* inlined and optimized functions in hash indexes

* added AQL TRANSLATE function

  This function can be used to perform lookups from static lists, e.g.

      LET countryNames = { US: "United States", UK: "United Kingdom", FR: "France" }
      RETURN TRANSLATE("FR", countryNames)

* fixed datafile debugger

* fixed check-version for empty directory

* moved try/catch block to the top of routing chain

* added mountedApp function for foxx-manager

* fixed issue #883: arango 2.1 - when starting multi-machine cluster, UI web
  does not change to cluster overview

* fixed dfdb: should not start any other V8 threads

* cleanup of version-check, added module org/arangodb/database-version,
  added --check-version option

* fixed issue #881: [2.1.0] Bombarded (every 10 sec or so) with
  "WARNING format string is corrupt" when in non-system DB Dashboard

* specialized primary index implementation to allow faster hash table
  rebuilding and reduce lookups in datafiles for the actual value of `_key`.

* issue #862: added `--overwrite` option to arangoimp

* removed number of property lookups for documents during AQL queries that
  access documents

* prevent buffering of long print results in arangosh's and arangod's print
  command

  this change will emit buffered intermediate print results and discard the
  output buffer to quickly deliver print results to the user, and to prevent
  constructing very large buffers for large results

* removed sorting of attribute names for use in a collection's shaper

  sorting attribute names was done on document insert to keep attributes
  of a collection in sorted order for faster comparisons. The sort order
  of attributes was only used in one particular and unlikely case, so it
  was removed. Collections with many different attribute names should
  benefit from this change by faster inserts and slightly less memory usage.

* fixed a bug in arangodump which got the collection name in _from and _to
  attributes of edges wrong (all were "_unknown")

* fixed a bug in arangorestore which did not recognize wrong _from and _to
  attributes of edges

* improved error detection and reporting in arangorestore


v2.1.1 (2014-06-06)
-------------------

* fixed dfdb: should not start any other V8 threads

* signature for collection functions was modified

  The basic change was the substitution of the input parameter of the
  function by an generic options object which can contain multiple
  option parameter of the function.
  Following functions were modified
  remove
  removeBySample
  replace
  replaceBySample
  update
  updateBySample

  Old signature is yet supported but it will be removed in future versions

v2.1.0 (2014-05-29)
-------------------

* implemented upgrade procedure for clusters

* fixed communication issue with agency which prevented reconnect
  after an agent failure

* fixed cluster dashboard in the case that one but not all servers
  in the cluster are down

* fixed a bug with coordinators creating local database objects
  in the wrong order (_system needs to be done first)

* improved cluster dashboard


v2.1.0-rc2 (2014-05-25)
-----------------------

* fixed issue #864: Inconsistent behavior of AQL REVERSE(list) function


v2.1.0-rc1 (XXXX-XX-XX)
-----------------------

* added server-side periodic task management functions:

  - require("org/arangodb/tasks").register(): registers a periodic task
  - require("org/arangodb/tasks").unregister(): unregisters and removes a
    periodic task
  - require("org/arangodb/tasks").get(): retrieves a specific tasks or all
    existing tasks

  the previous undocumented function `internal.definePeriodic` is now
  deprecated and will be removed in a future release.

* decrease the size of some seldom used system collections on creation.

  This will make these collections use less disk space and mapped memory.

* added AQL date functions

* added AQL FLATTEN() list function

* added index memory statistics to `db.<collection>.figures()` function

  The `figures` function will now return a sub-document `indexes`, which lists
  the number of indexes in the `count` sub-attribute, and the total memory
  usage of the indexes in bytes in the `size` sub-attribute.

* added AQL CURRENT_DATABASE() function

  This function returns the current database's name.

* added AQL CURRENT_USER() function

  This function returns the current user from an AQL query. The current user is the
  username that was specified in the `Authorization` HTTP header of the request. If
  authentication is turned off or the query was executed outside a request context,
  the function will return `null`.

* fixed issue #796: Searching with newline chars broken?

  fixed slightly different handling of backslash escape characters in a few
  AQL functions. Now handling of escape sequences should be consistent, and
  searching for newline characters should work the same everywhere

* added OpenSSL version check for configure

  It will report all OpenSSL versions < 1.0.1g as being too old.
  `configure` will only complain about an outdated OpenSSL version but not stop.

* require C++ compiler support (requires g++ 4.8, clang++ 3.4 or Visual Studio 13)

* less string copying returning JSONified documents from ArangoDB, e.g. via
  HTTP GET `/_api/document/<collection>/<document>`

* issue #798: Lower case http headers from arango

  This change allows returning capitalized HTTP headers, e.g.
  `Content-Length` instead of `content-length`.
  The HTTP spec says that headers are case-insensitive, but
  in fact several clients rely on a specific case in response
  headers.
  This change will capitalize HTTP headers if the `X-Arango-Version`
  request header is sent by the client and contains a value of at
  least `20100` (for version 2.1). The default value for the
  compatibility can also be set at server start, using the
  `--server.default-api-compatibility` option.

* simplified usage of `db._createStatement()`

  Previously, the function could not be called with a query string parameter as
  follows:

      db._createStatement(queryString);

  Calling it as above resulted in an error because the function expected an
  object as its parameter. From now on, it's possible to call the function with
  just the query string.

* make ArangoDB not send back a `WWW-Authenticate` header to a client in case the
  client sends the `X-Omit-WWW-Authenticate` HTTP header.

  This is done to prevent browsers from showing their built-in HTTP authentication
  dialog for AJAX requests that require authentication.
  ArangoDB will still return an HTTP 401 (Unauthorized) if the request doesn't
  contain valid credentials, but it will omit the `WWW-Authenticate` header,
  allowing clients to bypass the browser's authentication dialog.

* added REST API method HTTP GET `/_api/job/job-id` to query the status of an
  async job without potentially fetching it from the list of done jobs

* fixed non-intuitive behavior in jobs API: previously, querying the status
  of an async job via the API HTTP PUT `/_api/job/job-id` removed a currently
  executing async job from the list of queryable jobs on the server.
  Now, when querying the result of an async job that is still executing,
  the job is kept in the list of queryable jobs so its result can be fetched
  by a subsequent request.

* use a new data structure for the edge index of an edge collection. This
  improves the performance for the creation of the edge index and in
  particular speeds up removal of edges in graphs. Note however that
  this change might change the order in which edges starting at
  or ending in a vertex are returned. However, this order was never
  guaranteed anyway and it is not sensible to guarantee any particular
  order.

* provide a size hint to edge and hash indexes when initially filling them
  this will lead to less re-allocations when populating these indexes

  this may speed up building indexes when opening an existing collection

* don't requeue identical context methods in V8 threads in case a method is
  already registered

* removed arangod command line option `--database.remove-on-compacted`

* export the sort attribute for graph traversals to the HTTP interface

* add support for arangodump/arangorestore for clusters


v2.0.8 (XXXX-XX-XX)
-------------------

* fixed too-busy iteration over skiplists

  Even when a skiplist query was restricted by a limit clause, the skiplist
  index was queried without the limit. this led to slower-than-necessary
  execution times.

* fixed timeout overflows on 32 bit systems

  this bug has led to problems when select was called with a high timeout
  value (2000+ seconds) on 32bit systems that don't have a forgiving select
  implementation. when the call was made on these systems, select failed
  so no data would be read or sent over the connection

  this might have affected some cluster-internal operations.

* fixed ETCD issues on 32 bit systems

  ETCD was non-functional on 32 bit systems at all. The first call to the
  watch API crashed it. This was because atomic operations worked on data
  structures that were not properly aligned on 32 bit systems.

* fixed issue #848: db.someEdgeCollection.inEdge does not return correct
  value when called the 2nd time after a .save to the edge collection


v2.0.7 (2014-05-05)
-------------------

* issue #839: Foxx Manager missing "unfetch"

* fixed a race condition at startup

  this fixes undefined behavior in case the logger was involved directly at
  startup, before the logger initialization code was called. This should have
  occurred only for code that was executed before the invocation of main(),
  e.g. during ctor calls of statically defined objects.


v2.0.6 (2014-04-22)
-------------------

* fixed issue #835: arangosh doesn't show correct database name



v2.0.5 (2014-04-21)
-------------------

* Fixed a caching problem in IE JS Shell

* added cancelation for async jobs

* upgraded to new gyp for V8

* new Windows installer


v2.0.4 (2014-04-14)
-------------------

* fixed cluster authentication front-end issues for Firefox and IE, there are
  still problems with Chrome


v2.0.3 (2014-04-14)
-------------------

* fixed AQL optimizer bug

* fixed front-end issues

* added password change dialog


v2.0.2 (2014-04-06)
-------------------

* during cluster startup, do not log (somewhat expected) connection errors with
  log level error, but with log level info

* fixed dashboard modals

* fixed connection check for cluster planning front end: firefox does
  not support async:false

* document how to persist a cluster plan in order to relaunch an existing
  cluster later


v2.0.1 (2014-03-31)
-------------------

* make ArangoDB not send back a `WWW-Authenticate` header to a client in case the
  client sends the `X-Omit-WWW-Authenticate` HTTP header.

  This is done to prevent browsers from showing their built-in HTTP authentication
  dialog for AJAX requests that require authentication.
  ArangoDB will still return an HTTP 401 (Unauthorized) if the request doesn't
  contain valid credentials, but it will omit the `WWW-Authenticate` header,
  allowing clients to bypass the browser's authentication dialog.

* fixed isses in arango-dfdb:

  the dfdb was not able to unload certain system collections, so these couldn't be
  inspected with the dfdb sometimes. Additionally, it did not truncate corrupt
  markers from datafiles under some circumstances

* added `changePassword` attribute for users

* fixed non-working "save" button in collection edit view of web interface
  clicking the save button did nothing. one had to press enter in one of the input
  fields to send modified form data

* fixed V8 compile error on MacOS X

* prevent `body length: -9223372036854775808` being logged in development mode for
  some Foxx HTTP responses

* fixed several bugs in web interface dashboard

* fixed issue #783: coffee script not working in manifest file

* fixed issue #783: coffee script not working in manifest file

* fixed issue #781: Cant save current query from AQL editor ui

* bumped version in `X-Arango-Version` compatibility header sent by arangosh and other
  client tools from `1.5` to `2.0`.

* fixed startup options for arango-dfdb, added details option for arango-dfdb

* fixed display of missing error messages and codes in arangosh

* when creating a collection via the web interface, the collection type was always
  "document", regardless of the user's choice


v2.0.0 (2014-03-10)
-------------------

* first 2.0 release


v2.0.0-rc2 (2014-03-07)
-----------------------

* fixed cluster authorization


v2.0.0-rc1 (2014-02-28)
-----------------------

* added sharding :-)

* added collection._dbName attribute to query the name of the database from a collection

  more detailed documentation on the sharding and cluster features can be found in the user
  manual, section **Sharding**

* INCOMPATIBLE CHANGE: using complex values in AQL filter conditions with operators other
  than equality (e.g. >=, >, <=, <) will disable usage of skiplist indexes for filter
  evaluation.

  For example, the following queries will be affected by change:

      FOR doc IN docs FILTER doc.value < { foo: "bar" } RETURN doc
      FOR doc IN docs FILTER doc.value >= [ 1, 2, 3 ] RETURN doc

  The following queries will not be affected by the change:

      FOR doc IN docs FILTER doc.value == 1 RETURN doc
      FOR doc IN docs FILTER doc.value == "foo" RETURN doc
      FOR doc IN docs FILTER doc.value == [ 1, 2, 3 ] RETURN doc
      FOR doc IN docs FILTER doc.value == { foo: "bar" } RETURN doc

* INCOMPATIBLE CHANGE: removed undocumented method `collection.saveOrReplace`

  this feature was never advertised nor documented nor tested.

* INCOMPATIBLE CHANGE: removed undocumented REST API method `/_api/simple/BY-EXAMPLE-HASH`

  this feature was never advertised nor documented nor tested.

* added explicit startup parameter `--server.reuse-address`

  This flag can be used to control whether sockets should be acquired with the SO_REUSEADDR
  flag.

  Regardless of this setting, sockets on Windows are always acquired using the
  SO_EXCLUSIVEADDRUSE flag.

* removed undocumented REST API method GET `/_admin/database-name`

* added user validation API at POST `/_api/user/<username>`

* slightly improved users management API in `/_api/user`:

  Previously, when creating a new user via HTTP POST, the username needed to be
  passed in an attribute `username`. When users were returned via this API,
  the usernames were returned in an attribute named `user`. This was slightly
  confusing and was changed in 2.0 as follows:

  - when adding a user via HTTP POST, the username can be specified in an attribute
  `user`. If this attribute is not used, the API will look into the attribute `username`
  as before and use that value.
  - when users are returned via HTTP GET, the usernames are still returned in an
    attribute `user`.

  This change should be fully downwards-compatible with the previous version of the API.

* added AQL SLICE function to extract slices from lists

* made module loader more node compatible

* the startup option `--javascript.package-path` for arangosh is now deprecated and does
  nothing. Using it will not cause an error, but the option is ignored.

* added coffee script support

* Several UI improvements.

* Exchanged icons in the graphviewer toolbar

* always start networking and HTTP listeners when starting the server (even in
  console mode)

* allow vertex and edge filtering with user-defined functions in TRAVERSAL,
  TRAVERSAL_TREE and SHORTEST_PATH AQL functions:

      // using user-defined AQL functions for edge and vertex filtering
      RETURN TRAVERSAL(friends, friendrelations, "friends/john", "outbound", {
        followEdges: "myfunctions::checkedge",
        filterVertices: "myfunctions::checkvertex"
      })

      // using the following custom filter functions
      var aqlfunctions = require("org/arangodb/aql/functions");
      aqlfunctions.register("myfunctions::checkedge", function (config, vertex, edge, path) {
        return (edge.type !== 'dislikes'); // don't follow these edges
      }, false);

      aqlfunctions.register("myfunctions::checkvertex", function (config, vertex, path) {
        if (vertex.isDeleted || ! vertex.isActive) {
          return [ "prune", "exclude" ]; // exclude these and don't follow them
        }
        return [ ]; // include everything else
      }, false);

* fail if invalid `strategy`, `order` or `itemOrder` attribute values
  are passed to the AQL TRAVERSAL function. Omitting these attributes
  is not considered an error, but specifying an invalid value for any
  of these attributes will make an AQL query fail.

* issue #751: Create database through API should return HTTP status code 201

  By default, the server now returns HTTP 201 (created) when creating a new
  database successfully. To keep compatibility with older ArangoDB versions, the
  startup parameter `--server.default-api-compatibility` can be set to a value
  of `10400` to indicate API compatibility with ArangoDB 1.4. The compatibility
  can also be enforced by setting the `X-Arango-Version` HTTP header in a
  client request to this API on a per-request basis.

* allow direct access from the `db` object to collections whose names start
  with an underscore (e.g. db._users).

  Previously, access to such collections via the `db` object was possible from
  arangosh, but not from arangod (and thus Foxx and actions). The only way
  to access such collections from these places was via the `db._collection(<name>)`
  workaround.

* allow `\n` (as well as `\r\n`) as line terminator in batch requests sent to
  `/_api/batch` HTTP API.

* use `--data-binary` instead of `--data` parameter in generated cURL examples

* issue #703: Also show path of logfile for fm.config()

* issue #675: Dropping a collection used in "graph" module breaks the graph

* added "static" Graph.drop() method for graphs API

* fixed issue #695: arangosh server.password error

* use pretty-printing in `--console` mode by default

* simplified ArangoDB startup options

  Some startup options are now superfluous or their usage is simplified. The
  following options have been changed:

  * `--javascript.modules-path`: this option has been removed. The modules paths
    are determined by arangod and arangosh automatically based on the value of
    `--javascript.startup-directory`.

    If the option is set on startup, it is ignored so startup will not abort with
    an error `unrecognized option`.

  * `--javascript.action-directory`: this option has been removed. The actions
    directory is determined by arangod automatically based on the value of
    `--javascript.startup-directory`.

    If the option is set on startup, it is ignored so startup will not abort with
    an error `unrecognized option`.

  * `--javascript.package-path`: this option is still available but it is not
    required anymore to set the standard package paths (e.g. `js/npm`). arangod
    will automatically use this standard package path regardless of whether it
    was specified via the options.

    It is possible to use this option to add additional package paths to the
    standard value.

  Configuration files included with arangod are adjusted accordingly.

* layout of the graphs tab adapted to better fit with the other tabs

* database selection is moved to the bottom right corner of the web interface

* removed priority queue index type

  this feature was never advertised nor documented nor tested.

* display internal attributes in document source view of web interface

* removed separate shape collections

  When upgrading to ArangoDB 2.0, existing collections will be converted to include
  shapes and attribute markers in the datafiles instead of using separate files for
  shapes.

  When a collection is converted, existing shapes from the SHAPES directory will
  be written to a new datafile in the collection directory, and the SHAPES directory
  will be removed afterwards.

  This saves up to 2 MB of memory and disk space for each collection
  (savings are higher, the less different shapes there are in a collection).
  Additionally, one less file descriptor per opened collection will be used.

  When creating a new collection, the amount of sync calls may be reduced. The same
  may be true for documents with yet-unknown shapes. This may help performance
  in these cases.

* added AQL functions `NTH` and `POSITION`

* added signal handler for arangosh to save last command in more cases

* added extra prompt placeholders for arangosh:
  - `%e`: current endpoint
  - `%u`: current user

* added arangosh option `--javascript.gc-interval` to control amount of
  garbage collection performed by arangosh

* fixed issue #651: Allow addEdge() to take vertex ids in the JS library

* removed command-line option `--log.format`

  In previous versions, this option did not have an effect for most log messages, so
  it got removed.

* removed C++ logger implementation

  Logging inside ArangoDB is now done using the LOG_XXX() macros. The LOGGER_XXX()
  macros are gone.

* added collection status "loading"


v1.4.16 (XXXX-XX-XX)
--------------------

* fixed too eager datafile deletion

  this issue could have caused a crash when the compaction had marked datafiles as obsolete
  and they were removed while "old" temporary query results still pointed to the old datafile
  positions

* fixed issue #826: Replication fails when a collection's configuration changes


v1.4.15 (2014-04-19)
--------------------

* bugfix for AQL query optimizer

  the following type of query was too eagerly optimized, leading to errors in code-generation:

      LET a = (FOR i IN [] RETURN i) LET b = (FOR i IN [] RETURN i) RETURN 1

  the problem occurred when both lists in the subqueries were empty. In this case invalid code
  was generated and the query couldn't be executed.


v1.4.14 (2014-04-05)
--------------------

* fixed race conditions during shape / attribute insertion

  A race condition could have led to spurious `cannot find attribute #xx` or
  `cannot find shape #xx` (where xx is a number) warning messages being logged
  by the server. This happened when a new attribute was inserted and at the same
  time was queried by another thread.

  Also fixed a race condition that may have occurred when a thread tried to
  access the shapes / attributes hash tables while they were resized. In this
  cases, the shape / attribute may have been hashed to a wrong slot.

* fixed a memory barrier / cpu synchronization problem with libev, affecting
  Windows with Visual Studio 2013 (probably earlier versions are affected, too)

  The issue is described in detail here:
  http://lists.schmorp.de/pipermail/libev/2014q1/002318.html


v1.4.13 (2014-03-14)
--------------------

* added diagnostic output for Foxx application upload

* allow dump & restore from ArangoDB 1.4 with an ArangoDB 2.0 server

* allow startup options `temp-path` and `default-language` to be specified from the arangod
  configuration file and not only from the command line

* fixed too eager compaction

  The compaction will now wait for several seconds before trying to re-compact the same
  collection. Additionally, some other limits have been introduced for the compaction.


v1.4.12 (2014-03-05)
--------------------

* fixed display bug in web interface which caused the following problems:
  - documents were displayed in web interface as being empty
  - document attributes view displayed many attributes with content "undefined"
  - document source view displayed many attributes with name "TYPEOF" and value "undefined"
  - an alert popping up in the browser with message "Datatables warning..."

* re-introduced old-style read-write locks to supports Windows versions older than
  Windows 2008R2 and Windows 7. This should re-enable support for Windows Vista and
  Windows 2008.


v1.4.11 (2014-02-27)
--------------------

* added SHORTEST_PATH AQL function

  this calculates the shortest paths between two vertices, using the Dijkstra
  algorithm, employing a min-heap

  By default, ArangoDB does not know the distance between any two vertices and
  will use a default distance of 1. A custom distance function can be registered
  as an AQL user function to make the distance calculation use any document
  attributes or custom logic:

      RETURN SHORTEST_PATH(cities, motorways, "cities/CGN", "cities/MUC", "outbound", {
        paths: true,
        distance: "myfunctions::citydistance"
      })

      // using the following custom distance function
      var aqlfunctions = require("org/arangodb/aql/functions");
      aqlfunctions.register("myfunctions::distance", function (config, vertex1, vertex2, edge) {
        return Math.sqrt(Math.pow(vertex1.x - vertex2.x) + Math.pow(vertex1.y - vertex2.y));
      }, false);

* fixed bug in Graph.pathTo function

* fixed small memleak in AQL optimizer

* fixed access to potentially uninitialized variable when collection had a cap constraint


v1.4.10 (2014-02-21)
--------------------

* fixed graph constructor to allow graph with some parameter to be used

* added node.js "events" and "stream"

* updated npm packages

* added loading of .json file

* Fixed http return code in graph api with waitForSync parameter.

* Fixed documentation in graph, simple and index api.

* removed 2 tests due to change in ruby library.

* issue #756: set access-control-expose-headers on CORS response

  the following headers are now whitelisted by ArangoDB in CORS responses:
  - etag
  - content-encoding
  - content-length
  - location
  - server
  - x-arango-errors
  - x-arango-async-id


v1.4.9 (2014-02-07)
-------------------

* return a document's current etag in response header for HTTP HEAD requests on
  documents that return an HTTP 412 (precondition failed) error. This allows
  retrieving the document's current revision easily.

* added AQL function `SKIPLIST` to directly access skiplist indexes from AQL

  This is a shortcut method to use a skiplist index for retrieving specific documents in
  indexed order. The function capability is rather limited, but it may be used
  for several cases to speed up queries. The documents are returned in index order if
  only one condition is used.

      /* return all documents with mycollection.created > 12345678 */
      FOR doc IN SKIPLIST(mycollection, { created: [[ '>', 12345678 ]] })
        RETURN doc

      /* return first document with mycollection.created > 12345678 */
      FOR doc IN SKIPLIST(mycollection, { created: [[ '>', 12345678 ]] }, 0, 1)
        RETURN doc

      /* return all documents with mycollection.created between 12345678 and 123456790 */
      FOR doc IN SKIPLIST(mycollection, { created: [[ '>', 12345678 ], [ '<=', 123456790 ]] })
        RETURN doc

      /* return all documents with mycollection.a equal 1 and .b equal 2 */
      FOR doc IN SKIPLIST(mycollection, { a: [[ '==', 1 ]], b: [[ '==', 2 ]] })
        RETURN doc

  The function requires a skiplist index with the exact same attributes to
  be present on the specified collection. All attributes present in the skiplist
  index must be specified in the conditions specified for the `SKIPLIST` function.
  Attribute declaration order is important, too: attributes must be specified in the
  same order in the condition as they have been declared in the skiplist index.

* added command-line option `--server.disable-authentication-unix-sockets`

  with this option, authentication can be disabled for all requests coming
  in via UNIX domain sockets, enabling clients located on the same host as
  the ArangoDB server to connect without authentication.
  Other connections (e.g. TCP/IP) are not affected by this option.

  The default value for this option is `false`.
  Note: this option is only supported on platforms that support Unix domain
  sockets.

* call global arangod instance destructor on shutdown

* issue #755: TRAVERSAL does not use strategy, order and itemOrder options

  these options were not honored when configuring a traversal via the AQL
  TRAVERSAL function. Now, these options are used if specified.

* allow vertex and edge filtering with user-defined functions in TRAVERSAL,
  TRAVERSAL_TREE and SHORTEST_PATH AQL functions:

      // using user-defined AQL functions for edge and vertex filtering
      RETURN TRAVERSAL(friends, friendrelations, "friends/john", "outbound", {
        followEdges: "myfunctions::checkedge",
        filterVertices: "myfunctions::checkvertex"
      })

      // using the following custom filter functions
      var aqlfunctions = require("org/arangodb/aql/functions");
      aqlfunctions.register("myfunctions::checkedge", function (config, vertex, edge, path) {
        return (edge.type !== 'dislikes'); // don't follow these edges
      }, false);

      aqlfunctions.register("myfunctions::checkvertex", function (config, vertex, path) {
        if (vertex.isDeleted || ! vertex.isActive) {
          return [ "prune", "exclude" ]; // exclude these and don't follow them
        }
        return [ ]; // include everything else
      }, false);

* issue #748: add vertex filtering to AQL's TRAVERSAL[_TREE]() function


v1.4.8 (2014-01-31)
-------------------

* install foxx apps in the web interface

* fixed a segfault in the import API


v1.4.7 (2014-01-23)
-------------------

* issue #744: Add usage example arangoimp from Command line

* issue #738: added __dirname, __filename pseudo-globals. Fixes #733. (@by pluma)

* mount all Foxx applications in system apps directory on startup


v1.4.6 (2014-01-20)
-------------------

* issue #736: AQL function to parse collection and key from document handle

* added fm.rescan() method for Foxx-Manager

* fixed issue #734: foxx cookie and route problem

* added method `fm.configJson` for arangosh

* include `startupPath` in result of API `/_api/foxx/config`


v1.4.5 (2014-01-15)
-------------------

* fixed issue #726: Alternate Windows Install Method

* fixed issue #716: dpkg -P doesn't remove everything

* fixed bugs in description of HTTP API `_api/index`

* fixed issue #732: Rest API GET revision number

* added missing documentation for several methods in HTTP API `/_api/edge/...`

* fixed typos in description of HTTP API `_api/document`

* defer evaluation of AQL subqueries and logical operators (lazy evaluation)

* Updated font in WebFrontend, it now contains a version that renders properly on Windows

* generally allow function return values as call parameters to AQL functions

* fixed potential deadlock in global context method execution

* added override file "arangod.conf.local" (and co)


v1.4.4 (2013-12-24)
-------------------

* uid and gid are now set in the scripts, there is no longer a separate config file for
  arangod when started from a script

* foxx-manager is now an alias for arangosh

* arango-dfdb is now an alias for arangod, moved from bin to sbin

* changed from readline to linenoise for Windows

* added --install-service and --uninstall-service for Windows

* removed --daemon and --supervisor for Windows

* arangosh and arangod now uses the config-file which maps the binary name, i. e. if you
  rename arangosh to foxx-manager it will use the config file foxx-manager.conf

* fixed lock file for Windows

* fixed issue #711, #687: foxx-manager throws internal errors

* added `--server.ssl-protocol` option for client tools
  this allows connecting from arangosh, arangoimp, arangoimp etc. to an ArangoDB
  server that uses a non-default value for `--server.ssl-protocol`. The default
  value for the SSL protocol is 4 (TLSv1). If the server is configured to use a
  different protocol, it was not possible to connect to it with the client tools.

* added more detailed request statistics

  This adds the number of async-executed HTTP requests plus the number of HTTP
  requests per individual HTTP method type.

* added `--force` option for arangorestore
  this option allows continuing a restore operation even if the server reports errors
  in the middle of the restore operation

* better error reporting for arangorestore
  in case the server returned an HTTP error, arangorestore previously reported this
  error as `internal error` without any details only. Now server-side errors are
  reported by arangorestore with the server's error message

* include more system collections in dumps produced by arangodump
  previously some system collections were intentionally excluded from dumps, even if the
  dump was run with `--include-system-collections`. for example, the collections `_aal`,
  `_modules`, `_routing`, and `_users` were excluded. This makes sense in a replication
  context but not always in a dump context.
  When specifying `--include-system-collections`, arangodump will now include the above-
  mentioned collections in the dump, too. Some other system collections are still excluded
  even when the dump is run with `--include-system-collections`, for example `_replication`
  and `_trx`.

* fixed issue #701: ArangoStatement undefined in arangosh

* fixed typos in configuration files


v1.4.3 (2013-11-25)
-------------------

* fixed a segfault in the AQL optimizer, occurring when a constant non-list value was
  used on the right-hand side of an IN operator that had a collection attribute on the
  left-hand side

* issue #662:

  Fixed access violation errors (crashes) in the Windows version, occurring under some
  circumstances when accessing databases with multiple clients in parallel

* fixed issue #681: Problem with ArchLinux PKGBUILD configuration


v1.4.2 (2013-11-20)
-------------------

* fixed issue #669: Tiny documentation update

* ported Windows version to use native Windows API SRWLocks (slim read-write locks)
  and condition variables instead of homemade versions

  MSDN states the following about the compatibility of SRWLocks and Condition Variables:

      Minimum supported client:
      Windows Server 2008 [desktop apps | Windows Store apps]

      Minimum supported server:
      Windows Vista [desktop apps | Windows Store apps]

* fixed issue #662: ArangoDB on Windows hanging

  This fixes a deadlock issue that occurred on Windows when documents were written to
  a collection at the same time when some other thread tried to drop the collection.

* fixed file-based logging in Windows

  the logger complained on startup if the specified log file already existed

* fixed startup of server in daemon mode (`--daemon` startup option)

* fixed a segfault in the AQL optimizer

* issue #671: Method graph.measurement does not exist

* changed Windows condition variable implementation to use Windows native
  condition variables

  This is an attempt to fix spurious Windows hangs as described in issue #662.

* added documentation for JavaScript traversals

* added --code-page command-line option for Windows version of arangosh

* fixed a problem when creating edges via the web interface.

  The problem only occurred if a collection was created with type "document
  collection" via the web interface, and afterwards was dropped and re-created
  with type "edge collection". If the web interface page was not reloaded,
  the old collection type (document) was cached, making the subsequent creation
  of edges into the (seeming-to-be-document) collection fail.

  The fix is to not cache the collection type in the web interface. Users of
  an older version of the web interface can reload the collections page if they
  are affected.

* fixed a caching problem in arangosh: if a collection was created using the web
  interface, and then removed via arangosh, arangosh did not actually drop the
  collection due to caching.

  Because the `drop` operation was not carried out, this caused misleading error
  messages when trying to re-create the collection (e.g. `cannot create collection:
  duplicate name`).

* fixed ALT-introduced characters for arangosh console input on Windows

  The Windows readline port was not able to handle characters that are built
  using CTRL or ALT keys. Regular characters entered using the CTRL or ALT keys
  were silently swallowed and not passed to the terminal input handler.

  This did not seem to cause problems for the US keyboard layout, but was a
  severe issue for keyboard layouts that require the ALT (or ALT-GR) key to
  construct characters. For example, entering the character `{` with a German
  keyboard layout requires pressing ALT-GR + 9.

* fixed issue #665: Hash/skiplist combo madness bit my ass

  this fixes a problem with missing/non-deterministic rollbacks of inserts in
  case of a unique constraint violation into a collection with multiple secondary
  indexes (with at least one of them unique)

* fixed issue #664: ArangoDB installer on Windows requires drive c:

* partly fixed issue #662: ArangoDB on Windows hanging

  This fixes dropping databases on Windows. In previous 1.4 versions on Windows,
  one shape collection file was not unloaded and removed when dropping a database,
  leaving one directory and one shape collection file in the otherwise-dropped
  database directory.

* fixed issue #660: updated documentation on indexes


v1.4.1 (2013-11-08)
-------------------

* performance improvements for skip-list deletes


v1.4.1-rc1 (2013-11-07)
-----------------------

* fixed issue #635: Web-Interface should have a "Databases" Menu for Management

* fixed issue #624: Web-Interface is missing a Database selector

* fixed segfault in bitarray query

* fixed issue #656: Cannot create unique index through web interface

* fixed issue #654: bitarray index makes server down

* fixed issue #653: Slow query

* fixed issue #650: Randomness of any() should be improved

* made AQL `DOCUMENT()` function polymorphic and work with just one parameter.

  This allows using the `DOCUMENT` function like this:

      DOCUMENT('users/john')
      DOCUMENT([ 'users/john', 'users/amy' ])

  in addition to the existing use cases:

      DOCUMENT(users, 'users/john')
      DOCUMENT(users, 'john')
      DOCUMENT(users, [ 'users/john' ])
      DOCUMENT(users, [ 'users/john', 'users/amy' ])
      DOCUMENT(users, [ 'john', 'amy' ])

* simplified usage of ArangoDB batch API

  It is not necessary anymore to send the batch boundary in the HTTP `Content-Type`
  header. Previously, the batch API expected the client to send a Content-Type header
  of`multipart/form-data; boundary=<some boundary value>`. This is still supported in
  ArangoDB 2.0, but clients can now also omit this header. If the header is not
  present in a client request, ArangoDB will ignore the request content type and
  read the MIME boundary from the beginning of the request body.

  This also allows using the batch API with the Swagger "Try it out" feature (which is
  not too good at sending a different or even dynamic content-type request header).

* added API method GET `/_api/database/user`

  This returns the list of databases a specific user can see without changing the
  username/passwd.

* issue #424: Documentation about IDs needs to be upgraded


v1.4.0 (2013-10-29)
-------------------

* fixed issue #648: /batch API is missing from Web Interface API Documentation (Swagger)

* fixed issue #647: Icon tooltips missing

* fixed issue #646: index creation in web interface

* fixed issue #645: Allow jumping from edge to linked vertices

* merged PR for issue #643: Some minor corrections and a link to "Downloads"

* fixed issue #642: Completion of error handling

* fixed issue #639: compiling v1.4 on maverick produces warnings on -Wstrict-null-sentinel

* fixed issue #634: Web interface bug: Escape does not always propagate

* fixed issue #620: added startup option `--server.default-api-compatibility`

  This adds the following changes to the ArangoDB server and clients:
  - the server provides a new startup option `--server.default-api-compatibility`.
    This option can be used to determine the compatibility of (some) server API
    return values. The value for this parameter is a server version number,
    calculated as follows: `10000 * major + 100 * minor` (e.g. `10400` for ArangoDB
    1.3). The default value is `10400` (1.4), the minimum allowed value is `10300`
    (1.3).

    When setting this option to a value lower than the current server version,
    the server might respond with old-style results to "old" clients, increasing
    compatibility with "old" (non-up-to-date) clients.

  - the server will on each incoming request check for an HTTP header
    `x-arango-version`. Clients can optionally set this header to the API
    version number they support. For example, if a client sends the HTTP header
    `x-arango-version: 10300`, the server will pick this up and might send ArangoDB
    1.3-style responses in some situations.

    Setting either the startup parameter or using the HTTP header (or both) allows
    running "old" clients with newer versions of ArangoDB, without having to adjust
    the clients too much.

  - the `location` headers returned by the server for the APIs `/_api/document/...`
    and `/_api/collection/...` will have different values depending on the used API
    version. If the API compatibility is `10300`, the `location` headers returned
    will look like this:

        location: /_api/document/....

    whereas when an API compatibility of `10400` or higher is used, the `location`
    headers will look like this:

        location: /_db/<database name>/_api/document/...

  Please note that even in the presence of this, old API versions still may not
  be supported forever by the server.

* fixed issue #643: Some minor corrections and a link to "Downloads" by @frankmayer

* started issue #642: Completion of error handling

* fixed issue #639: compiling v1.4 on maverick produces warnings on
  -Wstrict-null-sentinel

* fixed issue #621: Standard Config needs to be fixed

* added function to manage indexes (web interface)

* improved server shutdown time by signaling shutdown to applicationserver,
  logging, cleanup and compactor threads

* added foxx-manager `replace` command

* added foxx-manager `installed` command (a more intuitive alias for `list`)

* fixed issue #617: Swagger API is missing '/_api/version'

* fixed issue #615: Swagger API: Some commands have no parameter entry forms

* fixed issue #614: API : Typo in : Request URL /_api/database/current

* fixed issue #609: Graph viz tool - different background color

* fixed issue #608: arangosh config files - eventually missing in the manual

* fixed issue #607: Admin interface: no core documentation

* fixed issue #603: Aardvark Foxx App Manager

* fixed a bug in type-mapping between AQL user functions and the AQL layer

  The bug caused errors like the following when working with collection documents
  in an AQL user function:

      TypeError: Cannot assign to read only property '_id' of #<ShapedJson>

* create less system collections when creating a new database

  This is achieved by deferring collection creation until the collections are actually
  needed by ArangoDB. The following collections are affected by the change:
  - `_fishbowl`
  - `_structures`


v1.4.0-beta2 (2013-10-14)
-------------------------

* fixed compaction on Windows

  The compaction on Windows did not ftruncate the cleaned datafiles to a smaller size.
  This has been fixed so not only the content of the files is cleaned but also files
  are re-created with potentially smaller sizes.

* only the following system collections will be excluded from replication from now on:
  - `_replication`
  - `_trx`
  - `_users`
  - `_aal`
  - `_fishbowl`
  - `_modules`
  - `_routing`

  Especially the following system collections will now be included in replication:
  - `_aqlfunctions`
  - `_graphs`

  In previous versions of ArangoDB, all system collections were excluded from the
  replication.

  The change also caused a change in the replication logger and applier:
  in previous versions of ArangoDB, only a collection's id was logged for an operation.
  This has not caused problems for non-system collections but for system collections
  there ids might differ. In addition to a collection id ArangoDB will now also log the
  name of a collection for each replication event.

  The replication applier will now look for the collection name attribute in logged
  events preferably.

* added database selection to arango-dfdb

* provide foxx-manager, arangodump, and arangorestore in Windows build

* ArangoDB 1.4 will refuse to start if option `--javascript.app-path` is not set.

* added startup option `--server.allow-method-override`

  This option can be set to allow overriding the HTTP request method in a request using
  one of the following custom headers:

  - x-http-method-override
  - x-http-method
  - x-method-override

  This allows bypassing proxies and tools that would otherwise just let certain types of
  requests pass. Enabling this option may impose a security risk, so it should only be
  used in very controlled environments.

  The default value for this option is `false` (no method overriding allowed).

* added "details" URL parameter for bulk import API

  Setting the `details` URL parameter to `true` in a call to POST `/_api/import` will make
  the import return details about non-imported documents in the `details` attribute. If
  `details` is `false` or omitted, no `details` attribute will be present in the response.
  This is the same behavior that previous ArangoDB versions exposed.

* added "complete" option for bulk import API

  Setting the `complete` URL parameter to `true` in a call to POST `/_api/import` will make
  the import completely fail if at least one of documents cannot be imported successfully.

  It defaults to `false`, which will make ArangoDB continue importing the other documents
  from the import even if some documents cannot be imported. This is the same behavior that
  previous ArangoDB versions exposed.

* added missing swagger documentation for `/_api/log`

* calling `/_api/logs` (or `/_admin/logs`) is only permitted from the `_system` database now.

  Calling this API method for/from other database will result in an HTTP 400.

' ported fix from https://github.com/novus/nvd3/commit/0894152def263b8dee60192f75f66700cea532cc

  This prevents JavaScript errors from occurring in Chrome when in the admin interface,
  section "Dashboard".

* show current database name in web interface (bottom right corner)

* added missing documentation for /_api/import in swagger API docs

* allow specification of database name for replication sync command replication applier

  This allows syncing from a master database with a different name than the slave database.

* issue #601: Show DB in prompt

  arangosh now displays the database name as part of the prompt by default.

  Can change the prompt by using the `--prompt` option, e.g.

      > arangosh --prompt "my db is named \"%d\"> "


v1.4.0-beta1 (2013-10-01)
-------------------------

* make the Foxx manager use per-database app directories

  Each database now has its own subdirectory for Foxx applications. Each database
  can thus use different Foxx applications if required. A Foxx app for a specific
  database resides in `<app-path>/databases/<database-name>/<app-name>`.

  System apps are shared between all databases. They reside in `<app-path>/system/<app-name>`.

* only trigger an engine reset in development mode for URLs starting with `/dev/`

  This prevents ArangoDB from reloading all Foxx applications when it is not
  actually necessary.

* changed error code from 10 (bad parameter) to 1232 (invalid key generator) for
  errors that are due to an invalid key generator specification when creating a new
  collection

* automatic detection of content-type / mime-type for Foxx assets based on filenames,
  added possibility to override auto detection

* added endpoint management API at `/_api/endpoint`

* changed HTTP return code of PUT `/_api/cursor` from 400 to 404 in case a
  non-existing cursor is referred to

* issue #360: added support for asynchronous requests

  Incoming HTTP requests with the headers `x-arango-async: true` or
  `x-arango-async: store` will be answered by the server instantly with a generic
  HTTP 202 (Accepted) response.

  The actual requests will be queued and processed by the server asynchronously,
  allowing the client to continue sending other requests without waiting for the
  server to process the actually requested operation.

  The exact point in time when a queued request is executed is undefined. If an
  error occurs during execution of an asynchronous request, the client will not
  be notified by the server.

  The maximum size of the asynchronous task queue can be controlled using the new
  option `--scheduler.maximal-queue-size`. If the queue contains this many number of
  tasks and a new asynchronous request comes in, the server will reject it with an
  HTTP 500 (internal server error) response.

  Results of incoming requests marked with header `x-arango-async: true` will be
  discarded by the server immediately. Clients have no way of accessing the result
  of such asynchronously executed request. This is just _fire and forget_.

  To later retrieve the result of an asynchronously executed request, clients can
  mark a request with the header `x-arango-async: keep`. This makes the server
  store the result of the request in memory until explicitly fetched by a client
  via the `/_api/job` API. The `/_api/job` API also provides methods for basic
  inspection of which pending or already finished requests there are on the server,
  plus ways for garbage collecting unneeded results.

* Added new option `--scheduler.maximal-queue-size`.

* issue #590: Manifest Lint

* added data dump and restore tools, arangodump and arangorestore.

  arangodump can be used to create a logical dump of an ArangoDB database, or
  just dedicated collections. It can be used to dump both a collection's structure
  (properties and indexes) and data (documents).

  arangorestore can be used to restore data from a dump created with arangodump.
  arangorestore currently does not re-create any indexes, and doesn't yet handle
  referenced documents in edges properly when doing just partial restores.
  This will be fixed until 1.4 stable.

* introduced `--server.database` option for arangosh, arangoimp, and arangob.

  The option allows these client tools to use a certain database for their actions.
  In arangosh, the current database can be switched at any time using the command

      db._useDatabase(<name>);

  When no database is specified, all client tools will assume they should use the
  default database `_system`. This is done for downwards-compatibility reasons.

* added basic multi database support (alpha)

  New databases can be created using the REST API POST `/_api/database` and the
  shell command `db._createDatabase(<name>)`.

  The default database in ArangoDB is called `_system`. This database is always
  present and cannot be deleted by the user. When an older version of ArangoDB is
  upgraded to 1.4, the previously only database will automatically become the
  `_system` database.

  New databases can be created with the above commands, and can be deleted with the
  REST API DELETE `/_api/database/<name>` or the shell command `db._dropDatabase(<name>);`.

  Deleting databases is still unstable in ArangoDB 1.4 alpha and might crash the
  server. This will be fixed until 1.4 stable.

  To access a specific database via the HTTP REST API, the `/_db/<name>/` prefix
  can be used in all URLs. ArangoDB will check if an incoming request starts with
  this prefix, and will automatically pick the database name from it. If the prefix
  is not there, ArangoDB will assume the request is made for the default database
  (`_system`). This is done for downwards-compatibility reasons.

  That means, the following URL pathnames are logically identical:

      /_api/document/mycollection/1234
      /_db/_system/document/mycollection/1234

  To access a different database (e.g. `test`), the URL pathname would look like this:

      /_db/test/document/mycollection/1234

  New databases can also be created and existing databases can only be dropped from
  within the default database (`_system`). It is not possible to drop the `_system`
  database itself.

  Cross-database operations are unintended and unsupported. The intention of the
  multi-database feature is to have the possibility to have a few databases managed
  by ArangoDB in parallel, but to only access one database at a time from a connection
  or a request.

  When accessing the web interface via the URL pathname `/_admin/html/` or `/_admin/aardvark`,
  the web interface for the default database (`_system`) will be displayed.
  To access the web interface for a different database, the database name can be
  put into the URLs as a prefix, e.g. `/_db/test/_admin/html` or
  `/_db/test/_admin/aardvark`.

  All internal request handlers and also all user-defined request handlers and actions
  (including Foxx) will only get to see the unprefixed URL pathnames (i.e. excluding
  any database name prefix). This is to ensure downwards-compatibility.

  To access the name of the requested database from any action (including Foxx), use
  use `req.database`.

  For example, when calling the URL `/myapp/myaction`, the content of `req.database`
  will be `_system` (the default database because no database got specified) and the
  content of `req.url` will be `/myapp/myaction`.

  When calling the URL `/_db/test/myapp/myaction`, the content of `req.database` will be
  `test`, and the content of `req.url` will still be `/myapp/myaction`.

* Foxx now excludes files starting with . (dot) when bundling assets

  This mitigates problems with editor swap files etc.

* made the web interface a Foxx application

  This change caused the files for the web interface to be moved from `html/admin` to
  `js/apps/aardvark` in the file system.

  The base URL for the admin interface changed from `_admin/html/index.html` to
  `_admin/aardvark/index.html`.

  The "old" redirection to `_admin/html/index.html` will now produce a 404 error.

  When starting ArangoDB with the `--upgrade` option, this will automatically be remedied
  by putting in a redirection from `/` to `/_admin/aardvark/index.html`, and from
  `/_admin/html/index.html` to `/_admin/aardvark/index.html`.

  This also obsoletes the following configuration (command-line) options:
  - `--server.admin-directory`
  - `--server.disable-admin-interface`

  when using these now obsolete options when the server is started, no error is produced
  for downwards-compatibility.

* changed User-Agent value sent by arangoimp, arangosh, and arangod from "VOC-Agent" to
  "ArangoDB"

* changed journal file creation behavior as follows:

  Previously, a journal file for a collection was always created when a collection was
  created. When a journal filled up and became full, the current journal was made a
  datafile, and a new (empty) journal was created automatically. There weren't many
  intended situations when a collection did not have at least one journal.

  This is changed now as follows:
  - when a collection is created, no journal file will be created automatically
  - when there is a write into a collection without a journal, the journal will be
    created lazily
  - when there is a write into a collection with a full journal, a new journal will
    be created automatically

  From the end user perspective, nothing should have changed, except that there is now
  less disk usage for empty collections. Disk usage of infrequently updated collections
  might also be reduced significantly by running the `rotate()` method of a collection,
  and not writing into a collection subsequently.

* added method `collection.rotate()`

  This allows premature rotation of a collection's current journal file into a (read-only)
  datafile. The purpose of using `rotate()` is to prematurely allow compaction (which is
  performed on datafiles only) on data, even if the journal was not filled up completely.

  Using `rotate()` may make sense in the following scenario:

      c = db._create("test");
      for (i = 0; i < 1000; ++i) {
        c.save(...); // insert lots of data here
      }

      ...
      c.truncate(); // collection is now empty
      // only data in datafiles will be compacted by following compaction runs
      // all data in the current journal would not be compacted

      // calling rotate will make the current journal a datafile, and thus make it
      // eligible for compaction
      c.rotate();

  Using `rotate()` may also be useful when data in a collection is known to not change
  in the immediate future. After having completed all write operations on a collection,
  performing a `rotate()` will reduce the size of the current journal to the actually
  required size (remember that journals are pre-allocated with a specific size) before
  making the journal a datafile. Thus `rotate()` may cause disk space savings, even if
  the datafiles does not qualify for compaction after rotation.

  Note: rotating the journal is asynchronous, so that the actual rotation may be executed
  after `rotate()` returns to the caller.

* changed compaction to merge small datafiles together (up to 3 datafiles are merged in
  a compaction run)

  In the regular case, this should leave less small datafiles stay around on disk and allow
  using less file descriptors in total.

* added AQL MINUS function

* added AQL UNION_DISTINCT function (more efficient than combination of `UNIQUE(UNION())`)

* updated mruby to 2013-08-22

* issue #587: Add db._create() in help for startup arangosh

* issue #586: Share a link on installation instructions in the User Manual

* issue #585: Bison 2.4 missing on Mac for custom build

* issue #584: Web interface images broken in devel

* issue #583: Small documentation update

* issue #581: Parameter binding for attributes

* issue #580: Small improvements (by @guidoreina)

* issue #577: Missing documentation for collection figures in implementor manual

* issue #576: Get disk usage for collections and graphs

  This extends the result of the REST API for /_api/collection/figures with
  the attributes `compactors.count`, `compactors.fileSize`, `shapefiles.count`,
  and `shapefiles.fileSize`.

* issue #575: installing devel version on mac (low prio)

* issue #574: Documentation (POST /_admin/routing/reload)

* issue #558: HTTP cursors, allow count to ignore LIMIT


v1.4.0-alpha1 (2013-08-02)
--------------------------

* added replication. check online manual for details.

* added server startup options `--server.disable-replication-logger` and
  `--server.disable-replication-applier`

* removed action deployment tool, this now handled with Foxx and its manager or
  by kaerus node utility

* fixed a server crash when using byExample / firstExample inside a transaction
  and the collection contained a usable hash/skiplist index for the example

* defineHttp now only expects a single context

* added collection detail dialog (web interface)

  Shows collection properties, figures (datafiles, journals, attributes, etc.)
  and indexes.

* added documents filter (web interface)

  Allows searching for documents based on attribute values. One or many filter
  conditions can be defined, using comparison operators such as '==', '<=', etc.

* improved AQL editor (web interface)

  Editor supports keyboard shortcuts (Submit, Undo, Redo, Select).
  Editor allows saving and reusing of user-defined queries.
  Added example queries to AQL editor.
  Added comment button.

* added document import (web interface)

  Allows upload of JSON-data from files. Files must have an extension of .json.

* added dashboard (web interface)

  Shows the status of replication and multiple system charts, e.g.
  Virtual Memory Size, Request Time, HTTP Connections etc.

* added API method `/_api/graph` to query all graphs with all properties.

* added example queries in web interface AQL editor

* added arango.reconnect(<host>) method for arangosh to dynamically switch server or
  user name

* added AQL range operator `..`

  The `..` operator can be used to easily iterate over a sequence of numeric
  values. It will produce a list of values in the defined range, with both bounding
  values included.

  Example:

      2010..2013

  will produce the following result:

      [ 2010, 2011, 2012, 2013 ]

* added AQL RANGE function

* added collection.first(count) and collection.last(count) document access functions

  These functions allow accessing the first or last n documents in a collection. The order
  is determined by document insertion/update time.

* added AQL INTERSECTION function

* INCOMPATIBLE CHANGE: changed AQL user function namespace resolution operator from `:` to `::`

  AQL user-defined functions were introduced in ArangoDB 1.3, and the namespace resolution
  operator for them was the single colon (`:`). A function call looked like this:

      RETURN mygroup:myfunc()

  The single colon caused an ambiguity in the AQL grammar, making it indistinguishable from
  named attributes or the ternary operator in some cases, e.g.

      { mygroup:myfunc ? mygroup:myfunc }

  The change of the namespace resolution operator from `:` to `::` fixes this ambiguity.

  Existing user functions in the database will be automatically fixed when starting ArangoDB
  1.4 with the `--upgrade` option. However, queries using user-defined functions need to be
  adjusted on the client side to use the new operator.

* allow multiple AQL LET declarations separated by comma, e.g.
  LET a = 1, b = 2, c = 3

* more useful AQL error messages

  The error position (line/column) is more clearly indicated for parse errors.
  Additionally, if a query references a collection that cannot be found, the error
  message will give a hint on the collection name

* changed return value for AQL `DOCUMENT` function in case document is not found

  Previously, when the AQL `DOCUMENT` function was called with the id of a document and
  the document could not be found, it returned `undefined`. This value is not part of the
  JSON type system and this has caused some problems.
  Starting with ArangoDB 1.4, the `DOCUMENT` function will return `null` if the document
  looked for cannot be found.

  In case the function is called with a list of documents, it will continue to return all
  found documents, and will not return `null` for non-found documents. This has not changed.

* added single line comments for AQL

  Single line comments can be started with a double forward slash: `//`.
  They end at the end of the line, or the end of the query string, whichever is first.

* fixed documentation issues #567, #568, #571.

* added collection.checksum(<withData>) method to calculate CRC checksums for
  collections

  This can be used to
  - check if data in a collection has changed
  - compare the contents of two collections on different ArangoDB instances

* issue #565: add description line to aal.listAvailable()

* fixed several out-of-memory situations when double freeing or invalid memory
  accesses could happen

* less msyncing during the creation of collections

  This is achieved by not syncing the initial (standard) markers in shapes collections.
  After all standard markers are written, the shapes collection will get synced.

* renamed command-line option `--log.filter` to `--log.source-filter` to avoid
  misunderstandings

* introduced new command-line option `--log.content-filter` to optionally restrict
  logging to just specific log messages (containing the filter string, case-sensitive).

  For example, to filter on just log entries which contain `ArangoDB`, use:

      --log.content-filter "ArangoDB"

* added optional command-line option `--log.requests-file` to log incoming HTTP
  requests to a file.

  When used, all HTTP requests will be logged to the specified file, containing the
  client IP address, HTTP method, requests URL, HTTP response code, and size of the
  response body.

* added a signal handler for SIGUSR1 signal:

  when ArangoDB receives this signal, it will respond all further incoming requests
  with an HTTP 503 (Service Unavailable) error. This will be the case until another
  SIGUSR1 signal is caught. This will make ArangoDB start serving requests regularly
  again. Note: this is not implemented on Windows.

* limited maximum request URI length to 16384 bytes:

  Incoming requests with longer request URIs will be responded to with an HTTP
  414 (Request-URI Too Long) error.

* require version 1.0 or 1.1 in HTTP version signature of requests sent by clients:

  Clients sending requests with a non-HTTP 1.0 or non-HTTP 1.1 version number will
  be served with an HTTP 505 (HTTP Version Not Supported) error.

* updated manual on indexes:

  using system attributes such as `_id`, `_key`, `_from`, `_to`, `_rev` in indexes is
  disallowed and will be rejected by the server. This was the case since ArangoDB 1.3,
  but was not properly documented.

* issue #563: can aal become a default object?

  aal is now a prefab object in arangosh

* prevent certain system collections from being renamed, dropped, or even unloaded.

  Which restrictions there are for which system collections may vary from release to
  release, but users should in general not try to modify system collections directly
  anyway.

  Note: there are no such restrictions for user-created collections.

* issue #559: added Foxx documentation to user manual

* added server startup option `--server.authenticate-system-only`. This option can be
  used to restrict the need for HTTP authentication to internal functionality and APIs,
  such as `/_api/*` and `/_admin/*`.
  Setting this option to `true` will thus force authentication for the ArangoDB APIs
  and the web interface, but allow unauthenticated requests for other URLs (including
  user defined actions and Foxx applications).
  The default value of this option is `false`, meaning that if authentication is turned
  on, authentication is still required for *all* incoming requests. Only by setting the
  option to `true` this restriction is lifted and authentication becomes required for
  URLs starting with `/_` only.

  Please note that authentication still needs to be enabled regularly by setting the
  `--server.disable-authentication` parameter to `false`. Otherwise no authentication
  will be required for any URLs as before.

* protect collections against unloading when there are still document barriers around.

* extended cap constraints to optionally limit the active data size in a collection to
  a specific number of bytes.

  The arguments for creating a cap constraint are now:
  `collection.ensureCapConstraint(<count>, <byteSize>);`

  It is supported to specify just a count as in ArangoDB 1.3 and before, to specify
  just a fileSize, or both. The first met constraint will trigger the automated
  document removal.

* added `db._exists(doc)` and `collection.exists(doc)` for easy document existence checks

* added API `/_api/current-database` to retrieve information about the database the
  client is currently connected to (note: the API `/_api/current-database` has been
  removed in the meantime. The functionality is accessible via `/_api/database/current`
  now).

* ensure a proper order of tick values in datafiles/journals/compactors.
  any new files written will have the _tick values of their markers in order. for
  older files, there are edge cases at the beginning and end of the datafiles when
  _tick values are not properly in order.

* prevent caching of static pages in PathHandler.
  whenever a static page is requested that is served by the general PathHandler, the
  server will respond to HTTP GET requests with a "Cache-Control: max-age=86400" header.

* added "doCompact" attribute when creating collections and to collection.properties().
  The attribute controls whether collection datafiles are compacted.

* changed the HTTP return code from 400 to 404 for some cases when there is a referral
  to a non-existing collection or document.

* introduced error code 1909 `too many iterations` that is thrown when graph traversals
  hit the `maxIterations` threshold.

* optionally limit traversals to a certain number of iterations
  the limitation can be achieved via the traversal API by setting the `maxIterations`
  attribute, and also via the AQL `TRAVERSAL` and `TRAVERSAL_TREE` functions by setting
  the same attribute. If traversals are not limited by the end user, a server-defined
  limit for `maxIterations` may be used to prevent server-side traversals from running
  endlessly.

* added graph traversal API at `/_api/traversal`

* added "API" link in web interface, pointing to REST API generated with Swagger

* moved "About" link in web interface into "links" menu

* allow incremental access to the documents in a collection from out of AQL
  this allows reading documents from a collection chunks when a full collection scan
  is required. memory usage might be must lower in this case and queries might finish
  earlier if there is an additional LIMIT statement

* changed AQL COLLECT to use a stable sort, so any previous SORT order is preserved

* issue #547: Javascript error in the web interface

* issue #550: Make AQL graph functions support key in addition to id

* issue #526: Unable to escape when an errorneous command is entered into the js shell

* issue #523: Graph and vertex methods for the javascript api

* issue #517: Foxx: Route parameters with capital letters fail

* issue #512: Binded Parameters for LIMIT


v1.3.3 (2013-08-01)
-------------------

* issue #570: updateFishbowl() fails once

* updated and fixed generated examples

* issue #559: added Foxx documentation to user manual

* added missing error reporting for errors that happened during import of edges


v1.3.2 (2013-06-21)
-------------------

* fixed memleak in internal.download()

* made the shape-collection journal size adaptive:
  if too big shapes come in, a shape journal will be created with a big-enough size
  automatically. the maximum size of a shape journal is still restricted, but to a
  very big value that should never be reached in practice.

* fixed a segfault that occurred when inserting documents with a shape size bigger
  than the default shape journal size (2MB)

* fixed a locking issue in collection.truncate()

* fixed value overflow in accumulated filesizes reported by collection.figures()

* issue #545: AQL FILTER unnecessary (?) loop

* issue #549: wrong return code with --daemon


v1.3.1 (2013-05-24)
-------------------

* removed currently unused _ids collection

* fixed usage of --temp-path in aranogd and arangosh

* issue #540: suppress return of temporary internal variables in AQL

* issue #530: ReferenceError: ArangoError is not a constructor

* issue #535: Problem with AQL user functions javascript API

* set --javascript.app-path for test execution to prevent startup error

* issue #532: Graph _edgesCache returns invalid data?

* issue #531: Arangod errors

* issue #529: Really weird transaction issue

* fixed usage of --temp-path in aranogd and arangosh


v1.3.0 (2013-05-10)
-------------------

* fixed problem on restart ("datafile-xxx is not sealed") when server was killed
  during a compaction run

* fixed leak when using cursors with very small batchSize

* issue #508: `unregistergroup` function not mentioned in http interface docs

* issue #507: GET /_api/aqlfunction returns code inside parentheses

* fixed issue #489: Bug in aal.install

* fixed issue 505: statistics not populated on MacOS


v1.3.0-rc1 (2013-04-24)
-----------------------

* updated documentation for 1.3.0

* added node modules and npm packages

* changed compaction to only compact datafiles with more at least 10% of dead
  documents (byte size-wise)

* issue #498: fixed reload of authentication info when using
  `require("org/arangodb/users").reload()`

* issue #495: Passing an empty array to create a document results in a
  "phantom" document

* added more precision for requests statistics figures

* added "sum" attribute for individual statistics results in statistics API
  at /_admin/statistics

* made "limit" an optional parameter in AQL function NEAR().
  limit can now be either omitted completely, or set to 0. If so, an internal
  default value (currently 100) will be applied for the limit.

* issue #481

* added "attributes.count" to output of `collection.figures()`
  this also affects the REST API /_api/collection/<name>/figures

* added IndexedPropertyGetter for ShapedJson objects

* added API for user-defined AQL functions

* issue #475: A better error message for deleting a non-existent graph

* issue #474: Web interface problems with the JS Shell

* added missing documentation for AQL UNION function

* added transaction support.
  This provides ACID transactions for ArangoDB. Transactions can be invoked
  using the `db._executeTransaction()` function, or the `/_api/transaction`
  REST API.

* switched to semantic versioning (at least for alpha & alpha naming)

* added saveOrReplace() for server-side JS

v1.3.alpha1 (2013-04-05)
------------------------

* cleanup of Module, Package, ArangoApp and modules "internal", "fs", "console"

* use Error instead of string in throw to allow stack-trace

* issue #454: error while creation of Collection

* make `collection.count()` not recalculate the number of documents on the fly, but
  use some internal document counters.

* issue #457: invalid string value in web interface

* make datafile id (datafile->_fid) identical to the numeric part of the filename.
  E.g. the datafile `journal-123456.db` will now have a datafile marker with the same
  fid (i.e. `123456`) instead of a different value. This change will only affect
  datafiles that are created with 1.3 and not any older files.
  The intention behind this change is to make datafile debugging easier.

* consistently discard document attributes with reserved names (system attributes)
  but without any known meaning, for example `_test`, `_foo`, ...

  Previously, these attributes were saved with the document regularly in some cases,
  but were discarded in other cases.
  Now these attributes are discarded consistently. "Real" system attributes such as
  `_key`, `_from`, `_to` are not affected and will work as before.

  Additionally, attributes with an empty name (``) are discarded when documents are
  saved.

  Though using reserved or empty attribute names in documents was not really and
  consistently supported in previous versions of ArangoDB, this change might cause
  an incompatibility for clients that rely on this feature.

* added server startup flag `--database.force-sync-properties` to force syncing of
  collection properties on collection creation, deletion and on property update.
  The default value is true to mimic the behavior of previous versions of ArangoDB.
  If set to false, collection properties are written to disk but no call to sync()
  is made.

* added detailed output of server version and components for REST APIs
  `/_admin/version` and `/_api/version`. To retrieve this extended information,
  call the REST APIs with URL parameter `details=true`.

* issue #443: For git-based builds include commit hash in version

* adjust startup log output to be more compact, less verbose

* set the required minimum number of file descriptors to 256.
  On server start, this number is enforced on systems that have rlimit. If the limit
  cannot be enforced, starting the server will fail.
  Note: 256 is considered to be the absolute minimum value. Depending on the use case
  for ArangoDB, a much higher number of file descriptors should be used.

  To avoid checking & potentially changing the number of maximum open files, use the
  startup option `--server.descriptors-minimum 0`

* fixed shapedjson to json conversion for special numeric values (NaN, +inf, -inf).
  Before, "NaN", "inf", or "-inf" were written into the JSONified output, but these
  values are not allowed in JSON. Now, "null" is written to the JSONified output as
  required.

* added AQL functions VARIANCE_POPULATION(), VARIANCE_SAMPLE(), STDDEV_POPULATION(),
  STDDEV_SAMPLE(), AVERAGE(), MEDIAN() to calculate statistical values for lists

* added AQL SQRT() function

* added AQL TRIM(), LEFT() and RIGHT() string functions

* fixed issue #436: GET /_api/document on edge

* make AQL REVERSE() and LENGTH() functions work on strings, too

* disabled DOT generation in `make doxygen`. this speeds up docs generation

* renamed startup option `--dispatcher.report-intervall` to `--dispatcher.report-interval`

* renamed startup option `--scheduler.report-intervall` to `--scheduler.report-interval`

* slightly changed output of REST API method /_admin/log.
  Previously, the log messages returned also contained the date and log level, now
  they will only contain the log message, and no date and log level information.
  This information can be re-created by API users from the `timestamp` and `level`
  attributes of the result.

* removed configure option `--enable-zone-debug`
  memory zone debugging is now automatically turned on when compiling with ArangoDB
  `--enable-maintainer-mode`

* removed configure option `--enable-arangob`
  arangob is now always included in the build


v1.2.3 (XXXX-XX-XX)
-------------------

* added optional parameter `edgexamples` for AQL function EDGES() and NEIGHBORS()

* added AQL function NEIGHBORS()

* added freebsd support

* fixed firstExample() query with `_id` and `_key` attributes

* issue triAGENS/ArangoDB-PHP#55: AQL optimizer may have mis-optimized duplicate
  filter statements with limit


v1.2.2 (2013-03-26)
-------------------

* fixed save of objects with common sub-objects

* issue #459: fulltext internal memory allocation didn't scale well
  This fix improves loading times for collections with fulltext indexes that have
  lots of equal words indexed.

* issue #212: auto-increment support

  The feature can be used by creating a collection with the extra `keyOptions`
  attribute as follows:

      db._create("mycollection", { keyOptions: { type: "autoincrement", offset: 1, increment: 10, allowUserKeys: true } });

  The `type` attribute will make sure the keys will be auto-generated if no
  `_key` attribute is specified for a document.

  The `allowUserKeys` attribute determines whether users might still supply own
  `_key` values with documents or if this is considered an error.

  The `increment` value determines the actual increment value, whereas the `offset`
  value can be used to seed to value sequence with a specific starting value.
  This will be useful later in a multi-master setup, when multiple servers can use
  different auto-increment seed values and thus generate non-conflicting auto-increment values.

  The default values currently are:

  - `allowUserKeys`: `true`
  - `offset`: `0`
  - `increment`: `1`

  The only other available key generator type currently is `traditional`.
  The `traditional` key generator will auto-generate keys in a fashion as ArangoDB
  always did (some increasing integer value, with a more or less unpredictable
  increment value).

  Note that for the `traditional` key generator there is only the option to disallow
  user-supplied keys and give the server the sole responsibility for key generation.
  This can be achieved by setting the `allowUserKeys` property to `false`.

  This change also introduces the following errors that API implementors may want to check
  the return values for:

  - 1222: `document key unexpected`: will be raised when a document is created with
    a `_key` attribute, but the underlying collection was set up with the `keyOptions`
    attribute `allowUserKeys: false`.

  - 1225: `out of keys`: will be raised when the auto-increment key generator runs
    out of keys. This may happen when the next key to be generated is 2^64 or higher.
    In practice, this will only happen if the values for `increment` or `offset` are
    not set appropriately, or if users are allowed to supply own keys, those keys
    are near the 2^64 threshold, and later the auto-increment feature kicks in and
    generates keys that cross that threshold.

    In practice it should not occur with proper configuration and proper usage of the
    collections.

  This change may also affect the following REST APIs:
  - POST `/_api/collection`: the server does now accept the optional `keyOptions`
    attribute in the second parameter
  - GET `/_api/collection/properties`: will return the `keyOptions` attribute as part
    of the collection's properties. The previous optional attribute `createOptions`
    is now gone.

* fixed `ArangoStatement.explain()` method with bind variables

* fixed misleading "cursor not found" error message in arangosh that occurred when
  `count()` was called for client-side cursors

* fixed handling of empty attribute names, which may have crashed the server under
  certain circumstances before

* fixed usage of invalid pointer in error message output when index description could
  not be opened


v1.2.1 (2013-03-14)
-------------------

* issue #444: please darken light color in arangosh

* issue #442: pls update post install info on osx

* fixed conversion of special double values (NaN, -inf, +inf) when converting from
  shapedjson to JSON

* fixed compaction of markers (location of _key was not updated correctly in memory,
  leading to _keys pointing to undefined memory after datafile rotation)

* fixed edge index key pointers to use document master pointer plus offset instead
  of direct _key address

* fixed case when server could not create any more journal or compactor files.
  Previously a wrong status code may have been returned, and not being able to create
  a new compactor file may have led to an infinite loop with error message
  "could not create compactor".

* fixed value truncation for numeric filename parts when renaming datafiles/journals


v1.2.0 (2013-03-01)
-------------------

* by default statistics are now switch off; in order to enable comment out
  the "disable-statistics = yes" line in "arangod.conf"

* fixed issue #435: csv parser skips data at buffer border

* added server startup option `--server.disable-statistics` to turn off statistics
  gathering without recompilation of ArangoDB.
  This partly addresses issue #432.

* fixed dropping of indexes without collection name, e.g.
  `db.xxx.dropIndex("123456");`
  Dropping an index like this failed with an assertion error.

* fixed issue #426: arangoimp should be able to import edges into edge collections

* fixed issue #425: In case of conflict ArangoDB returns HTTP 400 Bad request
  (with 1207 Error) instead of HTTP 409 Conflict

* fixed too greedy token consumption in AQL for negative values:
  e.g. in the statement `RETURN { a: 1 -2 }` the minus token was consumed as part
  of the value `-2`, and not interpreted as the binary arithmetic operator


v1.2.beta3 (2013-02-22)
-----------------------

* issue #427: ArangoDB Importer Manual has no navigation links (previous|home|next)

* issue #319: Documentation missing for Emergency console and incomplete for datafile debugger.

* issue #370: add documentation for reloadRouting and flushServerModules

* issue #393: added REST API for user management at /_api/user

* issue #393, #128: added simple cryptographic functions for user actions in module "crypto":
  * require("org/arangodb/crypto").md5()
  * require("org/arangodb/crypto").sha256()
  * require("org/arangodb/crypto").rand()

* added replaceByExample() Javascript and REST API method

* added updateByExample() Javascript and REST API method

* added optional "limit" parameter for removeByExample() Javascript and REST API method

* fixed issue #413

* updated bundled V8 version from 3.9.4 to 3.16.14.1
  Note: the Windows version used a more recent version (3.14.0.1) and was not updated.

* fixed issue #404: keep original request url in request object


v1.2.beta2 (2013-02-15)
-----------------------

* fixed issue #405: 1.2 compile warnings

* fixed issue #333: [debian] Group "arangodb" is not used when starting vie init.d script

* added optional parameter 'excludeSystem' to GET /_api/collection
  This parameter can be used to disable returning system collections in the list
  of all collections.

* added AQL functions KEEP() and UNSET()

* fixed issue #348: "HTTP Interface for Administration and Monitoring"
  documentation errors.

* fix stringification of specific positive int64 values. Stringification of int64
  values with the upper 32 bits cleared and the 33rd bit set were broken.

* issue #395:  Collection properties() function should return 'isSystem' for
  Javascript and REST API

* make server stop after upgrade procedure when invoked with `--upgrade option`.
  When started with the `--upgrade` option, the server will perfom
  the upgrade, and then exit with a status code indicating the result of the
  upgrade (0 = success, 1 = failure). To start the server regularly in either
  daemon or console mode, the `--upgrade` option must not be specified.
  This change was introduced to allow init.d scripts check the result of
  the upgrade procedure, even in case an upgrade was successful.
  this was introduced as part of issue #391.

* added AQL function EDGES()

* added more crash-protection when reading corrupted collections at startup

* added documentation for AQL function CONTAINS()

* added AQL function LIKE()

* replaced redundant error return code 1520 (Unable to open collection) with error code
  1203 (Collection not found). These error codes have the same meanings, but one of
  them was returned from AQL queries only, the other got thrown by other parts of
  ArangoDB. Now, error 1203 (Collection not found) is used in AQL too in case a
  non-existing collection is used.

v1.2.beta1 (2013-02-01)
-----------------------

* fixed issue #382: [Documentation error] Maschine... should be Machine...

* unified history file locations for arangod, arangosh, and arangoirb.
  - The readline history for arangod (emergency console) is now stored in file
    $HOME/.arangod. It was stored in $HOME/.arango before.
  - The readline history for arangosh is still stored in $HOME/.arangosh.
  - The readline history for arangoirb is now stored in $HOME/.arangoirb. It was
    stored in $HOME/.arango-mrb before.

* fixed issue #381: _users user should have a unique constraint

* allow negative list indexes in AQL to access elements from the end of a list,
  e.g. ```RETURN values[-1]``` will return the last element of the `values` list.

* collection ids, index ids, cursor ids, and document revision ids created and
  returned by ArangoDB are now returned as strings with numeric content inside.
  This is done to prevent some value overrun/truncation in any part of the
  complete client/server workflow.
  In ArangoDB 1.1 and before, these values were previously returned as
  (potentially very big) integer values. This may cause problems (clipping, overrun,
  precision loss) for clients that do not support big integers natively and store
  such values in IEEE754 doubles internally. This type loses precision after about
  52 bits and is thus not safe to hold an id.
  Javascript and 32 bit-PHP are examples for clients that may cause such problems.
  Therefore, ids are now returned by ArangoDB as strings, with the string
  content being the integer value as before.

  Example for documents ("_rev" attribute):
  - Document returned by ArangoDB 1.1: { "_rev": 1234, ... }
  - Document returned by ArangoDB 1.2: { "_rev": "1234", ... }

  Example for collections ("id" attribute / "_id" property):
  - Collection returned by ArangoDB 1.1: { "id": 9327643, "name": "test", ... }
  - Collection returned by ArangoDB 1.2: { "id": "9327643", "name": "test", ... }

  Example for cursors ("id" attribute):
  - Collection returned by ArangoDB 1.1: { "id": 11734292, "hasMore": true, ... }
  - Collection returned by ArangoDB 1.2: { "id": "11734292", "hasMore": true, ... }

* global variables are not automatically available anymore when starting the
  arangod Javascript emergency console (i.e. ```arangod --console```).

  Especially, the variables `db`, `edges`, and `internal` are not available
  anymore. `db` and `internal` can be made available in 1.2 by
  ```var db = require("org/arangodb").db;``` and
  ```var internal = require("internal");```, respectively.
  The reason for this change is to get rid of global variables in the server
  because this will allow more specific inclusion of functionality.

  For convenience, the global variable `db` is still available by default in
  arangosh. The global variable `edges`, which since ArangoDB 1.1 was kind of
  a redundant wrapper of `db`, has been removed in 1.2 completely.
  Please use `db` instead, and if creating an edge collection, use the explicit
  ```db._createEdgeCollection()``` command.

* issue #374: prevent endless redirects when calling admin interface with
  unexpected URLs

* issue #373: TRAVERSAL() `trackPaths` option does not work. Instead `paths` does work

* issue #358: added support for CORS

* honor optional waitForSync property for document removal, replace, update, and
  save operations in arangosh. The waitForSync parameter for these operations
  was previously honored by the REST API and on the server-side, but not when
  the waitForSync parameter was specified for a document operation in arangosh.

* calls to db.collection.figures() and /_api/collection/<collection>/figures now
  additionally return the number of shapes used in the collection in the
  extra attribute "shapes.count"

* added AQL TRAVERSAL_TREE() function to return a hierarchical result from a traversal

* added AQL TRAVERSAL() function to return the results from a traversal

* added AQL function ATTRIBUTES() to return the attribute names of a document

* removed internal server-side AQL functions from global scope.

  Now the AQL internal functions can only be accessed via the exports of the
  ahuacatl module, which can be included via ```require("org/arangodb/ahuacatl")```.
  It shouldn't be necessary for clients to access this module at all, but
  internal code may use this module.

  The previously global AQL-related server-side functions were moved to the
  internal namespace. This produced the following function name changes on
  the server:

     old name              new name
     ------------------------------------------------------
     AHUACATL_RUN       => require("internal").AQL_QUERY
     AHUACATL_EXPLAIN   => require("internal").AQL_EXPLAIN
     AHUACATL_PARSE     => require("internal").AQL_PARSE

  Again, clients shouldn't have used these functions at all as there is the
  ArangoStatement object to execute AQL queries.

* fixed issue #366: Edges index returns strange description

* added AQL function MATCHES() to check a document against a list of examples

* added documentation and tests for db.collection.removeByExample

* added --progress option for arangoimp. This will show the percentage of the input
  file that has been processed by arangoimp while the import is still running. It can
  be used as a rough indicator of progress for the entire import.

* make the server log documents that cannot be imported via /_api/import into the
  logfile using the warning log level. This may help finding illegal documents in big
  import runs.

* check on server startup whether the database directory and all collection directories
  are writable. if not, the server startup will be aborted. this prevents serious
  problems with collections being non-writable and this being detected at some pointer
  after the server has been started

* allow the following AQL constructs: FUNC(...)[...], FUNC(...).attribute

* fixed issue #361: Bug in Admin Interface. Header disappears when clicking new collection

* Added in-memory only collections

  Added collection creation parameter "isVolatile":
  if set to true, the collection is created as an in-memory only collection,
  meaning that all document data of that collection will reside in memory only,
  and will not be stored permanently to disk.
  This means that all collection data will be lost when the collection is unloaded
  or the server is shut down.
  As this collection type does not have datafile disk overhead for the regular
  document operations, it may be faster than normal disk-backed collections. The
  actual performance gains strongly depend on the underlying OS, filesystem, and
  settings though.
  This collection type should be used for caches only and not for any sensible data
  that cannot be re-created otherwise.
  Some platforms, namely Windows, currently do not support this collection type.
  When creating an in-memory collection on such platform, an error message will be
  returned by ArangoDB telling the user the platform does not support it.

  Note: in-memory collections are an experimental feature. The feature might
  change drastically or even be removed altogether in a future version of ArangoDB.

* fixed issue #353: Please include "pretty print" in Emergency Console

* fixed issue #352: "pretty print" console.log
  This was achieved by adding the dump() function for the "internal" object

* reduced insertion time for edges index
  Inserting into the edges index now avoids costly comparisons in case of a hash
  collision, reducing the prefilling/loading timer for bigger edge collections

* added fulltext queries to AQL via FULLTEXT() function. This allows search
  fulltext indexes from an AQL query to find matching documents

* added fulltext index type. This index type allows indexing words and prefixes of
  words from a specific document attribute. The index can be queries using a
  SimpleQueryFull object, the HTTP REST API at /_api/simple/fulltext, or via AQL

* added collection.revision() method to determine whether a collection has changed.
  The revision method returns a revision string that can be used by client programs
  for equality/inequality comparisons. The value returned by the revision method
  should be treated by clients as an opaque string and clients should not try to
  figure out the sense of the revision id. This is still useful enough to check
  whether data in a collection has changed.

* issue #346: adaptively determine NUMBER_HEADERS_PER_BLOCK

* issue #338: arangosh cursor positioning problems

* issue #326: use limit optimization with filters

* issue #325: use index to avoid sorting

* issue #324: add limit optimization to AQL

* removed arango-password script and added Javascript functionality to add/delete
  users instead. The functionality is contained in module `users` and can be invoked
  as follows from arangosh and arangod:
  * require("users").save("name", "passwd");
  * require("users").replace("name", "newPasswd");
  * require("users").remove("name");
  * require("users").reload();
  These functions are intentionally not offered via the web interface.
  This also addresses issue #313

* changed print output in arangosh and the web interface for JSON objects.
  Previously, printing a JSON object in arangosh resulted in the attribute values
  being printed as proper JSON, but attribute names were printed unquoted and
  unescaped. This was fine for the purpose of arangosh, but lead to invalid
  JSON being produced. Now, arangosh will produce valid JSON that can be used
  to send it back to ArangoDB or use it with arangoimp etc.

* fixed issue #300: allow importing documents via the REST /_api/import API
  from a JSON list, too.
  So far, the API only supported importing from a format that had one JSON object
  on each line. This is sometimes inconvenient, e.g. when the result of an AQL
  query or any other list is to be imported. This list is a JSON list and does not
  necessary have a document per line if pretty-printed.
  arangoimp now supports the JSON list format, too. However, the format requires
  arangoimp and the server to read the entire dataset at once. If the dataset is
  too big (bigger than --max-upload-size) then the import will be rejected. Even if
  increased, the entire list must fit in memory on both the client and the server,
  and this may be more resource-intensive than importing individual lines in chunks.

* removed unused parameter --reuse-ids for arangoimp. This parameter did not have
  any effect in 1.2, was never publicly announced and did evil (TM) things.

* fixed issue #297 (partly): added whitespace between command line and
  command result in arangosh, added shell colors for better usability

* fixed issue #296: system collections not usable from AQL

* fixed issue #295: deadlock on shutdown

* fixed issue #293: AQL queries should exploit edges index

* fixed issue #292: use index when filtering on _key in AQL

* allow user-definable document keys
  users can now define their own document keys by using the _key attribute
  when creating new documents or edges. Once specified, the value of _key is
  immutable.
  The restrictions for user-defined key values are:
  * the key must be at most 254 bytes long
  * it must consist of the letters a-z (lower or upper case), the digits 0-9,
    the underscore (_) or dash (-) characters only
  * any other characters, especially multi-byte sequences, whitespace or
    punctuation characters cannot be used inside key values

  Specifying a document key is optional when creating new documents. If no
  document key is specified, ArangoDB will create a document key itself.
  There are no guarantees about the format and pattern of auto-generated document
  keys other than the above restrictions.
  Clients should therefore treat auto-generated document keys as opaque values.
  Keys can be used to look up and reference documents, e.g.:
  * saving a document: `db.users.save({ "_key": "fred", ... })`
  * looking up a document: `db.users.document("fred")`
  * referencing other documents: `edges.relations.save("users/fred", "users/john", ...)`

  This change is downwards-compatible to ArangoDB 1.1 because in ArangoDB 1.1
  users were not able to define their own keys. If the user does not supply a _key
  attribute when creating a document, ArangoDB 1.2 will still generate a key of
  its own as ArangoDB 1.1 did. However, all documents returned by ArangoDB 1.2 will
  include a _key attribute and clients should be able to handle that (e.g. by
  ignoring it if not needed). Documents returned will still include the _id attribute
  as in ArangoDB 1.1.

* require collection names everywhere where a collection id was allowed in
  ArangoDB 1.1 & 1.0
  This change requires clients to use a collection name in place of a collection id
  at all places the client deals with collections.
  Examples:
  * creating edges: the _from and _to attributes must now contain collection names instead
    of collection ids: `edges.relations.save("test/my-key1", "test/my-key2", ...)`
  * retrieving edges: the returned _from and _to attributes now will contain collection
    names instead of ids, too: _from: `test/fred` instead of `1234/3455`
  * looking up documents: db.users.document("fred") or db._document("users/fred")

  Collection names must be used in REST API calls instead of collection ids, too.
  This change is thus not completely downwards-compatible to ArangoDB 1.1. ArangoDB 1.1
  required users to use collection ids in many places instead of collection names.
  This was unintuitive and caused overhead in cases when just the collection name was
  known on client-side but not its id. This overhead can now be avoided so clients can
  work with the collection names directly. There is no need to work with collection ids
  on the client side anymore.
  This change will likely require adjustments to API calls issued by clients, and also
  requires a change in how clients handle the _id value of returned documents. Previously,
  the _id value of returned documents contained the collection id, a slash separator and
  the document number. Since 1.2, _id will contain the collection name, a slash separator
  and the document key. The same applies to the _from and _to attribute values of edges
  that are returned by ArangoDB.

  Also removed (now unnecessary) location header in responses of the collections REST API.
  The location header was previously returned because it was necessary for clients.
  When clients created a collection, they specified the collection name. The collection
  id was generated on the server, but the client needed to use the server-generated
  collection id for further API calls, e.g. when creating edges etc. Therefore, the
  full collection URL, also containing the collection id, was returned by the server in
  responses to the collection API, in the HTTP location header.
  Returning the location header has become unnecessary in ArangoDB 1.2 because users
  can access collections by name and do not need to care about collection ids.


v1.1.3 (2013-XX-XX)
-------------------

* fix case when an error message was looked up for an error code but no error
  message was found. In this case a NULL ptr was returned and not checked everywhere.
  The place this error popped up was when inserting into a non-unique hash index
  failed with a specific, invalid error code.

* fixed issue #381:  db._collection("_users").getIndexes();

* fixed issue #379: arango-password fatal issue javscript.startup-directory

* fixed issue #372: Command-Line Options for the Authentication and Authorization


v1.1.2 (2013-01-20)
-------------------

* upgraded to mruby 2013-01-20 583983385b81c21f82704b116eab52d606a609f4

* fixed issue #357: Some spelling and grammar errors

* fixed issue #355: fix quotes in pdf manual

* fixed issue #351: Strange arangosh error message for long running query

* fixed randomly hanging connections in arangosh on MacOS

* added "any" query method: this returns a random document from a collection. It
  is also available via REST HTTP at /_api/simple/any.

* added deployment tool

* added getPeerVertex

* small fix for logging of long messages: the last character of log messages longer
  than 256 bytes was not logged.

* fixed truncation of human-readable log messages for web interface: the trailing \0
  byte was not appended for messages longer than 256 bytes

* fixed issue #341: ArangoDB crashes when stressed with Batch jobs
  Contrary to the issue title, this did not have anything to do with batch jobs but
  with too high memory usage. The memory usage of ArangoDB is now reduced for cases
   when there are lots of small collections with few documents each

* started with issue #317: Feature Request (from Google Groups): DATE handling

* backported issue #300: Extend arangoImp to Allow importing resultset-like
  (list of documents) formatted files

* fixed issue #337: "WaitForSync" on new collection does not work on Win/X64

* fixed issue #336: Collections REST API docs

* fixed issue #335: mmap errors due to wrong memory address calculation

* fixed issue #332: arangoimp --use-ids parameter seems to have no impact

* added option '--server.disable-authentication' for arangosh as well. No more passwd
  prompts if not needed

* fixed issue #330: session logging for arangosh

* fixed issue #329: Allow passing script file(s) as parameters for arangosh to run

* fixed issue #328: 1.1 compile warnings

* fixed issue #327: Javascript parse errors in front end


v1.1.1 (2012-12-18)
-------------------

* fixed issue #339: DELETE /_api/cursor/cursor-identifier return incollect errorNum

  The fix for this has led to a signature change of the function actions.resultNotFound().
  The meaning of parameter #3 for This function has changed from the error message string
  to the error code. The error message string is now parameter #4.
  Any client code that uses this function in custom actions must be adjusted.

* fixed issue #321: Problem upgrading arangodb 1.0.4 to 1.1.0 with Homebrew (OSX 10.8.2)

* fixed issue #230: add navigation and search for online documentation

* fixed issue #315: Strange result in PATH

* fixed issue #323: Wrong function returned in error message of AQL CHAR_LENGTH()

* fixed some log errors on startup / shutdown due to pid file handling and changing
  of directories


v1.1.0 (2012-12-05)
-------------------

* WARNING:
  arangod now performs a database version check at startup. It will look for a file
  named "VERSION" in its database directory. If the file is not present, arangod will
  perform an automatic upgrade of the database directory. This should be the normal
  case when upgrading from ArangoDB 1.0 to ArangoDB 1.1.

  If the VERSION file is present but is from an older version of ArangoDB, arangod
  will refuse to start and ask the user to run a manual upgrade first. A manual upgrade
  can be performed by starting arangod with the option `--upgrade`.

  This upgrade procedure shall ensure that users have full control over when they
  perform any updates/upgrades of their data, and can plan backups accordingly. The
  procedure also guarantees that the server is not run without any required system
  collections or with in incompatible data state.

* added AQL function DOCUMENT() to retrieve a document by its _id value

* fixed issue #311: fixed segfault on unload

* fixed issue #309: renamed stub "import" button from web interface

* fixed issue #307: added WaitForSync column in collections list in in web interface

* fixed issue #306: naming in web interface

* fixed issue #304: do not clear AQL query text input when switching tabs in
  web interface

* fixed issue #303: added documentation about usage of var keyword in web interface

* fixed issue #301: PATCH does not work in web interface

# fixed issue #269: fix make distclean & clean

* fixed issue #296: system collections not usable from AQL

* fixed issue #295: deadlock on shutdown

* added collection type label to web interface

* fixed issue #290: the web interface now disallows creating non-edges in edge collections
  when creating collections via the web interface, the collection type must also be
  specified (default is document collection)

* fixed issue #289: tab-completion does not insert any spaces

* fixed issue #282: fix escaping in web interface

* made AQL function NOT_NULL take any number of arguments. Will now return its
  first argument that is not null, or null if all arguments are null. This is downwards
  compatible.

* changed misleading AQL function name NOT_LIST() to FIRST_LIST() and slightly changed
  the behavior. The function will now return its first argument that is a list, or null
  if none of the arguments are lists.
  This is mostly downwards-compatible. The only change to the previous implementation in
  1.1-beta will happen if two arguments were passed and the 1st and 2nd arguments were
  both no lists. In previous 1.1, the 2nd argument was returned as is, but now null
  will be returned.

* add AQL function FIRST_DOCUMENT(), with same behavior as FIRST_LIST(), but working
  with documents instead of lists.

* added UPGRADING help text

* fixed issue #284: fixed Javascript errors when adding edges/vertices without own
  attributes

* fixed issue #283: AQL LENGTH() now works on documents, too

* fixed issue #281: documentation for skip lists shows wrong example

* fixed AQL optimizer bug, related to OR-combined conditions that filtered on the
  same attribute but with different conditions

* fixed issue #277: allow usage of collection names when creating edges
  the fix of this issue also implies validation of collection names / ids passed to
  the REST edge create method. edges with invalid collection ids or names in the
  "from" or "to" values will be rejected and not saved


v1.1.beta2 (2012-11-13)
-----------------------

* fixed arangoirb compilation

* fixed doxygen


v1.1.beta1 (2012-10-24)
-----------------------

* fixed AQL optimizer bug

* WARNING:
  - the user has changed from "arango" to "arangodb", the start script has changed from
    "arangod" to "arangodb", the database directory has changed from "/var/arangodb" to
    "/var/lib/arangodb" to be compliant with various Linux policies

  - In 1.1, we have introduced types for collections: regular documents go into document
    collections, and edges go into edge collections. The prefixing (db.xxx vs. edges.xxx)
    works slightly different in 1.1: edges.xxx can still be used to access collections,
    however, it will not determine the type of existing collections anymore. To create an
    edge collection 1.1, you can use db._createEdgeCollection() or edges._create().
    And there's of course also db._createDocumentCollection().
    db._create() is also still there and will create a document collection by default,
    whereas edges._create() will create an edge collection.

  - the admin web interface that was previously available via the simple URL suffix /
    is now available via a dedicated URL suffix only: /_admin/html
    The reason for this is that routing and URLs are now subject to changes by the end user,
    and only URLs parts prefixed with underscores (e.g. /_admin or /_api) are reserved
    for ArangoDB's internal usage.

* the server now handles requests with invalid Content-Length header values as follows:
  - if Content-Length is negative, the server will respond instantly with HTTP 411
    (length required)

  - if Content-Length is positive but shorter than the supplied body, the server will
    respond with HTTP 400 (bad request)

  - if Content-Length is positive but longer than the supplied body, the server will
    wait for the client to send the missing bytes. The server allows 90 seconds for this
    and will close the connection if the client does not send the remaining data

  - if Content-Length is bigger than the maximum allowed size (512 MB), the server will
    fail with HTTP 413 (request entity too large).

  - if the length of the HTTP headers is greater than the maximum allowed size (1 MB),
    the server will fail with HTTP 431 (request header fields too large)

* issue #265: allow optional base64 encoding/decoding of action response data

* issue #252: create _modules collection using arango-upgrade (note: arango-upgrade was
  finally replaced by the `--upgrade` option for arangod)

* issue #251: allow passing arbitrary options to V8 engine using new command line option:
  --javascript.v8-options. Using this option, the Harmony features or other settings in
  v8 can be enabled if the end user requires them

* issue #248: allow AQL optimizer to pull out completely uncorrelated subqueries to the
  top level, resulting in less repeated evaluation of the subquery

* upgraded to Doxygen 1.8.0

* issue #247: added AQL function MERGE_RECURSIVE

* issue #246: added clear() function in arangosh

* issue #245: Documentation: Central place for naming rules/limits inside ArangoDB

* reduced size of hash index elements by 50 %, allowing more index elements to fit in
  memory

* issue #235: GUI Shell throws Error:ReferenceError: db is not defined

* issue #229: methods marked as "under construction"

* issue #228: remove unfinished APIs (/_admin/config/*)

* having the OpenSSL library installed is now a prerequisite to compiling ArangoDB
  Also removed the --enable-ssl configure option because ssl is always required.

* added AQL functions TO_LIST, NOT_LIST

* issue #224: add optional Content-Id for batch requests

* issue #221: more documentation on AQL explain functionality. Also added
  ArangoStatement.explain() client method

* added db._createStatement() method on server as well (was previously available
  on the client only)

* issue #219: continue in case of "document not found" error in PATHS() function

* issue #213: make waitForSync overridable on specific actions

* changed AQL optimizer to use indexes in more cases. Previously, indexes might
  not have been used when in a reference expression the inner collection was
  specified last. Example: FOR u1 IN users FOR u2 IN users FILTER u1._id == u2._id
  Previously, this only checked whether an index could be used for u2._id (not
  possible). It was not checked whether an index on u1._id could be used (possible).
  Now, for expressions that have references/attribute names on both sides of the
  above as above, indexes are checked for both sides.

* issue #204: extend the CSV import by TSV and by user configurable
  separator character(s)

* issue #180: added support for batch operations

* added startup option --server.backlog-size
  this allows setting the value of the backlog for the listen() system call.
  the default value is 10, the maximum value is platform-dependent

* introduced new configure option "--enable-maintainer-mode" for
  ArangoDB maintainers. this option replaces the previous compile switches
  --with-boost-test, --enable-bison, --enable-flex and --enable-errors-dependency
  the individual configure options have been removed. --enable-maintainer-mode
  turns them all on.

* removed potentially unused configure option --enable-memfail

* fixed issue #197: HTML web interface calls /_admin/user-manager/session

* fixed issue #195: VERSION file in database directory

* fixed issue #193: REST API HEAD request returns a message body on 404

* fixed issue #188: intermittent issues with 1.0.0
  (server-side cursors not cleaned up in all cases, pthreads deadlock issue)

* issue #189: key store should use ISO datetime format bug

* issue #187: run arango-upgrade on server start (note: arango-upgrade was finally
  replaced by the `--upgrade` option for arangod)n

* fixed issue #183: strange unittest error

* fixed issue #182: manual pages

* fixed issue #181: use getaddrinfo

* moved default database directory to "/var/lib/arangodb" in accordance with
  http://www.pathname.com/fhs/pub/fhs-2.3.html

* fixed issue #179: strange text in import manual

* fixed issue #178: test for aragoimp is missing

* fixed issue #177: a misleading error message was returned if unknown variables
  were used in certain positions in an AQL query.

* fixed issue #176: explain how to use AQL from the arangosh

* issue #175: re-added hidden (and deprecated) option --server.http-port. This
  option is only there to be downwards-compatible to Arango 1.0.

* fixed issue #174: missing Documentation for `within`

* fixed issue #170: add db.<coll_name>.all().toArray() to arangosh help screen

* fixed issue #169: missing argument in Simple Queries

* added program arango-upgrade. This program must be run after installing ArangoDB
  and after upgrading from a previous version of ArangoDB. The arango-upgrade script
  will ensure all system collections are created and present in the correct state.
  It will also perform any necessary data updates.
  Note: arango-upgrade was finally replaced by the `--upgrade` option for arangod.

* issue #153: edge collection should be a flag for a collection
  collections now have a type so that the distinction between document and edge
  collections can now be done at runtime using a collection's type value.
  A collection's type can be queried in Javascript using the <collection>.type() method.

  When new collections are created using db._create(), they will be document
  collections by default. When edge._create() is called, an edge collection will be created.
  To explicitly create a collection of a specific/different type, use the methods
  _createDocumentCollection() or _createEdgeCollection(), which are available for
  both the db and the edges object.
  The Javascript objects ArangoEdges and ArangoEdgesCollection have been removed
  completely.
  All internal and test code has been adjusted for this, and client code
  that uses edges.* should also still work because edges is still there and creates
  edge collections when _create() is called.

  INCOMPATIBLE CHANGE: Client code might still need to be changed in the following aspect:
  Previously, collections did not have a type so documents and edges could be inserted
  in the same collection. This is now disallowed. Edges can only be inserted into
  edge collections now. As there were no collection types in 1.0, ArangoDB will perform
  an automatic upgrade when migrating from 1.0 to 1.1.
  The automatic upgrade will check every collection and determine its type as follows:
  - if among the first 50 documents in the collection there are documents with
    attributes "_from" and "_to", the collection is typed as an edge collection
  - if among the first 50 documents in the collection there are no documents with
    attributes "_from" and "_to", the collection is made as a document collection

* issue #150: call V8 garbage collection on server periodically

* issue #110: added support for partial updates

  The REST API for documents now offers an HTTP PATCH method to partially update
  documents. Overwriting/replacing documents is still available via the HTTP PUT method
  as before. The Javascript API in the shell also offers a new update() method in extension to
  the previously existing replace() method.


v1.0.4 (2012-11-12)
-------------------

* issue #275: strange error message in arangosh 1.0.3 at startup


v1.0.3 (2012-11-08)
-------------------

* fixed AQL optimizer bug

* issue #273: fixed segfault in arangosh on HTTP 40x

* issue #265: allow optional base64 encoding/decoding of action response data

* issue #252: _modules collection not created automatically


v1.0.2 (2012-10-22)
-------------------

* repository CentOS-X.Y moved to CentOS-X, same for Debian

* bugfix for rollback from edges

* bugfix for hash indexes

* bugfix for StringBuffer::erase_front

* added autoload for modules

* added AQL function TO_LIST


v1.0.1 (2012-09-30)
-------------------

* draft for issue #165: front-end application howto

* updated mruby to cf8fdea4a6598aa470e698e8cbc9b9b492319d

* fix for issue #190: install doesn't create log directory

* fix for issue #194: potential race condition between creating and dropping collections

* fix for issue #193: REST API HEAD request returns a message body on 404

* fix for issue #188: intermittent issues with 1.0.0

* fix for issue #163: server cannot create collection because of abandoned files

* fix for issue #150: call V8 garbage collection on server periodically


v1.0.0 (2012-08-17)
-------------------

* fix for issue #157: check for readline and ncurses headers, not only libraries


v1.0.beta4 (2012-08-15)
-----------------------

* fix for issue #152: fix memleak for barriers


v1.0.beta3 (2012-08-10)
-----------------------

* fix for issue #151: Memleak, collection data not removed

* fix for issue #149: Inconsistent port for admin interface

* fix for issue #163: server cannot create collection because of abandoned files

* fix for issue #157: check for readline and ncurses headers, not only libraries

* fix for issue #108: db.<collection>.truncate() inefficient

* fix for issue #109: added startup note about cached collection names and how to
  refresh them

* fix for issue #156: fixed memleaks in /_api/import

* fix for issue #59: added tests for /_api/import

* modified return value for calls to /_api/import: now, the attribute "empty" is
  returned as well, stating the number of empty lines in the input. Also changed the
  return value of the error code attribute ("errorNum") from 1100 ("corrupted datafile")
  to 400 ("bad request") in case invalid/unexpected JSON data was sent to the server.
  This error code is more appropriate as no datafile is broken but just input data is
  incorrect.

* fix for issue #152: Memleak for barriers

* fix for issue #151: Memleak, collection data not removed

* value of --database.maximal-journal-size parameter is now validated on startup. If
  value is smaller than the minimum value (currently 1048576), an error is thrown and
  the server will not start. Before this change, the global value of maximal journal
  size was not validated at server start, but only on collection level

* increased sleep value in statistics creation loop from 10 to 500 microseconds. This
  reduces accuracy of statistics values somewhere after the decimal points but saves
  CPU time.

* avoid additional sync() calls when writing partial shape data (attribute name data)
  to disk. sync() will still be called when the shape marker (will be written after
  the attributes) is written to disk

* issue #147: added flag --database.force-sync-shapes to force synching of shape data
  to disk. The default value is true so it is the same behavior as in version 1.0.
  if set to false, shape data is synched to disk if waitForSync for the collection is
  set to true, otherwise, shape data is not synched.

* fix for issue #145: strange issue on Travis: added epsilon for numeric comparison in
  geo index

* fix for issue #136: adjusted message during indexing

* issue #131: added timeout for HTTP keep-alive connections. The default value is 300
  seconds. There is a startup parameter server.keep-alive-timeout to configure the value.
  Setting it to 0 will disable keep-alive entirely on the server.

* fix for issue #137: AQL optimizer should use indexes for ref accesses with
  2 named attributes


v1.0.beta2 (2012-08-03)
-----------------------

* fix for issue #134: improvements for centos RPM

* fixed problem with disable-admin-interface in config file


v1.0.beta1 (2012-07-29)
-----------------------

* fixed issue #118: We need a collection "debugger"

* fixed issue #126: Access-Shaper must be cached

* INCOMPATIBLE CHANGE: renamed parameters "connect-timeout" and "request-timeout"
  for arangosh and arangoimp to "--server.connect-timeout" and "--server.request-timeout"

* INCOMPATIBLE CHANGE: authorization is now required on the server side
  Clients sending requests without HTTP authorization will be rejected with HTTP 401
  To allow backwards compatibility, the server can be started with the option
  "--server.disable-authentication"

* added options "--server.username" and "--server.password" for arangosh and arangoimp
  These parameters must be used to specify the user and password to be used when
  connecting to the server. If no password is given on the command line, arangosh/
  arangoimp will interactively prompt for a password.
  If no user name is specified on the command line, the default user "root" will be
  used.

* added startup option "--server.ssl-cipher-list" to determine which ciphers to
  use in SSL context. also added SSL_OP_CIPHER_SERVER_PREFERENCE to SSL default
  options so ciphers are tried in server and not in client order

* changed default SSL protocol to TLSv1 instead of SSLv2

* changed log-level of SSL-related messages

* added SSL connections if server is compiled with OpenSSL support. Use --help-ssl

* INCOMPATIBLE CHANGE: removed startup option "--server.admin-port".
  The new endpoints feature (see --server.endpoint) allows opening multiple endpoints
  anyway, and the distinction between admin and "other" endpoints can be emulated
  later using privileges.

* INCOMPATIBLE CHANGE: removed startup options "--port", "--server.port", and
  "--server.http-port" for arangod.
  These options have been replaced by the new "--server.endpoint" parameter

* INCOMPATIBLE CHANGE: removed startup option "--server" for arangosh and arangoimp.
  These options have been replaced by the new "--server.endpoint" parameter

* Added "--server.endpoint" option to arangod, arangosh, and arangoimp.
  For arangod, this option allows specifying the bind endpoints for the server
  The server can be bound to one or multiple endpoints at once. For arangosh
  and arangoimp, the option specifies the server endpoint to connect to.
  The following endpoint syntax is currently supported:
  - tcp://host:port or http@tcp://host:port (HTTP over IPv4)
  - tcp://[host]:port or http@tcp://[host]:port (HTTP over IPv6)
  - ssl://host:port or http@tcp://host:port (HTTP over SSL-encrypted IPv4)
  - ssl://[host]:port or http@tcp://[host]:port (HTTP over SSL-encrypted IPv6)
  - unix:///path/to/socket or http@unix:///path/to/socket (HTTP over UNIX socket)

  If no port is specified, the default port of 8529 will be used.

* INCOMPATIBLE CHANGE: removed startup options "--server.require-keep-alive" and
  "--server.secure-require-keep-alive".
  The server will now behave as follows which should be more conforming to the
  HTTP standard:
  * if a client sends a "Connection: close" header, the server will close the
    connection
  * if a client sends a "Connection: keep-alive" header, the server will not
    close the connection
  * if a client does not send any "Connection" header, the server will assume
    "keep-alive" if the request was an HTTP/1.1 request, and "close" if the
    request was an HTTP/1.0 request

* (minimal) internal optimizations for HTTP request parsing and response header
  handling

* fixed Unicode unescaping bugs for \f and surrogate pairs in BasicsC/strings.c

* changed implementation of TRI_BlockCrc32 algorithm to use 8 bytes at a time

* fixed issue #122: arangod doesn't start if <log.file> cannot be created

* fixed issue #121: wrong collection size reported

* fixed issue #98: Unable to change journalSize

* fixed issue #88: fds not closed

* fixed escaping of document data in HTML admin front end

* added HTTP basic authentication, this is always turned on

* added server startup option --server.disable-admin-interface to turn off the
  HTML admin interface

* honor server startup option --database.maximal-journal-size when creating new
  collections without specific journalsize setting. Previously, these
  collections were always created with journal file sizes of 32 MB and the
  --database.maximal-journal-size setting was ignored

* added server startup option --database.wait-for-sync to control the default
  behavior

* renamed "--unit-tests" to "--javascript.unit-tests"


v1.0.alpha3 (2012-06-30)
------------------------

* fixed issue #116: createCollection=create option doesn't work

* fixed issue #115: Compilation issue under OSX 10.7 Lion & 10.8 Mountain Lion
  (homebrew)

* fixed issue #114: image not found

* fixed issue #111: crash during "make unittests"

* fixed issue #104: client.js -> ARANGO_QUIET is not defined


v1.0.alpha2 (2012-06-24)
------------------------

* fixed issue #112: do not accept document with duplicate attribute names

* fixed issue #103: Should we cleanup the directory structure

* fixed issue #100: "count" attribute exists in cursor response with "count:
  false"

* fixed issue #84 explain command

* added new MRuby version (2012-06-02)

* added --log.filter

* cleanup of command line options:
** --startup.directory => --javascript.startup-directory
** --quite => --quiet
** --gc.interval => --javascript.gc-interval
** --startup.modules-path => --javascript.modules-path
** --action.system-directory => --javascript.action-directory
** --javascript.action-threads => removed (is now the same pool as --server.threads)

* various bug-fixes

* support for import

* added option SKIP_RANGES=1 for make unittests

* fixed several range-related assertion failures in the AQL query optimizer

* fixed AQL query optimizations for some edge cases (e.g. nested subqueries with
  invalid constant filter expressions)


v1.0.alpha1 (2012-05-28)
------------------------

Alpha Release of ArangoDB 1.0<|MERGE_RESOLUTION|>--- conflicted
+++ resolved
@@ -1,12 +1,10 @@
 devel
 -----
 
-<<<<<<< HEAD
 * fixed internal issue #2160: fixed misplaced tooltips in indices view
-=======
+
 * Added exclusive option for rocksdb collections. Modifying AQL queries can
   now set the exclusive option as well as it can be set on JavaScript transactions.
->>>>>>> 3cd1a52d
 
 * added optimizer rule "optimize-subqueries", which makes qualifying subqueries
   return less data
