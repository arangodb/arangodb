--- conflicted
+++ resolved
@@ -1,12 +1,10 @@
 devel
 -----
 
-<<<<<<< HEAD
 * fixed internal issue #2566: corrected web UI alignment of the nodes table
-=======
+
 * fixed issue #5736: Foxx HTTP API responds with 500 error when request body
   is too short
->>>>>>> 55b46e28
 
 * fixed issue #6106: Arithmetic operator type casting documentation incorrect
 
