--- conflicted
+++ resolved
@@ -1,13 +1,11 @@
 devel
 -----
 
-<<<<<<< HEAD
 * UI: added not found views for documents and collections
-=======
+
 * UI: edge collections were wrongly added to from and to vertices select box during graph creation
 
 * fixed issue #3640: limit in subquery
->>>>>>> 0d0f8ead
 
 * UI: the graph viewer now displays updated label values correctly.
   Additionally the included node/edge editor now closes automatically
