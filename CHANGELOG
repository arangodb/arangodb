v3.4.0-rc.5 (XXXX-XX-XX)
------------------------

<<<<<<< HEAD
* Persist and check default language (locale) selection.
  Previously we would not check if the language (`--default-language`) had changed 
  when the server was restarted. This could cause issues with indexes over text fields, 
  as it will resulted in undefined behavior within RocksDB (potentially missing entries, 
  corruption, etc.). Now if the language is changed, ArangoDB will print out an error
  message on startup and abort.
=======
* fixed issue #7522: FILTER logic totally broke for my query in 3.4-rc4
>>>>>>> 2ed283ef

* export version and storage engine in `_admin/cluster/health` for Coordinators 
  and DBServers. 

* restrict the total amount of data to build up in all in-memory RocksDB write buffers
  by default to a certain fraction of the available physical RAM. This helps restricting 
  memory usage for the arangod process, but may have an effect on the RocksDB storage 
  engine's write performance. 

  In ArangoDB 3.3 the governing configuration option `--rocksdb.total-write-buffer-size`
  had a default value of `0`, which meant that the memory usage was not limited. ArangoDB
  3.4 now changes the default value to about 50% of available physical RAM, and 512MiB
  for setups with less than 4GiB of RAM.

* lower default value for `--cache.size` startup option from about 30% of physical RAM to
  about 25% percent of physical RAM.

* fix internal issue #2786: improved confirmation dialog when clicking the truncate 
  button in the web UI

* Updated joi library (web UI), improved Foxx mount path validation

* disable startup warning for Linux kernel variable `vm.overcommit_memory` settings
  values of 0 or 1.
  Effectively `overcommit_memory` settings value of 0 or 1 fix two memory-allocation
  related issues with the default memory allocator used in ArangoDB release builds on 
  64bit Linux. 
  The issues will remain when running with an `overcommit_memory` settings value of 2,
  so this is now discouraged.
  Setting `overcommit_memory` to 0 or 1 (0 is the Linux kernel's default) fixes issues
  with increasing numbers of memory mappings for the arangod process (which may lead
  to an out-of-memory situation if the kernel's maximum number of mappings threshold
  is hit) and an increasing amount of memory that the kernel counts as "committed".
  With an `overcommit_memory` setting of 0 or 1, an arangod process may either be 
  killed by the kernel's OOM killer or will die with a segfault when accessing memory
  it has allocated before but the kernel could not provide later on. This is still 
  more acceptable than the kernel not providing any more memory to the process when
  there is still physical memory left, which may have occurred with an `overcommit_memory`
  setting of 2 after the arangod process had done lots of allocations.

  In summary, the recommendation for the `overcommit_memory` setting is now to set it
  to 0 or 1 (0 is kernel default) and not use 2.

* fixed Foxx complaining about valid `$schema` value in manifest.json

* fix for supervision, which started failing servers using old transient store

* fixed a bug where indexes are used in the cluster while still being
  built on the db servers

* fix move leader shard: wait until all but the old leader are in sync.
  This fixes some unstable tests.

* cluster health features more elaborate agent records

* agency's supervision edited for advertised endpoints

v3.4.0-rc.4 (2018-11-04)
------------------------

* fixed Foxx queues not retrying jobs with infinite `maxFailures`

* increase AQL query string parsing performance for queries with many (100K+) string
  values contained in the query string

* increase timeouts for inter-node communication in the cluster

* fixed undefined behavior in `/_api/import` when importing a single document went
  wrong

* replication bugfixes

* stop printing `connection class corrupted` in arangosh

 when just starting the arangosh without a connection to a server and running 
 code such as `require("internal")`, the shell always printed "connection class 
 corrupted", which was somewhat misleading.

* add separate option `--query.slow-streaming-threshold` for tracking slow
  streaming queries with a different timeout value

* increase maximum number of collections/shards in an AQL query from 256 to 2048

* don't rely on `_modules` collection being present and usable for arangod startup

* force connection timeout to be 7 seconds to allow libcurl time to retry lost DNS
  queries.

* fixes a routing issue within the web ui after the use of views

* fixes some graph data parsing issues in the ui, e.g. cleaning up duplicate
  edges inside the graph viewer.

* in a cluster environment, the arangod process now exits if wrong credentials
  are used during the startup process.

* added option `--rocksdb.total-write-buffer-size` to limit total memory usage
  across all RocksDB in-memory write buffers

* suppress warnings from statistics background threads such as
  `WARNING caught exception during statistics processing: Expecting Object`
  during version upgrade


v3.4.0-rc.3 (2018-10-23)
------------------------

* fixed handling of broken Foxx services

  Installation now also fails when the service encounters an error when
  executed. Upgrading or replacing with a broken service will still result
  in the broken services being installed.

* restored error pages for broken Foxx services

  Services that could not be executed will now show an error page (with helpful
  information if development mode is enabled) instead of a generic 404 response.
  Requests to the service that do not prefer HTML (i.e. not a browser window)
  will receive a JSON formatted 503 error response instead.

* added support for `force` flag when upgrading Foxx services

  Using the `force` flag when upgrading or replacing a service falls back to
  installing the service if it does not already exist.

* The order of JSON object attribute keys in JSON return values will now be
  "random" in more cases. In JSON, there is no defined order for object attribute
  keys anyway, so ArangoDB is taking the freedom to return the attribute keys in
  a non-deterministic, seemingly unordered way.

* Fixed an AQL bug where the `optimize-traversals` rule was falsely applied to
  extensions with inline expressions and thereby ignoring them

* fix side-effects of sorting larger arrays (>= 16 members) of constant literal
  values in AQL, when the array was used not only for IN-value filtering but also
  later in the query.
  The array values were sorted so the IN-value lookup could use a binary search
  instead of a linear search, but this did not take into account that the array
  could have been used elsewhere in the query, e.g. as a return value. The fix
  will create a copy of the array and sort the copy, leaving the original array
  untouched.

* disallow empty LDAP password

* fixes validation of allowed or not allowed foxx service mount paths within
  the Web UI

* The single database or single coordinator statistics in a cluster
  environment within the Web UI sometimes got called way too often.
  This caused artifacts in the graphs, which is now fixed.

* An aardvark statistics route could not collect and sum up the statistics of
  all coordinators if one of them was ahead and had more results than the others

* Web UI now checks if server statistics are enabled before it sends its first
  request to the statistics API

* fix internal issue #486: immediate deletion (right after creation) of
  a view with a link to one collection and indexed data reports failure
  but removes the link

* fix internal issue #480: link to a collection is not added to a view
  if it was already added to other view

* fix internal issues #407, #445: limit ArangoSearch memory consumption
  so that it won't cause OOM while indexing large collections

* upgraded arangodb starter version to 0.13.5

* removed undocumented `db.<view>.toArray()` function from ArangoShell

* prevent creation of collections and views with the same in cluster setups

* fixed issue #6770: document update: ignoreRevs parameter ignored

* added AQL query optimizer rules `simplify-conditions` and `fuse-filters`

* improve inter-server communication performance:
  - move all response processing off Communicator's socket management thread
  - create multiple Communicator objects with ClusterComm, route via round robin
  - adjust Scheduler threads to always be active, and have designated priorities.

* fix internal issue #2770: the Query Profiling modal dialog in the Web UI
  was slightly malformed.

* fix internal issue #2035: the Web UI now updates its indices view to check
  whether new indices exist or not.

* fix internal issue #6808: newly created databases within the Web UI did not
  appear when used Internet Explorer 11 as a browser.

* fix internal issue #2957: the Web UI was not able to display more than 1000
  documents, even when it was set to a higher amount.

* fix internal issue #2688: the Web UI's graph viewer created malformed node
  labels if a node was expanded multiple times.

* fix internal issue #2785: web ui's sort dialog sometimes got rendered, even
  if it should not.

* fix internal issue #2764: the waitForSync property of a satellite collection
  could not be changed via the Web UI

* dynamically manage libcurl's number of open connections to increase performance
  by reducing the number of socket close and then reopen cycles

* recover short server id from agency after a restart of a cluster node

  this fixes problems with short server ids being set to 0 after a node restart,
  which then prevented cursor result load-forwarding between multiple coordinators
  to work properly

  this should fix arangojs#573

* increased default timeouts in replication

  this decreases the chances of followers not getting in sync with leaders because
  of replication operations timing out

* include forward-ported diagnostic options for debugging LDAP connections

* fixed internal issue #3065: fix variable replacements by the AQL query
  optimizer in arangosearch view search conditions

  The consequence of the missing replacements was that some queries using view
  search conditions could have failed with error messages such as

  "missing variable #3 (a) for node #7 (EnumerateViewNode) while planning registers"

* fixed internal issue #1983: the Web UI was showing a deletion confirmation
  multiple times.

* Restricted usage of views in AQL, they will throw an error now
  (e.g. "FOR v, e, p IN 1 OUTBOUND @start edgeCollection, view")
  instead of failing the server.

* Allow VIEWs within the AQL "WITH" statement in cluster environment.
  This will now prepare the query for all collections linked within a view.
  (e.g. "WITH view FOR v, e, p IN OUTBOUND 'collectionInView/123' edgeCollection"
  will now be executed properly and not fail with unregistered collection any more)

* Properly check permissions for all collections linked to a view when
  instantiating an AQL query in cluster environment

* support installation of ArangoDB on Windows into directories with multibyte
  character filenames on Windows platforms that used a non-UTF8-codepage

  This was supported on other platforms before, but never worked for ArangoDB's
  Windows version

* display shard synchronization progress for collections outside of the
  `_system` database

* change memory protection settings for memory given back to by the bundled
  JEMalloc memory allocator. This avoids splitting of existing memory mappings
  due to changes of the protection settings

* added missing implementation for `DeleteRangeCF` in RocksDB WAL tailing handler

* fixed agents busy looping gossip

* handle missing `_frontend` collections gracefully

  the `_frontend` system collection is not required for normal ArangoDB operations,
  so if it is missing for whatever reason, ensure that normal operations can go
  on.


v3.4.0-rc.2 (2018-09-30)
------------------------

* upgraded arangosync version to 0.6.0

* upgraded arangodb starter version to 0.13.3

* fixed issue #6611: Properly display JSON properties of user defined foxx services
  configuration within the web UI

* improved shards display in web UI: included arrows to better visualize that
  collection name sections can be expanded and collapsed

* added nesting support for `aql` template strings

* added support for `undefined` and AQL literals to `aql.literal`

* added `aql.join` function

* fixed issue #6583: Agency node segfaults if sent an authenticated HTTP
  request is sent to its port

* fixed issue #6601: Context cancelled (never ending query)

* added more AQL query results cache inspection and control functionality

* fixed undefined behavior in AQL query result cache

* the query editor within the web UI is now catching HTTP 501 responses
  properly

* added AQL VERSION function to return the server version as a string

* added startup parameter `--cluster.advertised-endpoints`

* AQL query optimizer now makes better choices regarding indexes to use in a
  query when there are multiple competing indexes and some of them are prefixes
  of others

  In this case, the optimizer could have preferred indexes that covered less
  attributes, but it should rather pick the indexes that covered more attributes.

  For example, if there was an index on ["a"] and another index on ["a", "b"], then
  previously the optimizer may have picked the index on just ["a"] instead the
  index on ["a", "b"] for queries that used all index attributes but did range
  queries on them (e.g. `FILTER doc.a == @val1 && doc.b >= @val2`).

* Added compression for the AQL intermediate results transfer in the cluster,
  leading to less data being transferred between coordinator and database servers
  in many cases

* forward-ported a bugfix from RocksDB (https://github.com/facebook/rocksdb/pull/4386)
  that fixes range deletions (used internally in ArangoDB when dropping or truncating
  collections)

  The non-working range deletes could have triggered errors such as
  `deletion check in index drop failed - not all documents in the index have been deleted.`
  when dropping or truncating collections

* improve error messages in Windows installer

* allow retrying installation in Windows installer in case an existing database is still
  running and needs to be manually shut down before continuing with the installation

* fix database backup functionality in Windows installer

* fixed memory leak in `/_api/batch` REST handler

* `db._profileQuery()` now also tracks operations triggered when using `LIMIT`
  clauses in a query

* added proper error messages when using views as an argument to AQL functions
  (doing so triggered an `internal error` before)

* fixed return value encoding for collection ids ("cid" attribute") in REST API
  `/_api/replication/logger-follow`

* fixed dumping and restoring of views with arangodump and arangorestore

* fix replication from 3.3 to 3.4

* fixed some TLS errors that occurred when combining HTTPS/TLS transport with the
  VelocyStream protocol (VST)

  That combination could have led to spurious errors such as "TLS padding error"
  or "Tag mismatch" and connections being closed

* make synchronous replication detect more error cases when followers cannot
  apply the changes from the leader

* fixed issue #6379: RocksDB arangorestore time degeneration on dead documents

* fixed issue #6495: Document not found when removing records

* fixed undefined behavior in cluster plan-loading procedure that may have
  unintentionally modified a shared structure

* reduce overhead of function initialization in AQL COLLECT aggregate functions,
  for functions COUNT/LENGTH, SUM and AVG

  this optimization will only be noticable when the COLLECT produces many groups
  and the "hash" COLLECT variant is used

* fixed potential out-of-bounds access in admin log REST handler `/_admin/log`,
  which could have led to the server returning an HTTP 500 error

* catch more exceptions in replication and handle them appropriately

* agency endpoint updates now go through RAFT

* fixed a cleanup issue in Current when a follower was removed from Plan

* catch exceptions in MaintenanceWorker thread

* fixed a bug in cleanOutServer which could lead to a cleaned out server
  still being a follower for some shard

v3.4.0-rc.1 (2018-09-06)
------------------------

* Release Candidate for 3.4.0, please check the `ReleaseNotes/KnownIssues34.md`
  file for a list of known issues.

* upgraded bundled RocksDB version to 5.16.0

* upgraded bundled Snappy compression library to 1.1.7

* fixed issue #5941: if using breadth first search in traversals uniqueness checks
  on path (vertices and edges) have not been applied. In SmartGraphs the checks
  have been executed properly.

* added more detailed progress output to arangorestore, showing the percentage of
  how much data is restored for bigger collections plus a set of overview statistics
  after each processed collection

* added option `--rocksdb.use-file-logging` to enable writing of RocksDB's own
  informational LOG files into RocksDB's database directory.

  This option is turned off by default, but can be enabled for debugging RocksDB
  internals and performance.

* improved error messages when managing Foxx services

  Install/replace/upgrade will now provide additional information when an error
  is encountered during setup. Errors encountered during a `require` call will
  also include information about the underlying cause in the error message.

* fixed some Foxx script names being displayed incorrectly in web UI and Foxx CLI

* major revision of the maintenance feature

* added `uuidv4` and `genRandomBytes` methods to crypto module

* added `hexSlice` methods `hexWrite` to JS Buffer type

* added `Buffer.from`, `Buffer.of`, `Buffer.alloc` and `Buffer.allocUnsafe`
  for improved compatibility with Node.js

* Foxx HTTP API errors now log stacktraces

* fixed issue #5831: custom queries in the ui could not be loaded if the user
  only has read access to the _system database.

* fixed issue #6128: ArangoDb Cluster: Task moved from DBS to Coordinator

* fixed some web ui action events related to Running Queries view and Slow
  Queries History view

* fixed internal issue #2566: corrected web UI alignment of the nodes table

* fixed issue #5736: Foxx HTTP API responds with 500 error when request body
  is too short

* fixed issue #6106: Arithmetic operator type casting documentation incorrect

* The arangosh now supports the velocystream transport protocol via the schemas
  "vst+tcp://", "vst+ssl://", "vst+unix://" schemes.

* The server will no longer lowercase the input in --server.endpoint. This means
  Unix domain socket paths will now  be treated as specified, previously they were lowercased

* fixed logging of requests. A wrong log level was used

* fixed issue #5943: misplaced database ui icon and wrong cursor type were used

* fixed issue #5354: updated the web UI JSON editor, improved usability

* fixed issue #5648: fixed error message when saving unsupported document types

* fixed internal issue #2812: Cluster fails to create many indexes in parallel

* Added C++ implementation, load balancer support, and user restriction to Pregel API.

  If an execution is accessed on a different coordinator than where it was
  created, the request(s) will be forwarded to the correct coordinator. If an
  execution is accessed by a different user than the one who created it, the
  request will be denied.

* the AQL editor in the web UI now supports detailed AQL query profiling

* fixed issue #5884: Subquery nodes are no longer created on DBServers

* intermediate commits in the RocksDB engine are now only enabled in standalone AQL queries

  (not within a JS transaction), standalone truncate as well as for the "import" API

* the AQL editor in the web UI now supports GeoJSON types and is able to render them.

* fixed issue #5035: fixed a vulnerability issue within the web ui's index view

* PR #5552: add "--latency true" option to arangoimport.  Lists microsecond latency

* added `"pbkdf2"` method to `@arangodb/foxx/auth` module

* the `@arangodb/foxx/auth` module now uses a different method to generate salts,
  so salts are no longer guaranteed to be alphanumeric

* fixed internal issue #2567: the Web UI was showing the possibility to move a shard
  from a follower to the current leader

* Renamed RocksDB engine-specific statistics figure `rocksdb.block-cache-used`
  to `rocksdb.block-cache-usage` in output of `db._engineStats()`

  The new figure name is in line with the statistics that the RocksDB library
  provides in its new versions.

* Added RocksDB engine-specific statistics figures `rocksdb.block-cache-capacity`,
  `rocksdb.block-cache-pinned-usage` as well as level-specific figures
  `rocksdb.num-files-at-level` and `rocksdb.compression-ratio-at-level` in
  output of `db._engineStats()`

* Added RocksDB-engine configuration option `--rocksdb.block-align-data-blocks`

  If set to true, data blocks are aligned on lesser of page size and block size,
  which may waste some memory but may reduce the number of cross-page I/Os operations.

* Usage RocksDB format version 3 for new block-based tables

* Bugfix: The AQL syntax variants `UPDATE/REPLACE k WITH d` now correctly take
  _rev from k instead of d (when ignoreRevs is false) and ignore d._rev.

* Added C++ implementation, load balancer support, and user restriction to tasks API

  If a task is accessed on a different coordinator than where it was created,
  the request(s) will be forwarded to the correct coordinator. If a
  task is accessed by a different user than the one who created it, the request
  will be denied.

* Added load balancer support and user-restriction to async jobs API.

  If an async job is accessed on a different coordinator than where it was
  created, the request(s) will be forwarded to the correct coordinator. If a
  job is accessed by a different user than the one who created it, the request
  will be denied.

* switch default storage engine from MMFiles to RocksDB

  In ArangoDB 3.4, the default storage engine for new installations is the RocksDB
  engine. This differs to previous versions (3.2 and 3.3), in which the default
  storage engine was the MMFiles engine.

  The MMFiles engine can still be explicitly selected as the storage engine for
  all new installations. It's only that the "auto" setting for selecting the storage
  engine will now use the RocksDB engine instead of MMFiles engine.

  In the following scenarios, the effectively selected storage engine for new
  installations will be RocksDB:

  * `--server.storage-engine rocksdb`
  * `--server.storage-engine auto`
  * `--server.storage-engine` option not specified

  The MMFiles storage engine will be selected for new installations only when
  explicitly selected:

  * `--server.storage-engine mmfiles`

  On upgrade, any existing ArangoDB installation will keep its previously selected
  storage engine. The change of the default storage engine is thus only relevant
  for new ArangoDB installations and/or existing cluster setups for which new server
  nodes get added later. All server nodes in a cluster setup should use the same
  storage engine to work reliably. Using different storage engines in a cluster is
  unsupported.

* added collection.indexes() as an alias for collection.getIndexes()

* disable V8 engine and JavaScript APIs for agency nodes

* renamed MMFiles engine compactor thread from "Compactor" to "MMFilesCompactor".

  This change will be visible only on systems which allow assigning names to
  threads.

* added configuration option `--rocksdb.sync-interval`

  This option specifies interval (in milliseconds) that ArangoDB will use to
  automatically synchronize data in RocksDB's write-ahead log (WAL) files to
  disk. Automatic syncs will only be performed for not-yet synchronized data,
  and only for operations that have been executed without the *waitForSync*
  attribute.

  Automatic synchronization is performed by a background thread. The default
  sync interval is 100 milliseconds.

  Note: this option is not supported on Windows platforms. Setting the sync
  interval to a value greater 0 will produce a startup warning.

* added AQL functions `TO_BASE64`, `TO_HEX`, `ENCODE_URI_COMPONENT` and `SOUNDEX`

* PR #5857: RocksDB engine would frequently request a new DelayToken.  This caused
  excessive write delay on the next Put() call.  Alternate approach taken.

* changed the thread handling in the scheduler. `--server.maximal-threads` will be
  the maximum number of threads for the scheduler.

* The option `--server.threads` is now obsolete.

* use sparse indexes in more cases now, when it is clear that the index attribute
  value cannot be null

* introduce SingleRemoteOperationNode via "optimize-cluster-single-document-operations"
  optimizer rule, which triggers single document operations directly from the coordinator
  instead of using a full-featured AQL setup. This saves cluster roundtrips.

  Queries directly referencing the document key benefit from this:

      UPDATE {_key: '1'} WITH {foo: 'bar'} IN collection RETURN OLD

* Added load balancer support and user-restriction to cursor API.

  If a cursor is accessed on a different coordinator than where it was created,
  the requests will be forwarded to the correct coordinator. If a cursor is
  accessed by a different user than the one who created it, the request will
  be denied.

* if authentication is turned on requests to databases by users with insufficient rights
 will be answered with the HTTP forbidden (401) response.

* upgraded bundled RocksDB library version to 5.15

* added key generators `uuid` and `padded`

  The `uuid` key generator generates universally unique 128 bit keys, which are
  stored in hexadecimal human-readable format.
  The `padded` key generator generates keys of a fixed length (16 bytes) in
  ascending lexicographical sort order.

* The REST API of `/_admin/status` added: "operationMode" filed with same meaning as
  the "mode" field and field "readOnly" that has the inverted meaning of the field
  "writeOpsEnabled". The old field names will be deprecated in upcoming versions.

* added `COUNT_DISTINCT` AQL function

* make AQL optimizer rule `collect-in-cluster` optimize aggregation functions
  `AVERAGE`, `VARIANCE`, `STDDEV`, `UNIQUE`, `SORTED_UNIQUE` and `COUNT_DISTINCT`
  in a cluster by pushing parts of the aggregation onto the DB servers and only
  doing the total aggregation on the coordinator

* replace JavaScript functions FULLTEXT, NEAR, WITHIN and WITHIN_RECTANGLE with
  regular AQL subqueries via a new optimizer rule "replace-function-with-index".

* the existing "fulltext-index-optimizer" optimizer rule has been removed because its
  duty is now handled by the "replace-function-with-index" rule.

* added option "--latency true" option to arangoimport. Lists microsecond latency
  statistics on 10 second intervals.

* fixed internal issue #2256: ui, document id not showing up when deleting a document

* fixed internal issue #2163: wrong labels within foxx validation of service
  input parameters

* fixed internal issue #2160: fixed misplaced tooltips in indices view

* Added exclusive option for rocksdb collections. Modifying AQL queries can
  now set the exclusive option as well as it can be set on JavaScript transactions.

* added optimizer rule "optimize-subqueries", which makes qualifying subqueries
  return less data

  The rule fires in the following situations:
  * in case only a few results are used from a non-modifying subquery, the rule
    will add a LIMIT statement into the subquery. For example

        LET docs = (
          FOR doc IN collection
            FILTER ...
            RETURN doc
        )
        RETURN docs[0]

    will be turned into

        LET docs = (
          FOR doc IN collection
            FILTER ...
            LIMIT 1
            RETURN doc
        )
        RETURN docs[0]

    Another optimization performed by this rule is to modify the result value
    of subqueries in case only the number of results is checked later. For example

        RETURN LENGTH(
          FOR doc IN collection
            FILTER ...
            RETURN doc
        )

    will be turned into

        RETURN LENGTH(
          FOR doc IN collection
            FILTER ...
            RETURN true
        )

  This saves copying the document data from the subquery to the outer scope and may
  enable follow-up optimizations.

* fixed Foxx queues bug when queues are created in a request handler with an
  ArangoDB authentication header

* abort startup when using SSLv2 for a server endpoint, or when connecting with
  a client tool via an SSLv2 connection.

  SSLv2 has been disabled in the OpenSSL library by default in recent versions
  because of security vulnerabilities inherent in this protocol.

  As it is not safe at all to use this protocol, the support for it has also
  been stopped in ArangoDB. End users that use SSLv2 for connecting to ArangoDB
  should change the protocol from SSLv2 to TLSv12 if possible, by adjusting
  the value of the `--ssl.protocol` startup option.

* added `overwrite` option to document insert operations to allow for easier syncing.

  This implements almost the much inquired UPSERT. In reality it is a REPSERT
  (replace/insert) because only replacement and not modification of documents
  is possible. The option does not work in cluster collections with custom
  sharding.

* added startup option `--log.escape`

  This option toggles the escaping of log output.

  If set to `true` (which is the default value), then the logging will work
  as before, and the following characters in the log output are escaped:

  * the carriage return character (hex 0d)
  * the newline character (hex 0a)
  * the tabstop character (hex 09)
  * any other characters with an ordinal value less than hex 20

  If the option is set to `false`, no characters are escaped. Characters with
  an ordinal value less than hex 20 will not be printed in this mode but will
  be replaced with a space character (hex 20).

  A side effect of turning off the escaping is that it will reduce the CPU
  overhead for the logging. However, this will only be noticable when logging
  is set to a very verbose level (e.g. debug or trace).

* increased the default values for the startup options `--javascript.gc-interval`
  from every 1000 to every 2000 requests, and for `--javascript.gc-frequency` from
  30 to 60 seconds

  This will make the V8 garbage collection run less often by default than in previous
  versions, reducing CPU load a bit and leaving more contexts available on average.

* added `/_admin/repair/distributeShardsLike` that repairs collections with
  distributeShardsLike where the shards aren't actually distributed like in the
  prototype collection, as could happen due to internal issue #1770

* Fixed issue #4271: Change the behavior of the `fullCount` option for AQL query
  cursors so that it will only take into account `LIMIT` statements on the top level
  of the query.

  `LIMIT` statements in subqueries will not have any effect on the `fullCount` results
  any more.

* We added a new geo-spatial index implementation. On the RocksDB storage engine all
  installations will need to be upgraded with `--database.auto-upgrade true`. New geo
  indexes will now only report with the type `geo` instead of `geo1` or `geo2`.
  The index types `geo1` and `geo2` are now deprecated.
  Additionally we removed the deprecated flags `constraint` and `ignoreNull` from geo
  index definitions, these fields were initially deprecated in ArangoDB 2.5

* Add revision id to RocksDB values in primary indexes to speed up replication (~10x).

* PR #5238: Create a default pacing algorithm for arangoimport to avoid TimeoutErrors
  on VMs with limited disk throughput

* Starting a cluster with coordinators and DB servers using different storage engines
  is unsupported. Doing it anyway will now produce a warning on startup

* fixed issue #4919: C++ implementation of LIKE function now matches the old and correct
  behaviour of the javascript implementation.

* added `--json` option to arangovpack, allowing to treat its input as plain JSON data
  make arangovpack work without any configuration file

* added experimental arangodb startup option `--javascript.enabled` to enable/disable the
  initialization of the V8 JavaScript engine. Only expected to work on single-servers and
  agency deployments

* pull request #5201: eliminate race scenario where handlePlanChange could run infinite times
  after an execution exceeded 7.4 second time span

* UI: fixed an unreasonable event bug within the modal view engine

* pull request #5114: detect shutdown more quickly on heartbeat thread of coordinator and
  DB servers

* fixed issue #3811: gharial api is now checking existence of `_from` and `_to` vertices
  during edge creation

* There is a new method `_profileQuery` on the database object to execute a query and
  print an explain with annotated runtime information.

* Query cursors can now be created with option `profile`, with a value of 0, 1 or 2.
  This will cause queries to include more statistics in their results and will allow tracing
  of queries.

* fixed internal issue #2147: fixed database filter in UI

* fixed internal issue #2149: number of documents in the UI is not adjusted after moving them

* fixed internal issue #2150: UI - loading a saved query does not update the list of bind
  parameters

* removed option `--cluster.my-local-info` in favor of persisted server UUIDs

  The option `--cluster.my-local-info` was deprecated since ArangoDB 3.3.

* added new collection property `cacheEnabled` which enables in-memory caching for
  documents and primary index entries. Available only when using RocksDB

* arangodump now supports `--threads` option to dump collections in parallel

* arangorestore now supports `--threads` option to restore collections in parallel

* Improvement: The AQL query planner in cluster is now a bit more clever and
  can prepare AQL queries with less network overhead.

  This should speed up simple queries in cluster mode, on complex queries it
  will most likely not show any performance effect.
  It will especially show effects on collections with a very high amount of Shards.

* removed remainders of dysfunctional `/_admin/cluster-test` and `/_admin/clusterCheckPort`
  API endpoints and removed them from documentation

* added new query option `stream` to enable streaming query execution via the
  `POST /_api/cursor` rest interface.

* fixed issue #4698: databases within the UI are now displayed in a sorted order.

* Behavior of permissions for databases and collections changed:
  The new fallback rule for databases for which an access level is not explicitly specified:
  Choose the higher access level of:
    * A wildcard database grant
    * A database grant on the `_system` database
  The new fallback rule for collections for which an access level is not explicitly specified:
  Choose the higher access level of:
    * Any wildcard access grant in the same database, or on "*/*"
    * The access level for the current database
    * The access level for the `_system` database

* fixed issue #4583: add AQL ASSERT and AQL WARN

* renamed startup option `--replication.automatic-failover` to
  `--replication.active-failover`
  using the old option name will still work in ArangoDB 3.4, but the old option
  will be removed afterwards

* index selectivity estimates for RocksDB engine are now eventually consistent

  This change addresses a previous issue where some index updates could be
  "lost" from the view of the internal selectivity estimate, leading to
  inaccurate estimates. The issue is solved now, but there can be up to a second
  or so delay before updates are reflected in the estimates.

* support `returnOld` and `returnNew` attributes for in the following HTTP REST
  APIs:

  * /_api/gharial/<graph>/vertex/<collection>
  * /_api/gharial/<graph>/edge/<collection>

  The exception from this is that the HTTP DELETE verb for these APIs does not
  support `returnOld` because that would make the existing API incompatible

* fixed internal issue #478: remove unused and undocumented REST API endpoints
  _admin/statistics/short and _admin/statistics/long

  These APIs were available in ArangoDB's REST API, but have not been called by
  ArangoDB itself nor have they been part of the documented API. They have been
  superseded by other REST APIs and were partially dysfunctional. Therefore
  these two endpoints have been removed entirely.

* fixed issue #1532: reload users on restore

* fixed internal issue #1475: when restoring a cluster dump to a single server
  ignore indexes of type primary and edge since we mustn't create them here.

* fixed internal issue #1439: improve performance of any-iterator for RocksDB

* issue #1190: added option `--create-database` for arangoimport

* UI: updated dygraph js library to version 2.1.0

* renamed arangoimp to arangoimport for consistency
  Release packages will still install arangoimp as a symlink so user scripts
  invoking arangoimp do not need to be changed

* UI: Shard distribution view now has an accordion view instead of displaying
  all shards of all collections at once.

* fixed issue #4393: broken handling of unix domain sockets in JS_Download

* added AQL function `IS_KEY`
  this function checks if the value passed to it can be used as a document key,
  i.e. as the value of the `_key` attribute

* added AQL functions `SORTED` and `SORTED_UNIQUE`

  `SORTED` will return a sorted version of the input array using AQL's internal
  comparison order
  `SORTED_UNIQUE` will do the same, but additionally removes duplicates.

* added C++ implementation for AQL functions `DATE_NOW`, `DATE_ISO8601`,
  `DATE_TIMESTAMP`, `IS_DATESTRING`, `DATE_DAYOFWEEK`, `DATE_YEAR`,
  `DATE_MONTH`, `DATE_DAY`, `DATE_HOUR`, `DATE_MINUTE`, `DATE_SECOND`,
  `DATE_MILLISECOND`, `DATE_DAYOFYEAR`, `DATE_ISOWEEK`, `DATE_LEAPYEAR`,
  `DATE_QUARTER`, `DATE_DAYS_IN_MONTH`, `DATE_ADD`, `DATE_SUBTRACT`,
  `DATE_DIFF`, `DATE_COMPARE`, `TRANSLATE` and `SHA512`

* fixed a bug where clusterinfo missed changes to plan after agency
  callback is registred for create collection

* Foxx manifest.json files can now contain a $schema key with the value
  of "http://json.schemastore.org/foxx-manifest" to improve tooling support.

* fixed agency restart from compaction without data

* fixed agency's log compaction for internal issue #2249

* only load Plan and Current from agency when actually needed


v3.3.18 (XXXX-XX-XX)
--------------------

* improved logging in case of replication errors

* recover short server id from agency after a restart of a cluster node

  this fixes problems with short server ids being set to 0 after a node restart,
  which then prevented cursor result load-forwarding between multiple coordinators
  to work properly

  this should fix arangojs#573

* increased default timeouts in replication

  this decreases the chances of followers not getting in sync with leaders because
  of replication operations timing out

* fixed internal issue #1983: the Web UI was showing a deletion confirmation
  multiple times.

* handle missing `_frontend` collections gracefully

  the `_frontend` system collection is not required for normal ArangoDB operations,
  so if it is missing for whatever reason, ensure that normal operations can go
  on.


v3.3.17 (2018-10-04)
--------------------

* upgraded arangosync version to 0.6.0

* added several advanced options for configuring and debugging LDAP connections.
  Please note that some of the following options are platform-specific and may not
  work on all platforms or with all LDAP servers reliably:

  - `--ldap.serialized`: whether or not calls into the underlying LDAP library
    should be serialized.
    This option can be used to work around thread-unsafe LDAP library functionality.
  - `--ldap.serialize-timeout`: sets the timeout value that is used when waiting to
    enter the LDAP library call serialization lock. This is only meaningful when
    `--ldap.serialized` has been set to `true`.
  - `--ldap.retries`: number of tries to attempt a connection. Setting this to values
    greater than one will make ArangoDB retry to contact the LDAP server in case no
    connection can be made initially.
  - `--ldap.restart`: whether or not the LDAP library should implicitly restart
    connections
  - `--ldap.referrals`: whether or not the LDAP library should implicitly chase
    referrals
  - `--ldap.debug`: turn on internal OpenLDAP library output (warning: will print
    to stdout).
  - `--ldap.timeout`: timeout value (in seconds) for synchronous LDAP API calls
    (a value of 0 means default timeout).
  - `--ldap.network-timeout`: timeout value (in seconds) after which network operations
    following the initial connection return in case of no activity (a value of 0 means
    default timeout).
  - `--ldap.async-connect`: whether or not the connection to the LDAP library will
    be done asynchronously.

* fixed a shutdown race in ArangoDB's logger, which could have led to some buffered
  log messages being discarded on shutdown

* display shard synchronization progress for collections outside of the
  `_system` database

* fixed issue #6611: Properly display JSON properties of user defined foxx services
  configuration within the web UI

* fixed issue #6583: Agency node segfaults if sent an authenticated HTTP request is sent to its port

* when cleaning out a leader it could happen that it became follower instead of
  being removed completely

* make synchronous replication detect more error cases when followers cannot
  apply the changes from the leader

* fix some TLS errors that occurred when combining HTTPS/TLS transport with the
  VelocyStream protocol (VST)

  That combination could have led to spurious errors such as "TLS padding error"
  or "Tag mismatch" and connections being closed

* agency endpoint updates now go through RAFT


v3.3.16 (2018-09-19)
--------------------

* fix undefined behavior in AQL query result cache

* the query editor within the web ui is now catching http 501 responses
  properly

* fixed issue #6495 (Document not found when removing records)

* fixed undefined behavior in cluster plan-loading procedure that may have
  unintentionally modified a shared structure

* reduce overhead of function initialization in AQL COLLECT aggregate functions,
  for functions COUNT/LENGTH, SUM and AVG

  this optimization will only be noticable when the COLLECT produces many groups
  and the "hash" COLLECT variant is used

* fixed potential out-of-bounds access in admin log REST handler /_admin/log,
  which could have led to the server returning an HTTP 500 error

* catch more exceptions in replication and handle them appropriately


v3.3.15 (2018-09-10)
--------------------

* fixed an issue in the "sorted" AQL COLLECT variant, that may have led to producing
  an incorrect number of results

* upgraded arangodb starter version to 0.13.3

* fixed issue #5941 if using breadth-first search in traversals uniqueness checks
  on path (vertices and edges) have not been applied. In SmartGraphs the checks
  have been executed properly.

* added more detailed progress output to arangorestore, showing the percentage of
  how much data is restored for bigger collections plus a set of overview statistics
  after each processed collection

* added option `--rocksdb.use-file-logging` to enable writing of RocksDB's own
  informational LOG files into RocksDB's database directory.

  This option is turned off by default, but can be enabled for debugging RocksDB
  internals and performance.

* improved error messages when managing Foxx services

  Install/replace/upgrade will now provide additional information when an error
  is encountered during setup. Errors encountered during a `require` call will
  also include information about the underlying cause in the error message.

* fixed some Foxx script names being displayed incorrectly in web UI and Foxx CLI

* added startup option `--query.optimizer-max-plans value`

  This option allows limiting the number of query execution plans created by the
  AQL optimizer for any incoming queries. The default value is `128`.

  By adjusting this value it can be controlled how many different query execution
  plans the AQL query optimizer will generate at most for any given AQL query.
  Normally the AQL query optimizer will generate a single execution plan per AQL query,
  but there are some cases in which it creates multiple competing plans. More plans
  can lead to better optimized queries, however, plan creation has its costs. The
  more plans are created and shipped through the optimization pipeline, the more time
  will be spent in the optimizer.

  Lowering this option's value will make the optimizer stop creating additional plans
  when it has already created enough plans.

  Note that this setting controls the default maximum number of plans to create. The
  value can still be adjusted on a per-query basis by setting the *maxNumberOfPlans*
  attribute when running a query.

  This change also lowers the default maximum number of query plans from 192 to 128.

* bug fix: facilitate faster shutdown of coordinators and db servers

* cluster nodes should retry registering in agency until successful

* fixed some web ui action events related to Running Queries view and Slow
  Queries History view

* Create a default pacing algorithm for arangoimport to avoid TimeoutErrors
  on VMs with limited disk throughput

* backport PR 6150: establish unique function to indicate when
  application is terminating and therefore network retries should not occur

* backport PR #5201: eliminate race scenario where handlePlanChange
  could run infinite times after an execution exceeded 7.4 second time span


v3.3.14 (2018-08-15)
--------------------

* upgraded arangodb starter version to 0.13.1

* Foxx HTTP API errors now log stacktraces

* fixed issue #5736: Foxx HTTP API responds with 500 error when request body
  is too short

* fixed issue #5831: custom queries in the ui could not be loaded if the user
  only has read access to the _system database.

* fixed internal issue #2566: corrected web UI alignment of the nodes table

* fixed internal issue #2869: when attaching a follower with global applier to an
  authenticated leader already existing users have not been replicated, all users
  created/modified later are replicated.

* fixed internal issue #2865: dumping from an authenticated arangodb the users have
  not been included

* fixed issue #5943: misplaced database ui icon and wrong cursor type were used

* fixed issue #5354: updated the web UI JSON editor, improved usability

* fixed issue #5648: fixed error message when saving unsupported document types

* fixed issue #6076: Segmentation fault after AQL query

  This also fixes issues #6131 and #6174

* fixed issue #5884: Subquery nodes are no longer created on DBServers

* fixed issue #6031: Broken LIMIT in nested list iterations

* fixed internal issue #2812: Cluster fails to create many indexes in parallel

* intermediate commits in the RocksDB engine are now only enabled in standalone AQL
  queries (not within a JS transaction), standalone truncate as well as for the
  "import" API

* Bug fix: race condition could request data from Agency registry that did not
  exist yet.  This caused a throw that would end the Supervision thread.
  All registry query APIs no longer throw exceptions.


v3.3.13 (2018-07-26)
--------------------

* fixed internal issue #2567: the Web UI was showing the possibility to move a
  shard from a follower to the current leader

* fixed issue #5977: Unexpected execution plan when subquery contains COLLECT

* Bugfix: The AQL syntax variants `UPDATE/REPLACE k WITH d` now correctly take
  _rev from k instead of d (when ignoreRevs is false) and ignore d._rev.

* put an upper bound on the number of documents to be scanned when using
  `db.<collection>.any()` in the RocksDB storage engine

  previous versions of ArangoDB did a scan of a random amount of documents in
  the collection, up to the total number of documents available. this produced
  a random selection with a good quality, but needed to scan half the number
  of documents in the collection on average.

  The new version will only scan up to 500 documents, so it produces a less
  random result, but will be a lot faster especially for large collections.

  The implementation of `any()` for the MMFiles engine remains unchanged. The
  MMFiles engine will pick a random document from the entire range of the
  in-memory primary index without performing scans.

* return an empty result set instead of an "out of memory" exception when
  querying the geo index with invalid (out of range) coordinates

* added load balancer support and user-restriction to cursor API.

  If a cursor is accessed on a different coordinator than where it was created,
  the requests will be forwarded to the correct coordinator. If a cursor is
  accessed by a different user than the one who created it, the request will
  be denied.

* keep failed follower in followers list in Plan.

  This increases the changes of a failed follower getting back into sync if the
  follower comes back after a short time. In this case the follower can try to
  get in sync again, which normally takes less time than seeding a completely
  new follower.

* fix assertion failure and undefined behavior in Unix domain socket connections,
  introduced by 3.3.12

* added configuration option `--rocksdb.sync-interval`

  This option specifies interval (in milliseconds) that ArangoDB will use to
  automatically synchronize data in RocksDB's write-ahead log (WAL) files to
  disk. Automatic syncs will only be performed for not-yet synchronized data,
  and only for operations that have been executed without the *waitForSync*
  attribute.

  Automatic synchronization is performed by a background thread. The default
  sync interval is 0, meaning the automatic background syncing is turned off.
  Background syncing in 3.3 is opt-in, whereas in ArangoDB 3.4 the default sync
  interval will be 100 milliseconds.

  Note: this option is not supported on Windows platforms. Setting the sync
  interval to a value greater 0 will produce a startup warning.

* fixed graph creation sometimes failing with 'edge collection
  already used in edge def' when the edge definition contained multiple vertex
  collections, despite the edge definitions being identical

* inception could get caught in a trap, where agent configuration
  version and timeout multiplier lead to incapacitated agency

* fixed issue #5827: Batch request handling incompatible with .NET's default
  ContentType format

* fixed agency's log compaction for internal issue #2249

* inspector collects additionally disk data size and storage engine statistics


v3.3.12 (2018-07-12)
--------------------

* issue #5854: RocksDB engine would frequently request a new DelayToken.  This caused
  excessive write delay on the next Put() call.  Alternate approach taken.

* fixed graph creation under some circumstances failing with 'edge collection
  already used in edge def' despite the edge definitions being identical

* fixed issue #5727: Edge document with user provided key is inserted as many
  times as the number of shards, violating the primary index

* fixed internal issue #2658: AQL modification queries did not allow `_rev`
  checking. There is now a new option `ignoreRevs` which can be set to `false`
  in order to force AQL modification queries to match revision ids before
  doing any modifications

* fixed issue #5679: Replication applier restrictions will crash synchronisation
  after initial sync

* fixed potential issue in RETURN DISTINCT CollectBlock implementation
  that led to the block producing an empty result

* changed communication tasks to use boost strands instead of locks,
  this fixes a race condition with parallel VST communication over
  SSL

* fixed agency restart from compaction without data

* fixed for agent coming back to agency with changed endpoint and
  total data loss

* more patient agency tests to allow for ASAN tests to successfully finish


v3.3.11 (2018-06-26)
--------------------

* upgraded arangosync version to 0.5.3

* upgraded arangodb starter version to 0.12.0

* fixed internal issue #2559: "unexpected document key" error when custom
  shard keys are used and the "allowUserKeys" key generator option is set
  to false

* fixed AQL DOCUMENT lookup function for documents for sharded collections with
  more than a single shard and using a custom shard key (i.e. some shard
  key attribute other than `_key`).
  The previous implementation of DOCUMENT restricted to lookup to a single
  shard in all cases, though this restriction was invalid. That lead to
  `DOCUMENT` not finding documents in cases the wrong shard was contacted. The
  fixed implementation in 3.3.11 will reach out to all shards to find the
  document, meaning it will produce the correct result, but will cause more
  cluster-internal traffic. This increase in traffic may be high if the number
  of shards is also high, because each invocation of `DOCUMENT` will have to
  contact all shards.
  There will be no performance difference for non-sharded collections or
  collections that are sharded by `_key` or that only have a single shard.

* reimplemented replication view in web UI

* fixed internal issue #2256: ui, document id not showing up when deleting a document

* fixed internal issue #2163: wrong labels within foxx validation of service
  input parameters

* fixed internal issue #2160: fixed misplaced tooltips in indices view

* added new arangoinspect client tool, to help users and customers easily collect
  information of any ArangoDB server setup, and facilitate troubleshooting for the
  ArangoDB Support Team


v3.3.10 (2018-06-04)
--------------------

* make optimizer rule "remove-filter-covered-by-index" not stop after removing
  a sub-condition from a FILTER statement, but pass the optimized FILTER
  statement again into the optimizer rule for further optimizations.
  This allows optimizing away some more FILTER conditions than before.

* allow accessing /_admin/status URL on followers too in active failover setup

* fix cluster COLLECT optimization for attributes that were in "sorted" variant of
  COLLECT and that were provided by a sorted index on the collected attribute

* apply fulltext index optimization rule for multiple fulltext searches in
  the same query

  this fixes https://stackoverflow.com/questions/50496274/two-fulltext-searches-on-arangodb-cluster-v8-is-involved

* validate `_from` and `_to` values of edges on updates consistently

* fixed issue #5400: Unexpected AQL Result

* fixed issue #5429: Frequent 'updated local foxx repository' messages

* fixed issue #5252: Empty result if FULLTEXT() is used together with LIMIT offset

* fixed issue #5035: fixed a vulnerability issue within the web ui's index view

* inception was ignoring leader's configuration


v3.3.9 (2018-05-17)
-------------------

* added `/_admin/repair/distributeShardsLike` that repairs collections with
  distributeShardsLike where the shards aren't actually distributed like in the
  prototype collection, as could happen due to internal issue #1770

* fixed Foxx queues bug when queues are created in a request handler with an
  ArangoDB authentication header

* upgraded arangosync version to 0.5.1

* upgraded arangodb starter version to 0.11.3

* fix cluster upgrading issue introduced in 3.3.8

  the issue made arangod crash when starting a DB server with option
  `--database.auto-upgrade true`

* fix C++ implementation of AQL ZIP function to return each distinct attribute
  name only once. The previous implementation added non-unique attribute names
  multiple times, which led to follow-up issues.
  Now if an attribute name occurs multiple times in the input list of attribute
  names, it will only be incorporated once into the result object, with the
  value that corresponds to the first occurrence.
  This fix also changes the V8 implementation of the ZIP function, which now
  will always return the first value for non-unique attribute names and not the
  last occurring value.

* self heal during a Foxx service install, upgrade or replace no longer breaks
  the respective operation

* make /_api/index, /_api/database and /_api/user REST handlers use the scheduler's
  internal queue, so they do not run in an I/O handling thread

* fixed issue #4919: C++ implementation of LIKE function now matches the old and
  correct behavior of the JavaScript implementation.

* added REST API endpoint /_admin/server/availability for monitoring purposes

* UI: fixed an unreasonable event bug within the modal view engine

* fixed issue #3811: gharial api is now checking existence of _from and _to vertices
  during edge creation

* fixed internal issue #2149: number of documents in the UI is not adjusted after
  moving them

* fixed internal issue #2150: UI - loading a saved query does not update the list
  of bind parameters

* fixed internal issue #2147 - fixed database filter in UI

* fixed issue #4934: Wrong used GeoIndex depending on FILTER order

* added `query` and `aql.literal` helpers to `@arangodb` module.

* remove post-sort from GatherNode in cluster AQL queries that do use indexes
  for filtering but that do not require a sorted result

  This optimization can speed up gathering data from multiple shards, because
  it allows to remove a merge sort of the individual shards' results.

* extend the already existing "reduce-extraction-to-projection" AQL optimizer
  rule for RocksDB to provide projections of up to 5 document attributes. The
  previous implementation only supported a projection for a single document
  attribute. The new implementation will extract up to 5 document attributes from
  a document while scanning a collection via an EnumerateCollectionNode.
  Additionally the new version of the optimizer rule can also produce projections
  when scanning an index via an IndexNode.
  The optimization is benefial especially for huge documents because it will copy
  out only the projected attributes from the document instead of copying the entire
  document data from the storage engine.

  When applied, the explainer will show the projected attributes in a `projections`
  remark for an EnumerateCollectionNode or IndexNode. The optimization is limited
  to the RocksDB storage engine.

* added index-only optimization for AQL queries that can satisfy the retrieval of
  all required document attributes directly from an index.

  This optimization will be triggered for the RocksDB engine if an index is used
  that covers all required attributes of the document used later on in the query.
  If applied, it will save retrieving the actual document data (which would require
  an extra lookup in RocksDB), but will instead build the document data solely
  from the index values found. It will only be applied when using up to 5 attributes
  from the document, and only if the rest of the document data is not used later
  on in the query.

  The optimization is currently available for the RocksDB engine for the index types
  primary, edge, hash, skiplist and persistent.

  If the optimization is applied, it will show up as "index only" in an AQL
  query's execution plan for an IndexNode.

* added scan-only optimization for AQL queries that iterate over collections or
  indexes and that do not need to return the actual document values.

  Not fetching the document values from the storage engine will provide a
  considerable speedup when using the RocksDB engine, but may also help a bit
  in case of the MMFiles engine. The optimization will only be applied when
  full-scanning or index-scanning a collection without refering to any of its
  documents later on, and, for an IndexNode, if all filter conditions for the
  documents of the collection are covered by the index.

  If the optimization is applied, it will show up as "scan only" in an AQL
  query's execution plan for an EnumerateCollectionNode or an IndexNode.

* extend existing "collect-in-cluster" optimizer rule to run grouping, counting
  and deduplication on the DB servers in several cases, so that the coordinator
  will only need to sum up the potentially smaller results from the individual shards.

  The following types of COLLECT queries are covered now:
  - RETURN DISTINCT expr
  - COLLECT WITH COUNT INTO ...
  - COLLECT var1 = expr1, ..., varn = exprn (WITH COUNT INTO ...), without INTO or KEEP
  - COLLECT var1 = expr1, ..., varn = exprn AGGREGATE ..., without INTO or KEEP, for
    aggregate functions COUNT/LENGTH, SUM, MIN and MAX.

* honor specified COLLECT method in AQL COLLECT options

  for example, when the user explicitly asks for the COLLECT method
  to be `sorted`, the optimizer will now not produce an alternative
  version of the plan using the hash method.

  additionally, if the user explcitly asks for the COLLECT method to
  be `hash`, the optimizer will now change the existing plan to use
  the hash method if possible instead of just creating an alternative
  plan.

  `COLLECT ... OPTIONS { method: 'sorted' }` => always use sorted method
  `COLLECT ... OPTIONS { method: 'hash' }`   => use hash if this is technically possible
  `COLLECT ...` (no options)                 => create a plan using sorted, and another plan using hash method

* added bulk document lookups for MMFiles engine, which will improve the performance
  of document lookups from an inside an index in case the index lookup produces many
  documents


v3.3.8 (2018-04-24)
-------------------

* included version of ArangoDB Starter (`arangodb` binary) updated to v0.10.11,
  see [Starter changelog](https://github.com/arangodb-helper/arangodb/blob/master/CHANGELOG.md)

* added arangod startup option `--dump-options` to print all configuration parameters
  as a JSON object

* fixed: (Enterprise only) If you restore a SmartGraph where the collections
  are still existing and are supposed to be dropped on restore we ended up in
  duplicate name error. This is now gone and the SmartGraph is correctly restored.

* fix lookups by `_id` in smart graph edge collections

* improve startup resilience in case there are datafile errors (MMFiles)

  also allow repairing broken VERSION files automatically on startup by
  specifying the option `--database.ignore-datafile-errors true`

* fix issue #4582: UI query editor now supports usage of empty string as bind parameter value

* fixed internal issue #2148: Number of documents found by filter is misleading in web UI

* added startup option `--database.required-directory-state`

  using this option it is possible to require the database directory to be
  in a specific state on startup. the options for this value are:

  - non-existing: database directory must not exist
  - existing: database directory must exist
  - empty: database directory must exist but be empty
  - populated: database directory must exist and contain specific files already
  - any: any state allowed

* field "$schema" in Foxx manifest.json files no longer produce warnings

* added `@arangodb/locals` module to expose the Foxx service context as an
  alternative to using `module.context` directly.

* `db._executeTransaction` now accepts collection objects as collections.

* supervision can be put into maintenance mode


v3.3.7 (2018-04-11)
-------------------

* added hidden option `--query.registry-ttl` to control the lifetime of cluster AQL
  query parts

* fixed internal issue #2237: AQL queries on collections with replicationFactor:
  "satellite" crashed arangod in single server mode

* fixed restore of satellite collections: replicationFactor was set to 1 during
  restore

* fixed dump and restore of smart graphs:
  a) The dump will not include the hidden shadow collections anymore, they were dumped
     accidentially and only contain duplicated data.
  b) Restore will now ignore hidden shadow collections as all data is contained
     in the smart-edge collection. You can manually include these collections from an
     old dump (3.3.5 or earlier) by using `--force`.
  c) Restore of a smart-graph will now create smart collections properly instead
     of getting into `TIMEOUT_IN_CLUSTER_OPERATION`

* fixed issue in AQL query optimizer rule "restrict-to-single-shard", which
  may have sent documents to a wrong shard in AQL INSERT queries that specified
  the value for `_key` using an expression (and not a constant value)
  Important: if you were affected by this bug in v3.3.5 it is required that you
  recreate your dataset in v3.3.6 (i.e. dumping and restoring) instead of doing
  a simple binary upgrade

* added /_admin/status HTTP API for debugging purposes

* added ArangoShell helper function for packaging all information about an
  AQL query so it can be run and analyzed elsewhere:

  query = "FOR doc IN mycollection FILTER doc.value > 42 RETURN doc";
  require("@arangodb/aql/explainer").debugDump("/tmp/query-debug-info", query);

  Entitled users can send the generated file to the ArangoDB support to facilitate
  reproduction and debugging.

* added hidden option `--server.ask-jwt-secret`. This is an internal option
  for debugging and should not be exposed to end-users.

* fix for internal issue #2215. supervision will now wait for agent to
  fully prepare before adding 10 second grace period after leadership change

* fixed internal issue #2215's FailedLeader timeout bug

v3.3.5 (2018-03-28)
-------------------

* fixed issue #4934: Wrong used GeoIndex depending on FILTER order

* make build id appear in startup log message alongside with other version info

* make AQL data modification operations that are sent to all shards and that are
  supposed to return values (i.e. `RETURN OLD` or `RETURN NEW`) not return fake
  empty result rows if the document to be updated/replaced/removed was not present
  on the target shard

* added AQL optimizer rule `restrict-to-single-shard`

  This rule will kick in if a collection operation (index lookup or data
  modification operation) will only affect a single shard, and the operation can be
  restricted to the single shard and is not applied for all shards. This optimization
  can be applied for queries that access a collection only once in the query, and that
  do not use traversals, shortest path queries and that do not access collection data
  dynamically using the `DOCUMENT`, `FULLTEXT`, `NEAR` or `WITHIN` AQL functions.
  Additionally, the optimizer will only pull off this optimization if can safely
  determine the values of all the collection's shard keys from the query, and when the
  shard keys are covered by a single index (this is always true if the shard key is
  the default `_key`)

* display missing attributes of GatherNodes in AQL explain output

* make AQL optimizer rule `undistribute-remove-after-enum-coll` fire in a few
  more cases in which it is possible

* slightly improve index selection for the RocksDB engine when there are multiple
  competing indexes with the same attribute prefixes, but different amount of
  attributes covered. In this case, the more specialized index will be preferred
  now

* fix issue #4924: removeFollower now prefers to remove the last follower(s)

* added "collect-in-cluster" optimizer rule to have COLLECT WITH COUNT queries
  without grouping being executed on the DB servers and the coordinator only summing
  up the counts from the individual shards

* fixed issue #4900: Nested FOR query uses index but ignores other filters

* properly exit v8::Context in one place where it was missing before

* added hidden option `--cluster.index-create-timeout` for controlling the
  default value of the index creation timeout in cluster
  under normal circumstances, this option does not need to be adjusted

* increase default timeout for index creation in cluster to 3600s

* fixed issue #4843: Query-Result has more Docs than the Collection itself

* fixed the behavior of ClusterInfo when waiting for current to catch
  up with plan in create collection.

* fixed issue #4827: COLLECT on edge _to field doesn't group distinct values as expected (MMFiles)


v3.3.4 (2018-03-01)
-------------------

* fix AQL `fullCount` result value in some cluster cases when it was off a bit

* fix issue #4651: Simple query taking forever until a request timeout error

* fix issue #4657: fixed incomplete content type header

* Vastly improved the Foxx Store UI

* fix issue #4677: AQL WITH with bind parameters results in "access after data-modification"
  for two independent UPSERTs

* remove unused startup option `--ldap.permissions-attribute-name`

* fix issue #4457: create /var/tmp/arangod with correct user in supervisor mode

* remove long disfunctional admin/long_echo handler

* fixed Foxx API:

  * PUT /_api/foxx/service: Respect force flag
  * PATCH /_api/foxx/service: Check whether a service under given mount exists

* internal issue #1726: supervision failed to remove multiple servers
  from health monitoring at once.

* more information from inception, why agent is activated

* fixed a bug where supervision tried to deal with shards of virtual collections

* fix internal issue #1770: collection creation using distributeShardsLike yields
  errors and did not distribute shards correctly in the following cases:
  1. If numberOfShards * replicationFactor % nrDBServers != 0
     (shards * replication is not divisible by DBServers).
  2. If there was failover / move shard case on the leading collection
     and creating the follower collection afterwards.

* fix timeout issues in replication client expiration

* added missing edge filter to neighbors-only traversals
  in case a filter condition was moved into the traverser and the traversal was
  executed in breadth-first mode and was returning each visited vertex exactly
  once, and there was a filter on the edges of the path and the resulting vertices
  and edges were not used later, the edge filter was not applied

* fixed issue #4160: Run arangod with "--database.auto-upgrade" option always crash silently without error log

* fix internal issue #1848: AQL optimizer was trying to resolve attribute accesses
  to attributes of constant object values at query compile time, but only did so far
  the very first attribute in each object

  this fixes https://stackoverflow.com/questions/48648737/beginner-bug-in-for-loops-from-objects

* fix inconvenience: If we want to start server with a non-existing
  --javascript.app-path it will now be created (if possible)

* fixed: REST API `POST _api/foxx` now returns HTTP code 201 on success, as documented.
         returned 200 before.

* fixed: REST API `PATCH _api/foxx/dependencies` now updates the existing dependencies
         instead of replacing them.

* fixed: Foxx upload of single javascript file. You now can upload via http-url pointing
         to a javascript file.

* fixed issue #4395: If your foxx app includes an `APP` folder it got
         accidently removed by selfhealing this is not the case anymore.

* fixed internal issue #1969 - command apt-get purge/remove arangodb3e was failing


v3.3.3 (2018-01-16)
-------------------

* fix issue #4272: VERSION file keeps disappearing

* fix internal issue #81: quotation marks disappeared when switching table/json
  editor in the query editor ui

* added option `--rocksdb.throttle` to control whether write-throttling is enabled
  Write-throttling is turned on by default, to reduce chances of compactions getting
  too far behind and blocking incoming writes.

* fixed issue #4308: Crash when getter for error.name throws an error (on Windows)

* UI: fixed a query editor caching and parsing issue

* Fixed internal issue #1683: fixes an UI issue where a collection name gets wrongly cached
  within the documents overview of a collection.

* Fixed an issue with the index estimates in RocksDB in the case a transaction is aborted.
  Former the index estimates were modified if the transaction commited or not.
  Now they will only be modified if the transaction commited successfully.

* UI: optimized login view for very small screen sizes

* Truncate in RocksDB will now do intermediate commits every 10.000 documents
  if truncate fails or the server crashes during this operation all deletes
  that have been commited so far are persisted.

* make the default value of `--rocksdb.block-cache-shard-bits` use the RocksDB
  default value. This will mostly mean the default number block cache shard
  bits is lower than before, allowing each shard to store more data and cause
  less evictions from block cache

* issue #4222: Permission error preventing AQL query import / export on webui

* UI: optimized error messages for invalid query bind parameter

* UI: upgraded swagger ui to version 3.9.0

* issue #3504: added option `--force-same-database` for arangorestore

  with this option set to true, it is possible to make any arangorestore attempt
  fail if the specified target database does not match the database name
  specified in the source dump's "dump.json" file. it can thus be used to
  prevent restoring data into the "wrong" database

  The option is set to `false` by default to ensure backwards-compatibility

* make the default value of `--rocksdb.block-cache-shard-bits` use the RocksDB
  default value. This will mostly mean the default number block cache shard
  bits is lower than before, allowing each shard to store more data and cause
  less evictions from block cache

* fixed issue #4255: AQL SORT consuming too much memory

* fixed incorrect persistence of RAFT vote and term


v3.3.2 (2018-01-04)
-------------------

* fixed issue #4199: Internal failure: JavaScript exception in file 'arangosh.js'
  at 98,7: ArangoError 4: Expecting type String

* fixed issue in agency supervision with a good server being left in
  failedServers

* distinguish isReady and allInSync in clusterInventory

* fixed issue #4197: AQL statement not working in 3.3.1 when upgraded from 3.2.10

* do not reuse collection ids when restoring collections from a dump, but assign new collection ids, this should prevent collection id conflicts


v3.3.1 (2017-12-28)
-------------------

* UI: displayed wrong wfs property for a collection when using RocksDB as
  storage engine

* added `--ignore-missing` option to arangoimp
  this option allows importing lines with less fields than specified in the CSV
  header line

* changed misleading error message from "no leader" to "not a leader"

* optimize usage of AQL FULLTEXT index function to a FOR loop with index
  usage in some cases
  When the optimization is applied, this especially speeds up fulltext index
  queries in the cluster

* UI: improved the behavior during collection creation in a cluster environment

* Agency lockup fixes for very small machines.

* Agency performance improvement by finer grained locking.

* Use steady_clock in agency whereever possible.

* Agency prevent Supervision thread crash.

* Fix agency integer overflow in timeout calculation.


v3.3.0 (2017-12-14)
-------------------

* release version

* added a missing try/catch block in the supervision thread


v3.3.rc8 (2017-12-12)
---------------------

* UI: fixed broken Foxx configuration keys. Some valid configuration values
  could not be edited via the ui.

* UI: pressing the return key inside a select2 box no longer triggers the modal's
  success function

* UI: coordinators and db servers are now in sorted order (ascending)


v3.3.rc7 (2017-12-07)
---------------------

* fixed issue #3741: fix terminal color output in Windows

* UI: fixed issue #3822: disabled name input field for system collections

* fixed issue #3640: limit in subquery

* fixed issue #3745: Invalid result when using OLD object with array attribute in UPSERT statement

* UI: edge collections were wrongly added to from and to vertices select box during graph creation

* UI: added not found views for documents and collections

* UI: using default user database api during database creation now

* UI: the graph viewer backend now picks one random start vertex of the
  first 1000 documents instead of calling any(). The implementation of
  "any" is known to scale bad on huge collections with RocksDB.

* UI: fixed disappearing of the navigation label in some case special case

* UI: the graph viewer now displays updated label values correctly.
  Additionally the included node/edge editor now closes automatically
  after a successful node/edge update.

* fixed issue #3917: traversals with high maximal depth take extremely long
  in planning phase.


v3.3.rc4 (2017-11-28)
---------------------

* minor bug-fixes


v3.3.rc3 (2017-11-24)
---------------------

* bug-fixes


v3.3.rc2 (2017-11-22)
---------------------

* UI: document/edge editor now remembering their modes (e.g. code or tree)

* UI: optimized error messages for invalid graph definitions. Also fixed a
  graph renderer cleanup error.

* UI: added a delay within the graph viewer while changing the colors of the
  graph. Necessary due different browser behaviour.

* added options `--encryption.keyfile` and `--encryption.key-generator` to arangodump
  and arangorestore

* UI: the graph viewer now displays updated label values correctly.
  Additionally the included node/edge editor now closes automatically
  after a successful node/edge update.

* removed `--recycle-ids` option for arangorestore

  using that option could have led to problems on the restore, with potential
  id conflicts between the originating server (the source dump server) and the
  target server (the restore server)


v3.3.rc1 (2017-11-17)
---------------------

* add readonly mode REST API

* allow compilation of ArangoDB source code with g++ 7

* upgrade minimum required g++ compiler version to g++ 5.4
  That means ArangoDB source code will not compile with g++ 4.x or g++ < 5.4 anymore.

* AQL: during a traversal if a vertex is not found. It will not print an ERROR to the log and continue
  with a NULL value, but will register a warning at the query and continue with a NULL value.
  The situation is not desired as an ERROR as ArangoDB can store edges pointing to non-existing
  vertex which is perfectly valid, but it may be a n issue on the data model, so users
  can directly see it on the query now and do not "by accident" have to check the LOG output.

* introduce `enforceReplicationFactor` attribute for creating collections:
  this optional parameter controls if the coordinator should bail out during collection
  creation if there are not enough DBServers available for the desired `replicationFactor`.

* fixed issue #3516: Show execution time in arangosh

  this change adds more dynamic prompt components for arangosh
  The following components are now available for dynamic prompts,
  settable via the `--console.prompt` option in arangosh:

  - '%t': current time as timestamp
  - '%a': elpased time since ArangoShell start in seconds
  - '%p': duration of last command in seconds
  - '%d': name of current database
  - '%e': current endpoint
  - '%E': current endpoint without protocol
  - '%u': current user

  The time a command takes can be displayed easily by starting arangosh with `--console.prompt "%p> "`.

* make the ArangoShell refill its collection cache when a yet-unknown collection
  is first accessed. This fixes the following problem:

      arangosh1> db._collections();  // shell1 lists all collections
      arangosh2> db._create("test"); // shell2 now creates a new collection 'test'
      arangosh1> db.test.insert({}); // shell1 is not aware of the collection created
                                     // in shell2, so the insert will fail

* make AQL `DISTINCT` not change the order of the results it is applied on

* incremental transfer of initial collection data now can handle partial
  responses for a chunk, allowing the leader/master to send smaller chunks
  (in terms of HTTP response size) and limit memory usage

  this optimization is only active if client applications send the "offset" parameter
  in their requests to PUT `/_api/replication/keys/<id>?type=docs`

* initial creation of shards for cluster collections is now faster with
  `replicationFactor` values bigger than 1. this is achieved by an optimization
  for the case when the collection on the leader is still empty

* potential fix for issue #3517: several "filesystem full" errors in logs
  while there's a lot of disk space

* added C++ implementations for AQL function `SUBSTRING()`, `LEFT()`, `RIGHT()` and `TRIM()`

* show C++ function name of call site in ArangoDB log output

  this requires option `--log.line-number` to be set to *true*

* UI: added word wrapping to query editor

* UI: fixed wrong user attribute name validation, issue #3228

* make AQL return a proper error message in case of a unique key constraint
  violation. previously it only returned the generic "unique constraint violated"
  error message but omitted the details about which index caused the problem.

  This addresses https://stackoverflow.com/questions/46427126/arangodb-3-2-unique-constraint-violation-id-or-key

* added option `--server.local-authentication`

* UI: added user roles

* added config option `--log.color` to toggle colorful logging to terminal

* added config option `--log.thread-name` to additionally log thread names

* usernames must not start with `:role:`, added new options:
    --server.authentication-timeout
    --ldap.roles-attribute-name
    --ldap.roles-transformation
    --ldap.roles-search
    --ldap.superuser-role
    --ldap.roles-include
    --ldap.roles-exclude

* performance improvements for full collection scans and a few other operations
  in MMFiles engine

* added `--rocksdb.encryption-key-generator` for enterprise

* removed `--compat28` parameter from arangodump and replication API

  older ArangoDB versions will no longer be supported by these tools.

* increase the recommended value for `/proc/sys/vm/max_map_count` to a value
  eight times as high as the previous recommended value. Increasing the
  values helps to prevent an ArangoDB server from running out of memory mappings.

  The raised minimum recommended value may lead to ArangoDB showing some startup
  warnings as follows:

      WARNING {memory} maximum number of memory mappings per process is 65530, which seems too low. it is recommended to set it to at least 512000
      WARNING {memory} execute 'sudo sysctl -w "vm.max_map_count=512000"'

* Foxx now warns about malformed configuration/dependency names and aliases in the manifest.


v3.2.17 (XXXX-XX-XX)
--------------------

* added missing virtual destructor for MMFiles transaction data context object

* make synchronous replication detect more error cases when followers cannot
  apply the changes from the leader

* fixed undefined behavior in cluster plan-loading procedure that may have
  unintentionally modified a shared structure

* cluster nodes should retry registering in agency until successful

* fixed issue #5354: updated the ui json editor, improved usability

* fixed issue #5648: fixed error message when saving unsupported document
  types

* fixed issue #5943: misplaced database ui icon and wrong cursor type were used


v3.2.16 (2018-07-12)
--------------------

* upgraded arangodb starter version to 0.12.0

* make edge cache initialization and invalidation more portable by avoiding memset
  on non-POD types

* fixed internal issue #2256: ui, document id not showing up when deleting a document

* fixed issue #5400: Unexpected AQL Result

* Fixed issue #5035: fixed a vulnerability issue within the web ui's index view

* issue one HTTP call less per cluster AQL query

* self heal during a Foxx service install, upgrade or replace no longer breaks
  the respective operation

* inception was ignoring leader's configuration

* inception could get caught in a trap, where agent configuration
  version and timeout multiplier lead to incapacitated agency

* more patient agency tests to allow for ASAN tests to successfully finish

* fixed for agent coming back to agency with changed endpoint and
  total data loss

* fixed agency restart from compaction without data


v3.2.15 (2018-05-13)
--------------------

* upgraded arangodb starter version to 0.11.2

* make /_api/index and /_api/database REST handlers use the scheduler's internal
  queue, so they do not run in an I/O handling thread

* fixed issue #3811: gharial api is now checking existence of _from and _to vertices
  during edge creation


v3.2.14 (2018-04-20)
--------------------

* field "$schema" in Foxx manifest.json files no longer produce warnings

* added `@arangodb/locals` module to expose the Foxx service context as an
  alternative to using `module.context` directly.

* the internal implementation of REST API `/_api/simple/by-example` now uses
  C++ instead of JavaScript

* supervision can be switched to maintenance mode f.e. for rolling upgrades


v3.2.13 (2018-04-13)
--------------------

* improve startup resilience in case there are datafile errors (MMFiles)

  also allow repairing broken VERSION files automatically on startup by
  specifying the option `--database.ignore-datafile-errors true`

* fix issue #4582: UI query editor now supports usage of empty string as bind parameter value

* fix issue #4924: removeFollower now prefers to remove the last follower(s)

* fixed issue #4934: Wrong used GeoIndex depending on FILTER order

* fixed the behavior of clusterinfo when waiting for current to catch
  up with plan in create collection.

* fix for internal issue #2215. supervision will now wait for agent to
  fully prepare before adding 10 second grace period after leadership change

* fixed interal issue #2215 FailedLeader timeout bug


v3.2.12 (2018-02-27)
--------------------

* remove long disfunctional admin/long_echo handler

* fixed Foxx API:

  * PUT /_api/foxx/service: Respect force flag
  * PATCH /_api/foxx/service: Check whether a service under given mount exists

* fix issue #4457: create /var/tmp/arangod with correct user in supervisor mode

* fix internal issue #1848

  AQL optimizer was trying to resolve attribute accesses
  to attributes of constant object values at query compile time, but only did so far
  the very first attribute in each object

  this fixes https://stackoverflow.com/questions/48648737/beginner-bug-in-for-loops-from-objects

* fix inconvenience: If we want to start server with a non-existing
  --javascript.app-path it will now be created (if possible)

* fixed: REST API `POST _api/foxx` now returns HTTP code 201 on success, as documented.
         returned 200 before.

* fixed: REST API `PATCH _api/foxx/dependencies` now updates the existing dependencies
         instead of replacing them.

* fixed: Foxx upload of single javascript file. You now can upload via http-url pointing
         to a javascript file.

* fixed issue #4395: If your foxx app includes an `APP` folder it got accidently removed by selfhealing
         this is not the case anymore.

* fix internal issue 1770: collection creation using distributeShardsLike yields
  errors and did not distribute shards correctly in the following cases:
  1. If numberOfShards * replicationFactor % nrDBServers != 0
     (shards * replication is not divisible by DBServers).
  2. If there was failover / move shard case on the leading collection
     and creating the follower collection afterwards.

* fix timeout issues in replication client expiration

+ fix some inconsistencies in replication for RocksDB engine that could have led
  to some operations not being shipped from master to slave servers

* fix issue #4272: VERSION file keeps disappearing

* fix internal issue #81: quotation marks disappeared when switching table/json
  editor in the query editor ui

* make the default value of `--rocksdb.block-cache-shard-bits` use the RocksDB
  default value. This will mostly mean the default number block cache shard
  bits is lower than before, allowing each shard to store more data and cause
  less evictions from block cache

* fix issue #4393: broken handling of unix domain sockets in
  JS_Download

* fix internal bug #1726: supervision failed to remove multiple
  removed servers from health UI

* fixed internal issue #1969 - command apt-get purge/remove arangodb3e was failing

* fixed a bug where supervision tried to deal with shards of virtual collections


v3.2.11 (2018-01-17)
--------------------

* Fixed an issue with the index estimates in RocksDB in the case a transaction is aborted.
  Former the index estimates were modified if the transaction commited or not.
  Now they will only be modified if the transaction commited successfully.

* Truncate in RocksDB will now do intermediate commits every 10.000 documents
  if truncate fails or the server crashes during this operation all deletes
  that have been commited so far are persisted.

* fixed issue #4308: Crash when getter for error.name throws an error (on Windows)

* UI: fixed a query editor caching and parsing issue for arrays and objects

* Fixed internal issue #1684: Web UI: saving arrays/objects as bind parameters faulty

* Fixed internal issue #1683: fixes an UI issue where a collection name gets wrongly cached
  within the documents overview of a collection.

* issue #4222: Permission error preventing AQL query import / export on webui

* UI: optimized login view for very small screen sizes

* UI: Shard distribution view now has an accordion view instead of displaying
  all shards of all collections at once.

* UI: optimized error messages for invalid query bind parameter

* fixed missing transaction events in RocksDB asynchronous replication

* fixed issue #4255: AQL SORT consuming too much memory

* fixed issue #4199: Internal failure: JavaScript exception in file 'arangosh.js'
  at 98,7: ArangoError 4: Expecting type String

* fixed issue #3818: Foxx configuration keys cannot contain spaces (will not save)

* UI: displayed wrong "waitForSync" property for a collection when
  using RocksDB as storage engine

* prevent binding to the same combination of IP and port on Windows

* fixed incorrect persistence of RAFT vote and term


v3.2.10 (2017-12-22)
--------------------

* replication: more robust initial sync

* fixed a bug in the RocksDB engine that would prevent recalculated
  collection counts to be actually stored

* fixed issue #4095: Inconsistent query execution plan

* fixed issue #4056: Executing empty query causes crash

* fixed issue #4045: Out of memory in `arangorestore` when no access
  rights to dump files

* fixed issue #3031: New Graph: Edge definitions with edges in
  fromCollections and toCollections

* fixed issue #2668: UI: when following wrong link from edge to vertex in
  nonexisting collection misleading error is printed

* UI: improved the behavior during collection creation in a cluster environment

* UI: the graph viewer backend now picks one random start vertex of the
  first 1000 documents instead of calling any(). The implementation of
  any is known to scale bad on huge collections with rocksdb.

* fixed snapshots becoming potentially invalid after intermediate commits in
  the RocksDB engine

* backport agency inquire API changes

* fixed issue #3822: Field validation error in ArangoDB UI - Minor

* UI: fixed disappearing of the navigation label in some cases

* UI: fixed broken foxx configuration keys. Some valid configuration values
  could not be edited via the ui.

* fixed issue #3640: limit in subquery

* UI: edge collections were wrongly added to from and to vertices select
  box during graph creation

* fixed issue #3741: fix terminal color output in Windows

* fixed issue #3917: traversals with high maximal depth take extremely long
  in planning phase.

* fix equality comparison for MMFiles documents in AQL functions UNIQUE
  and UNION_DISTINCT


v3.2.9 (2017-12-04)
-------------------

* under certain conditions, replication could stop. Now fixed by adding an
  equality check for requireFromPresent tick value

* fixed locking for replication context info in RocksDB engine
  this fixes undefined behavior when parallel requests are made to the
  same replication context

* UI: added not found views for documents and collections

* fixed issue #3858: Foxx queues stuck in 'progress' status

* allow compilation of ArangoDB source code with g++ 7

* fixed issue #3224: Issue in the Foxx microservices examples

* fixed a deadlock in user privilege/permission change routine

* fixed a deadlock on server shutdown

* fixed some collection locking issues in MMFiles engine

* properly report commit errors in AQL write queries to the caller for the
  RocksDB engine

* UI: optimized error messages for invalid graph definitions. Also fixed a
  graph renderer cleanrenderer cleanup error.

* UI: document/edge editor now remembering their modes (e.g. code or tree)

* UI: added a delay within the graph viewer while changing the colors of the
  graph. Necessary due different browser behaviour.

* fix removal of failed cluster nodes via web interface

* back port of ClusterComm::wait fix in devel
  among other things this fixes too eager dropping of other followers in case
  one of the followers does not respond in time

* transact interface in agency should not be inquired as of now

* inquiry tests and blocking of inquiry on AgencyGeneralTransaction

v3.2.8 (2017-11-18)
-------------------

* fixed a race condition occuring when upgrading via linux package manager

* fixed authentication issue during replication


v3.2.7 (2017-11-13)
-------------------

* Cluster customers, which have upgraded from 3.1 to 3.2 need to upgrade
  to 3.2.7. The cluster supervision is otherwise not operational.

* Fixed issue #3597: AQL with path filters returns unexpected results
  In some cases breadth first search in combination with vertex filters
  yields wrong result, the filter was not applied correctly.

* fixed some undefined behavior in some internal value caches for AQL GatherNodes
  and SortNodes, which could have led to sorted results being effectively not
  correctly sorted.

* make the replication applier for the RocksDB engine start automatically after a
  restart of the server if the applier was configured with its `autoStart` property
  set to `true`. previously the replication appliers were only automatically restarted
  at server start for the MMFiles engine.

* fixed arangodump batch size adaptivity in cluster mode and upped default batch size
  for arangodump

  these changes speed up arangodump in cluster context

* smart graphs now return a proper inventory in response to replication inventory
  requests

* fixed issue #3618: Inconsistent behavior of OR statement with object bind parameters

* only users with read/write rights on the "_system" database can now execute
  "_admin/shutdown" as well as modify properties of the write-ahead log (WAL)

* increase default maximum number of V8 contexts to at least 16 if not explicitly
  configured otherwise.
  the procedure for determining the actual maximum value of V8 contexts is unchanged
  apart from the value `16` and works as follows:
  - if explicitly set, the value of the configuration option `--javascript.v8-contexts`
    is used as the maximum number of V8 contexts
  - when the option is not set, the maximum number of V8 contexts is determined
    by the configuration option `--server.threads` if that option is set. if
    `--server.threads` is not set, then the maximum number of V8 contexts is the
    server's reported hardware concurrency (number of processors visible
    to the arangod process). if that would result in a maximum value of less than 16
    in any of these two cases, then the maximum value will be increased to 16.

* fixed issue #3447: ArangoError 1202: AQL: NotFound: (while executing) when
  updating collection

* potential fix for issue #3581: Unexpected "rocksdb unique constraint
  violated" with unique hash index

* fixed geo index optimizer rule for geo indexes with a single (array of coordinates)
  attribute.

* improved the speed of the shards overview in cluster (API endpoint /_api/cluster/shardDistribution API)
  It is now guaranteed to return after ~2 seconds even if the entire cluster is unresponsive.

* fix agency precondition check for complex objects
  this fixes issues with several CAS operations in the agency

* several fixes for agency restart and shutdown

* the cluster-internal representation of planned collection objects is now more
  lightweight than before, using less memory and not allocating any cache for indexes
  etc.

* fixed issue #3403: How to kill long running AQL queries with the browser console's
  AQL (display issue)

* fixed issue #3549: server reading ENGINE config file fails on common standard
  newline character

* UI: fixed error notifications for collection modifications

* several improvements for the truncate operation on collections:

  * the timeout for the truncate operation was increased in cluster mode in
    order to prevent too frequent "could not truncate collection" errors

  * after a truncate operation, collections in MMFiles still used disk space.
    to reclaim disk space used by truncated collection, the truncate actions
    in the web interface and from the ArangoShell now issue an extra WAL flush
    command (in cluster mode, this command is also propagated to all servers).
    the WAL flush allows all servers to write out any pending operations into the
    datafiles of the truncated collection. afterwards, a final journal rotate
    command is sent, which enables the compaction to entirely remove all datafiles
    and journals for the truncated collection, so that all disk space can be
    reclaimed

  * for MMFiles a special method will be called after a truncate operation so that
    all indexes of the collection can free most of their memory. previously some
    indexes (hash and skiplist indexes) partially kept already allocated memory
    in order to avoid future memory allocations

  * after a truncate operation in the RocksDB engine, an additional compaction
    will be triggered for the truncated collection. this compaction removes all
    deletions from the key space so that follow-up scans over the collection's key
    range do not have to filter out lots of already-removed values

  These changes make truncate operations potentially more time-consuming than before,
  but allow for memory/disk space savings afterwards.

* enable JEMalloc background threads for purging and returning unused memory
  back to the operating system (Linux only)

  JEMalloc will create its background threads on demand. The number of background
  threads is capped by the number of CPUs or active arenas. The background threads run
  periodically and purge unused memory pages, allowing memory to be returned to the
  operating system.

  This change will make the arangod process create several additional threads.
  It is accompanied by an increased `TasksMax` value in the systemd service configuration
  file for the arangodb3 service.

* upgraded bundled V8 engine to bugfix version v5.7.492.77

  this upgrade fixes a memory leak in upstream V8 described in
  https://bugs.chromium.org/p/v8/issues/detail?id=5945 that will result in memory
  chunks only getting uncommitted but not unmapped


v3.2.6 (2017-10-26)
-------------------

* UI: fixed event cleanup in cluster shards view

* UI: reduced cluster dashboard api calls

* fixed a permission problem that prevented collection contents to be displayed
  in the web interface

* removed posix_fadvise call from RocksDB's PosixSequentialFile::Read(). This is
  consistent with Facebook PR 2573 (#3505)

  this fix should improve the performance of the replication with the RocksDB
  storage engine

* allow changing of collection replication factor for existing collections

* UI: replicationFactor of a collection is now changeable in a cluster
  environment

* several fixes for the cluster agency

* fixed undefined behavior in the RocksDB-based geo index

* fixed Foxxmaster failover

* purging or removing the Debian/Ubuntu arangodb3 packages now properly stops
  the arangod instance before actuallying purging or removing


v3.2.5 (2017-10-16)
-------------------

* general-graph module and _api/gharial now accept cluster options
  for collection creation. It is now possible to set replicationFactor and
  numberOfShards for all collections created via this graph object.
  So adding a new collection will not result in a singleShard and
  no replication anymore.

* fixed issue #3408: Hard crash in query for pagination

* minimum number of V8 contexts in console mode must be 2, not 1. this is
  required to ensure the console gets one dedicated V8 context and all other
  operations have at least one extra context. This requirement was not enforced
  anymore.

* fixed issue #3395: AQL: cannot instantiate CollectBlock with undetermined
  aggregation method

* UI: fixed wrong user attribute name validation, issue #3228

* fix potential overflow in CRC marker check when a corrupted CRC marker
  is found at the very beginning of an MMFiles datafile

* UI: fixed unresponsive events in cluster shards view

* Add statistics about the V8 context counts and number of available/active/busy
  threads we expose through the server statistics interface.


v3.2.4 (2017-09-26)
-------------------

* UI: no default index selected during index creation

* UI: added replicationFactor option during SmartGraph creation

* make the MMFiles compactor perform less writes during normal compaction
  operation

  This partially fixes issue #3144

* make the MMFiles compactor configurable

  The following options have been added:

* `--compaction.db-sleep-time`: sleep interval between two compaction runs
    (in s)
  * `--compaction.min-interval"`: minimum sleep time between two compaction
     runs (in s)
  * `--compaction.min-small-data-file-size`: minimal filesize threshold
    original datafiles have to be below for a compaction
  * `--compaction.dead-documents-threshold`: minimum unused count of documents
    in a datafile
  * `--compaction.dead-size-threshold`: how many bytes of the source data file
    are allowed to be unused at most
  * `--compaction.dead-size-percent-threshold`: how many percent of the source
    datafile should be unused at least
  * `--compaction.max-files`: Maximum number of files to merge to one file
  * `--compaction.max-result-file-size`: how large may the compaction result
    file become (in bytes)
  * `--compaction.max-file-size-factor`: how large the resulting file may
    be in comparison to the collection's `--database.maximal-journal-size' setting`

* fix downwards-incompatibility in /_api/explain REST handler

* fix Windows implementation for fs.getTempPath() to also create a
  sub-directory as we do on linux

* fixed a multi-threading issue in cluster-internal communication

* performance improvements for traversals and edge lookups

* removed internal memory zone handling code. the memory zones were a leftover
  from the early ArangoDB days and did not provide any value in the current
  implementation.

* (Enterprise only) added `skipInaccessibleCollections` option for AQL queries:
  if set, AQL queries (especially graph traversals) will treat collections to
  which a user has no access rights to as if these collections were empty.

* adjusted scheduler thread handling to start and stop less threads in
  normal operations

* leader-follower replication catchup code has been rewritten in C++

* early stage AQL optimization now also uses the C++ implementations of
  AQL functions if present. Previously it always referred to the JavaScript
  implementations and ignored the C++ implementations. This change gives
  more flexibility to the AQL optimizer.

* ArangoDB tty log output is now colored for log messages with levels
  FATAL, ERR and WARN.

* changed the return values of AQL functions `REGEX_TEST` and `REGEX_REPLACE`
  to `null` when the input regex is invalid. Previous versions of ArangoDB
  partly returned `false` for invalid regexes and partly `null`.

* added `--log.role` option for arangod

  When set to `true`, this option will make the ArangoDB logger print a single
  character with the server's role into each logged message. The roles are:

  - U: undefined/unclear (used at startup)
  - S: single server
  - C: coordinator
  - P: primary
  - A: agent

  The default value for this option is `false`, so no roles will be logged.


v3.2.3 (2017-09-07)
-------------------

* fixed issue #3106: orphan collections could not be registered in general-graph module

* fixed wrong selection of the database inside the internal cluster js api

* added startup option `--server.check-max-memory-mappings` to make arangod check
  the number of memory mappings currently used by the process and compare it with
  the maximum number of allowed mappings as determined by /proc/sys/vm/max_map_count

  The default value is `true`, so the checks will be performed. When the current
  number of mappings exceeds 90% of the maximum number of mappings, the creation
  of further V8 contexts will be deferred.

  Note that this option is effective on Linux systems only.

* arangoimp now has a `--remove-attribute` option

* added V8 context lifetime control options
  `--javascript.v8-contexts-max-invocations` and `--javascript.v8-contexts-max-age`

  These options allow specifying after how many invocations a used V8 context is
  disposed, or after what time a V8 context is disposed automatically after its
  creation. If either of the two thresholds is reached, an idl V8 context will be
  disposed.

  The default value of `--javascript.v8-contexts-max-invocations` is 0, meaning that
  the maximum number of invocations per context is unlimited. The default value
  for `--javascript.v8-contexts-max-age` is 60 seconds.

* fixed wrong UI cluster health information

* fixed issue #3070: Add index in _jobs collection

* fixed issue #3125: HTTP Foxx API JSON parsing

* fixed issue #3120: Foxx queue: job isn't running when server.authentication = true

* fixed supervision failure detection and handling, which happened with simultaneous
  agency leadership change


v3.2.2 (2017-08-23)
-------------------

* make "Rebalance shards" button work in selected database only, and not make
  it rebalance the shards of all databases

* fixed issue #2847: adjust the response of the DELETE `/_api/users/database/*` calls

* fixed issue #3075: Error when upgrading arangoDB on linux ubuntu 16.04

* fixed a buffer overrun in linenoise console input library for long input strings

* increase size of the linenoise input buffer to 8 KB

* abort compilation if the detected GCC or CLANG isn't in the range of compilers
  we support

* fixed spurious cluster hangups by always sending AQL-query related requests
  to the correct servers, even after failover or when a follower drops

  The problem with the previous shard-based approach was that responsibilities
  for shards may change from one server to another at runtime, after the query
  was already instanciated. The coordinator and other parts of the query then
  sent further requests for the query to the servers now responsible for the
  shards.
  However, an AQL query must send all further requests to the same servers on
  which the query was originally instanciated, even in case of failover.
  Otherwise this would potentially send requests to servers that do not know
  about the query, and would also send query shutdown requests to the wrong
  servers, leading to abandoned queries piling up and using resources until
  they automatically time out.

* fixed issue with RocksDB engine acquiring the collection count values too
  early, leading to the collection count values potentially being slightly off
  even in exclusive transactions (for which the exclusive access should provide
  an always-correct count value)

* fixed some issues in leader-follower catch-up code, specifically for the
  RocksDB engine

* make V8 log fatal errors to syslog before it terminates the process.
  This change is effective on Linux only.

* fixed issue with MMFiles engine creating superfluous collection journals
  on shutdown

* fixed issue #3067: Upgrade from 3.2 to 3.2.1 reset autoincrement keys

* fixed issue #3044: ArangoDB server shutdown unexpectedly

* fixed issue #3039: Incorrect filter interpretation

* fixed issue #3037: Foxx, internal server error when I try to add a new service

* improved MMFiles fulltext index document removal performance
  and fulltext index query performance for bigger result sets

* ui: fixed a display bug within the slow and running queries view

* ui: fixed a bug when success event triggers twice in a modal

* ui: fixed the appearance of the documents filter

* ui: graph vertex collections not restricted to 10 anymore

* fixed issue #2835: UI detection of JWT token in case of server restart or upgrade

* upgrade jemalloc version to 5.0.1

  This fixes problems with the memory allocator returing "out of memory" when
  calling munmap to free memory in order to return it to the OS.

  It seems that calling munmap on Linux can increase the number of mappings, at least
  when a region is partially unmapped. This can lead to the process exceeding its
  maximum number of mappings, and munmap and future calls to mmap returning errors.

  jemalloc version 5.0.1 does not have the `--enable-munmap` configure option anymore,
  so the problem is avoided. To return memory to the OS eventually, jemalloc 5's
  background purge threads are used on Linux.

* fixed issue #2978: log something more obvious when you log a Buffer

* fixed issue #2982: AQL parse error?

* fixed issue #3125: HTTP Foxx API Json parsing

v3.2.1 (2017-08-09)
-------------------

* added C++ implementations for AQL functions `LEFT()`, `RIGHT()` and `TRIM()`

* fixed docs for issue #2968: Collection _key autoincrement value increases on error

* fixed issue #3011: Optimizer rule reduce-extraction-to-projection breaks queries

* Now allowing to restore users in a sharded environment as well
  It is still not possible to restore collections that are sharded
  differently than by _key.

* fixed an issue with restoring of system collections and user rights.
  It was not possible to restore users into an authenticated server.

* fixed issue #2977: Documentation for db._createDatabase is wrong

* ui: added bind parameters to slow query history view

* fixed issue #1751: Slow Query API should provide bind parameters, webui should display them

* ui: fixed a bug when moving multiple documents was not possible

* fixed docs for issue #2968: Collection _key autoincrement value increases on error

* AQL CHAR_LENGTH(null) returns now 0. Since AQL TO_STRING(null) is '' (string of length 0)

* ui: now supports single js file upload for Foxx services in addition to zip files

* fixed a multi-threading issue in the agency when callElection was called
  while the Supervision was calling updateSnapshot

* added startup option `--query.tracking-with-bindvars`

  This option controls whether the list of currently running queries
  and the list of slow queries should contain the bind variables used
  in the queries or not.

  The option can be changed at runtime using the commands

      // enables tracking of bind variables
      // set to false to turn tracking of bind variables off
      var value = true;
      require("@arangodb/aql/queries").properties({
        trackBindVars: value
      });

* index selectivity estimates are now available in the cluster as well

* fixed issue #2943: loadIndexesIntoMemory not returning the same structure
  as the rest of the collection APIs

* fixed issue #2949: ArangoError 1208: illegal name

* fixed issue #2874: Collection properties do not return `isVolatile`
  attribute

* potential fix for issue #2939: Segmentation fault when starting
  coordinator node

* fixed issue #2810: out of memory error when running UPDATE/REPLACE
  on medium-size collection

* fix potential deadlock errors in collector thread

* disallow the usage of volatile collections in the RocksDB engine
  by throwing an error when a collection is created with attribute
  `isVolatile` set to `true`.
  Volatile collections are unsupported by the RocksDB engine, so
  creating them should not succeed and silently create a non-volatile
  collection

* prevent V8 from issuing SIGILL instructions when it runs out of memory

  Now arangod will attempt to log a FATAL error into its logfile in case V8
  runs out of memory. In case V8 runs out of memory, it will still terminate the
  entire process. But at least there should be something in the ArangoDB logs
  indicating what the problem was. Apart from that, the arangod process should
  now be exited with SIGABRT rather than SIGILL as it shouldn't return into the
  V8 code that aborted the process with `__builtin_trap`.

  this potentially fixes issue #2920: DBServer crashing automatically post upgrade to 3.2

* Foxx queues and tasks now ensure that the scripts in them run with the same
  permissions as the Foxx code who started the task / queue

* fixed issue #2928: Offset problems

* fixed issue #2876: wrong skiplist index usage in edge collection

* fixed issue #2868: cname missing from logger-follow results in rocksdb

* fixed issue #2889: Traversal query using incorrect collection id

* fixed issue #2884: AQL traversal uniqueness constraints "propagating" to other traversals? Weird results

* arangoexport: added `--query` option for passing an AQL query to export the result

* fixed issue #2879: No result when querying for the last record of a query

* ui: allows now to edit default access level for collections in database
  _system for all users except the root user.

* The _users collection is no longer accessible outside the arngod process, _queues is always read-only

* added new option "--rocksdb.max-background-jobs"

* removed options "--rocksdb.max-background-compactions", "--rocksdb.base-background-compactions" and "--rocksdb.max-background-flushes"

* option "--rocksdb.compaction-read-ahead-size" now defaults to 2MB

* change Windows build so that RocksDB doesn't enforce AVX optimizations by default
  This fixes startup crashes on servers that do not have AVX CPU extensions

* speed up RocksDB secondary index creation and dropping

* removed RocksDB note in Geo index docs


v3.2.0 (2017-07-20)
-------------------

* fixed UI issues

* fixed multi-threading issues in Pregel

* fixed Foxx resilience

* added command-line option `--javascript.allow-admin-execute`

  This option can be used to control whether user-defined JavaScript code
  is allowed to be executed on server by sending via HTTP to the API endpoint
  `/_admin/execute`  with an authenticated user account.
  The default value is `false`, which disables the execution of user-defined
  code. This is also the recommended setting for production. In test environments,
  it may be convenient to turn the option on in order to send arbitrary setup
  or teardown commands for execution on the server.


v3.2.beta6 (2017-07-18)
-----------------------

* various bugfixes


v3.2.beta5 (2017-07-16)
-----------------------

* numerous bugfixes


v3.2.beta4 (2017-07-04)
-----------------------

* ui: fixed document view _from and _to linking issue for special characters

* added function `db._parse(query)` for parsing an AQL query and returning information about it

* fixed one medium priority and two low priority security user interface
  issues found by owasp zap.

* ui: added index deduplicate options

* ui: fixed renaming of collections for the rocksdb storage engine

* documentation and js fixes for secondaries

* RocksDB storage format was changed, users of the previous beta/alpha versions
  must delete the database directory and re-import their data

* enabled permissions on database and collection level

* added and changed some user related REST APIs
    * added `PUT /_api/user/{user}/database/{database}/{collection}` to change collection permission
    * added `GET /_api/user/{user}/database/{database}/{collection}`
    * added optional `full` parameter to the `GET /_api/user/{user}/database/` REST call

* added user functions in the arangoshell `@arangodb/users` module
    * added `grantCollection` and `revokeCollection` functions
    * added `permission(user, database, collection)` to retrieve collection specific rights

* added "deduplicate" attribute for array indexes, which controls whether inserting
  duplicate index values from the same document into a unique array index will lead to
  an error or not:

      // with deduplicate = true, which is the default value:
      db._create("test");
      db.test.ensureIndex({ type: "hash", fields: ["tags[*]"], deduplicate: true });
      db.test.insert({ tags: ["a", "b"] });
      db.test.insert({ tags: ["c", "d", "c"] }); // will work, because deduplicate = true
      db.test.insert({ tags: ["a"] }); // will fail

      // with deduplicate = false
      db._create("test");
      db.test.ensureIndex({ type: "hash", fields: ["tags[*]"], deduplicate: false });
      db.test.insert({ tags: ["a", "b"] });
      db.test.insert({ tags: ["c", "d", "c"] }); // will not work, because deduplicate = false
      db.test.insert({ tags: ["a"] }); // will fail

  The "deduplicate" attribute is now also accepted by the index creation HTTP
  API endpoint POST /_api/index and is returned by GET /_api/index.

* added optimizer rule "remove-filters-covered-by-traversal"

* Debian/Ubuntu installer: make messages about future package upgrades more clear

* fix a hangup in VST

  The problem happened when the two first chunks of a VST message arrived
  together on a connection that was newly switched to VST.

* fix deletion of outdated WAL files in RocksDB engine

* make use of selectivity estimates in hash, skiplist and persistent indexes
  in RocksDB engine

* changed VM overcommit recommendation for user-friendliness

* fix a shutdown bug in the cluster: a destroyed query could still be active

* do not terminate the entire server process if a temp file cannot be created
  (Windows only)

* fix log output in the front-end, it stopped in case of too many messages


v3.2.beta3 (2017-06-27)
-----------------------

* numerous bugfixes


v3.2.beta2 (2017-06-20)
-----------------------

* potentially fixed issue #2559: Duplicate _key generated on insertion

* fix invalid results (too many) when a skipping LIMIT was used for a
  traversal. `LIMIT x` or `LIMIT 0, x` were not affected, but `LIMIT s, x`
  may have returned too many results

* fix races in SSL communication code

* fix invalid locking in JWT authentication cache, which could have
  crashed the server

* fix invalid first group results for sorted AQL COLLECT when LIMIT
  was used

* fix potential race, which could make arangod hang on startup

* removed `exception` field from transaction error result; users should throw
  explicit `Error` instances to return custom exceptions (addresses issue #2561)

* fixed issue #2613: Reduce log level when Foxx manager tries to self heal missing database

* add a read only mode for users and collection level authorization

* removed `exception` field from transaction error result; users should throw
  explicit `Error` instances to return custom exceptions (addresses issue #2561)

* fixed issue #2677: Foxx disabling development mode creates non-deterministic service bundle

* fixed issue #2684: Legacy service UI not working


v3.2.beta1 (2017-06-12)
-----------------------

* provide more context for index errors (addresses issue #342)

* arangod now validates several OS/environment settings on startup and warns if
  the settings are non-ideal. Most of the checks are executed on Linux systems only.

* fixed issue #2515: The replace-or-with-in optimization rule might prevent use of indexes

* added `REGEX_REPLACE` AQL function

* the RocksDB storage format was changed, users of the previous alpha versions
  must delete the database directory and re-import their data

* added server startup option `--query.fail-on-warning`

  setting this option to `true` will abort any AQL query with an exception if
  it causes a warning at runtime. The value can be overridden per query by
  setting the `failOnWarning` attribute in a query's options.

* added --rocksdb.num-uncompressed-levels to adjust number of non-compressed levels

* added checks for memory managment and warn (i. e. if hugepages are enabled)

* set default SSL cipher suite string to "HIGH:!EXPORT:!aNULL@STRENGTH"

* fixed issue #2469: Authentication = true does not protect foxx-routes

* fixed issue #2459: compile success but can not run with rocksdb

* `--server.maximal-queue-size` is now an absolute maximum. If the queue is
  full, then 503 is returned. Setting it to 0 means "no limit".

* (Enterprise only) added authentication against an LDAP server

* fixed issue #2083: Foxx services aren't distributed to all coordinators

* fixed issue #2384: new coordinators don't pick up existing Foxx services

* fixed issue #2408: Foxx service validation causes unintended side-effects

* extended HTTP API with routes for managing Foxx services

* added distinction between hasUser and authorized within Foxx
  (cluster internal requests are authorized requests but don't have a user)

* arangoimp now has a `--threads` option to enable parallel imports of data

* PR #2514: Foxx services that can't be fixed by self-healing now serve a 503 error

* added `time` function to `@arangodb` module


v3.2.alpha4 (2017-04-25)
------------------------

* fixed issue #2450: Bad optimization plan on simple query

* fixed issue #2448: ArangoDB Web UI takes no action when Delete button is clicked

* fixed issue #2442: Frontend shows already deleted databases during login

* added 'x-content-type-options: nosniff' to avoid MSIE bug

* set default value for `--ssl.protocol` from TLSv1 to TLSv1.2.

* AQL breaking change in cluster:
  The SHORTEST_PATH statement using edge-collection names instead
  of a graph name now requires to explicitly name the vertex-collection names
  within the AQL query in the cluster. It can be done by adding `WITH <name>`
  at the beginning of the query.

  Example:
  ```
  FOR v,e IN OUTBOUND SHORTEST_PATH @start TO @target edges [...]
  ```

  Now has to be:

  ```
  WITH vertices
  FOR v,e IN OUTBOUND SHORTEST_PATH @start TO @target edges [...]
  ```

  This change is due to avoid dead-lock sitations in clustered case.
  An error stating the above is included.

* add implicit use of geo indexes when using SORT/FILTER in AQL, without
  the need to use the special-purpose geo AQL functions `NEAR` or `WITHIN`.

  the special purpose `NEAR` AQL function can now be substituted with the
  following AQL (provided there is a geo index present on the `doc.latitude`
  and `doc.longitude` attributes):

      FOR doc in geoSort
        SORT DISTANCE(doc.latitude, doc.longitude, 0, 0)
        LIMIT 5
        RETURN doc

  `WITHIN` can be substituted with the following AQL:

      FOR doc in geoFilter
        FILTER DISTANCE(doc.latitude, doc.longitude, 0, 0) < 2000
        RETURN doc

  Compared to using the special purpose AQL functions this approach has the
  advantage that it is more composable, and will also honor any `LIMIT` values
  used in the AQL query.

* potential fix for shutdown hangs on OSX

* added KB, MB, GB prefix for integer parameters, % for integer parameters
  with a base value

* added JEMALLOC 4.5.0

* added `--vm.resident-limit` and `--vm.path` for file-backed memory mapping
  after reaching a configurable maximum RAM size

* try recommended limit for file descriptors in case of unlimited
  hard limit

* issue #2413: improve logging in case of lock timeout and deadlocks

* added log topic attribute to /_admin/log api

* removed internal build option `USE_DEV_TIMERS`

  Enabling this option activated some proprietary timers for only selected
  events in arangod. Instead better use `perf` to gather timings.


v3.2.alpha3 (2017-03-22)
------------------------

* increase default collection lock timeout from 30 to 900 seconds

* added function `db._engine()` for retrieval of storage engine information at
  server runtime

  There is also an HTTP REST handler at GET /_api/engine that returns engine
  information.

* require at least cmake 3.2 for building ArangoDB

* make arangod start with less V8 JavaScript contexts

  This speeds up the server start (a little bit) and makes it use less memory.
  Whenever a V8 context is needed by a Foxx action or some other operation and
  there is no usable V8 context, a new one will be created dynamically now.

  Up to `--javascript.v8-contexts` V8 contexts will be created, so this option
  will change its meaning. Previously as many V8 contexts as specified by this
  option were created at server start, and the number of V8 contexts did not
  change at runtime. Now up to this number of V8 contexts will be in use at the
  same time, but the actual number of V8 contexts is dynamic.

  The garbage collector thread will automatically delete unused V8 contexts after
  a while. The number of spare contexts will go down to as few as configured in
  the new option `--javascript.v8-contexts-minimum`. Actually that many V8 contexts
  are also created at server start.

  The first few requests in new V8 contexts will take longer than in contexts
  that have been there already. Performance may therefore suffer a bit for the
  initial requests sent to ArangoDB or when there are only few but performance-
  critical situations in which new V8 contexts will be created. If this is a
  concern, it can easily be fixed by setting `--javascipt.v8-contexts-minimum`
  and `--javascript.v8-contexts` to a relatively high value, which will guarantee
  that many number of V8 contexts to be created at startup and kept around even
  when unused.

  Waiting for an unused V8 context will now also abort if no V8 context can be
  acquired/created after 120 seconds.

* improved diagnostic messages written to logfiles by supervisor process

* fixed issue #2367

* added "bindVars" to attributes of currently running and slow queries

* added "jsonl" as input file type for arangoimp

* upgraded version of bundled zlib library from 1.2.8 to 1.2.11

* added input file type `auto` for arangoimp so it can automatically detect the
  type of the input file from the filename extension

* fixed variables parsing in GraphQL

* added `--translate` option for arangoimp to translate attribute names from
  the input files to attriubte names expected by ArangoDB

  The `--translate` option can be specified multiple times (once per translation
  to be executed). The following example renames the "id" column from the input
  file to "_key", and the "from" column to "_from", and the "to" column to "_to":

      arangoimp --type csv --file data.csv --translate "id=_key" --translate "from=_from" --translate "to=_to"

  `--translate` works for CSV and TSV inputs only.

* changed default value for `--server.max-packet-size` from 128 MB to 256 MB

* fixed issue #2350

* fixed issue #2349

* fixed issue #2346

* fixed issue #2342

* change default string truncation length from 80 characters to 256 characters for
  `print`/`printShell` functions in ArangoShell and arangod. This will emit longer
  prefixes of string values before truncating them with `...`, which is helpful
  for debugging.

* always validate incoming JSON HTTP requests for duplicate attribute names

  Incoming JSON data with duplicate attribute names will now be rejected as
  invalid. Previous versions of ArangoDB only validated the uniqueness of
  attribute names inside incoming JSON for some API endpoints, but not
  consistently for all APIs.

* don't let read-only transactions block the WAL collector

* allow passing own `graphql-sync` module instance to Foxx GraphQL router

* arangoexport can now export to csv format

* arangoimp: fixed issue #2214

* Foxx: automatically add CORS response headers

* added "OPTIONS" to CORS `access-control-allow-methods` header

* Foxx: Fix arangoUser sometimes not being set correctly

* fixed issue #1974


v3.2.alpha2 (2017-02-20)
------------------------

* ui: fixed issue #2065

* ui: fixed a dashboard related memory issue

* Internal javascript rest actions will now hide their stack traces to the client
  unless maintainer mode is activated. Instead they will always log to the logfile

* Removed undocumented internal HTTP API:
  * PUT _api/edges

  The documented GET _api/edges and the undocumented POST _api/edges remains unmodified.

* updated V8 version to 5.7.0.0

* change undocumented behaviour in case of invalid revision ids in
  If-Match and If-None-Match headers from 400 (BAD) to 412 (PRECONDITION
  FAILED).

* change undocumented behaviour in case of invalid revision ids in
  JavaScript document operations from 1239 ("illegal document revision")
  to 1200 ("conflict").

* added data export tool, arangoexport.

  arangoexport can be used to export collections to json, jsonl or xml
  and export a graph or collections to xgmml.

* fixed a race condition when closing a connection

* raised default hard limit on threads for very small to 64

* fixed negative counting of http connection in UI


v3.2.alpha1 (2017-02-05)
------------------------

* added figure `httpRequests` to AQL query statistics

* removed revisions cache intermediate layer implementation

* obsoleted startup options `--database.revision-cache-chunk-size` and
  `--database.revision-cache-target-size`

* fix potential port number over-/underruns

* added startup option `--log.shorten-filenames` for controlling whether filenames
  in log messages should be shortened to just the filename with the absolute path

* removed IndexThreadFeature, made `--database.index-threads` option obsolete

* changed index filling to make it more parallel, dispatch tasks to boost::asio

* more detailed stacktraces in Foxx apps

* generated Foxx services now use swagger tags


v3.1.24 (XXXX-XX-XX)
--------------------

* fixed one more LIMIT issue in traversals


v3.1.23 (2017-06-19)
--------------------

* potentially fixed issue #2559: Duplicate _key generated on insertion

* fix races in SSL communication code

* fix invalid results (too many) when a skipping LIMIT was used for a
  traversal. `LIMIT x` or `LIMIT 0, x` were not affected, but `LIMIT s, x`
  may have returned too many results

* fix invalid first group results for sorted AQL COLLECT when LIMIT
  was used

* fix invalid locking in JWT authentication cache, which could have
  crashed the server

* fix undefined behavior in traverser when traversals were used inside
  a FOR loop


v3.1.22 (2017-06-07)
--------------------

* fixed issue #2505: Problem with export + report of a bug

* documented changed behavior of WITH

* fixed ui glitch in aardvark

* avoid agency compaction bug

* fixed issue #2283: disabled proxy communication internally


v3.1.21 (2017-05-22)
--------------------

* fixed issue #2488:  AQL operator IN error when data use base64 chars

* more randomness in seeding RNG

v3.1.20 (2016-05-16)
--------------------

* fixed incorrect sorting for distributeShardsLike

* improve reliability of AgencyComm communication with Agency

* fixed shard numbering bug, where ids were erouneously incremented by 1

* remove an unnecessary precondition in createCollectionCoordinator

* funny fail rotation fix

* fix in SimpleHttpClient for correct advancement of readBufferOffset

* forward SIG_HUP in supervisor process to the server process to fix logrotaion
  You need to stop the remaining arangod server process manually for the upgrade to work.


v3.1.19 (2017-04-28)
--------------------

* Fixed a StackOverflow issue in Traversal and ShortestPath. Occured if many (>1000) input
  values in a row do not return any result. Fixes issue: #2445

* fixed issue #2448

* fixed issue #2442

* added 'x-content-type-options: nosniff' to avoid MSIE bug

* fixed issue #2441

* fixed issue #2440

* Fixed a StackOverflow issue in Traversal and ShortestPath. Occured if many (>1000) input
  values in a row do not return any result. Fixes issue: #2445

* fix occasional hanging shutdowns on OS X


v3.1.18 (2017-04-18)
--------------------

* fixed error in continuous synchronization of collections

* fixed spurious hangs on server shutdown

* better error messages during restore collection

* completely overhaul supervision. More detailed tests

* Fixed a dead-lock situation in cluster traversers, it could happen in
  rare cases if the computation on one DBServer could be completed much earlier
  than the other server. It could also be restricted to SmartGraphs only.

* (Enterprise only) Fixed a bug in SmartGraph DepthFirstSearch. In some
  more complicated queries, the maxDepth limit of 1 was not considered strictly
  enough, causing the traverser to do unlimited depth searches.

* fixed issue #2415

* fixed issue #2422

* fixed issue #1974


v3.1.17 (2017-04-04)
--------------------

* (Enterprise only) fixed a bug where replicationFactor was not correctly
  forwarded in SmartGraph creation.

* fixed issue #2404

* fixed issue #2397

* ui - fixed smart graph option not appearing

* fixed issue #2389

* fixed issue #2400


v3.1.16 (2017-03-27)
--------------------

* fixed issue #2392

* try to raise file descriptors to at least 8192, warn otherwise

* ui - aql editor improvements + updated ace editor version (memory leak)

* fixed lost HTTP requests

* ui - fixed some event issues

* avoid name resolution when given connection string is a valid ip address

* helps with issue #1842, bug in COLLECT statement in connection with LIMIT.

* fix locking bug in cluster traversals

* increase lock timeout defaults

* increase various cluster timeouts

* limit default target size for revision cache to 1GB, which is better for
  tight RAM situations (used to be 40% of (totalRAM - 1GB), use
  --database.revision-cache-target-size <VALUEINBYTES> to get back the
  old behaviour

* fixed a bug with restarted servers indicating status as "STARTUP"
  rather that "SERVING" in Nodes UI.


v3.1.15 (2017-03-20)
--------------------

* add logrotate configuration as requested in #2355

* fixed issue #2376

* ui - changed document api due a chrome bug

* ui - fixed a submenu bug

* added endpoint /_api/cluster/endpoints in cluster case to get all
  coordinator endpoints

* fix documentation of /_api/endpoint, declaring this API obsolete.

* Foxx response objects now have a `type` method for manipulating the content-type header

* Foxx tests now support `xunit` and `tap` reporters


v3.1.14 (2017-03-13)
--------------------

* ui - added feature request (multiple start nodes within graph viewer) #2317

* added missing locks to authentication cache methods

* ui - added feature request (multiple start nodes within graph viewer) #2317

* ui - fixed wrong merge of statistics information from different coordinators

* ui - fixed issue #2316

* ui - fixed wrong protocol usage within encrypted environment

* fixed compile error on Mac Yosemite

* minor UI fixes


v3.1.13 (2017-03-06)
--------------------

* fixed variables parsing in GraphQL

* fixed issue #2214

* fixed issue #2342

* changed thread handling to queue only user requests on coordinator

* use exponential backoff when waiting for collection locks

* repair short name server lookup in cluster in the case of a removed
  server


v3.1.12 (2017-02-28)
--------------------

* disable shell color escape sequences on Windows

* fixed issue #2326

* fixed issue #2320

* fixed issue #2315

* fixed a race condition when closing a connection

* raised default hard limit on threads for very small to 64

* fixed negative counting of http connection in UI

* fixed a race when renaming collections

* fixed a race when dropping databases


v3.1.11 (2017-02-17)
--------------------

* fixed a race between connection closing and sending out last chunks of data to clients
  when the "Connection: close" HTTP header was set in requests

* ui: optimized smart graph creation usability

* ui: fixed #2308

* fixed a race in async task cancellation via `require("@arangodb/tasks").unregisterTask()`

* fixed spuriously hanging threads in cluster AQL that could sit idle for a few minutes

* fixed potential numeric overflow for big index ids in index deletion API

* fixed sort issue in cluster, occurring when one of the local sort buffers of a
  GatherNode was empty

* reduce number of HTTP requests made for certain kinds of join queries in cluster,
  leading to speedup of some join queries

* supervision deals with demised coordinators correctly again

* implement a timeout in TraverserEngineRegistry

* agent communication reduced in large batches of append entries RPCs

* inception no longer estimates RAFT timings

* compaction in agents has been moved to a separate thread

* replicated logs hold local timestamps

* supervision jobs failed leader and failed follower revisited for
  function in precarious stability situations

* fixed bug in random number generator for 64bit int


v3.1.10 (2017-02-02)
--------------------

* updated versions of bundled node modules:
  - joi: from 8.4.2 to 9.2.0
  - joi-to-json-schema: from 2.2.0 to 2.3.0
  - sinon: from 1.17.4 to 1.17.6
  - lodash: from 4.13.1 to 4.16.6

* added shortcut for AQL ternary operator
  instead of `condition ? true-part : false-part` it is now possible to also use a
  shortcut variant `condition ? : false-part`, e.g.

      FOR doc IN docs RETURN doc.value ?: 'not present'

  instead of

      FOR doc IN docs RETURN doc.value ? doc.value : 'not present'

* fixed wrong sorting order in cluster, if an index was used to sort with many
  shards.

* added --replication-factor, --number-of-shards and --wait-for-sync to arangobench

* turn on UTF-8 string validation for VelocyPack values received via VST connections

* fixed issue #2257

* upgraded Boost version to 1.62.0

* added optional detail flag for db.<collection>.count()
  setting the flag to `true` will make the count operation returned the per-shard
  counts for the collection:

      db._create("test", { numberOfShards: 10 });
      for (i = 0; i < 1000; ++i) {
        db.test.insert({value: i});
      }
      db.test.count(true);

      {
        "s100058" : 99,
        "s100057" : 103,
        "s100056" : 100,
        "s100050" : 94,
        "s100055" : 90,
        "s100054" : 122,
        "s100051" : 109,
        "s100059" : 99,
        "s100053" : 95,
        "s100052" : 89
      }

* added optional memory limit for AQL queries:

      db._query("FOR i IN 1..100000 SORT i RETURN i", {}, { options: { memoryLimit: 100000 } });

  This option limits the default maximum amount of memory (in bytes) that a single
  AQL query can use.
  When a single AQL query reaches the specified limit value, the query will be
  aborted with a *resource limit exceeded* exception. In a cluster, the memory
  accounting is done per shard, so the limit value is effectively a memory limit per
  query per shard.

  The global limit value can be overriden per query by setting the *memoryLimit*
  option value for individual queries when running an AQL query.

* added server startup option `--query.memory-limit`

* added convenience function to create vertex-centric indexes.

  Usage: `db.collection.ensureVertexCentricIndex("label", {type: "hash", direction: "outbound"})`
  That will create an index that can be used on OUTBOUND with filtering on the
  edge attribute `label`.

* change default log output for tools to stdout (instead of stderr)

* added option -D to define a configuration file environment key=value

* changed encoding behavior for URLs encoded in the C++ code of ArangoDB:
  previously the special characters `-`, `_`, `~` and `.` were returned as-is
  after URL-encoding, now `.` will be encoded to be `%2e`.
  This also changes the behavior of how incoming URIs are processed: previously
  occurrences of `..` in incoming request URIs were collapsed (e.g. `a/../b/` was
  collapsed to a plain `b/`). Now `..` in incoming request URIs are not collapsed.

* Foxx request URL suffix is no longer unescaped

* @arangodb/request option json now defaults to `true` if the response body is not empty and encoding is not explicitly set to `null` (binary).
  The option can still be set to `false` to avoid unnecessary attempts at parsing the response as JSON.

* Foxx configuration values for unknown options will be discarded when saving the configuration in production mode using the web interface

* module.context.dependencies is now immutable

* process.stdout.isTTY now returns `true` in arangosh and when running arangod with the `--console` flag

* add support for Swagger tags in Foxx


v3.1.9 (XXXX-XX-XX)
-------------------

* macos CLI package: store databases and apps in the users home directory

* ui: fixed re-login issue within a non system db, when tab was closed

* fixed a race in the VelocyStream Commtask implementation

* fixed issue #2256


v3.1.8 (2017-01-09)
-------------------

* add Windows silent installer

* add handling of debug symbols during Linux & windows release builds.

* fixed issue #2181

* fixed issue #2248: reduce V8 max old space size from 3 GB to 1 GB on 32 bit systems

* upgraded Boost version to 1.62.0

* fixed issue #2238

* fixed issue #2234

* agents announce new endpoints in inception phase to leader

* agency leadership accepts updatet endpoints to given uuid

* unified endpoints replace localhost with 127.0.0.1

* fix several problems within an authenticated cluster


v3.1.7 (2016-12-29)
-------------------

* fixed one too many elections in RAFT

* new agency comm backported from devel


v3.1.6 (2016-12-20)
-------------------

* fixed issue #2227

* fixed issue #2220

* agency constituent/agent bug fixes in race conditions picking up
  leadership

* supervision does not need waking up anymore as it is running
  regardless

* agents challenge their leadership more rigorously


v3.1.5 (2016-12-16)
-------------------

* lowered default value of `--database.revision-cache-target-size` from 75% of
  RAM to less than 40% of RAM

* fixed issue #2218

* fixed issue #2217

* Foxx router.get/post/etc handler argument can no longer accidentally omitted

* fixed issue #2223


v3.1.4 (2016-12-08)
-------------------

* fixed issue #2211

* fixed issue #2204

* at cluster start, coordinators wait until at least one DBserver is there,
  and either at least two DBservers are there or 15s have passed, before they
  initiate the bootstrap of system collections.

* more robust agency startup from devel

* supervision's AddFollower adds many followers at once

* supervision has new FailedFollower job

* agency's Node has new method getArray

* agency RAFT timing estimates more conservative in waitForSync
  scenario

* agency RAFT timing estimates capped at maximum 2.0/10.0 for low/high


v3.1.3 (2016-12-02)
-------------------

* fix a traversal bug when using skiplist indexes:
  if we have a skiplist of ["a", "unused", "_from"] and a traversal like:
  FOR v,e,p IN OUTBOUND @start @@edges
    FILTER p.edges[0].a == 'foo'
    RETURN v
  And the above index applied on "a" is considered better than EdgeIndex, than
  the executor got into undefined behaviour.

* fix endless loop when trying to create a collection with replicationFactor: -1


v3.1.2 (2016-11-24)
-------------------

* added support for descriptions field in Foxx dependencies

* (Enterprise only) fixed a bug in the statistic report for SmartGraph traversals.
Now they state correctly how many documents were fetched from the index and how many
have been filtered.

* Prevent uniform shard distribution when replicationFactor == numServers

v3.1.1 (2016-11-15)
-------------------

* fixed issue #2176

* fixed issue #2168

* display index usage of traversals in AQL explainer output (previously missing)

* fixed issue #2163

* preserve last-used HLC value across server starts

* allow more control over handling of pre-3.1 _rev values

  this changes the server startup option `--database.check-30-revisions` from a boolean (true/false)
  parameter to a string parameter with the following possible values:

  - "fail":
    will validate _rev values of 3.0 collections on collection loading and throw an exception when invalid _rev values are found.
    in this case collections with invalid _rev values are marked as corrupted and cannot be used in the ArangoDB 3.1 instance.
    the fix procedure for such collections is to export the collections from 3.0 database with arangodump and restore them in 3.1 with arangorestore.
    collections that do not contain invalid _rev values are marked as ok and will not be re-checked on following loads.
    collections that contain invalid _rev values will be re-checked on following loads.

  - "true":
    will validate _rev values of 3.0 collections on collection loading and print a warning when invalid _rev values are found.
    in this case collections with invalid _rev values can be used in the ArangoDB 3.1 instance.
    however, subsequent operations on documents with invalid _rev values may silently fail or fail with explicit errors.
    the fix procedure for such collections is to export the collections from 3.0 database with arangodump and restore them in 3.1 with arangorestore.
    collections that do not contain invalid _rev values are marked as ok and will not be re-checked on following loads.
    collections that contain invalid _rev values will be re-checked on following loads.

  - "false":
    will not validate _rev values on collection loading and not print warnings.
    no hint is given when invalid _rev values are found.
    subsequent operations on documents with invalid _rev values may silently fail or fail with explicit errors.
    this setting does not affect whether collections are re-checked later.
    collections will be re-checked on following loads if `--database.check-30-revisions` is later set to either `true` or `fail`.

  The change also suppresses warnings that were printed when collections were restored using arangorestore, and the restore
  data contained invalid _rev values. Now these warnings are suppressed, and new HLC _rev values are generated for these documents
  as before.

* added missing functions to AQL syntax highlighter in web interface

* fixed display of `ANY` direction in traversal explainer output (direction `ANY` was shown as either
  `INBOUND` or `OUTBOUND`)

* changed behavior of toJSON() function when serializing an object before saving it in the database

  if an object provides a toJSON() function, this function is still called for serializing it.
  the change is that the result of toJSON() is not stringified anymore, but saved as is. previous
  versions of ArangoDB called toJSON() and after that additionally stringified its result.

  This change will affect the saving of JS Buffer objects, which will now be saved as arrays of
  bytes instead of a comma-separated string of the Buffer's byte contents.

* allow creating unique indexes on more attributes than present in shardKeys

  The following combinations of shardKeys and indexKeys are allowed/not allowed:

  shardKeys     indexKeys
      a             a        ok
      a             b    not ok
      a           a b        ok
    a b             a    not ok
    a b             b    not ok
    a b           a b        ok
    a b         a b c        ok
  a b c           a b    not ok
  a b c         a b c        ok

* fixed wrong version in web interface login screen (EE only)

* make web interface not display an exclamation mark next to ArangoDB version number 3.1

* fixed search for arbitrary document attributes in web interface in case multiple
  search values were used on different attribute names. in this case, the search always
  produced an empty result

* disallow updating `_from` and `_to` values of edges in Smart Graphs. Updating these
  attributes would lead to potential redistribution of edges to other shards, which must be
  avoided.

* fixed issue #2148

* updated graphql-sync dependency to 0.6.2

* fixed issue #2156

* fixed CRC4 assembly linkage


v3.1.0 (2016-10-29)
-------------------

* AQL breaking change in cluster:

  from ArangoDB 3.1 onwards `WITH` is required for traversals in a
  clustered environment in order to avoid deadlocks.

  Note that for queries that access only a single collection or that have all
  collection names specified somewhere else in the query string, there is no
  need to use *WITH*. *WITH* is only useful when the AQL query parser cannot
  automatically figure out which collections are going to be used by the query.
  *WITH* is only useful for queries that dynamically access collections, e.g.
  via traversals, shortest path operations or the *DOCUMENT()* function.

  more info can be found [here](https://github.com/arangodb/arangodb/blob/devel/Documentation/Books/AQL/Operations/With.md)

* added AQL function `DISTANCE` to calculate the distance between two arbitrary
  coordinates (haversine formula)

* fixed issue #2110

* added Auto-aptation of RAFT timings as calculations only


v3.1.rc2 (2016-10-10)
---------------------

* second release candidate


v3.1.rc1 (2016-09-30)
---------------------

* first release candidate


v3.1.alpha2 (2016-09-01)
------------------------

* added module.context.createDocumentationRouter to replace module.context.apiDocumentation

* bug in RAFT implementation of reads. dethroned leader still answered requests in isolation

* ui: added new graph viewer

* ui: aql-editor added tabular & graph display

* ui: aql-editor improved usability

* ui: aql-editor: query profiling support

* fixed issue #2109

* fixed issue #2111

* fixed issue #2075

* added AQL function `DISTANCE` to calculate the distance between two arbitrary
  coordinates (haversine formula)

* rewrote scheduler and dispatcher based on boost::asio

  parameters changed:
    `--scheduler.threads` and `--server.threads` are now merged into a single one: `--server.threads`

    hidden `--server.extra-threads` has been removed

    hidden `--server.aql-threads` has been removed

    hidden `--server.backend` has been removed

    hidden `--server.show-backends` has been removed

    hidden `--server.thread-affinity` has been removed

* fixed issue #2086

* fixed issue #2079

* fixed issue #2071

  make the AQL query optimizer inject filter condition expressions referred to
  by variables during filter condition aggregation.
  For example, in the following query

      FOR doc IN collection
        LET cond1 = (doc.value == 1)
        LET cond2 = (doc.value == 2)
        FILTER cond1 || cond2
        RETURN { doc, cond1, cond2 }

  the optimizer will now inject the conditions for `cond1` and `cond2` into the filter
  condition `cond1 || cond2`, expanding it to `(doc.value == 1) || (doc.value == 2)`
  and making these conditions available for index searching.

  Note that the optimizer previously already injected some conditions into other
  conditions, but only if the variable that defined the condition was not used
  elsewhere. For example, the filter condition in the query

      FOR doc IN collection
        LET cond = (doc.value == 1)
        FILTER cond
        RETURN { doc }

  already got optimized before because `cond` was only used once in the query and
  the optimizer decided to inject it into the place where it was used.

  This only worked for variables that were referred to once in the query.
  When a variable was used multiple times, the condition was not injected as
  in the following query:

      FOR doc IN collection
        LET cond = (doc.value == 1)
        FILTER cond
        RETURN { doc, cond }

  The fix for #2070 now will enable this optimization so that the query can
  use an index on `doc.value` if available.

* changed behavior of AQL array comparison operators for empty arrays:
  * `ALL` and `ANY` now always return `false` when the left-hand operand is an
    empty array. The behavior for non-empty arrays does not change:
    * `[] ALL == 1` will return `false`
    * `[1] ALL == 1` will return `true`
    * `[1, 2] ALL == 1` will return `false`
    * `[2, 2] ALL == 1` will return `false`
    * `[] ANY == 1` will return `false`
    * `[1] ANY == 1` will return `true`
    * `[1, 2] ANY == 1` will return `true`
    * `[2, 2] ANY == 1` will return `false`
  * `NONE` now always returns `true` when the left-hand operand is an empty array.
    The behavior for non-empty arrays does not change:
    * `[] NONE == 1` will return `true`
    * `[1] NONE == 1` will return `false`
    * `[1, 2] NONE == 1` will return `false`
    * `[2, 2] NONE == 1` will return `true`

* added experimental AQL functions `JSON_STRINGIFY` and `JSON_PARSE`

* added experimental support for incoming gzip-compressed requests

* added HTTP REST APIs for online log level adjustments:

  - GET `/_admin/log/level` returns the current log level settings
  - PUT `/_admin/log/level` modifies the current log level settings

* PATCH /_api/gharial/{graph-name}/vertex/{collection-name}/{vertex-key}
  - changed default value for keepNull to true

* PATCH /_api/gharial/{graph-name}/edge/{collection-name}/{edge-key}
  - changed default value for keepNull to true

* renamed `maximalSize` attribute in parameter.json files to `journalSize`

  The `maximalSize` attribute will still be picked up from collections that
  have not been adjusted. Responses from the replication API will now also use
  `journalSize` instead of `maximalSize`.

* added `--cluster.system-replication-factor` in order to adjust the
  replication factor for new system collections

* fixed issue #2012

* added a memory expection in case V8 memory gets too low

* added Optimizer Rule for other indexes in Traversals
  this allows AQL traversals to use other indexes than the edge index.
  So traversals with filters on edges can now make use of more specific
  indexes, e.g.

      FOR v, e, p IN 2 OUTBOUND @start @@edge FILTER p.edges[0].foo == "bar"

  will prefer a Hash Index on [_from, foo] above the EdgeIndex.

* fixed epoch computation in hybrid logical clock

* fixed thread affinity

* replaced require("internal").db by require("@arangodb").db

* added option `--skip-lines` for arangoimp
  this allows skipping the first few lines from the import file in case the
  CSV or TSV import are used

* fixed periodic jobs: there should be only one instance running - even if it
  runs longer than the period

* improved performance of primary index and edge index lookups

* optimizations for AQL `[*]` operator in case no filter, no projection and
  no offset/limit are used

* added AQL function `OUTERSECTION` to return the symmetric difference of its
  input arguments

* Foxx manifests of installed services are now saved to disk with indentation

* Foxx tests and scripts in development mode should now always respect updated
  files instead of loading stale modules

* When disabling Foxx development mode the setup script is now re-run

* Foxx now provides an easy way to directly serve GraphQL requests using the
  `@arangodb/foxx/graphql` module and the bundled `graphql-sync` dependency

* Foxx OAuth2 module now correctly passes the `access_token` to the OAuth2 server

* added iconv-lite and timezone modules

* web interface now allows installing GitHub and zip services in legacy mode

* added module.context.createDocumentationRouter to replace module.context.apiDocumentation

* bug in RAFT implementation of reads. dethroned leader still answered
  requests in isolation

* all lambdas in ClusterInfo might have been left with dangling references.

* Agency bug fix for handling of empty json objects as values.

* Foxx tests no longer support the Mocha QUnit interface as this resulted in weird
  inconsistencies in the BDD and TDD interfaces. This fixes the TDD interface
  as well as out-of-sequence problems when using the BDD before/after functions.

* updated bundled JavaScript modules to latest versions; joi has been updated from 8.4 to 9.2
  (see [joi 9.0.0 release notes](https://github.com/hapijs/joi/issues/920) for information on
  breaking changes and new features)

* fixed issue #2139

* updated graphql-sync dependency to 0.6.2

* fixed issue #2156


v3.0.13 (XXXX-XX-XX)
--------------------

* fixed issue #2315

* fixed issue #2210


v3.0.12 (2016-11-23)
--------------------

* fixed issue #2176

* fixed issue #2168

* fixed issues #2149, #2159

* fixed error reporting for issue #2158

* fixed assembly linkage bug in CRC4 module

* added support for descriptions field in Foxx dependencies


v3.0.11 (2016-11-08)
--------------------

* fixed issue #2140: supervisor dies instead of respawning child

* fixed issue #2131: use shard key value entered by user in web interface

* fixed issue #2129: cannot kill a long-run query

* fixed issue #2110

* fixed issue #2081

* fixed issue #2038

* changes to Foxx service configuration or dependencies should now be
  stored correctly when options are cleared or omitted

* Foxx tests no longer support the Mocha QUnit interface as this resulted in weird
  inconsistencies in the BDD and TDD interfaces. This fixes the TDD interface
  as well as out-of-sequence problems when using the BDD before/after functions.

* fixed issue #2148


v3.0.10 (2016-09-26)
--------------------

* fixed issue #2072

* fixed issue #2070

* fixed slow cluster starup issues. supervision will demonstrate more
  patience with db servers


v3.0.9 (2016-09-21)
-------------------

* fixed issue #2064

* fixed issue #2060

* speed up `collection.any()` and skiplist index creation

* fixed multiple issues where ClusterInfo bug hung agency in limbo
  timeouting on multiple collection and database callbacks


v3.0.8 (2016-09-14)
-------------------

* fixed issue #2052

* fixed issue #2005

* fixed issue #2039

* fixed multiple issues where ClusterInfo bug hung agency in limbo
  timeouting on multiple collection and database callbacks


v3.0.7 (2016-09-05)
-------------------

* new supervision job handles db server failure during collection creation.


v3.0.6 (2016-09-02)
-------------------

* fixed issue #2026

* slightly better error diagnostics for AQL query compilation and replication

* fixed issue #2018

* fixed issue #2015

* fixed issue #2012

* fixed wrong default value for arangoimp's `--on-duplicate` value

* fix execution of AQL traversal expressions when there are multiple
  conditions that refer to variables set outside the traversal

* properly return HTTP 503 in JS actions when backend is gone

* supervision creates new key in agency for failed servers

* new shards will not be allocated on failed or cleaned servers


v3.0.5 (2016-08-18)
-------------------

* execute AQL ternary operator via C++ if possible

* fixed issue #1977

* fixed extraction of _id attribute in AQL traversal conditions

* fix SSL agency endpoint

* Minimum RAFT timeout was one order of magnitude to short.

* Optimized RAFT RPCs from leader to followers for efficiency.

* Optimized RAFT RPC handling on followers with respect to compaction.

* Fixed bug in handling of duplicates and overlapping logs

* Fixed bug in supervision take over after leadership change.

v3.0.4 (2016-08-01)
-------------------

* added missing lock for periodic jobs access

* fix multiple Foxx related cluster issues

* fix handling of empty AQL query strings

* fixed issue in `INTERSECTION` AQL function with duplicate elements
  in the source arrays

* fixed issue #1970

* fixed issue #1968

* fixed issue #1967

* fixed issue #1962

* fixed issue #1959

* replaced require("internal").db by require("@arangodb").db

* fixed issue #1954

* fixed issue #1953

* fixed issue #1950

* fixed issue #1949

* fixed issue #1943

* fixed segfault in V8, by backporting https://bugs.chromium.org/p/v8/issues/detail?id=5033

* Foxx OAuth2 module now correctly passes the `access_token` to the OAuth2 server

* fixed credentialed CORS requests properly respecting --http.trusted-origin

* fixed a crash in V8Periodic task (forgotten lock)

* fixed two bugs in synchronous replication (syncCollectionFinalize)


v3.0.3 (2016-07-17)
-------------------

* fixed issue #1942

* fixed issue #1941

* fixed array index batch insertion issues for hash indexes that caused problems when
  no elements remained for insertion

* fixed AQL MERGE() function with External objects originating from traversals

* fixed some logfile recovery errors with error message "document not found"

* fixed issue #1937

* fixed issue #1936

* improved performance of arangorestore in clusters with synchronous
  replication

* Foxx tests and scripts in development mode should now always respect updated
  files instead of loading stale modules

* When disabling Foxx development mode the setup script is now re-run

* Foxx manifests of installed services are now saved to disk with indentation


v3.0.2 (2016-07-09)
-------------------

* fixed assertion failure in case multiple remove operations were used in the same query

* fixed upsert behavior in case upsert was used in a loop with the same document example

* fixed issue #1930

* don't expose local file paths in Foxx error messages.

* fixed issue #1929

* make arangodump dump the attribute `isSystem` when dumping the structure
  of a collection, additionally make arangorestore not fail when the attribute
  is missing

* fixed "Could not extract custom attribute" issue when using COLLECT with
  MIN/MAX functions in some contexts

* honor presence of persistent index for sorting

* make AQL query optimizer not skip "use-indexes-rule", even if enough
  plans have been created already

* make AQL optimizer not skip "use-indexes-rule", even if enough execution plans
  have been created already

* fix double precision value loss in VelocyPack JSON parser

* added missing SSL support for arangorestore

* improved cluster import performance

* fix Foxx thumbnails on DC/OS

* fix Foxx configuration not being saved

* fix Foxx app access from within the frontend on DC/OS

* add option --default-replication-factor to arangorestore and simplify
  the control over the number of shards when restoring

* fix a bug in the VPack -> V8 conversion if special attributes _key,
  _id, _rev, _from and _to had non-string values, which is allowed
  below the top level

* fix malloc_usable_size for darwin


v3.0.1 (2016-06-30)
-------------------

* fixed periodic jobs: there should be only one instance running - even if it
  runs longer than the period

* increase max. number of collections in AQL queries from 32 to 256

* fixed issue #1916: header "authorization" is required" when opening
  services page

* fixed issue #1915: Explain: member out of range

* fixed issue #1914: fix unterminated buffer

* don't remove lockfile if we are the same (now stale) pid
  fixes docker setups (our pid will always be 1)

* do not use revision id comparisons in compaction for determining whether a
  revision is obsolete, but marker memory addresses
  this ensures revision ids don't matter when compacting documents

* escape Unicode characters in JSON HTTP responses
  this converts UTF-8 characters in HTTP responses of arangod into `\uXXXX`
  escape sequences. This makes the HTTP responses fit into the 7 bit ASCII
  character range, which speeds up HTTP response parsing for some clients,
  namely node.js/v8

* add write before read collections when starting a user transaction
  this allows specifying the same collection in both read and write mode without
  unintended side effects

* fixed buffer overrun that occurred when building very large result sets

* index lookup optimizations for primary index and edge index

* fixed "collection is a nullptr" issue when starting a traversal from a transaction

* enable /_api/import on coordinator servers


v3.0.0 (2016-06-22)
-------------------

* minor GUI fixxes

* fix for replication and nonces


v3.0.0-rc3 (2016-06-19)
-----------------------

* renamed various Foxx errors to no longer refer to Foxx services as apps

* adjusted various error messages in Foxx to be more informative

* specifying "files" in a Foxx manifest to be mounted at the service root
  no longer results in 404s when trying to access non-file routes

* undeclared path parameters in Foxx no longer break the service

* trusted reverse proxy support is now handled more consistently

* ArangoDB request compatibility and user are now exposed in Foxx

* all bundled NPM modules have been upgraded to their latest versions


v3.0.0-rc2 (2016-06-12)
-----------------------

* added option `--server.max-packet-size` for client tools

* renamed option `--server.ssl-protocol` to `--ssl.protocol` in client tools
  (was already done for arangod, but overlooked for client tools)

* fix handling of `--ssl.protocol` value 5 (TLS v1.2) in client tools, which
  claimed to support it but didn't

* config file can use '@include' to include a different config file as base


v3.0.0-rc1 (2016-06-10)
-----------------------

* the user management has changed: it now has users that are independent of
  databases. A user can have one or more database assigned to the user.

* forward ported V8 Comparator bugfix for inline heuristics from
  https://github.com/v8/v8/commit/5ff7901e24c2c6029114567de5a08ed0f1494c81

* changed to-string conversion for AQL objects and arrays, used by the AQL
  function `TO_STRING()` and implicit to-string casts in AQL

  - arrays are now converted into their JSON-stringify equivalents, e.g.

    - `[ ]` is now converted to `[]`
    - `[ 1, 2, 3 ]` is now converted to `[1,2,3]`
    - `[ "test", 1, 2 ] is now converted to `["test",1,2]`

    Previous versions of ArangoDB converted arrays with no members into the
    empty string, and non-empty arrays into a comma-separated list of member
    values, without the surrounding angular brackets. Additionally, string
    array members were not enclosed in quotes in the result string:

    - `[ ]` was converted to ``
    - `[ 1, 2, 3 ]` was converted to `1,2,3`
    - `[ "test", 1, 2 ] was converted to `test,1,2`

  - objects are now converted to their JSON-stringify equivalents, e.g.

    - `{ }` is converted to `{}`
    - `{ a: 1, b: 2 }` is converted to `{"a":1,"b":2}`
    - `{ "test" : "foobar" }` is converted to `{"test":"foobar"}`

    Previous versions of ArangoDB always converted objects into the string
    `[object Object]`

  This change affects also the AQL functions `CONCAT()` and `CONCAT_SEPARATOR()`
  which treated array values differently in previous versions. Previous versions
  of ArangoDB automatically flattened array values on the first level of the array,
  e.g. `CONCAT([1, 2, 3, [ 4, 5, 6 ]])` produced `1,2,3,4,5,6`. Now this will produce
  `[1,2,3,[4,5,6]]`. To flatten array members on the top level, you can now use
  the more explicit `CONCAT(FLATTEN([1, 2, 3, [4, 5, 6]], 1))`.

* added C++ implementations for AQL functions `SLICE()`, `CONTAINS()` and
  `RANDOM_TOKEN()`

* as a consequence of the upgrade to V8 version 5, the implementation of the
  JavaScript `Buffer` object had to be changed. JavaScript `Buffer` objects in
  ArangoDB now always store their data on the heap. There is no shared pool
  for small Buffer values, and no pointing into existing Buffer data when
  extracting slices. This change may increase the cost of creating Buffers with
  short contents or when peeking into existing Buffers, but was required for
  safer memory management and to prevent leaks.

* the `db` object's function `_listDatabases()` was renamed to just `_databases()`
  in order to make it more consistent with the existing `_collections()` function.
  Additionally the `db` object's `_listEndpoints()` function was renamed to just
  `_endpoints()`.

* changed default value of `--server.authentication` from `false` to `true` in
  configuration files etc/relative/arangod.conf and etc/arangodb/arangod.conf.in.
  This means the server will be started with authentication enabled by default,
  requiring all client connections to provide authentication data when connecting
  to ArangoDB. Authentication can still be turned off via setting the value of
  `--server.authentication` to `false` in ArangoDB's configuration files or by
  specifying the option on the command-line.

* Changed result format for querying all collections via the API GET `/_api/collection`.

  Previous versions of ArangoDB returned an object with an attribute named `collections`
  and an attribute named `names`. Both contained all available collections, but
  `collections` contained the collections as an array, and `names` contained the
  collections again, contained in an object in which the attribute names were the
  collection names, e.g.

  ```
  {
    "collections": [
      {"id":"5874437","name":"test","isSystem":false,"status":3,"type":2},
      {"id":"17343237","name":"something","isSystem":false,"status":3,"type":2},
      ...
    ],
    "names": {
      "test": {"id":"5874437","name":"test","isSystem":false,"status":3,"type":2},
      "something": {"id":"17343237","name":"something","isSystem":false,"status":3,"type":2},
      ...
    }
  }
  ```
  This result structure was redundant, and therefore has been simplified to just

  ```
  {
    "result": [
      {"id":"5874437","name":"test","isSystem":false,"status":3,"type":2},
      {"id":"17343237","name":"something","isSystem":false,"status":3,"type":2},
      ...
    ]
  }
  ```

  in ArangoDB 3.0.

* added AQL functions `TYPENAME()` and `HASH()`

* renamed arangob tool to arangobench

* added AQL string comparison operator `LIKE`

  The operator can be used to compare strings like this:

      value LIKE search

  The operator is currently implemented by calling the already existing AQL
  function `LIKE`.

  This change also makes `LIKE` an AQL keyword. Using `LIKE` in either case as
  an attribute or collection name in AQL thus requires quoting.

* make AQL optimizer rule "remove-unnecessary-calculations" fire in more cases

  The rule will now remove calculations that are used exactly once in other
  expressions (e.g. `LET a = doc RETURN a.value`) and calculations,
  or calculations that are just references (e.g. `LET a = b`).

* renamed AQL optimizer rule "merge-traversal-filter" to "optimize-traversals"
  Additionally, the optimizer rule will remove unused edge and path result variables
  from the traversal in case they are specified in the `FOR` section of the traversal,
  but not referenced later in the query. This saves constructing edges and paths
  results.

* added AQL optimizer rule "inline-subqueries"

  This rule can pull out certain subqueries that are used as an operand to a `FOR`
  loop one level higher, eliminating the subquery completely. For example, the query

      FOR i IN (FOR j IN [1,2,3] RETURN j) RETURN i

  will be transformed by the rule to:

      FOR i IN [1,2,3] RETURN i

  The query

      FOR name IN (FOR doc IN _users FILTER doc.status == 1 RETURN doc.name) LIMIT 2 RETURN name

  will be transformed into

      FOR tmp IN _users FILTER tmp.status == 1 LIMIT 2 RETURN tmp.name

  The rule will only fire when the subquery is used as an operand to a `FOR` loop, and
  if the subquery does not contain a `COLLECT` with an `INTO` variable.

* added new endpoint "srv://" for DNS service records

* The result order of the AQL functions VALUES and ATTRIBUTES has never been
  guaranteed and it only had the "correct" ordering by accident when iterating
  over objects that were not loaded from the database. This accidental behavior
  is now changed by introduction of VelocyPack. No ordering is guaranteed unless
  you specify the sort parameter.

* removed configure option `--enable-logger`

* added AQL array comparison operators

  All AQL comparison operators now also exist in an array variant. In the
  array variant, the operator is preceded with one of the keywords *ALL*, *ANY*
  or *NONE*. Using one of these keywords changes the operator behavior to
  execute the comparison operation for all, any, or none of its left hand
  argument values. It is therefore expected that the left hand argument
  of an array operator is an array.

  Examples:

      [ 1, 2, 3 ] ALL IN [ 2, 3, 4 ]   // false
      [ 1, 2, 3 ] ALL IN [ 1, 2, 3 ]   // true
      [ 1, 2, 3 ] NONE IN [ 3 ]        // false
      [ 1, 2, 3 ] NONE IN [ 23, 42 ]   // true
      [ 1, 2, 3 ] ANY IN [ 4, 5, 6 ]   // false
      [ 1, 2, 3 ] ANY IN [ 1, 42 ]     // true
      [ 1, 2, 3 ] ANY == 2             // true
      [ 1, 2, 3 ] ANY == 4             // false
      [ 1, 2, 3 ] ANY > 0              // true
      [ 1, 2, 3 ] ANY <= 1             // true
      [ 1, 2, 3 ] NONE < 99            // false
      [ 1, 2, 3 ] NONE > 10            // true
      [ 1, 2, 3 ] ALL > 2              // false
      [ 1, 2, 3 ] ALL > 0              // true
      [ 1, 2, 3 ] ALL >= 3             // false
      ["foo", "bar"] ALL != "moo"      // true
      ["foo", "bar"] NONE == "bar"     // false
      ["foo", "bar"] ANY == "foo"      // true

* improved AQL optimizer to remove unnecessary sort operations in more cases

* allow enclosing AQL identifiers in forward ticks in addition to using
  backward ticks

  This allows for convenient writing of AQL queries in JavaScript template strings
  (which are delimited with backticks themselves), e.g.

      var q = `FOR doc IN ´collection´ RETURN doc.´name´`;

* allow to set `print.limitString` to configure the number of characters
  to output before truncating

* make logging configurable per log "topic"

  `--log.level <level>` sets the global log level to <level>, e.g. `info`,
  `debug`, `trace`.

  `--log.level topic=<level>` sets the log level for a specific topic.
  Currently, the following topics exist: `collector`, `compactor`, `mmap`,
  `performance`, `queries`, and `requests`. `performance` and `requests` are
  set to FATAL by default. `queries` is set to info. All others are
  set to the global level by default.

  The new log option `--log.output <definition>` allows directing the global
  or per-topic log output to different outputs. The output definition
  "<definition>" can be one of

    "-" for stdin
    "+" for stderr
    "syslog://<syslog-facility>"
    "syslog://<syslog-facility>/<application-name>"
    "file://<relative-path>"

  The option can be specified multiple times in order to configure the output
  for different log topics. To set up a per-topic output configuration, use
  `--log.output <topic>=<definition>`, e.g.

    queries=file://queries.txt

  logs all queries to the file "queries.txt".

* the option `--log.requests-file` is now deprecated. Instead use

    `--log.level requests=info`
    `--log.output requests=file://requests.txt`

* the option `--log.facility` is now deprecated. Instead use

    `--log.output requests=syslog://facility`

* the option `--log.performance` is now deprecated. Instead use

    `--log.level performance=trace`

* removed option `--log.source-filter`

* removed configure option `--enable-logger`

* change collection directory names to include a random id component at the end

  The new pattern is `collection-<id>-<random>`, where `<id>` is the collection
  id and `<random>` is a random number. Previous versions of ArangoDB used a
  pattern `collection-<id>` without the random number.

  ArangoDB 3.0 understands both the old and name directory name patterns.

* removed mostly unused internal spin-lock implementation

* removed support for pre-Windows 7-style locks. This removes compatibility for
  Windows versions older than Windows 7 (e.g. Windows Vista, Windows XP) and
  Windows 2008R2 (e.g. Windows 2008).

* changed names of sub-threads started by arangod

* added option `--default-number-of-shards` to arangorestore, allowing creating
  collections with a specifiable number of shards from a non-cluster dump

* removed support for CoffeeScript source files

* removed undocumented SleepAndRequeue

* added WorkMonitor to inspect server threads

* when downloading a Foxx service from the web interface the suggested filename
  is now based on the service's mount path instead of simply "app.zip"

* the `@arangodb/request` response object now stores the parsed JSON response
  body in a property `json` instead of `body` when the request was made using the
  `json` option. The `body` instead contains the response body as a string.

* the Foxx API has changed significantly, 2.8 services are still supported
  using a backwards-compatible "legacy mode"


v2.8.12 (XXXX-XX-XX)
--------------------

* issue #2091: decrease connect timeout to 5 seconds on startup

* fixed issue #2072

* slightly better error diagnostics for some replication errors

* fixed issue #1977

* fixed issue in `INTERSECTION` AQL function with duplicate elements
  in the source arrays

* fixed issue #1962

* fixed issue #1959

* export aqlQuery template handler as require('org/arangodb').aql for forwards-compatibility


v2.8.11 (2016-07-13)
--------------------

* fixed array index batch insertion issues for hash indexes that caused problems when
  no elements remained for insertion

* fixed issue #1937


v2.8.10 (2016-07-01)
--------------------

* make sure next local _rev value used for a document is at least as high as the
  _rev value supplied by external sources such as replication

* make adding a collection in both read- and write-mode to a transaction behave as
  expected (write includes read). This prevents the `unregister collection used in
  transaction` error

* fixed sometimes invalid result for `byExample(...).count()` when an index plus
  post-filtering was used

* fixed "collection is a nullptr" issue when starting a traversal from a transaction

* honor the value of startup option `--database.wait-for-sync` (that is used to control
  whether new collections are created with `waitForSync` set to `true` by default) also
  when creating collections via the HTTP API (and thus the ArangoShell). When creating
  a collection via these mechanisms, the option was ignored so far, which was inconsistent.

* fixed issue #1826: arangosh --javascript.execute: internal error (geo index issue)

* fixed issue #1823: Arango crashed hard executing very simple query on windows


v2.8.9 (2016-05-13)
-------------------

* fixed escaping and quoting of extra parameters for executables in Mac OS X App

* added "waiting for" status variable to web interface collection figures view

* fixed undefined behavior in query cache invaldation

* fixed access to /_admin/statistics API in case statistics are disable via option
  `--server.disable-statistics`

* Foxx manager will no longer fail hard when Foxx store is unreachable unless installing
  a service from the Foxx store (e.g. when behind a firewall or GitHub is unreachable).


v2.8.8 (2016-04-19)
-------------------

* fixed issue #1805: Query: internal error (location: arangod/Aql/AqlValue.cpp:182).
  Please report this error to arangodb.com (while executing)

* allow specifying collection name prefixes for `_from` and `_to` in arangoimp:

  To avoid specifying complete document ids (consisting of collection names and document
  keys) for *_from* and *_to* values when importing edges with arangoimp, there are now
  the options *--from-collection-prefix* and *--to-collection-prefix*.

  If specified, these values will be automatically prepended to each value in *_from*
  (or *_to* resp.). This allows specifying only document keys inside *_from* and/or *_to*.

  *Example*

      > arangoimp --from-collection-prefix users --to-collection-prefix products ...

  Importing the following document will then create an edge between *users/1234* and
  *products/4321*:

  ```js
  { "_from" : "1234", "_to" : "4321", "desc" : "users/1234 is connected to products/4321" }
  ```

* requests made with the interactive system API documentation in the web interface
  (Swagger) will now respect the active database instead of always using `_system`


v2.8.7 (2016-04-07)
-------------------

* optimized primary=>secondary failover

* fix to-boolean conversion for documents in AQL

* expose the User-Agent HTTP header from the ArangoShell since Github seems to
  require it now, and we use the ArangoShell for fetching Foxx repositories from Github

* work with http servers that only send

* fixed potential race condition between compactor and collector threads

* fix removal of temporary directories on arangosh exit

* javadoc-style comments in Foxx services are no longer interpreted as
  Foxx comments outside of controller/script/exports files (#1748)

* removed remaining references to class syntax for Foxx Model and Repository
  from the documentation

* added a safe-guard for corrupted master-pointer


v2.8.6 (2016-03-23)
-------------------

* arangosh can now execute JavaScript script files that contain a shebang
  in the first line of the file. This allows executing script files directly.

  Provided there is a script file `/path/to/script.js` with the shebang
  `#!arangosh --javascript.execute`:

      > cat /path/to/script.js
      #!arangosh --javascript.execute
      print("hello from script.js");

  If the script file is made executable

      > chmod a+x /path/to/script.js

  it can be invoked on the shell directly and use arangosh for its execution:

      > /path/to/script.js
      hello from script.js

  This did not work in previous versions of ArangoDB, as the whole script contents
  (including the shebang) were treated as JavaScript code.
  Now shebangs in script files will now be ignored for all files passed to arangosh's
  `--javascript.execute` parameter.

  The alternative way of executing a JavaScript file with arangosh still works:

      > arangosh --javascript.execute /path/to/script.js
      hello from script.js

* added missing reset of traversal state for nested traversals.
  The state of nested traversals (a traversal in an AQL query that was
  located in a repeatedly executed subquery or inside another FOR loop)
  was not reset properly, so that multiple invocations of the same nested
  traversal with different start vertices led to the nested traversal
  always using the start vertex provided on the first invocation.

* fixed issue #1781: ArangoDB startup time increased tremendously

* fixed issue #1783: SIGHUP should rotate the log


v2.8.5 (2016-03-11)
-------------------

* Add OpenSSL handler for TLS V1.2 as sugested by kurtkincaid in #1771

* fixed issue #1765 (The webinterface should display the correct query time)
  and #1770 (Display ACTUAL query time in aardvark's AQL editor)

* Windows: the unhandled exception handler now calls the windows logging
  facilities directly without locks.
  This fixes lockups on crashes from the logging framework.

* improve nullptr handling in logger.

* added new endpoint "srv://" for DNS service records

* `org/arangodb/request` no longer sets the content-type header to the
  string "undefined" when no content-type header should be sent (issue #1776)


v2.8.4 (2016-03-01)
-------------------

* global modules are no longer incorrectly resolved outside the ArangoDB
  JavaScript directory or the Foxx service's root directory (issue #1577)

* improved error messages from Foxx and JavaScript (issues #1564, #1565, #1744)


v2.8.3 (2016-02-22)
-------------------

* fixed AQL filter condition collapsing for deeply-nested cases, potentially
  enabling usage of indexes in some dedicated cases

* added parentheses in AQL explain command output to correctly display precedence
  of logical and arithmetic operators

* Foxx Model event listeners defined on the model are now correctly invoked by
  the Repository methods (issue #1665)

* Deleting a Foxx service in the frontend should now always succeed even if the
  files no longer exist on the file system (issue #1358)

* Routing actions loaded from the database no longer throw exceptions when
  trying to load other modules using "require"

* The `org/arangodb/request` response object now sets a property `json` to the
  parsed JSON response body in addition to overwriting the `body` property when
  the request was made using the `json` option.

* Improved Windows stability

* Fixed a bug in the interactive API documentation that would escape slashes
  in document-handle fields. Document handles are now provided as separate
  fields for collection name and document key.


v2.8.2 (2016-02-09)
-------------------

* the continuous replication applier will now prevent the master's WAL logfiles
  from being removed if they are still needed by the applier on the slave. This
  should help slaves that suffered from masters garbage collection WAL logfiles
  which would have been needed by the slave later.

  The initial synchronization will block removal of still needed WAL logfiles
  on the master for 10 minutes initially, and will extend this period when further
  requests are made to the master. Initial synchronization hands over its handle
  for blocking logfile removal to the continuous replication when started via
  the *setupReplication* function. In this case, continuous replication will
  extend the logfile removal blocking period for the required WAL logfiles when
  the slave makes additional requests.

  All handles that block logfile removal will time out automatically after at
  most 5 minutes should a master not be contacted by the slave anymore (e.g. in
  case the slave's replication is turned off, the slaves loses the connection
  to the master or the slave goes down).

* added all-in-one function *setupReplication* to synchronize data from master
  to slave and start the continuous replication:

      require("@arangodb/replication").setupReplication(configuration);

  The command will return when the initial synchronization is finished and the
  continuous replication has been started, or in case the initial synchronization
  has failed.

  If the initial synchronization is successful, the command will store the given
  configuration on the slave. It also configures the continuous replication to start
  automatically if the slave is restarted, i.e. *autoStart* is set to *true*.

  If the command is run while the slave's replication applier is already running,
  it will first stop the running applier, drop its configuration and do a
  resynchronization of data with the master. It will then use the provided configration,
  overwriting any previously existing replication configuration on the slave.

  The following example demonstrates how to use the command for setting up replication
  for the *_system* database. Note that it should be run on the slave and not the
  master:

      db._useDatabase("_system");
      require("@arangodb/replication").setupReplication({
        endpoint: "tcp://master.domain.org:8529",
        username: "myuser",
        password: "mypasswd",
        verbose: false,
        includeSystem: false,
        incremental: true,
        autoResync: true
      });

* the *sync* and *syncCollection* functions now always start the data synchronization
  as an asynchronous server job. The call to *sync* or *syncCollection* will block
  until synchronization is either complete or has failed with an error. The functions
  will automatically poll the slave periodically for status updates.

  The main benefit is that the connection to the slave does not need to stay open
  permanently and is thus not affected by timeout issues. Additionally the caller does
  not need to query the synchronization status from the slave manually as this is
  now performed automatically by these functions.

* fixed undefined behavior when explaining some types of AQL traversals, fixed
  display of some types of traversals in AQL explain output


v2.8.1 (2016-01-29)
-------------------

* Improved AQL Pattern matching by allowing to specify a different traversal
  direction for one or many of the edge collections.

      FOR v, e, p IN OUTBOUND @start @@ec1, INBOUND @@ec2, @@ec3

  will traverse *ec1* and *ec3* in the OUTBOUND direction and for *ec2* it will use
  the INBOUND direction. These directions can be combined in arbitrary ways, the
  direction defined after *IN [steps]* will we used as default direction and can
  be overriden for specific collections.
  This feature is only available for collection lists, it is not possible to
  combine it with graph names.

* detect more types of transaction deadlocks early

* fixed display of relational operators in traversal explain output

* fixed undefined behavior in AQL function `PARSE_IDENTIFIER`

* added "engines" field to Foxx services generated in the admin interface

* added AQL function `IS_SAME_COLLECTION`:

  *IS_SAME_COLLECTION(collection, document)*: Return true if *document* has the same
  collection id as the collection specified in *collection*. *document* can either be
  a [document handle](../Glossary/README.md#document-handle) string, or a document with
  an *_id* attribute. The function does not validate whether the collection actually
  contains the specified document, but only compares the name of the specified collection
  with the collection name part of the specified document.
  If *document* is neither an object with an *id* attribute nor a *string* value,
  the function will return *null* and raise a warning.

      /* true */
      IS_SAME_COLLECTION('_users', '_users/my-user')
      IS_SAME_COLLECTION('_users', { _id: '_users/my-user' })

      /* false */
      IS_SAME_COLLECTION('_users', 'foobar/baz')
      IS_SAME_COLLECTION('_users', { _id: 'something/else' })


v2.8.0 (2016-01-25)
-------------------

* avoid recursive locking


v2.8.0-beta8 (2016-01-19)
-------------------------

* improved internal datafile statistics for compaction and compaction triggering
  conditions, preventing excessive growth of collection datafiles under some
  workloads. This should also fix issue #1596.

* renamed AQL optimizer rule `remove-collect-into` to `remove-collect-variables`

* fixed primary and edge index lookups prematurely aborting searches when the
  specified id search value contained a different collection than the collection
  the index was created for


v2.8.0-beta7 (2016-01-06)
-------------------------

* added vm.runInThisContext

* added AQL keyword `AGGREGATE` for use in AQL `COLLECT` statement

  Using `AGGREGATE` allows more efficient aggregation (incrementally while building
  the groups) than previous versions of AQL, which built group aggregates afterwards
  from the total of all group values.

  `AGGREGATE` can be used inside a `COLLECT` statement only. If used, it must follow
  the declaration of grouping keys:

      FOR doc IN collection
        COLLECT gender = doc.gender AGGREGATE minAge = MIN(doc.age), maxAge = MAX(doc.age)
        RETURN { gender, minAge, maxAge }

  or, if no grouping keys are used, it can follow the `COLLECT` keyword:

      FOR doc IN collection
        COLLECT AGGREGATE minAge = MIN(doc.age), maxAge = MAX(doc.age)
        RETURN {
  minAge, maxAge
}

  Only specific expressions are allowed on the right-hand side of each `AGGREGATE`
  assignment:

  - on the top level the expression must be a call to one of the supported aggregation
    functions `LENGTH`, `MIN`, `MAX`, `SUM`, `AVERAGE`, `STDDEV_POPULATION`, `STDDEV_SAMPLE`,
    `VARIANCE_POPULATION`, or `VARIANCE_SAMPLE`

  - the expression must not refer to variables introduced in the `COLLECT` itself

* Foxx: mocha test paths with wildcard characters (asterisks) now work on Windows

* reserved AQL keyword `NONE` for future use

* web interface: fixed a graph display bug concerning dashboard view

* web interface: fixed several bugs during the dashboard initialize process

* web interface: included several bugfixes: #1597, #1611, #1623

* AQL query optimizer now converts `LENGTH(collection-name)` to an optimized
  expression that returns the number of documents in a collection

* adjusted the behavior of the expansion (`[*]`) operator in AQL for non-array values

  In ArangoDB 2.8, calling the expansion operator on a non-array value will always
  return an empty array. Previous versions of ArangoDB expanded non-array values by
  calling the `TO_ARRAY()` function for the value, which for example returned an
  array with a single value for boolean, numeric and string input values, and an array
  with the object's values for an object input value. This behavior was inconsistent
  with how the expansion operator works for the array indexes in 2.8, so the behavior
  is now unified:

  - if the left-hand side operand of `[*]` is an array, the array will be returned as
    is when calling `[*]` on it
  - if the left-hand side operand of `[*]` is not an array, an empty array will be
    returned by `[*]`

  AQL queries that rely on the old behavior can be changed by either calling `TO_ARRAY`
  explicitly or by using the `[*]` at the correct position.

  The following example query will change its result in 2.8 compared to 2.7:

      LET values = "foo" RETURN values[*]

  In 2.7 the query has returned the array `[ "foo" ]`, but in 2.8 it will return an
  empty array `[ ]`. To make it return the array `[ "foo" ]` again, an explicit
  `TO_ARRAY` function call is needed in 2.8 (which in this case allows the removal
  of the `[*]` operator altogether). This also works in 2.7:

      LET values = "foo" RETURN TO_ARRAY(values)

  Another example:

      LET values = [ { name: "foo" }, { name: "bar" } ]
      RETURN values[*].name[*]

  The above returned `[ [ "foo" ], [ "bar" ] ] in 2.7. In 2.8 it will return
  `[ [ ], [ ] ]`, because the value of `name` is not an array. To change the results
  to the 2.7 style, the query can be changed to

      LET values = [ { name: "foo" }, { name: "bar" } ]
      RETURN values[* RETURN TO_ARRAY(CURRENT.name)]

  The above also works in 2.7.
  The following types of queries won't change:

      LET values = [ 1, 2, 3 ] RETURN values[*]
      LET values = [ { name: "foo" }, { name: "bar" } ] RETURN values[*].name
      LET values = [ { names: [ "foo", "bar" ] }, { names: [ "baz" ] } ] RETURN values[*].names[*]
      LET values = [ { names: [ "foo", "bar" ] }, { names: [ "baz" ] } ] RETURN values[*].names[**]

* slightly adjusted V8 garbage collection strategy so that collection eventually
  happens in all contexts that hold V8 external references to documents and
  collections.

  also adjusted default value of `--javascript.gc-frequency` from 10 seconds to
  15 seconds, as less internal operations are carried out in JavaScript.

* fixes for AQL optimizer and traversal

* added `--create-collection-type` option to arangoimp

  This allows specifying the type of the collection to be created when
  `--create-collection` is set to `true`.

* Foxx export cache should no longer break if a broken app is loaded in the
  web admin interface.


v2.8.0-beta2 (2015-12-16)
-------------------------

* added AQL query optimizer rule "sort-in-values"

  This rule pre-sorts the right-hand side operand of the `IN` and `NOT IN`
  operators so the operation can use a binary search with logarithmic complexity
  instead of a linear search. The rule is applied when the right-hand side
  operand of an `IN` or `NOT IN` operator in a filter condition is a variable that
  is defined in a different loop/scope than the operator itself. Additionally,
  the filter condition must consist of solely the `IN` or `NOT IN` operation
  in order to avoid any side-effects.

* changed collection status terminology in web interface for collections for
  which an unload request has been issued from `in the process of being unloaded`
  to `will be unloaded`.

* unloading a collection via the web interface will now trigger garbage collection
  in all v8 contexts and force a WAL flush. This increases the chances of perfoming
  the unload faster.

* added the following attributes to the result of `collection.figures()` and the
  corresponding HTTP API at `PUT /_api/collection/<name>/figures`:

  - `documentReferences`: The number of references to documents in datafiles
    that JavaScript code currently holds. This information can be used for
    debugging compaction and unload issues.
  - `waitingFor`: An optional string value that contains information about
    which object type is at the head of the collection's cleanup queue. This
    information can be used for debugging compaction and unload issues.
  - `compactionStatus.time`: The point in time the compaction for the collection
    was last executed. This information can be used for debugging compaction
    issues.
  - `compactionStatus.message`: The action that was performed when the compaction
    was last run for the collection. This information can be used for debugging
    compaction issues.

  Note: `waitingFor` and `compactionStatus` may be empty when called on a coordinator
  in a cluster.

* the compaction will now provide queryable status info that can be used to track
  its progress. The compaction status is displayed in the web interface, too.

* better error reporting for arangodump and arangorestore

* arangodump will now fail by default when trying to dump edges that
  refer to already dropped collections. This can be circumvented by
  specifying the option `--force true` when invoking arangodump

* fixed cluster upgrade procedure

* the AQL functions `NEAR` and `WITHIN` now have stricter validations
  for their input parameters `limit`, `radius` and `distance`. They may now throw
  exceptions when invalid parameters are passed that may have not led
  to exceptions in previous versions.

* deprecation warnings now log stack traces

* Foxx: improved backwards compatibility with 2.5 and 2.6

  - reverted Model and Repository back to non-ES6 "classes" because of
    compatibility issues when using the extend method with a constructor

  - removed deprecation warnings for extend and controller.del

  - restored deprecated method Model.toJSONSchema

  - restored deprecated `type`, `jwt` and `sessionStorageApp` options
    in Controller#activateSessions

* Fixed a deadlock problem in the cluster


v2.8.0-beta1 (2015-12-06)
-------------------------

* added AQL function `IS_DATESTRING(value)`

  Returns true if *value* is a string that can be used in a date function.
  This includes partial dates such as *2015* or *2015-10* and strings containing
  invalid dates such as *2015-02-31*. The function will return false for all
  non-string values, even if some of them may be usable in date functions.


v2.8.0-alpha1 (2015-12-03)
--------------------------

* added AQL keywords `GRAPH`, `OUTBOUND`, `INBOUND` and `ANY` for use in graph
  traversals, reserved AQL keyword `ALL` for future use

  Usage of these keywords as collection names, variable names or attribute names
  in AQL queries will not be possible without quoting. For example, the following
  AQL query will still work as it uses a quoted collection name and a quoted
  attribute name:

      FOR doc IN `OUTBOUND`
        RETURN doc.`any`

* issue #1593: added AQL `POW` function for exponentation

* added cluster execution site info in explain output for AQL queries

* replication improvements:

  - added `autoResync` configuration parameter for continuous replication.

    When set to `true`, a replication slave will automatically trigger a full data
    re-synchronization with the master when the master cannot provide the log data
    the slave had asked for. Note that `autoResync` will only work when the option
    `requireFromPresent` is also set to `true` for the continuous replication, or
    when the continuous syncer is started and detects that no start tick is present.

    Automatic re-synchronization may transfer a lot of data from the master to the
    slave and may be expensive. It is therefore turned off by default.
    When turned off, the slave will never perform an automatic re-synchronization
    with the master.

  - added `idleMinWaitTime` and `idleMaxWaitTime` configuration parameters for
    continuous replication.

    These parameters can be used to control the minimum and maximum wait time the
    slave will (intentionally) idle and not poll for master log changes in case the
    master had sent the full logs already.
    The `idleMaxWaitTime` value will only be used when `adapativePolling` is set
    to `true`. When `adaptivePolling` is disable, only `idleMinWaitTime` will be
    used as a constant time span in which the slave will not poll the master for
    further changes. The default values are 0.5 seconds for `idleMinWaitTime` and
    2.5 seconds for `idleMaxWaitTime`, which correspond to the hard-coded values
    used in previous versions of ArangoDB.

  - added `initialSyncMaxWaitTime` configuration parameter for initial and continuous
    replication

    This option controls the maximum wait time (in seconds) that the initial
    synchronization will wait for a response from the master when fetching initial
    collection data. If no response is received within this time period, the initial
    synchronization will give up and fail. This option is also relevant for
    continuous replication in case *autoResync* is set to *true*, as then the
    continuous replication may trigger a full data re-synchronization in case
    the master cannot the log data the slave had asked for.

  - HTTP requests sent from the slave to the master during initial synchronization
    will now be retried if they fail with connection problems.

  - the initial synchronization now logs its progress so it can be queried using
    the regular replication status check APIs.

  - added `async` attribute for `sync` and `syncCollection` operations called from
    the ArangoShell. Setthing this attribute to `true` will make the synchronization
    job on the server go into the background, so that the shell does not block. The
    status of the started asynchronous synchronization job can be queried from the
    ArangoShell like this:

        /* starts initial synchronization */
        var replication = require("@arangodb/replication");
        var id = replication.sync({
          endpoint: "tcp://master.domain.org:8529",
          username: "myuser",
          password: "mypasswd",
          async: true
       });

       /* now query the id of the returned async job and print the status */
       print(replication.getSyncResult(id));

    The result of `getSyncResult()` will be `false` while the server-side job
    has not completed, and different to `false` if it has completed. When it has
    completed, all job result details will be returned by the call to `getSyncResult()`.


* fixed non-deterministic query results in some cluster queries

* fixed issue #1589

* return HTTP status code 410 (gone) instead of HTTP 408 (request timeout) for
  server-side operations that are canceled / killed. Sending 410 instead of 408
  prevents clients from re-starting the same (canceled) operation. Google Chrome
  for example sends the HTTP request again in case it is responded with an HTTP
  408, and this is exactly the opposite of the desired behavior when an operation
  is canceled / killed by the user.

* web interface: queries in AQL editor now cancelable

* web interface: dashboard - added replication information

* web interface: AQL editor now supports bind parameters

* added startup option `--server.hide-product-header` to make the server not send
  the HTTP response header `"Server: ArangoDB"` in its HTTP responses. By default,
  the option is turned off so the header is still sent as usual.

* added new AQL function `UNSET_RECURSIVE` to recursively unset attritutes from
  objects/documents

* switched command-line editor in ArangoShell and arangod to linenoise-ng

* added automatic deadlock detection for transactions

  In case a deadlock is detected, a multi-collection operation may be rolled back
  automatically and fail with error 29 (`deadlock detected`). Client code for
  operations containing more than one collection should be aware of this potential
  error and handle it accordingly, either by giving up or retrying the transaction.

* Added C++ implementations for the AQL arithmetic operations and the following
  AQL functions:
  - ABS
  - APPEND
  - COLLECTIONS
  - CURRENT_DATABASE
  - DOCUMENT
  - EDGES
  - FIRST
  - FIRST_DOCUMENT
  - FIRST_LIST
  - FLATTEN
  - FLOOR
  - FULLTEXT
  - LAST
  - MEDIAN
  - MERGE_RECURSIVE
  - MINUS
  - NEAR
  - NOT_NULL
  - NTH
  - PARSE_IDENTIFIER
  - PERCENTILE
  - POP
  - POSITION
  - PUSH
  - RAND
  - RANGE
  - REMOVE_NTH
  - REMOVE_VALUE
  - REMOVE_VALUES
  - ROUND
  - SHIFT
  - SQRT
  - STDDEV_POPULATION
  - STDDEV_SAMPLE
  - UNSHIFT
  - VARIANCE_POPULATION
  - VARIANCE_SAMPLE
  - WITHIN
  - ZIP

* improved performance of skipping over many documents in an AQL query when no
  indexes and no filters are used, e.g.

      FOR doc IN collection
        LIMIT 1000000, 10
        RETURN doc

* Added array indexes

  Hash indexes and skiplist indexes can now optionally be defined for array values
  so they index individual array members.

  To define an index for array values, the attribute name is extended with the
  expansion operator `[*]` in the index definition:

      arangosh> db.colName.ensureHashIndex("tags[*]");

  When given the following document

      { tags: [ "AQL", "ArangoDB", "Index" ] }

  the index will now contain the individual values `"AQL"`, `"ArangoDB"` and `"Index"`.

  Now the index can be used for finding all documents having `"ArangoDB"` somewhere in their
  tags array using the following AQL query:

      FOR doc IN colName
        FILTER "ArangoDB" IN doc.tags[*]
        RETURN doc

* rewrote AQL query optimizer rule `use-index-range` and renamed it to `use-indexes`.
  The name change affects rule names in the optimizer's output.

* rewrote AQL execution node `IndexRangeNode` and renamed it to `IndexNode`. The name
  change affects node names in the optimizer's explain output.

* added convenience function `db._explain(query)` for human-readable explanation
  of AQL queries

* module resolution as used by `require` now behaves more like in node.js

* the `org/arangodb/request` module now returns response bodies for error responses
  by default. The old behavior of not returning bodies for error responses can be
  re-enabled by explicitly setting the option `returnBodyOnError` to `false` (#1437)


v2.7.6 (2016-01-30)
-------------------

* detect more types of transaction deadlocks early


v2.7.5 (2016-01-22)
-------------------

* backported added automatic deadlock detection for transactions

  In case a deadlock is detected, a multi-collection operation may be rolled back
  automatically and fail with error 29 (`deadlock detected`). Client code for
  operations containing more than one collection should be aware of this potential
  error and handle it accordingly, either by giving up or retrying the transaction.

* improved internal datafile statistics for compaction and compaction triggering
  conditions, preventing excessive growth of collection datafiles under some
  workloads. This should also fix issue #1596.

* Foxx export cache should no longer break if a broken app is loaded in the
  web admin interface.

* Foxx: removed some incorrect deprecation warnings.

* Foxx: mocha test paths with wildcard characters (asterisks) now work on Windows


v2.7.4 (2015-12-21)
-------------------

* slightly adjusted V8 garbage collection strategy so that collection eventually
  happens in all contexts that hold V8 external references to documents and
  collections.

* added the following attributes to the result of `collection.figures()` and the
  corresponding HTTP API at `PUT /_api/collection/<name>/figures`:

  - `documentReferences`: The number of references to documents in datafiles
    that JavaScript code currently holds. This information can be used for
    debugging compaction and unload issues.
  - `waitingFor`: An optional string value that contains information about
    which object type is at the head of the collection's cleanup queue. This
    information can be used for debugging compaction and unload issues.
  - `compactionStatus.time`: The point in time the compaction for the collection
    was last executed. This information can be used for debugging compaction
    issues.
  - `compactionStatus.message`: The action that was performed when the compaction
    was last run for the collection. This information can be used for debugging
    compaction issues.

  Note: `waitingFor` and `compactionStatus` may be empty when called on a coordinator
  in a cluster.

* the compaction will now provide queryable status info that can be used to track
  its progress. The compaction status is displayed in the web interface, too.


v2.7.3 (2015-12-17)
-------------------

* fixed some replication value conversion issues when replication applier properties
  were set via ArangoShell

* fixed disappearing of documents for collections transferred via `sync` or
  `syncCollection` if the collection was dropped right before synchronization
  and drop and (re-)create collection markers were located in the same WAL file

* fixed an issue where overwriting the system sessions collection would break
  the web interface when authentication is enabled


v2.7.2 (2015-12-01)
-------------------

* replication improvements:

  - added `autoResync` configuration parameter for continuous replication.

    When set to `true`, a replication slave will automatically trigger a full data
    re-synchronization with the master when the master cannot provide the log data
    the slave had asked for. Note that `autoResync` will only work when the option
    `requireFromPresent` is also set to `true` for the continuous replication, or
    when the continuous syncer is started and detects that no start tick is present.

    Automatic re-synchronization may transfer a lot of data from the master to the
    slave and may be expensive. It is therefore turned off by default.
    When turned off, the slave will never perform an automatic re-synchronization
    with the master.

  - added `idleMinWaitTime` and `idleMaxWaitTime` configuration parameters for
    continuous replication.

    These parameters can be used to control the minimum and maximum wait time the
    slave will (intentionally) idle and not poll for master log changes in case the
    master had sent the full logs already.
    The `idleMaxWaitTime` value will only be used when `adapativePolling` is set
    to `true`. When `adaptivePolling` is disable, only `idleMinWaitTime` will be
    used as a constant time span in which the slave will not poll the master for
    further changes. The default values are 0.5 seconds for `idleMinWaitTime` and
    2.5 seconds for `idleMaxWaitTime`, which correspond to the hard-coded values
    used in previous versions of ArangoDB.

  - added `initialSyncMaxWaitTime` configuration parameter for initial and continuous
    replication

    This option controls the maximum wait time (in seconds) that the initial
    synchronization will wait for a response from the master when fetching initial
    collection data. If no response is received within this time period, the initial
    synchronization will give up and fail. This option is also relevant for
    continuous replication in case *autoResync* is set to *true*, as then the
    continuous replication may trigger a full data re-synchronization in case
    the master cannot the log data the slave had asked for.

  - HTTP requests sent from the slave to the master during initial synchronization
    will now be retried if they fail with connection problems.

  - the initial synchronization now logs its progress so it can be queried using
    the regular replication status check APIs.

* fixed non-deterministic query results in some cluster queries

* added missing lock instruction for primary index in compactor size calculation

* fixed issue #1589

* fixed issue #1583

* fixed undefined behavior when accessing the top level of a document with the `[*]`
  operator

* fixed potentially invalid pointer access in shaper when the currently accessed
  document got re-located by the WAL collector at the very same time

* Foxx: optional configuration options no longer log validation errors when assigned
  empty values (#1495)

* Foxx: constructors provided to Repository and Model sub-classes via extend are
  now correctly called (#1592)


v2.7.1 (2015-11-07)
-------------------

* switch to linenoise next generation

* exclude `_apps` collection from replication

  The slave has its own `_apps` collection which it populates on server start.
  When replicating data from the master to the slave, the data from the master may
  clash with the slave's own data in the `_apps` collection. Excluding the `_apps`
  collection from replication avoids this.

* disable replication appliers when starting in modes `--upgrade`, `--no-server`
  and `--check-upgrade`

* more detailed output in arango-dfdb

* fixed "no start tick" issue in replication applier

  This error could occur after restarting a slave server after a shutdown
  when no data was ever transferred from the master to the slave via the
  continuous replication

* fixed problem during SSL client connection abort that led to scheduler thread
  staying at 100% CPU saturation

* fixed potential segfault in AQL `NEIGHBORS` function implementation when C++ function
  variant was used and collection names were passed as strings

* removed duplicate target for some frontend JavaScript files from the Makefile

* make AQL function `MERGE()` work on a single array parameter, too.
  This allows combining the attributes of multiple objects from an array into
  a single object, e.g.

      RETURN MERGE([
        { foo: 'bar' },
        { quux: 'quetzalcoatl', ruled: true },
        { bar: 'baz', foo: 'done' }
      ])

  will now return:

      {
        "foo": "done",
        "quux": "quetzalcoatl",
        "ruled": true,
        "bar": "baz"
      }

* fixed potential deadlock in collection status changing on Windows

* fixed hard-coded `incremental` parameter in shell implementation of
  `syncCollection` function in replication module

* fix for GCC5: added check for '-stdlib' option


v2.7.0 (2015-10-09)
-------------------

* fixed request statistics aggregation
  When arangod was started in supervisor mode, the request statistics always showed
  0 requests, as the statistics aggregation thread did not run then.

* read server configuration files before dropping privileges. this ensures that
  the SSL keyfile specified in the configuration can be read with the server's start
  privileges (i.e. root when using a standard ArangoDB package).

* fixed replication with a 2.6 replication configuration and issues with a 2.6 master

* raised default value of `--server.descriptors-minimum` to 1024

* allow Foxx apps to be installed underneath URL path `/_open/`, so they can be
  (intentionally) accessed without authentication.

* added *allowImplicit* sub-attribute in collections declaration of transactions.
  The *allowImplicit* attributes allows making transactions fail should they
  read-access a collection that was not explicitly declared in the *collections*
  array of the transaction.

* added "special" password ARANGODB_DEFAULT_ROOT_PASSWORD. If you pass
  ARANGODB_DEFAULT_ROOT_PASSWORD as password, it will read the password
  from the environment variable ARANGODB_DEFAULT_ROOT_PASSWORD


v2.7.0-rc2 (2015-09-22)
-----------------------

* fix over-eager datafile compaction

  This should reduce the need to compact directly after loading a collection when a
  collection datafile contained many insertions and updates for the same documents. It
  should also prevent from re-compacting already merged datafiles in case not many
  changes were made. Compaction will also make fewer index lookups than before.

* added `syncCollection()` function in module `org/arangodb/replication`

  This allows synchronizing the data of a single collection from a master to a slave
  server. Synchronization can either restore the whole collection by transferring all
  documents from the master to the slave, or incrementally by only transferring documents
  that differ. This is done by partitioning the collection's entire key space into smaller
  chunks and comparing the data chunk-wise between master and slave. Only chunks that are
  different will be re-transferred.

  The `syncCollection()` function can be used as follows:

      require("org/arangodb/replication").syncCollection(collectionName, options);

  e.g.

      require("org/arangodb/replication").syncCollection("myCollection", {
        endpoint: "tcp://127.0.0.1:8529",  /* master */
        username: "root",                  /* username for master */
        password: "secret",                /* password for master */
        incremental: true                  /* use incremental mode */
      });


* additionally allow the following characters in document keys:

  `(` `)` `+` `,` `=` `;` `$` `!` `*` `'` `%`


v2.7.0-rc1 (2015-09-17)
-----------------------

* removed undocumented server-side-only collection functions:
  * collection.OFFSET()
  * collection.NTH()
  * collection.NTH2()
  * collection.NTH3()

* upgraded Swagger to version 2.0 for the Documentation

  This gives the user better prepared test request structures.
  More conversions will follow so finally client libraries can be auto-generated.

* added extra AQL functions for date and time calculation and manipulation.
  These functions were contributed by GitHub users @CoDEmanX and @friday.
  A big thanks for their work!

  The following extra date functions are available from 2.7 on:

  * `DATE_DAYOFYEAR(date)`: Returns the day of year number of *date*.
    The return values range from 1 to 365, or 366 in a leap year respectively.

  * `DATE_ISOWEEK(date)`: Returns the ISO week date of *date*.
    The return values range from 1 to 53. Monday is considered the first day of the week.
    There are no fractional weeks, thus the last days in December may belong to the first
    week of the next year, and the first days in January may be part of the previous year's
    last week.

  * `DATE_LEAPYEAR(date)`: Returns whether the year of *date* is a leap year.

  * `DATE_QUARTER(date)`: Returns the quarter of the given date (1-based):
    * 1: January, February, March
    * 2: April, May, June
    * 3: July, August, September
    * 4: October, November, December

  - *DATE_DAYS_IN_MONTH(date)*: Returns the number of days in *date*'s month (28..31).

  * `DATE_ADD(date, amount, unit)`: Adds *amount* given in *unit* to *date* and
    returns the calculated date.

    *unit* can be either of the following to specify the time unit to add or
    subtract (case-insensitive):
    - y, year, years
    - m, month, months
    - w, week, weeks
    - d, day, days
    - h, hour, hours
    - i, minute, minutes
    - s, second, seconds
    - f, millisecond, milliseconds

    *amount* is the number of *unit*s to add (positive value) or subtract
    (negative value).

  * `DATE_SUBTRACT(date, amount, unit)`: Subtracts *amount* given in *unit* from
    *date* and returns the calculated date.

    It works the same as `DATE_ADD()`, except that it subtracts. It is equivalent
    to calling `DATE_ADD()` with a negative amount, except that `DATE_SUBTRACT()`
    can also subtract ISO durations. Note that negative ISO durations are not
    supported (i.e. starting with `-P`, like `-P1Y`).

  * `DATE_DIFF(date1, date2, unit, asFloat)`: Calculate the difference
    between two dates in given time *unit*, optionally with decimal places.
    Returns a negative value if *date1* is greater than *date2*.

  * `DATE_COMPARE(date1, date2, unitRangeStart, unitRangeEnd)`: Compare two
    partial dates and return true if they match, false otherwise. The parts to
    compare are defined by a range of time units.

    The full range is: years, months, days, hours, minutes, seconds, milliseconds.
    Pass the unit to start from as *unitRangeStart*, and the unit to end with as
    *unitRangeEnd*. All units in between will be compared. Leave out *unitRangeEnd*
    to only compare *unitRangeStart*.

  * `DATE_FORMAT(date, format)`: Format a date according to the given format string.
    It supports the following placeholders (case-insensitive):
    - %t: timestamp, in milliseconds since midnight 1970-01-01
    - %z: ISO date (0000-00-00T00:00:00.000Z)
    - %w: day of week (0..6)
    - %y: year (0..9999)
    - %yy: year (00..99), abbreviated (last two digits)
    - %yyyy: year (0000..9999), padded to length of 4
    - %yyyyyy: year (-009999 .. +009999), with sign prefix and padded to length of 6
    - %m: month (1..12)
    - %mm: month (01..12), padded to length of 2
    - %d: day (1..31)
    - %dd: day (01..31), padded to length of 2
    - %h: hour (0..23)
    - %hh: hour (00..23), padded to length of 2
    - %i: minute (0..59)
    - %ii: minute (00..59), padded to length of 2
    - %s: second (0..59)
    - %ss: second (00..59), padded to length of 2
    - %f: millisecond (0..999)
    - %fff: millisecond (000..999), padded to length of 3
    - %x: day of year (1..366)
    - %xxx: day of year (001..366), padded to length of 3
    - %k: ISO week date (1..53)
    - %kk: ISO week date (01..53), padded to length of 2
    - %l: leap year (0 or 1)
    - %q: quarter (1..4)
    - %a: days in month (28..31)
    - %mmm: abbreviated English name of month (Jan..Dec)
    - %mmmm: English name of month (January..December)
    - %www: abbreviated English name of weekday (Sun..Sat)
    - %wwww: English name of weekday (Sunday..Saturday)
    - %&: special escape sequence for rare occasions
    - %%: literal %
    - %: ignored

* new WAL logfiles and datafiles are now created non-sparse

  This prevents SIGBUS signals being raised when memory of a sparse datafile is accessed
  and the disk is full and the accessed file part is not actually disk-backed. In
  this case the mapped memory region is not necessarily backed by physical memory, and
  accessing the memory may raise SIGBUS and crash arangod.

* the `internal.download()` function and the module `org/arangodb/request` used some
  internal library function that handled the sending of HTTP requests from inside of
  ArangoDB. This library unconditionally set an HTTP header `Accept-Encoding: gzip`
  in all outgoing HTTP requests.

  This has been fixed in 2.7, so `Accept-Encoding: gzip` is not set automatically anymore.
  Additionally, the header `User-Agent: ArangoDB` is not set automatically either. If
  client applications desire to send these headers, they are free to add it when
  constructing the requests using the `download` function or the request module.

* fixed issue #1436: org/arangodb/request advertises deflate without supporting it

* added template string generator function `aqlQuery` for generating AQL queries

  This can be used to generate safe AQL queries with JavaScript parameter
  variables or expressions easily:

      var name = 'test';
      var attributeName = '_key';
      var query = aqlQuery`FOR u IN users FILTER u.name == ${name} RETURN u.${attributeName}`;
      db._query(query);

* report memory usage for document header data (revision id, pointer to data etc.)
  in `db.collection.figures()`. The memory used for document headers will now
  show up in the already existing attribute `indexes.size`. Due to that, the index
  sizes reported by `figures()` in 2.7 will be higher than those reported by 2.6,
  but the 2.7 values are more accurate.

* IMPORTANT CHANGE: the filenames in dumps created by arangodump now contain
  not only the name of the dumped collection, but also an additional 32-digit hash
  value. This is done to prevent overwriting dump files in case-insensitive file
  systems when there exist multiple collections with the same name (but with
  different cases).

  For example, if a database has two collections: `test` and `Test`, previous
  versions of ArangoDB created the files

  * `test.structure.json` and `test.data.json` for collection `test`
  * `Test.structure.json` and `Test.data.json` for collection `Test`

  This did not work for case-insensitive filesystems, because the files for the
  second collection would have overwritten the files of the first. arangodump in
  2.7 will create the following filenames instead:

  * `test_098f6bcd4621d373cade4e832627b4f6.structure.json` and `test_098f6bcd4621d373cade4e832627b4f6.data.json`
  * `Test_0cbc6611f5540bd0809a388dc95a615b.structure.json` and `Test_0cbc6611f5540bd0809a388dc95a615b.data.json`

  These filenames will be unambiguous even in case-insensitive filesystems.

* IMPORTANT CHANGE: make arangod actually close lingering client connections
  when idle for at least the duration specified via `--server.keep-alive-timeout`.
  In previous versions of ArangoDB, connections were not closed by the server
  when the timeout was reached and the client was still connected. Now the
  connection is properly closed by the server in case of timeout. Client
  applications relying on the old behavior may now need to reconnect to the
  server when their idle connections time out and get closed (note: connections
  being idle for a long time may be closed by the OS or firewalls anyway -
  client applications should be aware of that and try to reconnect).

* IMPORTANT CHANGE: when starting arangod, the server will drop the process
  privileges to the specified values in options `--server.uid` and `--server.gid`
  instantly after parsing the startup options.

  That means when either `--server.uid` or `--server.gid` are set, the privilege
  change will happen earlier. This may prevent binding the server to an endpoint
  with a port number lower than 1024 if the arangodb user has no privileges
  for that. Previous versions of ArangoDB changed the privileges later, so some
  startup actions were still carried out under the invoking user (i.e. likely
  *root* when started via init.d or system scripts) and especially binding to
  low port numbers was still possible there.

  The default privileges for user *arangodb* will not be sufficient for binding
  to port numbers lower than 1024. To have an ArangoDB 2.7 bind to a port number
  lower than 1024, it needs to be started with either a different privileged user,
  or the privileges of the *arangodb* user have to raised manually beforehand.

* added AQL optimizer rule `patch-update-statements`

* Linux startup scripts and systemd configuration for arangod now try to
  adjust the NOFILE (number of open files) limits for the process. The limit
  value is set to 131072 (128k) when ArangoDB is started via start/stop
  commands

* When ArangoDB is started/stopped manually via the start/stop commands, the
  main process will wait for up to 10 seconds after it forks the supervisor
  and arangod child processes. If the startup fails within that period, the
  start/stop script will fail with an exit code other than zero. If the
  startup of the supervisor or arangod is still ongoing after 10 seconds,
  the main program will still return with exit code 0. The limit of 10 seconds
  is arbitrary because the time required for a startup is not known in advance.

* added startup option `--database.throw-collection-not-loaded-error`

  Accessing a not-yet loaded collection will automatically load a collection
  on first access. This flag controls what happens in case an operation
  would need to wait for another thread to finalize loading a collection. If
  set to *true*, then the first operation that accesses an unloaded collection
  will load it. Further threads that try to access the same collection while
  it is still loading immediately fail with an error (1238, *collection not loaded*).
  This is to prevent all server threads from being blocked while waiting on the
  same collection to finish loading. When the first thread has completed loading
  the collection, the collection becomes regularly available, and all operations
  from that point on can be carried out normally, and error 1238 will not be
  thrown anymore for that collection.

  If set to *false*, the first thread that accesses a not-yet loaded collection
  will still load it. Other threads that try to access the collection while
  loading will not fail with error 1238 but instead block until the collection
  is fully loaded. This configuration might lead to all server threads being
  blocked because they are all waiting for the same collection to complete
  loading. Setting the option to *true* will prevent this from happening, but
  requires clients to catch error 1238 and react on it (maybe by scheduling
  a retry for later).

  The default value is *false*.

* added better control-C support in arangosh

  When CTRL-C is pressed in arangosh, it will now print a `^C` first. Pressing
  CTRL-C again will reset the prompt if something was entered before, or quit
  arangosh if no command was entered directly before.

  This affects the arangosh version build with Readline-support only (Linux
  and MacOS).

  The MacOS version of ArangoDB for Homebrew now depends on Readline, too. The
  Homebrew formula has been changed accordingly.
  When self-compiling ArangoDB on MacOS without Homebrew, Readline now is a
  prerequisite.

* increased default value for collection-specific `indexBuckets` value from 1 to 8

  Collections created from 2.7 on will use the new default value of `8` if not
  overridden on collection creation or later using
  `collection.properties({ indexBuckets: ... })`.

  The `indexBuckets` value determines the number of buckets to use for indexes of
  type `primary`, `hash` and `edge`. Having multiple index buckets allows splitting
  an index into smaller components, which can be filled in parallel when a collection
  is loading. Additionally, resizing and reallocation of indexes are faster and
  less intrusive if the index uses multiple buckets, because resize and reallocation
  will affect only data in a single bucket instead of all index values.

  The index buckets will be filled in parallel when loading a collection if the collection
  has an `indexBuckets` value greater than 1 and the collection contains a significant
  amount of documents/edges (the current threshold is 256K documents but this value
  may change in future versions of ArangoDB).

* changed HTTP client to use poll instead of select on Linux and MacOS

  This affects the ArangoShell and user-defined JavaScript code running inside
  arangod that initiates its own HTTP calls.

  Using poll instead of select allows using arbitrary high file descriptors
  (bigger than the compiled in FD_SETSIZE). Server connections are still handled using
  epoll, which has never been affected by FD_SETSIZE.

* implemented AQL `LIKE` function using ICU regexes

* added `RETURN DISTINCT` for AQL queries to return unique results:

      FOR doc IN collection
        RETURN DISTINCT doc.status

  This change also introduces `DISTINCT` as an AQL keyword.

* removed `createNamedQueue()` and `addJob()` functions from org/arangodb/tasks

* use less locks and more atomic variables in the internal dispatcher
  and V8 context handling implementations. This leads to improved throughput in
  some ArangoDB internals and allows for higher HTTP request throughput for
  many operations.

  A short overview of the improvements can be found here:

  https://www.arangodb.com/2015/08/throughput-enhancements/

* added shorthand notation for attribute names in AQL object literals:

      LET name = "Peter"
      LET age = 42
      RETURN { name, age }

  The above is the shorthand equivalent of the generic form

      LET name = "Peter"
      LET age = 42
      RETURN { name : name, age : age }

* removed configure option `--enable-timings`

  This option did not have any effect.

* removed configure option `--enable-figures`

  This option previously controlled whether HTTP request statistics code was
  compiled into ArangoDB or not. The previous default value was `true` so
  statistics code was available in official packages. Setting the option to
  `false` led to compile errors so it is doubtful the default value was
  ever changed. By removing the option some internal statistics code was also
  simplified.

* removed run-time manipulation methods for server endpoints:

  * `db._removeEndpoint()`
  * `db._configureEndpoint()`
  * HTTP POST `/_api/endpoint`
  * HTTP DELETE `/_api/endpoint`

* AQL query result cache

  The query result cache can optionally cache the complete results of all or selected AQL queries.
  It can be operated in the following modes:

  * `off`: the cache is disabled. No query results will be stored
  * `on`: the cache will store the results of all AQL queries unless their `cache`
    attribute flag is set to `false`
  * `demand`: the cache will store the results of AQL queries that have their
    `cache` attribute set to `true`, but will ignore all others

  The mode can be set at server startup using the `--database.query-cache-mode` configuration
  option and later changed at runtime.

  The following HTTP REST APIs have been added for controlling the query cache:

  * HTTP GET `/_api/query-cache/properties`: returns the global query cache configuration
  * HTTP PUT `/_api/query-cache/properties`: modifies the global query cache configuration
  * HTTP DELETE `/_api/query-cache`: invalidates all results in the query cache

  The following JavaScript functions have been added for controlling the query cache:

  * `require("org/arangodb/aql/cache").properties()`: returns the global query cache configuration
  * `require("org/arangodb/aql/cache").properties(properties)`: modifies the global query cache configuration
  * `require("org/arangodb/aql/cache").clear()`: invalidates all results in the query cache

* do not link arangoimp against V8

* AQL function call arguments optimization

  This will lead to arguments in function calls inside AQL queries not being copied but passed
  by reference. This may speed up calls to functions with bigger argument values or queries that
  call functions a lot of times.

* upgraded V8 version to 4.3.61

* removed deprecated AQL `SKIPLIST` function.

  This function was introduced in older versions of ArangoDB with a less powerful query optimizer to
  retrieve data from a skiplist index using a `LIMIT` clause. It was marked as deprecated in ArangoDB
  2.6.

  Since ArangoDB 2.3 the behavior of the `SKIPLIST` function can be emulated using regular AQL
  constructs, e.g.

      FOR doc IN @@collection
        FILTER doc.value >= @value
        SORT doc.value DESC
        LIMIT 1
        RETURN doc

* the `skip()` function for simple queries does not accept negative input any longer.
  This feature was deprecated in 2.6.0.

* fix exception handling

  In some cases JavaScript exceptions would re-throw without information of the original problem.
  Now the original exception is logged for failure analysis.

* based REST API method PUT `/_api/simple/all` on the cursor API and make it use AQL internally.

  The change speeds up this REST API method and will lead to additional query information being
  returned by the REST API. Clients can use this extra information or ignore it.

* Foxx Queue job success/failure handlers arguments have changed from `(jobId, jobData, result, jobFailures)` to `(result, jobData, job)`.

* added Foxx Queue job options `repeatTimes`, `repeatUntil` and `repeatDelay` to automatically re-schedule jobs when they are completed.

* added Foxx manifest configuration type `password` to mask values in the web interface.

* fixed default values in Foxx manifest configurations sometimes not being used as defaults.

* fixed optional parameters in Foxx manifest configurations sometimes not being cleared correctly.

* Foxx dependencies can now be marked as optional using a slightly more verbose syntax in your manifest file.

* converted Foxx constructors to ES6 classes so you can extend them using class syntax.

* updated aqb to 2.0.

* updated chai to 3.0.

* Use more madvise calls to speed up things when memory is tight, in particular
  at load time but also for random accesses later.

* Overhauled web interface

  The web interface now has a new design.

  The API documentation for ArangoDB has been moved from "Tools" to "Links" in the web interface.

  The "Applications" tab in the web interfaces has been renamed to "Services".


v2.6.12 (2015-12-02)
--------------------

* fixed disappearing of documents for collections transferred via `sync` if the
  the collection was dropped right before synchronization and drop and (re-)create
  collection markers were located in the same WAL file

* added missing lock instruction for primary index in compactor size calculation

* fixed issue #1589

* fixed issue #1583

* Foxx: optional configuration options no longer log validation errors when assigned
  empty values (#1495)


v2.6.11 (2015-11-18)
--------------------

* fixed potentially invalid pointer access in shaper when the currently accessed
  document got re-located by the WAL collector at the very same time


v2.6.10 (2015-11-10)
--------------------

* disable replication appliers when starting in modes `--upgrade`, `--no-server`
  and `--check-upgrade`

* more detailed output in arango-dfdb

* fixed potential deadlock in collection status changing on Windows

* issue #1521: Can't dump/restore with user and password


v2.6.9 (2015-09-29)
-------------------

* added "special" password ARANGODB_DEFAULT_ROOT_PASSWORD. If you pass
  ARANGODB_DEFAULT_ROOT_PASSWORD as password, it will read the password
  from the environment variable ARANGODB_DEFAULT_ROOT_PASSWORD

* fixed failing AQL skiplist, sort and limit combination

  When using a Skiplist index on an attribute (say "a") and then using sort
  and skip on this attribute caused the result to be empty e.g.:

    require("internal").db.test.ensureSkiplist("a");
    require("internal").db._query("FOR x IN test SORT x.a LIMIT 10, 10");

  Was always empty no matter how many documents are stored in test.
  This is now fixed.

v2.6.8 (2015-09-09)
-------------------

* ARM only:

  The ArangoDB packages for ARM require the kernel to allow unaligned memory access.
  How the kernel handles unaligned memory access is configurable at runtime by
  checking and adjusting the contents `/proc/cpu/alignment`.

  In order to operate on ARM, ArangoDB requires the bit 1 to be set. This will
  make the kernel trap and adjust unaligned memory accesses. If this bit is not
  set, the kernel may send a SIGBUS signal to ArangoDB and terminate it.

  To set bit 1 in `/proc/cpu/alignment` use the following command as a privileged
  user (e.g. root):

      echo "2" > /proc/cpu/alignment

  Note that this setting affects all user processes and not just ArangoDB. Setting
  the alignment with the above command will also not make the setting permanent,
  so it will be lost after a restart of the system. In order to make the setting
  permanent, it should be executed during system startup or before starting arangod.

  The ArangoDB start/stop scripts do not adjust the alignment setting, but rely on
  the environment to have the correct alignment setting already. The reason for this
  is that the alignment settings also affect all other user processes (which ArangoDB
  is not aware of) and thus may have side-effects outside of ArangoDB. It is therefore
  more reasonable to have the system administrator carry out the change.


v2.6.7 (2015-08-25)
-------------------

* improved AssocMulti index performance when resizing.

  This makes the edge index perform less I/O when under memory pressure.


v2.6.6 (2015-08-23)
-------------------

* added startup option `--server.additional-threads` to create separate queues
  for slow requests.


v2.6.5 (2015-08-17)
-------------------

* added startup option `--database.throw-collection-not-loaded-error`

  Accessing a not-yet loaded collection will automatically load a collection
  on first access. This flag controls what happens in case an operation
  would need to wait for another thread to finalize loading a collection. If
  set to *true*, then the first operation that accesses an unloaded collection
  will load it. Further threads that try to access the same collection while
  it is still loading immediately fail with an error (1238, *collection not loaded*).
  This is to prevent all server threads from being blocked while waiting on the
  same collection to finish loading. When the first thread has completed loading
  the collection, the collection becomes regularly available, and all operations
  from that point on can be carried out normally, and error 1238 will not be
  thrown anymore for that collection.

  If set to *false*, the first thread that accesses a not-yet loaded collection
  will still load it. Other threads that try to access the collection while
  loading will not fail with error 1238 but instead block until the collection
  is fully loaded. This configuration might lead to all server threads being
  blocked because they are all waiting for the same collection to complete
  loading. Setting the option to *true* will prevent this from happening, but
  requires clients to catch error 1238 and react on it (maybe by scheduling
  a retry for later).

  The default value is *false*.

* fixed busy wait loop in scheduler threads that sometimes consumed 100% CPU while
  waiting for events on connections closed unexpectedly by the client side

* handle attribute `indexBuckets` when restoring collections via arangorestore.
  Previously the `indexBuckets` attribute value from the dump was ignored, and the
   server default value for `indexBuckets` was used when restoring a collection.

* fixed "EscapeValue already set error" crash in V8 actions that might have occurred when
  canceling V8-based operations.


v2.6.4 (2015-08-01)
-------------------

* V8: Upgrade to version 4.1.0.27 - this is intended to be the stable V8 version.

* fixed issue #1424: Arango shell should not processing arrows pushing on keyboard


v2.6.3 (2015-07-21)
-------------------

* issue #1409: Document values with null character truncated


v2.6.2 (2015-07-04)
-------------------

* fixed issue #1383: bindVars for HTTP API doesn't work with empty string

* fixed handling of default values in Foxx manifest configurations

* fixed handling of optional parameters in Foxx manifest configurations

* fixed a reference error being thrown in Foxx queues when a function-based job type is used that is not available and no options object is passed to queue.push


v2.6.1 (2015-06-24)
-------------------

* Add missing swagger files to cmake build. fixes #1368

* fixed documentation errors


v2.6.0 (2015-06-20)
-------------------

* using negative values for `SimpleQuery.skip()` is deprecated.
  This functionality will be removed in future versions of ArangoDB.

* The following simple query functions are now deprecated:

  * collection.near
  * collection.within
  * collection.geo
  * collection.fulltext
  * collection.range
  * collection.closedRange

  This also lead to the following REST API methods being deprecated from now on:

  * PUT /_api/simple/near
  * PUT /_api/simple/within
  * PUT /_api/simple/fulltext
  * PUT /_api/simple/range

  It is recommended to replace calls to these functions or APIs with equivalent AQL queries,
  which are more flexible because they can be combined with other operations:

      FOR doc IN NEAR(@@collection, @latitude, @longitude, @limit)
        RETURN doc

      FOR doc IN WITHIN(@@collection, @latitude, @longitude, @radius, @distanceAttributeName)
        RETURN doc

      FOR doc IN FULLTEXT(@@collection, @attributeName, @queryString, @limit)
        RETURN doc

      FOR doc IN @@collection
        FILTER doc.value >= @left && doc.value < @right
        LIMIT @skip, @limit
        RETURN doc`

  The above simple query functions and REST API methods may be removed in future versions
  of ArangoDB.

* deprecated now-obsolete AQL `SKIPLIST` function

  The function was introduced in older versions of ArangoDB with a less powerful query optimizer to
  retrieve data from a skiplist index using a `LIMIT` clause.

  Since 2.3 the same goal can be achieved by using regular AQL constructs, e.g.

      FOR doc IN collection FILTER doc.value >= @value SORT doc.value DESC LIMIT 1 RETURN doc

* fixed issues when switching the database inside tasks and during shutdown of database cursors

  These features were added during 2.6 alpha stage so the fixes affect devel/2.6-alpha builds only

* issue #1360: improved foxx-manager help

* added `--enable-tcmalloc` configure option.

  When this option is set, arangod and the client tools will be linked against tcmalloc, which replaces
  the system allocator. When the option is set, a tcmalloc library must be present on the system under
  one of the names `libtcmalloc`, `libtcmalloc_minimal` or `libtcmalloc_debug`.

  As this is a configure option, it is supported for manual builds on Linux-like systems only. tcmalloc
  support is currently experimental.

* issue #1353: Windows: HTTP API - incorrect path in errorMessage

* issue #1347: added option `--create-database` for arangorestore.

  Setting this option to `true` will now create the target database if it does not exist. When creating
  the target database, the username and passwords passed to arangorestore will be used to create an
  initial user for the new database.

* issue #1345: advanced debug information for User Functions

* issue #1341: Can't use bindvars in UPSERT

* fixed vulnerability in JWT implementation.

* changed default value of option `--database.ignore-datafile-errors` from `true` to `false`

  If the new default value of `false` is used, then arangod will refuse loading collections that contain
  datafiles with CRC mismatches or other errors. A collection with datafile errors will then become
  unavailable. This prevents follow up errors from happening.

  The only way to access such collection is to use the datafile debugger (arango-dfdb) and try to repair
  or truncate the datafile with it.

  If `--database.ignore-datafile-errors` is set to `true`, then collections will become available
  even if parts of their data cannot be loaded. This helps availability, but may cause (partial) data
  loss and follow up errors.

* added server startup option `--server.session-timeout` for controlling the timeout of user sessions
  in the web interface

* add sessions and cookie authentication for ArangoDB's web interface

  ArangoDB's built-in web interface now uses sessions. Session information ids are stored in cookies,
  so clients using the web interface must accept cookies in order to use it

* web interface: display query execution time in AQL editor

* web interface: renamed AQL query *submit* button to *execute*

* web interface: added query explain feature in AQL editor

* web interface: demo page added. only working if demo data is available, hidden otherwise

* web interface: added support for custom app scripts with optional arguments and results

* web interface: mounted apps that need to be configured are now indicated in the app overview

* web interface: added button for running tests to app details

* web interface: added button for configuring app dependencies to app details

* web interface: upgraded API documentation to use Swagger 2

* INCOMPATIBLE CHANGE

  removed startup option `--log.severity`

  The docs for `--log.severity` mentioned lots of severities (e.g. `exception`, `technical`, `functional`, `development`)
  but only a few severities (e.g. `all`, `human`) were actually used, with `human` being the default and `all` enabling the
  additional logging of requests. So the option pretended to control a lot of things which it actually didn't. Additionally,
  the option `--log.requests-file` was around for a long time already, also controlling request logging.

  Because the `--log.severity` option effectively did not control that much, it was removed. A side effect of removing the
  option is that 2.5 installations which used `--log.severity all` will not log requests after the upgrade to 2.6. This can
  be adjusted by setting the `--log.requests-file` option.

* add backtrace to fatal log events

* added optional `limit` parameter for AQL function `FULLTEXT`

* make fulltext index also index text values contained in direct sub-objects of the indexed
  attribute.

  Previous versions of ArangoDB only indexed the attribute value if it was a string. Sub-attributes
  of the index attribute were ignored when fulltext indexing.

  Now, if the index attribute value is an object, the object's values will each be included in the
  fulltext index if they are strings. If the index attribute value is an array, the array's values
  will each be included in the fulltext index if they are strings.

  For example, with a fulltext index present on the `translations` attribute, the following text
  values will now be indexed:

      var c = db._create("example");
      c.ensureFulltextIndex("translations");
      c.insert({ translations: { en: "fox", de: "Fuchs", fr: "renard", ru: "лиса" } });
      c.insert({ translations: "Fox is the English translation of the German word Fuchs" });
      c.insert({ translations: [ "ArangoDB", "document", "database", "Foxx" ] });

      c.fulltext("translations", "лиса").toArray();       // returns only first document
      c.fulltext("translations", "Fox").toArray();        // returns first and second documents
      c.fulltext("translations", "prefix:Fox").toArray(); // returns all three documents

* added batch document removal and lookup commands:

      collection.lookupByKeys(keys)
      collection.removeByKeys(keys)

  These commands can be used to perform multi-document lookup and removal operations efficiently
  from the ArangoShell. The argument to these operations is an array of document keys.

  Also added HTTP APIs for batch document commands:

  * PUT /_api/simple/lookup-by-keys
  * PUT /_api/simple/remove-by-keys

* properly prefix document address URLs with the current database name for calls to the REST
  API method GET `/_api/document?collection=...` (that method will return partial URLs to all
  documents in the collection).

  Previous versions of ArangoDB returned the URLs starting with `/_api/` but without the current
  database name, e.g. `/_api/document/mycollection/mykey`. Starting with 2.6, the response URLs
  will include the database name as well, e.g. `/_db/_system/_api/document/mycollection/mykey`.

* added dedicated collection export HTTP REST API

  ArangoDB now provides a dedicated collection export API, which can take snapshots of entire
  collections more efficiently than the general-purpose cursor API. The export API is useful
  to transfer the contents of an entire collection to a client application. It provides optional
  filtering on specific attributes.

  The export API is available at endpoint `POST /_api/export?collection=...`. The API has the
  same return value structure as the already established cursor API (`POST /_api/cursor`).

  An introduction to the export API is given in this blog post:
  http://jsteemann.github.io/blog/2015/04/04/more-efficient-data-exports/

* subquery optimizations for AQL queries

  This optimization avoids copying intermediate results into subqueries that are not required
  by the subquery.

  A brief description can be found here:
  http://jsteemann.github.io/blog/2015/05/04/subquery-optimizations/

* return value optimization for AQL queries

  This optimization avoids copying the final query result inside the query's main `ReturnNode`.

  A brief description can be found here:
  http://jsteemann.github.io/blog/2015/05/04/return-value-optimization-for-aql/

* speed up AQL queries containing big `IN` lists for index lookups

  `IN` lists used for index lookups had performance issues in previous versions of ArangoDB.
  These issues have been addressed in 2.6 so using bigger `IN` lists for filtering is much
  faster.

  A brief description can be found here:
  http://jsteemann.github.io/blog/2015/05/07/in-list-improvements/

* allow `@` and `.` characters in document keys, too

  This change also leads to document keys being URL-encoded when returned in HTTP `location`
  response headers.

* added alternative implementation for AQL COLLECT

  The alternative method uses a hash table for grouping and does not require its input elements
  to be sorted. It will be taken into account by the optimizer for `COLLECT` statements that do
  not use an `INTO` clause.

  In case a `COLLECT` statement can use the hash table variant, the optimizer will create an extra
  plan for it at the beginning of the planning phase. In this plan, no extra `SORT` node will be
  added in front of the `COLLECT` because the hash table variant of `COLLECT` does not require
  sorted input. Instead, a `SORT` node will be added after it to sort its output. This `SORT` node
  may be optimized away again in later stages. If the sort order of the result is irrelevant to
  the user, adding an extra `SORT null` after a hash `COLLECT` operation will allow the optimizer to
  remove the sorts altogether.

  In addition to the hash table variant of `COLLECT`, the optimizer will modify the original plan
  to use the regular `COLLECT` implementation. As this implementation requires sorted input, the
  optimizer will insert a `SORT` node in front of the `COLLECT`. This `SORT` node may be optimized
  away in later stages.

  The created plans will then be shipped through the regular optimization pipeline. In the end,
  the optimizer will pick the plan with the lowest estimated total cost as usual. The hash table
  variant does not require an up-front sort of the input, and will thus be preferred over the
  regular `COLLECT` if the optimizer estimates many input elements for the `COLLECT` node and
  cannot use an index to sort them.

  The optimizer can be explicitly told to use the regular *sorted* variant of `COLLECT` by
  suffixing a `COLLECT` statement with `OPTIONS { "method" : "sorted" }`. This will override the
  optimizer guesswork and only produce the *sorted* variant of `COLLECT`.

  A blog post on the new `COLLECT` implementation can be found here:
  http://jsteemann.github.io/blog/2015/04/22/collecting-with-a-hash-table/

* refactored HTTP REST API for cursors

  The HTTP REST API for cursors (`/_api/cursor`) has been refactored to improve its performance
  and use less memory.

  A post showing some of the performance improvements can be found here:
  http://jsteemann.github.io/blog/2015/04/01/improvements-for-the-cursor-api/

* simplified return value syntax for data-modification AQL queries

  ArangoDB 2.4 since version allows to return results from data-modification AQL queries. The
  syntax for this was quite limited and verbose:

      FOR i IN 1..10
        INSERT { value: i } IN test
        LET inserted = NEW
        RETURN inserted

  The `LET inserted = NEW RETURN inserted` was required literally to return the inserted
  documents. No calculations could be made using the inserted documents.

  This is now more flexible. After a data-modification clause (e.g. `INSERT`, `UPDATE`, `REPLACE`,
  `REMOVE`, `UPSERT`) there can follow any number of `LET` calculations. These calculations can
  refer to the pseudo-values `OLD` and `NEW` that are created by the data-modification statements.

  This allows returning projections of inserted or updated documents, e.g.:

      FOR i IN 1..10
        INSERT { value: i } IN test
        RETURN { _key: NEW._key, value: i }

  Still not every construct is allowed after a data-modification clause. For example, no functions
  can be called that may access documents.

  More information can be found here:
  http://jsteemann.github.io/blog/2015/03/27/improvements-for-data-modification-queries/

* added AQL `UPSERT` statement

  This adds an `UPSERT` statement to AQL that is a combination of both `INSERT` and `UPDATE` /
  `REPLACE`. The `UPSERT` will search for a matching document using a user-provided example.
  If no document matches the example, the *insert* part of the `UPSERT` statement will be
  executed. If there is a match, the *update* / *replace* part will be carried out:

      UPSERT { page: 'index.html' }                 /* search example */
        INSERT { page: 'index.html', pageViews: 1 } /* insert part */
        UPDATE { pageViews: OLD.pageViews + 1 }     /* update part */
        IN pageViews

  `UPSERT` can be used with an `UPDATE` or `REPLACE` clause. The `UPDATE` clause will perform
  a partial update of the found document, whereas the `REPLACE` clause will replace the found
  document entirely. The `UPDATE` or `REPLACE` parts can refer to the pseudo-value `OLD`, which
  contains all attributes of the found document.

  `UPSERT` statements can optionally return values. In the following query, the return
  attribute `found` will return the found document before the `UPDATE` was applied. If no
  document was found, `found` will contain a value of `null`. The `updated` result attribute will
  contain the inserted / updated document:

      UPSERT { page: 'index.html' }                 /* search example */
        INSERT { page: 'index.html', pageViews: 1 } /* insert part */
        UPDATE { pageViews: OLD.pageViews + 1 }     /* update part */
        IN pageViews
        RETURN { found: OLD, updated: NEW }

  A more detailed description of `UPSERT` can be found here:
  http://jsteemann.github.io/blog/2015/03/27/preview-of-the-upsert-command/

* adjusted default configuration value for `--server.backlog-size` from 10 to 64.

* issue #1231: bug xor feature in AQL: LENGTH(null) == 4

  This changes the behavior of the AQL `LENGTH` function as follows:

  - if the single argument to `LENGTH()` is `null`, then the result will now be `0`. In previous
    versions of ArangoDB, the result of `LENGTH(null)` was `4`.

  - if the single argument to `LENGTH()` is `true`, then the result will now be `1`. In previous
    versions of ArangoDB, the result of `LENGTH(true)` was `4`.

  - if the single argument to `LENGTH()` is `false`, then the result will now be `0`. In previous
    versions of ArangoDB, the result of `LENGTH(false)` was `5`.

  The results of `LENGTH()` with string, numeric, array object argument values do not change.

* issue #1298: Bulk import if data already exists (#1298)

  This change extends the HTTP REST API for bulk imports as follows:

  When documents are imported and the `_key` attribute is specified for them, the import can be
  used for inserting and updating/replacing documents. Previously, the import could be used for
  inserting new documents only, and re-inserting a document with an existing key would have failed
  with a *unique key constraint violated* error.

  The above behavior is still the default. However, the API now allows controlling the behavior
  in case of a unique key constraint error via the optional URL parameter `onDuplicate`.

  This parameter can have one of the following values:

  - `error`: when a unique key constraint error occurs, do not import or update the document but
    report an error. This is the default.

  - `update`: when a unique key constraint error occurs, try to (partially) update the existing
    document with the data specified in the import. This may still fail if the document would
    violate secondary unique indexes. Only the attributes present in the import data will be
    updated and other attributes already present will be preserved. The number of updated documents
    will be reported in the `updated` attribute of the HTTP API result.

  - `replace`: when a unique key constraint error occurs, try to fully replace the existing
    document with the data specified in the import. This may still fail if the document would
    violate secondary unique indexes. The number of replaced documents will be reported in the
    `updated` attribute of the HTTP API result.

  - `ignore`: when a unique key constraint error occurs, ignore this error. There will be no
    insert, update or replace for the particular document. Ignored documents will be reported
    separately in the `ignored` attribute of the HTTP API result.

  The result of the HTTP import API will now contain the attributes `ignored` and `updated`, which
  contain the number of ignored and updated documents respectively. These attributes will contain a
  value of zero unless the `onDuplicate` URL parameter is set to either `update` or `replace`
  (in this case the `updated` attribute may contain non-zero values) or `ignore` (in this case the
  `ignored` attribute may contain a non-zero value).

  To support the feature, arangoimp also has a new command line option `--on-duplicate` which can
  have one of the values `error`, `update`, `replace`, `ignore`. The default value is `error`.

  A few examples for using arangoimp with the `--on-duplicate` option can be found here:
  http://jsteemann.github.io/blog/2015/04/14/updating-documents-with-arangoimp/

* changed behavior of `db._query()` in the ArangoShell:

  if the command's result is printed in the shell, the first 10 results will be printed. Previously
  only a basic description of the underlying query result cursor was printed. Additionally, if the
  cursor result contains more than 10 results, the cursor is assigned to a global variable `more`,
  which can be used to iterate over the cursor result.

  Example:

      arangosh [_system]> db._query("FOR i IN 1..15 RETURN i")
      [object ArangoQueryCursor, count: 15, hasMore: true]

      [
        1,
        2,
        3,
        4,
        5,
        6,
        7,
        8,
        9,
        10
      ]

      type 'more' to show more documents


      arangosh [_system]> more
      [object ArangoQueryCursor, count: 15, hasMore: false]

      [
        11,
        12,
        13,
        14,
        15
      ]

* Disallow batchSize value 0 in HTTP `POST /_api/cursor`:

  The HTTP REST API `POST /_api/cursor` does not accept a `batchSize` parameter value of
  `0` any longer. A batch size of 0 never made much sense, but previous versions of ArangoDB
  did not check for this value. Now creating a cursor using a `batchSize` value 0 will
  result in an HTTP 400 error response

* REST Server: fix memory leaks when failing to add jobs

* 'EDGES' AQL Function

  The AQL function `EDGES` got a new fifth option parameter.
  Right now only one option is available: 'includeVertices'. This is a boolean parameter
  that allows to modify the result of the `EDGES` function.
  Default is 'includeVertices: false' which does not have any effect.
  'includeVertices: true' modifies the result, such that
  {vertex: <vertexDocument>, edge: <edgeDocument>} is returned.

* INCOMPATIBLE CHANGE:

  The result format of the AQL function `NEIGHBORS` has been changed.
  Before it has returned an array of objects containing 'vertex' and 'edge'.
  Now it will only contain the vertex directly.
  Also an additional option 'includeData' has been added.
  This is used to define if only the 'vertex._id' value should be returned (false, default),
  or if the vertex should be looked up in the collection and the complete JSON should be returned
  (true).
  Using only the id values can lead to significantly improved performance if this is the only information
  required.

  In order to get the old result format prior to ArangoDB 2.6, please use the function EDGES instead.
  Edges allows for a new option 'includeVertices' which, set to true, returns exactly the format of NEIGHBORS.
  Example:

      NEIGHBORS(<vertexCollection>, <edgeCollection>, <vertex>, <direction>, <example>)

  This can now be achieved by:

      EDGES(<edgeCollection>, <vertex>, <direction>, <example>, {includeVertices: true})

  If you are nesting several NEIGHBORS steps you can speed up their performance in the following way:

  Old Example:

  FOR va IN NEIGHBORS(Users, relations, 'Users/123', 'outbound') FOR vc IN NEIGHBORS(Products, relations, va.vertex._id, 'outbound') RETURN vc

  This can now be achieved by:

  FOR va IN NEIGHBORS(Users, relations, 'Users/123', 'outbound') FOR vc IN NEIGHBORS(Products, relations, va, 'outbound', null, {includeData: true}) RETURN vc
                                                                                                          ^^^^                  ^^^^^^^^^^^^^^^^^^^
                                                                                                  Use intermediate directly     include Data for final

* INCOMPATIBLE CHANGE:

  The AQL function `GRAPH_NEIGHBORS` now provides an additional option `includeData`.
  This option allows controlling whether the function should return the complete vertices
  or just their IDs. Returning only the IDs instead of the full vertices can lead to
  improved performance .

  If provided, `includeData` is set to `true`, all vertices in the result will be returned
  with all their attributes. The default value of `includeData` is `false`.
  This makes the default function results incompatible with previous versions of ArangoDB.

  To get the old result style in ArangoDB 2.6, please set the options as follows in calls
  to `GRAPH_NEIGHBORS`:

      GRAPH_NEIGHBORS(<graph>, <vertex>, { includeData: true })

* INCOMPATIBLE CHANGE:

  The AQL function `GRAPH_COMMON_NEIGHBORS` now provides an additional option `includeData`.
  This option allows controlling whether the function should return the complete vertices
  or just their IDs. Returning only the IDs instead of the full vertices can lead to
  improved performance .

  If provided, `includeData` is set to `true`, all vertices in the result will be returned
  with all their attributes. The default value of `includeData` is `false`.
  This makes the default function results incompatible with previous versions of ArangoDB.

  To get the old result style in ArangoDB 2.6, please set the options as follows in calls
  to `GRAPH_COMMON_NEIGHBORS`:

      GRAPH_COMMON_NEIGHBORS(<graph>, <vertexExamples1>, <vertexExamples2>, { includeData: true }, { includeData: true })

* INCOMPATIBLE CHANGE:

  The AQL function `GRAPH_SHORTEST_PATH` now provides an additional option `includeData`.
  This option allows controlling whether the function should return the complete vertices
  and edges or just their IDs. Returning only the IDs instead of full vertices and edges
  can lead to improved performance .

  If provided, `includeData` is set to `true`, all vertices and edges in the result will
  be returned with all their attributes. There is also an optional parameter `includePath` of
  type object.
  It has two optional sub-attributes `vertices` and `edges`, both of type boolean.
  Both can be set individually and the result will include all vertices on the path if
  `includePath.vertices == true` and all edges if `includePath.edges == true` respectively.

  The default value of `includeData` is `false`, and paths are now excluded by default.
  This makes the default function results incompatible with previous versions of ArangoDB.

  To get the old result style in ArangoDB 2.6, please set the options as follows in calls
  to `GRAPH_SHORTEST_PATH`:

      GRAPH_SHORTEST_PATH(<graph>, <source>, <target>, { includeData: true, includePath: { edges: true, vertices: true } })

  The attributes `startVertex` and `vertex` that were present in the results of `GRAPH_SHORTEST_PATH`
  in previous versions of ArangoDB will not be produced in 2.6. To calculate these attributes in 2.6,
  please extract the first and last elements from the `vertices` result attribute.

* INCOMPATIBLE CHANGE:

  The AQL function `GRAPH_DISTANCE_TO` will now return only the id the destination vertex
  in the `vertex` attribute, and not the full vertex data with all vertex attributes.

* INCOMPATIBLE CHANGE:

  All graph measurements functions in JavaScript module `general-graph` that calculated a
  single figure previously returned an array containing just the figure. Now these functions
  will return the figure directly and not put it inside an array.

  The affected functions are:

  * `graph._absoluteEccentricity`
  * `graph._eccentricity`
  * `graph._absoluteCloseness`
  * `graph._closeness`
  * `graph._absoluteBetweenness`
  * `graph._betweenness`
  * `graph._radius`
  * `graph._diameter`

* Create the `_graphs` collection in new databases with `waitForSync` attribute set to `false`

  The previous `waitForSync` value was `true`, so default the behavior when creating and dropping
  graphs via the HTTP REST API changes as follows if the new settings are in effect:

  * `POST /_api/graph` by default returns `HTTP 202` instead of `HTTP 201`
  * `DELETE /_api/graph/graph-name` by default returns `HTTP 202` instead of `HTTP 201`

  If the `_graphs` collection still has its `waitForSync` value set to `true`, then the HTTP status
  code will not change.

* Upgraded ICU to version 54; this increases performance in many places.
  based on https://code.google.com/p/chromium/issues/detail?id=428145

* added support for HTTP push aka chunked encoding

* issue #1051: add info whether server is running in service or user mode?

  This will add a "mode" attribute to the result of the result of HTTP GET `/_api/version?details=true`

  "mode" can have the following values:

  - `standalone`: server was started manually (e.g. on command-line)
  - `service`: service is running as Windows service, in daemon mode or under the supervisor

* improve system error messages in Windows port

* increased default value of `--server.request-timeout` from 300 to 1200 seconds for client tools
  (arangosh, arangoimp, arangodump, arangorestore)

* increased default value of `--server.connect-timeout` from 3 to 5 seconds for client tools
  (arangosh, arangoimp, arangodump, arangorestore)

* added startup option `--server.foxx-queues-poll-interval`

  This startup option controls the frequency with which the Foxx queues manager is checking
  the queue (or queues) for jobs to be executed.

  The default value is `1` second. Lowering this value will result in the queue manager waking
  up and checking the queues more frequently, which may increase CPU usage of the server.
  When not using Foxx queues, this value can be raised to save some CPU time.

* added startup option `--server.foxx-queues`

  This startup option controls whether the Foxx queue manager will check queue and job entries.
  Disabling this option can reduce server load but will prevent jobs added to Foxx queues from
  being processed at all.

  The default value is `true`, enabling the Foxx queues feature.

* make Foxx queues really database-specific.

  Foxx queues were and are stored in a database-specific collection `_queues`. However, a global
  cache variable for the queues led to the queue names being treated database-independently, which
  was wrong.

  Since 2.6, Foxx queues names are truly database-specific, so the same queue name can be used in
  two different databases for two different queues. Until then, it is advisable to think of queues
  as already being database-specific, and using the database name as a queue name prefix to be
  avoid name conflicts, e.g.:

      var queueName = "myQueue";
      var Foxx = require("org/arangodb/foxx");
      Foxx.queues.create(db._name() + ":" + queueName);

* added support for Foxx queue job types defined as app scripts.

  The old job types introduced in 2.4 are still supported but are known to cause issues in 2.5
  and later when the server is restarted or the job types are not defined in every thread.

  The new job types avoid this issue by storing an explicit mount path and script name rather
  than an assuming the job type is defined globally. It is strongly recommended to convert your
  job types to the new script-based system.

* renamed Foxx sessions option "sessionStorageApp" to "sessionStorage". The option now also accepts session storages directly.

* Added the following JavaScript methods for file access:
  * fs.copyFile() to copy single files
  * fs.copyRecursive() to copy directory trees
  * fs.chmod() to set the file permissions (non-Windows only)

* Added process.env for accessing the process environment from JavaScript code

* Cluster: kickstarter shutdown routines will more precisely follow the shutdown of its nodes.

* Cluster: don't delete agency connection objects that are currently in use.

* Cluster: improve passing along of HTTP errors

* fixed issue #1247: debian init script problems

* multi-threaded index creation on collection load

  When a collection contains more than one secondary index, they can be built in memory in
  parallel when the collection is loaded. How many threads are used for parallel index creation
  is determined by the new configuration parameter `--database.index-threads`. If this is set
  to 0, indexes are built by the opening thread only and sequentially. This is equivalent to
  the behavior in 2.5 and before.

* speed up building up primary index when loading collections

* added `count` attribute to `parameters.json` files of collections. This attribute indicates
  the number of live documents in the collection on unload. It is read when the collection is
  (re)loaded to determine the initial size for the collection's primary index

* removed remainders of MRuby integration, removed arangoirb

* simplified `controllers` property in Foxx manifests. You can now specify a filename directly
  if you only want to use a single file mounted at the base URL of your Foxx app.

* simplified `exports` property in Foxx manifests. You can now specify a filename directly if
  you only want to export variables from a single file in your Foxx app.

* added support for node.js-style exports in Foxx exports. Your Foxx exports file can now export
  arbitrary values using the `module.exports` property instead of adding properties to the
  `exports` object.

* added `scripts` property to Foxx manifests. You should now specify the `setup` and `teardown`
  files as properties of the `scripts` object in your manifests and can define custom,
  app-specific scripts that can be executed from the web interface or the CLI.

* added `tests` property to Foxx manifests. You can now define test cases using the `mocha`
  framework which can then be executed inside ArangoDB.

* updated `joi` package to 6.0.8.

* added `extendible` package.

* added Foxx model lifecycle events to repositories. See #1257.

* speed up resizing of edge index.

* allow to split an edge index into buckets which are resized individually.
  This is controlled by the `indexBuckets` attribute in the `properties`
  of the collection.

* fix a cluster deadlock bug in larger clusters by marking a thread waiting
  for a lock on a DBserver as blocked


v2.5.7 (2015-08-02)
-------------------

* V8: Upgrade to version 4.1.0.27 - this is intended to be the stable V8 version.


v2.5.6 (2015-07-21)
-------------------

* alter Windows build infrastructure so we can properly store pdb files.

* potentially fixed issue #1313: Wrong metric calculation at dashboard

  Escape whitespace in process name when scanning /proc/pid/stats

  This fixes statistics values read from that file

* Fixed variable naming in AQL `COLLECT INTO` results in case the COLLECT is placed
  in a subquery which itself is followed by other constructs that require variables


v2.5.5 (2015-05-29)
-------------------

* fixed vulnerability in JWT implementation.

* fixed format string for reading /proc/pid/stat

* take into account barriers used in different V8 contexts


v2.5.4 (2015-05-14)
-------------------

* added startup option `--log.performance`: specifying this option at startup will log
  performance-related info messages, mainly timings via the regular logging mechanisms

* cluster fixes

* fix for recursive copy under Windows


v2.5.3 (2015-04-29)
-------------------

* Fix fs.move to work across filesystem borders; Fixes Foxx app installation problems;
  issue #1292.

* Fix Foxx app install when installed on a different drive on Windows

* issue #1322: strange AQL result

* issue #1318: Inconsistent db._create() syntax

* issue #1315: queries to a collection fail with an empty response if the
  collection contains specific JSON data

* issue #1300: Make arangodump not fail if target directory exists but is empty

* allow specifying higher values than SOMAXCONN for `--server.backlog-size`

  Previously, arangod would not start when a `--server.backlog-size` value was
  specified that was higher than the platform's SOMAXCONN header value.

  Now, arangod will use the user-provided value for `--server.backlog-size` and
  pass it to the listen system call even if the value is higher than SOMAXCONN.
  If the user-provided value is higher than SOMAXCONN, arangod will log a warning
  on startup.

* Fixed a cluster deadlock bug. Mark a thread that is in a RemoteBlock as
  blocked to allow for additional dispatcher threads to be started.

* Fix locking in cluster by using another ReadWriteLock class for collections.

* Add a second DispatcherQueue for AQL in the cluster. This fixes a
  cluster-AQL thread explosion bug.


v2.5.2 (2015-04-11)
-------------------

* modules stored in _modules are automatically flushed when changed

* added missing query-id parameter in documentation of HTTP DELETE `/_api/query` endpoint

* added iterator for edge index in AQL queries

  this change may lead to less edges being read when used together with a LIMIT clause

* make graph viewer in web interface issue less expensive queries for determining
  a random vertex from the graph, and for determining vertex attributes

* issue #1285: syntax error, unexpected $undefined near '@_to RETURN obj

  this allows AQL bind parameter names to also start with underscores

* moved /_api/query to C++

* issue #1289: Foxx models created from database documents expose an internal method

* added `Foxx.Repository#exists`

* parallelize initialization of V8 context in multiple threads

* fixed a possible crash when the debug-level was TRACE

* cluster: do not initialize statistics collection on each
  coordinator, this fixes a race condition at startup

* cluster: fix a startup race w.r.t. the _configuration collection

* search for db:// JavaScript modules only after all local files have been
  considered, this speeds up the require command in a cluster considerably

* general cluster speedup in certain areas


v2.5.1 (2015-03-19)
-------------------

* fixed bug that caused undefined behavior when an AQL query was killed inside
  a calculation block

* fixed memleaks in AQL query cleanup in case out-of-memory errors are thrown

* by default, Debian and RedHat packages are built with debug symbols

* added option `--database.ignore-logfile-errors`

  This option controls how collection datafiles with a CRC mismatch are treated.

  If set to `false`, CRC mismatch errors in collection datafiles will lead
  to a collection not being loaded at all. If a collection needs to be loaded
  during WAL recovery, the WAL recovery will also abort (if not forced with
  `--wal.ignore-recovery-errors true`). Setting this flag to `false` protects
  users from unintentionally using a collection with corrupted datafiles, from
  which only a subset of the original data can be recovered.

  If set to `true`, CRC mismatch errors in collection datafiles will lead to
  the datafile being partially loaded. All data up to until the mismatch will
  be loaded. This will enable users to continue with collection datafiles
  that are corrupted, but will result in only a partial load of the data.
  The WAL recovery will still abort when encountering a collection with a
  corrupted datafile, at least if `--wal.ignore-recovery-errors` is not set to
  `true`.

  The default value is *true*, so for collections with corrupted datafiles
  there might be partial data loads once the WAL recovery has finished. If
  the WAL recovery will need to load a collection with a corrupted datafile,
  it will still stop when using the default values.

* INCOMPATIBLE CHANGE:

  make the arangod server refuse to start if during startup it finds a non-readable
  `parameter.json` file for a database or a collection.

  Stopping the startup process in this case requires manual intervention (fixing
  the unreadable files), but prevents follow-up errors due to ignored databases or
  collections from happening.

* datafiles and `parameter.json` files written by arangod are now created with read and write
  privileges for the arangod process user, and with read and write privileges for the arangod
  process group.

  Previously, these files were created with user read and write permissions only.

* INCOMPATIBLE CHANGE:

  abort WAL recovery if one of the collection's datafiles cannot be opened

* INCOMPATIBLE CHANGE:

  never try to raise the privileges after dropping them, this can lead to a race condition while
  running the recovery

  If you require to run ArangoDB on a port lower than 1024, you must run ArangoDB as root.

* fixed inefficiencies in `remove` methods of general-graph module

* added option `--database.slow-query-threshold` for controlling the default AQL slow query
  threshold value on server start

* add system error strings for Windows on many places

* rework service startup so we announce 'RUNNING' only when we're finished starting.

* use the Windows eventlog for FATAL and ERROR - log messages

* fix service handling in NSIS Windows installer, specify human readable name

* add the ICU_DATA environment variable to the fatal error messages

* fixed issue #1265: arangod crashed with SIGSEGV

* fixed issue #1241: Wildcards in examples


v2.5.0 (2015-03-09)
-------------------

* installer fixes for Windows

* fix for downloading Foxx

* fixed issue #1258: http pipelining not working?


v2.5.0-beta4 (2015-03-05)
-------------------------

* fixed issue #1247: debian init script problems


v2.5.0-beta3 (2015-02-27)
-------------------------

* fix Windows install path calculation in arango

* fix Windows logging of long strings

* fix possible undefinedness of const strings in Windows


v2.5.0-beta2 (2015-02-23)
-------------------------

* fixed issue #1256: agency binary not found #1256

* fixed issue #1230: API: document/col-name/_key and cursor return different floats

* front-end: dashboard tries not to (re)load statistics if user has no access

* V8: Upgrade to version 3.31.74.1

* etcd: Upgrade to version 2.0 - This requires go 1.3 to compile at least.

* refuse to startup if ICU wasn't initialized, this will i.e. prevent errors from being printed,
  and libraries from being loaded.

* front-end: unwanted removal of index table header after creating new index

* fixed issue #1248: chrome: applications filtering not working

* fixed issue #1198: queries remain in aql editor (front-end) if you navigate through different tabs

* Simplify usage of Foxx

  Thanks to our user feedback we learned that Foxx is a powerful, yet rather complicated concept.
  With this release we tried to make it less complicated while keeping all its strength.
  That includes a rewrite of the documentation as well as some code changes as listed below:

  * Moved Foxx applications to a different folder.

    The naming convention now is: <app-path>/_db/<dbname>/<mountpoint>/APP
    Before it was: <app-path>/databases/<dbname>/<appname>:<appversion>
    This caused some trouble as apps where cached based on name and version and updates did not apply.
    Hence the path on filesystem and the app's access URL had no relation to one another.
    Now the path on filesystem is identical to the URL (except for slashes and the appended APP)

  * Rewrite of Foxx routing

    The routing of Foxx has been exposed to major internal changes we adjusted because of user feedback.
    This allows us to set the development mode per mount point without having to change paths and hold
    apps at separate locations.

  * Foxx Development mode

    The development mode used until 2.4 is gone. It has been replaced by a much more mature version.
    This includes the deprecation of the javascript.dev-app-path parameter, which is useless since 2.5.
    Instead of having two separate app directories for production and development, apps now reside in
    one place, which is used for production as well as for development.
    Apps can still be put into development mode, changing their behavior compared to production mode.
    Development mode apps are still reread from disk at every request, and still they ship more debug
    output.

    This change has also made the startup options `--javascript.frontend-development-mode` and
    `--javascript.dev-app-path` obsolete. The former option will not have any effect when set, and the
    latter option is only read and used during the upgrade to 2.5 and does not have any effects later.

  * Foxx install process

    Installing Foxx apps has been a two step process: import them into ArangoDB and mount them at a
    specific mount point. These operations have been joined together. You can install an app at one
    mount point, that's it. No fetch, mount, unmount, purge cycle anymore. The commands have been
    simplified to just:

    * install: get your Foxx app up and running
    * uninstall: shut it down and erase it from disk

  * Foxx error output

    Until 2.4 the errors produced by Foxx were not optimal. Often, the error message was just
    `unable to parse manifest` and contained only an internal stack trace.
    In 2.5 we made major improvements there, including a much more fine-grained error output that
    helps you debug your Foxx apps. The error message printed is now much closer to its source and
    should help you track it down.

    Also we added the default handlers for unhandled errors in Foxx apps:

    * You will get a nice internal error page whenever your Foxx app is called but was not installed
      due to any error
    * You will get a proper error message when having an uncaught error appears in any app route

    In production mode the messages above will NOT contain any information about your Foxx internals
    and are safe to be exposed to third party users.
    In development mode the messages above will contain the stacktrace (if available), making it easier for
    your in-house devs to track down errors in the application.

* added `console` object to Foxx apps. All Foxx apps now have a console object implementing
  the familiar Console API in their global scope, which can be used to log diagnostic
  messages to the database.

* added `org/arangodb/request` module, which provides a simple API for making HTTP requests
  to external services.

* added optimizer rule `propagate-constant-attributes`

  This rule will look inside `FILTER` conditions for constant value equality comparisons,
  and insert the constant values in other places in `FILTER`s. For example, the rule will
  insert `42` instead of `i.value` in the second `FILTER` of the following query:

      FOR i IN c1 FOR j IN c2 FILTER i.value == 42 FILTER j.value == i.value RETURN 1

* added `filtered` value to AQL query execution statistics

  This value indicates how many documents were filtered by `FilterNode`s in the AQL query.
  Note that `IndexRangeNode`s can also filter documents by selecting only the required ranges
  from the index. The `filtered` value will not include the work done by `IndexRangeNode`s,
  but only the work performed by `FilterNode`s.

* added support for sparse hash and skiplist indexes

  Hash and skiplist indexes can optionally be made sparse. Sparse indexes exclude documents
  in which at least one of the index attributes is either not set or has a value of `null`.

  As such documents are excluded from sparse indexes, they may contain fewer documents than
  their non-sparse counterparts. This enables faster indexing and can lead to reduced memory
  usage in case the indexed attribute does occur only in some, but not all documents of the
  collection. Sparse indexes will also reduce the number of collisions in non-unique hash
  indexes in case non-existing or optional attributes are indexed.

  In order to create a sparse index, an object with the attribute `sparse` can be added to
  the index creation commands:

      db.collection.ensureHashIndex(attributeName, { sparse: true });
      db.collection.ensureHashIndex(attributeName1, attributeName2, { sparse: true });
      db.collection.ensureUniqueConstraint(attributeName, { sparse: true });
      db.collection.ensureUniqueConstraint(attributeName1, attributeName2, { sparse: true });

      db.collection.ensureSkiplist(attributeName, { sparse: true });
      db.collection.ensureSkiplist(attributeName1, attributeName2, { sparse: true });
      db.collection.ensureUniqueSkiplist(attributeName, { sparse: true });
      db.collection.ensureUniqueSkiplist(attributeName1, attributeName2, { sparse: true });

  Note that in place of the above specialized index creation commands, it is recommended to use
  the more general index creation command `ensureIndex`:

  ```js
  db.collection.ensureIndex({ type: "hash", sparse: true, unique: true, fields: [ attributeName ] });
  db.collection.ensureIndex({ type: "skiplist", sparse: false, unique: false, fields: [ "a", "b" ] });
  ```

  When not explicitly set, the `sparse` attribute defaults to `false` for new indexes.

  This causes a change in behavior when creating a unique hash index without specifying the
  sparse flag: in 2.4, unique hash indexes were implicitly sparse, always excluding `null` values.
  There was no option to control this behavior, and sparsity was neither supported for non-unique
  hash indexes nor skiplists in 2.4. This implicit sparsity of unique hash indexes was considered
  an inconsistency, and therefore the behavior was cleaned up in 2.5. As of 2.5, indexes will
  only be created sparse if sparsity is explicitly requested. Existing unique hash indexes from 2.4
  or before will automatically be migrated so they are still sparse after the upgrade to 2.5.

  Geo indexes are implicitly sparse, meaning documents without the indexed location attribute or
  containing invalid location coordinate values will be excluded from the index automatically. This
  is also a change when compared to pre-2.5 behavior, when documents with missing or invalid
  coordinate values may have caused errors on insertion when the geo index' `unique` flag was set
  and its `ignoreNull` flag was not.

  This was confusing and has been rectified in 2.5. The method `ensureGeoConstaint()` now does the
  same as `ensureGeoIndex()`. Furthermore, the attributes `constraint`, `unique`, `ignoreNull` and
  `sparse` flags are now completely ignored when creating geo indexes.

  The same is true for fulltext indexes. There is no need to specify non-uniqueness or sparsity for
  geo or fulltext indexes. They will always be non-unique and sparse.

  As sparse indexes may exclude some documents, they cannot be used for every type of query.
  Sparse hash indexes cannot be used to find documents for which at least one of the indexed
  attributes has a value of `null`. For example, the following AQL query cannot use a sparse
  index, even if one was created on attribute `attr`:

      FOR doc In collection
        FILTER doc.attr == null
        RETURN doc

  If the lookup value is non-constant, a sparse index may or may not be used, depending on
  the other types of conditions in the query. If the optimizer can safely determine that
  the lookup value cannot be `null`, a sparse index may be used. When uncertain, the optimizer
  will not make use of a sparse index in a query in order to produce correct results.

  For example, the following queries cannot use a sparse index on `attr` because the optimizer
  will not know beforehand whether the comparison values for `doc.attr` will include `null`:

      FOR doc In collection
        FILTER doc.attr == SOME_FUNCTION(...)
        RETURN doc

      FOR other IN otherCollection
        FOR doc In collection
          FILTER doc.attr == other.attr
          RETURN doc

  Sparse skiplist indexes can be used for sorting if the optimizer can safely detect that the
  index range does not include `null` for any of the index attributes.

* inspection of AQL data-modification queries will now detect if the data-modification part
  of the query can run in lockstep with the data retrieval part of the query, or if the data
  retrieval part must be executed before the data modification can start.

  Executing the two in lockstep allows using much smaller buffers for intermediate results
  and starts the actual data-modification operations much earlier than if the two phases
  were executed separately.

* Allow dynamic attribute names in AQL object literals

  This allows using arbitrary expressions to construct attribute names in object
  literals specified in AQL queries. To disambiguate expressions and other unquoted
  attribute names, dynamic attribute names need to be enclosed in brackets (`[` and `]`).
  Example:

      FOR i IN 1..100
        RETURN { [ CONCAT('value-of-', i) ] : i }

* make AQL optimizer rule "use-index-for-sort" remove sort also in case a non-sorted
  index (e.g. a hash index) is used for only equality lookups and all sort attributes
  are covered by the index.

  Example that does not require an extra sort (needs hash index on `value`):

      FOR doc IN collection FILTER doc.value == 1 SORT doc.value RETURN doc

  Another example that does not require an extra sort (with hash index on `value1`, `value2`):

      FOR doc IN collection FILTER doc.value1 == 1 && doc.value2 == 2 SORT doc.value1, doc.value2 RETURN doc

* make AQL optimizer rule "use-index-for-sort" remove sort also in case the sort criteria
  excludes the left-most index attributes, but the left-most index attributes are used
  by the index for equality-only lookups.

  Example that can use the index for sorting (needs skiplist index on `value1`, `value2`):

      FOR doc IN collection FILTER doc.value1 == 1 SORT doc.value2 RETURN doc

* added selectivity estimates for primary index, edge index, and hash index

  The selectivity estimates are returned by the `GET /_api/index` REST API method
  in a sub-attribute `selectivityEstimate` for each index that supports it. This
  attribute will be omitted for indexes that do not provide selectivity estimates.
  If provided, the selectivity estimate will be a numeric value between 0 and 1.

  Selectivity estimates will also be reported in the result of `collection.getIndexes()`
  for all indexes that support this. If no selectivity estimate can be determined for
  an index, the attribute `selectivityEstimate` will be omitted here, too.

  The web interface also shows selectivity estimates for each index that supports this.

  Currently the following index types can provide selectivity estimates:
  - primary index
  - edge index
  - hash index (unique and non-unique)

  No selectivity estimates will be provided when running in cluster mode.

* fixed issue #1226: arangod log issues

* added additional logger if arangod is started in foreground mode on a tty

* added AQL optimizer rule "move-calculations-down"

* use exclusive native SRWLocks on Windows instead of native mutexes

* added AQL functions `MD5`, `SHA1`, and `RANDOM_TOKEN`.

* reduced number of string allocations when parsing certain AQL queries

  parsing numbers (integers or doubles) does not require a string allocation
  per number anymore

* RequestContext#bodyParam now accepts arbitrary joi schemas and rejects invalid (but well-formed) request bodies.

* enforce that AQL user functions are wrapped inside JavaScript function () declarations

  AQL user functions were always expected to be wrapped inside a JavaScript function, but previously
  this was not enforced when registering a user function. Enforcing the AQL user functions to be contained
  inside functions prevents functions from doing some unexpected things that may have led to undefined
  behavior.

* Windows service uninstalling: only remove service if it points to the currently running binary,
  or --force was specified.

* Windows (debug only): print stacktraces on crash and run minidump

* Windows (cygwin): if you run arangosh in a cygwin shell or via ssh we will detect this and use
  the appropriate output functions.

* Windows: improve process management

* fix IPv6 reverse ip lookups - so far we only did IPv4 addresses.

* improve join documentation, add outer join example

* run jslint for unit tests too, to prevent "memory leaks" by global js objects with native code.

* fix error logging for exceptions - we wouldn't log the exception message itself so far.

* improve error reporting in the http client (Windows & *nix)

* improve error reports in cluster

* Standard errors can now contain custom messages.


v2.4.7 (XXXX-XX-XX)
-------------------

* fixed issue #1282: Geo WITHIN_RECTANGLE for nested lat/lng


v2.4.6 (2015-03-18)
-------------------

* added option `--database.ignore-logfile-errors`

  This option controls how collection datafiles with a CRC mismatch are treated.

  If set to `false`, CRC mismatch errors in collection datafiles will lead
  to a collection not being loaded at all. If a collection needs to be loaded
  during WAL recovery, the WAL recovery will also abort (if not forced with
  `--wal.ignore-recovery-errors true`). Setting this flag to `false` protects
  users from unintentionally using a collection with corrupted datafiles, from
  which only a subset of the original data can be recovered.

  If set to `true`, CRC mismatch errors in collection datafiles will lead to
  the datafile being partially loaded. All data up to until the mismatch will
  be loaded. This will enable users to continue with a collection datafiles
  that are corrupted, but will result in only a partial load of the data.
  The WAL recovery will still abort when encountering a collection with a
  corrupted datafile, at least if `--wal.ignore-recovery-errors` is not set to
  `true`.

  The default value is *true*, so for collections with corrupted datafiles
  there might be partial data loads once the WAL recovery has finished. If
  the WAL recovery will need to load a collection with a corrupted datafile,
  it will still stop when using the default values.

* INCOMPATIBLE CHANGE:

  make the arangod server refuse to start if during startup it finds a non-readable
  `parameter.json` file for a database or a collection.

  Stopping the startup process in this case requires manual intervention (fixing
  the unreadable files), but prevents follow-up errors due to ignored databases or
  collections from happening.

* datafiles and `parameter.json` files written by arangod are now created with read and write
  privileges for the arangod process user, and with read and write privileges for the arangod
  process group.

  Previously, these files were created with user read and write permissions only.

* INCOMPATIBLE CHANGE:

  abort WAL recovery if one of the collection's datafiles cannot be opened

* INCOMPATIBLE CHANGE:

  never try to raise the privileges after dropping them, this can lead to a race condition while
  running the recovery

  If you require to run ArangoDB on a port lower than 1024, you must run ArangoDB as root.

* fixed inefficiencies in `remove` methods of general-graph module

* added option `--database.slow-query-threshold` for controlling the default AQL slow query
  threshold value on server start


v2.4.5 (2015-03-16)
-------------------

* added elapsed time to HTTP request logging output (`--log.requests-file`)

* added AQL current and slow query tracking, killing of AQL queries

  This change enables retrieving the list of currently running AQL queries inside the selected database.
  AQL queries with an execution time beyond a certain threshold can be moved to a "slow query" facility
  and retrieved from there. Queries can also be killed by specifying the query id.

  This change adds the following HTTP REST APIs:

  - `GET /_api/query/current`: for retrieving the list of currently running queries
  - `GET /_api/query/slow`: for retrieving the list of slow queries
  - `DELETE /_api/query/slow`: for clearing the list of slow queries
  - `GET /_api/query/properties`: for retrieving the properties for query tracking
  - `PUT /_api/query/properties`: for adjusting the properties for query tracking
  - `DELETE /_api/query/<id>`: for killing an AQL query

  The following JavaScript APIs have been added:

  - require("org/arangodb/aql/queries").current();
  - require("org/arangodb/aql/queries").slow();
  - require("org/arangodb/aql/queries").clearSlow();
  - require("org/arangodb/aql/queries").properties();
  - require("org/arangodb/aql/queries").kill();

* fixed issue #1265: arangod crashed with SIGSEGV

* fixed issue #1241: Wildcards in examples

* fixed comment parsing in Foxx controllers


v2.4.4 (2015-02-24)
-------------------

* fixed the generation template for foxx apps. It now does not create deprecated functions anymore

* add custom visitor functionality for `GRAPH_NEIGHBORS` function, too

* increased default value of traversal option *maxIterations* to 100 times of its previous
  default value


v2.4.3 (2015-02-06)
-------------------

* fix multi-threading with openssl when running under Windows

* fix timeout on socket operations when running under Windows

* Fixed an error in Foxx routing which caused some apps that worked in 2.4.1 to fail with status 500: `undefined is not a function` errors in 2.4.2
  This error was occurring due to seldom internal rerouting introduced by the malformed application handler.


v2.4.2 (2015-01-30)
-------------------

* added custom visitor functionality for AQL traversals

  This allows more complex result processing in traversals triggered by AQL. A few examples
  are shown in [this article](http://jsteemann.github.io/blog/2015/01/28/using-custom-visitors-in-aql-graph-traversals/).

* improved number of results estimated for nodes of type EnumerateListNode and SubqueryNode
  in AQL explain output

* added AQL explain helper to explain arbitrary AQL queries

  The helper function prints the query execution plan and the indexes to be used in the
  query. It can be invoked from the ArangoShell or the web interface as follows:

      require("org/arangodb/aql/explainer").explain(query);

* enable use of indexes for certain AQL conditions with non-equality predicates, in
  case the condition(s) also refer to indexed attributes

  The following queries will now be able to use indexes:

      FILTER a.indexed == ... && a.indexed != ...
      FILTER a.indexed == ... && a.nonIndexed != ...
      FILTER a.indexed == ... && ! (a.indexed == ...)
      FILTER a.indexed == ... && ! (a.nonIndexed == ...)
      FILTER a.indexed == ... && ! (a.indexed != ...)
      FILTER a.indexed == ... && ! (a.nonIndexed != ...)
      FILTER (a.indexed == ... && a.nonIndexed == ...) || (a.indexed == ... && a.nonIndexed == ...)
      FILTER (a.indexed == ... && a.nonIndexed != ...) || (a.indexed == ... && a.nonIndexed != ...)

* Fixed spuriously occurring "collection not found" errors when running queries on local
  collections on a cluster DB server

* Fixed upload of Foxx applications to the server for apps exceeding approx. 1 MB zipped.

* Malformed Foxx applications will now return a more useful error when any route is requested.

  In Production a Foxx app mounted on /app will display an html page on /app/* stating a 503 Service temporarily not available.
  It will not state any information about your Application.
  Before it was a 404 Not Found without any information and not distinguishable from a correct not found on your route.

  In Development Mode the html page also contains information about the error occurred.

* Unhandled errors thrown in Foxx routes are now handled by the Foxx framework itself.

  In Production the route will return a status 500 with a body {error: "Error statement"}.
  In Development the route will return a status 500 with a body {error: "Error statement", stack: "..."}

  Before, it was status 500 with a plain text stack including ArangoDB internal routing information.

* The Applications tab in web interface will now request development apps more often.
  So if you have a fixed a syntax error in your app it should always be visible after reload.


v2.4.1 (2015-01-19)
-------------------

* improved WAL recovery output

* fixed certain OR optimizations in AQL optimizer

* better diagnostics for arangoimp

* fixed invalid result of HTTP REST API method `/_admin/foxx/rescan`

* fixed possible segmentation fault when passing a Buffer object into a V8 function
  as a parameter

* updated AQB module to 1.8.0.


v2.4.0 (2015-01-13)
-------------------

* updated AQB module to 1.7.0.

* fixed V8 integration-related crashes

* make `fs.move(src, dest)` also fail when both `src` and `dest` are
  existing directories. This ensures the same behavior of the move operation
  on different platforms.

* fixed AQL insert operation for multi-shard collections in cluster

* added optional return value for AQL data-modification queries.
  This allows returning the documents inserted, removed or updated with the query, e.g.

      FOR doc IN docs REMOVE doc._key IN docs LET removed = OLD RETURN removed
      FOR doc IN docs INSERT { } IN docs LET inserted = NEW RETURN inserted
      FOR doc IN docs UPDATE doc._key WITH { } IN docs LET previous = OLD RETURN previous
      FOR doc IN docs UPDATE doc._key WITH { } IN docs LET updated = NEW RETURN updated

  The variables `OLD` and `NEW` are automatically available when a `REMOVE`, `INSERT`,
  `UPDATE` or `REPLACE` statement is immediately followed by a `LET` statement.
  Note that the `LET` and `RETURN` statements in data-modification queries are not as
  flexible as the general versions of `LET` and `RETURN`. When returning documents from
  data-modification operations, only a single variable can be assigned using `LET`, and
  the assignment can only be either `OLD` or `NEW`, but not an arbitrary expression. The
  `RETURN` statement also allows using the just-created variable only, and no arbitrary
  expressions.


v2.4.0-beta1 (2014-12-26)
--------------------------

* fixed superstates in FoxxGenerator

* fixed issue #1065: Aardvark: added creation of documents and edges with _key property

* fixed issue #1198: Aardvark: current AQL editor query is now cached

* Upgraded V8 version from 3.16.14 to 3.29.59

  The built-in version of V8 has been upgraded from 3.16.14 to 3.29.59.
  This activates several ES6 (also dubbed *Harmony* or *ES.next*) features in
  ArangoDB, both in the ArangoShell and the ArangoDB server. They can be
  used for scripting and in server-side actions such as Foxx routes, traversals
  etc.

  The following ES6 features are available in ArangoDB 2.4 by default:

  * iterators
  * the `of` operator
  * symbols
  * predefined collections types (Map, Set etc.)
  * typed arrays

  Many other ES6 features are disabled by default, but can be made available by
  starting arangod or arangosh with the appropriate options:

  * arrow functions
  * proxies
  * generators
  * String, Array, and Number enhancements
  * constants
  * enhanced object and numeric literals

  To activate all these ES6 features in arangod or arangosh, start it with
  the following options:

      arangosh --javascript.v8-options="--harmony --harmony_generators"

  More details on the available ES6 features can be found in
  [this blog](https://jsteemann.github.io/blog/2014/12/19/using-es6-features-in-arangodb/).

* Added Foxx generator for building Hypermedia APIs

  A more detailed description is [here](https://www.arangodb.com/2014/12/08/building-hypermedia-apis-foxxgenerator)

* New `Applications` tab in web interface:

  The `applications` tab got a complete redesign.
  It will now only show applications that are currently running on ArangoDB.
  For a selected application, a new detailed view has been created.
  This view provides a better overview of the app:
  * author
  * license
  * version
  * contributors
  * download links
  * API documentation

  To install a new application, a new dialog is now available.
  It provides the features already available in the console application `foxx-manager` plus some more:
  * install an application from Github
  * install an application from a zip file
  * install an application from ArangoDB's application store
  * create a new application from scratch: this feature uses a generator to
    create a Foxx application with pre-defined CRUD methods for a given list
    of collections. The generated Foxx app can either be downloaded as a zip file or
    be installed on the server. Starting with a new Foxx app has never been easier.

* fixed issue #1102: Aardvark: Layout bug in documents overview

  The documents overview was entirely destroyed in some situations on Firefox.
  We replaced the plugin we used there.

* fixed issue #1168: Aardvark: pagination buttons jumping

* fixed issue #1161: Aardvark: Click on Import JSON imports previously uploaded file

* removed configure options `--enable-all-in-one-v8`, `--enable-all-in-one-icu`,
  and `--enable-all-in-one-libev`.

* global internal rename to fix naming incompatibilities with JSON:

  Internal functions with names containing `array` have been renamed to `object`,
  internal functions with names containing `list` have been renamed to `array`.
  The renaming was mainly done in the C++ parts. The documentation has also been
  adjusted so that the correct JSON type names are used in most places.

  The change also led to the addition of a few function aliases in AQL:

  * `TO_LIST` now is an alias of the new `TO_ARRAY`
  * `IS_LIST` now is an alias of the new `IS_ARRAY`
  * `IS_DOCUMENT` now is an alias of the new `IS_OBJECT`

  The changed also renamed the option `mergeArrays` to `mergeObjects` for AQL
  data-modification query options and HTTP document modification API

* AQL: added optimizer rule "remove-filter-covered-by-index"

  This rule removes FilterNodes and CalculationNodes from an execution plan if the
  filter is already covered by a previous IndexRangeNode. Removing the CalculationNode
  and the FilterNode will speed up query execution because the query requires less
  computation.

* AQL: added optimizer rule "remove-sort-rand"

  This rule removes a `SORT RAND()` expression from a query and moves the random
  iteration into the appropriate `EnumerateCollectionNode`. This is more efficient
  than individually enumerating and then sorting randomly.

* AQL: range optimizations for IN and OR

  This change enables usage of indexes for several additional cases. Filters containing
  the `IN` operator can now make use of indexes, and multiple OR- or AND-combined filter
  conditions can now also use indexes if the filters are accessing the same indexed
  attribute.

  Here are a few examples of queries that can now use indexes but couldn't before:

    FOR doc IN collection
      FILTER doc.indexedAttribute == 1 || doc.indexedAttribute > 99
      RETURN doc

    FOR doc IN collection
      FILTER doc.indexedAttribute IN [ 3, 42 ] || doc.indexedAttribute > 99
      RETURN doc

    FOR doc IN collection
      FILTER (doc.indexedAttribute > 2 && doc.indexedAttribute < 10) ||
             (doc.indexedAttribute > 23 && doc.indexedAttribute < 42)
      RETURN doc

* fixed issue #500: AQL parentheses issue

  This change allows passing subqueries as AQL function parameters without using
  duplicate brackets (e.g. `FUNC(query)` instead of `FUNC((query))`

* added optional `COUNT` clause to AQL `COLLECT`

  This allows more efficient group count calculation queries, e.g.

      FOR doc IN collection
        COLLECT age = doc.age WITH COUNT INTO length
        RETURN { age: age, count: length }

  A count-only query is also possible:

      FOR doc IN collection
        COLLECT WITH COUNT INTO length
        RETURN length

* fixed missing makeDirectory when fetching a Foxx application from a zip file

* fixed issue #1134: Change the default endpoint to localhost

  This change will modify the IP address ArangoDB listens on to 127.0.0.1 by default.
  This will make new ArangoDB installations unaccessible from clients other than
  localhost unless changed. This is a security feature.

  To make ArangoDB accessible from any client, change the server's configuration
  (`--server.endpoint`) to either `tcp://0.0.0.0:8529` or the server's publicly
  visible IP address.

* deprecated `Repository#modelPrototype`. Use `Repository#model` instead.

* IMPORTANT CHANGE: by default, system collections are included in replication and all
  replication API return values. This will lead to user accounts and credentials
  data being replicated from master to slave servers. This may overwrite
  slave-specific database users.

  If this is undesired, the `_users` collection can be excluded from replication
  easily by setting the `includeSystem` attribute to `false` in the following commands:

  * replication.sync({ includeSystem: false });
  * replication.applier.properties({ includeSystem: false });

  This will exclude all system collections (including `_aqlfunctions`, `_graphs` etc.)
  from the initial synchronization and the continuous replication.

  If this is also undesired, it is also possible to specify a list of collections to
  exclude from the initial synchronization and the continuous replication using the
  `restrictCollections` attribute, e.g.:

      replication.applier.properties({
        includeSystem: true,
        restrictType: "exclude",
        restrictCollections: [ "_users", "_graphs", "foo" ]
      });

  The HTTP API methods for fetching the replication inventory and for dumping collections
  also support the `includeSystem` control flag via a URL parameter.

* removed DEPRECATED replication methods:
  * `replication.logger.start()`
  * `replication.logger.stop()`
  * `replication.logger.properties()`
  * HTTP PUT `/_api/replication/logger-start`
  * HTTP PUT `/_api/replication/logger-stop`
  * HTTP GET `/_api/replication/logger-config`
  * HTTP PUT `/_api/replication/logger-config`

* fixed issue #1174, which was due to locking problems in distributed
  AQL execution

* improved cluster locking for AQL avoiding deadlocks

* use DistributeNode for modifying queries with REPLACE and UPDATE, if
  possible


v2.3.6 (2015-XX-XX)
-------------------

* fixed AQL subquery optimization that produced wrong result when multiple subqueries
  directly followed each other and and a directly following `LET` statement did refer
  to any but the first subquery.


v2.3.5 (2015-01-16)
-------------------

* fixed intermittent 404 errors in Foxx apps after mounting or unmounting apps

* fixed issue #1200: Expansion operator results in "Cannot call method 'forEach' of null"

* fixed issue #1199: Cannot unlink root node of plan


v2.3.4 (2014-12-23)
-------------------

* fixed cerberus path for MyArangoDB


v2.3.3 (2014-12-17)
-------------------

* fixed error handling in instantiation of distributed AQL queries, this
  also fixes a bug in cluster startup with many servers

* issue #1185: parse non-fractional JSON numbers with exponent (e.g. `4e-261`)

* issue #1159: allow --server.request-timeout and --server.connect-timeout of 0


v2.3.2 (2014-12-09)
-------------------

* fixed issue #1177: Fix bug in the user app's storage

* fixed issue #1173: AQL Editor "Save current query" resets user password

* fixed missing makeDirectory when fetching a Foxx application from a zip file

* put in warning about default changed: fixed issue #1134: Change the default endpoint to localhost

* fixed issue #1163: invalid fullCount value returned from AQL

* fixed range operator precedence

* limit default maximum number of plans created by AQL optimizer to 256 (from 1024)

* make AQL optimizer not generate an extra plan if an index can be used, but modify
  existing plans in place

* fixed AQL cursor ttl (time-to-live) issue

  Any user-specified cursor ttl value was not honored since 2.3.0.

* fixed segfault in AQL query hash index setup with unknown shapes

* fixed memleaks

* added AQL optimizer rule for removing `INTO` from a `COLLECT` statement if not needed

* fixed issue #1131

  This change provides the `KEEP` clause for `COLLECT ... INTO`. The `KEEP` clause
  allows controlling which variables will be kept in the variable created by `INTO`.

* fixed issue #1147, must protect dispatcher ID for etcd

v2.3.1 (2014-11-28)
-------------------

* recreate password if missing during upgrade

* fixed issue #1126

* fixed non-working subquery index optimizations

* do not restrict summary of Foxx applications to 60 characters

* fixed display of "required" path parameters in Foxx application documentation

* added more optimizations of constants values in AQL FILTER conditions

* fixed invalid or-to-in optimization for FILTERs containing comparisons
  with boolean values

* fixed replication of `_graphs` collection

* added AQL list functions `PUSH`, `POP`, `UNSHIFT`, `SHIFT`, `REMOVE_VALUES`,
  `REMOVE_VALUE`, `REMOVE_NTH` and `APPEND`

* added AQL functions `CALL` and `APPLY` to dynamically call other functions

* fixed AQL optimizer cost estimation for LIMIT node

* prevent Foxx queues from permanently writing to the journal even when
  server is idle

* fixed AQL COLLECT statement with INTO clause, which copied more variables
  than v2.2 and thus lead to too much memory consumption.
  This deals with #1107.

* fixed AQL COLLECT statement, this concerned every COLLECT statement,
  only the first group had access to the values of the variables before
  the COLLECT statement. This deals with #1127.

* fixed some AQL internals, where sometimes too many items were
  fetched from upstream in the presence of a LIMIT clause. This should
  generally improve performance.


v2.3.0 (2014-11-18)
-------------------

* fixed syslog flags. `--log.syslog` is deprecated and setting it has no effect,
  `--log.facility` now works as described. Application name has been changed from
  `triagens` to `arangod`. It can be changed using `--log.application`. The syslog
  will only contain the actual log message. The datetime prefix is omitted.

* fixed deflate in SimpleHttpClient

* fixed issue #1104: edgeExamples broken or changed

* fixed issue #1103: Error while importing user queries

* fixed issue #1100: AQL: HAS() fails on doc[attribute_name]

* fixed issue #1098: runtime error when creating graph vertex

* hide system applications in **Applications** tab by default

  Display of system applications can be toggled by using the *system applications*
  toggle in the UI.

* added HTTP REST API for managing tasks (`/_api/tasks`)

* allow passing character lists as optional parameter to AQL functions `TRIM`,
  `LTRIM` and `RTRIM`

  These functions now support trimming using custom character lists. If no character
  lists are specified, all whitespace characters will be removed as previously:

      TRIM("  foobar\t \r\n ")         // "foobar"
      TRIM(";foo;bar;baz, ", "; ")     // "foo;bar;baz"

* added AQL string functions `LTRIM`, `RTRIM`, `FIND_FIRST`, `FIND_LAST`, `SPLIT`,
  `SUBSTITUTE`

* added AQL functions `ZIP`, `VALUES` and `PERCENTILE`

* made AQL functions `CONCAT` and `CONCAT_SEPARATOR` work with list arguments

* dynamically create extra dispatcher threads if required

* fixed issue #1097: schemas in the API docs no longer show required properties as optional


v2.3.0-beta2 (2014-11-08)
-------------------------

* front-end: new icons for uploading and downloading JSON documents into a collection

* front-end: fixed documents pagination css display error

* front-end: fixed flickering of the progress view

* front-end: fixed missing event for documents filter function

* front-end: jsoneditor: added CMD+Return (Mac) CTRL+Return (Linux/Win) shortkey for
  saving a document

* front-end: added information tooltip for uploading json documents.

* front-end: added database management view to the collapsed navigation menu

* front-end: added collection truncation feature

* fixed issue #1086: arangoimp: Odd errors if arguments are not given properly

* performance improvements for AQL queries that use JavaScript-based expressions
  internally

* added AQL geo functions `WITHIN_RECTANGLE` and `IS_IN_POLYGON`

* fixed non-working query results download in AQL editor of web interface

* removed debug print message in AQL editor query export routine

* fixed issue #1075: Aardvark: user name required even if auth is off #1075

  The fix for this prefills the username input field with the current user's
  account name if any and `root` (the default username) otherwise. Additionally,
  the tooltip text has been slightly adjusted.

* fixed issue #1069: Add 'raw' link to swagger ui so that the raw swagger
  json can easily be retrieved

  This adds a link to the Swagger API docs to an application's detail view in
  the **Applications** tab of the web interface. The link produces the Swagger
  JSON directly. If authentication is turned on, the link requires authentication,
  too.

* documentation updates


v2.3.0-beta1 (2014-11-01)
-------------------------

* added dedicated `NOT IN` operator for AQL

  Previously, a `NOT IN` was only achievable by writing a negated `IN` condition:

      FOR i IN ... FILTER ! (i IN [ 23, 42 ]) ...

  This can now alternatively be expressed more intuitively as follows:

      FOR i IN ... FILTER i NOT IN [ 23, 42 ] ...

* added alternative logical operator syntax for AQL

  Previously, the logical operators in AQL could only be written as:
  - `&&`: logical and
  - `||`: logical or
  - `!`: negation

  ArangoDB 2.3 introduces the alternative variants for these operators:
  - `AND`: logical and
  - `OR`: logical or
  - `NOT`: negation

  The new syntax is just an alternative to the old syntax, allowing easier
  migration from SQL. The old syntax is still fully supported and will be.

* improved output of `ArangoStatement.parse()` and POST `/_api/query`

  If an AQL query can be parsed without problems, The return value of
  `ArangoStatement.parse()` now contains an attribute `ast` with the abstract
  syntax tree of the query (before optimizations). Though this is an internal
  representation of the query and is subject to change, it can be used to inspect
  how ArangoDB interprets a given query.

* improved `ArangoStatement.explain()` and POST `/_api/explain`

  The commands for explaining AQL queries have been improved.

* added command-line option `--javascript.v8-contexts` to control the number of
  V8 contexts created in arangod.

  Previously, the number of V8 contexts was equal to the number of server threads
  (as specified by option `--server.threads`).

  However, it may be sensible to create different amounts of threads and V8
  contexts. If the option is not specified, the number of V8 contexts created
  will be equal to the number of server threads. Thus no change in configuration
  is required to keep the old behavior.

  If you are using the default config files or merge them with your local config
  files, please review if the default number of server threads is okay in your
  environment. Additionally you should verify that the number of V8 contexts
  created (as specified in option `--javascript.v8-contexts`) is okay.

* the number of server.threads specified is now the minimum of threads
  started. There are situation in which threads are waiting for results of
  distributed database servers. In this case the number of threads is
  dynamically increased.

* removed index type "bitarray"

  Bitarray indexes were only half-way documented and integrated in previous versions
  of ArangoDB so their benefit was limited. The support for bitarray indexes has
  thus been removed in ArangoDB 2.3. It is not possible to create indexes of type
  "bitarray" with ArangoDB 2.3.

  When a collection is opened that contains a bitarray index definition created
  with a previous version of ArangoDB, ArangoDB will ignore it and log the following
  warning:

      index type 'bitarray' is not supported in this version of ArangoDB and is ignored

  Future versions of ArangoDB may automatically remove such index definitions so the
  warnings will eventually disappear.

* removed internal "_admin/modules/flush" in order to fix requireApp

* added basic support for handling binary data in Foxx

  Requests with binary payload can be processed in Foxx applications by
  using the new method `res.rawBodyBuffer()`. This will return the unparsed request
  body as a Buffer object.

  There is now also the method `req.requestParts()` available in Foxx to retrieve
  the individual components of a multipart HTTP request.

  Buffer objects can now be used when setting the response body of any Foxx action.
  Additionally, `res.send()` has been added as a convenience method for returning
  strings, JSON objects or buffers from a Foxx action:

      res.send("<p>some HTML</p>");
      res.send({ success: true });
      res.send(new Buffer("some binary data"));

  The convenience method `res.sendFile()` can now be used to easily return the
  contents of a file from a Foxx action:

      res.sendFile(applicationContext.foxxFilename("image.png"));

  `fs.write` now accepts not only strings but also Buffer objects as second parameter:

      fs.write(filename, "some data");
      fs.write(filename, new Buffer("some binary data"));

  `fs.readBuffer` can be used to return the contents of a file in a Buffer object.

* improved performance of insertion into non-unique hash indexes significantly in case
  many duplicate keys are used in the index

* issue #1042: set time zone in log output

  the command-line option `--log.use-local-time` was added to print dates and times in
  the server-local timezone instead of UTC

* command-line options that require a boolean value now validate the
  value given on the command-line

  This prevents issues if no value is specified for an option that
  requires a boolean value. For example, the following command-line would
  have caused trouble in 2.2, because `--server.endpoint` would have been
  used as the value for the `--server.disable-authentication` options
  (which requires a boolean value):

      arangod --server.disable-authentication --server.endpoint tcp://127.0.0.1:8529 data

  In 2.3, running this command will fail with an error and requires to
  be modified to:

      arangod --server.disable-authentication true --server.endpoint tcp://127.0.0.1:8529 data

* improved performance of CSV import in arangoimp

* fixed issue #1027: Stack traces are off-by-one

* fixed issue #1026: Modules loaded in different files within the same app
  should refer to the same module

* fixed issue #1025: Traversal not as expected in undirected graph

* added a _relation function in the general-graph module.

  This deprecated _directedRelation and _undirectedRelation.
  ArangoDB does not offer any constraints for undirected edges
  which caused some confusion of users how undirected relations
  have to be handled. Relation now only supports directed relations
  and the user can actively simulate undirected relations.

* changed return value of Foxx.applicationContext#collectionName:

  Previously, the function could return invalid collection names because
  invalid characters were not replaced in the application name prefix, only
  in the collection name passed.

  Now, the function replaces invalid characters also in the application name
  prefix, which might to slightly different results for application names that
  contained any characters outside the ranges [a-z], [A-Z] and [0-9].

* prevent XSS in AQL editor and logs view

* integrated tutorial into ArangoShell and web interface

* added option `--backslash-escape` for arangoimp when running CSV file imports

* front-end: added download feature for (filtered) documents

* front-end: added download feature for the results of a user query

* front-end: added function to move documents to another collection

* front-end: added sort-by attribute to the documents filter

* front-end: added sorting feature to database, graph management and user management view.

* issue #989: front-end: Databases view not refreshing after deleting a database

* issue #991: front-end: Database search broken

* front-end: added infobox which shows more information about a document (_id, _rev, _key) or
  an edge (_id, _rev, _key, _from, _to). The from and to attributes are clickable and redirect
  to their document location.

* front-end: added edit-mode for deleting multiple documents at the same time.

* front-end: added delete button to the detailed document/edge view.

* front-end: added visual feedback for saving documents/edges inside the editor (error/success).

* front-end: added auto-focusing for the first input field in a modal.

* front-end: added validation for user input in a modal.

* front-end: user defined queries are now stored inside the database and are bound to the current
  user, instead of using the local storage functionality of the browsers. The outcome of this is
  that user defined queries are now independently usable from any device. Also queries can now be
  edited through the standard document editor of the front-end through the _users collection.

* front-end: added import and export functionality for user defined queries.

* front-end: added new keywords and functions to the aql-editor theme

* front-end: applied tile-style to the graph view

* front-end: now using the new graph api including multi-collection support

* front-end: foxx apps are now deletable

* front-end: foxx apps are now installable and updateable through github, if github is their
  origin.

* front-end: added foxx app version control. Multiple versions of a single foxx app are now
  installable and easy to manage and are also arranged in groups.

* front-end: the user-set filter of a collection is now stored until the user navigates to
  another collection.

* front-end: fetching and filtering of documents, statistics, and query operations are now
  handled with asynchronous ajax calls.

* front-end: added progress indicator if the front-end is waiting for a server operation.

* front-end: fixed wrong count of documents in the documents view of a collection.

* front-end: fixed unexpected styling of the manage db view and navigation.

* front-end: fixed wrong handling of select fields in a modal view.

* front-end: fixed wrong positioning of some tooltips.

* automatically call `toJSON` function of JavaScript objects (if present)
  when serializing them into database documents. This change allows
  storing JavaScript date objects in the database in a sensible manner.


v2.2.7 (2014-11-19)
-------------------

* fixed issue #998: Incorrect application URL for non-system Foxx apps

* fixed issue #1079: AQL editor: keyword WITH in UPDATE query is not highlighted

* fix memory leak in cluster nodes

* fixed registration of AQL user-defined functions in Web UI (JS shell)

* fixed error display in Web UI for certain errors
  (now error message is printed instead of 'undefined')

* fixed issue #1059: bug in js module console

* fixed issue #1056: "fs": zip functions fail with passwords

* fixed issue #1063: Docs: measuring unit of --wal.logfile-size?

* fixed issue #1062: Docs: typo in 14.2 Example data


v2.2.6 (2014-10-20)
-------------------

* fixed issue #972: Compilation Issue

* fixed issue #743: temporary directories are now unique and one can read
  off the tool that created them, if empty, they are removed atexit

* Highly improved performance of all AQL GRAPH_* functions.

* Orphan collections in general graphs can now be found via GRAPH_VERTICES
  if either "any" or no direction is defined

* Fixed documentation for AQL function GRAPH_NEIGHBORS.
  The option "vertexCollectionRestriction" is meant to filter the target
  vertices only, and should not filter the path.

* Fixed a bug in GRAPH_NEIGHBORS which enforced only empty results
  under certain conditions


v2.2.5 (2014-10-09)
-------------------

* fixed issue #961: allow non-JSON values in undocument request bodies

* fixed issue 1028: libicu is now statically linked

* fixed cached lookups of collections on the server, which may have caused spurious
  problems after collection rename operations


v2.2.4 (2014-10-01)
-------------------

* fixed accessing `_from` and `_to` attributes in `collection.byExample` and
  `collection.firstExample`

  These internal attributes were not handled properly in the mentioned functions, so
  searching for them did not always produce documents

* fixed issue #1030: arangoimp 2.2.3 crashing, not logging on large Windows CSV file

* fixed issue #1025: Traversal not as expected in undirected graph

* fixed issue #1020

  This requires re-introducing the startup option `--database.force-sync-properties`.

  This option can again be used to force fsyncs of collection, index and database properties
  stored as JSON strings on disk in files named `parameter.json`. Syncing these files after
  a write may be necessary if the underlying storage does not sync file contents by itself
  in a "sensible" amount of time after a file has been written and closed.

  The default value is `true` so collection, index and database properties will always be
  synced to disk immediately. This affects creating, renaming and dropping collections as
  well as creating and dropping databases and indexes. Each of these operations will perform
  an additional fsync on the `parameter.json` file if the option is set to `true`.

  It might be sensible to set this option to `false` for workloads that create and drop a
  lot of collections (e.g. test runs).

  Document operations such as creating, updating and dropping documents are not affected
  by this option.

* fixed issue #1016: AQL editor bug

* fixed issue #1014: WITHIN function returns wrong distance

* fixed AQL shortest path calculation in function `GRAPH_SHORTEST_PATH` to return
  complete vertex objects instead of just vertex ids

* allow changing of attributes of documents stored in server-side JavaScript variables

  Previously, the following did not work:

      var doc = db.collection.document(key);
      doc._key = "abc"; // overwriting internal attributes not supported
      doc.value = 123;  // overwriting existing attributes not supported

  Now, modifying documents stored in server-side variables (e.g. `doc` in the above case)
  is supported. Modifying the variables will not update the documents in the database,
  but will modify the JavaScript object (which can be written back to the database using
  `db.collection.update` or `db.collection.replace`)

* fixed issue #997: arangoimp apparently doesn't support files >2gig on Windows

  large file support (requires using `_stat64` instead of `stat`) is now supported on
  Windows


v2.2.3 (2014-09-02)
-------------------

* added `around` for Foxx controller

* added `type` option for HTTP API `GET /_api/document?collection=...`

  This allows controlling the type of results to be returned. By default, paths to
  documents will be returned, e.g.

      [
        `/_api/document/test/mykey1`,
        `/_api/document/test/mykey2`,
        ...
      ]

  To return a list of document ids instead of paths, the `type` URL parameter can be
  set to `id`:

      [
        `test/mykey1`,
        `test/mykey2`,
        ...
      ]

  To return a list of document keys only, the `type` URL parameter can be set to `key`:

      [
        `mykey1`,
        `mykey2`,
        ...
      ]


* properly capitalize HTTP response header field names in case the `x-arango-async`
  HTTP header was used in a request.

* fixed several documentation issues

* speedup for several general-graph functions, AQL functions starting with `GRAPH_`
  and traversals


v2.2.2 (2014-08-08)
-------------------

* allow storing non-reserved attribute names starting with an underscore

  Previous versions of ArangoDB parsed away all attribute names that started with an
  underscore (e.g. `_test', '_foo', `_bar`) on all levels of a document (root level
  and sub-attribute levels). While this behavior was documented, it was unintuitive and
  prevented storing documents inside other documents, e.g.:

      {
        "_key" : "foo",
        "_type" : "mydoc",
        "references" : [
          {
            "_key" : "something",
            "_rev" : "...",
            "value" : 1
          },
          {
            "_key" : "something else",
            "_rev" : "...",
            "value" : 2
          }
        ]
      }

  In the above example, previous versions of ArangoDB removed all attributes and
  sub-attributes that started with underscores, meaning the embedded documents would lose
  some of their attributes. 2.2.2 should preserve such attributes, and will also allow
  storing user-defined attribute names on the top-level even if they start with underscores
  (such as `_type` in the above example).

* fix conversion of JavaScript String, Number and Boolean objects to JSON.

  Objects created in JavaScript using `new Number(...)`, `new String(...)`, or
  `new Boolean(...)` were not converted to JSON correctly.

* fixed a race condition on task registration (i.e. `require("org/arangodb/tasks").register()`)

  this race condition led to undefined behavior when a just-created task with no offset and
  no period was instantly executed and deleted by the task scheduler, before the `register`
  function returned to the caller.

* changed run-tests.sh to execute all suitable tests.

* switch to new version of gyp

* fixed upgrade button


v2.2.1 (2014-07-24)
-------------------

* fixed hanging write-ahead log recovery for certain cases that involved dropping
  databases

* fixed issue with --check-version: when creating a new database the check failed

* issue #947 Foxx applicationContext missing some properties

* fixed issue with --check-version: when creating a new database the check failed

* added startup option `--wal.suppress-shape-information`

  Setting this option to `true` will reduce memory and disk space usage and require
  less CPU time when modifying documents or edges. It should therefore be turned on
  for standalone ArangoDB servers. However, for servers that are used as replication
  masters, setting this option to `true` will effectively disable the usage of the
  write-ahead log for replication, so it should be set to `false` for any replication
  master servers.

  The default value for this option is `false`.

* added optional `ttl` attribute to specify result cursor expiration for HTTP API method
  `POST /_api/cursor`

  The `ttl` attribute can be used to prevent cursor results from timing out too early.

* issue #947: Foxx applicationContext missing some properties

* (reported by Christian Neubauer):

  The problem was that in Google's V8, signed and unsigned chars are not always declared cleanly.
  so we need to force v8 to compile with forced signed chars which is done by the Flag:
    -fsigned-char
  at least it is enough to follow the instructions of compiling arango on rasperry
  and add "CFLAGS='-fsigned-char'" to the make command of V8 and remove the armv7=0

* Fixed a bug with the replication client. In the case of single document
  transactions the collection was not write locked.


v2.2.0 (2014-07-10)
-------------------

* The replication methods `logger.start`, `logger.stop` and `logger.properties` are
  no-ops in ArangoDB 2.2 as there is no separate replication logger anymore. Data changes
  are logged into the write-ahead log in ArangoDB 2.2, and not separately by the
  replication logger. The replication logger object is still there in ArangoDB 2.2 to
  ensure backwards-compatibility, however, logging cannot be started, stopped or
  configured anymore. Using any of these methods will do nothing.

  This also affects the following HTTP API methods:
  - `PUT /_api/replication/logger-start`
  - `PUT /_api/replication/logger-stop`
  - `GET /_api/replication/logger-config`
  - `PUT /_api/replication/logger-config`

  Using any of these methods is discouraged from now on as they will be removed in
  future versions of ArangoDB.

* INCOMPATIBLE CHANGE: replication of transactions has changed. Previously, transactions
  were logged on a master in one big block and shipped to a slave in one block, too.
  Now transactions will be logged and replicated as separate entries, allowing transactions
  to be bigger and also ensure replication progress.

  This change also affects the behavior of the `stop` method of the replication applier.
  If the replication applier is now stopped manually using the `stop` method and later
  restarted using the `start` method, any transactions that were unfinished at the
  point of stopping will be aborted on a slave, even if they later commit on the master.

  In ArangoDB 2.2, stopping the replication applier manually should be avoided unless the
  goal is to stop replication permanently or to do a full resync with the master anyway.
  If the replication applier still must be stopped, it should be made sure that the
  slave has fetched and applied all pending operations from a master, and that no
  extra transactions are started on the master before the `stop` command on the slave
  is executed.

  Replication of transactions in ArangoDB 2.2 might also lock the involved collections on
  the slave while a transaction is either committed or aborted on the master and the
  change has been replicated to the slave. This change in behavior may be important for
  slave servers that are used for read-scaling. In order to avoid long lasting collection
  locks on the slave, transactions should be kept small.

  The `_replication` system collection is not used anymore in ArangoDB 2.2 and its usage is
  discouraged.

* INCOMPATIBLE CHANGE: the figures reported by the `collection.figures` method
  now only reflect documents and data contained in the journals and datafiles of
  collections. Documents or deletions contained only in the write-ahead log will
  not influence collection figures until the write-ahead log garbage collection
  kicks in. The figures for a collection might therefore underreport the total
  resource usage of a collection.

  Additionally, the attributes `lastTick` and `uncollectedLogfileEntries` have been
  added to the result of the `figures` operation and the HTTP API method
  `PUT /_api/collection/figures`

* added `insert` method as an alias for `save`. Documents can now be inserted into
  a collection using either method:

      db.test.save({ foo: "bar" });
      db.test.insert({ foo: "bar" });

* added support for data-modification AQL queries

* added AQL keywords `INSERT`, `UPDATE`, `REPLACE` and `REMOVE` (and `WITH`) to
  support data-modification AQL queries.

  Unquoted usage of these keywords for attribute names in AQL queries will likely
  fail in ArangoDB 2.2. If any such attribute name needs to be used in a query, it
  should be enclosed in backticks to indicate the usage of a literal attribute
  name.

  For example, the following query will fail in ArangoDB 2.2 with a parse error:

      FOR i IN foo RETURN i.remove

  and needs to be rewritten like this:

      FOR i IN foo RETURN i.`remove`

* disallow storing of JavaScript objects that contain JavaScript native objects
  of type `Date`, `Function`, `RegExp` or `External`, e.g.

      db.test.save({ foo: /bar/ });
      db.test.save({ foo: new Date() });

  will now print

      Error: <data> cannot be converted into JSON shape: could not shape document

  Previously, objects of these types were silently converted into an empty object
  (i.e. `{ }`).

  To store such objects in a collection, explicitly convert them into strings
  like this:

      db.test.save({ foo: String(/bar/) });
      db.test.save({ foo: String(new Date()) });

* The replication methods `logger.start`, `logger.stop` and `logger.properties` are
  no-ops in ArangoDB 2.2 as there is no separate replication logger anymore. Data changes
  are logged into the write-ahead log in ArangoDB 2.2, and not separately by the
  replication logger. The replication logger object is still there in ArangoDB 2.2 to
  ensure backwards-compatibility, however, logging cannot be started, stopped or
  configured anymore. Using any of these methods will do nothing.

  This also affects the following HTTP API methods:
  - `PUT /_api/replication/logger-start`
  - `PUT /_api/replication/logger-stop`
  - `GET /_api/replication/logger-config`
  - `PUT /_api/replication/logger-config`

  Using any of these methods is discouraged from now on as they will be removed in
  future versions of ArangoDB.

* INCOMPATIBLE CHANGE: replication of transactions has changed. Previously, transactions
  were logged on a master in one big block and shipped to a slave in one block, too.
  Now transactions will be logged and replicated as separate entries, allowing transactions
  to be bigger and also ensure replication progress.

  This change also affects the behavior of the `stop` method of the replication applier.
  If the replication applier is now stopped manually using the `stop` method and later
  restarted using the `start` method, any transactions that were unfinished at the
  point of stopping will be aborted on a slave, even if they later commit on the master.

  In ArangoDB 2.2, stopping the replication applier manually should be avoided unless the
  goal is to stop replication permanently or to do a full resync with the master anyway.
  If the replication applier still must be stopped, it should be made sure that the
  slave has fetched and applied all pending operations from a master, and that no
  extra transactions are started on the master before the `stop` command on the slave
  is executed.

  Replication of transactions in ArangoDB 2.2 might also lock the involved collections on
  the slave while a transaction is either committed or aborted on the master and the
  change has been replicated to the slave. This change in behavior may be important for
  slave servers that are used for read-scaling. In order to avoid long lasting collection
  locks on the slave, transactions should be kept small.

  The `_replication` system collection is not used anymore in ArangoDB 2.2 and its usage is
  discouraged.

* INCOMPATIBLE CHANGE: the figures reported by the `collection.figures` method
  now only reflect documents and data contained in the journals and datafiles of
  collections. Documents or deletions contained only in the write-ahead log will
  not influence collection figures until the write-ahead log garbage collection
  kicks in. The figures for a collection might therefore underreport the total
  resource usage of a collection.

  Additionally, the attributes `lastTick` and `uncollectedLogfileEntries` have been
  added to the result of the `figures` operation and the HTTP API method
  `PUT /_api/collection/figures`

* added `insert` method as an alias for `save`. Documents can now be inserted into
  a collection using either method:

      db.test.save({ foo: "bar" });
      db.test.insert({ foo: "bar" });

* added support for data-modification AQL queries

* added AQL keywords `INSERT`, `UPDATE`, `REPLACE` and `REMOVE` (and `WITH`) to
  support data-modification AQL queries.

  Unquoted usage of these keywords for attribute names in AQL queries will likely
  fail in ArangoDB 2.2. If any such attribute name needs to be used in a query, it
  should be enclosed in backticks to indicate the usage of a literal attribute
  name.

  For example, the following query will fail in ArangoDB 2.2 with a parse error:

      FOR i IN foo RETURN i.remove

  and needs to be rewritten like this:

      FOR i IN foo RETURN i.`remove`

* disallow storing of JavaScript objects that contain JavaScript native objects
  of type `Date`, `Function`, `RegExp` or `External`, e.g.

      db.test.save({ foo: /bar/ });
      db.test.save({ foo: new Date() });

  will now print

      Error: <data> cannot be converted into JSON shape: could not shape document

  Previously, objects of these types were silently converted into an empty object
  (i.e. `{ }`).

  To store such objects in a collection, explicitly convert them into strings
  like this:

      db.test.save({ foo: String(/bar/) });
      db.test.save({ foo: String(new Date()) });

* honor startup option `--server.disable-statistics` when deciding whether or not
  to start periodic statistics collection jobs

  Previously, the statistics collection jobs were started even if the server was
  started with the `--server.disable-statistics` flag being set to `true`

* removed startup option `--random.no-seed`

  This option had no effect in previous versions of ArangoDB and was thus removed.

* removed startup option `--database.remove-on-drop`

  This option was used for debugging only.

* removed startup option `--database.force-sync-properties`

  This option is now superfluous as collection properties are now stored in the
  write-ahead log.

* introduced write-ahead log

  All write operations in an ArangoDB server instance are automatically logged
  to the server's write-ahead log. The write-ahead log is a set of append-only
  logfiles, and it is used in case of a crash recovery and for replication.
  Data from the write-ahead log will eventually be moved into the journals or
  datafiles of collections, allowing the server to remove older write-ahead log
  logfiles. Figures of collections will be updated when data are moved from the
  write-ahead log into the journals or datafiles of collections.

  Cross-collection transactions in ArangoDB should benefit considerably by this
  change, as less writes than in previous versions are required to ensure the data
  of multiple collections are atomically and durably committed. All data-modifying
  operations inside transactions (insert, update, remove) will write their
  operations into the write-ahead log directly, making transactions with multiple
  operations also require less physical memory than in previous versions of ArangoDB,
  that required all transaction data to fit into RAM.

  The `_trx` system collection is not used anymore in ArangoDB 2.2 and its usage is
  discouraged.

  The data in the write-ahead log can also be used in the replication context.
  The `_replication` collection that was used in previous versions of ArangoDB to
  store all changes on the server is not used anymore in ArangoDB 2.2. Instead,
  slaves can read from a master's write-ahead log to get informed about most
  recent changes. This removes the need to store data-modifying operations in
  both the actual place and the `_replication` collection.

* removed startup option `--server.disable-replication-logger`

  This option is superfluous in ArangoDB 2.2. There is no dedicated replication
  logger in ArangoDB 2.2. There is now always the write-ahead log, and it is also
  used as the server's replication log. Specifying the startup option
  `--server.disable-replication-logger` will do nothing in ArangoDB 2.2, but the
  option should not be used anymore as it might be removed in a future version.

* changed behavior of replication logger

  There is no dedicated replication logger in ArangoDB 2.2 as there is the
  write-ahead log now. The existing APIs for starting and stopping the replication
  logger still exist in ArangoDB 2.2 for downwards-compatibility, but calling
  the start or stop operations are no-ops in ArangoDB 2.2. When querying the
  replication logger status via the API, the server will always report that the
  replication logger is running. Configuring the replication logger is a no-op
  in ArangoDB 2.2, too. Changing the replication logger configuration has no
  effect. Instead, the write-ahead log configuration can be changed.

* removed MRuby integration for arangod

  ArangoDB had an experimental MRuby integration in some of the publish builds.
  This wasn't continuously developed, and so it has been removed in ArangoDB 2.2.

  This change has led to the following startup options being superfluous:

  - `--ruby.gc-interval`
  - `--ruby.action-directory`
  - `--ruby.modules-path`
  - `--ruby.startup-directory`

  Specifying these startup options will do nothing in ArangoDB 2.2, but the
  options should be avoided from now on as they might be removed in future versions.

* reclaim index memory when last document in collection is deleted

  Previously, deleting documents from a collection did not lead to index sizes being
  reduced. Instead, the already allocated index memory was re-used when a collection
  was refilled.

  Now, index memory for primary indexes and hash indexes is reclaimed instantly when
  the last document from a collection is removed.

* inlined and optimized functions in hash indexes

* added AQL TRANSLATE function

  This function can be used to perform lookups from static lists, e.g.

      LET countryNames = { US: "United States", UK: "United Kingdom", FR: "France" }
      RETURN TRANSLATE("FR", countryNames)

* fixed datafile debugger

* fixed check-version for empty directory

* moved try/catch block to the top of routing chain

* added mountedApp function for foxx-manager

* fixed issue #883: arango 2.1 - when starting multi-machine cluster, UI web
  does not change to cluster overview

* fixed dfdb: should not start any other V8 threads

* cleanup of version-check, added module org/arangodb/database-version,
  added --check-version option

* fixed issue #881: [2.1.0] Bombarded (every 10 sec or so) with
  "WARNING format string is corrupt" when in non-system DB Dashboard

* specialized primary index implementation to allow faster hash table
  rebuilding and reduce lookups in datafiles for the actual value of `_key`.

* issue #862: added `--overwrite` option to arangoimp

* removed number of property lookups for documents during AQL queries that
  access documents

* prevent buffering of long print results in arangosh's and arangod's print
  command

  this change will emit buffered intermediate print results and discard the
  output buffer to quickly deliver print results to the user, and to prevent
  constructing very large buffers for large results

* removed sorting of attribute names for use in a collection's shaper

  sorting attribute names was done on document insert to keep attributes
  of a collection in sorted order for faster comparisons. The sort order
  of attributes was only used in one particular and unlikely case, so it
  was removed. Collections with many different attribute names should
  benefit from this change by faster inserts and slightly less memory usage.

* fixed a bug in arangodump which got the collection name in _from and _to
  attributes of edges wrong (all were "_unknown")

* fixed a bug in arangorestore which did not recognize wrong _from and _to
  attributes of edges

* improved error detection and reporting in arangorestore


v2.1.1 (2014-06-06)
-------------------

* fixed dfdb: should not start any other V8 threads

* signature for collection functions was modified

  The basic change was the substitution of the input parameter of the
  function by an generic options object which can contain multiple
  option parameter of the function.
  Following functions were modified
  remove
  removeBySample
  replace
  replaceBySample
  update
  updateBySample

  Old signature is yet supported but it will be removed in future versions

v2.1.0 (2014-05-29)
-------------------

* implemented upgrade procedure for clusters

* fixed communication issue with agency which prevented reconnect
  after an agent failure

* fixed cluster dashboard in the case that one but not all servers
  in the cluster are down

* fixed a bug with coordinators creating local database objects
  in the wrong order (_system needs to be done first)

* improved cluster dashboard


v2.1.0-rc2 (2014-05-25)
-----------------------

* fixed issue #864: Inconsistent behavior of AQL REVERSE(list) function


v2.1.0-rc1 (XXXX-XX-XX)
-----------------------

* added server-side periodic task management functions:

  - require("org/arangodb/tasks").register(): registers a periodic task
  - require("org/arangodb/tasks").unregister(): unregisters and removes a
    periodic task
  - require("org/arangodb/tasks").get(): retrieves a specific tasks or all
    existing tasks

  the previous undocumented function `internal.definePeriodic` is now
  deprecated and will be removed in a future release.

* decrease the size of some seldom used system collections on creation.

  This will make these collections use less disk space and mapped memory.

* added AQL date functions

* added AQL FLATTEN() list function

* added index memory statistics to `db.<collection>.figures()` function

  The `figures` function will now return a sub-document `indexes`, which lists
  the number of indexes in the `count` sub-attribute, and the total memory
  usage of the indexes in bytes in the `size` sub-attribute.

* added AQL CURRENT_DATABASE() function

  This function returns the current database's name.

* added AQL CURRENT_USER() function

  This function returns the current user from an AQL query. The current user is the
  username that was specified in the `Authorization` HTTP header of the request. If
  authentication is turned off or the query was executed outside a request context,
  the function will return `null`.

* fixed issue #796: Searching with newline chars broken?

  fixed slightly different handling of backslash escape characters in a few
  AQL functions. Now handling of escape sequences should be consistent, and
  searching for newline characters should work the same everywhere

* added OpenSSL version check for configure

  It will report all OpenSSL versions < 1.0.1g as being too old.
  `configure` will only complain about an outdated OpenSSL version but not stop.

* require C++ compiler support (requires g++ 4.8, clang++ 3.4 or Visual Studio 13)

* less string copying returning JSONified documents from ArangoDB, e.g. via
  HTTP GET `/_api/document/<collection>/<document>`

* issue #798: Lower case http headers from arango

  This change allows returning capitalized HTTP headers, e.g.
  `Content-Length` instead of `content-length`.
  The HTTP spec says that headers are case-insensitive, but
  in fact several clients rely on a specific case in response
  headers.
  This change will capitalize HTTP headers if the `X-Arango-Version`
  request header is sent by the client and contains a value of at
  least `20100` (for version 2.1). The default value for the
  compatibility can also be set at server start, using the
  `--server.default-api-compatibility` option.

* simplified usage of `db._createStatement()`

  Previously, the function could not be called with a query string parameter as
  follows:

      db._createStatement(queryString);

  Calling it as above resulted in an error because the function expected an
  object as its parameter. From now on, it's possible to call the function with
  just the query string.

* make ArangoDB not send back a `WWW-Authenticate` header to a client in case the
  client sends the `X-Omit-WWW-Authenticate` HTTP header.

  This is done to prevent browsers from showing their built-in HTTP authentication
  dialog for AJAX requests that require authentication.
  ArangoDB will still return an HTTP 401 (Unauthorized) if the request doesn't
  contain valid credentials, but it will omit the `WWW-Authenticate` header,
  allowing clients to bypass the browser's authentication dialog.

* added REST API method HTTP GET `/_api/job/job-id` to query the status of an
  async job without potentially fetching it from the list of done jobs

* fixed non-intuitive behavior in jobs API: previously, querying the status
  of an async job via the API HTTP PUT `/_api/job/job-id` removed a currently
  executing async job from the list of queryable jobs on the server.
  Now, when querying the result of an async job that is still executing,
  the job is kept in the list of queryable jobs so its result can be fetched
  by a subsequent request.

* use a new data structure for the edge index of an edge collection. This
  improves the performance for the creation of the edge index and in
  particular speeds up removal of edges in graphs. Note however that
  this change might change the order in which edges starting at
  or ending in a vertex are returned. However, this order was never
  guaranteed anyway and it is not sensible to guarantee any particular
  order.

* provide a size hint to edge and hash indexes when initially filling them
  this will lead to less re-allocations when populating these indexes

  this may speed up building indexes when opening an existing collection

* don't requeue identical context methods in V8 threads in case a method is
  already registered

* removed arangod command line option `--database.remove-on-compacted`

* export the sort attribute for graph traversals to the HTTP interface

* add support for arangodump/arangorestore for clusters


v2.0.8 (XXXX-XX-XX)
-------------------

* fixed too-busy iteration over skiplists

  Even when a skiplist query was restricted by a limit clause, the skiplist
  index was queried without the limit. this led to slower-than-necessary
  execution times.

* fixed timeout overflows on 32 bit systems

  this bug has led to problems when select was called with a high timeout
  value (2000+ seconds) on 32bit systems that don't have a forgiving select
  implementation. when the call was made on these systems, select failed
  so no data would be read or sent over the connection

  this might have affected some cluster-internal operations.

* fixed ETCD issues on 32 bit systems

  ETCD was non-functional on 32 bit systems at all. The first call to the
  watch API crashed it. This was because atomic operations worked on data
  structures that were not properly aligned on 32 bit systems.

* fixed issue #848: db.someEdgeCollection.inEdge does not return correct
  value when called the 2nd time after a .save to the edge collection


v2.0.7 (2014-05-05)
-------------------

* issue #839: Foxx Manager missing "unfetch"

* fixed a race condition at startup

  this fixes undefined behavior in case the logger was involved directly at
  startup, before the logger initialization code was called. This should have
  occurred only for code that was executed before the invocation of main(),
  e.g. during ctor calls of statically defined objects.


v2.0.6 (2014-04-22)
-------------------

* fixed issue #835: arangosh doesn't show correct database name



v2.0.5 (2014-04-21)
-------------------

* Fixed a caching problem in IE JS Shell

* added cancelation for async jobs

* upgraded to new gyp for V8

* new Windows installer


v2.0.4 (2014-04-14)
-------------------

* fixed cluster authentication front-end issues for Firefox and IE, there are
  still problems with Chrome


v2.0.3 (2014-04-14)
-------------------

* fixed AQL optimizer bug

* fixed front-end issues

* added password change dialog


v2.0.2 (2014-04-06)
-------------------

* during cluster startup, do not log (somewhat expected) connection errors with
  log level error, but with log level info

* fixed dashboard modals

* fixed connection check for cluster planning front end: firefox does
  not support async:false

* document how to persist a cluster plan in order to relaunch an existing
  cluster later


v2.0.1 (2014-03-31)
-------------------

* make ArangoDB not send back a `WWW-Authenticate` header to a client in case the
  client sends the `X-Omit-WWW-Authenticate` HTTP header.

  This is done to prevent browsers from showing their built-in HTTP authentication
  dialog for AJAX requests that require authentication.
  ArangoDB will still return an HTTP 401 (Unauthorized) if the request doesn't
  contain valid credentials, but it will omit the `WWW-Authenticate` header,
  allowing clients to bypass the browser's authentication dialog.

* fixed isses in arango-dfdb:

  the dfdb was not able to unload certain system collections, so these couldn't be
  inspected with the dfdb sometimes. Additionally, it did not truncate corrupt
  markers from datafiles under some circumstances

* added `changePassword` attribute for users

* fixed non-working "save" button in collection edit view of web interface
  clicking the save button did nothing. one had to press enter in one of the input
  fields to send modified form data

* fixed V8 compile error on MacOS X

* prevent `body length: -9223372036854775808` being logged in development mode for
  some Foxx HTTP responses

* fixed several bugs in web interface dashboard

* fixed issue #783: coffee script not working in manifest file

* fixed issue #783: coffee script not working in manifest file

* fixed issue #781: Cant save current query from AQL editor ui

* bumped version in `X-Arango-Version` compatibility header sent by arangosh and other
  client tools from `1.5` to `2.0`.

* fixed startup options for arango-dfdb, added details option for arango-dfdb

* fixed display of missing error messages and codes in arangosh

* when creating a collection via the web interface, the collection type was always
  "document", regardless of the user's choice


v2.0.0 (2014-03-10)
-------------------

* first 2.0 release


v2.0.0-rc2 (2014-03-07)
-----------------------

* fixed cluster authorization


v2.0.0-rc1 (2014-02-28)
-----------------------

* added sharding :-)

* added collection._dbName attribute to query the name of the database from a collection

  more detailed documentation on the sharding and cluster features can be found in the user
  manual, section **Sharding**

* INCOMPATIBLE CHANGE: using complex values in AQL filter conditions with operators other
  than equality (e.g. >=, >, <=, <) will disable usage of skiplist indexes for filter
  evaluation.

  For example, the following queries will be affected by change:

      FOR doc IN docs FILTER doc.value < { foo: "bar" } RETURN doc
      FOR doc IN docs FILTER doc.value >= [ 1, 2, 3 ] RETURN doc

  The following queries will not be affected by the change:

      FOR doc IN docs FILTER doc.value == 1 RETURN doc
      FOR doc IN docs FILTER doc.value == "foo" RETURN doc
      FOR doc IN docs FILTER doc.value == [ 1, 2, 3 ] RETURN doc
      FOR doc IN docs FILTER doc.value == { foo: "bar" } RETURN doc

* INCOMPATIBLE CHANGE: removed undocumented method `collection.saveOrReplace`

  this feature was never advertised nor documented nor tested.

* INCOMPATIBLE CHANGE: removed undocumented REST API method `/_api/simple/BY-EXAMPLE-HASH`

  this feature was never advertised nor documented nor tested.

* added explicit startup parameter `--server.reuse-address`

  This flag can be used to control whether sockets should be acquired with the SO_REUSEADDR
  flag.

  Regardless of this setting, sockets on Windows are always acquired using the
  SO_EXCLUSIVEADDRUSE flag.

* removed undocumented REST API method GET `/_admin/database-name`

* added user validation API at POST `/_api/user/<username>`

* slightly improved users management API in `/_api/user`:

  Previously, when creating a new user via HTTP POST, the username needed to be
  passed in an attribute `username`. When users were returned via this API,
  the usernames were returned in an attribute named `user`. This was slightly
  confusing and was changed in 2.0 as follows:

  - when adding a user via HTTP POST, the username can be specified in an attribute
  `user`. If this attribute is not used, the API will look into the attribute `username`
  as before and use that value.
  - when users are returned via HTTP GET, the usernames are still returned in an
    attribute `user`.

  This change should be fully downwards-compatible with the previous version of the API.

* added AQL SLICE function to extract slices from lists

* made module loader more node compatible

* the startup option `--javascript.package-path` for arangosh is now deprecated and does
  nothing. Using it will not cause an error, but the option is ignored.

* added coffee script support

* Several UI improvements.

* Exchanged icons in the graphviewer toolbar

* always start networking and HTTP listeners when starting the server (even in
  console mode)

* allow vertex and edge filtering with user-defined functions in TRAVERSAL,
  TRAVERSAL_TREE and SHORTEST_PATH AQL functions:

      // using user-defined AQL functions for edge and vertex filtering
      RETURN TRAVERSAL(friends, friendrelations, "friends/john", "outbound", {
        followEdges: "myfunctions::checkedge",
        filterVertices: "myfunctions::checkvertex"
      })

      // using the following custom filter functions
      var aqlfunctions = require("org/arangodb/aql/functions");
      aqlfunctions.register("myfunctions::checkedge", function (config, vertex, edge, path) {
        return (edge.type !== 'dislikes'); // don't follow these edges
      }, false);

      aqlfunctions.register("myfunctions::checkvertex", function (config, vertex, path) {
        if (vertex.isDeleted || ! vertex.isActive) {
          return [ "prune", "exclude" ]; // exclude these and don't follow them
        }
        return [ ]; // include everything else
      }, false);

* fail if invalid `strategy`, `order` or `itemOrder` attribute values
  are passed to the AQL TRAVERSAL function. Omitting these attributes
  is not considered an error, but specifying an invalid value for any
  of these attributes will make an AQL query fail.

* issue #751: Create database through API should return HTTP status code 201

  By default, the server now returns HTTP 201 (created) when creating a new
  database successfully. To keep compatibility with older ArangoDB versions, the
  startup parameter `--server.default-api-compatibility` can be set to a value
  of `10400` to indicate API compatibility with ArangoDB 1.4. The compatibility
  can also be enforced by setting the `X-Arango-Version` HTTP header in a
  client request to this API on a per-request basis.

* allow direct access from the `db` object to collections whose names start
  with an underscore (e.g. db._users).

  Previously, access to such collections via the `db` object was possible from
  arangosh, but not from arangod (and thus Foxx and actions). The only way
  to access such collections from these places was via the `db._collection(<name>)`
  workaround.

* allow `\n` (as well as `\r\n`) as line terminator in batch requests sent to
  `/_api/batch` HTTP API.

* use `--data-binary` instead of `--data` parameter in generated cURL examples

* issue #703: Also show path of logfile for fm.config()

* issue #675: Dropping a collection used in "graph" module breaks the graph

* added "static" Graph.drop() method for graphs API

* fixed issue #695: arangosh server.password error

* use pretty-printing in `--console` mode by default

* simplified ArangoDB startup options

  Some startup options are now superfluous or their usage is simplified. The
  following options have been changed:

  * `--javascript.modules-path`: this option has been removed. The modules paths
    are determined by arangod and arangosh automatically based on the value of
    `--javascript.startup-directory`.

    If the option is set on startup, it is ignored so startup will not abort with
    an error `unrecognized option`.

  * `--javascript.action-directory`: this option has been removed. The actions
    directory is determined by arangod automatically based on the value of
    `--javascript.startup-directory`.

    If the option is set on startup, it is ignored so startup will not abort with
    an error `unrecognized option`.

  * `--javascript.package-path`: this option is still available but it is not
    required anymore to set the standard package paths (e.g. `js/npm`). arangod
    will automatically use this standard package path regardless of whether it
    was specified via the options.

    It is possible to use this option to add additional package paths to the
    standard value.

  Configuration files included with arangod are adjusted accordingly.

* layout of the graphs tab adapted to better fit with the other tabs

* database selection is moved to the bottom right corner of the web interface

* removed priority queue index type

  this feature was never advertised nor documented nor tested.

* display internal attributes in document source view of web interface

* removed separate shape collections

  When upgrading to ArangoDB 2.0, existing collections will be converted to include
  shapes and attribute markers in the datafiles instead of using separate files for
  shapes.

  When a collection is converted, existing shapes from the SHAPES directory will
  be written to a new datafile in the collection directory, and the SHAPES directory
  will be removed afterwards.

  This saves up to 2 MB of memory and disk space for each collection
  (savings are higher, the less different shapes there are in a collection).
  Additionally, one less file descriptor per opened collection will be used.

  When creating a new collection, the amount of sync calls may be reduced. The same
  may be true for documents with yet-unknown shapes. This may help performance
  in these cases.

* added AQL functions `NTH` and `POSITION`

* added signal handler for arangosh to save last command in more cases

* added extra prompt placeholders for arangosh:
  - `%e`: current endpoint
  - `%u`: current user

* added arangosh option `--javascript.gc-interval` to control amount of
  garbage collection performed by arangosh

* fixed issue #651: Allow addEdge() to take vertex ids in the JS library

* removed command-line option `--log.format`

  In previous versions, this option did not have an effect for most log messages, so
  it got removed.

* removed C++ logger implementation

  Logging inside ArangoDB is now done using the LOG_XXX() macros. The LOGGER_XXX()
  macros are gone.

* added collection status "loading"


v1.4.16 (XXXX-XX-XX)
--------------------

* fixed too eager datafile deletion

  this issue could have caused a crash when the compaction had marked datafiles as obsolete
  and they were removed while "old" temporary query results still pointed to the old datafile
  positions

* fixed issue #826: Replication fails when a collection's configuration changes


v1.4.15 (2014-04-19)
--------------------

* bugfix for AQL query optimizer

  the following type of query was too eagerly optimized, leading to errors in code-generation:

      LET a = (FOR i IN [] RETURN i) LET b = (FOR i IN [] RETURN i) RETURN 1

  the problem occurred when both lists in the subqueries were empty. In this case invalid code
  was generated and the query couldn't be executed.


v1.4.14 (2014-04-05)
--------------------

* fixed race conditions during shape / attribute insertion

  A race condition could have led to spurious `cannot find attribute #xx` or
  `cannot find shape #xx` (where xx is a number) warning messages being logged
  by the server. This happened when a new attribute was inserted and at the same
  time was queried by another thread.

  Also fixed a race condition that may have occurred when a thread tried to
  access the shapes / attributes hash tables while they were resized. In this
  cases, the shape / attribute may have been hashed to a wrong slot.

* fixed a memory barrier / cpu synchronization problem with libev, affecting
  Windows with Visual Studio 2013 (probably earlier versions are affected, too)

  The issue is described in detail here:
  http://lists.schmorp.de/pipermail/libev/2014q1/002318.html


v1.4.13 (2014-03-14)
--------------------

* added diagnostic output for Foxx application upload

* allow dump & restore from ArangoDB 1.4 with an ArangoDB 2.0 server

* allow startup options `temp-path` and `default-language` to be specified from the arangod
  configuration file and not only from the command line

* fixed too eager compaction

  The compaction will now wait for several seconds before trying to re-compact the same
  collection. Additionally, some other limits have been introduced for the compaction.


v1.4.12 (2014-03-05)
--------------------

* fixed display bug in web interface which caused the following problems:
  - documents were displayed in web interface as being empty
  - document attributes view displayed many attributes with content "undefined"
  - document source view displayed many attributes with name "TYPEOF" and value "undefined"
  - an alert popping up in the browser with message "Datatables warning..."

* re-introduced old-style read-write locks to supports Windows versions older than
  Windows 2008R2 and Windows 7. This should re-enable support for Windows Vista and
  Windows 2008.


v1.4.11 (2014-02-27)
--------------------

* added SHORTEST_PATH AQL function

  this calculates the shortest paths between two vertices, using the Dijkstra
  algorithm, employing a min-heap

  By default, ArangoDB does not know the distance between any two vertices and
  will use a default distance of 1. A custom distance function can be registered
  as an AQL user function to make the distance calculation use any document
  attributes or custom logic:

      RETURN SHORTEST_PATH(cities, motorways, "cities/CGN", "cities/MUC", "outbound", {
        paths: true,
        distance: "myfunctions::citydistance"
      })

      // using the following custom distance function
      var aqlfunctions = require("org/arangodb/aql/functions");
      aqlfunctions.register("myfunctions::distance", function (config, vertex1, vertex2, edge) {
        return Math.sqrt(Math.pow(vertex1.x - vertex2.x) + Math.pow(vertex1.y - vertex2.y));
      }, false);

* fixed bug in Graph.pathTo function

* fixed small memleak in AQL optimizer

* fixed access to potentially uninitialized variable when collection had a cap constraint


v1.4.10 (2014-02-21)
--------------------

* fixed graph constructor to allow graph with some parameter to be used

* added node.js "events" and "stream"

* updated npm packages

* added loading of .json file

* Fixed http return code in graph api with waitForSync parameter.

* Fixed documentation in graph, simple and index api.

* removed 2 tests due to change in ruby library.

* issue #756: set access-control-expose-headers on CORS response

  the following headers are now whitelisted by ArangoDB in CORS responses:
  - etag
  - content-encoding
  - content-length
  - location
  - server
  - x-arango-errors
  - x-arango-async-id


v1.4.9 (2014-02-07)
-------------------

* return a document's current etag in response header for HTTP HEAD requests on
  documents that return an HTTP 412 (precondition failed) error. This allows
  retrieving the document's current revision easily.

* added AQL function `SKIPLIST` to directly access skiplist indexes from AQL

  This is a shortcut method to use a skiplist index for retrieving specific documents in
  indexed order. The function capability is rather limited, but it may be used
  for several cases to speed up queries. The documents are returned in index order if
  only one condition is used.

      /* return all documents with mycollection.created > 12345678 */
      FOR doc IN SKIPLIST(mycollection, { created: [[ '>', 12345678 ]] })
        RETURN doc

      /* return first document with mycollection.created > 12345678 */
      FOR doc IN SKIPLIST(mycollection, { created: [[ '>', 12345678 ]] }, 0, 1)
        RETURN doc

      /* return all documents with mycollection.created between 12345678 and 123456790 */
      FOR doc IN SKIPLIST(mycollection, { created: [[ '>', 12345678 ], [ '<=', 123456790 ]] })
        RETURN doc

      /* return all documents with mycollection.a equal 1 and .b equal 2 */
      FOR doc IN SKIPLIST(mycollection, { a: [[ '==', 1 ]], b: [[ '==', 2 ]] })
        RETURN doc

  The function requires a skiplist index with the exact same attributes to
  be present on the specified collection. All attributes present in the skiplist
  index must be specified in the conditions specified for the `SKIPLIST` function.
  Attribute declaration order is important, too: attributes must be specified in the
  same order in the condition as they have been declared in the skiplist index.

* added command-line option `--server.disable-authentication-unix-sockets`

  with this option, authentication can be disabled for all requests coming
  in via UNIX domain sockets, enabling clients located on the same host as
  the ArangoDB server to connect without authentication.
  Other connections (e.g. TCP/IP) are not affected by this option.

  The default value for this option is `false`.
  Note: this option is only supported on platforms that support Unix domain
  sockets.

* call global arangod instance destructor on shutdown

* issue #755: TRAVERSAL does not use strategy, order and itemOrder options

  these options were not honored when configuring a traversal via the AQL
  TRAVERSAL function. Now, these options are used if specified.

* allow vertex and edge filtering with user-defined functions in TRAVERSAL,
  TRAVERSAL_TREE and SHORTEST_PATH AQL functions:

      // using user-defined AQL functions for edge and vertex filtering
      RETURN TRAVERSAL(friends, friendrelations, "friends/john", "outbound", {
        followEdges: "myfunctions::checkedge",
        filterVertices: "myfunctions::checkvertex"
      })

      // using the following custom filter functions
      var aqlfunctions = require("org/arangodb/aql/functions");
      aqlfunctions.register("myfunctions::checkedge", function (config, vertex, edge, path) {
        return (edge.type !== 'dislikes'); // don't follow these edges
      }, false);

      aqlfunctions.register("myfunctions::checkvertex", function (config, vertex, path) {
        if (vertex.isDeleted || ! vertex.isActive) {
          return [ "prune", "exclude" ]; // exclude these and don't follow them
        }
        return [ ]; // include everything else
      }, false);

* issue #748: add vertex filtering to AQL's TRAVERSAL[_TREE]() function


v1.4.8 (2014-01-31)
-------------------

* install foxx apps in the web interface

* fixed a segfault in the import API


v1.4.7 (2014-01-23)
-------------------

* issue #744: Add usage example arangoimp from Command line

* issue #738: added __dirname, __filename pseudo-globals. Fixes #733. (@by pluma)

* mount all Foxx applications in system apps directory on startup


v1.4.6 (2014-01-20)
-------------------

* issue #736: AQL function to parse collection and key from document handle

* added fm.rescan() method for Foxx-Manager

* fixed issue #734: foxx cookie and route problem

* added method `fm.configJson` for arangosh

* include `startupPath` in result of API `/_api/foxx/config`


v1.4.5 (2014-01-15)
-------------------

* fixed issue #726: Alternate Windows Install Method

* fixed issue #716: dpkg -P doesn't remove everything

* fixed bugs in description of HTTP API `_api/index`

* fixed issue #732: Rest API GET revision number

* added missing documentation for several methods in HTTP API `/_api/edge/...`

* fixed typos in description of HTTP API `_api/document`

* defer evaluation of AQL subqueries and logical operators (lazy evaluation)

* Updated font in WebFrontend, it now contains a version that renders properly on Windows

* generally allow function return values as call parameters to AQL functions

* fixed potential deadlock in global context method execution

* added override file "arangod.conf.local" (and co)


v1.4.4 (2013-12-24)
-------------------

* uid and gid are now set in the scripts, there is no longer a separate config file for
  arangod when started from a script

* foxx-manager is now an alias for arangosh

* arango-dfdb is now an alias for arangod, moved from bin to sbin

* changed from readline to linenoise for Windows

* added --install-service and --uninstall-service for Windows

* removed --daemon and --supervisor for Windows

* arangosh and arangod now uses the config-file which maps the binary name, i. e. if you
  rename arangosh to foxx-manager it will use the config file foxx-manager.conf

* fixed lock file for Windows

* fixed issue #711, #687: foxx-manager throws internal errors

* added `--server.ssl-protocol` option for client tools
  this allows connecting from arangosh, arangoimp, arangoimp etc. to an ArangoDB
  server that uses a non-default value for `--server.ssl-protocol`. The default
  value for the SSL protocol is 4 (TLSv1). If the server is configured to use a
  different protocol, it was not possible to connect to it with the client tools.

* added more detailed request statistics

  This adds the number of async-executed HTTP requests plus the number of HTTP
  requests per individual HTTP method type.

* added `--force` option for arangorestore
  this option allows continuing a restore operation even if the server reports errors
  in the middle of the restore operation

* better error reporting for arangorestore
  in case the server returned an HTTP error, arangorestore previously reported this
  error as `internal error` without any details only. Now server-side errors are
  reported by arangorestore with the server's error message

* include more system collections in dumps produced by arangodump
  previously some system collections were intentionally excluded from dumps, even if the
  dump was run with `--include-system-collections`. for example, the collections `_aal`,
  `_modules`, `_routing`, and `_users` were excluded. This makes sense in a replication
  context but not always in a dump context.
  When specifying `--include-system-collections`, arangodump will now include the above-
  mentioned collections in the dump, too. Some other system collections are still excluded
  even when the dump is run with `--include-system-collections`, for example `_replication`
  and `_trx`.

* fixed issue #701: ArangoStatement undefined in arangosh

* fixed typos in configuration files


v1.4.3 (2013-11-25)
-------------------

* fixed a segfault in the AQL optimizer, occurring when a constant non-list value was
  used on the right-hand side of an IN operator that had a collection attribute on the
  left-hand side

* issue #662:

  Fixed access violation errors (crashes) in the Windows version, occurring under some
  circumstances when accessing databases with multiple clients in parallel

* fixed issue #681: Problem with ArchLinux PKGBUILD configuration


v1.4.2 (2013-11-20)
-------------------

* fixed issue #669: Tiny documentation update

* ported Windows version to use native Windows API SRWLocks (slim read-write locks)
  and condition variables instead of homemade versions

  MSDN states the following about the compatibility of SRWLocks and Condition Variables:

      Minimum supported client:
      Windows Server 2008 [desktop apps | Windows Store apps]

      Minimum supported server:
      Windows Vista [desktop apps | Windows Store apps]

* fixed issue #662: ArangoDB on Windows hanging

  This fixes a deadlock issue that occurred on Windows when documents were written to
  a collection at the same time when some other thread tried to drop the collection.

* fixed file-based logging in Windows

  the logger complained on startup if the specified log file already existed

* fixed startup of server in daemon mode (`--daemon` startup option)

* fixed a segfault in the AQL optimizer

* issue #671: Method graph.measurement does not exist

* changed Windows condition variable implementation to use Windows native
  condition variables

  This is an attempt to fix spurious Windows hangs as described in issue #662.

* added documentation for JavaScript traversals

* added --code-page command-line option for Windows version of arangosh

* fixed a problem when creating edges via the web interface.

  The problem only occurred if a collection was created with type "document
  collection" via the web interface, and afterwards was dropped and re-created
  with type "edge collection". If the web interface page was not reloaded,
  the old collection type (document) was cached, making the subsequent creation
  of edges into the (seeming-to-be-document) collection fail.

  The fix is to not cache the collection type in the web interface. Users of
  an older version of the web interface can reload the collections page if they
  are affected.

* fixed a caching problem in arangosh: if a collection was created using the web
  interface, and then removed via arangosh, arangosh did not actually drop the
  collection due to caching.

  Because the `drop` operation was not carried out, this caused misleading error
  messages when trying to re-create the collection (e.g. `cannot create collection:
  duplicate name`).

* fixed ALT-introduced characters for arangosh console input on Windows

  The Windows readline port was not able to handle characters that are built
  using CTRL or ALT keys. Regular characters entered using the CTRL or ALT keys
  were silently swallowed and not passed to the terminal input handler.

  This did not seem to cause problems for the US keyboard layout, but was a
  severe issue for keyboard layouts that require the ALT (or ALT-GR) key to
  construct characters. For example, entering the character `{` with a German
  keyboard layout requires pressing ALT-GR + 9.

* fixed issue #665: Hash/skiplist combo madness bit my ass

  this fixes a problem with missing/non-deterministic rollbacks of inserts in
  case of a unique constraint violation into a collection with multiple secondary
  indexes (with at least one of them unique)

* fixed issue #664: ArangoDB installer on Windows requires drive c:

* partly fixed issue #662: ArangoDB on Windows hanging

  This fixes dropping databases on Windows. In previous 1.4 versions on Windows,
  one shape collection file was not unloaded and removed when dropping a database,
  leaving one directory and one shape collection file in the otherwise-dropped
  database directory.

* fixed issue #660: updated documentation on indexes


v1.4.1 (2013-11-08)
-------------------

* performance improvements for skip-list deletes


v1.4.1-rc1 (2013-11-07)
-----------------------

* fixed issue #635: Web-Interface should have a "Databases" Menu for Management

* fixed issue #624: Web-Interface is missing a Database selector

* fixed segfault in bitarray query

* fixed issue #656: Cannot create unique index through web interface

* fixed issue #654: bitarray index makes server down

* fixed issue #653: Slow query

* fixed issue #650: Randomness of any() should be improved

* made AQL `DOCUMENT()` function polymorphic and work with just one parameter.

  This allows using the `DOCUMENT` function like this:

      DOCUMENT('users/john')
      DOCUMENT([ 'users/john', 'users/amy' ])

  in addition to the existing use cases:

      DOCUMENT(users, 'users/john')
      DOCUMENT(users, 'john')
      DOCUMENT(users, [ 'users/john' ])
      DOCUMENT(users, [ 'users/john', 'users/amy' ])
      DOCUMENT(users, [ 'john', 'amy' ])

* simplified usage of ArangoDB batch API

  It is not necessary anymore to send the batch boundary in the HTTP `Content-Type`
  header. Previously, the batch API expected the client to send a Content-Type header
  of`multipart/form-data; boundary=<some boundary value>`. This is still supported in
  ArangoDB 2.0, but clients can now also omit this header. If the header is not
  present in a client request, ArangoDB will ignore the request content type and
  read the MIME boundary from the beginning of the request body.

  This also allows using the batch API with the Swagger "Try it out" feature (which is
  not too good at sending a different or even dynamic content-type request header).

* added API method GET `/_api/database/user`

  This returns the list of databases a specific user can see without changing the
  username/passwd.

* issue #424: Documentation about IDs needs to be upgraded


v1.4.0 (2013-10-29)
-------------------

* fixed issue #648: /batch API is missing from Web Interface API Documentation (Swagger)

* fixed issue #647: Icon tooltips missing

* fixed issue #646: index creation in web interface

* fixed issue #645: Allow jumping from edge to linked vertices

* merged PR for issue #643: Some minor corrections and a link to "Downloads"

* fixed issue #642: Completion of error handling

* fixed issue #639: compiling v1.4 on maverick produces warnings on -Wstrict-null-sentinel

* fixed issue #634: Web interface bug: Escape does not always propagate

* fixed issue #620: added startup option `--server.default-api-compatibility`

  This adds the following changes to the ArangoDB server and clients:
  - the server provides a new startup option `--server.default-api-compatibility`.
    This option can be used to determine the compatibility of (some) server API
    return values. The value for this parameter is a server version number,
    calculated as follows: `10000 * major + 100 * minor` (e.g. `10400` for ArangoDB
    1.3). The default value is `10400` (1.4), the minimum allowed value is `10300`
    (1.3).

    When setting this option to a value lower than the current server version,
    the server might respond with old-style results to "old" clients, increasing
    compatibility with "old" (non-up-to-date) clients.

  - the server will on each incoming request check for an HTTP header
    `x-arango-version`. Clients can optionally set this header to the API
    version number they support. For example, if a client sends the HTTP header
    `x-arango-version: 10300`, the server will pick this up and might send ArangoDB
    1.3-style responses in some situations.

    Setting either the startup parameter or using the HTTP header (or both) allows
    running "old" clients with newer versions of ArangoDB, without having to adjust
    the clients too much.

  - the `location` headers returned by the server for the APIs `/_api/document/...`
    and `/_api/collection/...` will have different values depending on the used API
    version. If the API compatibility is `10300`, the `location` headers returned
    will look like this:

        location: /_api/document/....

    whereas when an API compatibility of `10400` or higher is used, the `location`
    headers will look like this:

        location: /_db/<database name>/_api/document/...

  Please note that even in the presence of this, old API versions still may not
  be supported forever by the server.

* fixed issue #643: Some minor corrections and a link to "Downloads" by @frankmayer

* started issue #642: Completion of error handling

* fixed issue #639: compiling v1.4 on maverick produces warnings on
  -Wstrict-null-sentinel

* fixed issue #621: Standard Config needs to be fixed

* added function to manage indexes (web interface)

* improved server shutdown time by signaling shutdown to applicationserver,
  logging, cleanup and compactor threads

* added foxx-manager `replace` command

* added foxx-manager `installed` command (a more intuitive alias for `list`)

* fixed issue #617: Swagger API is missing '/_api/version'

* fixed issue #615: Swagger API: Some commands have no parameter entry forms

* fixed issue #614: API : Typo in : Request URL /_api/database/current

* fixed issue #609: Graph viz tool - different background color

* fixed issue #608: arangosh config files - eventually missing in the manual

* fixed issue #607: Admin interface: no core documentation

* fixed issue #603: Aardvark Foxx App Manager

* fixed a bug in type-mapping between AQL user functions and the AQL layer

  The bug caused errors like the following when working with collection documents
  in an AQL user function:

      TypeError: Cannot assign to read only property '_id' of #<ShapedJson>

* create less system collections when creating a new database

  This is achieved by deferring collection creation until the collections are actually
  needed by ArangoDB. The following collections are affected by the change:
  - `_fishbowl`
  - `_structures`


v1.4.0-beta2 (2013-10-14)
-------------------------

* fixed compaction on Windows

  The compaction on Windows did not ftruncate the cleaned datafiles to a smaller size.
  This has been fixed so not only the content of the files is cleaned but also files
  are re-created with potentially smaller sizes.

* only the following system collections will be excluded from replication from now on:
  - `_replication`
  - `_trx`
  - `_users`
  - `_aal`
  - `_fishbowl`
  - `_modules`
  - `_routing`

  Especially the following system collections will now be included in replication:
  - `_aqlfunctions`
  - `_graphs`

  In previous versions of ArangoDB, all system collections were excluded from the
  replication.

  The change also caused a change in the replication logger and applier:
  in previous versions of ArangoDB, only a collection's id was logged for an operation.
  This has not caused problems for non-system collections but for system collections
  there ids might differ. In addition to a collection id ArangoDB will now also log the
  name of a collection for each replication event.

  The replication applier will now look for the collection name attribute in logged
  events preferably.

* added database selection to arango-dfdb

* provide foxx-manager, arangodump, and arangorestore in Windows build

* ArangoDB 1.4 will refuse to start if option `--javascript.app-path` is not set.

* added startup option `--server.allow-method-override`

  This option can be set to allow overriding the HTTP request method in a request using
  one of the following custom headers:

  - x-http-method-override
  - x-http-method
  - x-method-override

  This allows bypassing proxies and tools that would otherwise just let certain types of
  requests pass. Enabling this option may impose a security risk, so it should only be
  used in very controlled environments.

  The default value for this option is `false` (no method overriding allowed).

* added "details" URL parameter for bulk import API

  Setting the `details` URL parameter to `true` in a call to POST `/_api/import` will make
  the import return details about non-imported documents in the `details` attribute. If
  `details` is `false` or omitted, no `details` attribute will be present in the response.
  This is the same behavior that previous ArangoDB versions exposed.

* added "complete" option for bulk import API

  Setting the `complete` URL parameter to `true` in a call to POST `/_api/import` will make
  the import completely fail if at least one of documents cannot be imported successfully.

  It defaults to `false`, which will make ArangoDB continue importing the other documents
  from the import even if some documents cannot be imported. This is the same behavior that
  previous ArangoDB versions exposed.

* added missing swagger documentation for `/_api/log`

* calling `/_api/logs` (or `/_admin/logs`) is only permitted from the `_system` database now.

  Calling this API method for/from other database will result in an HTTP 400.

' ported fix from https://github.com/novus/nvd3/commit/0894152def263b8dee60192f75f66700cea532cc

  This prevents JavaScript errors from occurring in Chrome when in the admin interface,
  section "Dashboard".

* show current database name in web interface (bottom right corner)

* added missing documentation for /_api/import in swagger API docs

* allow specification of database name for replication sync command replication applier

  This allows syncing from a master database with a different name than the slave database.

* issue #601: Show DB in prompt

  arangosh now displays the database name as part of the prompt by default.

  Can change the prompt by using the `--prompt` option, e.g.

      > arangosh --prompt "my db is named \"%d\"> "


v1.4.0-beta1 (2013-10-01)
-------------------------

* make the Foxx manager use per-database app directories

  Each database now has its own subdirectory for Foxx applications. Each database
  can thus use different Foxx applications if required. A Foxx app for a specific
  database resides in `<app-path>/databases/<database-name>/<app-name>`.

  System apps are shared between all databases. They reside in `<app-path>/system/<app-name>`.

* only trigger an engine reset in development mode for URLs starting with `/dev/`

  This prevents ArangoDB from reloading all Foxx applications when it is not
  actually necessary.

* changed error code from 10 (bad parameter) to 1232 (invalid key generator) for
  errors that are due to an invalid key generator specification when creating a new
  collection

* automatic detection of content-type / mime-type for Foxx assets based on filenames,
  added possibility to override auto detection

* added endpoint management API at `/_api/endpoint`

* changed HTTP return code of PUT `/_api/cursor` from 400 to 404 in case a
  non-existing cursor is referred to

* issue #360: added support for asynchronous requests

  Incoming HTTP requests with the headers `x-arango-async: true` or
  `x-arango-async: store` will be answered by the server instantly with a generic
  HTTP 202 (Accepted) response.

  The actual requests will be queued and processed by the server asynchronously,
  allowing the client to continue sending other requests without waiting for the
  server to process the actually requested operation.

  The exact point in time when a queued request is executed is undefined. If an
  error occurs during execution of an asynchronous request, the client will not
  be notified by the server.

  The maximum size of the asynchronous task queue can be controlled using the new
  option `--scheduler.maximal-queue-size`. If the queue contains this many number of
  tasks and a new asynchronous request comes in, the server will reject it with an
  HTTP 500 (internal server error) response.

  Results of incoming requests marked with header `x-arango-async: true` will be
  discarded by the server immediately. Clients have no way of accessing the result
  of such asynchronously executed request. This is just _fire and forget_.

  To later retrieve the result of an asynchronously executed request, clients can
  mark a request with the header `x-arango-async: keep`. This makes the server
  store the result of the request in memory until explicitly fetched by a client
  via the `/_api/job` API. The `/_api/job` API also provides methods for basic
  inspection of which pending or already finished requests there are on the server,
  plus ways for garbage collecting unneeded results.

* Added new option `--scheduler.maximal-queue-size`.

* issue #590: Manifest Lint

* added data dump and restore tools, arangodump and arangorestore.

  arangodump can be used to create a logical dump of an ArangoDB database, or
  just dedicated collections. It can be used to dump both a collection's structure
  (properties and indexes) and data (documents).

  arangorestore can be used to restore data from a dump created with arangodump.
  arangorestore currently does not re-create any indexes, and doesn't yet handle
  referenced documents in edges properly when doing just partial restores.
  This will be fixed until 1.4 stable.

* introduced `--server.database` option for arangosh, arangoimp, and arangob.

  The option allows these client tools to use a certain database for their actions.
  In arangosh, the current database can be switched at any time using the command

      db._useDatabase(<name>);

  When no database is specified, all client tools will assume they should use the
  default database `_system`. This is done for downwards-compatibility reasons.

* added basic multi database support (alpha)

  New databases can be created using the REST API POST `/_api/database` and the
  shell command `db._createDatabase(<name>)`.

  The default database in ArangoDB is called `_system`. This database is always
  present and cannot be deleted by the user. When an older version of ArangoDB is
  upgraded to 1.4, the previously only database will automatically become the
  `_system` database.

  New databases can be created with the above commands, and can be deleted with the
  REST API DELETE `/_api/database/<name>` or the shell command `db._dropDatabase(<name>);`.

  Deleting databases is still unstable in ArangoDB 1.4 alpha and might crash the
  server. This will be fixed until 1.4 stable.

  To access a specific database via the HTTP REST API, the `/_db/<name>/` prefix
  can be used in all URLs. ArangoDB will check if an incoming request starts with
  this prefix, and will automatically pick the database name from it. If the prefix
  is not there, ArangoDB will assume the request is made for the default database
  (`_system`). This is done for downwards-compatibility reasons.

  That means, the following URL pathnames are logically identical:

      /_api/document/mycollection/1234
      /_db/_system/document/mycollection/1234

  To access a different database (e.g. `test`), the URL pathname would look like this:

      /_db/test/document/mycollection/1234

  New databases can also be created and existing databases can only be dropped from
  within the default database (`_system`). It is not possible to drop the `_system`
  database itself.

  Cross-database operations are unintended and unsupported. The intention of the
  multi-database feature is to have the possibility to have a few databases managed
  by ArangoDB in parallel, but to only access one database at a time from a connection
  or a request.

  When accessing the web interface via the URL pathname `/_admin/html/` or `/_admin/aardvark`,
  the web interface for the default database (`_system`) will be displayed.
  To access the web interface for a different database, the database name can be
  put into the URLs as a prefix, e.g. `/_db/test/_admin/html` or
  `/_db/test/_admin/aardvark`.

  All internal request handlers and also all user-defined request handlers and actions
  (including Foxx) will only get to see the unprefixed URL pathnames (i.e. excluding
  any database name prefix). This is to ensure downwards-compatibility.

  To access the name of the requested database from any action (including Foxx), use
  use `req.database`.

  For example, when calling the URL `/myapp/myaction`, the content of `req.database`
  will be `_system` (the default database because no database got specified) and the
  content of `req.url` will be `/myapp/myaction`.

  When calling the URL `/_db/test/myapp/myaction`, the content of `req.database` will be
  `test`, and the content of `req.url` will still be `/myapp/myaction`.

* Foxx now excludes files starting with . (dot) when bundling assets

  This mitigates problems with editor swap files etc.

* made the web interface a Foxx application

  This change caused the files for the web interface to be moved from `html/admin` to
  `js/apps/aardvark` in the file system.

  The base URL for the admin interface changed from `_admin/html/index.html` to
  `_admin/aardvark/index.html`.

  The "old" redirection to `_admin/html/index.html` will now produce a 404 error.

  When starting ArangoDB with the `--upgrade` option, this will automatically be remedied
  by putting in a redirection from `/` to `/_admin/aardvark/index.html`, and from
  `/_admin/html/index.html` to `/_admin/aardvark/index.html`.

  This also obsoletes the following configuration (command-line) options:
  - `--server.admin-directory`
  - `--server.disable-admin-interface`

  when using these now obsolete options when the server is started, no error is produced
  for downwards-compatibility.

* changed User-Agent value sent by arangoimp, arangosh, and arangod from "VOC-Agent" to
  "ArangoDB"

* changed journal file creation behavior as follows:

  Previously, a journal file for a collection was always created when a collection was
  created. When a journal filled up and became full, the current journal was made a
  datafile, and a new (empty) journal was created automatically. There weren't many
  intended situations when a collection did not have at least one journal.

  This is changed now as follows:
  - when a collection is created, no journal file will be created automatically
  - when there is a write into a collection without a journal, the journal will be
    created lazily
  - when there is a write into a collection with a full journal, a new journal will
    be created automatically

  From the end user perspective, nothing should have changed, except that there is now
  less disk usage for empty collections. Disk usage of infrequently updated collections
  might also be reduced significantly by running the `rotate()` method of a collection,
  and not writing into a collection subsequently.

* added method `collection.rotate()`

  This allows premature rotation of a collection's current journal file into a (read-only)
  datafile. The purpose of using `rotate()` is to prematurely allow compaction (which is
  performed on datafiles only) on data, even if the journal was not filled up completely.

  Using `rotate()` may make sense in the following scenario:

      c = db._create("test");
      for (i = 0; i < 1000; ++i) {
        c.save(...); // insert lots of data here
      }

      ...
      c.truncate(); // collection is now empty
      // only data in datafiles will be compacted by following compaction runs
      // all data in the current journal would not be compacted

      // calling rotate will make the current journal a datafile, and thus make it
      // eligible for compaction
      c.rotate();

  Using `rotate()` may also be useful when data in a collection is known to not change
  in the immediate future. After having completed all write operations on a collection,
  performing a `rotate()` will reduce the size of the current journal to the actually
  required size (remember that journals are pre-allocated with a specific size) before
  making the journal a datafile. Thus `rotate()` may cause disk space savings, even if
  the datafiles does not qualify for compaction after rotation.

  Note: rotating the journal is asynchronous, so that the actual rotation may be executed
  after `rotate()` returns to the caller.

* changed compaction to merge small datafiles together (up to 3 datafiles are merged in
  a compaction run)

  In the regular case, this should leave less small datafiles stay around on disk and allow
  using less file descriptors in total.

* added AQL MINUS function

* added AQL UNION_DISTINCT function (more efficient than combination of `UNIQUE(UNION())`)

* updated mruby to 2013-08-22

* issue #587: Add db._create() in help for startup arangosh

* issue #586: Share a link on installation instructions in the User Manual

* issue #585: Bison 2.4 missing on Mac for custom build

* issue #584: Web interface images broken in devel

* issue #583: Small documentation update

* issue #581: Parameter binding for attributes

* issue #580: Small improvements (by @guidoreina)

* issue #577: Missing documentation for collection figures in implementor manual

* issue #576: Get disk usage for collections and graphs

  This extends the result of the REST API for /_api/collection/figures with
  the attributes `compactors.count`, `compactors.fileSize`, `shapefiles.count`,
  and `shapefiles.fileSize`.

* issue #575: installing devel version on mac (low prio)

* issue #574: Documentation (POST /_admin/routing/reload)

* issue #558: HTTP cursors, allow count to ignore LIMIT


v1.4.0-alpha1 (2013-08-02)
--------------------------

* added replication. check online manual for details.

* added server startup options `--server.disable-replication-logger` and
  `--server.disable-replication-applier`

* removed action deployment tool, this now handled with Foxx and its manager or
  by kaerus node utility

* fixed a server crash when using byExample / firstExample inside a transaction
  and the collection contained a usable hash/skiplist index for the example

* defineHttp now only expects a single context

* added collection detail dialog (web interface)

  Shows collection properties, figures (datafiles, journals, attributes, etc.)
  and indexes.

* added documents filter (web interface)

  Allows searching for documents based on attribute values. One or many filter
  conditions can be defined, using comparison operators such as '==', '<=', etc.

* improved AQL editor (web interface)

  Editor supports keyboard shortcuts (Submit, Undo, Redo, Select).
  Editor allows saving and reusing of user-defined queries.
  Added example queries to AQL editor.
  Added comment button.

* added document import (web interface)

  Allows upload of JSON-data from files. Files must have an extension of .json.

* added dashboard (web interface)

  Shows the status of replication and multiple system charts, e.g.
  Virtual Memory Size, Request Time, HTTP Connections etc.

* added API method `/_api/graph` to query all graphs with all properties.

* added example queries in web interface AQL editor

* added arango.reconnect(<host>) method for arangosh to dynamically switch server or
  user name

* added AQL range operator `..`

  The `..` operator can be used to easily iterate over a sequence of numeric
  values. It will produce a list of values in the defined range, with both bounding
  values included.

  Example:

      2010..2013

  will produce the following result:

      [ 2010, 2011, 2012, 2013 ]

* added AQL RANGE function

* added collection.first(count) and collection.last(count) document access functions

  These functions allow accessing the first or last n documents in a collection. The order
  is determined by document insertion/update time.

* added AQL INTERSECTION function

* INCOMPATIBLE CHANGE: changed AQL user function namespace resolution operator from `:` to `::`

  AQL user-defined functions were introduced in ArangoDB 1.3, and the namespace resolution
  operator for them was the single colon (`:`). A function call looked like this:

      RETURN mygroup:myfunc()

  The single colon caused an ambiguity in the AQL grammar, making it indistinguishable from
  named attributes or the ternary operator in some cases, e.g.

      { mygroup:myfunc ? mygroup:myfunc }

  The change of the namespace resolution operator from `:` to `::` fixes this ambiguity.

  Existing user functions in the database will be automatically fixed when starting ArangoDB
  1.4 with the `--upgrade` option. However, queries using user-defined functions need to be
  adjusted on the client side to use the new operator.

* allow multiple AQL LET declarations separated by comma, e.g.
  LET a = 1, b = 2, c = 3

* more useful AQL error messages

  The error position (line/column) is more clearly indicated for parse errors.
  Additionally, if a query references a collection that cannot be found, the error
  message will give a hint on the collection name

* changed return value for AQL `DOCUMENT` function in case document is not found

  Previously, when the AQL `DOCUMENT` function was called with the id of a document and
  the document could not be found, it returned `undefined`. This value is not part of the
  JSON type system and this has caused some problems.
  Starting with ArangoDB 1.4, the `DOCUMENT` function will return `null` if the document
  looked for cannot be found.

  In case the function is called with a list of documents, it will continue to return all
  found documents, and will not return `null` for non-found documents. This has not changed.

* added single line comments for AQL

  Single line comments can be started with a double forward slash: `//`.
  They end at the end of the line, or the end of the query string, whichever is first.

* fixed documentation issues #567, #568, #571.

* added collection.checksum(<withData>) method to calculate CRC checksums for
  collections

  This can be used to
  - check if data in a collection has changed
  - compare the contents of two collections on different ArangoDB instances

* issue #565: add description line to aal.listAvailable()

* fixed several out-of-memory situations when double freeing or invalid memory
  accesses could happen

* less msyncing during the creation of collections

  This is achieved by not syncing the initial (standard) markers in shapes collections.
  After all standard markers are written, the shapes collection will get synced.

* renamed command-line option `--log.filter` to `--log.source-filter` to avoid
  misunderstandings

* introduced new command-line option `--log.content-filter` to optionally restrict
  logging to just specific log messages (containing the filter string, case-sensitive).

  For example, to filter on just log entries which contain `ArangoDB`, use:

      --log.content-filter "ArangoDB"

* added optional command-line option `--log.requests-file` to log incoming HTTP
  requests to a file.

  When used, all HTTP requests will be logged to the specified file, containing the
  client IP address, HTTP method, requests URL, HTTP response code, and size of the
  response body.

* added a signal handler for SIGUSR1 signal:

  when ArangoDB receives this signal, it will respond all further incoming requests
  with an HTTP 503 (Service Unavailable) error. This will be the case until another
  SIGUSR1 signal is caught. This will make ArangoDB start serving requests regularly
  again. Note: this is not implemented on Windows.

* limited maximum request URI length to 16384 bytes:

  Incoming requests with longer request URIs will be responded to with an HTTP
  414 (Request-URI Too Long) error.

* require version 1.0 or 1.1 in HTTP version signature of requests sent by clients:

  Clients sending requests with a non-HTTP 1.0 or non-HTTP 1.1 version number will
  be served with an HTTP 505 (HTTP Version Not Supported) error.

* updated manual on indexes:

  using system attributes such as `_id`, `_key`, `_from`, `_to`, `_rev` in indexes is
  disallowed and will be rejected by the server. This was the case since ArangoDB 1.3,
  but was not properly documented.

* issue #563: can aal become a default object?

  aal is now a prefab object in arangosh

* prevent certain system collections from being renamed, dropped, or even unloaded.

  Which restrictions there are for which system collections may vary from release to
  release, but users should in general not try to modify system collections directly
  anyway.

  Note: there are no such restrictions for user-created collections.

* issue #559: added Foxx documentation to user manual

* added server startup option `--server.authenticate-system-only`. This option can be
  used to restrict the need for HTTP authentication to internal functionality and APIs,
  such as `/_api/*` and `/_admin/*`.
  Setting this option to `true` will thus force authentication for the ArangoDB APIs
  and the web interface, but allow unauthenticated requests for other URLs (including
  user defined actions and Foxx applications).
  The default value of this option is `false`, meaning that if authentication is turned
  on, authentication is still required for *all* incoming requests. Only by setting the
  option to `true` this restriction is lifted and authentication becomes required for
  URLs starting with `/_` only.

  Please note that authentication still needs to be enabled regularly by setting the
  `--server.disable-authentication` parameter to `false`. Otherwise no authentication
  will be required for any URLs as before.

* protect collections against unloading when there are still document barriers around.

* extended cap constraints to optionally limit the active data size in a collection to
  a specific number of bytes.

  The arguments for creating a cap constraint are now:
  `collection.ensureCapConstraint(<count>, <byteSize>);`

  It is supported to specify just a count as in ArangoDB 1.3 and before, to specify
  just a fileSize, or both. The first met constraint will trigger the automated
  document removal.

* added `db._exists(doc)` and `collection.exists(doc)` for easy document existence checks

* added API `/_api/current-database` to retrieve information about the database the
  client is currently connected to (note: the API `/_api/current-database` has been
  removed in the meantime. The functionality is accessible via `/_api/database/current`
  now).

* ensure a proper order of tick values in datafiles/journals/compactors.
  any new files written will have the _tick values of their markers in order. for
  older files, there are edge cases at the beginning and end of the datafiles when
  _tick values are not properly in order.

* prevent caching of static pages in PathHandler.
  whenever a static page is requested that is served by the general PathHandler, the
  server will respond to HTTP GET requests with a "Cache-Control: max-age=86400" header.

* added "doCompact" attribute when creating collections and to collection.properties().
  The attribute controls whether collection datafiles are compacted.

* changed the HTTP return code from 400 to 404 for some cases when there is a referral
  to a non-existing collection or document.

* introduced error code 1909 `too many iterations` that is thrown when graph traversals
  hit the `maxIterations` threshold.

* optionally limit traversals to a certain number of iterations
  the limitation can be achieved via the traversal API by setting the `maxIterations`
  attribute, and also via the AQL `TRAVERSAL` and `TRAVERSAL_TREE` functions by setting
  the same attribute. If traversals are not limited by the end user, a server-defined
  limit for `maxIterations` may be used to prevent server-side traversals from running
  endlessly.

* added graph traversal API at `/_api/traversal`

* added "API" link in web interface, pointing to REST API generated with Swagger

* moved "About" link in web interface into "links" menu

* allow incremental access to the documents in a collection from out of AQL
  this allows reading documents from a collection chunks when a full collection scan
  is required. memory usage might be must lower in this case and queries might finish
  earlier if there is an additional LIMIT statement

* changed AQL COLLECT to use a stable sort, so any previous SORT order is preserved

* issue #547: Javascript error in the web interface

* issue #550: Make AQL graph functions support key in addition to id

* issue #526: Unable to escape when an errorneous command is entered into the js shell

* issue #523: Graph and vertex methods for the javascript api

* issue #517: Foxx: Route parameters with capital letters fail

* issue #512: Binded Parameters for LIMIT


v1.3.3 (2013-08-01)
-------------------

* issue #570: updateFishbowl() fails once

* updated and fixed generated examples

* issue #559: added Foxx documentation to user manual

* added missing error reporting for errors that happened during import of edges


v1.3.2 (2013-06-21)
-------------------

* fixed memleak in internal.download()

* made the shape-collection journal size adaptive:
  if too big shapes come in, a shape journal will be created with a big-enough size
  automatically. the maximum size of a shape journal is still restricted, but to a
  very big value that should never be reached in practice.

* fixed a segfault that occurred when inserting documents with a shape size bigger
  than the default shape journal size (2MB)

* fixed a locking issue in collection.truncate()

* fixed value overflow in accumulated filesizes reported by collection.figures()

* issue #545: AQL FILTER unnecessary (?) loop

* issue #549: wrong return code with --daemon


v1.3.1 (2013-05-24)
-------------------

* removed currently unused _ids collection

* fixed usage of --temp-path in aranogd and arangosh

* issue #540: suppress return of temporary internal variables in AQL

* issue #530: ReferenceError: ArangoError is not a constructor

* issue #535: Problem with AQL user functions javascript API

* set --javascript.app-path for test execution to prevent startup error

* issue #532: Graph _edgesCache returns invalid data?

* issue #531: Arangod errors

* issue #529: Really weird transaction issue

* fixed usage of --temp-path in aranogd and arangosh


v1.3.0 (2013-05-10)
-------------------

* fixed problem on restart ("datafile-xxx is not sealed") when server was killed
  during a compaction run

* fixed leak when using cursors with very small batchSize

* issue #508: `unregistergroup` function not mentioned in http interface docs

* issue #507: GET /_api/aqlfunction returns code inside parentheses

* fixed issue #489: Bug in aal.install

* fixed issue 505: statistics not populated on MacOS


v1.3.0-rc1 (2013-04-24)
-----------------------

* updated documentation for 1.3.0

* added node modules and npm packages

* changed compaction to only compact datafiles with more at least 10% of dead
  documents (byte size-wise)

* issue #498: fixed reload of authentication info when using
  `require("org/arangodb/users").reload()`

* issue #495: Passing an empty array to create a document results in a
  "phantom" document

* added more precision for requests statistics figures

* added "sum" attribute for individual statistics results in statistics API
  at /_admin/statistics

* made "limit" an optional parameter in AQL function NEAR().
  limit can now be either omitted completely, or set to 0. If so, an internal
  default value (currently 100) will be applied for the limit.

* issue #481

* added "attributes.count" to output of `collection.figures()`
  this also affects the REST API /_api/collection/<name>/figures

* added IndexedPropertyGetter for ShapedJson objects

* added API for user-defined AQL functions

* issue #475: A better error message for deleting a non-existent graph

* issue #474: Web interface problems with the JS Shell

* added missing documentation for AQL UNION function

* added transaction support.
  This provides ACID transactions for ArangoDB. Transactions can be invoked
  using the `db._executeTransaction()` function, or the `/_api/transaction`
  REST API.

* switched to semantic versioning (at least for alpha & alpha naming)

* added saveOrReplace() for server-side JS

v1.3.alpha1 (2013-04-05)
------------------------

* cleanup of Module, Package, ArangoApp and modules "internal", "fs", "console"

* use Error instead of string in throw to allow stack-trace

* issue #454: error while creation of Collection

* make `collection.count()` not recalculate the number of documents on the fly, but
  use some internal document counters.

* issue #457: invalid string value in web interface

* make datafile id (datafile->_fid) identical to the numeric part of the filename.
  E.g. the datafile `journal-123456.db` will now have a datafile marker with the same
  fid (i.e. `123456`) instead of a different value. This change will only affect
  datafiles that are created with 1.3 and not any older files.
  The intention behind this change is to make datafile debugging easier.

* consistently discard document attributes with reserved names (system attributes)
  but without any known meaning, for example `_test`, `_foo`, ...

  Previously, these attributes were saved with the document regularly in some cases,
  but were discarded in other cases.
  Now these attributes are discarded consistently. "Real" system attributes such as
  `_key`, `_from`, `_to` are not affected and will work as before.

  Additionally, attributes with an empty name (``) are discarded when documents are
  saved.

  Though using reserved or empty attribute names in documents was not really and
  consistently supported in previous versions of ArangoDB, this change might cause
  an incompatibility for clients that rely on this feature.

* added server startup flag `--database.force-sync-properties` to force syncing of
  collection properties on collection creation, deletion and on property update.
  The default value is true to mimic the behavior of previous versions of ArangoDB.
  If set to false, collection properties are written to disk but no call to sync()
  is made.

* added detailed output of server version and components for REST APIs
  `/_admin/version` and `/_api/version`. To retrieve this extended information,
  call the REST APIs with URL parameter `details=true`.

* issue #443: For git-based builds include commit hash in version

* adjust startup log output to be more compact, less verbose

* set the required minimum number of file descriptors to 256.
  On server start, this number is enforced on systems that have rlimit. If the limit
  cannot be enforced, starting the server will fail.
  Note: 256 is considered to be the absolute minimum value. Depending on the use case
  for ArangoDB, a much higher number of file descriptors should be used.

  To avoid checking & potentially changing the number of maximum open files, use the
  startup option `--server.descriptors-minimum 0`

* fixed shapedjson to json conversion for special numeric values (NaN, +inf, -inf).
  Before, "NaN", "inf", or "-inf" were written into the JSONified output, but these
  values are not allowed in JSON. Now, "null" is written to the JSONified output as
  required.

* added AQL functions VARIANCE_POPULATION(), VARIANCE_SAMPLE(), STDDEV_POPULATION(),
  STDDEV_SAMPLE(), AVERAGE(), MEDIAN() to calculate statistical values for lists

* added AQL SQRT() function

* added AQL TRIM(), LEFT() and RIGHT() string functions

* fixed issue #436: GET /_api/document on edge

* make AQL REVERSE() and LENGTH() functions work on strings, too

* disabled DOT generation in `make doxygen`. this speeds up docs generation

* renamed startup option `--dispatcher.report-intervall` to `--dispatcher.report-interval`

* renamed startup option `--scheduler.report-intervall` to `--scheduler.report-interval`

* slightly changed output of REST API method /_admin/log.
  Previously, the log messages returned also contained the date and log level, now
  they will only contain the log message, and no date and log level information.
  This information can be re-created by API users from the `timestamp` and `level`
  attributes of the result.

* removed configure option `--enable-zone-debug`
  memory zone debugging is now automatically turned on when compiling with ArangoDB
  `--enable-maintainer-mode`

* removed configure option `--enable-arangob`
  arangob is now always included in the build


v1.2.3 (XXXX-XX-XX)
-------------------

* added optional parameter `edgexamples` for AQL function EDGES() and NEIGHBORS()

* added AQL function NEIGHBORS()

* added freebsd support

* fixed firstExample() query with `_id` and `_key` attributes

* issue triAGENS/ArangoDB-PHP#55: AQL optimizer may have mis-optimized duplicate
  filter statements with limit


v1.2.2 (2013-03-26)
-------------------

* fixed save of objects with common sub-objects

* issue #459: fulltext internal memory allocation didn't scale well
  This fix improves loading times for collections with fulltext indexes that have
  lots of equal words indexed.

* issue #212: auto-increment support

  The feature can be used by creating a collection with the extra `keyOptions`
  attribute as follows:

      db._create("mycollection", { keyOptions: { type: "autoincrement", offset: 1, increment: 10, allowUserKeys: true } });

  The `type` attribute will make sure the keys will be auto-generated if no
  `_key` attribute is specified for a document.

  The `allowUserKeys` attribute determines whether users might still supply own
  `_key` values with documents or if this is considered an error.

  The `increment` value determines the actual increment value, whereas the `offset`
  value can be used to seed to value sequence with a specific starting value.
  This will be useful later in a multi-master setup, when multiple servers can use
  different auto-increment seed values and thus generate non-conflicting auto-increment values.

  The default values currently are:

  - `allowUserKeys`: `true`
  - `offset`: `0`
  - `increment`: `1`

  The only other available key generator type currently is `traditional`.
  The `traditional` key generator will auto-generate keys in a fashion as ArangoDB
  always did (some increasing integer value, with a more or less unpredictable
  increment value).

  Note that for the `traditional` key generator there is only the option to disallow
  user-supplied keys and give the server the sole responsibility for key generation.
  This can be achieved by setting the `allowUserKeys` property to `false`.

  This change also introduces the following errors that API implementors may want to check
  the return values for:

  - 1222: `document key unexpected`: will be raised when a document is created with
    a `_key` attribute, but the underlying collection was set up with the `keyOptions`
    attribute `allowUserKeys: false`.

  - 1225: `out of keys`: will be raised when the auto-increment key generator runs
    out of keys. This may happen when the next key to be generated is 2^64 or higher.
    In practice, this will only happen if the values for `increment` or `offset` are
    not set appropriately, or if users are allowed to supply own keys, those keys
    are near the 2^64 threshold, and later the auto-increment feature kicks in and
    generates keys that cross that threshold.

    In practice it should not occur with proper configuration and proper usage of the
    collections.

  This change may also affect the following REST APIs:
  - POST `/_api/collection`: the server does now accept the optional `keyOptions`
    attribute in the second parameter
  - GET `/_api/collection/properties`: will return the `keyOptions` attribute as part
    of the collection's properties. The previous optional attribute `createOptions`
    is now gone.

* fixed `ArangoStatement.explain()` method with bind variables

* fixed misleading "cursor not found" error message in arangosh that occurred when
  `count()` was called for client-side cursors

* fixed handling of empty attribute names, which may have crashed the server under
  certain circumstances before

* fixed usage of invalid pointer in error message output when index description could
  not be opened


v1.2.1 (2013-03-14)
-------------------

* issue #444: please darken light color in arangosh

* issue #442: pls update post install info on osx

* fixed conversion of special double values (NaN, -inf, +inf) when converting from
  shapedjson to JSON

* fixed compaction of markers (location of _key was not updated correctly in memory,
  leading to _keys pointing to undefined memory after datafile rotation)

* fixed edge index key pointers to use document master pointer plus offset instead
  of direct _key address

* fixed case when server could not create any more journal or compactor files.
  Previously a wrong status code may have been returned, and not being able to create
  a new compactor file may have led to an infinite loop with error message
  "could not create compactor".

* fixed value truncation for numeric filename parts when renaming datafiles/journals


v1.2.0 (2013-03-01)
-------------------

* by default statistics are now switch off; in order to enable comment out
  the "disable-statistics = yes" line in "arangod.conf"

* fixed issue #435: csv parser skips data at buffer border

* added server startup option `--server.disable-statistics` to turn off statistics
  gathering without recompilation of ArangoDB.
  This partly addresses issue #432.

* fixed dropping of indexes without collection name, e.g.
  `db.xxx.dropIndex("123456");`
  Dropping an index like this failed with an assertion error.

* fixed issue #426: arangoimp should be able to import edges into edge collections

* fixed issue #425: In case of conflict ArangoDB returns HTTP 400 Bad request
  (with 1207 Error) instead of HTTP 409 Conflict

* fixed too greedy token consumption in AQL for negative values:
  e.g. in the statement `RETURN { a: 1 -2 }` the minus token was consumed as part
  of the value `-2`, and not interpreted as the binary arithmetic operator


v1.2.beta3 (2013-02-22)
-----------------------

* issue #427: ArangoDB Importer Manual has no navigation links (previous|home|next)

* issue #319: Documentation missing for Emergency console and incomplete for datafile debugger.

* issue #370: add documentation for reloadRouting and flushServerModules

* issue #393: added REST API for user management at /_api/user

* issue #393, #128: added simple cryptographic functions for user actions in module "crypto":
  * require("org/arangodb/crypto").md5()
  * require("org/arangodb/crypto").sha256()
  * require("org/arangodb/crypto").rand()

* added replaceByExample() Javascript and REST API method

* added updateByExample() Javascript and REST API method

* added optional "limit" parameter for removeByExample() Javascript and REST API method

* fixed issue #413

* updated bundled V8 version from 3.9.4 to 3.16.14.1
  Note: the Windows version used a more recent version (3.14.0.1) and was not updated.

* fixed issue #404: keep original request url in request object


v1.2.beta2 (2013-02-15)
-----------------------

* fixed issue #405: 1.2 compile warnings

* fixed issue #333: [debian] Group "arangodb" is not used when starting vie init.d script

* added optional parameter 'excludeSystem' to GET /_api/collection
  This parameter can be used to disable returning system collections in the list
  of all collections.

* added AQL functions KEEP() and UNSET()

* fixed issue #348: "HTTP Interface for Administration and Monitoring"
  documentation errors.

* fix stringification of specific positive int64 values. Stringification of int64
  values with the upper 32 bits cleared and the 33rd bit set were broken.

* issue #395:  Collection properties() function should return 'isSystem' for
  Javascript and REST API

* make server stop after upgrade procedure when invoked with `--upgrade option`.
  When started with the `--upgrade` option, the server will perfom
  the upgrade, and then exit with a status code indicating the result of the
  upgrade (0 = success, 1 = failure). To start the server regularly in either
  daemon or console mode, the `--upgrade` option must not be specified.
  This change was introduced to allow init.d scripts check the result of
  the upgrade procedure, even in case an upgrade was successful.
  this was introduced as part of issue #391.

* added AQL function EDGES()

* added more crash-protection when reading corrupted collections at startup

* added documentation for AQL function CONTAINS()

* added AQL function LIKE()

* replaced redundant error return code 1520 (Unable to open collection) with error code
  1203 (Collection not found). These error codes have the same meanings, but one of
  them was returned from AQL queries only, the other got thrown by other parts of
  ArangoDB. Now, error 1203 (Collection not found) is used in AQL too in case a
  non-existing collection is used.

v1.2.beta1 (2013-02-01)
-----------------------

* fixed issue #382: [Documentation error] Maschine... should be Machine...

* unified history file locations for arangod, arangosh, and arangoirb.
  - The readline history for arangod (emergency console) is now stored in file
    $HOME/.arangod. It was stored in $HOME/.arango before.
  - The readline history for arangosh is still stored in $HOME/.arangosh.
  - The readline history for arangoirb is now stored in $HOME/.arangoirb. It was
    stored in $HOME/.arango-mrb before.

* fixed issue #381: _users user should have a unique constraint

* allow negative list indexes in AQL to access elements from the end of a list,
  e.g. ```RETURN values[-1]``` will return the last element of the `values` list.

* collection ids, index ids, cursor ids, and document revision ids created and
  returned by ArangoDB are now returned as strings with numeric content inside.
  This is done to prevent some value overrun/truncation in any part of the
  complete client/server workflow.
  In ArangoDB 1.1 and before, these values were previously returned as
  (potentially very big) integer values. This may cause problems (clipping, overrun,
  precision loss) for clients that do not support big integers natively and store
  such values in IEEE754 doubles internally. This type loses precision after about
  52 bits and is thus not safe to hold an id.
  Javascript and 32 bit-PHP are examples for clients that may cause such problems.
  Therefore, ids are now returned by ArangoDB as strings, with the string
  content being the integer value as before.

  Example for documents ("_rev" attribute):
  - Document returned by ArangoDB 1.1: { "_rev": 1234, ... }
  - Document returned by ArangoDB 1.2: { "_rev": "1234", ... }

  Example for collections ("id" attribute / "_id" property):
  - Collection returned by ArangoDB 1.1: { "id": 9327643, "name": "test", ... }
  - Collection returned by ArangoDB 1.2: { "id": "9327643", "name": "test", ... }

  Example for cursors ("id" attribute):
  - Collection returned by ArangoDB 1.1: { "id": 11734292, "hasMore": true, ... }
  - Collection returned by ArangoDB 1.2: { "id": "11734292", "hasMore": true, ... }

* global variables are not automatically available anymore when starting the
  arangod Javascript emergency console (i.e. ```arangod --console```).

  Especially, the variables `db`, `edges`, and `internal` are not available
  anymore. `db` and `internal` can be made available in 1.2 by
  ```var db = require("org/arangodb").db;``` and
  ```var internal = require("internal");```, respectively.
  The reason for this change is to get rid of global variables in the server
  because this will allow more specific inclusion of functionality.

  For convenience, the global variable `db` is still available by default in
  arangosh. The global variable `edges`, which since ArangoDB 1.1 was kind of
  a redundant wrapper of `db`, has been removed in 1.2 completely.
  Please use `db` instead, and if creating an edge collection, use the explicit
  ```db._createEdgeCollection()``` command.

* issue #374: prevent endless redirects when calling admin interface with
  unexpected URLs

* issue #373: TRAVERSAL() `trackPaths` option does not work. Instead `paths` does work

* issue #358: added support for CORS

* honor optional waitForSync property for document removal, replace, update, and
  save operations in arangosh. The waitForSync parameter for these operations
  was previously honored by the REST API and on the server-side, but not when
  the waitForSync parameter was specified for a document operation in arangosh.

* calls to db.collection.figures() and /_api/collection/<collection>/figures now
  additionally return the number of shapes used in the collection in the
  extra attribute "shapes.count"

* added AQL TRAVERSAL_TREE() function to return a hierarchical result from a traversal

* added AQL TRAVERSAL() function to return the results from a traversal

* added AQL function ATTRIBUTES() to return the attribute names of a document

* removed internal server-side AQL functions from global scope.

  Now the AQL internal functions can only be accessed via the exports of the
  ahuacatl module, which can be included via ```require("org/arangodb/ahuacatl")```.
  It shouldn't be necessary for clients to access this module at all, but
  internal code may use this module.

  The previously global AQL-related server-side functions were moved to the
  internal namespace. This produced the following function name changes on
  the server:

     old name              new name
     ------------------------------------------------------
     AHUACATL_RUN       => require("internal").AQL_QUERY
     AHUACATL_EXPLAIN   => require("internal").AQL_EXPLAIN
     AHUACATL_PARSE     => require("internal").AQL_PARSE

  Again, clients shouldn't have used these functions at all as there is the
  ArangoStatement object to execute AQL queries.

* fixed issue #366: Edges index returns strange description

* added AQL function MATCHES() to check a document against a list of examples

* added documentation and tests for db.collection.removeByExample

* added --progress option for arangoimp. This will show the percentage of the input
  file that has been processed by arangoimp while the import is still running. It can
  be used as a rough indicator of progress for the entire import.

* make the server log documents that cannot be imported via /_api/import into the
  logfile using the warning log level. This may help finding illegal documents in big
  import runs.

* check on server startup whether the database directory and all collection directories
  are writable. if not, the server startup will be aborted. this prevents serious
  problems with collections being non-writable and this being detected at some pointer
  after the server has been started

* allow the following AQL constructs: FUNC(...)[...], FUNC(...).attribute

* fixed issue #361: Bug in Admin Interface. Header disappears when clicking new collection

* Added in-memory only collections

  Added collection creation parameter "isVolatile":
  if set to true, the collection is created as an in-memory only collection,
  meaning that all document data of that collection will reside in memory only,
  and will not be stored permanently to disk.
  This means that all collection data will be lost when the collection is unloaded
  or the server is shut down.
  As this collection type does not have datafile disk overhead for the regular
  document operations, it may be faster than normal disk-backed collections. The
  actual performance gains strongly depend on the underlying OS, filesystem, and
  settings though.
  This collection type should be used for caches only and not for any sensible data
  that cannot be re-created otherwise.
  Some platforms, namely Windows, currently do not support this collection type.
  When creating an in-memory collection on such platform, an error message will be
  returned by ArangoDB telling the user the platform does not support it.

  Note: in-memory collections are an experimental feature. The feature might
  change drastically or even be removed altogether in a future version of ArangoDB.

* fixed issue #353: Please include "pretty print" in Emergency Console

* fixed issue #352: "pretty print" console.log
  This was achieved by adding the dump() function for the "internal" object

* reduced insertion time for edges index
  Inserting into the edges index now avoids costly comparisons in case of a hash
  collision, reducing the prefilling/loading timer for bigger edge collections

* added fulltext queries to AQL via FULLTEXT() function. This allows search
  fulltext indexes from an AQL query to find matching documents

* added fulltext index type. This index type allows indexing words and prefixes of
  words from a specific document attribute. The index can be queries using a
  SimpleQueryFull object, the HTTP REST API at /_api/simple/fulltext, or via AQL

* added collection.revision() method to determine whether a collection has changed.
  The revision method returns a revision string that can be used by client programs
  for equality/inequality comparisons. The value returned by the revision method
  should be treated by clients as an opaque string and clients should not try to
  figure out the sense of the revision id. This is still useful enough to check
  whether data in a collection has changed.

* issue #346: adaptively determine NUMBER_HEADERS_PER_BLOCK

* issue #338: arangosh cursor positioning problems

* issue #326: use limit optimization with filters

* issue #325: use index to avoid sorting

* issue #324: add limit optimization to AQL

* removed arango-password script and added Javascript functionality to add/delete
  users instead. The functionality is contained in module `users` and can be invoked
  as follows from arangosh and arangod:
  * require("users").save("name", "passwd");
  * require("users").replace("name", "newPasswd");
  * require("users").remove("name");
  * require("users").reload();
  These functions are intentionally not offered via the web interface.
  This also addresses issue #313

* changed print output in arangosh and the web interface for JSON objects.
  Previously, printing a JSON object in arangosh resulted in the attribute values
  being printed as proper JSON, but attribute names were printed unquoted and
  unescaped. This was fine for the purpose of arangosh, but lead to invalid
  JSON being produced. Now, arangosh will produce valid JSON that can be used
  to send it back to ArangoDB or use it with arangoimp etc.

* fixed issue #300: allow importing documents via the REST /_api/import API
  from a JSON list, too.
  So far, the API only supported importing from a format that had one JSON object
  on each line. This is sometimes inconvenient, e.g. when the result of an AQL
  query or any other list is to be imported. This list is a JSON list and does not
  necessary have a document per line if pretty-printed.
  arangoimp now supports the JSON list format, too. However, the format requires
  arangoimp and the server to read the entire dataset at once. If the dataset is
  too big (bigger than --max-upload-size) then the import will be rejected. Even if
  increased, the entire list must fit in memory on both the client and the server,
  and this may be more resource-intensive than importing individual lines in chunks.

* removed unused parameter --reuse-ids for arangoimp. This parameter did not have
  any effect in 1.2, was never publicly announced and did evil (TM) things.

* fixed issue #297 (partly): added whitespace between command line and
  command result in arangosh, added shell colors for better usability

* fixed issue #296: system collections not usable from AQL

* fixed issue #295: deadlock on shutdown

* fixed issue #293: AQL queries should exploit edges index

* fixed issue #292: use index when filtering on _key in AQL

* allow user-definable document keys
  users can now define their own document keys by using the _key attribute
  when creating new documents or edges. Once specified, the value of _key is
  immutable.
  The restrictions for user-defined key values are:
  * the key must be at most 254 bytes long
  * it must consist of the letters a-z (lower or upper case), the digits 0-9,
    the underscore (_) or dash (-) characters only
  * any other characters, especially multi-byte sequences, whitespace or
    punctuation characters cannot be used inside key values

  Specifying a document key is optional when creating new documents. If no
  document key is specified, ArangoDB will create a document key itself.
  There are no guarantees about the format and pattern of auto-generated document
  keys other than the above restrictions.
  Clients should therefore treat auto-generated document keys as opaque values.
  Keys can be used to look up and reference documents, e.g.:
  * saving a document: `db.users.save({ "_key": "fred", ... })`
  * looking up a document: `db.users.document("fred")`
  * referencing other documents: `edges.relations.save("users/fred", "users/john", ...)`

  This change is downwards-compatible to ArangoDB 1.1 because in ArangoDB 1.1
  users were not able to define their own keys. If the user does not supply a _key
  attribute when creating a document, ArangoDB 1.2 will still generate a key of
  its own as ArangoDB 1.1 did. However, all documents returned by ArangoDB 1.2 will
  include a _key attribute and clients should be able to handle that (e.g. by
  ignoring it if not needed). Documents returned will still include the _id attribute
  as in ArangoDB 1.1.

* require collection names everywhere where a collection id was allowed in
  ArangoDB 1.1 & 1.0
  This change requires clients to use a collection name in place of a collection id
  at all places the client deals with collections.
  Examples:
  * creating edges: the _from and _to attributes must now contain collection names instead
    of collection ids: `edges.relations.save("test/my-key1", "test/my-key2", ...)`
  * retrieving edges: the returned _from and _to attributes now will contain collection
    names instead of ids, too: _from: `test/fred` instead of `1234/3455`
  * looking up documents: db.users.document("fred") or db._document("users/fred")

  Collection names must be used in REST API calls instead of collection ids, too.
  This change is thus not completely downwards-compatible to ArangoDB 1.1. ArangoDB 1.1
  required users to use collection ids in many places instead of collection names.
  This was unintuitive and caused overhead in cases when just the collection name was
  known on client-side but not its id. This overhead can now be avoided so clients can
  work with the collection names directly. There is no need to work with collection ids
  on the client side anymore.
  This change will likely require adjustments to API calls issued by clients, and also
  requires a change in how clients handle the _id value of returned documents. Previously,
  the _id value of returned documents contained the collection id, a slash separator and
  the document number. Since 1.2, _id will contain the collection name, a slash separator
  and the document key. The same applies to the _from and _to attribute values of edges
  that are returned by ArangoDB.

  Also removed (now unnecessary) location header in responses of the collections REST API.
  The location header was previously returned because it was necessary for clients.
  When clients created a collection, they specified the collection name. The collection
  id was generated on the server, but the client needed to use the server-generated
  collection id for further API calls, e.g. when creating edges etc. Therefore, the
  full collection URL, also containing the collection id, was returned by the server in
  responses to the collection API, in the HTTP location header.
  Returning the location header has become unnecessary in ArangoDB 1.2 because users
  can access collections by name and do not need to care about collection ids.


v1.1.3 (2013-XX-XX)
-------------------

* fix case when an error message was looked up for an error code but no error
  message was found. In this case a NULL ptr was returned and not checked everywhere.
  The place this error popped up was when inserting into a non-unique hash index
  failed with a specific, invalid error code.

* fixed issue #381:  db._collection("_users").getIndexes();

* fixed issue #379: arango-password fatal issue javscript.startup-directory

* fixed issue #372: Command-Line Options for the Authentication and Authorization


v1.1.2 (2013-01-20)
-------------------

* upgraded to mruby 2013-01-20 583983385b81c21f82704b116eab52d606a609f4

* fixed issue #357: Some spelling and grammar errors

* fixed issue #355: fix quotes in pdf manual

* fixed issue #351: Strange arangosh error message for long running query

* fixed randomly hanging connections in arangosh on MacOS

* added "any" query method: this returns a random document from a collection. It
  is also available via REST HTTP at /_api/simple/any.

* added deployment tool

* added getPeerVertex

* small fix for logging of long messages: the last character of log messages longer
  than 256 bytes was not logged.

* fixed truncation of human-readable log messages for web interface: the trailing \0
  byte was not appended for messages longer than 256 bytes

* fixed issue #341: ArangoDB crashes when stressed with Batch jobs
  Contrary to the issue title, this did not have anything to do with batch jobs but
  with too high memory usage. The memory usage of ArangoDB is now reduced for cases
   when there are lots of small collections with few documents each

* started with issue #317: Feature Request (from Google Groups): DATE handling

* backported issue #300: Extend arangoImp to Allow importing result set-like
  (list of documents) formatted files

* fixed issue #337: "WaitForSync" on new collection does not work on Win/X64

* fixed issue #336: Collections REST API docs

* fixed issue #335: mmap errors due to wrong memory address calculation

* fixed issue #332: arangoimp --use-ids parameter seems to have no impact

* added option '--server.disable-authentication' for arangosh as well. No more passwd
  prompts if not needed

* fixed issue #330: session logging for arangosh

* fixed issue #329: Allow passing script file(s) as parameters for arangosh to run

* fixed issue #328: 1.1 compile warnings

* fixed issue #327: Javascript parse errors in front end


v1.1.1 (2012-12-18)
-------------------

* fixed issue #339: DELETE /_api/cursor/cursor-identifier return incollect errorNum

  The fix for this has led to a signature change of the function actions.resultNotFound().
  The meaning of parameter #3 for This function has changed from the error message string
  to the error code. The error message string is now parameter #4.
  Any client code that uses this function in custom actions must be adjusted.

* fixed issue #321: Problem upgrading arangodb 1.0.4 to 1.1.0 with Homebrew (OSX 10.8.2)

* fixed issue #230: add navigation and search for online documentation

* fixed issue #315: Strange result in PATH

* fixed issue #323: Wrong function returned in error message of AQL CHAR_LENGTH()

* fixed some log errors on startup / shutdown due to pid file handling and changing
  of directories


v1.1.0 (2012-12-05)
-------------------

* WARNING:
  arangod now performs a database version check at startup. It will look for a file
  named "VERSION" in its database directory. If the file is not present, arangod will
  perform an automatic upgrade of the database directory. This should be the normal
  case when upgrading from ArangoDB 1.0 to ArangoDB 1.1.

  If the VERSION file is present but is from an older version of ArangoDB, arangod
  will refuse to start and ask the user to run a manual upgrade first. A manual upgrade
  can be performed by starting arangod with the option `--upgrade`.

  This upgrade procedure shall ensure that users have full control over when they
  perform any updates/upgrades of their data, and can plan backups accordingly. The
  procedure also guarantees that the server is not run without any required system
  collections or with in incompatible data state.

* added AQL function DOCUMENT() to retrieve a document by its _id value

* fixed issue #311: fixed segfault on unload

* fixed issue #309: renamed stub "import" button from web interface

* fixed issue #307: added WaitForSync column in collections list in in web interface

* fixed issue #306: naming in web interface

* fixed issue #304: do not clear AQL query text input when switching tabs in
  web interface

* fixed issue #303: added documentation about usage of var keyword in web interface

* fixed issue #301: PATCH does not work in web interface

# fixed issue #269: fix make distclean & clean

* fixed issue #296: system collections not usable from AQL

* fixed issue #295: deadlock on shutdown

* added collection type label to web interface

* fixed issue #290: the web interface now disallows creating non-edges in edge collections
  when creating collections via the web interface, the collection type must also be
  specified (default is document collection)

* fixed issue #289: tab-completion does not insert any spaces

* fixed issue #282: fix escaping in web interface

* made AQL function NOT_NULL take any number of arguments. Will now return its
  first argument that is not null, or null if all arguments are null. This is downwards
  compatible.

* changed misleading AQL function name NOT_LIST() to FIRST_LIST() and slightly changed
  the behavior. The function will now return its first argument that is a list, or null
  if none of the arguments are lists.
  This is mostly downwards-compatible. The only change to the previous implementation in
  1.1-beta will happen if two arguments were passed and the 1st and 2nd arguments were
  both no lists. In previous 1.1, the 2nd argument was returned as is, but now null
  will be returned.

* add AQL function FIRST_DOCUMENT(), with same behavior as FIRST_LIST(), but working
  with documents instead of lists.

* added UPGRADING help text

* fixed issue #284: fixed Javascript errors when adding edges/vertices without own
  attributes

* fixed issue #283: AQL LENGTH() now works on documents, too

* fixed issue #281: documentation for skip lists shows wrong example

* fixed AQL optimizer bug, related to OR-combined conditions that filtered on the
  same attribute but with different conditions

* fixed issue #277: allow usage of collection names when creating edges
  the fix of this issue also implies validation of collection names / ids passed to
  the REST edge create method. edges with invalid collection ids or names in the
  "from" or "to" values will be rejected and not saved


v1.1.beta2 (2012-11-13)
-----------------------

* fixed arangoirb compilation

* fixed doxygen


v1.1.beta1 (2012-10-24)
-----------------------

* fixed AQL optimizer bug

* WARNING:
  - the user has changed from "arango" to "arangodb", the start script has changed from
    "arangod" to "arangodb", the database directory has changed from "/var/arangodb" to
    "/var/lib/arangodb" to be compliant with various Linux policies

  - In 1.1, we have introduced types for collections: regular documents go into document
    collections, and edges go into edge collections. The prefixing (db.xxx vs. edges.xxx)
    works slightly different in 1.1: edges.xxx can still be used to access collections,
    however, it will not determine the type of existing collections anymore. To create an
    edge collection 1.1, you can use db._createEdgeCollection() or edges._create().
    And there's of course also db._createDocumentCollection().
    db._create() is also still there and will create a document collection by default,
    whereas edges._create() will create an edge collection.

  - the admin web interface that was previously available via the simple URL suffix /
    is now available via a dedicated URL suffix only: /_admin/html
    The reason for this is that routing and URLs are now subject to changes by the end user,
    and only URLs parts prefixed with underscores (e.g. /_admin or /_api) are reserved
    for ArangoDB's internal usage.

* the server now handles requests with invalid Content-Length header values as follows:
  - if Content-Length is negative, the server will respond instantly with HTTP 411
    (length required)

  - if Content-Length is positive but shorter than the supplied body, the server will
    respond with HTTP 400 (bad request)

  - if Content-Length is positive but longer than the supplied body, the server will
    wait for the client to send the missing bytes. The server allows 90 seconds for this
    and will close the connection if the client does not send the remaining data

  - if Content-Length is bigger than the maximum allowed size (512 MB), the server will
    fail with HTTP 413 (request entity too large).

  - if the length of the HTTP headers is greater than the maximum allowed size (1 MB),
    the server will fail with HTTP 431 (request header fields too large)

* issue #265: allow optional base64 encoding/decoding of action response data

* issue #252: create _modules collection using arango-upgrade (note: arango-upgrade was
  finally replaced by the `--upgrade` option for arangod)

* issue #251: allow passing arbitrary options to V8 engine using new command line option:
  --javascript.v8-options. Using this option, the Harmony features or other settings in
  v8 can be enabled if the end user requires them

* issue #248: allow AQL optimizer to pull out completely uncorrelated subqueries to the
  top level, resulting in less repeated evaluation of the subquery

* upgraded to Doxygen 1.8.0

* issue #247: added AQL function MERGE_RECURSIVE

* issue #246: added clear() function in arangosh

* issue #245: Documentation: Central place for naming rules/limits inside ArangoDB

* reduced size of hash index elements by 50 %, allowing more index elements to fit in
  memory

* issue #235: GUI Shell throws Error:ReferenceError: db is not defined

* issue #229: methods marked as "under construction"

* issue #228: remove unfinished APIs (/_admin/config/*)

* having the OpenSSL library installed is now a prerequisite to compiling ArangoDB
  Also removed the --enable-ssl configure option because ssl is always required.

* added AQL functions TO_LIST, NOT_LIST

* issue #224: add optional Content-Id for batch requests

* issue #221: more documentation on AQL explain functionality. Also added
  ArangoStatement.explain() client method

* added db._createStatement() method on server as well (was previously available
  on the client only)

* issue #219: continue in case of "document not found" error in PATHS() function

* issue #213: make waitForSync overridable on specific actions

* changed AQL optimizer to use indexes in more cases. Previously, indexes might
  not have been used when in a reference expression the inner collection was
  specified last. Example: FOR u1 IN users FOR u2 IN users FILTER u1._id == u2._id
  Previously, this only checked whether an index could be used for u2._id (not
  possible). It was not checked whether an index on u1._id could be used (possible).
  Now, for expressions that have references/attribute names on both sides of the
  above as above, indexes are checked for both sides.

* issue #204: extend the CSV import by TSV and by user configurable
  separator character(s)

* issue #180: added support for batch operations

* added startup option --server.backlog-size
  this allows setting the value of the backlog for the listen() system call.
  the default value is 10, the maximum value is platform-dependent

* introduced new configure option "--enable-maintainer-mode" for
  ArangoDB maintainers. this option replaces the previous compile switches
  --with-boost-test, --enable-bison, --enable-flex and --enable-errors-dependency
  the individual configure options have been removed. --enable-maintainer-mode
  turns them all on.

* removed potentially unused configure option --enable-memfail

* fixed issue #197: HTML web interface calls /_admin/user-manager/session

* fixed issue #195: VERSION file in database directory

* fixed issue #193: REST API HEAD request returns a message body on 404

* fixed issue #188: intermittent issues with 1.0.0
  (server-side cursors not cleaned up in all cases, pthreads deadlock issue)

* issue #189: key store should use ISO datetime format bug

* issue #187: run arango-upgrade on server start (note: arango-upgrade was finally
  replaced by the `--upgrade` option for arangod)n

* fixed issue #183: strange unittest error

* fixed issue #182: manual pages

* fixed issue #181: use getaddrinfo

* moved default database directory to "/var/lib/arangodb" in accordance with
  http://www.pathname.com/fhs/pub/fhs-2.3.html

* fixed issue #179: strange text in import manual

* fixed issue #178: test for aragoimp is missing

* fixed issue #177: a misleading error message was returned if unknown variables
  were used in certain positions in an AQL query.

* fixed issue #176: explain how to use AQL from the arangosh

* issue #175: re-added hidden (and deprecated) option --server.http-port. This
  option is only there to be downwards-compatible to Arango 1.0.

* fixed issue #174: missing Documentation for `within`

* fixed issue #170: add db.<coll_name>.all().toArray() to arangosh help screen

* fixed issue #169: missing argument in Simple Queries

* added program arango-upgrade. This program must be run after installing ArangoDB
  and after upgrading from a previous version of ArangoDB. The arango-upgrade script
  will ensure all system collections are created and present in the correct state.
  It will also perform any necessary data updates.
  Note: arango-upgrade was finally replaced by the `--upgrade` option for arangod.

* issue #153: edge collection should be a flag for a collection
  collections now have a type so that the distinction between document and edge
  collections can now be done at runtime using a collection's type value.
  A collection's type can be queried in Javascript using the <collection>.type() method.

  When new collections are created using db._create(), they will be document
  collections by default. When edge._create() is called, an edge collection will be created.
  To explicitly create a collection of a specific/different type, use the methods
  _createDocumentCollection() or _createEdgeCollection(), which are available for
  both the db and the edges object.
  The Javascript objects ArangoEdges and ArangoEdgesCollection have been removed
  completely.
  All internal and test code has been adjusted for this, and client code
  that uses edges.* should also still work because edges is still there and creates
  edge collections when _create() is called.

  INCOMPATIBLE CHANGE: Client code might still need to be changed in the following aspect:
  Previously, collections did not have a type so documents and edges could be inserted
  in the same collection. This is now disallowed. Edges can only be inserted into
  edge collections now. As there were no collection types in 1.0, ArangoDB will perform
  an automatic upgrade when migrating from 1.0 to 1.1.
  The automatic upgrade will check every collection and determine its type as follows:
  - if among the first 50 documents in the collection there are documents with
    attributes "_from" and "_to", the collection is typed as an edge collection
  - if among the first 50 documents in the collection there are no documents with
    attributes "_from" and "_to", the collection is made as a document collection

* issue #150: call V8 garbage collection on server periodically

* issue #110: added support for partial updates

  The REST API for documents now offers an HTTP PATCH method to partially update
  documents. Overwriting/replacing documents is still available via the HTTP PUT method
  as before. The Javascript API in the shell also offers a new update() method in extension to
  the previously existing replace() method.


v1.0.4 (2012-11-12)
-------------------

* issue #275: strange error message in arangosh 1.0.3 at startup


v1.0.3 (2012-11-08)
-------------------

* fixed AQL optimizer bug

* issue #273: fixed segfault in arangosh on HTTP 40x

* issue #265: allow optional base64 encoding/decoding of action response data

* issue #252: _modules collection not created automatically


v1.0.2 (2012-10-22)
-------------------

* repository CentOS-X.Y moved to CentOS-X, same for Debian

* bugfix for rollback from edges

* bugfix for hash indexes

* bugfix for StringBuffer::erase_front

* added autoload for modules

* added AQL function TO_LIST


v1.0.1 (2012-09-30)
-------------------

* draft for issue #165: front-end application howto

* updated mruby to cf8fdea4a6598aa470e698e8cbc9b9b492319d

* fix for issue #190: install doesn't create log directory

* fix for issue #194: potential race condition between creating and dropping collections

* fix for issue #193: REST API HEAD request returns a message body on 404

* fix for issue #188: intermittent issues with 1.0.0

* fix for issue #163: server cannot create collection because of abandoned files

* fix for issue #150: call V8 garbage collection on server periodically


v1.0.0 (2012-08-17)
-------------------

* fix for issue #157: check for readline and ncurses headers, not only libraries


v1.0.beta4 (2012-08-15)
-----------------------

* fix for issue #152: fix memleak for barriers


v1.0.beta3 (2012-08-10)
-----------------------

* fix for issue #151: Memleak, collection data not removed

* fix for issue #149: Inconsistent port for admin interface

* fix for issue #163: server cannot create collection because of abandoned files

* fix for issue #157: check for readline and ncurses headers, not only libraries

* fix for issue #108: db.<collection>.truncate() inefficient

* fix for issue #109: added startup note about cached collection names and how to
  refresh them

* fix for issue #156: fixed memleaks in /_api/import

* fix for issue #59: added tests for /_api/import

* modified return value for calls to /_api/import: now, the attribute "empty" is
  returned as well, stating the number of empty lines in the input. Also changed the
  return value of the error code attribute ("errorNum") from 1100 ("corrupted datafile")
  to 400 ("bad request") in case invalid/unexpected JSON data was sent to the server.
  This error code is more appropriate as no datafile is broken but just input data is
  incorrect.

* fix for issue #152: Memleak for barriers

* fix for issue #151: Memleak, collection data not removed

* value of --database.maximal-journal-size parameter is now validated on startup. If
  value is smaller than the minimum value (currently 1048576), an error is thrown and
  the server will not start. Before this change, the global value of maximal journal
  size was not validated at server start, but only on collection level

* increased sleep value in statistics creation loop from 10 to 500 microseconds. This
  reduces accuracy of statistics values somewhere after the decimal points but saves
  CPU time.

* avoid additional sync() calls when writing partial shape data (attribute name data)
  to disk. sync() will still be called when the shape marker (will be written after
  the attributes) is written to disk

* issue #147: added flag --database.force-sync-shapes to force synching of shape data
  to disk. The default value is true so it is the same behavior as in version 1.0.
  if set to false, shape data is synched to disk if waitForSync for the collection is
  set to true, otherwise, shape data is not synched.

* fix for issue #145: strange issue on Travis: added epsilon for numeric comparison in
  geo index

* fix for issue #136: adjusted message during indexing

* issue #131: added timeout for HTTP keep-alive connections. The default value is 300
  seconds. There is a startup parameter server.keep-alive-timeout to configure the value.
  Setting it to 0 will disable keep-alive entirely on the server.

* fix for issue #137: AQL optimizer should use indexes for ref accesses with
  2 named attributes


v1.0.beta2 (2012-08-03)
-----------------------

* fix for issue #134: improvements for centos RPM

* fixed problem with disable-admin-interface in config file


v1.0.beta1 (2012-07-29)
-----------------------

* fixed issue #118: We need a collection "debugger"

* fixed issue #126: Access-Shaper must be cached

* INCOMPATIBLE CHANGE: renamed parameters "connect-timeout" and "request-timeout"
  for arangosh and arangoimp to "--server.connect-timeout" and "--server.request-timeout"

* INCOMPATIBLE CHANGE: authorization is now required on the server side
  Clients sending requests without HTTP authorization will be rejected with HTTP 401
  To allow backwards compatibility, the server can be started with the option
  "--server.disable-authentication"

* added options "--server.username" and "--server.password" for arangosh and arangoimp
  These parameters must be used to specify the user and password to be used when
  connecting to the server. If no password is given on the command line, arangosh/
  arangoimp will interactively prompt for a password.
  If no user name is specified on the command line, the default user "root" will be
  used.

* added startup option "--server.ssl-cipher-list" to determine which ciphers to
  use in SSL context. also added SSL_OP_CIPHER_SERVER_PREFERENCE to SSL default
  options so ciphers are tried in server and not in client order

* changed default SSL protocol to TLSv1 instead of SSLv2

* changed log-level of SSL-related messages

* added SSL connections if server is compiled with OpenSSL support. Use --help-ssl

* INCOMPATIBLE CHANGE: removed startup option "--server.admin-port".
  The new endpoints feature (see --server.endpoint) allows opening multiple endpoints
  anyway, and the distinction between admin and "other" endpoints can be emulated
  later using privileges.

* INCOMPATIBLE CHANGE: removed startup options "--port", "--server.port", and
  "--server.http-port" for arangod.
  These options have been replaced by the new "--server.endpoint" parameter

* INCOMPATIBLE CHANGE: removed startup option "--server" for arangosh and arangoimp.
  These options have been replaced by the new "--server.endpoint" parameter

* Added "--server.endpoint" option to arangod, arangosh, and arangoimp.
  For arangod, this option allows specifying the bind endpoints for the server
  The server can be bound to one or multiple endpoints at once. For arangosh
  and arangoimp, the option specifies the server endpoint to connect to.
  The following endpoint syntax is currently supported:
  - tcp://host:port or http@tcp://host:port (HTTP over IPv4)
  - tcp://[host]:port or http@tcp://[host]:port (HTTP over IPv6)
  - ssl://host:port or http@tcp://host:port (HTTP over SSL-encrypted IPv4)
  - ssl://[host]:port or http@tcp://[host]:port (HTTP over SSL-encrypted IPv6)
  - unix:///path/to/socket or http@unix:///path/to/socket (HTTP over UNIX socket)

  If no port is specified, the default port of 8529 will be used.

* INCOMPATIBLE CHANGE: removed startup options "--server.require-keep-alive" and
  "--server.secure-require-keep-alive".
  The server will now behave as follows which should be more conforming to the
  HTTP standard:
  * if a client sends a "Connection: close" header, the server will close the
    connection
  * if a client sends a "Connection: keep-alive" header, the server will not
    close the connection
  * if a client does not send any "Connection" header, the server will assume
    "keep-alive" if the request was an HTTP/1.1 request, and "close" if the
    request was an HTTP/1.0 request

* (minimal) internal optimizations for HTTP request parsing and response header
  handling

* fixed Unicode unescaping bugs for \f and surrogate pairs in BasicsC/strings.c

* changed implementation of TRI_BlockCrc32 algorithm to use 8 bytes at a time

* fixed issue #122: arangod doesn't start if <log.file> cannot be created

* fixed issue #121: wrong collection size reported

* fixed issue #98: Unable to change journalSize

* fixed issue #88: fds not closed

* fixed escaping of document data in HTML admin front end

* added HTTP basic authentication, this is always turned on

* added server startup option --server.disable-admin-interface to turn off the
  HTML admin interface

* honor server startup option --database.maximal-journal-size when creating new
  collections without specific journalsize setting. Previously, these
  collections were always created with journal file sizes of 32 MB and the
  --database.maximal-journal-size setting was ignored

* added server startup option --database.wait-for-sync to control the default
  behavior

* renamed "--unit-tests" to "--javascript.unit-tests"


v1.0.alpha3 (2012-06-30)
------------------------

* fixed issue #116: createCollection=create option doesn't work

* fixed issue #115: Compilation issue under OSX 10.7 Lion & 10.8 Mountain Lion
  (homebrew)

* fixed issue #114: image not found

* fixed issue #111: crash during "make unittests"

* fixed issue #104: client.js -> ARANGO_QUIET is not defined


v1.0.alpha2 (2012-06-24)
------------------------

* fixed issue #112: do not accept document with duplicate attribute names

* fixed issue #103: Should we cleanup the directory structure

* fixed issue #100: "count" attribute exists in cursor response with "count:
  false"

* fixed issue #84 explain command

* added new MRuby version (2012-06-02)

* added --log.filter

* cleanup of command line options:
** --startup.directory => --javascript.startup-directory
** --quite => --quiet
** --gc.interval => --javascript.gc-interval
** --startup.modules-path => --javascript.modules-path
** --action.system-directory => --javascript.action-directory
** --javascript.action-threads => removed (is now the same pool as --server.threads)

* various bug-fixes

* support for import

* added option SKIP_RANGES=1 for make unittests

* fixed several range-related assertion failures in the AQL query optimizer

* fixed AQL query optimizations for some edge cases (e.g. nested subqueries with
  invalid constant filter expressions)


v1.0.alpha1 (2012-05-28)
------------------------

Alpha Release of ArangoDB 1.0<|MERGE_RESOLUTION|>--- conflicted
+++ resolved
@@ -1,16 +1,14 @@
 v3.4.0-rc.5 (XXXX-XX-XX)
 ------------------------
 
-<<<<<<< HEAD
 * Persist and check default language (locale) selection.
   Previously we would not check if the language (`--default-language`) had changed 
   when the server was restarted. This could cause issues with indexes over text fields, 
   as it will resulted in undefined behavior within RocksDB (potentially missing entries, 
   corruption, etc.). Now if the language is changed, ArangoDB will print out an error
   message on startup and abort.
-=======
+
 * fixed issue #7522: FILTER logic totally broke for my query in 3.4-rc4
->>>>>>> 2ed283ef
 
 * export version and storage engine in `_admin/cluster/health` for Coordinators 
   and DBServers. 
