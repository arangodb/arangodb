v3.3.rc8 (2017-XX-XX)
---------------------

<<<<<<< HEAD
* UI: fixed broken foxx configuration keys. Some valid configuration values
  could not be edited via the ui.
=======
* UI: pressing the return key inside a select2 box no longer triggers the modal's
  success function

* UI: coordinators and db servers are now in sorted order (ascending)
>>>>>>> 4caeaed6


v3.3.rc7 (2017-12-07)
---------------------

* fixed issue #3741: fix terminal color output in Windows 

* UI: fixed issue #3822: disabled name input field for system collections

* fixed issue #3640: limit in subquery

* fixed issue #3745: Invalid result when using OLD object with array attribute in UPSERT statement

* UI: edge collections were wrongly added to from and to vertices select box during graph creation

* UI: added not found views for documents and collections

* UI: using default user database api during database creation now

* UI: the graph viewer backend now picks one random start vertex of the
  first 1000 documents instead of calling any(). The implementation of
  "any" is known to scale bad on huge collections with RocksDB.

* UI: fixed disappearing of the navigation label in some case special case

* UI: the graph viewer now displays updated label values correctly.
  Additionally the included node/edge editor now closes automatically
	after a successful node/edge update.
  
* fixed issue #3917: traversals with high maximal depth take extremely long
  in planning phase.


v3.3.rc4 (2017-11-28)
---------------------

* minor bug-fixes


v3.3.rc3 (2017-11-24)
---------------------

* bug-fixes


v3.3.rc2 (2017-11-22)
---------------------

* UI: document/edge editor now remembering their modes (e.g. code or tree)

* UI: optimized error messages for invalid graph definitions. Also fixed a
  graph renderer cleanrenderer cleanup error.

* UI: added a delay within the graph viewer while changing the colors of the
  graph. Necessary due different browser behaviour.

* added options `--encryption.keyfile` and `--encryption.key-generator` to arangodump
  and arangorestore

* UI: the graph viewer now displays updated label values correctly.
  Additionally the included node/edge editor now closes automatically
	after a successful node/edge update.

* removed `--recycle-ids` option for arangorestore

  using that option could have led to problems on the restore, with potential
  id conflicts between the originating server (the source dump server) and the
  target server (the restore server)


v3.3.rc1 (2017-11-17)
---------------------

* add readonly mode REST API

* allow compilation of ArangoDB source code with g++ 7

* upgrade minimum required g++ compiler version to g++ 5.4
  That means ArangoDB source code will not compile with g++ 4.x or g++ < 5.4 anymore.

* AQL: during a traversal if a vertex is not found. It will not print an ERROR to the log and continue
  with a NULL value, but will register a warning at the query and continue with a NULL value.
  The situation is not desired as an ERROR as ArangoDB can store edges pointing to non-existing
  vertex which is perfectly valid, but it may be a n issue on the data model, so users
  can directly see it on the query now and do not "by accident" have to check the LOG output.


v3.3.beta1 (2017-11-07)
-----------------------

* introduce `enforceReplicationFactor`: An optional parameter controlling
  if the server should bail out during collection creation if there are not
  enough DBServers available for the desired `replicationFactor`.

* fixed issue #3516: Show execution time in arangosh

  this change adds more dynamic prompt components for arangosh
  The following components are now available for dynamic prompts,
  settable via the `--console.prompt` option in arangosh:

  - '%t': current time as timestamp
  - '%p': duration of last command in seconds
  - '%d': name of current database
  - '%e': current endpoint
  - '%E': current endpoint without protocol
  - '%u': current user

  The time a command takes can be displayed easily by starting arangosh with `--console.prompt "%p> "`.

* make the ArangoShell refill its collection cache when a yet-unknown collection
  is first accessed. This fixes the following problem:

      arangosh1> db._collections();  // shell1 lists all collections
      arangosh2> db._create("test"); // shell2 now creates a new collection 'test'
      arangosh1> db.test.insert({}); // shell1 is not aware of the collection created
                                     // in shell2, so the insert will fail

* enable JEMalloc background thread for purging and returning unused memory
  back to the operating system (Linux only)

* incremental transfer of initial collection data now can handle partial
  responses for a chunk, allowing the leader/master to send smaller chunks
  (in terms of HTTP response size) and limit memory usage

* initial creation of shards for cluster collections is now faster with
  replicationFactor values bigger than 1. this is achieved by an optimization
  for the case when the collection on the leader is still empty

* potential fix for issue #3517: several "filesystem full" errors in logs
  while there's a lot of disk space

* added C++ implementations for AQL function `SUBSTRING()`, `LEFT()`, `RIGHT()` and `TRIM()`


v3.3.milestone2 (2017-10-19)
----------------------------

* added new replication module

* make AQL `DISTINCT` not change the order of the results it is applied on

* show C++ function name of call site in ArangoDB log output

  This requires option `--log.line-number` to be set to *true*

* fixed issue #3408: Hard crash in query for pagination

* UI: fixed unresponsive events in cluster shards view

* UI: added word wrapping to query editor

* fixed issue #3395: AQL: cannot instantiate CollectBlock with undetermined
  aggregation method

* minimum number of V8 contexts in console mode must be 2, not 1. this is
  required to ensure the console gets one dedicated V8 context and all other
  operations have at least one extra context. This requirement was not enforced
  anymore.

* UI: fixed wrong user attribute name validation, issue #3228

* make AQL return a proper error message in case of a unique key constraint
  violation. previously it only returned the generic "unique constraint violated"
  error message but omitted the details about which index caused the problem.

  This addresses https://stackoverflow.com/questions/46427126/arangodb-3-2-unique-constraint-violation-id-or-key

* fix potential overflow in CRC marker check when a corrupted CRC marker
  is found at the very beginning of an MMFiles datafile


v3.3.milestone1 (2017-10-11)
----------------------------

* added option `--server.local-authentication`

* UI: added user roles

* added config option `--log.color` to toggle colorful logging to terminal

* added config option `--log.thread-name` to additionally log thread names

* usernames must not start with `:role:`, added new options:
    --server.authentication-timeout
    --ldap.roles-attribute-name
    --ldap.roles-transformation
    --ldap.roles-search
    --ldap.superuser-role
    --ldap.roles-include
    --ldap.roles-exclude

* performance improvements for full collection scans and a few other operations
  in MMFiles engine

* added `--rocksdb.encryption-key-generator` for enterprise

* removed `--compat28` parameter from arangodump and replication API

  older ArangoDB versions will no longer be supported by these tools.

* increase the recommended value for `/proc/sys/vm/max_map_count` to a value
  eight times as high as the previous recommended value. Increasing the
  values helps to prevent an ArangoDB server from running out of memory mappings.

  The raised minimum recommended value may lead to ArangoDB showing some startup
  warnings as follows:

      WARNING {memory} maximum number of memory mappings per process is 65530, which seems too low. it is recommended to set it to at least 512000
      WARNING {memory} execute 'sudo sysctl -w "vm.max_map_count=512000"'


v3.2.7 (2017-11-13)
-------------------

* Cluster customers, which have upgraded from 3.1 to 3.2 need to upgrade
  to 3.2.7. The cluster supervision is otherwise not operational.

* Fixed issue #3597: AQL with path filters returns unexpected results
  In some cases breadth first search in combination with vertex filters
  yields wrong result, the filter was not applied correctly.

* fixed some undefined behavior in some internal value caches for AQL GatherNodes
  and SortNodes, which could have led to sorted results being effectively not
  correctly sorted.

* make the replication applier for the RocksDB engine start automatically after a
  restart of the server if the applier was configured with its `autoStart` property
  set to `true`. previously the replication appliers were only automatically restarted
  at server start for the MMFiles engine.

* fixed arangodump batch size adaptivity in cluster mode and upped default batch size
  for arangodump

  these changes speed up arangodump in cluster context

* smart graphs now return a proper inventory in response to replication inventory
  requests

* fixed issue #3618: Inconsistent behavior of OR statement with object bind parameters

* only users with read/write rights on the "_system" database can now execute
  "_admin/shutdown" as well as modify properties of the write-ahead log (WAL)

* increase default maximum number of V8 contexts to at least 16 if not explicitly
  configured otherwise.
  the procedure for determining the actual maximum value of V8 contexts is unchanged
  apart from the value `16` and works as follows:
  - if explicitly set, the value of the configuration option `--javascript.v8-contexts`
    is used as the maximum number of V8 contexts
  - when the option is not set, the maximum number of V8 contexts is determined
    by the configuration option `--server.threads` if that option is set. if
    `--server.threads` is not set, then the maximum number of V8 contexts is the
    server's reported hardware concurrency (number of processors visible
    to the arangod process). if that would result in a maximum value of less than 16
    in any of these two cases, then the maximum value will be increased to 16.

* fixed issue #3447: ArangoError 1202: AQL: NotFound: (while executing) when
  updating collection

* potential fix for issue #3581: Unexpected "rocksdb unique constraint
  violated" with unique hash index

* fixed geo index optimizer rule for geo indexes with a single (array of coordinates)
  attribute.

* improved the speed of the shards overview in cluster (API endpoint /_api/cluster/shardDistribution API)
  It is now guaranteed to return after ~2 seconds even if the entire cluster is unresponsive.

* fix agency precondition check for complex objects
  this fixes issues with several CAS operations in the agency

* several fixes for agency restart and shutdown

* the cluster-internal representation of planned collection objects is now more
  lightweight than before, using less memory and not allocating any cache for indexes
  etc.

* fixed issue #3403: How to kill long running AQL queries with the browser console's
  AQL (display issue)

* fixed issue #3549: server reading ENGINE config file fails on common standard
  newline character

* UI: fixed error notifications for collection modifications

* several improvements for the truncate operation on collections:

  * the timeout for the truncate operation was increased in cluster mode in
    order to prevent too frequent "could not truncate collection" errors

  * after a truncate operation, collections in MMFiles still used disk space.
    to reclaim disk space used by truncated collection, the truncate actions
    in the web interface and from the ArangoShell now issue an extra WAL flush
    command (in cluster mode, this command is also propagated to all servers).
    the WAL flush allows all servers to write out any pending operations into the
    datafiles of the truncated collection. afterwards, a final journal rotate
    command is sent, which enables the compaction to entirely remove all datafiles
    and journals for the truncated collection, so that all disk space can be
    reclaimed

  * for MMFiles a special method will be called after a truncate operation so that
    all indexes of the collection can free most of their memory. previously some
    indexes (hash and skiplist indexes) partially kept already allocated memory
    in order to avoid future memory allocations

  * after a truncate operation in the RocksDB engine, an additional compaction
    will be triggered for the truncated collection. this compaction removes all
    deletions from the key space so that follow-up scans over the collection's key
    range do not have to filter out lots of already-removed values

  These changes make truncate operations potentially more time-consuming than before,
  but allow for memory/disk space savings afterwards.

* enable JEMalloc background threads for purging and returning unused memory
  back to the operating system (Linux only)

  JEMalloc will create its background threads on demand. The number of background
  threads is capped by the number of CPUs or active arenas. The background threads run
  periodically and purge unused memory pages, allowing memory to be returned to the
  operating system.

  This change will make the arangod process create several additional threads.
  It is accompanied by an increased `TasksMax` value in the systemd service configuration
  file for the arangodb3 service.

* upgraded bundled V8 engine to bugfix version v5.7.492.77

  this upgrade fixes a memory leak in upstream V8 described in
  https://bugs.chromium.org/p/v8/issues/detail?id=5945 that will result in memory
  chunks only getting uncommitted but not unmapped


v3.2.6 (2017-10-26)
-------------------

* UI: fixed event cleanup in cluster shards view

* UI: reduced cluster dashboard api calls

* fixed a permission problem that prevented collection contents to be displayed
  in the web interface

* removed posix_fadvise call from RocksDB's PosixSequentialFile::Read(). This is
  consistent with Facebook PR 2573 (#3505)

  this fix should improve the performance of the replication with the RocksDB
  storage engine

* allow changing of collection replication factor for existing collections

* UI: replicationFactor of a collection is now changeable in a cluster
  environment

* several fixes for the cluster agency

* fixed undefined behavior in the RocksDB-based geo index

* fixed Foxxmaster failover

* purging or removing the Debian/Ubuntu arangodb3 packages now properly stops
  the arangod instance before actuallying purging or removing


v3.2.5 (2017-10-16)
-------------------

* general-graph module and _api/gharial now accept cluster options
  for collection creation. It is now possible to set replicationFactor and
  numberOfShards for all collections created via this graph object.
  So adding a new collection will not result in a singleShard and
  no replication anymore.

* fixed issue #3408: Hard crash in query for pagination

* minimum number of V8 contexts in console mode must be 2, not 1. this is
  required to ensure the console gets one dedicated V8 context and all other
  operations have at least one extra context. This requirement was not enforced
  anymore.

* fixed issue #3395: AQL: cannot instantiate CollectBlock with undetermined
  aggregation method

* UI: fixed wrong user attribute name validation, issue #3228

* fix potential overflow in CRC marker check when a corrupted CRC marker
  is found at the very beginning of an MMFiles datafile

* UI: fixed unresponsive events in cluster shards view

* Add statistics about the V8 context counts and number of available/active/busy
  threads we expose through the server statistics interface.


v3.2.4 (2017-09-26)
-------------------

* UI: no default index selected during index creation

* UI: added replicationFactor option during SmartGraph creation

* make the MMFiles compactor perform less writes during normal compaction
  operation

  This partially fixes issue #3144

* make the MMFiles compactor configurable

  The following options have been added:

* `--compaction.db-sleep-time`: sleep interval between two compaction runs
    (in s)
  * `--compaction.min-interval"`: minimum sleep time between two compaction
     runs (in s)
  * `--compaction.min-small-data-file-size`: minimal filesize threshold
    original datafiles have to be below for a compaction
  * `--compaction.dead-documents-threshold`: minimum unused count of documents
    in a datafile
  * `--compaction.dead-size-threshold`: how many bytes of the source data file
    are allowed to be unused at most
  * `--compaction.dead-size-percent-threshold`: how many percent of the source
    datafile should be unused at least
  * `--compaction.max-files`: Maximum number of files to merge to one file
  * `--compaction.max-result-file-size`: how large may the compaction result
    file become (in bytes)
  * `--compaction.max-file-size-factor`: how large the resulting file may
    be in comparison to the collection's `--database.maximal-journal-size' setting`

* fix downwards-incompatibility in /_api/explain REST handler

* fix Windows implementation for fs.getTempPath() to also create a
  sub-directory as we do on linux

* fixed a multi-threading issue in cluster-internal communication

* performance improvements for traversals and edge lookups

* removed internal memory zone handling code. the memory zones were a leftover
  from the early ArangoDB days and did not provide any value in the current
  implementation.

* (Enterprise only) added `skipInaccessibleCollections` option for AQL queries:
  if set, AQL queries (especially graph traversals) will treat collections to
  which a user has no access rights to as if these collections were empty.

* adjusted scheduler thread handling to start and stop less threads in
  normal operations

* leader-follower replication catchup code has been rewritten in C++

* early stage AQL optimization now also uses the C++ implementations of
  AQL functions if present. Previously it always referred to the JavaScript
  implementations and ignored the C++ implementations. This change gives
  more flexibility to the AQL optimizer.

* ArangoDB tty log output is now colored for log messages with levels
  FATAL, ERR and WARN.

* changed the return values of AQL functions `REGEX_TEST` and `REGEX_REPLACE`
  to `null` when the input regex is invalid. Previous versions of ArangoDB
  partly returned `false` for invalid regexes and partly `null`.

* added `--log.role` option for arangod

  When set to `true`, this option will make the ArangoDB logger print a single
  character with the server's role into each logged message. The roles are:

  - U: undefined/unclear (used at startup)
  - S: single server
  - C: coordinator
  - P: primary
  - A: agent

  The default value for this option is `false`, so no roles will be logged.


v3.2.3 (2017-09-07)
-------------------

* fixed issue #3106: orphan collections could not be registered in general-graph module

* fixed wrong selection of the database inside the internal cluster js api

* added startup option `--server.check-max-memory-mappings` to make arangod check
  the number of memory mappings currently used by the process and compare it with
  the maximum number of allowed mappings as determined by /proc/sys/vm/max_map_count

  The default value is `true`, so the checks will be performed. When the current
  number of mappings exceeds 90% of the maximum number of mappings, the creation
  of further V8 contexts will be deferred.

  Note that this option is effective on Linux systems only.

* arangoimp now has a `--remove-attribute` option

* added V8 context lifetime control options
  `--javascript.v8-contexts-max-invocations` and `--javascript.v8-contexts-max-age`

  These options allow specifying after how many invocations a used V8 context is
  disposed, or after what time a V8 context is disposed automatically after its
  creation. If either of the two thresholds is reached, an idl V8 context will be
  disposed.

  The default value of `--javascript.v8-contexts-max-invocations` is 0, meaning that
  the maximum number of invocations per context is unlimited. The default value
  for `--javascript.v8-contexts-max-age` is 60 seconds.

* fixed wrong UI cluster health information

* fixed issue #3070: Add index in _jobs collection

* fixed issue #3125: HTTP Foxx API JSON parsing

* fixed issue #3120: Foxx queue: job isn't running when server.authentication = true

* fixed supervision failure detection and handling, which happened with simultaneous
  agency leadership change


v3.2.2 (2017-08-23)
-------------------

* make "Rebalance shards" button work in selected database only, and not make
  it rebalance the shards of all databases

* fixed issue #2847: adjust the response of the DELETE `/_api/users/database/*` calls

* fixed issue #3075: Error when upgrading arangoDB on linux ubuntu 16.04

* fixed a buffer overrun in linenoise console input library for long input strings

* increase size of the linenoise input buffer to 8 KB

* abort compilation if the detected GCC or CLANG isn't in the range of compilers
  we support

* fixed spurious cluster hangups by always sending AQL-query related requests
  to the correct servers, even after failover or when a follower drops

  The problem with the previous shard-based approach was that responsibilities
  for shards may change from one server to another at runtime, after the query
  was already instanciated. The coordinator and other parts of the query then
  sent further requests for the query to the servers now responsible for the
  shards.
  However, an AQL query must send all further requests to the same servers on
  which the query was originally instanciated, even in case of failover.
  Otherwise this would potentially send requests to servers that do not know
  about the query, and would also send query shutdown requests to the wrong
  servers, leading to abandoned queries piling up and using resources until
  they automatically time out.

* fixed issue with RocksDB engine acquiring the collection count values too
  early, leading to the collection count values potentially being slightly off
  even in exclusive transactions (for which the exclusive access should provide
  an always-correct count value)

* fixed some issues in leader-follower catch-up code, specifically for the
  RocksDB engine

* make V8 log fatal errors to syslog before it terminates the process.
  This change is effective on Linux only.

* fixed issue with MMFiles engine creating superfluous collection journals
  on shutdown

* fixed issue #3067: Upgrade from 3.2 to 3.2.1 reset autoincrement keys

* fixed issue #3044: ArangoDB server shutdown unexpectedly

* fixed issue #3039: Incorrect filter interpretation

* fixed issue #3037: Foxx, internal server error when I try to add a new service

* improved MMFiles fulltext index document removal performance
  and fulltext index query performance for bigger result sets

* ui: fixed a display bug within the slow and running queries view

* ui: fixed a bug when success event triggers twice in a modal

* ui: fixed the appearance of the documents filter

* ui: graph vertex collections not restricted to 10 anymore

* fixed issue #2835: UI detection of JWT token in case of server restart or upgrade

* upgrade jemalloc version to 5.0.1

  This fixes problems with the memory allocator returing "out of memory" when
  calling munmap to free memory in order to return it to the OS.

  It seems that calling munmap on Linux can increase the number of mappings, at least
  when a region is partially unmapped. This can lead to the process exceeding its
  maximum number of mappings, and munmap and future calls to mmap returning errors.

  jemalloc version 5.0.1 does not have the `--enable-munmap` configure option anymore,
  so the problem is avoided. To return memory to the OS eventually, jemalloc 5's
  background purge threads are used on Linux.

* fixed issue #2978: log something more obvious when you log a Buffer

* fixed issue #2982: AQL parse error?

* fixed issue #3125: HTTP Foxx API Json parsing

v3.2.1 (2017-08-09)
-------------------

* added C++ implementations for AQL functions `LEFT()`, `RIGHT()` and `TRIM()`

* fixed docs for issue #2968: Collection _key autoincrement value increases on error

* fixed issue #3011: Optimizer rule reduce-extraction-to-projection breaks queries

* Now allowing to restore users in a sharded environment as well
  It is still not possible to restore collections that are sharded
  differently than by _key.

* fixed an issue with restoring of system collections and user rights.
  It was not possible to restore users into an authenticated server.

* fixed issue #2977: Documentation for db._createDatabase is wrong

* ui: added bind parameters to slow query history view

* fixed issue #1751: Slow Query API should provide bind parameters, webui should display them

* ui: fixed a bug when moving multiple documents was not possible

* fixed docs for issue #2968: Collection _key autoincrement value increases on error

* AQL CHAR_LENGTH(null) returns now 0. Since AQL TO_STRING(null) is '' (string of length 0)

* ui: now supports single js file upload for Foxx services in addition to zip files

* fixed a multi-threading issue in the agency when callElection was called
  while the Supervision was calling updateSnapshot

* added startup option `--query.tracking-with-bindvars`

  This option controls whether the list of currently running queries
  and the list of slow queries should contain the bind variables used
  in the queries or not.

  The option can be changed at runtime using the commands

      // enables tracking of bind variables
      // set to false to turn tracking of bind variables off
      var value = true;
      require("@arangodb/aql/queries").properties({
        trackBindVars: value
      });

* index selectivity estimates are now available in the cluster as well

* fixed issue #2943: loadIndexesIntoMemory not returning the same structure
  as the rest of the collection APIs

* fixed issue #2949: ArangoError 1208: illegal name

* fixed issue #2874: Collection properties do not return `isVolatile`
  attribute

* potential fix for issue #2939: Segmentation fault when starting
  coordinator node

* fixed issue #2810: out of memory error when running UPDATE/REPLACE
  on medium-size collection

* fix potential deadlock errors in collector thread

* disallow the usage of volatile collections in the RocksDB engine
  by throwing an error when a collection is created with attribute
  `isVolatile` set to `true`.
  Volatile collections are unsupported by the RocksDB engine, so
  creating them should not succeed and silently create a non-volatile
  collection

* prevent V8 from issuing SIGILL instructions when it runs out of memory

  Now arangod will attempt to log a FATAL error into its logfile in case V8
  runs out of memory. In case V8 runs out of memory, it will still terminate the
  entire process. But at least there should be something in the ArangoDB logs
  indicating what the problem was. Apart from that, the arangod process should
  now be exited with SIGABRT rather than SIGILL as it shouldn't return into the
  V8 code that aborted the process with `__builtin_trap`.

  this potentially fixes issue #2920: DBServer crashing automatically post upgrade to 3.2

* Foxx queues and tasks now ensure that the scripts in them run with the same
  permissions as the Foxx code who started the task / queue

* fixed issue #2928: Offset problems

* fixed issue #2876: wrong skiplist index usage in edge collection

* fixed issue #2868: cname missing from logger-follow results in rocksdb

* fixed issue #2889: Traversal query using incorrect collection id

* fixed issue #2884: AQL traversal uniqueness constraints "propagating" to other traversals? Weird results

* arangoexport: added `--query` option for passing an AQL query to export the result

* fixed issue #2879: No result when querying for the last record of a query

* ui: allows now to edit default access level for collections in database
  _system for all users except the root user.

* The _users collection is no longer accessible outside the arngod process, _queues is always read-only

* added new option "--rocksdb.max-background-jobs"

* removed options "--rocksdb.max-background-compactions", "--rocksdb.base-background-compactions" and "--rocksdb.max-background-flushes"

* option "--rocksdb.compaction-read-ahead-size" now defaults to 2MB

* change Windows build so that RocksDB doesn't enforce AVX optimizations by default
  This fixes startup crashes on servers that do not have AVX CPU extensions

* speed up RocksDB secondary index creation and dropping

* removed RocksDB note in Geo index docs


v3.2.0 (2017-07-20)
-------------------

* fixed UI issues

* fixed multi-threading issues in Pregel

* fixed Foxx resilience

* added command-line option `--javascript.allow-admin-execute`

  This option can be used to control whether user-defined JavaScript code
  is allowed to be executed on server by sending via HTTP to the API endpoint
  `/_admin/execute`  with an authenticated user account.
  The default value is `false`, which disables the execution of user-defined
  code. This is also the recommended setting for production. In test environments,
  it may be convenient to turn the option on in order to send arbitrary setup
  or teardown commands for execution on the server.


v3.2.beta6 (2017-07-18)
-----------------------

* various bugfixes


v3.2.beta5 (2017-07-16)
-----------------------

* numerous bugfixes


v3.2.beta4 (2017-07-04)
-----------------------

* ui: fixed document view _from and _to linking issue for special characters

* added function `db._parse(query)` for parsing an AQL query and returning information about it

* fixed one medium priority and two low priority security user interface
  issues found by owasp zap.

* ui: added index deduplicate options

* ui: fixed renaming of collections for the rocksdb storage engine

* documentation and js fixes for secondaries

* RocksDB storage format was changed, users of the previous beta/alpha versions
  must delete the database directory and re-import their data

* enabled permissions on database and collection level

* added and changed some user related REST APIs
    * added `PUT /_api/user/{user}/database/{database}/{collection}` to change collection permission
    * added `GET /_api/user/{user}/database/{database}/{collection}`
    * added optional `full` parameter to the `GET /_api/user/{user}/database/` REST call

* added user functions in the arangoshell `@arangodb/users` module
    * added `grantCollection` and `revokeCollection` functions
    * added `permission(user, database, collection)` to retrieve collection specific rights

* added "deduplicate" attribute for array indexes, which controls whether inserting
  duplicate index values from the same document into a unique array index will lead to
  an error or not:

      // with deduplicate = true, which is the default value:
      db._create("test");
      db.test.ensureIndex({ type: "hash", fields: ["tags[*]"], deduplicate: true });
      db.test.insert({ tags: ["a", "b"] });
      db.test.insert({ tags: ["c", "d", "c"] }); // will work, because deduplicate = true
      db.test.insert({ tags: ["a"] }); // will fail

      // with deduplicate = false
      db._create("test");
      db.test.ensureIndex({ type: "hash", fields: ["tags[*]"], deduplicate: false });
      db.test.insert({ tags: ["a", "b"] });
      db.test.insert({ tags: ["c", "d", "c"] }); // will not work, because deduplicate = false
      db.test.insert({ tags: ["a"] }); // will fail

  The "deduplicate" attribute is now also accepted by the index creation HTTP
  API endpoint POST /_api/index and is returned by GET /_api/index.

* added optimizer rule "remove-filters-covered-by-traversal"

* Debian/Ubuntu installer: make messages about future package upgrades more clear

* fix a hangup in VST

  The problem happened when the two first chunks of a VST message arrived
  together on a connection that was newly switched to VST.

* fix deletion of outdated WAL files in RocksDB engine

* make use of selectivity estimates in hash, skiplist and persistent indexes
  in RocksDB engine

* changed VM overcommit recommendation for user-friendliness

* fix a shutdown bug in the cluster: a destroyed query could still be active

* do not terminate the entire server process if a temp file cannot be created
  (Windows only)

* fix log output in the front-end, it stopped in case of too many messages


v3.2.beta3 (2017-06-27)
-----------------------

* numerous bugfixes


v3.2.beta2 (2017-06-20)
-----------------------

* potentially fixed issue #2559: Duplicate _key generated on insertion

* fix invalid results (too many) when a skipping LIMIT was used for a
  traversal. `LIMIT x` or `LIMIT 0, x` were not affected, but `LIMIT s, x`
  may have returned too many results

* fix races in SSL communication code

* fix invalid locking in JWT authentication cache, which could have
  crashed the server

* fix invalid first group results for sorted AQL COLLECT when LIMIT
  was used

* fix potential race, which could make arangod hang on startup

* removed `exception` field from transaction error result; users should throw
  explicit `Error` instances to return custom exceptions (addresses issue #2561)

* fixed issue #2613: Reduce log level when Foxx manager tries to self heal missing database

* add a read only mode for users and collection level authorization

* removed `exception` field from transaction error result; users should throw
  explicit `Error` instances to return custom exceptions (addresses issue #2561)

* fixed issue #2677: Foxx disabling development mode creates non-deterministic service bundle

* fixed issue #2684: Legacy service UI not working


v3.2.beta1 (2017-06-12)
-----------------------

* provide more context for index errors (addresses issue #342)

* arangod now validates several OS/environment settings on startup and warns if
  the settings are non-ideal. Most of the checks are executed on Linux systems only.

* fixed issue #2515: The replace-or-with-in optimization rule might prevent use of indexes

* added `REGEX_REPLACE` AQL function

* the RocksDB storage format was changed, users of the previous alpha versions
  must delete the database directory and re-import their data

* added server startup option `--query.fail-on-warning`

  setting this option to `true` will abort any AQL query with an exception if
  it causes a warning at runtime. The value can be overridden per query by
  setting the `failOnWarning` attribute in a query's options.

* added --rocksdb.num-uncompressed-levels to adjust number of non-compressed levels

* added checks for memory managment and warn (i. e. if hugepages are enabled)

* set default SSL cipher suite string to "HIGH:!EXPORT:!aNULL@STRENGTH"

* fixed issue #2469: Authentication = true does not protect foxx-routes

* fixed issue #2459: compile success but can not run with rocksdb

* `--server.maximal-queue-size` is now an absolute maximum. If the queue is
  full, then 503 is returned. Setting it to 0 means "no limit".

* (Enterprise only) added authentication against an LDAP server

* fixed issue #2083: Foxx services aren't distributed to all coordinators

* fixed issue #2384: new coordinators don't pick up existing Foxx services

* fixed issue #2408: Foxx service validation causes unintended side-effects

* extended HTTP API with routes for managing Foxx services

* added distinction between hasUser and authorized within Foxx
  (cluster internal requests are authorized requests but don't have a user)

* arangoimp now has a `--threads` option to enable parallel imports of data

* PR #2514: Foxx services that can't be fixed by self-healing now serve a 503 error

* added `time` function to `@arangodb` module


v3.2.alpha4 (2017-04-25)
------------------------

* fixed issue #2450: Bad optimization plan on simple query

* fixed issue #2448: ArangoDB Web UI takes no action when Delete button is clicked

* fixed issue #2442: Frontend shows already deleted databases during login

* added 'x-content-type-options: nosniff' to avoid MSIE bug

* set default value for `--ssl.protocol` from TLSv1 to TLSv1.2.

* AQL breaking change in cluster:
  The SHORTEST_PATH statement using edge-collection names instead
  of a graph name now requires to explicitly name the vertex-collection names
  within the AQL query in the cluster. It can be done by adding `WITH <name>`
  at the beginning of the query.

  Example:
  ```
  FOR v,e IN OUTBOUND SHORTEST_PATH @start TO @target edges [...]
  ```

  Now has to be:

  ```
  WITH vertices
  FOR v,e IN OUTBOUND SHORTEST_PATH @start TO @target edges [...]
  ```

  This change is due to avoid dead-lock sitations in clustered case.
  An error stating the above is included.

* add implicit use of geo indexes when using SORT/FILTER in AQL, without
  the need to use the special-purpose geo AQL functions `NEAR` or `WITHIN`.

  the special purpose `NEAR` AQL function can now be substituted with the
  following AQL (provided there is a geo index present on the `doc.latitude`
  and `doc.longitude` attributes):

      FOR doc in geoSort
        SORT DISTANCE(doc.latitude, doc.longitude, 0, 0)
        LIMIT 5
        RETURN doc

  `WITHIN` can be substituted with the following AQL:

      FOR doc in geoFilter
        FILTER DISTANCE(doc.latitude, doc.longitude, 0, 0) < 2000
        RETURN doc

  Compared to using the special purpose AQL functions this approach has the
  advantage that it is more composable, and will also honor any `LIMIT` values
  used in the AQL query.

* potential fix for shutdown hangs on OSX

* added KB, MB, GB prefix for integer parameters, % for integer parameters
  with a base value

* added JEMALLOC 4.5.0

* added `--vm.resident-limit` and `--vm.path` for file-backed memory mapping
  after reaching a configurable maximum RAM size

* try recommended limit for file descriptors in case of unlimited
  hard limit

* issue #2413: improve logging in case of lock timeout and deadlocks

* added log topic attribute to /_admin/log api

* removed internal build option `USE_DEV_TIMERS`

  Enabling this option activated some proprietary timers for only selected
  events in arangod. Instead better use `perf` to gather timings.


v3.2.alpha3 (2017-03-22)
------------------------

* increase default collection lock timeout from 30 to 900 seconds

* added function `db._engine()` for retrieval of storage engine information at
  server runtime

  There is also an HTTP REST handler at GET /_api/engine that returns engine
  information.

* require at least cmake 3.2 for building ArangoDB

* make arangod start with less V8 JavaScript contexts

  This speeds up the server start (a little bit) and makes it use less memory.
  Whenever a V8 context is needed by a Foxx action or some other operation and
  there is no usable V8 context, a new one will be created dynamically now.

  Up to `--javascript.v8-contexts` V8 contexts will be created, so this option
  will change its meaning. Previously as many V8 contexts as specified by this
  option were created at server start, and the number of V8 contexts did not
  change at runtime. Now up to this number of V8 contexts will be in use at the
  same time, but the actual number of V8 contexts is dynamic.

  The garbage collector thread will automatically delete unused V8 contexts after
  a while. The number of spare contexts will go down to as few as configured in
  the new option `--javascript.v8-contexts-minimum`. Actually that many V8 contexts
  are also created at server start.

  The first few requests in new V8 contexts will take longer than in contexts
  that have been there already. Performance may therefore suffer a bit for the
  initial requests sent to ArangoDB or when there are only few but performance-
  critical situations in which new V8 contexts will be created. If this is a
  concern, it can easily be fixed by setting `--javascipt.v8-contexts-minimum`
  and `--javascript.v8-contexts` to a relatively high value, which will guarantee
  that many number of V8 contexts to be created at startup and kept around even
  when unused.

  Waiting for an unused V8 context will now also abort if no V8 context can be
  acquired/created after 120 seconds.

* improved diagnostic messages written to logfiles by supervisor process

* fixed issue #2367

* added "bindVars" to attributes of currently running and slow queries

* added "jsonl" as input file type for arangoimp

* upgraded version of bundled zlib library from 1.2.8 to 1.2.11

* added input file type `auto` for arangoimp so it can automatically detect the
  type of the input file from the filename extension

* fixed variables parsing in GraphQL

* added `--translate` option for arangoimp to translate attribute names from
  the input files to attriubte names expected by ArangoDB

  The `--translate` option can be specified multiple times (once per translation
  to be executed). The following example renames the "id" column from the input
  file to "_key", and the "from" column to "_from", and the "to" column to "_to":

      arangoimp --type csv --file data.csv --translate "id=_key" --translate "from=_from" --translate "to=_to"

  `--translate` works for CSV and TSV inputs only.

* changed default value for `--server.max-packet-size` from 128 MB to 256 MB

* fixed issue #2350

* fixed issue #2349

* fixed issue #2346

* fixed issue #2342

* change default string truncation length from 80 characters to 256 characters for
  `print`/`printShell` functions in ArangoShell and arangod. This will emit longer
  prefixes of string values before truncating them with `...`, which is helpful
  for debugging.

* always validate incoming JSON HTTP requests for duplicate attribute names

  Incoming JSON data with duplicate attribute names will now be rejected as
  invalid. Previous versions of ArangoDB only validated the uniqueness of
  attribute names inside incoming JSON for some API endpoints, but not
  consistently for all APIs.

* don't let read-only transactions block the WAL collector

* allow passing own `graphql-sync` module instance to Foxx GraphQL router

* arangoexport can now export to csv format

* arangoimp: fixed issue #2214

* Foxx: automatically add CORS response headers

* added "OPTIONS" to CORS `access-control-allow-methods` header

* Foxx: Fix arangoUser sometimes not being set correctly

* fixed issue #1974


v3.2.alpha2 (2017-02-20)
------------------------

* ui: fixed issue #2065

* ui: fixed a dashboard related memory issue

* Internal javascript rest actions will now hide their stack traces to the client
  unless maintainer mode is activated. Instead they will always log to the logfile

* Removed undocumented internal HTTP API:
  * PUT _api/edges

  The documented GET _api/edges and the undocumented POST _api/edges remains unmodified.

* updated V8 version to 5.7.0.0

* change undocumented behaviour in case of invalid revision ids in
  If-Match and If-None-Match headers from 400 (BAD) to 412 (PRECONDITION
  FAILED).

* change undocumented behaviour in case of invalid revision ids in
  JavaScript document operations from 1239 ("illegal document revision")
  to 1200 ("conflict").

* added data export tool, arangoexport.

  arangoexport can be used to export collections to json, jsonl or xml
  and export a graph or collections to xgmml.

* fixed a race condition when closing a connection

* raised default hard limit on threads for very small to 64

* fixed negative counting of http connection in UI


v3.2.alpha1 (2017-02-05)
------------------------

* added figure `httpRequests` to AQL query statistics

* removed revisions cache intermediate layer implementation

* obsoleted startup options `--database.revision-cache-chunk-size` and
  `--database.revision-cache-target-size`

* fix potential port number over-/underruns

* added startup option `--log.shorten-filenames` for controlling whether filenames
  in log messages should be shortened to just the filename with the absolute path

* removed IndexThreadFeature, made `--database.index-threads` option obsolete

* changed index filling to make it more parallel, dispatch tasks to boost::asio

* more detailed stacktraces in Foxx apps

* generated Foxx services now use swagger tags


v3.1.24 (XXXX-XX-XX)
--------------------

* fixed one more LIMIT issue in traversals


v3.1.23 (2017-06-19)
--------------------

* potentially fixed issue #2559: Duplicate _key generated on insertion

* fix races in SSL communication code

* fix invalid results (too many) when a skipping LIMIT was used for a
  traversal. `LIMIT x` or `LIMIT 0, x` were not affected, but `LIMIT s, x`
  may have returned too many results

* fix invalid first group results for sorted AQL COLLECT when LIMIT
  was used

* fix invalid locking in JWT authentication cache, which could have
  crashed the server

* fix undefined behavior in traverser when traversals were used inside
  a FOR loop


v3.1.22 (2017-06-07)
--------------------

* fixed issue #2505: Problem with export + report of a bug

* documented changed behavior of WITH

* fixed ui glitch in aardvark

* avoid agency compaction bug

* fixed issue #2283: disabled proxy communication internally


v3.1.21 (2017-05-22)
--------------------

* fixed issue #2488:  AQL operator IN error when data use base64 chars

* more randomness in seeding RNG

v3.1.20 (2016-05-16)
--------------------

* fixed incorrect sorting for distributeShardsLike

* improve reliability of AgencyComm communication with Agency

* fixed shard numbering bug, where ids were erouneously incremented by 1

* remove an unnecessary precondition in createCollectionCoordinator

* funny fail rotation fix

* fix in SimpleHttpClient for correct advancement of readBufferOffset

* forward SIG_HUP in supervisor process to the server process to fix logrotaion
  You need to stop the remaining arangod server process manually for the upgrade to work.


v3.1.19 (2017-04-28)
--------------------

* Fixed a StackOverflow issue in Traversal and ShortestPath. Occured if many (>1000) input
  values in a row do not return any result. Fixes issue: #2445

* fixed issue #2448

* fixed issue #2442

* added 'x-content-type-options: nosniff' to avoid MSIE bug

* fixed issue #2441

* fixed issue #2440

* Fixed a StackOverflow issue in Traversal and ShortestPath. Occured if many (>1000) input
  values in a row do not return any result. Fixes issue: #2445

* fix occasional hanging shutdowns on OS X


v3.1.18 (2017-04-18)
--------------------

* fixed error in continuous synchronization of collections

* fixed spurious hangs on server shutdown

* better error messages during restore collection

* completely overhaul supervision. More detailed tests

* Fixed a dead-lock situation in cluster traversers, it could happen in
  rare cases if the computation on one DBServer could be completed much earlier
  than the other server. It could also be restricted to SmartGraphs only.

* (Enterprise only) Fixed a bug in SmartGraph DepthFirstSearch. In some
  more complicated queries, the maxDepth limit of 1 was not considered strictly
  enough, causing the traverser to do unlimited depth searches.

* fixed issue #2415

* fixed issue #2422

* fixed issue #1974


v3.1.17 (2017-04-04)
--------------------

* (Enterprise only) fixed a bug where replicationFactor was not correctly
  forwarded in SmartGraph creation.

* fixed issue #2404

* fixed issue #2397

* ui - fixed smart graph option not appearing

* fixed issue #2389

* fixed issue #2400


v3.1.16 (2017-03-27)
--------------------

* fixed issue #2392

* try to raise file descriptors to at least 8192, warn otherwise

* ui - aql editor improvements + updated ace editor version (memory leak)

* fixed lost HTTP requests

* ui - fixed some event issues

* avoid name resolution when given connection string is a valid ip address

* helps with issue #1842, bug in COLLECT statement in connection with LIMIT.

* fix locking bug in cluster traversals

* increase lock timeout defaults

* increase various cluster timeouts

* limit default target size for revision cache to 1GB, which is better for
  tight RAM situations (used to be 40% of (totalRAM - 1GB), use
  --database.revision-cache-target-size <VALUEINBYTES> to get back the
  old behaviour

* fixed a bug with restarted servers indicating status as "STARTUP"
  rather that "SERVING" in Nodes UI.


v3.1.15 (2017-03-20)
--------------------

* add logrotate configuration as requested in #2355

* fixed issue #2376

* ui - changed document api due a chrome bug

* ui - fixed a submenu bug

* added endpoint /_api/cluster/endpoints in cluster case to get all
  coordinator endpoints

* fix documentation of /_api/endpoint, declaring this API obsolete.

* Foxx response objects now have a `type` method for manipulating the content-type header

* Foxx tests now support `xunit` and `tap` reporters


v3.1.14 (2017-03-13)
--------------------

* ui - added feature request (multiple start nodes within graph viewer) #2317

* added missing locks to authentication cache methods

* ui - added feature request (multiple start nodes within graph viewer) #2317

* ui - fixed wrong merge of statistics information from different coordinators

* ui - fixed issue #2316

* ui - fixed wrong protocol usage within encrypted environment

* fixed compile error on Mac Yosemite

* minor UI fixes


v3.1.13 (2017-03-06)
--------------------

* fixed variables parsing in GraphQL

* fixed issue #2214

* fixed issue #2342

* changed thread handling to queue only user requests on coordinator

* use exponential backoff when waiting for collection locks

* repair short name server lookup in cluster in the case of a removed
  server


v3.1.12 (2017-02-28)
--------------------

* disable shell color escape sequences on Windows

* fixed issue #2326

* fixed issue #2320

* fixed issue #2315

* fixed a race condition when closing a connection

* raised default hard limit on threads for very small to 64

* fixed negative counting of http connection in UI

* fixed a race when renaming collections

* fixed a race when dropping databases


v3.1.11 (2017-02-17)
--------------------

* fixed a race between connection closing and sending out last chunks of data to clients
  when the "Connection: close" HTTP header was set in requests

* ui: optimized smart graph creation usability

* ui: fixed #2308

* fixed a race in async task cancellation via `require("@arangodb/tasks").unregisterTask()`

* fixed spuriously hanging threads in cluster AQL that could sit idle for a few minutes

* fixed potential numeric overflow for big index ids in index deletion API

* fixed sort issue in cluster, occurring when one of the local sort buffers of a
  GatherNode was empty

* reduce number of HTTP requests made for certain kinds of join queries in cluster,
  leading to speedup of some join queries

* supervision deals with demised coordinators correctly again

* implement a timeout in TraverserEngineRegistry

* agent communication reduced in large batches of append entries RPCs

* inception no longer estimates RAFT timings

* compaction in agents has been moved to a separate thread

* replicated logs hold local timestamps

* supervision jobs failed leader and failed follower revisited for
  function in precarious stability situations

* fixed bug in random number generator for 64bit int


v3.1.10 (2017-02-02)
--------------------

* updated versions of bundled node modules:
  - joi: from 8.4.2 to 9.2.0
  - joi-to-json-schema: from 2.2.0 to 2.3.0
  - sinon: from 1.17.4 to 1.17.6
  - lodash: from 4.13.1 to 4.16.6

* added shortcut for AQL ternary operator
  instead of `condition ? true-part : false-part` it is now possible to also use a
  shortcut variant `condition ? : false-part`, e.g.

      FOR doc IN docs RETURN doc.value ?: 'not present'

  instead of

      FOR doc IN docs RETURN doc.value ? doc.value : 'not present'

* fixed wrong sorting order in cluster, if an index was used to sort with many
  shards.

* added --replication-factor, --number-of-shards and --wait-for-sync to arangobench

* turn on UTF-8 string validation for VelocyPack values received via VST connections

* fixed issue #2257

* upgraded Boost version to 1.62.0

* added optional detail flag for db.<collection>.count()
  setting the flag to `true` will make the count operation returned the per-shard
  counts for the collection:

      db._create("test", { numberOfShards: 10 });
      for (i = 0; i < 1000; ++i) {
        db.test.insert({value: i});
      }
      db.test.count(true);

      {
        "s100058" : 99,
        "s100057" : 103,
        "s100056" : 100,
        "s100050" : 94,
        "s100055" : 90,
        "s100054" : 122,
        "s100051" : 109,
        "s100059" : 99,
        "s100053" : 95,
        "s100052" : 89
      }

* added optional memory limit for AQL queries:

      db._query("FOR i IN 1..100000 SORT i RETURN i", {}, { options: { memoryLimit: 100000 } });

  This option limits the default maximum amount of memory (in bytes) that a single
  AQL query can use.
  When a single AQL query reaches the specified limit value, the query will be
  aborted with a *resource limit exceeded* exception. In a cluster, the memory
  accounting is done per shard, so the limit value is effectively a memory limit per
  query per shard.

  The global limit value can be overriden per query by setting the *memoryLimit*
  option value for individual queries when running an AQL query.

* added server startup option `--query.memory-limit`

* added convenience function to create vertex-centric indexes.

  Usage: `db.collection.ensureVertexCentricIndex("label", {type: "hash", direction: "outbound"})`
  That will create an index that can be used on OUTBOUND with filtering on the
  edge attribute `label`.

* change default log output for tools to stdout (instead of stderr)

* added option -D to define a configuration file environment key=value

* changed encoding behavior for URLs encoded in the C++ code of ArangoDB:
  previously the special characters `-`, `_`, `~` and `.` were returned as-is
  after URL-encoding, now `.` will be encoded to be `%2e`.
  This also changes the behavior of how incoming URIs are processed: previously
  occurrences of `..` in incoming request URIs were collapsed (e.g. `a/../b/` was
  collapsed to a plain `b/`). Now `..` in incoming request URIs are not collapsed.

* Foxx request URL suffix is no longer unescaped

* @arangodb/request option json now defaults to `true` if the response body is not empty and encoding is not explicitly set to `null` (binary).
  The option can still be set to `false` to avoid unnecessary attempts at parsing the response as JSON.

* Foxx configuration values for unknown options will be discarded when saving the configuration in production mode using the web interface

* module.context.dependencies is now immutable

* process.stdout.isTTY now returns `true` in arangosh and when running arangod with the `--console` flag

* add support for Swagger tags in Foxx


v3.1.9 (XXXX-XX-XX)
-------------------

* macos CLI package: store databases and apps in the users home directory

* ui: fixed re-login issue within a non system db, when tab was closed

* fixed a race in the VelocyStream Commtask implementation

* fixed issue #2256


v3.1.8 (2017-01-09)
-------------------

* add Windows silent installer

* add handling of debug symbols during Linux & windows release builds.

* fixed issue #2181

* fixed issue #2248: reduce V8 max old space size from 3 GB to 1 GB on 32 bit systems

* upgraded Boost version to 1.62.0

* fixed issue #2238

* fixed issue #2234

* agents announce new endpoints in inception phase to leader

* agency leadership accepts updatet endpoints to given uuid

* unified endpoints replace localhost with 127.0.0.1

* fix several problems within an authenticated cluster


v3.1.7 (2016-12-29)
-------------------

* fixed one too many elections in RAFT

* new agency comm backported from devel


v3.1.6 (2016-12-20)
-------------------

* fixed issue #2227

* fixed issue #2220

* agency constituent/agent bug fixes in race conditions picking up
  leadership

* supervision does not need waking up anymore as it is running
  regardless

* agents challenge their leadership more rigorously


v3.1.5 (2016-12-16)
-------------------

* lowered default value of `--database.revision-cache-target-size` from 75% of
  RAM to less than 40% of RAM

* fixed issue #2218

* fixed issue #2217

* Foxx router.get/post/etc handler argument can no longer accidentally omitted

* fixed issue #2223


v3.1.4 (2016-12-08)
-------------------

* fixed issue #2211

* fixed issue #2204

* at cluster start, coordinators wait until at least one DBserver is there,
  and either at least two DBservers are there or 15s have passed, before they
  initiate the bootstrap of system collections.

* more robust agency startup from devel

* supervision's AddFollower adds many followers at once

* supervision has new FailedFollower job

* agency's Node has new method getArray

* agency RAFT timing estimates more conservative in waitForSync
  scenario

* agency RAFT timing estimates capped at maximum 2.0/10.0 for low/high


v3.1.3 (2016-12-02)
-------------------

* fix a traversal bug when using skiplist indexes:
  if we have a skiplist of ["a", "unused", "_from"] and a traversal like:
  FOR v,e,p IN OUTBOUND @start @@edges
    FILTER p.edges[0].a == 'foo'
    RETURN v
  And the above index applied on "a" is considered better than EdgeIndex, than
  the executor got into undefined behaviour.

* fix endless loop when trying to create a collection with replicationFactor: -1


v3.1.2 (2016-11-24)
-------------------

* added support for descriptions field in Foxx dependencies

* (Enterprise only) fixed a bug in the statistic report for SmartGraph traversals.
Now they state correctly how many documents were fetched from the index and how many
have been filtered.

* Prevent uniform shard distribution when replicationFactor == numServers

v3.1.1 (2016-11-15)
-------------------

* fixed issue #2176

* fixed issue #2168

* display index usage of traversals in AQL explainer output (previously missing)

* fixed issue #2163

* preserve last-used HLC value across server starts

* allow more control over handling of pre-3.1 _rev values

  this changes the server startup option `--database.check-30-revisions` from a boolean (true/false)
  parameter to a string parameter with the following possible values:

  - "fail":
    will validate _rev values of 3.0 collections on collection loading and throw an exception when invalid _rev values are found.
    in this case collections with invalid _rev values are marked as corrupted and cannot be used in the ArangoDB 3.1 instance.
    the fix procedure for such collections is to export the collections from 3.0 database with arangodump and restore them in 3.1 with arangorestore.
    collections that do not contain invalid _rev values are marked as ok and will not be re-checked on following loads.
    collections that contain invalid _rev values will be re-checked on following loads.

  - "true":
    will validate _rev values of 3.0 collections on collection loading and print a warning when invalid _rev values are found.
    in this case collections with invalid _rev values can be used in the ArangoDB 3.1 instance.
    however, subsequent operations on documents with invalid _rev values may silently fail or fail with explicit errors.
    the fix procedure for such collections is to export the collections from 3.0 database with arangodump and restore them in 3.1 with arangorestore.
    collections that do not contain invalid _rev values are marked as ok and will not be re-checked on following loads.
    collections that contain invalid _rev values will be re-checked on following loads.

  - "false":
    will not validate _rev values on collection loading and not print warnings.
    no hint is given when invalid _rev values are found.
    subsequent operations on documents with invalid _rev values may silently fail or fail with explicit errors.
    this setting does not affect whether collections are re-checked later.
    collections will be re-checked on following loads if `--database.check-30-revisions` is later set to either `true` or `fail`.

  The change also suppresses warnings that were printed when collections were restored using arangorestore, and the restore
  data contained invalid _rev values. Now these warnings are suppressed, and new HLC _rev values are generated for these documents
  as before.

* added missing functions to AQL syntax highlighter in web interface

* fixed display of `ANY` direction in traversal explainer output (direction `ANY` was shown as either
  `INBOUND` or `OUTBOUND`)

* changed behavior of toJSON() function when serializing an object before saving it in the database

  if an object provides a toJSON() function, this function is still called for serializing it.
  the change is that the result of toJSON() is not stringified anymore, but saved as is. previous
  versions of ArangoDB called toJSON() and after that additionally stringified its result.

  This change will affect the saving of JS Buffer objects, which will now be saved as arrays of
  bytes instead of a comma-separated string of the Buffer's byte contents.

* allow creating unique indexes on more attributes than present in shardKeys

  The following combinations of shardKeys and indexKeys are allowed/not allowed:

  shardKeys     indexKeys
      a             a        ok
      a             b    not ok
      a           a b        ok
    a b             a    not ok
    a b             b    not ok
    a b           a b        ok
    a b         a b c        ok
  a b c           a b    not ok
  a b c         a b c        ok

* fixed wrong version in web interface login screen (EE only)

* make web interface not display an exclamation mark next to ArangoDB version number 3.1

* fixed search for arbitrary document attributes in web interface in case multiple
  search values were used on different attribute names. in this case, the search always
  produced an empty result

* disallow updating `_from` and `_to` values of edges in Smart Graphs. Updating these
  attributes would lead to potential redistribution of edges to other shards, which must be
  avoided.

* fixed issue #2148

* updated graphql-sync dependency to 0.6.2

* fixed issue #2156

* fixed CRC4 assembly linkage


v3.1.0 (2016-10-29)
-------------------

* AQL breaking change in cluster:

  from ArangoDB 3.1 onwards `WITH` is required for traversals in a
  clustered environment in order to avoid deadlocks.

  Note that for queries that access only a single collection or that have all
  collection names specified somewhere else in the query string, there is no
  need to use *WITH*. *WITH* is only useful when the AQL query parser cannot
  automatically figure out which collections are going to be used by the query.
  *WITH* is only useful for queries that dynamically access collections, e.g.
  via traversals, shortest path operations or the *DOCUMENT()* function.

  more info can be found [here](https://github.com/arangodb/arangodb/blob/devel/Documentation/Books/AQL/Operations/With.md)

* added AQL function `DISTANCE` to calculate the distance between two arbitrary
  coordinates (haversine formula)

* fixed issue #2110

* added Auto-aptation of RAFT timings as calculations only


v3.1.rc2 (2016-10-10)
---------------------

* second release candidate


v3.1.rc1 (2016-09-30)
---------------------

* first release candidate


v3.1.alpha2 (2016-09-01)
------------------------

* added module.context.createDocumentationRouter to replace module.context.apiDocumentation

* bug in RAFT implementation of reads. dethroned leader still answered requests in isolation

* ui: added new graph viewer

* ui: aql-editor added tabular & graph display

* ui: aql-editor improved usability

* ui: aql-editor: query profiling support

* fixed issue #2109

* fixed issue #2111

* fixed issue #2075

* added AQL function `DISTANCE` to calculate the distance between two arbitrary
  coordinates (haversine formula)

* rewrote scheduler and dispatcher based on boost::asio

  parameters changed:
    `--scheduler.threads` and `--server.threads` are now merged into a single one: `--server.threads`

    hidden `--server.extra-threads` has been removed

    hidden `--server.aql-threads` has been removed

    hidden `--server.backend` has been removed

    hidden `--server.show-backends` has been removed

    hidden `--server.thread-affinity` has been removed

* fixed issue #2086

* fixed issue #2079

* fixed issue #2071

  make the AQL query optimizer inject filter condition expressions referred to
  by variables during filter condition aggregation.
  For example, in the following query

      FOR doc IN collection
        LET cond1 = (doc.value == 1)
        LET cond2 = (doc.value == 2)
        FILTER cond1 || cond2
        RETURN { doc, cond1, cond2 }

  the optimizer will now inject the conditions for `cond1` and `cond2` into the filter
  condition `cond1 || cond2`, expanding it to `(doc.value == 1) || (doc.value == 2)`
  and making these conditions available for index searching.

  Note that the optimizer previously already injected some conditions into other
  conditions, but only if the variable that defined the condition was not used
  elsewhere. For example, the filter condition in the query

      FOR doc IN collection
        LET cond = (doc.value == 1)
        FILTER cond
        RETURN { doc }

  already got optimized before because `cond` was only used once in the query and
  the optimizer decided to inject it into the place where it was used.

  This only worked for variables that were referred to once in the query.
  When a variable was used multiple times, the condition was not injected as
  in the following query:

      FOR doc IN collection
        LET cond = (doc.value == 1)
        FILTER cond
        RETURN { doc, cond }

  The fix for #2070 now will enable this optimization so that the query can
  use an index on `doc.value` if available.

* changed behavior of AQL array comparison operators for empty arrays:
  * `ALL` and `ANY` now always return `false` when the left-hand operand is an
    empty array. The behavior for non-empty arrays does not change:
    * `[] ALL == 1` will return `false`
    * `[1] ALL == 1` will return `true`
    * `[1, 2] ALL == 1` will return `false`
    * `[2, 2] ALL == 1` will return `false`
    * `[] ANY == 1` will return `false`
    * `[1] ANY == 1` will return `true`
    * `[1, 2] ANY == 1` will return `true`
    * `[2, 2] ANY == 1` will return `false`
  * `NONE` now always returns `true` when the left-hand operand is an empty array.
    The behavior for non-empty arrays does not change:
    * `[] NONE == 1` will return `true`
    * `[1] NONE == 1` will return `false`
    * `[1, 2] NONE == 1` will return `false`
    * `[2, 2] NONE == 1` will return `true`

* added experimental AQL functions `JSON_STRINGIFY` and `JSON_PARSE`

* added experimental support for incoming gzip-compressed requests

* added HTTP REST APIs for online loglevel adjustments:

  - GET `/_admin/log/level` returns the current loglevel settings
  - PUT `/_admin/log/level` modifies the current loglevel settings

* PATCH /_api/gharial/{graph-name}/vertex/{collection-name}/{vertex-key}
  - changed default value for keepNull to true

* PATCH /_api/gharial/{graph-name}/edge/{collection-name}/{edge-key}
  - changed default value for keepNull to true

* renamed `maximalSize` attribute in parameter.json files to `journalSize`

  The `maximalSize` attribute will still be picked up from collections that
  have not been adjusted. Responses from the replication API will now also use
  `journalSize` instead of `maximalSize`.

* added `--cluster.system-replication-factor` in order to adjust the
  replication factor for new system collections

* fixed issue #2012

* added a memory expection in case V8 memory gets too low

* added Optimizer Rule for other indexes in Traversals
  this allows AQL traversals to use other indexes than the edge index.
  So traversals with filters on edges can now make use of more specific
  indexes, e.g.

      FOR v, e, p IN 2 OUTBOUND @start @@edge FILTER p.edges[0].foo == "bar"

  will prefer a Hash Index on [_from, foo] above the EdgeIndex.

* fixed epoch computation in hybrid logical clock

* fixed thread affinity

* replaced require("internal").db by require("@arangodb").db

* added option `--skip-lines` for arangoimp
  this allows skipping the first few lines from the import file in case the
  CSV or TSV import are used

* fixed periodic jobs: there should be only one instance running - even if it
  runs longer than the period

* improved performance of primary index and edge index lookups

* optimizations for AQL `[*]` operator in case no filter, no projection and
  no offset/limit are used

* added AQL function `OUTERSECTION` to return the symmetric difference of its
  input arguments

* Foxx manifests of installed services are now saved to disk with indentation

* Foxx tests and scripts in development mode should now always respect updated
  files instead of loading stale modules

* When disabling Foxx development mode the setup script is now re-run

* Foxx now provides an easy way to directly serve GraphQL requests using the
  `@arangodb/foxx/graphql` module and the bundled `graphql-sync` dependency

* Foxx OAuth2 module now correctly passes the `access_token` to the OAuth2 server

* added iconv-lite and timezone modules

* web interface now allows installing GitHub and zip services in legacy mode

* added module.context.createDocumentationRouter to replace module.context.apiDocumentation

* bug in RAFT implementation of reads. dethroned leader still answered
  requests in isolation

* all lambdas in ClusterInfo might have been left with dangling references.

* Agency bug fix for handling of empty json objects as values.

* Foxx tests no longer support the Mocha QUnit interface as this resulted in weird
  inconsistencies in the BDD and TDD interfaces. This fixes the TDD interface
  as well as out-of-sequence problems when using the BDD before/after functions.

* updated bundled JavaScript modules to latest versions; joi has been updated from 8.4 to 9.2
  (see [joi 9.0.0 release notes](https://github.com/hapijs/joi/issues/920) for information on
  breaking changes and new features)

* fixed issue #2139

* updated graphql-sync dependency to 0.6.2

* fixed issue #2156


v3.0.13 (XXXX-XX-XX)
--------------------

* fixed issue #2315

* fixed issue #2210


v3.0.12 (2016-11-23)
--------------------

* fixed issue #2176

* fixed issue #2168

* fixed issues #2149, #2159

* fixed error reporting for issue #2158

* fixed assembly linkage bug in CRC4 module

* added support for descriptions field in Foxx dependencies


v3.0.11 (2016-11-08)
--------------------

* fixed issue #2140: supervisor dies instead of respawning child

* fixed issue #2131: use shard key value entered by user in web interface

* fixed issue #2129: cannot kill a long-run query

* fixed issue #2110

* fixed issue #2081

* fixed issue #2038

* changes to Foxx service configuration or dependencies should now be
  stored correctly when options are cleared or omitted

* Foxx tests no longer support the Mocha QUnit interface as this resulted in weird
  inconsistencies in the BDD and TDD interfaces. This fixes the TDD interface
  as well as out-of-sequence problems when using the BDD before/after functions.

* fixed issue #2148


v3.0.10 (2016-09-26)
--------------------

* fixed issue #2072

* fixed issue #2070

* fixed slow cluster starup issues. supervision will demonstrate more
  patience with db servers


v3.0.9 (2016-09-21)
-------------------

* fixed issue #2064

* fixed issue #2060

* speed up `collection.any()` and skiplist index creation

* fixed multiple issues where ClusterInfo bug hung agency in limbo
  timeouting on multiple collection and database callbacks


v3.0.8 (2016-09-14)
-------------------

* fixed issue #2052

* fixed issue #2005

* fixed issue #2039

* fixed multiple issues where ClusterInfo bug hung agency in limbo
  timeouting on multiple collection and database callbacks


v3.0.7 (2016-09-05)
-------------------

* new supervision job handles db server failure during collection creation.


v3.0.6 (2016-09-02)
-------------------

* fixed issue #2026

* slightly better error diagnostics for AQL query compilation and replication

* fixed issue #2018

* fixed issue #2015

* fixed issue #2012

* fixed wrong default value for arangoimp's `--on-duplicate` value

* fix execution of AQL traversal expressions when there are multiple
  conditions that refer to variables set outside the traversal

* properly return HTTP 503 in JS actions when backend is gone

* supervision creates new key in agency for failed servers

* new shards will not be allocated on failed or cleaned servers


v3.0.5 (2016-08-18)
-------------------

* execute AQL ternary operator via C++ if possible

* fixed issue #1977

* fixed extraction of _id attribute in AQL traversal conditions

* fix SSL agency endpoint

* Minimum RAFT timeout was one order of magnitude to short.

* Optimized RAFT RPCs from leader to followers for efficiency.

* Optimized RAFT RPC handling on followers with respect to compaction.

* Fixed bug in handling of duplicates and overlapping logs

* Fixed bug in supervision take over after leadership change.

v3.0.4 (2016-08-01)
-------------------

* added missing lock for periodic jobs access

* fix multiple foxx related cluster issues

* fix handling of empty AQL query strings

* fixed issue in `INTERSECTION` AQL function with duplicate elements
  in the source arrays

* fixed issue #1970

* fixed issue #1968

* fixed issue #1967

* fixed issue #1962

* fixed issue #1959

* replaced require("internal").db by require("@arangodb").db

* fixed issue #1954

* fixed issue #1953

* fixed issue #1950

* fixed issue #1949

* fixed issue #1943

* fixed segfault in V8, by backporting https://bugs.chromium.org/p/v8/issues/detail?id=5033

* Foxx OAuth2 module now correctly passes the `access_token` to the OAuth2 server

* fixed credentialed CORS requests properly respecting --http.trusted-origin

* fixed a crash in V8Periodic task (forgotten lock)

* fixed two bugs in synchronous replication (syncCollectionFinalize)


v3.0.3 (2016-07-17)
-------------------

* fixed issue #1942

* fixed issue #1941

* fixed array index batch insertion issues for hash indexes that caused problems when
  no elements remained for insertion

* fixed AQL MERGE() function with External objects originating from traversals

* fixed some logfile recovery errors with error message "document not found"

* fixed issue #1937

* fixed issue #1936

* improved performance of arangorestore in clusters with synchronous
  replication

* Foxx tests and scripts in development mode should now always respect updated
  files instead of loading stale modules

* When disabling Foxx development mode the setup script is now re-run

* Foxx manifests of installed services are now saved to disk with indentation


v3.0.2 (2016-07-09)
-------------------

* fixed assertion failure in case multiple remove operations were used in the same query

* fixed upsert behavior in case upsert was used in a loop with the same document example

* fixed issue #1930

* don't expose local file paths in Foxx error messages.

* fixed issue #1929

* make arangodump dump the attribute `isSystem` when dumping the structure
  of a collection, additionally make arangorestore not fail when the attribute
  is missing

* fixed "Could not extract custom attribute" issue when using COLLECT with
  MIN/MAX functions in some contexts

* honor presence of persistent index for sorting

* make AQL query optimizer not skip "use-indexes-rule", even if enough
  plans have been created already

* make AQL optimizer not skip "use-indexes-rule", even if enough execution plans
  have been created already

* fix double precision value loss in VelocyPack JSON parser

* added missing SSL support for arangorestore

* improved cluster import performance

* fix Foxx thumbnails on DC/OS

* fix Foxx configuration not being saved

* fix Foxx app access from within the frontend on DC/OS

* add option --default-replication-factor to arangorestore and simplify
  the control over the number of shards when restoring

* fix a bug in the VPack -> V8 conversion if special attributes _key,
  _id, _rev, _from and _to had non-string values, which is allowed
  below the top level

* fix malloc_usable_size for darwin


v3.0.1 (2016-06-30)
-------------------

* fixed periodic jobs: there should be only one instance running - even if it
  runs longer than the period

* increase max. number of collections in AQL queries from 32 to 256

* fixed issue #1916: header "authorization" is required" when opening
  services page

* fixed issue #1915: Explain: member out of range

* fixed issue #1914: fix unterminated buffer

* don't remove lockfile if we are the same (now stale) pid
  fixes docker setups (our pid will always be 1)

* do not use revision id comparisons in compaction for determining whether a
  revision is obsolete, but marker memory addresses
  this ensures revision ids don't matter when compacting documents

* escape Unicode characters in JSON HTTP responses
  this converts UTF-8 characters in HTTP responses of arangod into `\uXXXX`
  escape sequences. This makes the HTTP responses fit into the 7 bit ASCII
  character range, which speeds up HTTP response parsing for some clients,
  namely node.js/v8

* add write before read collections when starting a user transaction
  this allows specifying the same collection in both read and write mode without
  unintended side effects

* fixed buffer overrun that occurred when building very large result sets

* index lookup optimizations for primary index and edge index

* fixed "collection is a nullptr" issue when starting a traversal from a transaction

* enable /_api/import on coordinator servers


v3.0.0 (2016-06-22)
-------------------

* minor GUI fixxes

* fix for replication and nonces


v3.0.0-rc3 (2016-06-19)
-----------------------

* renamed various Foxx errors to no longer refer to Foxx services as apps

* adjusted various error messages in Foxx to be more informative

* specifying "files" in a Foxx manifest to be mounted at the service root
  no longer results in 404s when trying to access non-file routes

* undeclared path parameters in Foxx no longer break the service

* trusted reverse proxy support is now handled more consistently

* ArangoDB request compatibility and user are now exposed in Foxx

* all bundled NPM modules have been upgraded to their latest versions


v3.0.0-rc2 (2016-06-12)
-----------------------

* added option `--server.max-packet-size` for client tools

* renamed option `--server.ssl-protocol` to `--ssl.protocol` in client tools
  (was already done for arangod, but overlooked for client tools)

* fix handling of `--ssl.protocol` value 5 (TLS v1.2) in client tools, which
  claimed to support it but didn't

* config file can use '@include' to include a different config file as base


v3.0.0-rc1 (2016-06-10)
-----------------------

* the user management has changed: it now has users that are independent of
  databases. A user can have one or more database assigned to the user.

* forward ported V8 Comparator bugfix for inline heuristics from
  https://github.com/v8/v8/commit/5ff7901e24c2c6029114567de5a08ed0f1494c81

* changed to-string conversion for AQL objects and arrays, used by the AQL
  function `TO_STRING()` and implicit to-string casts in AQL

  - arrays are now converted into their JSON-stringify equivalents, e.g.

    - `[ ]` is now converted to `[]`
    - `[ 1, 2, 3 ]` is now converted to `[1,2,3]`
    - `[ "test", 1, 2 ] is now converted to `["test",1,2]`

    Previous versions of ArangoDB converted arrays with no members into the
    empty string, and non-empty arrays into a comma-separated list of member
    values, without the surrounding angular brackets. Additionally, string
    array members were not enclosed in quotes in the result string:

    - `[ ]` was converted to ``
    - `[ 1, 2, 3 ]` was converted to `1,2,3`
    - `[ "test", 1, 2 ] was converted to `test,1,2`

  - objects are now converted to their JSON-stringify equivalents, e.g.

    - `{ }` is converted to `{}`
    - `{ a: 1, b: 2 }` is converted to `{"a":1,"b":2}`
    - `{ "test" : "foobar" }` is converted to `{"test":"foobar"}`

    Previous versions of ArangoDB always converted objects into the string
    `[object Object]`

  This change affects also the AQL functions `CONCAT()` and `CONCAT_SEPARATOR()`
  which treated array values differently in previous versions. Previous versions
  of ArangoDB automatically flattened array values on the first level of the array,
  e.g. `CONCAT([1, 2, 3, [ 4, 5, 6 ]])` produced `1,2,3,4,5,6`. Now this will produce
  `[1,2,3,[4,5,6]]`. To flatten array members on the top level, you can now use
  the more explicit `CONCAT(FLATTEN([1, 2, 3, [4, 5, 6]], 1))`.

* added C++ implementations for AQL functions `SLICE()`, `CONTAINS()` and
  `RANDOM_TOKEN()`

* as a consequence of the upgrade to V8 version 5, the implementation of the
  JavaScript `Buffer` object had to be changed. JavaScript `Buffer` objects in
  ArangoDB now always store their data on the heap. There is no shared pool
  for small Buffer values, and no pointing into existing Buffer data when
  extracting slices. This change may increase the cost of creating Buffers with
  short contents or when peeking into existing Buffers, but was required for
  safer memory management and to prevent leaks.

* the `db` object's function `_listDatabases()` was renamed to just `_databases()`
  in order to make it more consistent with the existing `_collections()` function.
  Additionally the `db` object's `_listEndpoints()` function was renamed to just
  `_endpoints()`.

* changed default value of `--server.authentication` from `false` to `true` in
  configuration files etc/relative/arangod.conf and etc/arangodb/arangod.conf.in.
  This means the server will be started with authentication enabled by default,
  requiring all client connections to provide authentication data when connecting
  to ArangoDB. Authentication can still be turned off via setting the value of
  `--server.authentication` to `false` in ArangoDB's configuration files or by
  specifying the option on the command-line.

* Changed result format for querying all collections via the API GET `/_api/collection`.

  Previous versions of ArangoDB returned an object with an attribute named `collections`
  and an attribute named `names`. Both contained all available collections, but
  `collections` contained the collections as an array, and `names` contained the
  collections again, contained in an object in which the attribute names were the
  collection names, e.g.

  ```
  {
    "collections": [
      {"id":"5874437","name":"test","isSystem":false,"status":3,"type":2},
      {"id":"17343237","name":"something","isSystem":false,"status":3,"type":2},
      ...
    ],
    "names": {
      "test": {"id":"5874437","name":"test","isSystem":false,"status":3,"type":2},
      "something": {"id":"17343237","name":"something","isSystem":false,"status":3,"type":2},
      ...
    }
  }
  ```
  This result structure was redundant, and therefore has been simplified to just

  ```
  {
    "result": [
      {"id":"5874437","name":"test","isSystem":false,"status":3,"type":2},
      {"id":"17343237","name":"something","isSystem":false,"status":3,"type":2},
      ...
    ]
  }
  ```

  in ArangoDB 3.0.

* added AQL functions `TYPENAME()` and `HASH()`

* renamed arangob tool to arangobench

* added AQL string comparison operator `LIKE`

  The operator can be used to compare strings like this:

      value LIKE search

  The operator is currently implemented by calling the already existing AQL
  function `LIKE`.

  This change also makes `LIKE` an AQL keyword. Using `LIKE` in either case as
  an attribute or collection name in AQL thus requires quoting.

* make AQL optimizer rule "remove-unnecessary-calculations" fire in more cases

  The rule will now remove calculations that are used exactly once in other
  expressions (e.g. `LET a = doc RETURN a.value`) and calculations,
  or calculations that are just references (e.g. `LET a = b`).

* renamed AQL optimizer rule "merge-traversal-filter" to "optimize-traversals"
  Additionally, the optimizer rule will remove unused edge and path result variables
  from the traversal in case they are specified in the `FOR` section of the traversal,
  but not referenced later in the query. This saves constructing edges and paths
  results.

* added AQL optimizer rule "inline-subqueries"

  This rule can pull out certain subqueries that are used as an operand to a `FOR`
  loop one level higher, eliminating the subquery completely. For example, the query

      FOR i IN (FOR j IN [1,2,3] RETURN j) RETURN i

  will be transformed by the rule to:

      FOR i IN [1,2,3] RETURN i

  The query

      FOR name IN (FOR doc IN _users FILTER doc.status == 1 RETURN doc.name) LIMIT 2 RETURN name

  will be transformed into

      FOR tmp IN _users FILTER tmp.status == 1 LIMIT 2 RETURN tmp.name

  The rule will only fire when the subquery is used as an operand to a `FOR` loop, and
  if the subquery does not contain a `COLLECT` with an `INTO` variable.

* added new endpoint "srv://" for DNS service records

* The result order of the AQL functions VALUES and ATTRIBUTES has never been
  guaranteed and it only had the "correct" ordering by accident when iterating
  over objects that were not loaded from the database. This accidental behavior
  is now changed by introduction of VelocyPack. No ordering is guaranteed unless
  you specify the sort parameter.

* removed configure option `--enable-logger`

* added AQL array comparison operators

  All AQL comparison operators now also exist in an array variant. In the
  array variant, the operator is preceded with one of the keywords *ALL*, *ANY*
  or *NONE*. Using one of these keywords changes the operator behavior to
  execute the comparison operation for all, any, or none of its left hand
  argument values. It is therefore expected that the left hand argument
  of an array operator is an array.

  Examples:

      [ 1, 2, 3 ] ALL IN [ 2, 3, 4 ]   // false
      [ 1, 2, 3 ] ALL IN [ 1, 2, 3 ]   // true
      [ 1, 2, 3 ] NONE IN [ 3 ]        // false
      [ 1, 2, 3 ] NONE IN [ 23, 42 ]   // true
      [ 1, 2, 3 ] ANY IN [ 4, 5, 6 ]   // false
      [ 1, 2, 3 ] ANY IN [ 1, 42 ]     // true
      [ 1, 2, 3 ] ANY == 2             // true
      [ 1, 2, 3 ] ANY == 4             // false
      [ 1, 2, 3 ] ANY > 0              // true
      [ 1, 2, 3 ] ANY <= 1             // true
      [ 1, 2, 3 ] NONE < 99            // false
      [ 1, 2, 3 ] NONE > 10            // true
      [ 1, 2, 3 ] ALL > 2              // false
      [ 1, 2, 3 ] ALL > 0              // true
      [ 1, 2, 3 ] ALL >= 3             // false
      ["foo", "bar"] ALL != "moo"      // true
      ["foo", "bar"] NONE == "bar"     // false
      ["foo", "bar"] ANY == "foo"      // true

* improved AQL optimizer to remove unnecessary sort operations in more cases

* allow enclosing AQL identifiers in forward ticks in addition to using
  backward ticks

  This allows for convenient writing of AQL queries in JavaScript template strings
  (which are delimited with backticks themselves), e.g.

      var q = `FOR doc IN ´collection´ RETURN doc.´name´`;

* allow to set `print.limitString` to configure the number of characters
  to output before truncating

* make logging configurable per log "topic"

  `--log.level <level>` sets the global log level to <level>, e.g. `info`,
  `debug`, `trace`.

  `--log.level topic=<level>` sets the log level for a specific topic.
  Currently, the following topics exist: `collector`, `compactor`, `mmap`,
  `performance`, `queries`, and `requests`. `performance` and `requests` are
  set to FATAL by default. `queries` is set to info. All others are
  set to the global level by default.

  The new log option `--log.output <definition>` allows directing the global
  or per-topic log output to different outputs. The output definition
  "<definition>" can be one of

    "-" for stdin
    "+" for stderr
    "syslog://<syslog-facility>"
    "syslog://<syslog-facility>/<application-name>"
    "file://<relative-path>"

  The option can be specified multiple times in order to configure the output
  for different log topics. To set up a per-topic output configuration, use
  `--log.output <topic>=<definition>`, e.g.

    queries=file://queries.txt

  logs all queries to the file "queries.txt".

* the option `--log.requests-file` is now deprecated. Instead use

    `--log.level requests=info`
    `--log.output requests=file://requests.txt`

* the option `--log.facility` is now deprecated. Instead use

    `--log.output requests=syslog://facility`

* the option `--log.performance` is now deprecated. Instead use

    `--log.level performance=trace`

* removed option `--log.source-filter`

* removed configure option `--enable-logger`

* change collection directory names to include a random id component at the end

  The new pattern is `collection-<id>-<random>`, where `<id>` is the collection
  id and `<random>` is a random number. Previous versions of ArangoDB used a
  pattern `collection-<id>` without the random number.

  ArangoDB 3.0 understands both the old and name directory name patterns.

* removed mostly unused internal spin-lock implementation

* removed support for pre-Windows 7-style locks. This removes compatibility for
  Windows versions older than Windows 7 (e.g. Windows Vista, Windows XP) and
  Windows 2008R2 (e.g. Windows 2008).

* changed names of sub-threads started by arangod

* added option `--default-number-of-shards` to arangorestore, allowing creating
  collections with a specifiable number of shards from a non-cluster dump

* removed support for CoffeeScript source files

* removed undocumented SleepAndRequeue

* added WorkMonitor to inspect server threads

* when downloading a Foxx service from the web interface the suggested filename
  is now based on the service's mount path instead of simply "app.zip"

* the `@arangodb/request` response object now stores the parsed JSON response
  body in a property `json` instead of `body` when the request was made using the
  `json` option. The `body` instead contains the response body as a string.

* the Foxx API has changed significantly, 2.8 services are still supported
  using a backwards-compatible "legacy mode"


v2.8.12 (XXXX-XX-XX)
--------------------

* issue #2091: decrease connect timeout to 5 seconds on startup

* fixed issue #2072

* slightly better error diagnostics for some replication errors

* fixed issue #1977

* fixed issue in `INTERSECTION` AQL function with duplicate elements
  in the source arrays

* fixed issue #1962

* fixed issue #1959

* export aqlQuery template handler as require('org/arangodb').aql for forwards-compatibility


v2.8.11 (2016-07-13)
--------------------

* fixed array index batch insertion issues for hash indexes that caused problems when
  no elements remained for insertion

* fixed issue #1937


v2.8.10 (2016-07-01)
--------------------

* make sure next local _rev value used for a document is at least as high as the
  _rev value supplied by external sources such as replication

* make adding a collection in both read- and write-mode to a transaction behave as
  expected (write includes read). This prevents the `unregister collection used in
  transaction` error

* fixed sometimes invalid result for `byExample(...).count()` when an index plus
  post-filtering was used

* fixed "collection is a nullptr" issue when starting a traversal from a transaction

* honor the value of startup option `--database.wait-for-sync` (that is used to control
  whether new collections are created with `waitForSync` set to `true` by default) also
  when creating collections via the HTTP API (and thus the ArangoShell). When creating
  a collection via these mechanisms, the option was ignored so far, which was inconsistent.

* fixed issue #1826: arangosh --javascript.execute: internal error (geo index issue)

* fixed issue #1823: Arango crashed hard executing very simple query on windows


v2.8.9 (2016-05-13)
-------------------

* fixed escaping and quoting of extra parameters for executables in Mac OS X App

* added "waiting for" status variable to web interface collection figures view

* fixed undefined behavior in query cache invaldation

* fixed access to /_admin/statistics API in case statistics are disable via option
  `--server.disable-statistics`

* Foxx manager will no longer fail hard when Foxx store is unreachable unless installing
  a service from the Foxx store (e.g. when behind a firewall or GitHub is unreachable).


v2.8.8 (2016-04-19)
-------------------

* fixed issue #1805: Query: internal error (location: arangod/Aql/AqlValue.cpp:182).
  Please report this error to arangodb.com (while executing)

* allow specifying collection name prefixes for `_from` and `_to` in arangoimp:

  To avoid specifying complete document ids (consisting of collection names and document
  keys) for *_from* and *_to* values when importing edges with arangoimp, there are now
  the options *--from-collection-prefix* and *--to-collection-prefix*.

  If specified, these values will be automatically prepended to each value in *_from*
  (or *_to* resp.). This allows specifying only document keys inside *_from* and/or *_to*.

  *Example*

      > arangoimp --from-collection-prefix users --to-collection-prefix products ...

  Importing the following document will then create an edge between *users/1234* and
  *products/4321*:

  ```js
  { "_from" : "1234", "_to" : "4321", "desc" : "users/1234 is connected to products/4321" }
  ```

* requests made with the interactive system API documentation in the web interface
  (Swagger) will now respect the active database instead of always using `_system`


v2.8.7 (2016-04-07)
-------------------

* optimized primary=>secondary failover

* fix to-boolean conversion for documents in AQL

* expose the User-Agent HTTP header from the ArangoShell since Github seems to
  require it now, and we use the ArangoShell for fetching Foxx repositories from Github

* work with http servers that only send

* fixed potential race condition between compactor and collector threads

* fix removal of temporary directories on arangosh exit

* javadoc-style comments in Foxx services are no longer interpreted as
  Foxx comments outside of controller/script/exports files (#1748)

* removed remaining references to class syntax for Foxx Model and Repository
  from the documentation

* added a safe-guard for corrupted master-pointer


v2.8.6 (2016-03-23)
-------------------

* arangosh can now execute JavaScript script files that contain a shebang
  in the first line of the file. This allows executing script files directly.

  Provided there is a script file `/path/to/script.js` with the shebang
  `#!arangosh --javascript.execute`:

      > cat /path/to/script.js
      #!arangosh --javascript.execute
      print("hello from script.js");

  If the script file is made executable

      > chmod a+x /path/to/script.js

  it can be invoked on the shell directly and use arangosh for its execution:

      > /path/to/script.js
      hello from script.js

  This did not work in previous versions of ArangoDB, as the whole script contents
  (including the shebang) were treated as JavaScript code.
  Now shebangs in script files will now be ignored for all files passed to arangosh's
  `--javascript.execute` parameter.

  The alternative way of executing a JavaScript file with arangosh still works:

      > arangosh --javascript.execute /path/to/script.js
      hello from script.js

* added missing reset of traversal state for nested traversals.
  The state of nested traversals (a traversal in an AQL query that was
  located in a repeatedly executed subquery or inside another FOR loop)
  was not reset properly, so that multiple invocations of the same nested
  traversal with different start vertices led to the nested traversal
  always using the start vertex provided on the first invocation.

* fixed issue #1781: ArangoDB startup time increased tremendously

* fixed issue #1783: SIGHUP should rotate the log


v2.8.5 (2016-03-11)
-------------------

* Add OpenSSL handler for TLS V1.2 as sugested by kurtkincaid in #1771

* fixed issue #1765 (The webinterface should display the correct query time)
  and #1770 (Display ACTUAL query time in aardvark's AQL editor)

* Windows: the unhandled exception handler now calls the windows logging
  facilities directly without locks.
  This fixes lockups on crashes from the logging framework.

* improve nullptr handling in logger.

* added new endpoint "srv://" for DNS service records

* `org/arangodb/request` no longer sets the content-type header to the
  string "undefined" when no content-type header should be sent (issue #1776)


v2.8.4 (2016-03-01)
-------------------

* global modules are no longer incorrectly resolved outside the ArangoDB
  JavaScript directory or the Foxx service's root directory (issue #1577)

* improved error messages from Foxx and JavaScript (issues #1564, #1565, #1744)


v2.8.3 (2016-02-22)
-------------------

* fixed AQL filter condition collapsing for deeply-nested cases, potentially
  enabling usage of indexes in some dedicated cases

* added parentheses in AQL explain command output to correctly display precedence
  of logical and arithmetic operators

* Foxx Model event listeners defined on the model are now correctly invoked by
  the Repository methods (issue #1665)

* Deleting a Foxx service in the frontend should now always succeed even if the
  files no longer exist on the file system (issue #1358)

* Routing actions loaded from the database no longer throw exceptions when
  trying to load other modules using "require"

* The `org/arangodb/request` response object now sets a property `json` to the
  parsed JSON response body in addition to overwriting the `body` property when
  the request was made using the `json` option.

* Improved Windows stability

* Fixed a bug in the interactive API documentation that would escape slashes
  in document-handle fields. Document handles are now provided as separate
  fields for collection name and document key.


v2.8.2 (2016-02-09)
-------------------

* the continuous replication applier will now prevent the master's WAL logfiles
  from being removed if they are still needed by the applier on the slave. This
  should help slaves that suffered from masters garbage collection WAL logfiles
  which would have been needed by the slave later.

  The initial synchronization will block removal of still needed WAL logfiles
  on the master for 10 minutes initially, and will extend this period when further
  requests are made to the master. Initial synchronization hands over its handle
  for blocking logfile removal to the continuous replication when started via
  the *setupReplication* function. In this case, continuous replication will
  extend the logfile removal blocking period for the required WAL logfiles when
  the slave makes additional requests.

  All handles that block logfile removal will time out automatically after at
  most 5 minutes should a master not be contacted by the slave anymore (e.g. in
  case the slave's replication is turned off, the slaves loses the connection
  to the master or the slave goes down).

* added all-in-one function *setupReplication* to synchronize data from master
  to slave and start the continuous replication:

      require("@arangodb/replication").setupReplication(configuration);

  The command will return when the initial synchronization is finished and the
  continuous replication has been started, or in case the initial synchronization
  has failed.

  If the initial synchronization is successful, the command will store the given
  configuration on the slave. It also configures the continuous replication to start
  automatically if the slave is restarted, i.e. *autoStart* is set to *true*.

  If the command is run while the slave's replication applier is already running,
  it will first stop the running applier, drop its configuration and do a
  resynchronization of data with the master. It will then use the provided configration,
  overwriting any previously existing replication configuration on the slave.

  The following example demonstrates how to use the command for setting up replication
  for the *_system* database. Note that it should be run on the slave and not the
  master:

      db._useDatabase("_system");
      require("@arangodb/replication").setupReplication({
        endpoint: "tcp://master.domain.org:8529",
        username: "myuser",
        password: "mypasswd",
        verbose: false,
        includeSystem: false,
        incremental: true,
        autoResync: true
      });

* the *sync* and *syncCollection* functions now always start the data synchronization
  as an asynchronous server job. The call to *sync* or *syncCollection* will block
  until synchronization is either complete or has failed with an error. The functions
  will automatically poll the slave periodically for status updates.

  The main benefit is that the connection to the slave does not need to stay open
  permanently and is thus not affected by timeout issues. Additionally the caller does
  not need to query the synchronization status from the slave manually as this is
  now performed automatically by these functions.

* fixed undefined behavior when explaining some types of AQL traversals, fixed
  display of some types of traversals in AQL explain output


v2.8.1 (2016-01-29)
-------------------

* Improved AQL Pattern matching by allowing to specify a different traversal
  direction for one or many of the edge collections.

      FOR v, e, p IN OUTBOUND @start @@ec1, INBOUND @@ec2, @@ec3

  will traverse *ec1* and *ec3* in the OUTBOUND direction and for *ec2* it will use
  the INBOUND direction. These directions can be combined in arbitrary ways, the
  direction defined after *IN [steps]* will we used as default direction and can
  be overriden for specific collections.
  This feature is only available for collection lists, it is not possible to
  combine it with graph names.

* detect more types of transaction deadlocks early

* fixed display of relational operators in traversal explain output

* fixed undefined behavior in AQL function `PARSE_IDENTIFIER`

* added "engines" field to Foxx services generated in the admin interface

* added AQL function `IS_SAME_COLLECTION`:

  *IS_SAME_COLLECTION(collection, document)*: Return true if *document* has the same
  collection id as the collection specified in *collection*. *document* can either be
  a [document handle](../Glossary/README.md#document-handle) string, or a document with
  an *_id* attribute. The function does not validate whether the collection actually
  contains the specified document, but only compares the name of the specified collection
  with the collection name part of the specified document.
  If *document* is neither an object with an *id* attribute nor a *string* value,
  the function will return *null* and raise a warning.

      /* true */
      IS_SAME_COLLECTION('_users', '_users/my-user')
      IS_SAME_COLLECTION('_users', { _id: '_users/my-user' })

      /* false */
      IS_SAME_COLLECTION('_users', 'foobar/baz')
      IS_SAME_COLLECTION('_users', { _id: 'something/else' })


v2.8.0 (2016-01-25)
-------------------

* avoid recursive locking


v2.8.0-beta8 (2016-01-19)
-------------------------

* improved internal datafile statistics for compaction and compaction triggering
  conditions, preventing excessive growth of collection datafiles under some
  workloads. This should also fix issue #1596.

* renamed AQL optimizer rule `remove-collect-into` to `remove-collect-variables`

* fixed primary and edge index lookups prematurely aborting searches when the
  specified id search value contained a different collection than the collection
  the index was created for


v2.8.0-beta7 (2016-01-06)
-------------------------

* added vm.runInThisContext

* added AQL keyword `AGGREGATE` for use in AQL `COLLECT` statement

  Using `AGGREGATE` allows more efficient aggregation (incrementally while building
  the groups) than previous versions of AQL, which built group aggregates afterwards
  from the total of all group values.

  `AGGREGATE` can be used inside a `COLLECT` statement only. If used, it must follow
  the declaration of grouping keys:

      FOR doc IN collection
        COLLECT gender = doc.gender AGGREGATE minAge = MIN(doc.age), maxAge = MAX(doc.age)
        RETURN { gender, minAge, maxAge }

  or, if no grouping keys are used, it can follow the `COLLECT` keyword:

      FOR doc IN collection
        COLLECT AGGREGATE minAge = MIN(doc.age), maxAge = MAX(doc.age)
        RETURN {
  minAge, maxAge
}

  Only specific expressions are allowed on the right-hand side of each `AGGREGATE`
  assignment:

  - on the top level the expression must be a call to one of the supported aggregation
    functions `LENGTH`, `MIN`, `MAX`, `SUM`, `AVERAGE`, `STDDEV_POPULATION`, `STDDEV_SAMPLE`,
    `VARIANCE_POPULATION`, or `VARIANCE_SAMPLE`

  - the expression must not refer to variables introduced in the `COLLECT` itself

* Foxx: mocha test paths with wildcard characters (asterisks) now work on Windows

* reserved AQL keyword `NONE` for future use

* web interface: fixed a graph display bug concerning dashboard view

* web interface: fixed several bugs during the dashboard initialize process

* web interface: included several bugfixes: #1597, #1611, #1623

* AQL query optimizer now converts `LENGTH(collection-name)` to an optimized
  expression that returns the number of documents in a collection

* adjusted the behavior of the expansion (`[*]`) operator in AQL for non-array values

  In ArangoDB 2.8, calling the expansion operator on a non-array value will always
  return an empty array. Previous versions of ArangoDB expanded non-array values by
  calling the `TO_ARRAY()` function for the value, which for example returned an
  array with a single value for boolean, numeric and string input values, and an array
  with the object's values for an object input value. This behavior was inconsistent
  with how the expansion operator works for the array indexes in 2.8, so the behavior
  is now unified:

  - if the left-hand side operand of `[*]` is an array, the array will be returned as
    is when calling `[*]` on it
  - if the left-hand side operand of `[*]` is not an array, an empty array will be
    returned by `[*]`

  AQL queries that rely on the old behavior can be changed by either calling `TO_ARRAY`
  explicitly or by using the `[*]` at the correct position.

  The following example query will change its result in 2.8 compared to 2.7:

      LET values = "foo" RETURN values[*]

  In 2.7 the query has returned the array `[ "foo" ]`, but in 2.8 it will return an
  empty array `[ ]`. To make it return the array `[ "foo" ]` again, an explicit
  `TO_ARRAY` function call is needed in 2.8 (which in this case allows the removal
  of the `[*]` operator altogether). This also works in 2.7:

      LET values = "foo" RETURN TO_ARRAY(values)

  Another example:

      LET values = [ { name: "foo" }, { name: "bar" } ]
      RETURN values[*].name[*]

  The above returned `[ [ "foo" ], [ "bar" ] ] in 2.7. In 2.8 it will return
  `[ [ ], [ ] ]`, because the value of `name` is not an array. To change the results
  to the 2.7 style, the query can be changed to

      LET values = [ { name: "foo" }, { name: "bar" } ]
      RETURN values[* RETURN TO_ARRAY(CURRENT.name)]

  The above also works in 2.7.
  The following types of queries won't change:

      LET values = [ 1, 2, 3 ] RETURN values[*]
      LET values = [ { name: "foo" }, { name: "bar" } ] RETURN values[*].name
      LET values = [ { names: [ "foo", "bar" ] }, { names: [ "baz" ] } ] RETURN values[*].names[*]
      LET values = [ { names: [ "foo", "bar" ] }, { names: [ "baz" ] } ] RETURN values[*].names[**]

* slightly adjusted V8 garbage collection strategy so that collection eventually
  happens in all contexts that hold V8 external references to documents and
  collections.

  also adjusted default value of `--javascript.gc-frequency` from 10 seconds to
  15 seconds, as less internal operations are carried out in JavaScript.

* fixes for AQL optimizer and traversal

* added `--create-collection-type` option to arangoimp

  This allows specifying the type of the collection to be created when
  `--create-collection` is set to `true`.

* Foxx export cache should no longer break if a broken app is loaded in the
  web admin interface.


v2.8.0-beta2 (2015-12-16)
-------------------------

* added AQL query optimizer rule "sort-in-values"

  This rule pre-sorts the right-hand side operand of the `IN` and `NOT IN`
  operators so the operation can use a binary search with logarithmic complexity
  instead of a linear search. The rule is applied when the right-hand side
  operand of an `IN` or `NOT IN` operator in a filter condition is a variable that
  is defined in a different loop/scope than the operator itself. Additionally,
  the filter condition must consist of solely the `IN` or `NOT IN` operation
  in order to avoid any side-effects.

* changed collection status terminology in web interface for collections for
  which an unload request has been issued from `in the process of being unloaded`
  to `will be unloaded`.

* unloading a collection via the web interface will now trigger garbage collection
  in all v8 contexts and force a WAL flush. This increases the chances of perfoming
  the unload faster.

* added the following attributes to the result of `collection.figures()` and the
  corresponding HTTP API at `PUT /_api/collection/<name>/figures`:

  - `documentReferences`: The number of references to documents in datafiles
    that JavaScript code currently holds. This information can be used for
    debugging compaction and unload issues.
  - `waitingFor`: An optional string value that contains information about
    which object type is at the head of the collection's cleanup queue. This
    information can be used for debugging compaction and unload issues.
  - `compactionStatus.time`: The point in time the compaction for the collection
    was last executed. This information can be used for debugging compaction
    issues.
  - `compactionStatus.message`: The action that was performed when the compaction
    was last run for the collection. This information can be used for debugging
    compaction issues.

  Note: `waitingFor` and `compactionStatus` may be empty when called on a coordinator
  in a cluster.

* the compaction will now provide queryable status info that can be used to track
  its progress. The compaction status is displayed in the web interface, too.

* better error reporting for arangodump and arangorestore

* arangodump will now fail by default when trying to dump edges that
  refer to already dropped collections. This can be circumvented by
  specifying the option `--force true` when invoking arangodump

* fixed cluster upgrade procedure

* the AQL functions `NEAR` and `WITHIN` now have stricter validations
  for their input parameters `limit`, `radius` and `distance`. They may now throw
  exceptions when invalid parameters are passed that may have not led
  to exceptions in previous versions.

* deprecation warnings now log stack traces

* Foxx: improved backwards compatibility with 2.5 and 2.6

  - reverted Model and Repository back to non-ES6 "classes" because of
    compatibility issues when using the extend method with a constructor

  - removed deprecation warnings for extend and controller.del

  - restored deprecated method Model.toJSONSchema

  - restored deprecated `type`, `jwt` and `sessionStorageApp` options
    in Controller#activateSessions

* Fixed a deadlock problem in the cluster


v2.8.0-beta1 (2015-12-06)
-------------------------

* added AQL function `IS_DATESTRING(value)`

  Returns true if *value* is a string that can be used in a date function.
  This includes partial dates such as *2015* or *2015-10* and strings containing
  invalid dates such as *2015-02-31*. The function will return false for all
  non-string values, even if some of them may be usable in date functions.


v2.8.0-alpha1 (2015-12-03)
--------------------------

* added AQL keywords `GRAPH`, `OUTBOUND`, `INBOUND` and `ANY` for use in graph
  traversals, reserved AQL keyword `ALL` for future use

  Usage of these keywords as collection names, variable names or attribute names
  in AQL queries will not be possible without quoting. For example, the following
  AQL query will still work as it uses a quoted collection name and a quoted
  attribute name:

      FOR doc IN `OUTBOUND`
        RETURN doc.`any`

* issue #1593: added AQL `POW` function for exponentation

* added cluster execution site info in explain output for AQL queries

* replication improvements:

  - added `autoResync` configuration parameter for continuous replication.

    When set to `true`, a replication slave will automatically trigger a full data
    re-synchronization with the master when the master cannot provide the log data
    the slave had asked for. Note that `autoResync` will only work when the option
    `requireFromPresent` is also set to `true` for the continuous replication, or
    when the continuous syncer is started and detects that no start tick is present.

    Automatic re-synchronization may transfer a lot of data from the master to the
    slave and may be expensive. It is therefore turned off by default.
    When turned off, the slave will never perform an automatic re-synchronization
    with the master.

  - added `idleMinWaitTime` and `idleMaxWaitTime` configuration parameters for
    continuous replication.

    These parameters can be used to control the minimum and maximum wait time the
    slave will (intentionally) idle and not poll for master log changes in case the
    master had sent the full logs already.
    The `idleMaxWaitTime` value will only be used when `adapativePolling` is set
    to `true`. When `adaptivePolling` is disable, only `idleMinWaitTime` will be
    used as a constant time span in which the slave will not poll the master for
    further changes. The default values are 0.5 seconds for `idleMinWaitTime` and
    2.5 seconds for `idleMaxWaitTime`, which correspond to the hard-coded values
    used in previous versions of ArangoDB.

  - added `initialSyncMaxWaitTime` configuration parameter for initial and continuous
    replication

    This option controls the maximum wait time (in seconds) that the initial
    synchronization will wait for a response from the master when fetching initial
    collection data. If no response is received within this time period, the initial
    synchronization will give up and fail. This option is also relevant for
    continuous replication in case *autoResync* is set to *true*, as then the
    continuous replication may trigger a full data re-synchronization in case
    the master cannot the log data the slave had asked for.

  - HTTP requests sent from the slave to the master during initial synchronization
    will now be retried if they fail with connection problems.

  - the initial synchronization now logs its progress so it can be queried using
    the regular replication status check APIs.

  - added `async` attribute for `sync` and `syncCollection` operations called from
    the ArangoShell. Setthing this attribute to `true` will make the synchronization
    job on the server go into the background, so that the shell does not block. The
    status of the started asynchronous synchronization job can be queried from the
    ArangoShell like this:

        /* starts initial synchronization */
        var replication = require("@arangodb/replication");
        var id = replication.sync({
          endpoint: "tcp://master.domain.org:8529",
          username: "myuser",
          password: "mypasswd",
          async: true
       });

       /* now query the id of the returned async job and print the status */
       print(replication.getSyncResult(id));

    The result of `getSyncResult()` will be `false` while the server-side job
    has not completed, and different to `false` if it has completed. When it has
    completed, all job result details will be returned by the call to `getSyncResult()`.


* fixed non-deterministic query results in some cluster queries

* fixed issue #1589

* return HTTP status code 410 (gone) instead of HTTP 408 (request timeout) for
  server-side operations that are canceled / killed. Sending 410 instead of 408
  prevents clients from re-starting the same (canceled) operation. Google Chrome
  for example sends the HTTP request again in case it is responded with an HTTP
  408, and this is exactly the opposite of the desired behavior when an operation
  is canceled / killed by the user.

* web interface: queries in AQL editor now cancelable

* web interface: dashboard - added replication information

* web interface: AQL editor now supports bind parameters

* added startup option `--server.hide-product-header` to make the server not send
  the HTTP response header `"Server: ArangoDB"` in its HTTP responses. By default,
  the option is turned off so the header is still sent as usual.

* added new AQL function `UNSET_RECURSIVE` to recursively unset attritutes from
  objects/documents

* switched command-line editor in ArangoShell and arangod to linenoise-ng

* added automatic deadlock detection for transactions

  In case a deadlock is detected, a multi-collection operation may be rolled back
  automatically and fail with error 29 (`deadlock detected`). Client code for
  operations containing more than one collection should be aware of this potential
  error and handle it accordingly, either by giving up or retrying the transaction.

* Added C++ implementations for the AQL arithmetic operations and the following
  AQL functions:
  - ABS
  - APPEND
  - COLLECTIONS
  - CURRENT_DATABASE
  - DOCUMENT
  - EDGES
  - FIRST
  - FIRST_DOCUMENT
  - FIRST_LIST
  - FLATTEN
  - FLOOR
  - FULLTEXT
  - LAST
  - MEDIAN
  - MERGE_RECURSIVE
  - MINUS
  - NEAR
  - NOT_NULL
  - NTH
  - PARSE_IDENTIFIER
  - PERCENTILE
  - POP
  - POSITION
  - PUSH
  - RAND
  - RANGE
  - REMOVE_NTH
  - REMOVE_VALUE
  - REMOVE_VALUES
  - ROUND
  - SHIFT
  - SQRT
  - STDDEV_POPULATION
  - STDDEV_SAMPLE
  - UNSHIFT
  - VARIANCE_POPULATION
  - VARIANCE_SAMPLE
  - WITHIN
  - ZIP

* improved performance of skipping over many documents in an AQL query when no
  indexes and no filters are used, e.g.

      FOR doc IN collection
        LIMIT 1000000, 10
        RETURN doc

* Added array indexes

  Hash indexes and skiplist indexes can now optionally be defined for array values
  so they index individual array members.

  To define an index for array values, the attribute name is extended with the
  expansion operator `[*]` in the index definition:

      arangosh> db.colName.ensureHashIndex("tags[*]");

  When given the following document

      { tags: [ "AQL", "ArangoDB", "Index" ] }

  the index will now contain the individual values `"AQL"`, `"ArangoDB"` and `"Index"`.

  Now the index can be used for finding all documents having `"ArangoDB"` somewhere in their
  tags array using the following AQL query:

      FOR doc IN colName
        FILTER "ArangoDB" IN doc.tags[*]
        RETURN doc

* rewrote AQL query optimizer rule `use-index-range` and renamed it to `use-indexes`.
  The name change affects rule names in the optimizer's output.

* rewrote AQL execution node `IndexRangeNode` and renamed it to `IndexNode`. The name
  change affects node names in the optimizer's explain output.

* added convenience function `db._explain(query)` for human-readable explanation
  of AQL queries

* module resolution as used by `require` now behaves more like in node.js

* the `org/arangodb/request` module now returns response bodies for error responses
  by default. The old behavior of not returning bodies for error responses can be
  re-enabled by explicitly setting the option `returnBodyOnError` to `false` (#1437)


v2.7.6 (2016-01-30)
-------------------

* detect more types of transaction deadlocks early


v2.7.5 (2016-01-22)
-------------------

* backported added automatic deadlock detection for transactions

  In case a deadlock is detected, a multi-collection operation may be rolled back
  automatically and fail with error 29 (`deadlock detected`). Client code for
  operations containing more than one collection should be aware of this potential
  error and handle it accordingly, either by giving up or retrying the transaction.

* improved internal datafile statistics for compaction and compaction triggering
  conditions, preventing excessive growth of collection datafiles under some
  workloads. This should also fix issue #1596.

* Foxx export cache should no longer break if a broken app is loaded in the
  web admin interface.

* Foxx: removed some incorrect deprecation warnings.

* Foxx: mocha test paths with wildcard characters (asterisks) now work on Windows


v2.7.4 (2015-12-21)
-------------------

* slightly adjusted V8 garbage collection strategy so that collection eventually
  happens in all contexts that hold V8 external references to documents and
  collections.

* added the following attributes to the result of `collection.figures()` and the
  corresponding HTTP API at `PUT /_api/collection/<name>/figures`:

  - `documentReferences`: The number of references to documents in datafiles
    that JavaScript code currently holds. This information can be used for
    debugging compaction and unload issues.
  - `waitingFor`: An optional string value that contains information about
    which object type is at the head of the collection's cleanup queue. This
    information can be used for debugging compaction and unload issues.
  - `compactionStatus.time`: The point in time the compaction for the collection
    was last executed. This information can be used for debugging compaction
    issues.
  - `compactionStatus.message`: The action that was performed when the compaction
    was last run for the collection. This information can be used for debugging
    compaction issues.

  Note: `waitingFor` and `compactionStatus` may be empty when called on a coordinator
  in a cluster.

* the compaction will now provide queryable status info that can be used to track
  its progress. The compaction status is displayed in the web interface, too.


v2.7.3 (2015-12-17)
-------------------

* fixed some replication value conversion issues when replication applier properties
  were set via ArangoShell

* fixed disappearing of documents for collections transferred via `sync` or
  `syncCollection` if the collection was dropped right before synchronization
  and drop and (re-)create collection markers were located in the same WAL file


* fixed an issue where overwriting the system sessions collection would break
  the web interface when authentication is enabled

v2.7.2 (2015-12-01)
-------------------

* replication improvements:

  - added `autoResync` configuration parameter for continuous replication.

    When set to `true`, a replication slave will automatically trigger a full data
    re-synchronization with the master when the master cannot provide the log data
    the slave had asked for. Note that `autoResync` will only work when the option
    `requireFromPresent` is also set to `true` for the continuous replication, or
    when the continuous syncer is started and detects that no start tick is present.

    Automatic re-synchronization may transfer a lot of data from the master to the
    slave and may be expensive. It is therefore turned off by default.
    When turned off, the slave will never perform an automatic re-synchronization
    with the master.

  - added `idleMinWaitTime` and `idleMaxWaitTime` configuration parameters for
    continuous replication.

    These parameters can be used to control the minimum and maximum wait time the
    slave will (intentionally) idle and not poll for master log changes in case the
    master had sent the full logs already.
    The `idleMaxWaitTime` value will only be used when `adapativePolling` is set
    to `true`. When `adaptivePolling` is disable, only `idleMinWaitTime` will be
    used as a constant time span in which the slave will not poll the master for
    further changes. The default values are 0.5 seconds for `idleMinWaitTime` and
    2.5 seconds for `idleMaxWaitTime`, which correspond to the hard-coded values
    used in previous versions of ArangoDB.

  - added `initialSyncMaxWaitTime` configuration parameter for initial and continuous
    replication

    This option controls the maximum wait time (in seconds) that the initial
    synchronization will wait for a response from the master when fetching initial
    collection data. If no response is received within this time period, the initial
    synchronization will give up and fail. This option is also relevant for
    continuous replication in case *autoResync* is set to *true*, as then the
    continuous replication may trigger a full data re-synchronization in case
    the master cannot the log data the slave had asked for.

  - HTTP requests sent from the slave to the master during initial synchronization
    will now be retried if they fail with connection problems.

  - the initial synchronization now logs its progress so it can be queried using
    the regular replication status check APIs.

* fixed non-deterministic query results in some cluster queries

* added missing lock instruction for primary index in compactor size calculation

* fixed issue #1589

* fixed issue #1583

* fixed undefined behavior when accessing the top level of a document with the `[*]`
  operator

* fixed potentially invalid pointer access in shaper when the currently accessed
  document got re-located by the WAL collector at the very same time

* Foxx: optional configuration options no longer log validation errors when assigned
  empty values (#1495)

* Foxx: constructors provided to Repository and Model sub-classes via extend are
  now correctly called (#1592)


v2.7.1 (2015-11-07)
-------------------

* switch to linenoise next generation

* exclude `_apps` collection from replication

  The slave has its own `_apps` collection which it populates on server start.
  When replicating data from the master to the slave, the data from the master may
  clash with the slave's own data in the `_apps` collection. Excluding the `_apps`
  collection from replication avoids this.

* disable replication appliers when starting in modes `--upgrade`, `--no-server`
  and `--check-upgrade`

* more detailed output in arango-dfdb

* fixed "no start tick" issue in replication applier

  This error could occur after restarting a slave server after a shutdown
  when no data was ever transferred from the master to the slave via the
  continuous replication

* fixed problem during SSL client connection abort that led to scheduler thread
  staying at 100% CPU saturation

* fixed potential segfault in AQL `NEIGHBORS` function implementation when C++ function
  variant was used and collection names were passed as strings

* removed duplicate target for some frontend JavaScript files from the Makefile

* make AQL function `MERGE()` work on a single array parameter, too.
  This allows combining the attributes of multiple objects from an array into
  a single object, e.g.

      RETURN MERGE([
        { foo: 'bar' },
        { quux: 'quetzalcoatl', ruled: true },
        { bar: 'baz', foo: 'done' }
      ])

  will now return:

      {
        "foo": "done",
        "quux": "quetzalcoatl",
        "ruled": true,
        "bar": "baz"
      }

* fixed potential deadlock in collection status changing on Windows

* fixed hard-coded `incremental` parameter in shell implementation of
  `syncCollection` function in replication module

* fix for GCC5: added check for '-stdlib' option


v2.7.0 (2015-10-09)
-------------------

* fixed request statistics aggregation
  When arangod was started in supervisor mode, the request statistics always showed
  0 requests, as the statistics aggregation thread did not run then.

* read server configuration files before dropping privileges. this ensures that
  the SSL keyfile specified in the configuration can be read with the server's start
  privileges (i.e. root when using a standard ArangoDB package).

* fixed replication with a 2.6 replication configuration and issues with a 2.6 master

* raised default value of `--server.descriptors-minimum` to 1024

* allow Foxx apps to be installed underneath URL path `/_open/`, so they can be
  (intentionally) accessed without authentication.

* added *allowImplicit* sub-attribute in collections declaration of transactions.
  The *allowImplicit* attributes allows making transactions fail should they
  read-access a collection that was not explicitly declared in the *collections*
  array of the transaction.

* added "special" password ARANGODB_DEFAULT_ROOT_PASSWORD. If you pass
  ARANGODB_DEFAULT_ROOT_PASSWORD as password, it will read the password
  from the environment variable ARANGODB_DEFAULT_ROOT_PASSWORD


v2.7.0-rc2 (2015-09-22)
-----------------------

* fix over-eager datafile compaction

  This should reduce the need to compact directly after loading a collection when a
  collection datafile contained many insertions and updates for the same documents. It
  should also prevent from re-compacting already merged datafiles in case not many
  changes were made. Compaction will also make fewer index lookups than before.

* added `syncCollection()` function in module `org/arangodb/replication`

  This allows synchronizing the data of a single collection from a master to a slave
  server. Synchronization can either restore the whole collection by transferring all
  documents from the master to the slave, or incrementally by only transferring documents
  that differ. This is done by partitioning the collection's entire key space into smaller
  chunks and comparing the data chunk-wise between master and slave. Only chunks that are
  different will be re-transferred.

  The `syncCollection()` function can be used as follows:

      require("org/arangodb/replication").syncCollection(collectionName, options);

  e.g.

      require("org/arangodb/replication").syncCollection("myCollection", {
        endpoint: "tcp://127.0.0.1:8529",  /* master */
        username: "root",                  /* username for master */
        password: "secret",                /* password for master */
        incremental: true                  /* use incremental mode */
      });


* additionally allow the following characters in document keys:

  `(` `)` `+` `,` `=` `;` `$` `!` `*` `'` `%`


v2.7.0-rc1 (2015-09-17)
-----------------------

* removed undocumented server-side-only collection functions:
  * collection.OFFSET()
  * collection.NTH()
  * collection.NTH2()
  * collection.NTH3()

* upgraded Swagger to version 2.0 for the Documentation

  This gives the user better prepared test request structures.
  More conversions will follow so finally client libraries can be auto-generated.

* added extra AQL functions for date and time calculation and manipulation.
  These functions were contributed by GitHub users @CoDEmanX and @friday.
  A big thanks for their work!

  The following extra date functions are available from 2.7 on:

  * `DATE_DAYOFYEAR(date)`: Returns the day of year number of *date*.
    The return values range from 1 to 365, or 366 in a leap year respectively.

  * `DATE_ISOWEEK(date)`: Returns the ISO week date of *date*.
    The return values range from 1 to 53. Monday is considered the first day of the week.
    There are no fractional weeks, thus the last days in December may belong to the first
    week of the next year, and the first days in January may be part of the previous year's
    last week.

  * `DATE_LEAPYEAR(date)`: Returns whether the year of *date* is a leap year.

  * `DATE_QUARTER(date)`: Returns the quarter of the given date (1-based):
    * 1: January, February, March
    * 2: April, May, June
    * 3: July, August, September
    * 4: October, November, December

  - *DATE_DAYS_IN_MONTH(date)*: Returns the number of days in *date*'s month (28..31).

  * `DATE_ADD(date, amount, unit)`: Adds *amount* given in *unit* to *date* and
    returns the calculated date.

    *unit* can be either of the following to specify the time unit to add or
    subtract (case-insensitive):
    - y, year, years
    - m, month, months
    - w, week, weeks
    - d, day, days
    - h, hour, hours
    - i, minute, minutes
    - s, second, seconds
    - f, millisecond, milliseconds

    *amount* is the number of *unit*s to add (positive value) or subtract
    (negative value).

  * `DATE_SUBTRACT(date, amount, unit)`: Subtracts *amount* given in *unit* from
    *date* and returns the calculated date.

    It works the same as `DATE_ADD()`, except that it subtracts. It is equivalent
    to calling `DATE_ADD()` with a negative amount, except that `DATE_SUBTRACT()`
    can also subtract ISO durations. Note that negative ISO durations are not
    supported (i.e. starting with `-P`, like `-P1Y`).

  * `DATE_DIFF(date1, date2, unit, asFloat)`: Calculate the difference
    between two dates in given time *unit*, optionally with decimal places.
    Returns a negative value if *date1* is greater than *date2*.

  * `DATE_COMPARE(date1, date2, unitRangeStart, unitRangeEnd)`: Compare two
    partial dates and return true if they match, false otherwise. The parts to
    compare are defined by a range of time units.

    The full range is: years, months, days, hours, minutes, seconds, milliseconds.
    Pass the unit to start from as *unitRangeStart*, and the unit to end with as
    *unitRangeEnd*. All units in between will be compared. Leave out *unitRangeEnd*
    to only compare *unitRangeStart*.

  * `DATE_FORMAT(date, format)`: Format a date according to the given format string.
    It supports the following placeholders (case-insensitive):
    - %t: timestamp, in milliseconds since midnight 1970-01-01
    - %z: ISO date (0000-00-00T00:00:00.000Z)
    - %w: day of week (0..6)
    - %y: year (0..9999)
    - %yy: year (00..99), abbreviated (last two digits)
    - %yyyy: year (0000..9999), padded to length of 4
    - %yyyyyy: year (-009999 .. +009999), with sign prefix and padded to length of 6
    - %m: month (1..12)
    - %mm: month (01..12), padded to length of 2
    - %d: day (1..31)
    - %dd: day (01..31), padded to length of 2
    - %h: hour (0..23)
    - %hh: hour (00..23), padded to length of 2
    - %i: minute (0..59)
    - %ii: minute (00..59), padded to length of 2
    - %s: second (0..59)
    - %ss: second (00..59), padded to length of 2
    - %f: millisecond (0..999)
    - %fff: millisecond (000..999), padded to length of 3
    - %x: day of year (1..366)
    - %xxx: day of year (001..366), padded to length of 3
    - %k: ISO week date (1..53)
    - %kk: ISO week date (01..53), padded to length of 2
    - %l: leap year (0 or 1)
    - %q: quarter (1..4)
    - %a: days in month (28..31)
    - %mmm: abbreviated English name of month (Jan..Dec)
    - %mmmm: English name of month (January..December)
    - %www: abbreviated English name of weekday (Sun..Sat)
    - %wwww: English name of weekday (Sunday..Saturday)
    - %&: special escape sequence for rare occasions
    - %%: literal %
    - %: ignored

* new WAL logfiles and datafiles are now created non-sparse

  This prevents SIGBUS signals being raised when memory of a sparse datafile is accessed
  and the disk is full and the accessed file part is not actually disk-backed. In
  this case the mapped memory region is not necessarily backed by physical memory, and
  accessing the memory may raise SIGBUS and crash arangod.

* the `internal.download()` function and the module `org/arangodb/request` used some
  internal library function that handled the sending of HTTP requests from inside of
  ArangoDB. This library unconditionally set an HTTP header `Accept-Encoding: gzip`
  in all outgoing HTTP requests.

  This has been fixed in 2.7, so `Accept-Encoding: gzip` is not set automatically anymore.
  Additionally, the header `User-Agent: ArangoDB` is not set automatically either. If
  client applications desire to send these headers, they are free to add it when
  constructing the requests using the `download` function or the request module.

* fixed issue #1436: org/arangodb/request advertises deflate without supporting it

* added template string generator function `aqlQuery` for generating AQL queries

  This can be used to generate safe AQL queries with JavaScript parameter
  variables or expressions easily:

      var name = 'test';
      var attributeName = '_key';
      var query = aqlQuery`FOR u IN users FILTER u.name == ${name} RETURN u.${attributeName}`;
      db._query(query);

* report memory usage for document header data (revision id, pointer to data etc.)
  in `db.collection.figures()`. The memory used for document headers will now
  show up in the already existing attribute `indexes.size`. Due to that, the index
  sizes reported by `figures()` in 2.7 will be higher than those reported by 2.6,
  but the 2.7 values are more accurate.

* IMPORTANT CHANGE: the filenames in dumps created by arangodump now contain
  not only the name of the dumped collection, but also an additional 32-digit hash
  value. This is done to prevent overwriting dump files in case-insensitive file
  systems when there exist multiple collections with the same name (but with
  different cases).

  For example, if a database has two collections: `test` and `Test`, previous
  versions of ArangoDB created the files

  * `test.structure.json` and `test.data.json` for collection `test`
  * `Test.structure.json` and `Test.data.json` for collection `Test`

  This did not work for case-insensitive filesystems, because the files for the
  second collection would have overwritten the files of the first. arangodump in
  2.7 will create the following filenames instead:

  * `test_098f6bcd4621d373cade4e832627b4f6.structure.json` and `test_098f6bcd4621d373cade4e832627b4f6.data.json`
  * `Test_0cbc6611f5540bd0809a388dc95a615b.structure.json` and `Test_0cbc6611f5540bd0809a388dc95a615b.data.json`

  These filenames will be unambiguous even in case-insensitive filesystems.

* IMPORTANT CHANGE: make arangod actually close lingering client connections
  when idle for at least the duration specified via `--server.keep-alive-timeout`.
  In previous versions of ArangoDB, connections were not closed by the server
  when the timeout was reached and the client was still connected. Now the
  connection is properly closed by the server in case of timeout. Client
  applications relying on the old behavior may now need to reconnect to the
  server when their idle connections time out and get closed (note: connections
  being idle for a long time may be closed by the OS or firewalls anyway -
  client applications should be aware of that and try to reconnect).

* IMPORTANT CHANGE: when starting arangod, the server will drop the process
  privileges to the specified values in options `--server.uid` and `--server.gid`
  instantly after parsing the startup options.

  That means when either `--server.uid` or `--server.gid` are set, the privilege
  change will happen earlier. This may prevent binding the server to an endpoint
  with a port number lower than 1024 if the arangodb user has no privileges
  for that. Previous versions of ArangoDB changed the privileges later, so some
  startup actions were still carried out under the invoking user (i.e. likely
  *root* when started via init.d or system scripts) and especially binding to
  low port numbers was still possible there.

  The default privileges for user *arangodb* will not be sufficient for binding
  to port numbers lower than 1024. To have an ArangoDB 2.7 bind to a port number
  lower than 1024, it needs to be started with either a different privileged user,
  or the privileges of the *arangodb* user have to raised manually beforehand.

* added AQL optimizer rule `patch-update-statements`

* Linux startup scripts and systemd configuration for arangod now try to
  adjust the NOFILE (number of open files) limits for the process. The limit
  value is set to 131072 (128k) when ArangoDB is started via start/stop
  commands

* When ArangoDB is started/stopped manually via the start/stop commands, the
  main process will wait for up to 10 seconds after it forks the supervisor
  and arangod child processes. If the startup fails within that period, the
  start/stop script will fail with an exit code other than zero. If the
  startup of the supervisor or arangod is still ongoing after 10 seconds,
  the main program will still return with exit code 0. The limit of 10 seconds
  is arbitrary because the time required for a startup is not known in advance.

* added startup option `--database.throw-collection-not-loaded-error`

  Accessing a not-yet loaded collection will automatically load a collection
  on first access. This flag controls what happens in case an operation
  would need to wait for another thread to finalize loading a collection. If
  set to *true*, then the first operation that accesses an unloaded collection
  will load it. Further threads that try to access the same collection while
  it is still loading immediately fail with an error (1238, *collection not loaded*).
  This is to prevent all server threads from being blocked while waiting on the
  same collection to finish loading. When the first thread has completed loading
  the collection, the collection becomes regularly available, and all operations
  from that point on can be carried out normally, and error 1238 will not be
  thrown anymore for that collection.

  If set to *false*, the first thread that accesses a not-yet loaded collection
  will still load it. Other threads that try to access the collection while
  loading will not fail with error 1238 but instead block until the collection
  is fully loaded. This configuration might lead to all server threads being
  blocked because they are all waiting for the same collection to complete
  loading. Setting the option to *true* will prevent this from happening, but
  requires clients to catch error 1238 and react on it (maybe by scheduling
  a retry for later).

  The default value is *false*.

* added better control-C support in arangosh

  When CTRL-C is pressed in arangosh, it will now print a `^C` first. Pressing
  CTRL-C again will reset the prompt if something was entered before, or quit
  arangosh if no command was entered directly before.

  This affects the arangosh version build with Readline-support only (Linux
  and MacOS).

  The MacOS version of ArangoDB for Homebrew now depends on Readline, too. The
  Homebrew formula has been changed accordingly.
  When self-compiling ArangoDB on MacOS without Homebrew, Readline now is a
  prerequisite.

* increased default value for collection-specific `indexBuckets` value from 1 to 8

  Collections created from 2.7 on will use the new default value of `8` if not
  overridden on collection creation or later using
  `collection.properties({ indexBuckets: ... })`.

  The `indexBuckets` value determines the number of buckets to use for indexes of
  type `primary`, `hash` and `edge`. Having multiple index buckets allows splitting
  an index into smaller components, which can be filled in parallel when a collection
  is loading. Additionally, resizing and reallocation of indexes are faster and
  less intrusive if the index uses multiple buckets, because resize and reallocation
  will affect only data in a single bucket instead of all index values.

  The index buckets will be filled in parallel when loading a collection if the collection
  has an `indexBuckets` value greater than 1 and the collection contains a significant
  amount of documents/edges (the current threshold is 256K documents but this value
  may change in future versions of ArangoDB).

* changed HTTP client to use poll instead of select on Linux and MacOS

  This affects the ArangoShell and user-defined JavaScript code running inside
  arangod that initiates its own HTTP calls.

  Using poll instead of select allows using arbitrary high file descriptors
  (bigger than the compiled in FD_SETSIZE). Server connections are still handled using
  epoll, which has never been affected by FD_SETSIZE.

* implemented AQL `LIKE` function using ICU regexes

* added `RETURN DISTINCT` for AQL queries to return unique results:

      FOR doc IN collection
        RETURN DISTINCT doc.status

  This change also introduces `DISTINCT` as an AQL keyword.

* removed `createNamedQueue()` and `addJob()` functions from org/arangodb/tasks

* use less locks and more atomic variables in the internal dispatcher
  and V8 context handling implementations. This leads to improved throughput in
  some ArangoDB internals and allows for higher HTTP request throughput for
  many operations.

  A short overview of the improvements can be found here:

  https://www.arangodb.com/2015/08/throughput-enhancements/

* added shorthand notation for attribute names in AQL object literals:

      LET name = "Peter"
      LET age = 42
      RETURN { name, age }

  The above is the shorthand equivalent of the generic form

      LET name = "Peter"
      LET age = 42
      RETURN { name : name, age : age }

* removed configure option `--enable-timings`

  This option did not have any effect.

* removed configure option `--enable-figures`

  This option previously controlled whether HTTP request statistics code was
  compiled into ArangoDB or not. The previous default value was `true` so
  statistics code was available in official packages. Setting the option to
  `false` led to compile errors so it is doubtful the default value was
  ever changed. By removing the option some internal statistics code was also
  simplified.

* removed run-time manipulation methods for server endpoints:

  * `db._removeEndpoint()`
  * `db._configureEndpoint()`
  * HTTP POST `/_api/endpoint`
  * HTTP DELETE `/_api/endpoint`

* AQL query result cache

  The query result cache can optionally cache the complete results of all or selected AQL queries.
  It can be operated in the following modes:

  * `off`: the cache is disabled. No query results will be stored
  * `on`: the cache will store the results of all AQL queries unless their `cache`
    attribute flag is set to `false`
  * `demand`: the cache will store the results of AQL queries that have their
    `cache` attribute set to `true`, but will ignore all others

  The mode can be set at server startup using the `--database.query-cache-mode` configuration
  option and later changed at runtime.

  The following HTTP REST APIs have been added for controlling the query cache:

  * HTTP GET `/_api/query-cache/properties`: returns the global query cache configuration
  * HTTP PUT `/_api/query-cache/properties`: modifies the global query cache configuration
  * HTTP DELETE `/_api/query-cache`: invalidates all results in the query cache

  The following JavaScript functions have been added for controlling the query cache:

  * `require("org/arangodb/aql/cache").properties()`: returns the global query cache configuration
  * `require("org/arangodb/aql/cache").properties(properties)`: modifies the global query cache configuration
  * `require("org/arangodb/aql/cache").clear()`: invalidates all results in the query cache

* do not link arangoimp against V8

* AQL function call arguments optimization

  This will lead to arguments in function calls inside AQL queries not being copied but passed
  by reference. This may speed up calls to functions with bigger argument values or queries that
  call functions a lot of times.

* upgraded V8 version to 4.3.61

* removed deprecated AQL `SKIPLIST` function.

  This function was introduced in older versions of ArangoDB with a less powerful query optimizer to
  retrieve data from a skiplist index using a `LIMIT` clause. It was marked as deprecated in ArangoDB
  2.6.

  Since ArangoDB 2.3 the behavior of the `SKIPLIST` function can be emulated using regular AQL
  constructs, e.g.

      FOR doc IN @@collection
        FILTER doc.value >= @value
        SORT doc.value DESC
        LIMIT 1
        RETURN doc

* the `skip()` function for simple queries does not accept negative input any longer.
  This feature was deprecated in 2.6.0.

* fix exception handling

  In some cases JavaScript exceptions would re-throw without information of the original problem.
  Now the original exception is logged for failure analysis.

* based REST API method PUT `/_api/simple/all` on the cursor API and make it use AQL internally.

  The change speeds up this REST API method and will lead to additional query information being
  returned by the REST API. Clients can use this extra information or ignore it.

* Foxx Queue job success/failure handlers arguments have changed from `(jobId, jobData, result, jobFailures)` to `(result, jobData, job)`.

* added Foxx Queue job options `repeatTimes`, `repeatUntil` and `repeatDelay` to automatically re-schedule jobs when they are completed.

* added Foxx manifest configuration type `password` to mask values in the web interface.

* fixed default values in Foxx manifest configurations sometimes not being used as defaults.

* fixed optional parameters in Foxx manifest configurations sometimes not being cleared correctly.

* Foxx dependencies can now be marked as optional using a slightly more verbose syntax in your manifest file.

* converted Foxx constructors to ES6 classes so you can extend them using class syntax.

* updated aqb to 2.0.

* updated chai to 3.0.

* Use more madvise calls to speed up things when memory is tight, in particular
  at load time but also for random accesses later.

* Overhauled web interface

  The web interface now has a new design.

  The API documentation for ArangoDB has been moved from "Tools" to "Links" in the web interface.

  The "Applications" tab in the web interfaces has been renamed to "Services".


v2.6.12 (2015-12-02)
--------------------

* fixed disappearing of documents for collections transferred via `sync` if the
  the collection was dropped right before synchronization and drop and (re-)create
  collection markers were located in the same WAL file

* added missing lock instruction for primary index in compactor size calculation

* fixed issue #1589

* fixed issue #1583

* Foxx: optional configuration options no longer log validation errors when assigned
  empty values (#1495)


v2.6.11 (2015-11-18)
--------------------

* fixed potentially invalid pointer access in shaper when the currently accessed
  document got re-located by the WAL collector at the very same time


v2.6.10 (2015-11-10)
--------------------

* disable replication appliers when starting in modes `--upgrade`, `--no-server`
  and `--check-upgrade`

* more detailed output in arango-dfdb

* fixed potential deadlock in collection status changing on Windows

* issue #1521: Can't dump/restore with user and password


v2.6.9 (2015-09-29)
-------------------

* added "special" password ARANGODB_DEFAULT_ROOT_PASSWORD. If you pass
  ARANGODB_DEFAULT_ROOT_PASSWORD as password, it will read the password
  from the environment variable ARANGODB_DEFAULT_ROOT_PASSWORD

* fixed failing AQL skiplist, sort and limit combination

  When using a Skiplist index on an attribute (say "a") and then using sort
  and skip on this attribute caused the result to be empty e.g.:

    require("internal").db.test.ensureSkiplist("a");
    require("internal").db._query("FOR x IN test SORT x.a LIMIT 10, 10");

  Was always empty no matter how many documents are stored in test.
  This is now fixed.

v2.6.8 (2015-09-09)
-------------------

* ARM only:

  The ArangoDB packages for ARM require the kernel to allow unaligned memory access.
  How the kernel handles unaligned memory access is configurable at runtime by
  checking and adjusting the contents `/proc/cpu/alignment`.

  In order to operate on ARM, ArangoDB requires the bit 1 to be set. This will
  make the kernel trap and adjust unaligned memory accesses. If this bit is not
  set, the kernel may send a SIGBUS signal to ArangoDB and terminate it.

  To set bit 1 in `/proc/cpu/alignment` use the following command as a privileged
  user (e.g. root):

      echo "2" > /proc/cpu/alignment

  Note that this setting affects all user processes and not just ArangoDB. Setting
  the alignment with the above command will also not make the setting permanent,
  so it will be lost after a restart of the system. In order to make the setting
  permanent, it should be executed during system startup or before starting arangod.

  The ArangoDB start/stop scripts do not adjust the alignment setting, but rely on
  the environment to have the correct alignment setting already. The reason for this
  is that the alignment settings also affect all other user processes (which ArangoDB
  is not aware of) and thus may have side-effects outside of ArangoDB. It is therefore
  more reasonable to have the system administrator carry out the change.


v2.6.7 (2015-08-25)
-------------------

* improved AssocMulti index performance when resizing.

  This makes the edge index perform less I/O when under memory pressure.


v2.6.6 (2015-08-23)
-------------------

* added startup option `--server.additional-threads` to create separate queues
  for slow requests.


v2.6.5 (2015-08-17)
-------------------

* added startup option `--database.throw-collection-not-loaded-error`

  Accessing a not-yet loaded collection will automatically load a collection
  on first access. This flag controls what happens in case an operation
  would need to wait for another thread to finalize loading a collection. If
  set to *true*, then the first operation that accesses an unloaded collection
  will load it. Further threads that try to access the same collection while
  it is still loading immediately fail with an error (1238, *collection not loaded*).
  This is to prevent all server threads from being blocked while waiting on the
  same collection to finish loading. When the first thread has completed loading
  the collection, the collection becomes regularly available, and all operations
  from that point on can be carried out normally, and error 1238 will not be
  thrown anymore for that collection.

  If set to *false*, the first thread that accesses a not-yet loaded collection
  will still load it. Other threads that try to access the collection while
  loading will not fail with error 1238 but instead block until the collection
  is fully loaded. This configuration might lead to all server threads being
  blocked because they are all waiting for the same collection to complete
  loading. Setting the option to *true* will prevent this from happening, but
  requires clients to catch error 1238 and react on it (maybe by scheduling
  a retry for later).

  The default value is *false*.

* fixed busy wait loop in scheduler threads that sometimes consumed 100% CPU while
  waiting for events on connections closed unexpectedly by the client side

* handle attribute `indexBuckets` when restoring collections via arangorestore.
  Previously the `indexBuckets` attribute value from the dump was ignored, and the
   server default value for `indexBuckets` was used when restoring a collection.

* fixed "EscapeValue already set error" crash in V8 actions that might have occurred when
  canceling V8-based operations.


v2.6.4 (2015-08-01)
-------------------

* V8: Upgrade to version 4.1.0.27 - this is intended to be the stable V8 version.

* fixed issue #1424: Arango shell should not processing arrows pushing on keyboard


v2.6.3 (2015-07-21)
-------------------

* issue #1409: Document values with null character truncated


v2.6.2 (2015-07-04)
-------------------

* fixed issue #1383: bindVars for HTTP API doesn't work with empty string

* fixed handling of default values in Foxx manifest configurations

* fixed handling of optional parameters in Foxx manifest configurations

* fixed a reference error being thrown in Foxx queues when a function-based job type is used that is not available and no options object is passed to queue.push


v2.6.1 (2015-06-24)
-------------------

* Add missing swagger files to cmake build. fixes #1368

* fixed documentation errors


v2.6.0 (2015-06-20)
-------------------

* using negative values for `SimpleQuery.skip()` is deprecated.
  This functionality will be removed in future versions of ArangoDB.

* The following simple query functions are now deprecated:

  * collection.near
  * collection.within
  * collection.geo
  * collection.fulltext
  * collection.range
  * collection.closedRange

  This also lead to the following REST API methods being deprecated from now on:

  * PUT /_api/simple/near
  * PUT /_api/simple/within
  * PUT /_api/simple/fulltext
  * PUT /_api/simple/range

  It is recommended to replace calls to these functions or APIs with equivalent AQL queries,
  which are more flexible because they can be combined with other operations:

      FOR doc IN NEAR(@@collection, @latitude, @longitude, @limit)
        RETURN doc

      FOR doc IN WITHIN(@@collection, @latitude, @longitude, @radius, @distanceAttributeName)
        RETURN doc

      FOR doc IN FULLTEXT(@@collection, @attributeName, @queryString, @limit)
        RETURN doc

      FOR doc IN @@collection
        FILTER doc.value >= @left && doc.value < @right
        LIMIT @skip, @limit
        RETURN doc`

  The above simple query functions and REST API methods may be removed in future versions
  of ArangoDB.

* deprecated now-obsolete AQL `SKIPLIST` function

  The function was introduced in older versions of ArangoDB with a less powerful query optimizer to
  retrieve data from a skiplist index using a `LIMIT` clause.

  Since 2.3 the same goal can be achieved by using regular AQL constructs, e.g.

      FOR doc IN collection FILTER doc.value >= @value SORT doc.value DESC LIMIT 1 RETURN doc

* fixed issues when switching the database inside tasks and during shutdown of database cursors

  These features were added during 2.6 alpha stage so the fixes affect devel/2.6-alpha builds only

* issue #1360: improved foxx-manager help

* added `--enable-tcmalloc` configure option.

  When this option is set, arangod and the client tools will be linked against tcmalloc, which replaces
  the system allocator. When the option is set, a tcmalloc library must be present on the system under
  one of the names `libtcmalloc`, `libtcmalloc_minimal` or `libtcmalloc_debug`.

  As this is a configure option, it is supported for manual builds on Linux-like systems only. tcmalloc
  support is currently experimental.

* issue #1353: Windows: HTTP API - incorrect path in errorMessage

* issue #1347: added option `--create-database` for arangorestore.

  Setting this option to `true` will now create the target database if it does not exist. When creating
  the target database, the username and passwords passed to arangorestore will be used to create an
  initial user for the new database.

* issue #1345: advanced debug information for User Functions

* issue #1341: Can't use bindvars in UPSERT

* fixed vulnerability in JWT implementation.

* changed default value of option `--database.ignore-datafile-errors` from `true` to `false`

  If the new default value of `false` is used, then arangod will refuse loading collections that contain
  datafiles with CRC mismatches or other errors. A collection with datafile errors will then become
  unavailable. This prevents follow up errors from happening.

  The only way to access such collection is to use the datafile debugger (arango-dfdb) and try to repair
  or truncate the datafile with it.

  If `--database.ignore-datafile-errors` is set to `true`, then collections will become available
  even if parts of their data cannot be loaded. This helps availability, but may cause (partial) data
  loss and follow up errors.

* added server startup option `--server.session-timeout` for controlling the timeout of user sessions
  in the web interface

* add sessions and cookie authentication for ArangoDB's web interface

  ArangoDB's built-in web interface now uses sessions. Session information ids are stored in cookies,
  so clients using the web interface must accept cookies in order to use it

* web interface: display query execution time in AQL editor

* web interface: renamed AQL query *submit* button to *execute*

* web interface: added query explain feature in AQL editor

* web interface: demo page added. only working if demo data is available, hidden otherwise

* web interface: added support for custom app scripts with optional arguments and results

* web interface: mounted apps that need to be configured are now indicated in the app overview

* web interface: added button for running tests to app details

* web interface: added button for configuring app dependencies to app details

* web interface: upgraded API documentation to use Swagger 2

* INCOMPATIBLE CHANGE

  removed startup option `--log.severity`

  The docs for `--log.severity` mentioned lots of severities (e.g. `exception`, `technical`, `functional`, `development`)
  but only a few severities (e.g. `all`, `human`) were actually used, with `human` being the default and `all` enabling the
  additional logging of requests. So the option pretended to control a lot of things which it actually didn't. Additionally,
  the option `--log.requests-file` was around for a long time already, also controlling request logging.

  Because the `--log.severity` option effectively did not control that much, it was removed. A side effect of removing the
  option is that 2.5 installations which used `--log.severity all` will not log requests after the upgrade to 2.6. This can
  be adjusted by setting the `--log.requests-file` option.

* add backtrace to fatal log events

* added optional `limit` parameter for AQL function `FULLTEXT`

* make fulltext index also index text values contained in direct sub-objects of the indexed
  attribute.

  Previous versions of ArangoDB only indexed the attribute value if it was a string. Sub-attributes
  of the index attribute were ignored when fulltext indexing.

  Now, if the index attribute value is an object, the object's values will each be included in the
  fulltext index if they are strings. If the index attribute value is an array, the array's values
  will each be included in the fulltext index if they are strings.

  For example, with a fulltext index present on the `translations` attribute, the following text
  values will now be indexed:

      var c = db._create("example");
      c.ensureFulltextIndex("translations");
      c.insert({ translations: { en: "fox", de: "Fuchs", fr: "renard", ru: "лиса" } });
      c.insert({ translations: "Fox is the English translation of the German word Fuchs" });
      c.insert({ translations: [ "ArangoDB", "document", "database", "Foxx" ] });

      c.fulltext("translations", "лиса").toArray();       // returns only first document
      c.fulltext("translations", "Fox").toArray();        // returns first and second documents
      c.fulltext("translations", "prefix:Fox").toArray(); // returns all three documents

* added batch document removal and lookup commands:

      collection.lookupByKeys(keys)
      collection.removeByKeys(keys)

  These commands can be used to perform multi-document lookup and removal operations efficiently
  from the ArangoShell. The argument to these operations is an array of document keys.

  Also added HTTP APIs for batch document commands:

  * PUT /_api/simple/lookup-by-keys
  * PUT /_api/simple/remove-by-keys

* properly prefix document address URLs with the current database name for calls to the REST
  API method GET `/_api/document?collection=...` (that method will return partial URLs to all
  documents in the collection).

  Previous versions of ArangoDB returned the URLs starting with `/_api/` but without the current
  database name, e.g. `/_api/document/mycollection/mykey`. Starting with 2.6, the response URLs
  will include the database name as well, e.g. `/_db/_system/_api/document/mycollection/mykey`.

* added dedicated collection export HTTP REST API

  ArangoDB now provides a dedicated collection export API, which can take snapshots of entire
  collections more efficiently than the general-purpose cursor API. The export API is useful
  to transfer the contents of an entire collection to a client application. It provides optional
  filtering on specific attributes.

  The export API is available at endpoint `POST /_api/export?collection=...`. The API has the
  same return value structure as the already established cursor API (`POST /_api/cursor`).

  An introduction to the export API is given in this blog post:
  http://jsteemann.github.io/blog/2015/04/04/more-efficient-data-exports/

* subquery optimizations for AQL queries

  This optimization avoids copying intermediate results into subqueries that are not required
  by the subquery.

  A brief description can be found here:
  http://jsteemann.github.io/blog/2015/05/04/subquery-optimizations/

* return value optimization for AQL queries

  This optimization avoids copying the final query result inside the query's main `ReturnNode`.

  A brief description can be found here:
  http://jsteemann.github.io/blog/2015/05/04/return-value-optimization-for-aql/

* speed up AQL queries containing big `IN` lists for index lookups

  `IN` lists used for index lookups had performance issues in previous versions of ArangoDB.
  These issues have been addressed in 2.6 so using bigger `IN` lists for filtering is much
  faster.

  A brief description can be found here:
  http://jsteemann.github.io/blog/2015/05/07/in-list-improvements/

* allow `@` and `.` characters in document keys, too

  This change also leads to document keys being URL-encoded when returned in HTTP `location`
  response headers.

* added alternative implementation for AQL COLLECT

  The alternative method uses a hash table for grouping and does not require its input elements
  to be sorted. It will be taken into account by the optimizer for `COLLECT` statements that do
  not use an `INTO` clause.

  In case a `COLLECT` statement can use the hash table variant, the optimizer will create an extra
  plan for it at the beginning of the planning phase. In this plan, no extra `SORT` node will be
  added in front of the `COLLECT` because the hash table variant of `COLLECT` does not require
  sorted input. Instead, a `SORT` node will be added after it to sort its output. This `SORT` node
  may be optimized away again in later stages. If the sort order of the result is irrelevant to
  the user, adding an extra `SORT null` after a hash `COLLECT` operation will allow the optimizer to
  remove the sorts altogether.

  In addition to the hash table variant of `COLLECT`, the optimizer will modify the original plan
  to use the regular `COLLECT` implementation. As this implementation requires sorted input, the
  optimizer will insert a `SORT` node in front of the `COLLECT`. This `SORT` node may be optimized
  away in later stages.

  The created plans will then be shipped through the regular optimization pipeline. In the end,
  the optimizer will pick the plan with the lowest estimated total cost as usual. The hash table
  variant does not require an up-front sort of the input, and will thus be preferred over the
  regular `COLLECT` if the optimizer estimates many input elements for the `COLLECT` node and
  cannot use an index to sort them.

  The optimizer can be explicitly told to use the regular *sorted* variant of `COLLECT` by
  suffixing a `COLLECT` statement with `OPTIONS { "method" : "sorted" }`. This will override the
  optimizer guesswork and only produce the *sorted* variant of `COLLECT`.

  A blog post on the new `COLLECT` implementation can be found here:
  http://jsteemann.github.io/blog/2015/04/22/collecting-with-a-hash-table/

* refactored HTTP REST API for cursors

  The HTTP REST API for cursors (`/_api/cursor`) has been refactored to improve its performance
  and use less memory.

  A post showing some of the performance improvements can be found here:
  http://jsteemann.github.io/blog/2015/04/01/improvements-for-the-cursor-api/

* simplified return value syntax for data-modification AQL queries

  ArangoDB 2.4 since version allows to return results from data-modification AQL queries. The
  syntax for this was quite limited and verbose:

      FOR i IN 1..10
        INSERT { value: i } IN test
        LET inserted = NEW
        RETURN inserted

  The `LET inserted = NEW RETURN inserted` was required literally to return the inserted
  documents. No calculations could be made using the inserted documents.

  This is now more flexible. After a data-modification clause (e.g. `INSERT`, `UPDATE`, `REPLACE`,
  `REMOVE`, `UPSERT`) there can follow any number of `LET` calculations. These calculations can
  refer to the pseudo-values `OLD` and `NEW` that are created by the data-modification statements.

  This allows returning projections of inserted or updated documents, e.g.:

      FOR i IN 1..10
        INSERT { value: i } IN test
        RETURN { _key: NEW._key, value: i }

  Still not every construct is allowed after a data-modification clause. For example, no functions
  can be called that may access documents.

  More information can be found here:
  http://jsteemann.github.io/blog/2015/03/27/improvements-for-data-modification-queries/

* added AQL `UPSERT` statement

  This adds an `UPSERT` statement to AQL that is a combination of both `INSERT` and `UPDATE` /
  `REPLACE`. The `UPSERT` will search for a matching document using a user-provided example.
  If no document matches the example, the *insert* part of the `UPSERT` statement will be
  executed. If there is a match, the *update* / *replace* part will be carried out:

      UPSERT { page: 'index.html' }                 /* search example */
        INSERT { page: 'index.html', pageViews: 1 } /* insert part */
        UPDATE { pageViews: OLD.pageViews + 1 }     /* update part */
        IN pageViews

  `UPSERT` can be used with an `UPDATE` or `REPLACE` clause. The `UPDATE` clause will perform
  a partial update of the found document, whereas the `REPLACE` clause will replace the found
  document entirely. The `UPDATE` or `REPLACE` parts can refer to the pseudo-value `OLD`, which
  contains all attributes of the found document.

  `UPSERT` statements can optionally return values. In the following query, the return
  attribute `found` will return the found document before the `UPDATE` was applied. If no
  document was found, `found` will contain a value of `null`. The `updated` result attribute will
  contain the inserted / updated document:

      UPSERT { page: 'index.html' }                 /* search example */
        INSERT { page: 'index.html', pageViews: 1 } /* insert part */
        UPDATE { pageViews: OLD.pageViews + 1 }     /* update part */
        IN pageViews
        RETURN { found: OLD, updated: NEW }

  A more detailed description of `UPSERT` can be found here:
  http://jsteemann.github.io/blog/2015/03/27/preview-of-the-upsert-command/

* adjusted default configuration value for `--server.backlog-size` from 10 to 64.

* issue #1231: bug xor feature in AQL: LENGTH(null) == 4

  This changes the behavior of the AQL `LENGTH` function as follows:

  - if the single argument to `LENGTH()` is `null`, then the result will now be `0`. In previous
    versions of ArangoDB, the result of `LENGTH(null)` was `4`.

  - if the single argument to `LENGTH()` is `true`, then the result will now be `1`. In previous
    versions of ArangoDB, the result of `LENGTH(true)` was `4`.

  - if the single argument to `LENGTH()` is `false`, then the result will now be `0`. In previous
    versions of ArangoDB, the result of `LENGTH(false)` was `5`.

  The results of `LENGTH()` with string, numeric, array object argument values do not change.

* issue #1298: Bulk import if data already exists (#1298)

  This change extends the HTTP REST API for bulk imports as follows:

  When documents are imported and the `_key` attribute is specified for them, the import can be
  used for inserting and updating/replacing documents. Previously, the import could be used for
  inserting new documents only, and re-inserting a document with an existing key would have failed
  with a *unique key constraint violated* error.

  The above behavior is still the default. However, the API now allows controlling the behavior
  in case of a unique key constraint error via the optional URL parameter `onDuplicate`.

  This parameter can have one of the following values:

  - `error`: when a unique key constraint error occurs, do not import or update the document but
    report an error. This is the default.

  - `update`: when a unique key constraint error occurs, try to (partially) update the existing
    document with the data specified in the import. This may still fail if the document would
    violate secondary unique indexes. Only the attributes present in the import data will be
    updated and other attributes already present will be preserved. The number of updated documents
    will be reported in the `updated` attribute of the HTTP API result.

  - `replace`: when a unique key constraint error occurs, try to fully replace the existing
    document with the data specified in the import. This may still fail if the document would
    violate secondary unique indexes. The number of replaced documents will be reported in the
    `updated` attribute of the HTTP API result.

  - `ignore`: when a unique key constraint error occurs, ignore this error. There will be no
    insert, update or replace for the particular document. Ignored documents will be reported
    separately in the `ignored` attribute of the HTTP API result.

  The result of the HTTP import API will now contain the attributes `ignored` and `updated`, which
  contain the number of ignored and updated documents respectively. These attributes will contain a
  value of zero unless the `onDuplicate` URL parameter is set to either `update` or `replace`
  (in this case the `updated` attribute may contain non-zero values) or `ignore` (in this case the
  `ignored` attribute may contain a non-zero value).

  To support the feature, arangoimp also has a new command line option `--on-duplicate` which can
  have one of the values `error`, `update`, `replace`, `ignore`. The default value is `error`.

  A few examples for using arangoimp with the `--on-duplicate` option can be found here:
  http://jsteemann.github.io/blog/2015/04/14/updating-documents-with-arangoimp/

* changed behavior of `db._query()` in the ArangoShell:

  if the command's result is printed in the shell, the first 10 results will be printed. Previously
  only a basic description of the underlying query result cursor was printed. Additionally, if the
  cursor result contains more than 10 results, the cursor is assigned to a global variable `more`,
  which can be used to iterate over the cursor result.

  Example:

      arangosh [_system]> db._query("FOR i IN 1..15 RETURN i")
      [object ArangoQueryCursor, count: 15, hasMore: true]

      [
        1,
        2,
        3,
        4,
        5,
        6,
        7,
        8,
        9,
        10
      ]

      type 'more' to show more documents


      arangosh [_system]> more
      [object ArangoQueryCursor, count: 15, hasMore: false]

      [
        11,
        12,
        13,
        14,
        15
      ]

* Disallow batchSize value 0 in HTTP `POST /_api/cursor`:

  The HTTP REST API `POST /_api/cursor` does not accept a `batchSize` parameter value of
  `0` any longer. A batch size of 0 never made much sense, but previous versions of ArangoDB
  did not check for this value. Now creating a cursor using a `batchSize` value 0 will
  result in an HTTP 400 error response

* REST Server: fix memory leaks when failing to add jobs

* 'EDGES' AQL Function

  The AQL function `EDGES` got a new fifth option parameter.
  Right now only one option is available: 'includeVertices'. This is a boolean parameter
  that allows to modify the result of the `EDGES` function.
  Default is 'includeVertices: false' which does not have any effect.
  'includeVertices: true' modifies the result, such that
  {vertex: <vertexDocument>, edge: <edgeDocument>} is returned.

* INCOMPATIBLE CHANGE:

  The result format of the AQL function `NEIGHBORS` has been changed.
  Before it has returned an array of objects containing 'vertex' and 'edge'.
  Now it will only contain the vertex directly.
  Also an additional option 'includeData' has been added.
  This is used to define if only the 'vertex._id' value should be returned (false, default),
  or if the vertex should be looked up in the collection and the complete JSON should be returned
  (true).
  Using only the id values can lead to significantly improved performance if this is the only information
  required.

  In order to get the old result format prior to ArangoDB 2.6, please use the function EDGES instead.
  Edges allows for a new option 'includeVertices' which, set to true, returns exactly the format of NEIGHBORS.
  Example:

      NEIGHBORS(<vertexCollection>, <edgeCollection>, <vertex>, <direction>, <example>)

  This can now be achieved by:

      EDGES(<edgeCollection>, <vertex>, <direction>, <example>, {includeVertices: true})

  If you are nesting several NEIGHBORS steps you can speed up their performance in the following way:

  Old Example:

  FOR va IN NEIGHBORS(Users, relations, 'Users/123', 'outbound') FOR vc IN NEIGHBORS(Products, relations, va.vertex._id, 'outbound') RETURN vc

  This can now be achieved by:

  FOR va IN NEIGHBORS(Users, relations, 'Users/123', 'outbound') FOR vc IN NEIGHBORS(Products, relations, va, 'outbound', null, {includeData: true}) RETURN vc
                                                                                                          ^^^^                  ^^^^^^^^^^^^^^^^^^^
                                                                                                  Use intermediate directly     include Data for final

* INCOMPATIBLE CHANGE:

  The AQL function `GRAPH_NEIGHBORS` now provides an additional option `includeData`.
  This option allows controlling whether the function should return the complete vertices
  or just their IDs. Returning only the IDs instead of the full vertices can lead to
  improved performance .

  If provided, `includeData` is set to `true`, all vertices in the result will be returned
  with all their attributes. The default value of `includeData` is `false`.
  This makes the default function results incompatible with previous versions of ArangoDB.

  To get the old result style in ArangoDB 2.6, please set the options as follows in calls
  to `GRAPH_NEIGHBORS`:

      GRAPH_NEIGHBORS(<graph>, <vertex>, { includeData: true })

* INCOMPATIBLE CHANGE:

  The AQL function `GRAPH_COMMON_NEIGHBORS` now provides an additional option `includeData`.
  This option allows controlling whether the function should return the complete vertices
  or just their IDs. Returning only the IDs instead of the full vertices can lead to
  improved performance .

  If provided, `includeData` is set to `true`, all vertices in the result will be returned
  with all their attributes. The default value of `includeData` is `false`.
  This makes the default function results incompatible with previous versions of ArangoDB.

  To get the old result style in ArangoDB 2.6, please set the options as follows in calls
  to `GRAPH_COMMON_NEIGHBORS`:

      GRAPH_COMMON_NEIGHBORS(<graph>, <vertexExamples1>, <vertexExamples2>, { includeData: true }, { includeData: true })

* INCOMPATIBLE CHANGE:

  The AQL function `GRAPH_SHORTEST_PATH` now provides an additional option `includeData`.
  This option allows controlling whether the function should return the complete vertices
  and edges or just their IDs. Returning only the IDs instead of full vertices and edges
  can lead to improved performance .

  If provided, `includeData` is set to `true`, all vertices and edges in the result will
  be returned with all their attributes. There is also an optional parameter `includePath` of
  type object.
  It has two optional sub-attributes `vertices` and `edges`, both of type boolean.
  Both can be set individually and the result will include all vertices on the path if
  `includePath.vertices == true` and all edges if `includePath.edges == true` respectively.

  The default value of `includeData` is `false`, and paths are now excluded by default.
  This makes the default function results incompatible with previous versions of ArangoDB.

  To get the old result style in ArangoDB 2.6, please set the options as follows in calls
  to `GRAPH_SHORTEST_PATH`:

      GRAPH_SHORTEST_PATH(<graph>, <source>, <target>, { includeData: true, includePath: { edges: true, vertices: true } })

  The attributes `startVertex` and `vertex` that were present in the results of `GRAPH_SHORTEST_PATH`
  in previous versions of ArangoDB will not be produced in 2.6. To calculate these attributes in 2.6,
  please extract the first and last elements from the `vertices` result attribute.

* INCOMPATIBLE CHANGE:

  The AQL function `GRAPH_DISTANCE_TO` will now return only the id the destination vertex
  in the `vertex` attribute, and not the full vertex data with all vertex attributes.

* INCOMPATIBLE CHANGE:

  All graph measurements functions in JavaScript module `general-graph` that calculated a
  single figure previously returned an array containing just the figure. Now these functions
  will return the figure directly and not put it inside an array.

  The affected functions are:

  * `graph._absoluteEccentricity`
  * `graph._eccentricity`
  * `graph._absoluteCloseness`
  * `graph._closeness`
  * `graph._absoluteBetweenness`
  * `graph._betweenness`
  * `graph._radius`
  * `graph._diameter`

* Create the `_graphs` collection in new databases with `waitForSync` attribute set to `false`

  The previous `waitForSync` value was `true`, so default the behavior when creating and dropping
  graphs via the HTTP REST API changes as follows if the new settings are in effect:

  * `POST /_api/graph` by default returns `HTTP 202` instead of `HTTP 201`
  * `DELETE /_api/graph/graph-name` by default returns `HTTP 202` instead of `HTTP 201`

  If the `_graphs` collection still has its `waitForSync` value set to `true`, then the HTTP status
  code will not change.

* Upgraded ICU to version 54; this increases performance in many places.
  based on https://code.google.com/p/chromium/issues/detail?id=428145

* added support for HTTP push aka chunked encoding

* issue #1051: add info whether server is running in service or user mode?

  This will add a "mode" attribute to the result of the result of HTTP GET `/_api/version?details=true`

  "mode" can have the following values:

  - `standalone`: server was started manually (e.g. on command-line)
  - `service`: service is running as Windows service, in daemon mode or under the supervisor

* improve system error messages in Windows port

* increased default value of `--server.request-timeout` from 300 to 1200 seconds for client tools
  (arangosh, arangoimp, arangodump, arangorestore)

* increased default value of `--server.connect-timeout` from 3 to 5 seconds for client tools
  (arangosh, arangoimp, arangodump, arangorestore)

* added startup option `--server.foxx-queues-poll-interval`

  This startup option controls the frequency with which the Foxx queues manager is checking
  the queue (or queues) for jobs to be executed.

  The default value is `1` second. Lowering this value will result in the queue manager waking
  up and checking the queues more frequently, which may increase CPU usage of the server.
  When not using Foxx queues, this value can be raised to save some CPU time.

* added startup option `--server.foxx-queues`

  This startup option controls whether the Foxx queue manager will check queue and job entries.
  Disabling this option can reduce server load but will prevent jobs added to Foxx queues from
  being processed at all.

  The default value is `true`, enabling the Foxx queues feature.

* make Foxx queues really database-specific.

  Foxx queues were and are stored in a database-specific collection `_queues`. However, a global
  cache variable for the queues led to the queue names being treated database-independently, which
  was wrong.

  Since 2.6, Foxx queues names are truly database-specific, so the same queue name can be used in
  two different databases for two different queues. Until then, it is advisable to think of queues
  as already being database-specific, and using the database name as a queue name prefix to be
  avoid name conflicts, e.g.:

      var queueName = "myQueue";
      var Foxx = require("org/arangodb/foxx");
      Foxx.queues.create(db._name() + ":" + queueName);

* added support for Foxx queue job types defined as app scripts.

  The old job types introduced in 2.4 are still supported but are known to cause issues in 2.5
  and later when the server is restarted or the job types are not defined in every thread.

  The new job types avoid this issue by storing an explicit mount path and script name rather
  than an assuming the job type is defined globally. It is strongly recommended to convert your
  job types to the new script-based system.

* renamed Foxx sessions option "sessionStorageApp" to "sessionStorage". The option now also accepts session storages directly.

* Added the following JavaScript methods for file access:
  * fs.copyFile() to copy single files
  * fs.copyRecursive() to copy directory trees
  * fs.chmod() to set the file permissions (non-Windows only)

* Added process.env for accessing the process environment from JavaScript code

* Cluster: kickstarter shutdown routines will more precisely follow the shutdown of its nodes.

* Cluster: don't delete agency connection objects that are currently in use.

* Cluster: improve passing along of HTTP errors

* fixed issue #1247: debian init script problems

* multi-threaded index creation on collection load

  When a collection contains more than one secondary index, they can be built in memory in
  parallel when the collection is loaded. How many threads are used for parallel index creation
  is determined by the new configuration parameter `--database.index-threads`. If this is set
  to 0, indexes are built by the opening thread only and sequentially. This is equivalent to
  the behavior in 2.5 and before.

* speed up building up primary index when loading collections

* added `count` attribute to `parameters.json` files of collections. This attribute indicates
  the number of live documents in the collection on unload. It is read when the collection is
  (re)loaded to determine the initial size for the collection's primary index

* removed remainders of MRuby integration, removed arangoirb

* simplified `controllers` property in Foxx manifests. You can now specify a filename directly
  if you only want to use a single file mounted at the base URL of your Foxx app.

* simplified `exports` property in Foxx manifests. You can now specify a filename directly if
  you only want to export variables from a single file in your Foxx app.

* added support for node.js-style exports in Foxx exports. Your Foxx exports file can now export
  arbitrary values using the `module.exports` property instead of adding properties to the
  `exports` object.

* added `scripts` property to Foxx manifests. You should now specify the `setup` and `teardown`
  files as properties of the `scripts` object in your manifests and can define custom,
  app-specific scripts that can be executed from the web interface or the CLI.

* added `tests` property to Foxx manifests. You can now define test cases using the `mocha`
  framework which can then be executed inside ArangoDB.

* updated `joi` package to 6.0.8.

* added `extendible` package.

* added Foxx model lifecycle events to repositories. See #1257.

* speed up resizing of edge index.

* allow to split an edge index into buckets which are resized individually.
  This is controlled by the `indexBuckets` attribute in the `properties`
  of the collection.

* fix a cluster deadlock bug in larger clusters by marking a thread waiting
  for a lock on a DBserver as blocked


v2.5.7 (2015-08-02)
-------------------

* V8: Upgrade to version 4.1.0.27 - this is intended to be the stable V8 version.


v2.5.6 (2015-07-21)
-------------------

* alter Windows build infrastructure so we can properly store pdb files.

* potentially fixed issue #1313: Wrong metric calculation at dashboard

  Escape whitespace in process name when scanning /proc/pid/stats

  This fixes statistics values read from that file

* Fixed variable naming in AQL `COLLECT INTO` results in case the COLLECT is placed
  in a subquery which itself is followed by other constructs that require variables


v2.5.5 (2015-05-29)
-------------------

* fixed vulnerability in JWT implementation.

* fixed format string for reading /proc/pid/stat

* take into account barriers used in different V8 contexts


v2.5.4 (2015-05-14)
-------------------

* added startup option `--log.performance`: specifying this option at startup will log
  performance-related info messages, mainly timings via the regular logging mechanisms

* cluster fixes

* fix for recursive copy under Windows


v2.5.3 (2015-04-29)
-------------------

* Fix fs.move to work across filesystem borders; Fixes Foxx app installation problems;
  issue #1292.

* Fix Foxx app install when installed on a different drive on Windows

* issue #1322: strange AQL result

* issue #1318: Inconsistent db._create() syntax

* issue #1315: queries to a collection fail with an empty response if the
  collection contains specific JSON data

* issue #1300: Make arangodump not fail if target directory exists but is empty

* allow specifying higher values than SOMAXCONN for `--server.backlog-size`

  Previously, arangod would not start when a `--server.backlog-size` value was
  specified that was higher than the platform's SOMAXCONN header value.

  Now, arangod will use the user-provided value for `--server.backlog-size` and
  pass it to the listen system call even if the value is higher than SOMAXCONN.
  If the user-provided value is higher than SOMAXCONN, arangod will log a warning
  on startup.

* Fixed a cluster deadlock bug. Mark a thread that is in a RemoteBlock as
  blocked to allow for additional dispatcher threads to be started.

* Fix locking in cluster by using another ReadWriteLock class for collections.

* Add a second DispatcherQueue for AQL in the cluster. This fixes a
  cluster-AQL thread explosion bug.


v2.5.2 (2015-04-11)
-------------------

* modules stored in _modules are automatically flushed when changed

* added missing query-id parameter in documentation of HTTP DELETE `/_api/query` endpoint

* added iterator for edge index in AQL queries

  this change may lead to less edges being read when used together with a LIMIT clause

* make graph viewer in web interface issue less expensive queries for determining
  a random vertex from the graph, and for determining vertex attributes

* issue #1285: syntax error, unexpected $undefined near '@_to RETURN obj

  this allows AQL bind parameter names to also start with underscores

* moved /_api/query to C++

* issue #1289: Foxx models created from database documents expose an internal method

* added `Foxx.Repository#exists`

* parallelize initialization of V8 context in multiple threads

* fixed a possible crash when the debug-level was TRACE

* cluster: do not initialize statistics collection on each
  coordinator, this fixes a race condition at startup

* cluster: fix a startup race w.r.t. the _configuration collection

* search for db:// JavaScript modules only after all local files have been
  considered, this speeds up the require command in a cluster considerably

* general cluster speedup in certain areas


v2.5.1 (2015-03-19)
-------------------

* fixed bug that caused undefined behavior when an AQL query was killed inside
  a calculation block

* fixed memleaks in AQL query cleanup in case out-of-memory errors are thrown

* by default, Debian and RedHat packages are built with debug symbols

* added option `--database.ignore-logfile-errors`

  This option controls how collection datafiles with a CRC mismatch are treated.

  If set to `false`, CRC mismatch errors in collection datafiles will lead
  to a collection not being loaded at all. If a collection needs to be loaded
  during WAL recovery, the WAL recovery will also abort (if not forced with
  `--wal.ignore-recovery-errors true`). Setting this flag to `false` protects
  users from unintentionally using a collection with corrupted datafiles, from
  which only a subset of the original data can be recovered.

  If set to `true`, CRC mismatch errors in collection datafiles will lead to
  the datafile being partially loaded. All data up to until the mismatch will
  be loaded. This will enable users to continue with collection datafiles
  that are corrupted, but will result in only a partial load of the data.
  The WAL recovery will still abort when encountering a collection with a
  corrupted datafile, at least if `--wal.ignore-recovery-errors` is not set to
  `true`.

  The default value is *true*, so for collections with corrupted datafiles
  there might be partial data loads once the WAL recovery has finished. If
  the WAL recovery will need to load a collection with a corrupted datafile,
  it will still stop when using the default values.

* INCOMPATIBLE CHANGE:

  make the arangod server refuse to start if during startup it finds a non-readable
  `parameter.json` file for a database or a collection.

  Stopping the startup process in this case requires manual intervention (fixing
  the unreadable files), but prevents follow-up errors due to ignored databases or
  collections from happening.

* datafiles and `parameter.json` files written by arangod are now created with read and write
  privileges for the arangod process user, and with read and write privileges for the arangod
  process group.

  Previously, these files were created with user read and write permissions only.

* INCOMPATIBLE CHANGE:

  abort WAL recovery if one of the collection's datafiles cannot be opened

* INCOMPATIBLE CHANGE:

  never try to raise the privileges after dropping them, this can lead to a race condition while
  running the recovery

  If you require to run ArangoDB on a port lower than 1024, you must run ArangoDB as root.

* fixed inefficiencies in `remove` methods of general-graph module

* added option `--database.slow-query-threshold` for controlling the default AQL slow query
  threshold value on server start

* add system error strings for Windows on many places

* rework service startup so we announce 'RUNNING' only when we're finished starting.

* use the Windows eventlog for FATAL and ERROR - log messages

* fix service handling in NSIS Windows installer, specify human readable name

* add the ICU_DATA environment variable to the fatal error messages

* fixed issue #1265: arangod crashed with SIGSEGV

* fixed issue #1241: Wildcards in examples


v2.5.0 (2015-03-09)
-------------------

* installer fixes for Windows

* fix for downloading Foxx

* fixed issue #1258: http pipelining not working?


v2.5.0-beta4 (2015-03-05)
-------------------------

* fixed issue #1247: debian init script problems


v2.5.0-beta3 (2015-02-27)
-------------------------

* fix Windows install path calculation in arango

* fix Windows logging of long strings

* fix possible undefinedness of const strings in Windows


v2.5.0-beta2 (2015-02-23)
-------------------------

* fixed issue #1256: agency binary not found #1256

* fixed issue #1230: API: document/col-name/_key and cursor return different floats

* front-end: dashboard tries not to (re)load statistics if user has no access

* V8: Upgrade to version 3.31.74.1

* etcd: Upgrade to version 2.0 - This requires go 1.3 to compile at least.

* refuse to startup if ICU wasn't initialized, this will i.e. prevent errors from being printed,
  and libraries from being loaded.

* front-end: unwanted removal of index table header after creating new index

* fixed issue #1248: chrome: applications filtering not working

* fixed issue #1198: queries remain in aql editor (front-end) if you navigate through different tabs

* Simplify usage of Foxx

  Thanks to our user feedback we learned that Foxx is a powerful, yet rather complicated concept.
  With this release we tried to make it less complicated while keeping all its strength.
  That includes a rewrite of the documentation as well as some code changes as listed below:

  * Moved Foxx applications to a different folder.

    The naming convention now is: <app-path>/_db/<dbname>/<mountpoint>/APP
    Before it was: <app-path>/databases/<dbname>/<appname>:<appversion>
    This caused some trouble as apps where cached based on name and version and updates did not apply.
    Hence the path on filesystem and the app's access URL had no relation to one another.
    Now the path on filesystem is identical to the URL (except for slashes and the appended APP)

  * Rewrite of Foxx routing

    The routing of Foxx has been exposed to major internal changes we adjusted because of user feedback.
    This allows us to set the development mode per mountpoint without having to change paths and hold
    apps at separate locations.

  * Foxx Development mode

    The development mode used until 2.4 is gone. It has been replaced by a much more mature version.
    This includes the deprecation of the javascript.dev-app-path parameter, which is useless since 2.5.
    Instead of having two separate app directories for production and development, apps now reside in
    one place, which is used for production as well as for development.
    Apps can still be put into development mode, changing their behavior compared to production mode.
    Development mode apps are still reread from disk at every request, and still they ship more debug
    output.

    This change has also made the startup options `--javascript.frontend-development-mode` and
    `--javascript.dev-app-path` obsolete. The former option will not have any effect when set, and the
    latter option is only read and used during the upgrade to 2.5 and does not have any effects later.

  * Foxx install process

    Installing Foxx apps has been a two step process: import them into ArangoDB and mount them at a
    specific mountpoint. These operations have been joined together. You can install an app at one
    mountpoint, that's it. No fetch, mount, unmount, purge cycle anymore. The commands have been
    simplified to just:

    * install: get your Foxx app up and running
    * uninstall: shut it down and erase it from disk

  * Foxx error output

    Until 2.4 the errors produced by Foxx were not optimal. Often, the error message was just
    `unable to parse manifest` and contained only an internal stack trace.
    In 2.5 we made major improvements there, including a much more fine-grained error output that
    helps you debug your Foxx apps. The error message printed is now much closer to its source and
    should help you track it down.

    Also we added the default handlers for unhandled errors in Foxx apps:

    * You will get a nice internal error page whenever your Foxx app is called but was not installed
      due to any error
    * You will get a proper error message when having an uncaught error appears in any app route

    In production mode the messages above will NOT contain any information about your Foxx internals
    and are safe to be exposed to third party users.
    In development mode the messages above will contain the stacktrace (if available), making it easier for
    your in-house devs to track down errors in the application.

* added `console` object to Foxx apps. All Foxx apps now have a console object implementing
  the familiar Console API in their global scope, which can be used to log diagnostic
  messages to the database.

* added `org/arangodb/request` module, which provides a simple API for making HTTP requests
  to external services.

* added optimizer rule `propagate-constant-attributes`

  This rule will look inside `FILTER` conditions for constant value equality comparisons,
  and insert the constant values in other places in `FILTER`s. For example, the rule will
  insert `42` instead of `i.value` in the second `FILTER` of the following query:

      FOR i IN c1 FOR j IN c2 FILTER i.value == 42 FILTER j.value == i.value RETURN 1

* added `filtered` value to AQL query execution statistics

  This value indicates how many documents were filtered by `FilterNode`s in the AQL query.
  Note that `IndexRangeNode`s can also filter documents by selecting only the required ranges
  from the index. The `filtered` value will not include the work done by `IndexRangeNode`s,
  but only the work performed by `FilterNode`s.

* added support for sparse hash and skiplist indexes

  Hash and skiplist indexes can optionally be made sparse. Sparse indexes exclude documents
  in which at least one of the index attributes is either not set or has a value of `null`.

  As such documents are excluded from sparse indexes, they may contain fewer documents than
  their non-sparse counterparts. This enables faster indexing and can lead to reduced memory
  usage in case the indexed attribute does occur only in some, but not all documents of the
  collection. Sparse indexes will also reduce the number of collisions in non-unique hash
  indexes in case non-existing or optional attributes are indexed.

  In order to create a sparse index, an object with the attribute `sparse` can be added to
  the index creation commands:

      db.collection.ensureHashIndex(attributeName, { sparse: true });
      db.collection.ensureHashIndex(attributeName1, attributeName2, { sparse: true });
      db.collection.ensureUniqueConstraint(attributeName, { sparse: true });
      db.collection.ensureUniqueConstraint(attributeName1, attributeName2, { sparse: true });

      db.collection.ensureSkiplist(attributeName, { sparse: true });
      db.collection.ensureSkiplist(attributeName1, attributeName2, { sparse: true });
      db.collection.ensureUniqueSkiplist(attributeName, { sparse: true });
      db.collection.ensureUniqueSkiplist(attributeName1, attributeName2, { sparse: true });

  Note that in place of the above specialized index creation commands, it is recommended to use
  the more general index creation command `ensureIndex`:

  ```js
  db.collection.ensureIndex({ type: "hash", sparse: true, unique: true, fields: [ attributeName ] });
  db.collection.ensureIndex({ type: "skiplist", sparse: false, unique: false, fields: [ "a", "b" ] });
  ```

  When not explicitly set, the `sparse` attribute defaults to `false` for new indexes.

  This causes a change in behavior when creating a unique hash index without specifying the
  sparse flag: in 2.4, unique hash indexes were implicitly sparse, always excluding `null` values.
  There was no option to control this behavior, and sparsity was neither supported for non-unique
  hash indexes nor skiplists in 2.4. This implicit sparsity of unique hash indexes was considered
  an inconsistency, and therefore the behavior was cleaned up in 2.5. As of 2.5, indexes will
  only be created sparse if sparsity is explicitly requested. Existing unique hash indexes from 2.4
  or before will automatically be migrated so they are still sparse after the upgrade to 2.5.

  Geo indexes are implicitly sparse, meaning documents without the indexed location attribute or
  containing invalid location coordinate values will be excluded from the index automatically. This
  is also a change when compared to pre-2.5 behavior, when documents with missing or invalid
  coordinate values may have caused errors on insertion when the geo index' `unique` flag was set
  and its `ignoreNull` flag was not.

  This was confusing and has been rectified in 2.5. The method `ensureGeoConstaint()` now does the
  same as `ensureGeoIndex()`. Furthermore, the attributes `constraint`, `unique`, `ignoreNull` and
  `sparse` flags are now completely ignored when creating geo indexes.

  The same is true for fulltext indexes. There is no need to specify non-uniqueness or sparsity for
  geo or fulltext indexes. They will always be non-unique and sparse.

  As sparse indexes may exclude some documents, they cannot be used for every type of query.
  Sparse hash indexes cannot be used to find documents for which at least one of the indexed
  attributes has a value of `null`. For example, the following AQL query cannot use a sparse
  index, even if one was created on attribute `attr`:

      FOR doc In collection
        FILTER doc.attr == null
        RETURN doc

  If the lookup value is non-constant, a sparse index may or may not be used, depending on
  the other types of conditions in the query. If the optimizer can safely determine that
  the lookup value cannot be `null`, a sparse index may be used. When uncertain, the optimizer
  will not make use of a sparse index in a query in order to produce correct results.

  For example, the following queries cannot use a sparse index on `attr` because the optimizer
  will not know beforehand whether the comparison values for `doc.attr` will include `null`:

      FOR doc In collection
        FILTER doc.attr == SOME_FUNCTION(...)
        RETURN doc

      FOR other IN otherCollection
        FOR doc In collection
          FILTER doc.attr == other.attr
          RETURN doc

  Sparse skiplist indexes can be used for sorting if the optimizer can safely detect that the
  index range does not include `null` for any of the index attributes.

* inspection of AQL data-modification queries will now detect if the data-modification part
  of the query can run in lockstep with the data retrieval part of the query, or if the data
  retrieval part must be executed before the data modification can start.

  Executing the two in lockstep allows using much smaller buffers for intermediate results
  and starts the actual data-modification operations much earlier than if the two phases
  were executed separately.

* Allow dynamic attribute names in AQL object literals

  This allows using arbitrary expressions to construct attribute names in object
  literals specified in AQL queries. To disambiguate expressions and other unquoted
  attribute names, dynamic attribute names need to be enclosed in brackets (`[` and `]`).
  Example:

      FOR i IN 1..100
        RETURN { [ CONCAT('value-of-', i) ] : i }

* make AQL optimizer rule "use-index-for-sort" remove sort also in case a non-sorted
  index (e.g. a hash index) is used for only equality lookups and all sort attributes
  are covered by the index.

  Example that does not require an extra sort (needs hash index on `value`):

      FOR doc IN collection FILTER doc.value == 1 SORT doc.value RETURN doc

  Another example that does not require an extra sort (with hash index on `value1`, `value2`):

      FOR doc IN collection FILTER doc.value1 == 1 && doc.value2 == 2 SORT doc.value1, doc.value2 RETURN doc

* make AQL optimizer rule "use-index-for-sort" remove sort also in case the sort criteria
  excludes the left-most index attributes, but the left-most index attributes are used
  by the index for equality-only lookups.

  Example that can use the index for sorting (needs skiplist index on `value1`, `value2`):

      FOR doc IN collection FILTER doc.value1 == 1 SORT doc.value2 RETURN doc

* added selectivity estimates for primary index, edge index, and hash index

  The selectivity estimates are returned by the `GET /_api/index` REST API method
  in a sub-attribute `selectivityEstimate` for each index that supports it. This
  attribute will be omitted for indexes that do not provide selectivity estimates.
  If provided, the selectivity estimate will be a numeric value between 0 and 1.

  Selectivity estimates will also be reported in the result of `collection.getIndexes()`
  for all indexes that support this. If no selectivity estimate can be determined for
  an index, the attribute `selectivityEstimate` will be omitted here, too.

  The web interface also shows selectivity estimates for each index that supports this.

  Currently the following index types can provide selectivity estimates:
  - primary index
  - edge index
  - hash index (unique and non-unique)

  No selectivity estimates will be provided when running in cluster mode.

* fixed issue #1226: arangod log issues

* added additional logger if arangod is started in foreground mode on a tty

* added AQL optimizer rule "move-calculations-down"

* use exclusive native SRWLocks on Windows instead of native mutexes

* added AQL functions `MD5`, `SHA1`, and `RANDOM_TOKEN`.

* reduced number of string allocations when parsing certain AQL queries

  parsing numbers (integers or doubles) does not require a string allocation
  per number anymore

* RequestContext#bodyParam now accepts arbitrary joi schemas and rejects invalid (but well-formed) request bodies.

* enforce that AQL user functions are wrapped inside JavaScript function () declarations

  AQL user functions were always expected to be wrapped inside a JavaScript function, but previously
  this was not enforced when registering a user function. Enforcing the AQL user functions to be contained
  inside functions prevents functions from doing some unexpected things that may have led to undefined
  behavior.

* Windows service uninstalling: only remove service if it points to the currently running binary,
  or --force was specified.

* Windows (debug only): print stacktraces on crash and run minidump

* Windows (cygwin): if you run arangosh in a cygwin shell or via ssh we will detect this and use
  the appropriate output functions.

* Windows: improve process management

* fix IPv6 reverse ip lookups - so far we only did IPv4 addresses.

* improve join documentation, add outer join example

* run jslint for unit tests too, to prevent "memory leaks" by global js objects with native code.

* fix error logging for exceptions - we wouldn't log the exception message itself so far.

* improve error reporting in the http client (Windows & *nix)

* improve error reports in cluster

* Standard errors can now contain custom messages.


v2.4.7 (XXXX-XX-XX)
-------------------

* fixed issue #1282: Geo WITHIN_RECTANGLE for nested lat/lng


v2.4.6 (2015-03-18)
-------------------

* added option `--database.ignore-logfile-errors`

  This option controls how collection datafiles with a CRC mismatch are treated.

  If set to `false`, CRC mismatch errors in collection datafiles will lead
  to a collection not being loaded at all. If a collection needs to be loaded
  during WAL recovery, the WAL recovery will also abort (if not forced with
  `--wal.ignore-recovery-errors true`). Setting this flag to `false` protects
  users from unintentionally using a collection with corrupted datafiles, from
  which only a subset of the original data can be recovered.

  If set to `true`, CRC mismatch errors in collection datafiles will lead to
  the datafile being partially loaded. All data up to until the mismatch will
  be loaded. This will enable users to continue with a collection datafiles
  that are corrupted, but will result in only a partial load of the data.
  The WAL recovery will still abort when encountering a collection with a
  corrupted datafile, at least if `--wal.ignore-recovery-errors` is not set to
  `true`.

  The default value is *true*, so for collections with corrupted datafiles
  there might be partial data loads once the WAL recovery has finished. If
  the WAL recovery will need to load a collection with a corrupted datafile,
  it will still stop when using the default values.

* INCOMPATIBLE CHANGE:

  make the arangod server refuse to start if during startup it finds a non-readable
  `parameter.json` file for a database or a collection.

  Stopping the startup process in this case requires manual intervention (fixing
  the unreadable files), but prevents follow-up errors due to ignored databases or
  collections from happening.

* datafiles and `parameter.json` files written by arangod are now created with read and write
  privileges for the arangod process user, and with read and write privileges for the arangod
  process group.

  Previously, these files were created with user read and write permissions only.

* INCOMPATIBLE CHANGE:

  abort WAL recovery if one of the collection's datafiles cannot be opened

* INCOMPATIBLE CHANGE:

  never try to raise the privileges after dropping them, this can lead to a race condition while
  running the recovery

  If you require to run ArangoDB on a port lower than 1024, you must run ArangoDB as root.

* fixed inefficiencies in `remove` methods of general-graph module

* added option `--database.slow-query-threshold` for controlling the default AQL slow query
  threshold value on server start


v2.4.5 (2015-03-16)
-------------------

* added elapsed time to HTTP request logging output (`--log.requests-file`)

* added AQL current and slow query tracking, killing of AQL queries

  This change enables retrieving the list of currently running AQL queries inside the selected database.
  AQL queries with an execution time beyond a certain threshold can be moved to a "slow query" facility
  and retrieved from there. Queries can also be killed by specifying the query id.

  This change adds the following HTTP REST APIs:

  - `GET /_api/query/current`: for retrieving the list of currently running queries
  - `GET /_api/query/slow`: for retrieving the list of slow queries
  - `DELETE /_api/query/slow`: for clearing the list of slow queries
  - `GET /_api/query/properties`: for retrieving the properties for query tracking
  - `PUT /_api/query/properties`: for adjusting the properties for query tracking
  - `DELETE /_api/query/<id>`: for killing an AQL query

  The following JavaScript APIs have been added:

  - require("org/arangodb/aql/queries").current();
  - require("org/arangodb/aql/queries").slow();
  - require("org/arangodb/aql/queries").clearSlow();
  - require("org/arangodb/aql/queries").properties();
  - require("org/arangodb/aql/queries").kill();

* fixed issue #1265: arangod crashed with SIGSEGV

* fixed issue #1241: Wildcards in examples

* fixed comment parsing in Foxx controllers


v2.4.4 (2015-02-24)
-------------------

* fixed the generation template for foxx apps. It now does not create deprecated functions anymore

* add custom visitor functionality for `GRAPH_NEIGHBORS` function, too

* increased default value of traversal option *maxIterations* to 100 times of its previous
  default value


v2.4.3 (2015-02-06)
-------------------

* fix multi-threading with openssl when running under Windows

* fix timeout on socket operations when running under Windows

* Fixed an error in Foxx routing which caused some apps that worked in 2.4.1 to fail with status 500: `undefined is not a function` errors in 2.4.2
  This error was occurring due to seldom internal rerouting introduced by the malformed application handler.


v2.4.2 (2015-01-30)
-------------------

* added custom visitor functionality for AQL traversals

  This allows more complex result processing in traversals triggered by AQL. A few examples
  are shown in [this article](http://jsteemann.github.io/blog/2015/01/28/using-custom-visitors-in-aql-graph-traversals/).

* improved number of results estimated for nodes of type EnumerateListNode and SubqueryNode
  in AQL explain output

* added AQL explain helper to explain arbitrary AQL queries

  The helper function prints the query execution plan and the indexes to be used in the
  query. It can be invoked from the ArangoShell or the web interface as follows:

      require("org/arangodb/aql/explainer").explain(query);

* enable use of indexes for certain AQL conditions with non-equality predicates, in
  case the condition(s) also refer to indexed attributes

  The following queries will now be able to use indexes:

      FILTER a.indexed == ... && a.indexed != ...
      FILTER a.indexed == ... && a.nonIndexed != ...
      FILTER a.indexed == ... && ! (a.indexed == ...)
      FILTER a.indexed == ... && ! (a.nonIndexed == ...)
      FILTER a.indexed == ... && ! (a.indexed != ...)
      FILTER a.indexed == ... && ! (a.nonIndexed != ...)
      FILTER (a.indexed == ... && a.nonIndexed == ...) || (a.indexed == ... && a.nonIndexed == ...)
      FILTER (a.indexed == ... && a.nonIndexed != ...) || (a.indexed == ... && a.nonIndexed != ...)

* Fixed spuriously occurring "collection not found" errors when running queries on local
  collections on a cluster DB server

* Fixed upload of Foxx applications to the server for apps exceeding approx. 1 MB zipped.

* Malformed Foxx applications will now return a more useful error when any route is requested.

  In Production a Foxx app mounted on /app will display an html page on /app/* stating a 503 Service temporarily not available.
  It will not state any information about your Application.
  Before it was a 404 Not Found without any information and not distinguishable from a correct not found on your route.

  In Development Mode the html page also contains information about the error occurred.

* Unhandled errors thrown in Foxx routes are now handled by the Foxx framework itself.

  In Production the route will return a status 500 with a body {error: "Error statement"}.
  In Development the route will return a status 500 with a body {error: "Error statement", stack: "..."}

  Before, it was status 500 with a plain text stack including ArangoDB internal routing information.

* The Applications tab in web interface will now request development apps more often.
  So if you have a fixed a syntax error in your app it should always be visible after reload.


v2.4.1 (2015-01-19)
-------------------

* improved WAL recovery output

* fixed certain OR optimizations in AQL optimizer

* better diagnostics for arangoimp

* fixed invalid result of HTTP REST API method `/_admin/foxx/rescan`

* fixed possible segmentation fault when passing a Buffer object into a V8 function
  as a parameter

* updated AQB module to 1.8.0.


v2.4.0 (2015-01-13)
-------------------

* updated AQB module to 1.7.0.

* fixed V8 integration-related crashes

* make `fs.move(src, dest)` also fail when both `src` and `dest` are
  existing directories. This ensures the same behavior of the move operation
  on different platforms.

* fixed AQL insert operation for multi-shard collections in cluster

* added optional return value for AQL data-modification queries.
  This allows returning the documents inserted, removed or updated with the query, e.g.

      FOR doc IN docs REMOVE doc._key IN docs LET removed = OLD RETURN removed
      FOR doc IN docs INSERT { } IN docs LET inserted = NEW RETURN inserted
      FOR doc IN docs UPDATE doc._key WITH { } IN docs LET previous = OLD RETURN previous
      FOR doc IN docs UPDATE doc._key WITH { } IN docs LET updated = NEW RETURN updated

  The variables `OLD` and `NEW` are automatically available when a `REMOVE`, `INSERT`,
  `UPDATE` or `REPLACE` statement is immediately followed by a `LET` statement.
  Note that the `LET` and `RETURN` statements in data-modification queries are not as
  flexible as the general versions of `LET` and `RETURN`. When returning documents from
  data-modification operations, only a single variable can be assigned using `LET`, and
  the assignment can only be either `OLD` or `NEW`, but not an arbitrary expression. The
  `RETURN` statement also allows using the just-created variable only, and no arbitrary
  expressions.


v2.4.0-beta1 (2014-12-26)
--------------------------

* fixed superstates in FoxxGenerator

* fixed issue #1065: Aardvark: added creation of documents and edges with _key property

* fixed issue #1198: Aardvark: current AQL editor query is now cached

* Upgraded V8 version from 3.16.14 to 3.29.59

  The built-in version of V8 has been upgraded from 3.16.14 to 3.29.59.
  This activates several ES6 (also dubbed *Harmony* or *ES.next*) features in
  ArangoDB, both in the ArangoShell and the ArangoDB server. They can be
  used for scripting and in server-side actions such as Foxx routes, traversals
  etc.

  The following ES6 features are available in ArangoDB 2.4 by default:

  * iterators
  * the `of` operator
  * symbols
  * predefined collections types (Map, Set etc.)
  * typed arrays

  Many other ES6 features are disabled by default, but can be made available by
  starting arangod or arangosh with the appropriate options:

  * arrow functions
  * proxies
  * generators
  * String, Array, and Number enhancements
  * constants
  * enhanced object and numeric literals

  To activate all these ES6 features in arangod or arangosh, start it with
  the following options:

      arangosh --javascript.v8-options="--harmony --harmony_generators"

  More details on the available ES6 features can be found in
  [this blog](https://jsteemann.github.io/blog/2014/12/19/using-es6-features-in-arangodb/).

* Added Foxx generator for building Hypermedia APIs

  A more detailed description is [here](https://www.arangodb.com/2014/12/08/building-hypermedia-apis-foxxgenerator)

* New `Applications` tab in web interface:

  The `applications` tab got a complete redesign.
  It will now only show applications that are currently running on ArangoDB.
  For a selected application, a new detailed view has been created.
  This view provides a better overview of the app:
  * author
  * license
  * version
  * contributors
  * download links
  * API documentation

  To install a new application, a new dialog is now available.
  It provides the features already available in the console application `foxx-manager` plus some more:
  * install an application from Github
  * install an application from a zip file
  * install an application from ArangoDB's application store
  * create a new application from scratch: this feature uses a generator to
    create a Foxx application with pre-defined CRUD methods for a given list
    of collections. The generated Foxx app can either be downloaded as a zip file or
    be installed on the server. Starting with a new Foxx app has never been easier.

* fixed issue #1102: Aardvark: Layout bug in documents overview

  The documents overview was entirely destroyed in some situations on Firefox.
  We replaced the plugin we used there.

* fixed issue #1168: Aardvark: pagination buttons jumping

* fixed issue #1161: Aardvark: Click on Import JSON imports previously uploaded file

* removed configure options `--enable-all-in-one-v8`, `--enable-all-in-one-icu`,
  and `--enable-all-in-one-libev`.

* global internal rename to fix naming incompatibilities with JSON:

  Internal functions with names containing `array` have been renamed to `object`,
  internal functions with names containing `list` have been renamed to `array`.
  The renaming was mainly done in the C++ parts. The documentation has also been
  adjusted so that the correct JSON type names are used in most places.

  The change also led to the addition of a few function aliases in AQL:

  * `TO_LIST` now is an alias of the new `TO_ARRAY`
  * `IS_LIST` now is an alias of the new `IS_ARRAY`
  * `IS_DOCUMENT` now is an alias of the new `IS_OBJECT`

  The changed also renamed the option `mergeArrays` to `mergeObjects` for AQL
  data-modification query options and HTTP document modification API

* AQL: added optimizer rule "remove-filter-covered-by-index"

  This rule removes FilterNodes and CalculationNodes from an execution plan if the
  filter is already covered by a previous IndexRangeNode. Removing the CalculationNode
  and the FilterNode will speed up query execution because the query requires less
  computation.

* AQL: added optimizer rule "remove-sort-rand"

  This rule removes a `SORT RAND()` expression from a query and moves the random
  iteration into the appropriate `EnumerateCollectionNode`. This is more efficient
  than individually enumerating and then sorting randomly.

* AQL: range optimizations for IN and OR

  This change enables usage of indexes for several additional cases. Filters containing
  the `IN` operator can now make use of indexes, and multiple OR- or AND-combined filter
  conditions can now also use indexes if the filters are accessing the same indexed
  attribute.

  Here are a few examples of queries that can now use indexes but couldn't before:

    FOR doc IN collection
      FILTER doc.indexedAttribute == 1 || doc.indexedAttribute > 99
      RETURN doc

    FOR doc IN collection
      FILTER doc.indexedAttribute IN [ 3, 42 ] || doc.indexedAttribute > 99
      RETURN doc

    FOR doc IN collection
      FILTER (doc.indexedAttribute > 2 && doc.indexedAttribute < 10) ||
             (doc.indexedAttribute > 23 && doc.indexedAttribute < 42)
      RETURN doc

* fixed issue #500: AQL parentheses issue

  This change allows passing subqueries as AQL function parameters without using
  duplicate brackets (e.g. `FUNC(query)` instead of `FUNC((query))`

* added optional `COUNT` clause to AQL `COLLECT`

  This allows more efficient group count calculation queries, e.g.

      FOR doc IN collection
        COLLECT age = doc.age WITH COUNT INTO length
        RETURN { age: age, count: length }

  A count-only query is also possible:

      FOR doc IN collection
        COLLECT WITH COUNT INTO length
        RETURN length

* fixed missing makeDirectory when fetching a Foxx application from a zip file

* fixed issue #1134: Change the default endpoint to localhost

  This change will modify the IP address ArangoDB listens on to 127.0.0.1 by default.
  This will make new ArangoDB installations unaccessible from clients other than
  localhost unless changed. This is a security feature.

  To make ArangoDB accessible from any client, change the server's configuration
  (`--server.endpoint`) to either `tcp://0.0.0.0:8529` or the server's publicly
  visible IP address.

* deprecated `Repository#modelPrototype`. Use `Repository#model` instead.

* IMPORTANT CHANGE: by default, system collections are included in replication and all
  replication API return values. This will lead to user accounts and credentials
  data being replicated from master to slave servers. This may overwrite
  slave-specific database users.

  If this is undesired, the `_users` collection can be excluded from replication
  easily by setting the `includeSystem` attribute to `false` in the following commands:

  * replication.sync({ includeSystem: false });
  * replication.applier.properties({ includeSystem: false });

  This will exclude all system collections (including `_aqlfunctions`, `_graphs` etc.)
  from the initial synchronization and the continuous replication.

  If this is also undesired, it is also possible to specify a list of collections to
  exclude from the initial synchronization and the continuous replication using the
  `restrictCollections` attribute, e.g.:

      replication.applier.properties({
        includeSystem: true,
        restrictType: "exclude",
        restrictCollections: [ "_users", "_graphs", "foo" ]
      });

  The HTTP API methods for fetching the replication inventory and for dumping collections
  also support the `includeSystem` control flag via a URL parameter.

* removed DEPRECATED replication methods:
  * `replication.logger.start()`
  * `replication.logger.stop()`
  * `replication.logger.properties()`
  * HTTP PUT `/_api/replication/logger-start`
  * HTTP PUT `/_api/replication/logger-stop`
  * HTTP GET `/_api/replication/logger-config`
  * HTTP PUT `/_api/replication/logger-config`

* fixed issue #1174, which was due to locking problems in distributed
  AQL execution

* improved cluster locking for AQL avoiding deadlocks

* use DistributeNode for modifying queries with REPLACE and UPDATE, if
  possible


v2.3.6 (2015-XX-XX)
-------------------

* fixed AQL subquery optimization that produced wrong result when multiple subqueries
  directly followed each other and and a directly following `LET` statement did refer
  to any but the first subquery.


v2.3.5 (2015-01-16)
-------------------

* fixed intermittent 404 errors in Foxx apps after mounting or unmounting apps

* fixed issue #1200: Expansion operator results in "Cannot call method 'forEach' of null"

* fixed issue #1199: Cannot unlink root node of plan


v2.3.4 (2014-12-23)
-------------------

* fixed cerberus path for MyArangoDB


v2.3.3 (2014-12-17)
-------------------

* fixed error handling in instantiation of distributed AQL queries, this
  also fixes a bug in cluster startup with many servers

* issue #1185: parse non-fractional JSON numbers with exponent (e.g. `4e-261`)

* issue #1159: allow --server.request-timeout and --server.connect-timeout of 0


v2.3.2 (2014-12-09)
-------------------

* fixed issue #1177: Fix bug in the user app's storage

* fixed issue #1173: AQL Editor "Save current query" resets user password

* fixed missing makeDirectory when fetching a Foxx application from a zip file

* put in warning about default changed: fixed issue #1134: Change the default endpoint to localhost

* fixed issue #1163: invalid fullCount value returned from AQL

* fixed range operator precedence

* limit default maximum number of plans created by AQL optimizer to 256 (from 1024)

* make AQL optimizer not generate an extra plan if an index can be used, but modify
  existing plans in place

* fixed AQL cursor ttl (time-to-live) issue

  Any user-specified cursor ttl value was not honored since 2.3.0.

* fixed segfault in AQL query hash index setup with unknown shapes

* fixed memleaks

* added AQL optimizer rule for removing `INTO` from a `COLLECT` statement if not needed

* fixed issue #1131

  This change provides the `KEEP` clause for `COLLECT ... INTO`. The `KEEP` clause
  allows controlling which variables will be kept in the variable created by `INTO`.

* fixed issue #1147, must protect dispatcher ID for etcd

v2.3.1 (2014-11-28)
-------------------

* recreate password if missing during upgrade

* fixed issue #1126

* fixed non-working subquery index optimizations

* do not restrict summary of Foxx applications to 60 characters

* fixed display of "required" path parameters in Foxx application documentation

* added more optimizations of constants values in AQL FILTER conditions

* fixed invalid or-to-in optimization for FILTERs containing comparisons
  with boolean values

* fixed replication of `_graphs` collection

* added AQL list functions `PUSH`, `POP`, `UNSHIFT`, `SHIFT`, `REMOVE_VALUES`,
  `REMOVE_VALUE`, `REMOVE_NTH` and `APPEND`

* added AQL functions `CALL` and `APPLY` to dynamically call other functions

* fixed AQL optimizer cost estimation for LIMIT node

* prevent Foxx queues from permanently writing to the journal even when
  server is idle

* fixed AQL COLLECT statement with INTO clause, which copied more variables
  than v2.2 and thus lead to too much memory consumption.
  This deals with #1107.

* fixed AQL COLLECT statement, this concerned every COLLECT statement,
  only the first group had access to the values of the variables before
  the COLLECT statement. This deals with #1127.

* fixed some AQL internals, where sometimes too many items were
  fetched from upstream in the presence of a LIMIT clause. This should
  generally improve performance.


v2.3.0 (2014-11-18)
-------------------

* fixed syslog flags. `--log.syslog` is deprecated and setting it has no effect,
  `--log.facility` now works as described. Application name has been changed from
  `triagens` to `arangod`. It can be changed using `--log.application`. The syslog
  will only contain the actual log message. The datetime prefix is omitted.

* fixed deflate in SimpleHttpClient

* fixed issue #1104: edgeExamples broken or changed

* fixed issue #1103: Error while importing user queries

* fixed issue #1100: AQL: HAS() fails on doc[attribute_name]

* fixed issue #1098: runtime error when creating graph vertex

* hide system applications in **Applications** tab by default

  Display of system applications can be toggled by using the *system applications*
  toggle in the UI.

* added HTTP REST API for managing tasks (`/_api/tasks`)

* allow passing character lists as optional parameter to AQL functions `TRIM`,
  `LTRIM` and `RTRIM`

  These functions now support trimming using custom character lists. If no character
  lists are specified, all whitespace characters will be removed as previously:

      TRIM("  foobar\t \r\n ")         // "foobar"
      TRIM(";foo;bar;baz, ", "; ")     // "foo;bar;baz"

* added AQL string functions `LTRIM`, `RTRIM`, `FIND_FIRST`, `FIND_LAST`, `SPLIT`,
  `SUBSTITUTE`

* added AQL functions `ZIP`, `VALUES` and `PERCENTILE`

* made AQL functions `CONCAT` and `CONCAT_SEPARATOR` work with list arguments

* dynamically create extra dispatcher threads if required

* fixed issue #1097: schemas in the API docs no longer show required properties as optional


v2.3.0-beta2 (2014-11-08)
-------------------------

* front-end: new icons for uploading and downloading JSON documents into a collection

* front-end: fixed documents pagination css display error

* front-end: fixed flickering of the progress view

* front-end: fixed missing event for documents filter function

* front-end: jsoneditor: added CMD+Return (Mac) CTRL+Return (Linux/Win) shortkey for
  saving a document

* front-end: added information tooltip for uploading json documents.

* front-end: added database management view to the collapsed navigation menu

* front-end: added collection truncation feature

* fixed issue #1086: arangoimp: Odd errors if arguments are not given properly

* performance improvements for AQL queries that use JavaScript-based expressions
  internally

* added AQL geo functions `WITHIN_RECTANGLE` and `IS_IN_POLYGON`

* fixed non-working query results download in AQL editor of web interface

* removed debug print message in AQL editor query export routine

* fixed issue #1075: Aardvark: user name required even if auth is off #1075

  The fix for this prefills the username input field with the current user's
  account name if any and `root` (the default username) otherwise. Additionally,
  the tooltip text has been slightly adjusted.

* fixed issue #1069: Add 'raw' link to swagger ui so that the raw swagger
  json can easily be retrieved

  This adds a link to the Swagger API docs to an application's detail view in
  the **Applications** tab of the web interface. The link produces the Swagger
  JSON directly. If authentication is turned on, the link requires authentication,
  too.

* documentation updates


v2.3.0-beta1 (2014-11-01)
-------------------------

* added dedicated `NOT IN` operator for AQL

  Previously, a `NOT IN` was only achievable by writing a negated `IN` condition:

      FOR i IN ... FILTER ! (i IN [ 23, 42 ]) ...

  This can now alternatively be expressed more intuitively as follows:

      FOR i IN ... FILTER i NOT IN [ 23, 42 ] ...

* added alternative logical operator syntax for AQL

  Previously, the logical operators in AQL could only be written as:
  - `&&`: logical and
  - `||`: logical or
  - `!`: negation

  ArangoDB 2.3 introduces the alternative variants for these operators:
  - `AND`: logical and
  - `OR`: logical or
  - `NOT`: negation

  The new syntax is just an alternative to the old syntax, allowing easier
  migration from SQL. The old syntax is still fully supported and will be.

* improved output of `ArangoStatement.parse()` and POST `/_api/query`

  If an AQL query can be parsed without problems, The return value of
  `ArangoStatement.parse()` now contains an attribute `ast` with the abstract
  syntax tree of the query (before optimizations). Though this is an internal
  representation of the query and is subject to change, it can be used to inspect
  how ArangoDB interprets a given query.

* improved `ArangoStatement.explain()` and POST `/_api/explain`

  The commands for explaining AQL queries have been improved.

* added command-line option `--javascript.v8-contexts` to control the number of
  V8 contexts created in arangod.

  Previously, the number of V8 contexts was equal to the number of server threads
  (as specified by option `--server.threads`).

  However, it may be sensible to create different amounts of threads and V8
  contexts. If the option is not specified, the number of V8 contexts created
  will be equal to the number of server threads. Thus no change in configuration
  is required to keep the old behavior.

  If you are using the default config files or merge them with your local config
  files, please review if the default number of server threads is okay in your
  environment. Additionally you should verify that the number of V8 contexts
  created (as specified in option `--javascript.v8-contexts`) is okay.

* the number of server.threads specified is now the minimum of threads
  started. There are situation in which threads are waiting for results of
  distributed database servers. In this case the number of threads is
  dynamically increased.

* removed index type "bitarray"

  Bitarray indexes were only half-way documented and integrated in previous versions
  of ArangoDB so their benefit was limited. The support for bitarray indexes has
  thus been removed in ArangoDB 2.3. It is not possible to create indexes of type
  "bitarray" with ArangoDB 2.3.

  When a collection is opened that contains a bitarray index definition created
  with a previous version of ArangoDB, ArangoDB will ignore it and log the following
  warning:

      index type 'bitarray' is not supported in this version of ArangoDB and is ignored

  Future versions of ArangoDB may automatically remove such index definitions so the
  warnings will eventually disappear.

* removed internal "_admin/modules/flush" in order to fix requireApp

* added basic support for handling binary data in Foxx

  Requests with binary payload can be processed in Foxx applications by
  using the new method `res.rawBodyBuffer()`. This will return the unparsed request
  body as a Buffer object.

  There is now also the method `req.requestParts()` available in Foxx to retrieve
  the individual components of a multipart HTTP request.

  Buffer objects can now be used when setting the response body of any Foxx action.
  Additionally, `res.send()` has been added as a convenience method for returning
  strings, JSON objects or buffers from a Foxx action:

      res.send("<p>some HTML</p>");
      res.send({ success: true });
      res.send(new Buffer("some binary data"));

  The convenience method `res.sendFile()` can now be used to easily return the
  contents of a file from a Foxx action:

      res.sendFile(applicationContext.foxxFilename("image.png"));

  `fs.write` now accepts not only strings but also Buffer objects as second parameter:

      fs.write(filename, "some data");
      fs.write(filename, new Buffer("some binary data"));

  `fs.readBuffer` can be used to return the contents of a file in a Buffer object.

* improved performance of insertion into non-unique hash indexes significantly in case
  many duplicate keys are used in the index

* issue #1042: set time zone in log output

  the command-line option `--log.use-local-time` was added to print dates and times in
  the server-local timezone instead of UTC

* command-line options that require a boolean value now validate the
  value given on the command-line

  This prevents issues if no value is specified for an option that
  requires a boolean value. For example, the following command-line would
  have caused trouble in 2.2, because `--server.endpoint` would have been
  used as the value for the `--server.disable-authentication` options
  (which requires a boolean value):

      arangod --server.disable-authentication --server.endpoint tcp://127.0.0.1:8529 data

  In 2.3, running this command will fail with an error and requires to
  be modified to:

      arangod --server.disable-authentication true --server.endpoint tcp://127.0.0.1:8529 data

* improved performance of CSV import in arangoimp

* fixed issue #1027: Stack traces are off-by-one

* fixed issue #1026: Modules loaded in different files within the same app
  should refer to the same module

* fixed issue #1025: Traversal not as expected in undirected graph

* added a _relation function in the general-graph module.

  This deprecated _directedRelation and _undirectedRelation.
  ArangoDB does not offer any constraints for undirected edges
  which caused some confusion of users how undirected relations
  have to be handled. Relation now only supports directed relations
  and the user can actively simulate undirected relations.

* changed return value of Foxx.applicationContext#collectionName:

  Previously, the function could return invalid collection names because
  invalid characters were not replaced in the application name prefix, only
  in the collection name passed.

  Now, the function replaces invalid characters also in the application name
  prefix, which might to slightly different results for application names that
  contained any characters outside the ranges [a-z], [A-Z] and [0-9].

* prevent XSS in AQL editor and logs view

* integrated tutorial into ArangoShell and web interface

* added option `--backslash-escape` for arangoimp when running CSV file imports

* front-end: added download feature for (filtered) documents

* front-end: added download feature for the results of a user query

* front-end: added function to move documents to another collection

* front-end: added sort-by attribute to the documents filter

* front-end: added sorting feature to database, graph management and user management view.

* issue #989: front-end: Databases view not refreshing after deleting a database

* issue #991: front-end: Database search broken

* front-end: added infobox which shows more information about a document (_id, _rev, _key) or
  an edge (_id, _rev, _key, _from, _to). The from and to attributes are clickable and redirect
  to their document location.

* front-end: added edit-mode for deleting multiple documents at the same time.

* front-end: added delete button to the detailed document/edge view.

* front-end: added visual feedback for saving documents/edges inside the editor (error/success).

* front-end: added auto-focusing for the first input field in a modal.

* front-end: added validation for user input in a modal.

* front-end: user defined queries are now stored inside the database and are bound to the current
  user, instead of using the local storage functionality of the browsers. The outcome of this is
  that user defined queries are now independently usable from any device. Also queries can now be
  edited through the standard document editor of the front-end through the _users collection.

* front-end: added import and export functionality for user defined queries.

* front-end: added new keywords and functions to the aql-editor theme

* front-end: applied tile-style to the graph view

* front-end: now using the new graph api including multi-collection support

* front-end: foxx apps are now deletable

* front-end: foxx apps are now installable and updateable through github, if github is their
  origin.

* front-end: added foxx app version control. Multiple versions of a single foxx app are now
  installable and easy to manage and are also arranged in groups.

* front-end: the user-set filter of a collection is now stored until the user navigates to
  another collection.

* front-end: fetching and filtering of documents, statistics, and query operations are now
  handled with asynchronous ajax calls.

* front-end: added progress indicator if the front-end is waiting for a server operation.

* front-end: fixed wrong count of documents in the documents view of a collection.

* front-end: fixed unexpected styling of the manage db view and navigation.

* front-end: fixed wrong handling of select fields in a modal view.

* front-end: fixed wrong positioning of some tooltips.

* automatically call `toJSON` function of JavaScript objects (if present)
  when serializing them into database documents. This change allows
  storing JavaScript date objects in the database in a sensible manner.


v2.2.7 (2014-11-19)
-------------------

* fixed issue #998: Incorrect application URL for non-system Foxx apps

* fixed issue #1079: AQL editor: keyword WITH in UPDATE query is not highlighted

* fix memory leak in cluster nodes

* fixed registration of AQL user-defined functions in Web UI (JS shell)

* fixed error display in Web UI for certain errors
  (now error message is printed instead of 'undefined')

* fixed issue #1059: bug in js module console

* fixed issue #1056: "fs": zip functions fail with passwords

* fixed issue #1063: Docs: measuring unit of --wal.logfile-size?

* fixed issue #1062: Docs: typo in 14.2 Example data


v2.2.6 (2014-10-20)
-------------------

* fixed issue #972: Compilation Issue

* fixed issue #743: temporary directories are now unique and one can read
  off the tool that created them, if empty, they are removed atexit

* Highly improved performance of all AQL GRAPH_* functions.

* Orphan collections in general graphs can now be found via GRAPH_VERTICES
  if either "any" or no direction is defined

* Fixed documentation for AQL function GRAPH_NEIGHBORS.
  The option "vertexCollectionRestriction" is meant to filter the target
  vertices only, and should not filter the path.

* Fixed a bug in GRAPH_NEIGHBORS which enforced only empty results
  under certain conditions


v2.2.5 (2014-10-09)
-------------------

* fixed issue #961: allow non-JSON values in undocument request bodies

* fixed issue 1028: libicu is now statically linked

* fixed cached lookups of collections on the server, which may have caused spurious
  problems after collection rename operations


v2.2.4 (2014-10-01)
-------------------

* fixed accessing `_from` and `_to` attributes in `collection.byExample` and
  `collection.firstExample`

  These internal attributes were not handled properly in the mentioned functions, so
  searching for them did not always produce documents

* fixed issue #1030: arangoimp 2.2.3 crashing, not logging on large Windows CSV file

* fixed issue #1025: Traversal not as expected in undirected graph

* fixed issue #1020

  This requires re-introducing the startup option `--database.force-sync-properties`.

  This option can again be used to force fsyncs of collection, index and database properties
  stored as JSON strings on disk in files named `parameter.json`. Syncing these files after
  a write may be necessary if the underlying storage does not sync file contents by itself
  in a "sensible" amount of time after a file has been written and closed.

  The default value is `true` so collection, index and database properties will always be
  synced to disk immediately. This affects creating, renaming and dropping collections as
  well as creating and dropping databases and indexes. Each of these operations will perform
  an additional fsync on the `parameter.json` file if the option is set to `true`.

  It might be sensible to set this option to `false` for workloads that create and drop a
  lot of collections (e.g. test runs).

  Document operations such as creating, updating and dropping documents are not affected
  by this option.

* fixed issue #1016: AQL editor bug

* fixed issue #1014: WITHIN function returns wrong distance

* fixed AQL shortest path calculation in function `GRAPH_SHORTEST_PATH` to return
  complete vertex objects instead of just vertex ids

* allow changing of attributes of documents stored in server-side JavaScript variables

  Previously, the following did not work:

      var doc = db.collection.document(key);
      doc._key = "abc"; // overwriting internal attributes not supported
      doc.value = 123;  // overwriting existing attributes not supported

  Now, modifying documents stored in server-side variables (e.g. `doc` in the above case)
  is supported. Modifying the variables will not update the documents in the database,
  but will modify the JavaScript object (which can be written back to the database using
  `db.collection.update` or `db.collection.replace`)

* fixed issue #997: arangoimp apparently doesn't support files >2gig on Windows

  large file support (requires using `_stat64` instead of `stat`) is now supported on
  Windows


v2.2.3 (2014-09-02)
-------------------

* added `around` for Foxx controller

* added `type` option for HTTP API `GET /_api/document?collection=...`

  This allows controlling the type of results to be returned. By default, paths to
  documents will be returned, e.g.

      [
        `/_api/document/test/mykey1`,
        `/_api/document/test/mykey2`,
        ...
      ]

  To return a list of document ids instead of paths, the `type` URL parameter can be
  set to `id`:

      [
        `test/mykey1`,
        `test/mykey2`,
        ...
      ]

  To return a list of document keys only, the `type` URL parameter can be set to `key`:

      [
        `mykey1`,
        `mykey2`,
        ...
      ]


* properly capitalize HTTP response header field names in case the `x-arango-async`
  HTTP header was used in a request.

* fixed several documentation issues

* speedup for several general-graph functions, AQL functions starting with `GRAPH_`
  and traversals


v2.2.2 (2014-08-08)
-------------------

* allow storing non-reserved attribute names starting with an underscore

  Previous versions of ArangoDB parsed away all attribute names that started with an
  underscore (e.g. `_test', '_foo', `_bar`) on all levels of a document (root level
  and sub-attribute levels). While this behavior was documented, it was unintuitive and
  prevented storing documents inside other documents, e.g.:

      {
        "_key" : "foo",
        "_type" : "mydoc",
        "references" : [
          {
            "_key" : "something",
            "_rev" : "...",
            "value" : 1
          },
          {
            "_key" : "something else",
            "_rev" : "...",
            "value" : 2
          }
        ]
      }

  In the above example, previous versions of ArangoDB removed all attributes and
  sub-attributes that started with underscores, meaning the embedded documents would lose
  some of their attributes. 2.2.2 should preserve such attributes, and will also allow
  storing user-defined attribute names on the top-level even if they start with underscores
  (such as `_type` in the above example).

* fix conversion of JavaScript String, Number and Boolean objects to JSON.

  Objects created in JavaScript using `new Number(...)`, `new String(...)`, or
  `new Boolean(...)` were not converted to JSON correctly.

* fixed a race condition on task registration (i.e. `require("org/arangodb/tasks").register()`)

  this race condition led to undefined behavior when a just-created task with no offset and
  no period was instantly executed and deleted by the task scheduler, before the `register`
  function returned to the caller.

* changed run-tests.sh to execute all suitable tests.

* switch to new version of gyp

* fixed upgrade button


v2.2.1 (2014-07-24)
-------------------

* fixed hanging write-ahead log recovery for certain cases that involved dropping
  databases

* fixed issue with --check-version: when creating a new database the check failed

* issue #947 Foxx applicationContext missing some properties

* fixed issue with --check-version: when creating a new database the check failed

* added startup option `--wal.suppress-shape-information`

  Setting this option to `true` will reduce memory and disk space usage and require
  less CPU time when modifying documents or edges. It should therefore be turned on
  for standalone ArangoDB servers. However, for servers that are used as replication
  masters, setting this option to `true` will effectively disable the usage of the
  write-ahead log for replication, so it should be set to `false` for any replication
  master servers.

  The default value for this option is `false`.

* added optional `ttl` attribute to specify result cursor expiration for HTTP API method
  `POST /_api/cursor`

  The `ttl` attribute can be used to prevent cursor results from timing out too early.

* issue #947: Foxx applicationContext missing some properties

* (reported by Christian Neubauer):

  The problem was that in Google's V8, signed and unsigned chars are not always declared cleanly.
  so we need to force v8 to compile with forced signed chars which is done by the Flag:
    -fsigned-char
  at least it is enough to follow the instructions of compiling arango on rasperry
  and add "CFLAGS='-fsigned-char'" to the make command of V8 and remove the armv7=0

* Fixed a bug with the replication client. In the case of single document
  transactions the collection was not write locked.


v2.2.0 (2014-07-10)
-------------------

* The replication methods `logger.start`, `logger.stop` and `logger.properties` are
  no-ops in ArangoDB 2.2 as there is no separate replication logger anymore. Data changes
  are logged into the write-ahead log in ArangoDB 2.2, and not separately by the
  replication logger. The replication logger object is still there in ArangoDB 2.2 to
  ensure backwards-compatibility, however, logging cannot be started, stopped or
  configured anymore. Using any of these methods will do nothing.

  This also affects the following HTTP API methods:
  - `PUT /_api/replication/logger-start`
  - `PUT /_api/replication/logger-stop`
  - `GET /_api/replication/logger-config`
  - `PUT /_api/replication/logger-config`

  Using any of these methods is discouraged from now on as they will be removed in
  future versions of ArangoDB.

* INCOMPATIBLE CHANGE: replication of transactions has changed. Previously, transactions
  were logged on a master in one big block and shipped to a slave in one block, too.
  Now transactions will be logged and replicated as separate entries, allowing transactions
  to be bigger and also ensure replication progress.

  This change also affects the behavior of the `stop` method of the replication applier.
  If the replication applier is now stopped manually using the `stop` method and later
  restarted using the `start` method, any transactions that were unfinished at the
  point of stopping will be aborted on a slave, even if they later commit on the master.

  In ArangoDB 2.2, stopping the replication applier manually should be avoided unless the
  goal is to stop replication permanently or to do a full resync with the master anyway.
  If the replication applier still must be stopped, it should be made sure that the
  slave has fetched and applied all pending operations from a master, and that no
  extra transactions are started on the master before the `stop` command on the slave
  is executed.

  Replication of transactions in ArangoDB 2.2 might also lock the involved collections on
  the slave while a transaction is either committed or aborted on the master and the
  change has been replicated to the slave. This change in behavior may be important for
  slave servers that are used for read-scaling. In order to avoid long lasting collection
  locks on the slave, transactions should be kept small.

  The `_replication` system collection is not used anymore in ArangoDB 2.2 and its usage is
  discouraged.

* INCOMPATIBLE CHANGE: the figures reported by the `collection.figures` method
  now only reflect documents and data contained in the journals and datafiles of
  collections. Documents or deletions contained only in the write-ahead log will
  not influence collection figures until the write-ahead log garbage collection
  kicks in. The figures for a collection might therefore underreport the total
  resource usage of a collection.

  Additionally, the attributes `lastTick` and `uncollectedLogfileEntries` have been
  added to the result of the `figures` operation and the HTTP API method
  `PUT /_api/collection/figures`

* added `insert` method as an alias for `save`. Documents can now be inserted into
  a collection using either method:

      db.test.save({ foo: "bar" });
      db.test.insert({ foo: "bar" });

* added support for data-modification AQL queries

* added AQL keywords `INSERT`, `UPDATE`, `REPLACE` and `REMOVE` (and `WITH`) to
  support data-modification AQL queries.

  Unquoted usage of these keywords for attribute names in AQL queries will likely
  fail in ArangoDB 2.2. If any such attribute name needs to be used in a query, it
  should be enclosed in backticks to indicate the usage of a literal attribute
  name.

  For example, the following query will fail in ArangoDB 2.2 with a parse error:

      FOR i IN foo RETURN i.remove

  and needs to be rewritten like this:

      FOR i IN foo RETURN i.`remove`

* disallow storing of JavaScript objects that contain JavaScript native objects
  of type `Date`, `Function`, `RegExp` or `External`, e.g.

      db.test.save({ foo: /bar/ });
      db.test.save({ foo: new Date() });

  will now print

      Error: <data> cannot be converted into JSON shape: could not shape document

  Previously, objects of these types were silently converted into an empty object
  (i.e. `{ }`).

  To store such objects in a collection, explicitly convert them into strings
  like this:

      db.test.save({ foo: String(/bar/) });
      db.test.save({ foo: String(new Date()) });

* The replication methods `logger.start`, `logger.stop` and `logger.properties` are
  no-ops in ArangoDB 2.2 as there is no separate replication logger anymore. Data changes
  are logged into the write-ahead log in ArangoDB 2.2, and not separately by the
  replication logger. The replication logger object is still there in ArangoDB 2.2 to
  ensure backwards-compatibility, however, logging cannot be started, stopped or
  configured anymore. Using any of these methods will do nothing.

  This also affects the following HTTP API methods:
  - `PUT /_api/replication/logger-start`
  - `PUT /_api/replication/logger-stop`
  - `GET /_api/replication/logger-config`
  - `PUT /_api/replication/logger-config`

  Using any of these methods is discouraged from now on as they will be removed in
  future versions of ArangoDB.

* INCOMPATIBLE CHANGE: replication of transactions has changed. Previously, transactions
  were logged on a master in one big block and shipped to a slave in one block, too.
  Now transactions will be logged and replicated as separate entries, allowing transactions
  to be bigger and also ensure replication progress.

  This change also affects the behavior of the `stop` method of the replication applier.
  If the replication applier is now stopped manually using the `stop` method and later
  restarted using the `start` method, any transactions that were unfinished at the
  point of stopping will be aborted on a slave, even if they later commit on the master.

  In ArangoDB 2.2, stopping the replication applier manually should be avoided unless the
  goal is to stop replication permanently or to do a full resync with the master anyway.
  If the replication applier still must be stopped, it should be made sure that the
  slave has fetched and applied all pending operations from a master, and that no
  extra transactions are started on the master before the `stop` command on the slave
  is executed.

  Replication of transactions in ArangoDB 2.2 might also lock the involved collections on
  the slave while a transaction is either committed or aborted on the master and the
  change has been replicated to the slave. This change in behavior may be important for
  slave servers that are used for read-scaling. In order to avoid long lasting collection
  locks on the slave, transactions should be kept small.

  The `_replication` system collection is not used anymore in ArangoDB 2.2 and its usage is
  discouraged.

* INCOMPATIBLE CHANGE: the figures reported by the `collection.figures` method
  now only reflect documents and data contained in the journals and datafiles of
  collections. Documents or deletions contained only in the write-ahead log will
  not influence collection figures until the write-ahead log garbage collection
  kicks in. The figures for a collection might therefore underreport the total
  resource usage of a collection.

  Additionally, the attributes `lastTick` and `uncollectedLogfileEntries` have been
  added to the result of the `figures` operation and the HTTP API method
  `PUT /_api/collection/figures`

* added `insert` method as an alias for `save`. Documents can now be inserted into
  a collection using either method:

      db.test.save({ foo: "bar" });
      db.test.insert({ foo: "bar" });

* added support for data-modification AQL queries

* added AQL keywords `INSERT`, `UPDATE`, `REPLACE` and `REMOVE` (and `WITH`) to
  support data-modification AQL queries.

  Unquoted usage of these keywords for attribute names in AQL queries will likely
  fail in ArangoDB 2.2. If any such attribute name needs to be used in a query, it
  should be enclosed in backticks to indicate the usage of a literal attribute
  name.

  For example, the following query will fail in ArangoDB 2.2 with a parse error:

      FOR i IN foo RETURN i.remove

  and needs to be rewritten like this:

      FOR i IN foo RETURN i.`remove`

* disallow storing of JavaScript objects that contain JavaScript native objects
  of type `Date`, `Function`, `RegExp` or `External`, e.g.

      db.test.save({ foo: /bar/ });
      db.test.save({ foo: new Date() });

  will now print

      Error: <data> cannot be converted into JSON shape: could not shape document

  Previously, objects of these types were silently converted into an empty object
  (i.e. `{ }`).

  To store such objects in a collection, explicitly convert them into strings
  like this:

      db.test.save({ foo: String(/bar/) });
      db.test.save({ foo: String(new Date()) });

* honor startup option `--server.disable-statistics` when deciding whether or not
  to start periodic statistics collection jobs

  Previously, the statistics collection jobs were started even if the server was
  started with the `--server.disable-statistics` flag being set to `true`

* removed startup option `--random.no-seed`

  This option had no effect in previous versions of ArangoDB and was thus removed.

* removed startup option `--database.remove-on-drop`

  This option was used for debugging only.

* removed startup option `--database.force-sync-properties`

  This option is now superfluous as collection properties are now stored in the
  write-ahead log.

* introduced write-ahead log

  All write operations in an ArangoDB server instance are automatically logged
  to the server's write-ahead log. The write-ahead log is a set of append-only
  logfiles, and it is used in case of a crash recovery and for replication.
  Data from the write-ahead log will eventually be moved into the journals or
  datafiles of collections, allowing the server to remove older write-ahead log
  logfiles. Figures of collections will be updated when data are moved from the
  write-ahead log into the journals or datafiles of collections.

  Cross-collection transactions in ArangoDB should benefit considerably by this
  change, as less writes than in previous versions are required to ensure the data
  of multiple collections are atomically and durably committed. All data-modifying
  operations inside transactions (insert, update, remove) will write their
  operations into the write-ahead log directly, making transactions with multiple
  operations also require less physical memory than in previous versions of ArangoDB,
  that required all transaction data to fit into RAM.

  The `_trx` system collection is not used anymore in ArangoDB 2.2 and its usage is
  discouraged.

  The data in the write-ahead log can also be used in the replication context.
  The `_replication` collection that was used in previous versions of ArangoDB to
  store all changes on the server is not used anymore in ArangoDB 2.2. Instead,
  slaves can read from a master's write-ahead log to get informed about most
  recent changes. This removes the need to store data-modifying operations in
  both the actual place and the `_replication` collection.

* removed startup option `--server.disable-replication-logger`

  This option is superfluous in ArangoDB 2.2. There is no dedicated replication
  logger in ArangoDB 2.2. There is now always the write-ahead log, and it is also
  used as the server's replication log. Specifying the startup option
  `--server.disable-replication-logger` will do nothing in ArangoDB 2.2, but the
  option should not be used anymore as it might be removed in a future version.

* changed behavior of replication logger

  There is no dedicated replication logger in ArangoDB 2.2 as there is the
  write-ahead log now. The existing APIs for starting and stopping the replication
  logger still exist in ArangoDB 2.2 for downwards-compatibility, but calling
  the start or stop operations are no-ops in ArangoDB 2.2. When querying the
  replication logger status via the API, the server will always report that the
  replication logger is running. Configuring the replication logger is a no-op
  in ArangoDB 2.2, too. Changing the replication logger configuration has no
  effect. Instead, the write-ahead log configuration can be changed.

* removed MRuby integration for arangod

  ArangoDB had an experimental MRuby integration in some of the publish builds.
  This wasn't continuously developed, and so it has been removed in ArangoDB 2.2.

  This change has led to the following startup options being superfluous:

  - `--ruby.gc-interval`
  - `--ruby.action-directory`
  - `--ruby.modules-path`
  - `--ruby.startup-directory`

  Specifying these startup options will do nothing in ArangoDB 2.2, but the
  options should be avoided from now on as they might be removed in future versions.

* reclaim index memory when last document in collection is deleted

  Previously, deleting documents from a collection did not lead to index sizes being
  reduced. Instead, the already allocated index memory was re-used when a collection
  was refilled.

  Now, index memory for primary indexes and hash indexes is reclaimed instantly when
  the last document from a collection is removed.

* inlined and optimized functions in hash indexes

* added AQL TRANSLATE function

  This function can be used to perform lookups from static lists, e.g.

      LET countryNames = { US: "United States", UK: "United Kingdom", FR: "France" }
      RETURN TRANSLATE("FR", countryNames)

* fixed datafile debugger

* fixed check-version for empty directory

* moved try/catch block to the top of routing chain

* added mountedApp function for foxx-manager

* fixed issue #883: arango 2.1 - when starting multi-machine cluster, UI web
  does not change to cluster overview

* fixed dfdb: should not start any other V8 threads

* cleanup of version-check, added module org/arangodb/database-version,
  added --check-version option

* fixed issue #881: [2.1.0] Bombarded (every 10 sec or so) with
  "WARNING format string is corrupt" when in non-system DB Dashboard

* specialized primary index implementation to allow faster hash table
  rebuilding and reduce lookups in datafiles for the actual value of `_key`.

* issue #862: added `--overwrite` option to arangoimp

* removed number of property lookups for documents during AQL queries that
  access documents

* prevent buffering of long print results in arangosh's and arangod's print
  command

  this change will emit buffered intermediate print results and discard the
  output buffer to quickly deliver print results to the user, and to prevent
  constructing very large buffers for large results

* removed sorting of attribute names for use in a collection's shaper

  sorting attribute names was done on document insert to keep attributes
  of a collection in sorted order for faster comparisons. The sort order
  of attributes was only used in one particular and unlikely case, so it
  was removed. Collections with many different attribute names should
  benefit from this change by faster inserts and slightly less memory usage.

* fixed a bug in arangodump which got the collection name in _from and _to
  attributes of edges wrong (all were "_unknown")

* fixed a bug in arangorestore which did not recognize wrong _from and _to
  attributes of edges

* improved error detection and reporting in arangorestore


v2.1.1 (2014-06-06)
-------------------

* fixed dfdb: should not start any other V8 threads

* signature for collection functions was modified

  The basic change was the substitution of the input parameter of the
  function by an generic options object which can contain multiple
  option parameter of the function.
  Following functions were modified
  remove
  removeBySample
  replace
  replaceBySample
  update
  updateBySample

  Old signature is yet supported but it will be removed in future versions

v2.1.0 (2014-05-29)
-------------------

* implemented upgrade procedure for clusters

* fixed communication issue with agency which prevented reconnect
  after an agent failure

* fixed cluster dashboard in the case that one but not all servers
  in the cluster are down

* fixed a bug with coordinators creating local database objects
  in the wrong order (_system needs to be done first)

* improved cluster dashboard


v2.1.0-rc2 (2014-05-25)
-----------------------

* fixed issue #864: Inconsistent behavior of AQL REVERSE(list) function


v2.1.0-rc1 (XXXX-XX-XX)
-----------------------

* added server-side periodic task management functions:

  - require("org/arangodb/tasks").register(): registers a periodic task
  - require("org/arangodb/tasks").unregister(): unregisters and removes a
    periodic task
  - require("org/arangodb/tasks").get(): retrieves a specific tasks or all
    existing tasks

  the previous undocumented function `internal.definePeriodic` is now
  deprecated and will be removed in a future release.

* decrease the size of some seldom used system collections on creation.

  This will make these collections use less disk space and mapped memory.

* added AQL date functions

* added AQL FLATTEN() list function

* added index memory statistics to `db.<collection>.figures()` function

  The `figures` function will now return a sub-document `indexes`, which lists
  the number of indexes in the `count` sub-attribute, and the total memory
  usage of the indexes in bytes in the `size` sub-attribute.

* added AQL CURRENT_DATABASE() function

  This function returns the current database's name.

* added AQL CURRENT_USER() function

  This function returns the current user from an AQL query. The current user is the
  username that was specified in the `Authorization` HTTP header of the request. If
  authentication is turned off or the query was executed outside a request context,
  the function will return `null`.

* fixed issue #796: Searching with newline chars broken?

  fixed slightly different handling of backslash escape characters in a few
  AQL functions. Now handling of escape sequences should be consistent, and
  searching for newline characters should work the same everywhere

* added OpenSSL version check for configure

  It will report all OpenSSL versions < 1.0.1g as being too old.
  `configure` will only complain about an outdated OpenSSL version but not stop.

* require C++ compiler support (requires g++ 4.8, clang++ 3.4 or Visual Studio 13)

* less string copying returning JSONified documents from ArangoDB, e.g. via
  HTTP GET `/_api/document/<collection>/<document>`

* issue #798: Lower case http headers from arango

  This change allows returning capitalized HTTP headers, e.g.
  `Content-Length` instead of `content-length`.
  The HTTP spec says that headers are case-insensitive, but
  in fact several clients rely on a specific case in response
  headers.
  This change will capitalize HTTP headers if the `X-Arango-Version`
  request header is sent by the client and contains a value of at
  least `20100` (for version 2.1). The default value for the
  compatibility can also be set at server start, using the
  `--server.default-api-compatibility` option.

* simplified usage of `db._createStatement()`

  Previously, the function could not be called with a query string parameter as
  follows:

      db._createStatement(queryString);

  Calling it as above resulted in an error because the function expected an
  object as its parameter. From now on, it's possible to call the function with
  just the query string.

* make ArangoDB not send back a `WWW-Authenticate` header to a client in case the
  client sends the `X-Omit-WWW-Authenticate` HTTP header.

  This is done to prevent browsers from showing their built-in HTTP authentication
  dialog for AJAX requests that require authentication.
  ArangoDB will still return an HTTP 401 (Unauthorized) if the request doesn't
  contain valid credentials, but it will omit the `WWW-Authenticate` header,
  allowing clients to bypass the browser's authentication dialog.

* added REST API method HTTP GET `/_api/job/job-id` to query the status of an
  async job without potentially fetching it from the list of done jobs

* fixed non-intuitive behavior in jobs API: previously, querying the status
  of an async job via the API HTTP PUT `/_api/job/job-id` removed a currently
  executing async job from the list of queryable jobs on the server.
  Now, when querying the result of an async job that is still executing,
  the job is kept in the list of queryable jobs so its result can be fetched
  by a subsequent request.

* use a new data structure for the edge index of an edge collection. This
  improves the performance for the creation of the edge index and in
  particular speeds up removal of edges in graphs. Note however that
  this change might change the order in which edges starting at
  or ending in a vertex are returned. However, this order was never
  guaranteed anyway and it is not sensible to guarantee any particular
  order.

* provide a size hint to edge and hash indexes when initially filling them
  this will lead to less re-allocations when populating these indexes

  this may speed up building indexes when opening an existing collection

* don't requeue identical context methods in V8 threads in case a method is
  already registered

* removed arangod command line option `--database.remove-on-compacted`

* export the sort attribute for graph traversals to the HTTP interface

* add support for arangodump/arangorestore for clusters


v2.0.8 (XXXX-XX-XX)
-------------------

* fixed too-busy iteration over skiplists

  Even when a skiplist query was restricted by a limit clause, the skiplist
  index was queried without the limit. this led to slower-than-necessary
  execution times.

* fixed timeout overflows on 32 bit systems

  this bug has led to problems when select was called with a high timeout
  value (2000+ seconds) on 32bit systems that don't have a forgiving select
  implementation. when the call was made on these systems, select failed
  so no data would be read or sent over the connection

  this might have affected some cluster-internal operations.

* fixed ETCD issues on 32 bit systems

  ETCD was non-functional on 32 bit systems at all. The first call to the
  watch API crashed it. This was because atomic operations worked on data
  structures that were not properly aligned on 32 bit systems.

* fixed issue #848: db.someEdgeCollection.inEdge does not return correct
  value when called the 2nd time after a .save to the edge collection


v2.0.7 (2014-05-05)
-------------------

* issue #839: Foxx Manager missing "unfetch"

* fixed a race condition at startup

  this fixes undefined behavior in case the logger was involved directly at
  startup, before the logger initialization code was called. This should have
  occurred only for code that was executed before the invocation of main(),
  e.g. during ctor calls of statically defined objects.


v2.0.6 (2014-04-22)
-------------------

* fixed issue #835: arangosh doesn't show correct database name



v2.0.5 (2014-04-21)
-------------------

* Fixed a caching problem in IE JS Shell

* added cancelation for async jobs

* upgraded to new gyp for V8

* new Windows installer


v2.0.4 (2014-04-14)
-------------------

* fixed cluster authentication front-end issues for Firefox and IE, there are
  still problems with Chrome


v2.0.3 (2014-04-14)
-------------------

* fixed AQL optimizer bug

* fixed front-end issues

* added password change dialog


v2.0.2 (2014-04-06)
-------------------

* during cluster startup, do not log (somewhat expected) connection errors with
  log level error, but with log level info

* fixed dashboard modals

* fixed connection check for cluster planning front end: firefox does
  not support async:false

* document how to persist a cluster plan in order to relaunch an existing
  cluster later


v2.0.1 (2014-03-31)
-------------------

* make ArangoDB not send back a `WWW-Authenticate` header to a client in case the
  client sends the `X-Omit-WWW-Authenticate` HTTP header.

  This is done to prevent browsers from showing their built-in HTTP authentication
  dialog for AJAX requests that require authentication.
  ArangoDB will still return an HTTP 401 (Unauthorized) if the request doesn't
  contain valid credentials, but it will omit the `WWW-Authenticate` header,
  allowing clients to bypass the browser's authentication dialog.

* fixed isses in arango-dfdb:

  the dfdb was not able to unload certain system collections, so these couldn't be
  inspected with the dfdb sometimes. Additionally, it did not truncate corrupt
  markers from datafiles under some circumstances

* added `changePassword` attribute for users

* fixed non-working "save" button in collection edit view of web interface
  clicking the save button did nothing. one had to press enter in one of the input
  fields to send modified form data

* fixed V8 compile error on MacOS X

* prevent `body length: -9223372036854775808` being logged in development mode for
  some Foxx HTTP responses

* fixed several bugs in web interface dashboard

* fixed issue #783: coffee script not working in manifest file

* fixed issue #783: coffee script not working in manifest file

* fixed issue #781: Cant save current query from AQL editor ui

* bumped version in `X-Arango-Version` compatibility header sent by arangosh and other
  client tools from `1.5` to `2.0`.

* fixed startup options for arango-dfdb, added details option for arango-dfdb

* fixed display of missing error messages and codes in arangosh

* when creating a collection via the web interface, the collection type was always
  "document", regardless of the user's choice


v2.0.0 (2014-03-10)
-------------------

* first 2.0 release


v2.0.0-rc2 (2014-03-07)
-----------------------

* fixed cluster authorization


v2.0.0-rc1 (2014-02-28)
-----------------------

* added sharding :-)

* added collection._dbName attribute to query the name of the database from a collection

  more detailed documentation on the sharding and cluster features can be found in the user
  manual, section **Sharding**

* INCOMPATIBLE CHANGE: using complex values in AQL filter conditions with operators other
  than equality (e.g. >=, >, <=, <) will disable usage of skiplist indexes for filter
  evaluation.

  For example, the following queries will be affected by change:

      FOR doc IN docs FILTER doc.value < { foo: "bar" } RETURN doc
      FOR doc IN docs FILTER doc.value >= [ 1, 2, 3 ] RETURN doc

  The following queries will not be affected by the change:

      FOR doc IN docs FILTER doc.value == 1 RETURN doc
      FOR doc IN docs FILTER doc.value == "foo" RETURN doc
      FOR doc IN docs FILTER doc.value == [ 1, 2, 3 ] RETURN doc
      FOR doc IN docs FILTER doc.value == { foo: "bar" } RETURN doc

* INCOMPATIBLE CHANGE: removed undocumented method `collection.saveOrReplace`

  this feature was never advertised nor documented nor tested.

* INCOMPATIBLE CHANGE: removed undocumented REST API method `/_api/simple/BY-EXAMPLE-HASH`

  this feature was never advertised nor documented nor tested.

* added explicit startup parameter `--server.reuse-address`

  This flag can be used to control whether sockets should be acquired with the SO_REUSEADDR
  flag.

  Regardless of this setting, sockets on Windows are always acquired using the
  SO_EXCLUSIVEADDRUSE flag.

* removed undocumented REST API method GET `/_admin/database-name`

* added user validation API at POST `/_api/user/<username>`

* slightly improved users management API in `/_api/user`:

  Previously, when creating a new user via HTTP POST, the username needed to be
  passed in an attribute `username`. When users were returned via this API,
  the usernames were returned in an attribute named `user`. This was slightly
  confusing and was changed in 2.0 as follows:

  - when adding a user via HTTP POST, the username can be specified in an attribute
  `user`. If this attribute is not used, the API will look into the attribute `username`
  as before and use that value.
  - when users are returned via HTTP GET, the usernames are still returned in an
    attribute `user`.

  This change should be fully downwards-compatible with the previous version of the API.

* added AQL SLICE function to extract slices from lists

* made module loader more node compatible

* the startup option `--javascript.package-path` for arangosh is now deprecated and does
  nothing. Using it will not cause an error, but the option is ignored.

* added coffee script support

* Several UI improvements.

* Exchanged icons in the graphviewer toolbar

* always start networking and HTTP listeners when starting the server (even in
  console mode)

* allow vertex and edge filtering with user-defined functions in TRAVERSAL,
  TRAVERSAL_TREE and SHORTEST_PATH AQL functions:

      // using user-defined AQL functions for edge and vertex filtering
      RETURN TRAVERSAL(friends, friendrelations, "friends/john", "outbound", {
        followEdges: "myfunctions::checkedge",
        filterVertices: "myfunctions::checkvertex"
      })

      // using the following custom filter functions
      var aqlfunctions = require("org/arangodb/aql/functions");
      aqlfunctions.register("myfunctions::checkedge", function (config, vertex, edge, path) {
        return (edge.type !== 'dislikes'); // don't follow these edges
      }, false);

      aqlfunctions.register("myfunctions::checkvertex", function (config, vertex, path) {
        if (vertex.isDeleted || ! vertex.isActive) {
          return [ "prune", "exclude" ]; // exclude these and don't follow them
        }
        return [ ]; // include everything else
      }, false);

* fail if invalid `strategy`, `order` or `itemOrder` attribute values
  are passed to the AQL TRAVERSAL function. Omitting these attributes
  is not considered an error, but specifying an invalid value for any
  of these attributes will make an AQL query fail.

* issue #751: Create database through API should return HTTP status code 201

  By default, the server now returns HTTP 201 (created) when creating a new
  database successfully. To keep compatibility with older ArangoDB versions, the
  startup parameter `--server.default-api-compatibility` can be set to a value
  of `10400` to indicate API compatibility with ArangoDB 1.4. The compatibility
  can also be enforced by setting the `X-Arango-Version` HTTP header in a
  client request to this API on a per-request basis.

* allow direct access from the `db` object to collections whose names start
  with an underscore (e.g. db._users).

  Previously, access to such collections via the `db` object was possible from
  arangosh, but not from arangod (and thus Foxx and actions). The only way
  to access such collections from these places was via the `db._collection(<name>)`
  workaround.

* allow `\n` (as well as `\r\n`) as line terminator in batch requests sent to
  `/_api/batch` HTTP API.

* use `--data-binary` instead of `--data` parameter in generated cURL examples

* issue #703: Also show path of logfile for fm.config()

* issue #675: Dropping a collection used in "graph" module breaks the graph

* added "static" Graph.drop() method for graphs API

* fixed issue #695: arangosh server.password error

* use pretty-printing in `--console` mode by default

* simplified ArangoDB startup options

  Some startup options are now superfluous or their usage is simplified. The
  following options have been changed:

  * `--javascript.modules-path`: this option has been removed. The modules paths
    are determined by arangod and arangosh automatically based on the value of
    `--javascript.startup-directory`.

    If the option is set on startup, it is ignored so startup will not abort with
    an error `unrecognized option`.

  * `--javascript.action-directory`: this option has been removed. The actions
    directory is determined by arangod automatically based on the value of
    `--javascript.startup-directory`.

    If the option is set on startup, it is ignored so startup will not abort with
    an error `unrecognized option`.

  * `--javascript.package-path`: this option is still available but it is not
    required anymore to set the standard package paths (e.g. `js/npm`). arangod
    will automatically use this standard package path regardless of whether it
    was specified via the options.

    It is possible to use this option to add additional package paths to the
    standard value.

  Configuration files included with arangod are adjusted accordingly.

* layout of the graphs tab adapted to better fit with the other tabs

* database selection is moved to the bottom right corner of the web interface

* removed priority queue index type

  this feature was never advertised nor documented nor tested.

* display internal attributes in document source view of web interface

* removed separate shape collections

  When upgrading to ArangoDB 2.0, existing collections will be converted to include
  shapes and attribute markers in the datafiles instead of using separate files for
  shapes.

  When a collection is converted, existing shapes from the SHAPES directory will
  be written to a new datafile in the collection directory, and the SHAPES directory
  will be removed afterwards.

  This saves up to 2 MB of memory and disk space for each collection
  (savings are higher, the less different shapes there are in a collection).
  Additionally, one less file descriptor per opened collection will be used.

  When creating a new collection, the amount of sync calls may be reduced. The same
  may be true for documents with yet-unknown shapes. This may help performance
  in these cases.

* added AQL functions `NTH` and `POSITION`

* added signal handler for arangosh to save last command in more cases

* added extra prompt placeholders for arangosh:
  - `%e`: current endpoint
  - `%u`: current user

* added arangosh option `--javascript.gc-interval` to control amount of
  garbage collection performed by arangosh

* fixed issue #651: Allow addEdge() to take vertex ids in the JS library

* removed command-line option `--log.format`

  In previous versions, this option did not have an effect for most log messages, so
  it got removed.

* removed C++ logger implementation

  Logging inside ArangoDB is now done using the LOG_XXX() macros. The LOGGER_XXX()
  macros are gone.

* added collection status "loading"


v1.4.16 (XXXX-XX-XX)
--------------------

* fixed too eager datafile deletion

  this issue could have caused a crash when the compaction had marked datafiles as obsolete
  and they were removed while "old" temporary query results still pointed to the old datafile
  positions

* fixed issue #826: Replication fails when a collection's configuration changes


v1.4.15 (2014-04-19)
--------------------

* bugfix for AQL query optimizer

  the following type of query was too eagerly optimized, leading to errors in code-generation:

      LET a = (FOR i IN [] RETURN i) LET b = (FOR i IN [] RETURN i) RETURN 1

  the problem occurred when both lists in the subqueries were empty. In this case invalid code
  was generated and the query couldn't be executed.


v1.4.14 (2014-04-05)
--------------------

* fixed race conditions during shape / attribute insertion

  A race condition could have led to spurious `cannot find attribute #xx` or
  `cannot find shape #xx` (where xx is a number) warning messages being logged
  by the server. This happened when a new attribute was inserted and at the same
  time was queried by another thread.

  Also fixed a race condition that may have occurred when a thread tried to
  access the shapes / attributes hash tables while they were resized. In this
  cases, the shape / attribute may have been hashed to a wrong slot.

* fixed a memory barrier / cpu synchronization problem with libev, affecting
  Windows with Visual Studio 2013 (probably earlier versions are affected, too)

  The issue is described in detail here:
  http://lists.schmorp.de/pipermail/libev/2014q1/002318.html


v1.4.13 (2014-03-14)
--------------------

* added diagnostic output for Foxx application upload

* allow dump & restore from ArangoDB 1.4 with an ArangoDB 2.0 server

* allow startup options `temp-path` and `default-language` to be specified from the arangod
  configuration file and not only from the command line

* fixed too eager compaction

  The compaction will now wait for several seconds before trying to re-compact the same
  collection. Additionally, some other limits have been introduced for the compaction.


v1.4.12 (2014-03-05)
--------------------

* fixed display bug in web interface which caused the following problems:
  - documents were displayed in web interface as being empty
  - document attributes view displayed many attributes with content "undefined"
  - document source view displayed many attributes with name "TYPEOF" and value "undefined"
  - an alert popping up in the browser with message "Datatables warning..."

* re-introduced old-style read-write locks to supports Windows versions older than
  Windows 2008R2 and Windows 7. This should re-enable support for Windows Vista and
  Windows 2008.


v1.4.11 (2014-02-27)
--------------------

* added SHORTEST_PATH AQL function

  this calculates the shortest paths between two vertices, using the Dijkstra
  algorithm, employing a min-heap

  By default, ArangoDB does not know the distance between any two vertices and
  will use a default distance of 1. A custom distance function can be registered
  as an AQL user function to make the distance calculation use any document
  attributes or custom logic:

      RETURN SHORTEST_PATH(cities, motorways, "cities/CGN", "cities/MUC", "outbound", {
        paths: true,
        distance: "myfunctions::citydistance"
      })

      // using the following custom distance function
      var aqlfunctions = require("org/arangodb/aql/functions");
      aqlfunctions.register("myfunctions::distance", function (config, vertex1, vertex2, edge) {
        return Math.sqrt(Math.pow(vertex1.x - vertex2.x) + Math.pow(vertex1.y - vertex2.y));
      }, false);

* fixed bug in Graph.pathTo function

* fixed small memleak in AQL optimizer

* fixed access to potentially uninitialized variable when collection had a cap constraint


v1.4.10 (2014-02-21)
--------------------

* fixed graph constructor to allow graph with some parameter to be used

* added node.js "events" and "stream"

* updated npm packages

* added loading of .json file

* Fixed http return code in graph api with waitForSync parameter.

* Fixed documentation in graph, simple and index api.

* removed 2 tests due to change in ruby library.

* issue #756: set access-control-expose-headers on CORS response

  the following headers are now whitelisted by ArangoDB in CORS responses:
  - etag
  - content-encoding
  - content-length
  - location
  - server
  - x-arango-errors
  - x-arango-async-id


v1.4.9 (2014-02-07)
-------------------

* return a document's current etag in response header for HTTP HEAD requests on
  documents that return an HTTP 412 (precondition failed) error. This allows
  retrieving the document's current revision easily.

* added AQL function `SKIPLIST` to directly access skiplist indexes from AQL

  This is a shortcut method to use a skiplist index for retrieving specific documents in
  indexed order. The function capability is rather limited, but it may be used
  for several cases to speed up queries. The documents are returned in index order if
  only one condition is used.

      /* return all documents with mycollection.created > 12345678 */
      FOR doc IN SKIPLIST(mycollection, { created: [[ '>', 12345678 ]] })
        RETURN doc

      /* return first document with mycollection.created > 12345678 */
      FOR doc IN SKIPLIST(mycollection, { created: [[ '>', 12345678 ]] }, 0, 1)
        RETURN doc

      /* return all documents with mycollection.created between 12345678 and 123456790 */
      FOR doc IN SKIPLIST(mycollection, { created: [[ '>', 12345678 ], [ '<=', 123456790 ]] })
        RETURN doc

      /* return all documents with mycollection.a equal 1 and .b equal 2 */
      FOR doc IN SKIPLIST(mycollection, { a: [[ '==', 1 ]], b: [[ '==', 2 ]] })
        RETURN doc

  The function requires a skiplist index with the exact same attributes to
  be present on the specified collection. All attributes present in the skiplist
  index must be specified in the conditions specified for the `SKIPLIST` function.
  Attribute declaration order is important, too: attributes must be specified in the
  same order in the condition as they have been declared in the skiplist index.

* added command-line option `--server.disable-authentication-unix-sockets`

  with this option, authentication can be disabled for all requests coming
  in via UNIX domain sockets, enabling clients located on the same host as
  the ArangoDB server to connect without authentication.
  Other connections (e.g. TCP/IP) are not affected by this option.

  The default value for this option is `false`.
  Note: this option is only supported on platforms that support Unix domain
  sockets.

* call global arangod instance destructor on shutdown

* issue #755: TRAVERSAL does not use strategy, order and itemOrder options

  these options were not honored when configuring a traversal via the AQL
  TRAVERSAL function. Now, these options are used if specified.

* allow vertex and edge filtering with user-defined functions in TRAVERSAL,
  TRAVERSAL_TREE and SHORTEST_PATH AQL functions:

      // using user-defined AQL functions for edge and vertex filtering
      RETURN TRAVERSAL(friends, friendrelations, "friends/john", "outbound", {
        followEdges: "myfunctions::checkedge",
        filterVertices: "myfunctions::checkvertex"
      })

      // using the following custom filter functions
      var aqlfunctions = require("org/arangodb/aql/functions");
      aqlfunctions.register("myfunctions::checkedge", function (config, vertex, edge, path) {
        return (edge.type !== 'dislikes'); // don't follow these edges
      }, false);

      aqlfunctions.register("myfunctions::checkvertex", function (config, vertex, path) {
        if (vertex.isDeleted || ! vertex.isActive) {
          return [ "prune", "exclude" ]; // exclude these and don't follow them
        }
        return [ ]; // include everything else
      }, false);

* issue #748: add vertex filtering to AQL's TRAVERSAL[_TREE]() function


v1.4.8 (2014-01-31)
-------------------

* install foxx apps in the web interface

* fixed a segfault in the import API


v1.4.7 (2014-01-23)
-------------------

* issue #744: Add usage example arangoimp from Command line

* issue #738: added __dirname, __filename pseudo-globals. Fixes #733. (@by pluma)

* mount all Foxx applications in system apps directory on startup


v1.4.6 (2014-01-20)
-------------------

* issue #736: AQL function to parse collection and key from document handle

* added fm.rescan() method for Foxx-Manager

* fixed issue #734: foxx cookie and route problem

* added method `fm.configJson` for arangosh

* include `startupPath` in result of API `/_api/foxx/config`


v1.4.5 (2014-01-15)
-------------------

* fixed issue #726: Alternate Windows Install Method

* fixed issue #716: dpkg -P doesn't remove everything

* fixed bugs in description of HTTP API `_api/index`

* fixed issue #732: Rest API GET revision number

* added missing documentation for several methods in HTTP API `/_api/edge/...`

* fixed typos in description of HTTP API `_api/document`

* defer evaluation of AQL subqueries and logical operators (lazy evaluation)

* Updated font in WebFrontend, it now contains a version that renders properly on Windows

* generally allow function return values as call parameters to AQL functions

* fixed potential deadlock in global context method execution

* added override file "arangod.conf.local" (and co)


v1.4.4 (2013-12-24)
-------------------

* uid and gid are now set in the scripts, there is no longer a separate config file for
  arangod when started from a script

* foxx-manager is now an alias for arangosh

* arango-dfdb is now an alias for arangod, moved from bin to sbin

* changed from readline to linenoise for Windows

* added --install-service and --uninstall-service for Windows

* removed --daemon and --supervisor for Windows

* arangosh and arangod now uses the config-file which maps the binary name, i. e. if you
  rename arangosh to foxx-manager it will use the config file foxx-manager.conf

* fixed lock file for Windows

* fixed issue #711, #687: foxx-manager throws internal errors

* added `--server.ssl-protocol` option for client tools
  this allows connecting from arangosh, arangoimp, arangoimp etc. to an ArangoDB
  server that uses a non-default value for `--server.ssl-protocol`. The default
  value for the SSL protocol is 4 (TLSv1). If the server is configured to use a
  different protocol, it was not possible to connect to it with the client tools.

* added more detailed request statistics

  This adds the number of async-executed HTTP requests plus the number of HTTP
  requests per individual HTTP method type.

* added `--force` option for arangorestore
  this option allows continuing a restore operation even if the server reports errors
  in the middle of the restore operation

* better error reporting for arangorestore
  in case the server returned an HTTP error, arangorestore previously reported this
  error as `internal error` without any details only. Now server-side errors are
  reported by arangorestore with the server's error message

* include more system collections in dumps produced by arangodump
  previously some system collections were intentionally excluded from dumps, even if the
  dump was run with `--include-system-collections`. for example, the collections `_aal`,
  `_modules`, `_routing`, and `_users` were excluded. This makes sense in a replication
  context but not always in a dump context.
  When specifying `--include-system-collections`, arangodump will now include the above-
  mentioned collections in the dump, too. Some other system collections are still excluded
  even when the dump is run with `--include-system-collections`, for example `_replication`
  and `_trx`.

* fixed issue #701: ArangoStatement undefined in arangosh

* fixed typos in configuration files


v1.4.3 (2013-11-25)
-------------------

* fixed a segfault in the AQL optimizer, occurring when a constant non-list value was
  used on the right-hand side of an IN operator that had a collection attribute on the
  left-hand side

* issue #662:

  Fixed access violation errors (crashes) in the Windows version, occurring under some
  circumstances when accessing databases with multiple clients in parallel

* fixed issue #681: Problem with ArchLinux PKGBUILD configuration


v1.4.2 (2013-11-20)
-------------------

* fixed issue #669: Tiny documentation update

* ported Windows version to use native Windows API SRWLocks (slim read-write locks)
  and condition variables instead of homemade versions

  MSDN states the following about the compatibility of SRWLocks and Condition Variables:

      Minimum supported client:
      Windows Server 2008 [desktop apps | Windows Store apps]

      Minimum supported server:
      Windows Vista [desktop apps | Windows Store apps]

* fixed issue #662: ArangoDB on Windows hanging

  This fixes a deadlock issue that occurred on Windows when documents were written to
  a collection at the same time when some other thread tried to drop the collection.

* fixed file-based logging in Windows

  the logger complained on startup if the specified log file already existed

* fixed startup of server in daemon mode (`--daemon` startup option)

* fixed a segfault in the AQL optimizer

* issue #671: Method graph.measurement does not exist

* changed Windows condition variable implementation to use Windows native
  condition variables

  This is an attempt to fix spurious Windows hangs as described in issue #662.

* added documentation for JavaScript traversals

* added --code-page command-line option for Windows version of arangosh

* fixed a problem when creating edges via the web interface.

  The problem only occurred if a collection was created with type "document
  collection" via the web interface, and afterwards was dropped and re-created
  with type "edge collection". If the web interface page was not reloaded,
  the old collection type (document) was cached, making the subsequent creation
  of edges into the (seeming-to-be-document) collection fail.

  The fix is to not cache the collection type in the web interface. Users of
  an older version of the web interface can reload the collections page if they
  are affected.

* fixed a caching problem in arangosh: if a collection was created using the web
  interface, and then removed via arangosh, arangosh did not actually drop the
  collection due to caching.

  Because the `drop` operation was not carried out, this caused misleading error
  messages when trying to re-create the collection (e.g. `cannot create collection:
  duplicate name`).

* fixed ALT-introduced characters for arangosh console input on Windows

  The Windows readline port was not able to handle characters that are built
  using CTRL or ALT keys. Regular characters entered using the CTRL or ALT keys
  were silently swallowed and not passed to the terminal input handler.

  This did not seem to cause problems for the US keyboard layout, but was a
  severe issue for keyboard layouts that require the ALT (or ALT-GR) key to
  construct characters. For example, entering the character `{` with a German
  keyboard layout requires pressing ALT-GR + 9.

* fixed issue #665: Hash/skiplist combo madness bit my ass

  this fixes a problem with missing/non-deterministic rollbacks of inserts in
  case of a unique constraint violation into a collection with multiple secondary
  indexes (with at least one of them unique)

* fixed issue #664: ArangoDB installer on Windows requires drive c:

* partly fixed issue #662: ArangoDB on Windows hanging

  This fixes dropping databases on Windows. In previous 1.4 versions on Windows,
  one shape collection file was not unloaded and removed when dropping a database,
  leaving one directory and one shape collection file in the otherwise-dropped
  database directory.

* fixed issue #660: updated documentation on indexes


v1.4.1 (2013-11-08)
-------------------

* performance improvements for skip-list deletes


v1.4.1-rc1 (2013-11-07)
-----------------------

* fixed issue #635: Web-Interface should have a "Databases" Menu for Management

* fixed issue #624: Web-Interface is missing a Database selector

* fixed segfault in bitarray query

* fixed issue #656: Cannot create unique index through web interface

* fixed issue #654: bitarray index makes server down

* fixed issue #653: Slow query

* fixed issue #650: Randomness of any() should be improved

* made AQL `DOCUMENT()` function polymorphic and work with just one parameter.

  This allows using the `DOCUMENT` function like this:

      DOCUMENT('users/john')
      DOCUMENT([ 'users/john', 'users/amy' ])

  in addition to the existing use cases:

      DOCUMENT(users, 'users/john')
      DOCUMENT(users, 'john')
      DOCUMENT(users, [ 'users/john' ])
      DOCUMENT(users, [ 'users/john', 'users/amy' ])
      DOCUMENT(users, [ 'john', 'amy' ])

* simplified usage of ArangoDB batch API

  It is not necessary anymore to send the batch boundary in the HTTP `Content-Type`
  header. Previously, the batch API expected the client to send a Content-Type header
  of`multipart/form-data; boundary=<some boundary value>`. This is still supported in
  ArangoDB 2.0, but clients can now also omit this header. If the header is not
  present in a client request, ArangoDB will ignore the request content type and
  read the MIME boundary from the beginning of the request body.

  This also allows using the batch API with the Swagger "Try it out" feature (which is
  not too good at sending a different or even dynamic content-type request header).

* added API method GET `/_api/database/user`

  This returns the list of databases a specific user can see without changing the
  username/passwd.

* issue #424: Documentation about IDs needs to be upgraded


v1.4.0 (2013-10-29)
-------------------

* fixed issue #648: /batch API is missing from Web Interface API Documentation (Swagger)

* fixed issue #647: Icon tooltips missing

* fixed issue #646: index creation in web interface

* fixed issue #645: Allow jumping from edge to linked vertices

* merged PR for issue #643: Some minor corrections and a link to "Downloads"

* fixed issue #642: Completion of error handling

* fixed issue #639: compiling v1.4 on maverick produces warnings on -Wstrict-null-sentinel

* fixed issue #634: Web interface bug: Escape does not always propagate

* fixed issue #620: added startup option `--server.default-api-compatibility`

  This adds the following changes to the ArangoDB server and clients:
  - the server provides a new startup option `--server.default-api-compatibility`.
    This option can be used to determine the compatibility of (some) server API
    return values. The value for this parameter is a server version number,
    calculated as follows: `10000 * major + 100 * minor` (e.g. `10400` for ArangoDB
    1.3). The default value is `10400` (1.4), the minimum allowed value is `10300`
    (1.3).

    When setting this option to a value lower than the current server version,
    the server might respond with old-style results to "old" clients, increasing
    compatibility with "old" (non-up-to-date) clients.

  - the server will on each incoming request check for an HTTP header
    `x-arango-version`. Clients can optionally set this header to the API
    version number they support. For example, if a client sends the HTTP header
    `x-arango-version: 10300`, the server will pick this up and might send ArangoDB
    1.3-style responses in some situations.

    Setting either the startup parameter or using the HTTP header (or both) allows
    running "old" clients with newer versions of ArangoDB, without having to adjust
    the clients too much.

  - the `location` headers returned by the server for the APIs `/_api/document/...`
    and `/_api/collection/...` will have different values depending on the used API
    version. If the API compatibility is `10300`, the `location` headers returned
    will look like this:

        location: /_api/document/....

    whereas when an API compatibility of `10400` or higher is used, the `location`
    headers will look like this:

        location: /_db/<database name>/_api/document/...

  Please note that even in the presence of this, old API versions still may not
  be supported forever by the server.

* fixed issue #643: Some minor corrections and a link to "Downloads" by @frankmayer

* started issue #642: Completion of error handling

* fixed issue #639: compiling v1.4 on maverick produces warnings on
  -Wstrict-null-sentinel

* fixed issue #621: Standard Config needs to be fixed

* added function to manage indexes (web interface)

* improved server shutdown time by signaling shutdown to applicationserver,
  logging, cleanup and compactor threads

* added foxx-manager `replace` command

* added foxx-manager `installed` command (a more intuitive alias for `list`)

* fixed issue #617: Swagger API is missing '/_api/version'

* fixed issue #615: Swagger API: Some commands have no parameter entry forms

* fixed issue #614: API : Typo in : Request URL /_api/database/current

* fixed issue #609: Graph viz tool - different background color

* fixed issue #608: arangosh config files - eventually missing in the manual

* fixed issue #607: Admin interface: no core documentation

* fixed issue #603: Aardvark Foxx App Manager

* fixed a bug in type-mapping between AQL user functions and the AQL layer

  The bug caused errors like the following when working with collection documents
  in an AQL user function:

      TypeError: Cannot assign to read only property '_id' of #<ShapedJson>

* create less system collections when creating a new database

  This is achieved by deferring collection creation until the collections are actually
  needed by ArangoDB. The following collections are affected by the change:
  - `_fishbowl`
  - `_structures`


v1.4.0-beta2 (2013-10-14)
-------------------------

* fixed compaction on Windows

  The compaction on Windows did not ftruncate the cleaned datafiles to a smaller size.
  This has been fixed so not only the content of the files is cleaned but also files
  are re-created with potentially smaller sizes.

* only the following system collections will be excluded from replication from now on:
  - `_replication`
  - `_trx`
  - `_users`
  - `_aal`
  - `_fishbowl`
  - `_modules`
  - `_routing`

  Especially the following system collections will now be included in replication:
  - `_aqlfunctions`
  - `_graphs`

  In previous versions of ArangoDB, all system collections were excluded from the
  replication.

  The change also caused a change in the replication logger and applier:
  in previous versions of ArangoDB, only a collection's id was logged for an operation.
  This has not caused problems for non-system collections but for system collections
  there ids might differ. In addition to a collection id ArangoDB will now also log the
  name of a collection for each replication event.

  The replication applier will now look for the collection name attribute in logged
  events preferably.

* added database selection to arango-dfdb

* provide foxx-manager, arangodump, and arangorestore in Windows build

* ArangoDB 1.4 will refuse to start if option `--javascript.app-path` is not set.

* added startup option `--server.allow-method-override`

  This option can be set to allow overriding the HTTP request method in a request using
  one of the following custom headers:

  - x-http-method-override
  - x-http-method
  - x-method-override

  This allows bypassing proxies and tools that would otherwise just let certain types of
  requests pass. Enabling this option may impose a security risk, so it should only be
  used in very controlled environments.

  The default value for this option is `false` (no method overriding allowed).

* added "details" URL parameter for bulk import API

  Setting the `details` URL parameter to `true` in a call to POST `/_api/import` will make
  the import return details about non-imported documents in the `details` attribute. If
  `details` is `false` or omitted, no `details` attribute will be present in the response.
  This is the same behavior that previous ArangoDB versions exposed.

* added "complete" option for bulk import API

  Setting the `complete` URL parameter to `true` in a call to POST `/_api/import` will make
  the import completely fail if at least one of documents cannot be imported successfully.

  It defaults to `false`, which will make ArangoDB continue importing the other documents
  from the import even if some documents cannot be imported. This is the same behavior that
  previous ArangoDB versions exposed.

* added missing swagger documentation for `/_api/log`

* calling `/_api/logs` (or `/_admin/logs`) is only permitted from the `_system` database now.

  Calling this API method for/from other database will result in an HTTP 400.

' ported fix from https://github.com/novus/nvd3/commit/0894152def263b8dee60192f75f66700cea532cc

  This prevents JavaScript errors from occurring in Chrome when in the admin interface,
  section "Dashboard".

* show current database name in web interface (bottom right corner)

* added missing documentation for /_api/import in swagger API docs

* allow specification of database name for replication sync command replication applier

  This allows syncing from a master database with a different name than the slave database.

* issue #601: Show DB in prompt

  arangosh now displays the database name as part of the prompt by default.

  Can change the prompt by using the `--prompt` option, e.g.

      > arangosh --prompt "my db is named \"%d\"> "


v1.4.0-beta1 (2013-10-01)
-------------------------

* make the Foxx manager use per-database app directories

  Each database now has its own subdirectory for Foxx applications. Each database
  can thus use different Foxx applications if required. A Foxx app for a specific
  database resides in `<app-path>/databases/<database-name>/<app-name>`.

  System apps are shared between all databases. They reside in `<app-path>/system/<app-name>`.

* only trigger an engine reset in development mode for URLs starting with `/dev/`

  This prevents ArangoDB from reloading all Foxx applications when it is not
  actually necessary.

* changed error code from 10 (bad parameter) to 1232 (invalid key generator) for
  errors that are due to an invalid key generator specification when creating a new
  collection

* automatic detection of content-type / mime-type for Foxx assets based on filenames,
  added possibility to override auto detection

* added endpoint management API at `/_api/endpoint`

* changed HTTP return code of PUT `/_api/cursor` from 400 to 404 in case a
  non-existing cursor is referred to

* issue #360: added support for asynchronous requests

  Incoming HTTP requests with the headers `x-arango-async: true` or
  `x-arango-async: store` will be answered by the server instantly with a generic
  HTTP 202 (Accepted) response.

  The actual requests will be queued and processed by the server asynchronously,
  allowing the client to continue sending other requests without waiting for the
  server to process the actually requested operation.

  The exact point in time when a queued request is executed is undefined. If an
  error occurs during execution of an asynchronous request, the client will not
  be notified by the server.

  The maximum size of the asynchronous task queue can be controlled using the new
  option `--scheduler.maximal-queue-size`. If the queue contains this many number of
  tasks and a new asynchronous request comes in, the server will reject it with an
  HTTP 500 (internal server error) response.

  Results of incoming requests marked with header `x-arango-async: true` will be
  discarded by the server immediately. Clients have no way of accessing the result
  of such asynchronously executed request. This is just _fire and forget_.

  To later retrieve the result of an asynchronously executed request, clients can
  mark a request with the header `x-arango-async: keep`. This makes the server
  store the result of the request in memory until explicitly fetched by a client
  via the `/_api/job` API. The `/_api/job` API also provides methods for basic
  inspection of which pending or already finished requests there are on the server,
  plus ways for garbage collecting unneeded results.

* Added new option `--scheduler.maximal-queue-size`.

* issue #590: Manifest Lint

* added data dump and restore tools, arangodump and arangorestore.

  arangodump can be used to create a logical dump of an ArangoDB database, or
  just dedicated collections. It can be used to dump both a collection's structure
  (properties and indexes) and data (documents).

  arangorestore can be used to restore data from a dump created with arangodump.
  arangorestore currently does not re-create any indexes, and doesn't yet handle
  referenced documents in edges properly when doing just partial restores.
  This will be fixed until 1.4 stable.

* introduced `--server.database` option for arangosh, arangoimp, and arangob.

  The option allows these client tools to use a certain database for their actions.
  In arangosh, the current database can be switched at any time using the command

      db._useDatabase(<name>);

  When no database is specified, all client tools will assume they should use the
  default database `_system`. This is done for downwards-compatibility reasons.

* added basic multi database support (alpha)

  New databases can be created using the REST API POST `/_api/database` and the
  shell command `db._createDatabase(<name>)`.

  The default database in ArangoDB is called `_system`. This database is always
  present and cannot be deleted by the user. When an older version of ArangoDB is
  upgraded to 1.4, the previously only database will automatically become the
  `_system` database.

  New databases can be created with the above commands, and can be deleted with the
  REST API DELETE `/_api/database/<name>` or the shell command `db._dropDatabase(<name>);`.

  Deleting databases is still unstable in ArangoDB 1.4 alpha and might crash the
  server. This will be fixed until 1.4 stable.

  To access a specific database via the HTTP REST API, the `/_db/<name>/` prefix
  can be used in all URLs. ArangoDB will check if an incoming request starts with
  this prefix, and will automatically pick the database name from it. If the prefix
  is not there, ArangoDB will assume the request is made for the default database
  (`_system`). This is done for downwards-compatibility reasons.

  That means, the following URL pathnames are logically identical:

      /_api/document/mycollection/1234
      /_db/_system/document/mycollection/1234

  To access a different database (e.g. `test`), the URL pathname would look like this:

      /_db/test/document/mycollection/1234

  New databases can also be created and existing databases can only be dropped from
  within the default database (`_system`). It is not possible to drop the `_system`
  database itself.

  Cross-database operations are unintended and unsupported. The intention of the
  multi-database feature is to have the possibility to have a few databases managed
  by ArangoDB in parallel, but to only access one database at a time from a connection
  or a request.

  When accessing the web interface via the URL pathname `/_admin/html/` or `/_admin/aardvark`,
  the web interface for the default database (`_system`) will be displayed.
  To access the web interface for a different database, the database name can be
  put into the URLs as a prefix, e.g. `/_db/test/_admin/html` or
  `/_db/test/_admin/aardvark`.

  All internal request handlers and also all user-defined request handlers and actions
  (including Foxx) will only get to see the unprefixed URL pathnames (i.e. excluding
  any database name prefix). This is to ensure downwards-compatibility.

  To access the name of the requested database from any action (including Foxx), use
  use `req.database`.

  For example, when calling the URL `/myapp/myaction`, the content of `req.database`
  will be `_system` (the default database because no database got specified) and the
  content of `req.url` will be `/myapp/myaction`.

  When calling the URL `/_db/test/myapp/myaction`, the content of `req.database` will be
  `test`, and the content of `req.url` will still be `/myapp/myaction`.

* Foxx now excludes files starting with . (dot) when bundling assets

  This mitigates problems with editor swap files etc.

* made the web interface a Foxx application

  This change caused the files for the web interface to be moved from `html/admin` to
  `js/apps/aardvark` in the file system.

  The base URL for the admin interface changed from `_admin/html/index.html` to
  `_admin/aardvark/index.html`.

  The "old" redirection to `_admin/html/index.html` will now produce a 404 error.

  When starting ArangoDB with the `--upgrade` option, this will automatically be remedied
  by putting in a redirection from `/` to `/_admin/aardvark/index.html`, and from
  `/_admin/html/index.html` to `/_admin/aardvark/index.html`.

  This also obsoletes the following configuration (command-line) options:
  - `--server.admin-directory`
  - `--server.disable-admin-interface`

  when using these now obsolete options when the server is started, no error is produced
  for downwards-compatibility.

* changed User-Agent value sent by arangoimp, arangosh, and arangod from "VOC-Agent" to
  "ArangoDB"

* changed journal file creation behavior as follows:

  Previously, a journal file for a collection was always created when a collection was
  created. When a journal filled up and became full, the current journal was made a
  datafile, and a new (empty) journal was created automatically. There weren't many
  intended situations when a collection did not have at least one journal.

  This is changed now as follows:
  - when a collection is created, no journal file will be created automatically
  - when there is a write into a collection without a journal, the journal will be
    created lazily
  - when there is a write into a collection with a full journal, a new journal will
    be created automatically

  From the end user perspective, nothing should have changed, except that there is now
  less disk usage for empty collections. Disk usage of infrequently updated collections
  might also be reduced significantly by running the `rotate()` method of a collection,
  and not writing into a collection subsequently.

* added method `collection.rotate()`

  This allows premature rotation of a collection's current journal file into a (read-only)
  datafile. The purpose of using `rotate()` is to prematurely allow compaction (which is
  performed on datafiles only) on data, even if the journal was not filled up completely.

  Using `rotate()` may make sense in the following scenario:

      c = db._create("test");
      for (i = 0; i < 1000; ++i) {
        c.save(...); // insert lots of data here
      }

      ...
      c.truncate(); // collection is now empty
      // only data in datafiles will be compacted by following compaction runs
      // all data in the current journal would not be compacted

      // calling rotate will make the current journal a datafile, and thus make it
      // eligible for compaction
      c.rotate();

  Using `rotate()` may also be useful when data in a collection is known to not change
  in the immediate future. After having completed all write operations on a collection,
  performing a `rotate()` will reduce the size of the current journal to the actually
  required size (remember that journals are pre-allocated with a specific size) before
  making the journal a datafile. Thus `rotate()` may cause disk space savings, even if
  the datafiles does not qualify for compaction after rotation.

  Note: rotating the journal is asynchronous, so that the actual rotation may be executed
  after `rotate()` returns to the caller.

* changed compaction to merge small datafiles together (up to 3 datafiles are merged in
  a compaction run)

  In the regular case, this should leave less small datafiles stay around on disk and allow
  using less file descriptors in total.

* added AQL MINUS function

* added AQL UNION_DISTINCT function (more efficient than combination of `UNIQUE(UNION())`)

* updated mruby to 2013-08-22

* issue #587: Add db._create() in help for startup arangosh

* issue #586: Share a link on installation instructions in the User Manual

* issue #585: Bison 2.4 missing on Mac for custom build

* issue #584: Web interface images broken in devel

* issue #583: Small documentation update

* issue #581: Parameter binding for attributes

* issue #580: Small improvements (by @guidoreina)

* issue #577: Missing documentation for collection figures in implementor manual

* issue #576: Get disk usage for collections and graphs

  This extends the result of the REST API for /_api/collection/figures with
  the attributes `compactors.count`, `compactors.fileSize`, `shapefiles.count`,
  and `shapefiles.fileSize`.

* issue #575: installing devel version on mac (low prio)

* issue #574: Documentation (POST /_admin/routing/reload)

* issue #558: HTTP cursors, allow count to ignore LIMIT


v1.4.0-alpha1 (2013-08-02)
--------------------------

* added replication. check online manual for details.

* added server startup options `--server.disable-replication-logger` and
  `--server.disable-replication-applier`

* removed action deployment tool, this now handled with Foxx and its manager or
  by kaerus node utility

* fixed a server crash when using byExample / firstExample inside a transaction
  and the collection contained a usable hash/skiplist index for the example

* defineHttp now only expects a single context

* added collection detail dialog (web interface)

  Shows collection properties, figures (datafiles, journals, attributes, etc.)
  and indexes.

* added documents filter (web interface)

  Allows searching for documents based on attribute values. One or many filter
  conditions can be defined, using comparison operators such as '==', '<=', etc.

* improved AQL editor (web interface)

  Editor supports keyboard shortcuts (Submit, Undo, Redo, Select).
  Editor allows saving and reusing of user-defined queries.
  Added example queries to AQL editor.
  Added comment button.

* added document import (web interface)

  Allows upload of JSON-data from files. Files must have an extension of .json.

* added dashboard (web interface)

  Shows the status of replication and multiple system charts, e.g.
  Virtual Memory Size, Request Time, HTTP Connections etc.

* added API method `/_api/graph` to query all graphs with all properties.

* added example queries in web interface AQL editor

* added arango.reconnect(<host>) method for arangosh to dynamically switch server or
  user name

* added AQL range operator `..`

  The `..` operator can be used to easily iterate over a sequence of numeric
  values. It will produce a list of values in the defined range, with both bounding
  values included.

  Example:

      2010..2013

  will produce the following result:

      [ 2010, 2011, 2012, 2013 ]

* added AQL RANGE function

* added collection.first(count) and collection.last(count) document access functions

  These functions allow accessing the first or last n documents in a collection. The order
  is determined by document insertion/update time.

* added AQL INTERSECTION function

* INCOMPATIBLE CHANGE: changed AQL user function namespace resolution operator from `:` to `::`

  AQL user-defined functions were introduced in ArangoDB 1.3, and the namespace resolution
  operator for them was the single colon (`:`). A function call looked like this:

      RETURN mygroup:myfunc()

  The single colon caused an ambiguity in the AQL grammar, making it indistinguishable from
  named attributes or the ternary operator in some cases, e.g.

      { mygroup:myfunc ? mygroup:myfunc }

  The change of the namespace resolution operator from `:` to `::` fixes this ambiguity.

  Existing user functions in the database will be automatically fixed when starting ArangoDB
  1.4 with the `--upgrade` option. However, queries using user-defined functions need to be
  adjusted on the client side to use the new operator.

* allow multiple AQL LET declarations separated by comma, e.g.
  LET a = 1, b = 2, c = 3

* more useful AQL error messages

  The error position (line/column) is more clearly indicated for parse errors.
  Additionally, if a query references a collection that cannot be found, the error
  message will give a hint on the collection name

* changed return value for AQL `DOCUMENT` function in case document is not found

  Previously, when the AQL `DOCUMENT` function was called with the id of a document and
  the document could not be found, it returned `undefined`. This value is not part of the
  JSON type system and this has caused some problems.
  Starting with ArangoDB 1.4, the `DOCUMENT` function will return `null` if the document
  looked for cannot be found.

  In case the function is called with a list of documents, it will continue to return all
  found documents, and will not return `null` for non-found documents. This has not changed.

* added single line comments for AQL

  Single line comments can be started with a double forward slash: `//`.
  They end at the end of the line, or the end of the query string, whichever is first.

* fixed documentation issues #567, #568, #571.

* added collection.checksum(<withData>) method to calculate CRC checksums for
  collections

  This can be used to
  - check if data in a collection has changed
  - compare the contents of two collections on different ArangoDB instances

* issue #565: add description line to aal.listAvailable()

* fixed several out-of-memory situations when double freeing or invalid memory
  accesses could happen

* less msyncing during the creation of collections

  This is achieved by not syncing the initial (standard) markers in shapes collections.
  After all standard markers are written, the shapes collection will get synced.

* renamed command-line option `--log.filter` to `--log.source-filter` to avoid
  misunderstandings

* introduced new command-line option `--log.content-filter` to optionally restrict
  logging to just specific log messages (containing the filter string, case-sensitive).

  For example, to filter on just log entries which contain `ArangoDB`, use:

      --log.content-filter "ArangoDB"

* added optional command-line option `--log.requests-file` to log incoming HTTP
  requests to a file.

  When used, all HTTP requests will be logged to the specified file, containing the
  client IP address, HTTP method, requests URL, HTTP response code, and size of the
  response body.

* added a signal handler for SIGUSR1 signal:

  when ArangoDB receives this signal, it will respond all further incoming requests
  with an HTTP 503 (Service Unavailable) error. This will be the case until another
  SIGUSR1 signal is caught. This will make ArangoDB start serving requests regularly
  again. Note: this is not implemented on Windows.

* limited maximum request URI length to 16384 bytes:

  Incoming requests with longer request URIs will be responded to with an HTTP
  414 (Request-URI Too Long) error.

* require version 1.0 or 1.1 in HTTP version signature of requests sent by clients:

  Clients sending requests with a non-HTTP 1.0 or non-HTTP 1.1 version number will
  be served with an HTTP 505 (HTTP Version Not Supported) error.

* updated manual on indexes:

  using system attributes such as `_id`, `_key`, `_from`, `_to`, `_rev` in indexes is
  disallowed and will be rejected by the server. This was the case since ArangoDB 1.3,
  but was not properly documented.

* issue #563: can aal become a default object?

  aal is now a prefab object in arangosh

* prevent certain system collections from being renamed, dropped, or even unloaded.

  Which restrictions there are for which system collections may vary from release to
  release, but users should in general not try to modify system collections directly
  anyway.

  Note: there are no such restrictions for user-created collections.

* issue #559: added Foxx documentation to user manual

* added server startup option `--server.authenticate-system-only`. This option can be
  used to restrict the need for HTTP authentication to internal functionality and APIs,
  such as `/_api/*` and `/_admin/*`.
  Setting this option to `true` will thus force authentication for the ArangoDB APIs
  and the web interface, but allow unauthenticated requests for other URLs (including
  user defined actions and Foxx applications).
  The default value of this option is `false`, meaning that if authentication is turned
  on, authentication is still required for *all* incoming requests. Only by setting the
  option to `true` this restriction is lifted and authentication becomes required for
  URLs starting with `/_` only.

  Please note that authentication still needs to be enabled regularly by setting the
  `--server.disable-authentication` parameter to `false`. Otherwise no authentication
  will be required for any URLs as before.

* protect collections against unloading when there are still document barriers around.

* extended cap constraints to optionally limit the active data size in a collection to
  a specific number of bytes.

  The arguments for creating a cap constraint are now:
  `collection.ensureCapConstraint(<count>, <byteSize>);`

  It is supported to specify just a count as in ArangoDB 1.3 and before, to specify
  just a fileSize, or both. The first met constraint will trigger the automated
  document removal.

* added `db._exists(doc)` and `collection.exists(doc)` for easy document existence checks

* added API `/_api/current-database` to retrieve information about the database the
  client is currently connected to (note: the API `/_api/current-database` has been
  removed in the meantime. The functionality is accessible via `/_api/database/current`
  now).

* ensure a proper order of tick values in datafiles/journals/compactors.
  any new files written will have the _tick values of their markers in order. for
  older files, there are edge cases at the beginning and end of the datafiles when
  _tick values are not properly in order.

* prevent caching of static pages in PathHandler.
  whenever a static page is requested that is served by the general PathHandler, the
  server will respond to HTTP GET requests with a "Cache-Control: max-age=86400" header.

* added "doCompact" attribute when creating collections and to collection.properties().
  The attribute controls whether collection datafiles are compacted.

* changed the HTTP return code from 400 to 404 for some cases when there is a referral
  to a non-existing collection or document.

* introduced error code 1909 `too many iterations` that is thrown when graph traversals
  hit the `maxIterations` threshold.

* optionally limit traversals to a certain number of iterations
  the limitation can be achieved via the traversal API by setting the `maxIterations`
  attribute, and also via the AQL `TRAVERSAL` and `TRAVERSAL_TREE` functions by setting
  the same attribute. If traversals are not limited by the end user, a server-defined
  limit for `maxIterations` may be used to prevent server-side traversals from running
  endlessly.

* added graph traversal API at `/_api/traversal`

* added "API" link in web interface, pointing to REST API generated with Swagger

* moved "About" link in web interface into "links" menu

* allow incremental access to the documents in a collection from out of AQL
  this allows reading documents from a collection chunks when a full collection scan
  is required. memory usage might be must lower in this case and queries might finish
  earlier if there is an additional LIMIT statement

* changed AQL COLLECT to use a stable sort, so any previous SORT order is preserved

* issue #547: Javascript error in the web interface

* issue #550: Make AQL graph functions support key in addition to id

* issue #526: Unable to escape when an errorneous command is entered into the js shell

* issue #523: Graph and vertex methods for the javascript api

* issue #517: Foxx: Route parameters with capital letters fail

* issue #512: Binded Parameters for LIMIT


v1.3.3 (2013-08-01)
-------------------

* issue #570: updateFishbowl() fails once

* updated and fixed generated examples

* issue #559: added Foxx documentation to user manual

* added missing error reporting for errors that happened during import of edges


v1.3.2 (2013-06-21)
-------------------

* fixed memleak in internal.download()

* made the shape-collection journal size adaptive:
  if too big shapes come in, a shape journal will be created with a big-enough size
  automatically. the maximum size of a shape journal is still restricted, but to a
  very big value that should never be reached in practice.

* fixed a segfault that occurred when inserting documents with a shape size bigger
  than the default shape journal size (2MB)

* fixed a locking issue in collection.truncate()

* fixed value overflow in accumulated filesizes reported by collection.figures()

* issue #545: AQL FILTER unnecessary (?) loop

* issue #549: wrong return code with --daemon


v1.3.1 (2013-05-24)
-------------------

* removed currently unused _ids collection

* fixed usage of --temp-path in aranogd and arangosh

* issue #540: suppress return of temporary internal variables in AQL

* issue #530: ReferenceError: ArangoError is not a constructor

* issue #535: Problem with AQL user functions javascript API

* set --javascript.app-path for test execution to prevent startup error

* issue #532: Graph _edgesCache returns invalid data?

* issue #531: Arangod errors

* issue #529: Really weird transaction issue

* fixed usage of --temp-path in aranogd and arangosh


v1.3.0 (2013-05-10)
-------------------

* fixed problem on restart ("datafile-xxx is not sealed") when server was killed
  during a compaction run

* fixed leak when using cursors with very small batchSize

* issue #508: `unregistergroup` function not mentioned in http interface docs

* issue #507: GET /_api/aqlfunction returns code inside parentheses

* fixed issue #489: Bug in aal.install

* fixed issue 505: statistics not populated on MacOS


v1.3.0-rc1 (2013-04-24)
-----------------------

* updated documentation for 1.3.0

* added node modules and npm packages

* changed compaction to only compact datafiles with more at least 10% of dead
  documents (byte size-wise)

* issue #498: fixed reload of authentication info when using
  `require("org/arangodb/users").reload()`

* issue #495: Passing an empty array to create a document results in a
  "phantom" document

* added more precision for requests statistics figures

* added "sum" attribute for individual statistics results in statistics API
  at /_admin/statistics

* made "limit" an optional parameter in AQL function NEAR().
  limit can now be either omitted completely, or set to 0. If so, an internal
  default value (currently 100) will be applied for the limit.

* issue #481

* added "attributes.count" to output of `collection.figures()`
  this also affects the REST API /_api/collection/<name>/figures

* added IndexedPropertyGetter for ShapedJson objects

* added API for user-defined AQL functions

* issue #475: A better error message for deleting a non-existent graph

* issue #474: Web interface problems with the JS Shell

* added missing documentation for AQL UNION function

* added transaction support.
  This provides ACID transactions for ArangoDB. Transactions can be invoked
  using the `db._executeTransaction()` function, or the `/_api/transaction`
  REST API.

* switched to semantic versioning (at least for alpha & alpha naming)

* added saveOrReplace() for server-side JS

v1.3.alpha1 (2013-04-05)
------------------------

* cleanup of Module, Package, ArangoApp and modules "internal", "fs", "console"

* use Error instead of string in throw to allow stack-trace

* issue #454: error while creation of Collection

* make `collection.count()` not recalculate the number of documents on the fly, but
  use some internal document counters.

* issue #457: invalid string value in web interface

* make datafile id (datafile->_fid) identical to the numeric part of the filename.
  E.g. the datafile `journal-123456.db` will now have a datafile marker with the same
  fid (i.e. `123456`) instead of a different value. This change will only affect
  datafiles that are created with 1.3 and not any older files.
  The intention behind this change is to make datafile debugging easier.

* consistently discard document attributes with reserved names (system attributes)
  but without any known meaning, for example `_test`, `_foo`, ...

  Previously, these attributes were saved with the document regularly in some cases,
  but were discarded in other cases.
  Now these attributes are discarded consistently. "Real" system attributes such as
  `_key`, `_from`, `_to` are not affected and will work as before.

  Additionally, attributes with an empty name (``) are discarded when documents are
  saved.

  Though using reserved or empty attribute names in documents was not really and
  consistently supported in previous versions of ArangoDB, this change might cause
  an incompatibility for clients that rely on this feature.

* added server startup flag `--database.force-sync-properties` to force syncing of
  collection properties on collection creation, deletion and on property update.
  The default value is true to mimic the behavior of previous versions of ArangoDB.
  If set to false, collection properties are written to disk but no call to sync()
  is made.

* added detailed output of server version and components for REST APIs
  `/_admin/version` and `/_api/version`. To retrieve this extended information,
  call the REST APIs with URL parameter `details=true`.

* issue #443: For git-based builds include commit hash in version

* adjust startup log output to be more compact, less verbose

* set the required minimum number of file descriptors to 256.
  On server start, this number is enforced on systems that have rlimit. If the limit
  cannot be enforced, starting the server will fail.
  Note: 256 is considered to be the absolute minimum value. Depending on the use case
  for ArangoDB, a much higher number of file descriptors should be used.

  To avoid checking & potentially changing the number of maximum open files, use the
  startup option `--server.descriptors-minimum 0`

* fixed shapedjson to json conversion for special numeric values (NaN, +inf, -inf).
  Before, "NaN", "inf", or "-inf" were written into the JSONified output, but these
  values are not allowed in JSON. Now, "null" is written to the JSONified output as
  required.

* added AQL functions VARIANCE_POPULATION(), VARIANCE_SAMPLE(), STDDEV_POPULATION(),
  STDDEV_SAMPLE(), AVERAGE(), MEDIAN() to calculate statistical values for lists

* added AQL SQRT() function

* added AQL TRIM(), LEFT() and RIGHT() string functions

* fixed issue #436: GET /_api/document on edge

* make AQL REVERSE() and LENGTH() functions work on strings, too

* disabled DOT generation in `make doxygen`. this speeds up docs generation

* renamed startup option `--dispatcher.report-intervall` to `--dispatcher.report-interval`

* renamed startup option `--scheduler.report-intervall` to `--scheduler.report-interval`

* slightly changed output of REST API method /_admin/log.
  Previously, the log messages returned also contained the date and log level, now
  they will only contain the log message, and no date and log level information.
  This information can be re-created by API users from the `timestamp` and `level`
  attributes of the result.

* removed configure option `--enable-zone-debug`
  memory zone debugging is now automatically turned on when compiling with ArangoDB
  `--enable-maintainer-mode`

* removed configure option `--enable-arangob`
  arangob is now always included in the build


v1.2.3 (XXXX-XX-XX)
-------------------

* added optional parameter `edgexamples` for AQL function EDGES() and NEIGHBORS()

* added AQL function NEIGHBORS()

* added freebsd support

* fixed firstExample() query with `_id` and `_key` attributes

* issue triAGENS/ArangoDB-PHP#55: AQL optimizer may have mis-optimized duplicate
  filter statements with limit


v1.2.2 (2013-03-26)
-------------------

* fixed save of objects with common sub-objects

* issue #459: fulltext internal memory allocation didn't scale well
  This fix improves loading times for collections with fulltext indexes that have
  lots of equal words indexed.

* issue #212: auto-increment support

  The feature can be used by creating a collection with the extra `keyOptions`
  attribute as follows:

      db._create("mycollection", { keyOptions: { type: "autoincrement", offset: 1, increment: 10, allowUserKeys: true } });

  The `type` attribute will make sure the keys will be auto-generated if no
  `_key` attribute is specified for a document.

  The `allowUserKeys` attribute determines whether users might still supply own
  `_key` values with documents or if this is considered an error.

  The `increment` value determines the actual increment value, whereas the `offset`
  value can be used to seed to value sequence with a specific starting value.
  This will be useful later in a multi-master setup, when multiple servers can use
  different auto-increment seed values and thus generate non-conflicting auto-increment values.

  The default values currently are:

  - `allowUserKeys`: `true`
  - `offset`: `0`
  - `increment`: `1`

  The only other available key generator type currently is `traditional`.
  The `traditional` key generator will auto-generate keys in a fashion as ArangoDB
  always did (some increasing integer value, with a more or less unpredictable
  increment value).

  Note that for the `traditional` key generator there is only the option to disallow
  user-supplied keys and give the server the sole responsibility for key generation.
  This can be achieved by setting the `allowUserKeys` property to `false`.

  This change also introduces the following errors that API implementors may want to check
  the return values for:

  - 1222: `document key unexpected`: will be raised when a document is created with
    a `_key` attribute, but the underlying collection was set up with the `keyOptions`
    attribute `allowUserKeys: false`.

  - 1225: `out of keys`: will be raised when the auto-increment key generator runs
    out of keys. This may happen when the next key to be generated is 2^64 or higher.
    In practice, this will only happen if the values for `increment` or `offset` are
    not set appropriately, or if users are allowed to supply own keys, those keys
    are near the 2^64 threshold, and later the auto-increment feature kicks in and
    generates keys that cross that threshold.

    In practice it should not occur with proper configuration and proper usage of the
    collections.

  This change may also affect the following REST APIs:
  - POST `/_api/collection`: the server does now accept the optional `keyOptions`
    attribute in the second parameter
  - GET `/_api/collection/properties`: will return the `keyOptions` attribute as part
    of the collection's properties. The previous optional attribute `createOptions`
    is now gone.

* fixed `ArangoStatement.explain()` method with bind variables

* fixed misleading "cursor not found" error message in arangosh that occurred when
  `count()` was called for client-side cursors

* fixed handling of empty attribute names, which may have crashed the server under
  certain circumstances before

* fixed usage of invalid pointer in error message output when index description could
  not be opened


v1.2.1 (2013-03-14)
-------------------

* issue #444: please darken light color in arangosh

* issue #442: pls update post install info on osx

* fixed conversion of special double values (NaN, -inf, +inf) when converting from
  shapedjson to JSON

* fixed compaction of markers (location of _key was not updated correctly in memory,
  leading to _keys pointing to undefined memory after datafile rotation)

* fixed edge index key pointers to use document master pointer plus offset instead
  of direct _key address

* fixed case when server could not create any more journal or compactor files.
  Previously a wrong status code may have been returned, and not being able to create
  a new compactor file may have led to an infinite loop with error message
  "could not create compactor".

* fixed value truncation for numeric filename parts when renaming datafiles/journals


v1.2.0 (2013-03-01)
-------------------

* by default statistics are now switch off; in order to enable comment out
  the "disable-statistics = yes" line in "arangod.conf"

* fixed issue #435: csv parser skips data at buffer border

* added server startup option `--server.disable-statistics` to turn off statistics
  gathering without recompilation of ArangoDB.
  This partly addresses issue #432.

* fixed dropping of indexes without collection name, e.g.
  `db.xxx.dropIndex("123456");`
  Dropping an index like this failed with an assertion error.

* fixed issue #426: arangoimp should be able to import edges into edge collections

* fixed issue #425: In case of conflict ArangoDB returns HTTP 400 Bad request
  (with 1207 Error) instead of HTTP 409 Conflict

* fixed too greedy token consumption in AQL for negative values:
  e.g. in the statement `RETURN { a: 1 -2 }` the minus token was consumed as part
  of the value `-2`, and not interpreted as the binary arithmetic operator


v1.2.beta3 (2013-02-22)
-----------------------

* issue #427: ArangoDB Importer Manual has no navigation links (previous|home|next)

* issue #319: Documentation missing for Emergency console and incomplete for datafile debugger.

* issue #370: add documentation for reloadRouting and flushServerModules

* issue #393: added REST API for user management at /_api/user

* issue #393, #128: added simple cryptographic functions for user actions in module "crypto":
  * require("org/arangodb/crypto").md5()
  * require("org/arangodb/crypto").sha256()
  * require("org/arangodb/crypto").rand()

* added replaceByExample() Javascript and REST API method

* added updateByExample() Javascript and REST API method

* added optional "limit" parameter for removeByExample() Javascript and REST API method

* fixed issue #413

* updated bundled V8 version from 3.9.4 to 3.16.14.1
  Note: the Windows version used a more recent version (3.14.0.1) and was not updated.

* fixed issue #404: keep original request url in request object


v1.2.beta2 (2013-02-15)
-----------------------

* fixed issue #405: 1.2 compile warnings

* fixed issue #333: [debian] Group "arangodb" is not used when starting vie init.d script

* added optional parameter 'excludeSystem' to GET /_api/collection
  This parameter can be used to disable returning system collections in the list
  of all collections.

* added AQL functions KEEP() and UNSET()

* fixed issue #348: "HTTP Interface for Administration and Monitoring"
  documentation errors.

* fix stringification of specific positive int64 values. Stringification of int64
  values with the upper 32 bits cleared and the 33rd bit set were broken.

* issue #395:  Collection properties() function should return 'isSystem' for
  Javascript and REST API

* make server stop after upgrade procedure when invoked with `--upgrade option`.
  When started with the `--upgrade` option, the server will perfom
  the upgrade, and then exit with a status code indicating the result of the
  upgrade (0 = success, 1 = failure). To start the server regularly in either
  daemon or console mode, the `--upgrade` option must not be specified.
  This change was introduced to allow init.d scripts check the result of
  the upgrade procedure, even in case an upgrade was successful.
  this was introduced as part of issue #391.

* added AQL function EDGES()

* added more crash-protection when reading corrupted collections at startup

* added documentation for AQL function CONTAINS()

* added AQL function LIKE()

* replaced redundant error return code 1520 (Unable to open collection) with error code
  1203 (Collection not found). These error codes have the same meanings, but one of
  them was returned from AQL queries only, the other got thrown by other parts of
  ArangoDB. Now, error 1203 (Collection not found) is used in AQL too in case a
  non-existing collection is used.

v1.2.beta1 (2013-02-01)
-----------------------

* fixed issue #382: [Documentation error] Maschine... should be Machine...

* unified history file locations for arangod, arangosh, and arangoirb.
  - The readline history for arangod (emergency console) is now stored in file
    $HOME/.arangod. It was stored in $HOME/.arango before.
  - The readline history for arangosh is still stored in $HOME/.arangosh.
  - The readline history for arangoirb is now stored in $HOME/.arangoirb. It was
    stored in $HOME/.arango-mrb before.

* fixed issue #381: _users user should have a unique constraint

* allow negative list indexes in AQL to access elements from the end of a list,
  e.g. ```RETURN values[-1]``` will return the last element of the `values` list.

* collection ids, index ids, cursor ids, and document revision ids created and
  returned by ArangoDB are now returned as strings with numeric content inside.
  This is done to prevent some value overrun/truncation in any part of the
  complete client/server workflow.
  In ArangoDB 1.1 and before, these values were previously returned as
  (potentially very big) integer values. This may cause problems (clipping, overrun,
  precision loss) for clients that do not support big integers natively and store
  such values in IEEE754 doubles internally. This type loses precision after about
  52 bits and is thus not safe to hold an id.
  Javascript and 32 bit-PHP are examples for clients that may cause such problems.
  Therefore, ids are now returned by ArangoDB as strings, with the string
  content being the integer value as before.

  Example for documents ("_rev" attribute):
  - Document returned by ArangoDB 1.1: { "_rev": 1234, ... }
  - Document returned by ArangoDB 1.2: { "_rev": "1234", ... }

  Example for collections ("id" attribute / "_id" property):
  - Collection returned by ArangoDB 1.1: { "id": 9327643, "name": "test", ... }
  - Collection returned by ArangoDB 1.2: { "id": "9327643", "name": "test", ... }

  Example for cursors ("id" attribute):
  - Collection returned by ArangoDB 1.1: { "id": 11734292, "hasMore": true, ... }
  - Collection returned by ArangoDB 1.2: { "id": "11734292", "hasMore": true, ... }

* global variables are not automatically available anymore when starting the
  arangod Javascript emergency console (i.e. ```arangod --console```).

  Especially, the variables `db`, `edges`, and `internal` are not available
  anymore. `db` and `internal` can be made available in 1.2 by
  ```var db = require("org/arangodb").db;``` and
  ```var internal = require("internal");```, respectively.
  The reason for this change is to get rid of global variables in the server
  because this will allow more specific inclusion of functionality.

  For convenience, the global variable `db` is still available by default in
  arangosh. The global variable `edges`, which since ArangoDB 1.1 was kind of
  a redundant wrapper of `db`, has been removed in 1.2 completely.
  Please use `db` instead, and if creating an edge collection, use the explicit
  ```db._createEdgeCollection()``` command.

* issue #374: prevent endless redirects when calling admin interface with
  unexpected URLs

* issue #373: TRAVERSAL() `trackPaths` option does not work. Instead `paths` does work

* issue #358: added support for CORS

* honor optional waitForSync property for document removal, replace, update, and
  save operations in arangosh. The waitForSync parameter for these operations
  was previously honored by the REST API and on the server-side, but not when
  the waitForSync parameter was specified for a document operation in arangosh.

* calls to db.collection.figures() and /_api/collection/<collection>/figures now
  additionally return the number of shapes used in the collection in the
  extra attribute "shapes.count"

* added AQL TRAVERSAL_TREE() function to return a hierarchical result from a traversal

* added AQL TRAVERSAL() function to return the results from a traversal

* added AQL function ATTRIBUTES() to return the attribute names of a document

* removed internal server-side AQL functions from global scope.

  Now the AQL internal functions can only be accessed via the exports of the
  ahuacatl module, which can be included via ```require("org/arangodb/ahuacatl")```.
  It shouldn't be necessary for clients to access this module at all, but
  internal code may use this module.

  The previously global AQL-related server-side functions were moved to the
  internal namespace. This produced the following function name changes on
  the server:

     old name              new name
     ------------------------------------------------------
     AHUACATL_RUN       => require("internal").AQL_QUERY
     AHUACATL_EXPLAIN   => require("internal").AQL_EXPLAIN
     AHUACATL_PARSE     => require("internal").AQL_PARSE

  Again, clients shouldn't have used these functions at all as there is the
  ArangoStatement object to execute AQL queries.

* fixed issue #366: Edges index returns strange description

* added AQL function MATCHES() to check a document against a list of examples

* added documentation and tests for db.collection.removeByExample

* added --progress option for arangoimp. This will show the percentage of the input
  file that has been processed by arangoimp while the import is still running. It can
  be used as a rough indicator of progress for the entire import.

* make the server log documents that cannot be imported via /_api/import into the
  logfile using the warning log level. This may help finding illegal documents in big
  import runs.

* check on server startup whether the database directory and all collection directories
  are writable. if not, the server startup will be aborted. this prevents serious
  problems with collections being non-writable and this being detected at some pointer
  after the server has been started

* allow the following AQL constructs: FUNC(...)[...], FUNC(...).attribute

* fixed issue #361: Bug in Admin Interface. Header disappears when clicking new collection

* Added in-memory only collections

  Added collection creation parameter "isVolatile":
  if set to true, the collection is created as an in-memory only collection,
  meaning that all document data of that collection will reside in memory only,
  and will not be stored permanently to disk.
  This means that all collection data will be lost when the collection is unloaded
  or the server is shut down.
  As this collection type does not have datafile disk overhead for the regular
  document operations, it may be faster than normal disk-backed collections. The
  actual performance gains strongly depend on the underlying OS, filesystem, and
  settings though.
  This collection type should be used for caches only and not for any sensible data
  that cannot be re-created otherwise.
  Some platforms, namely Windows, currently do not support this collection type.
  When creating an in-memory collection on such platform, an error message will be
  returned by ArangoDB telling the user the platform does not support it.

  Note: in-memory collections are an experimental feature. The feature might
  change drastically or even be removed altogether in a future version of ArangoDB.

* fixed issue #353: Please include "pretty print" in Emergency Console

* fixed issue #352: "pretty print" console.log
  This was achieved by adding the dump() function for the "internal" object

* reduced insertion time for edges index
  Inserting into the edges index now avoids costly comparisons in case of a hash
  collision, reducing the prefilling/loading timer for bigger edge collections

* added fulltext queries to AQL via FULLTEXT() function. This allows search
  fulltext indexes from an AQL query to find matching documents

* added fulltext index type. This index type allows indexing words and prefixes of
  words from a specific document attribute. The index can be queries using a
  SimpleQueryFull object, the HTTP REST API at /_api/simple/fulltext, or via AQL

* added collection.revision() method to determine whether a collection has changed.
  The revision method returns a revision string that can be used by client programs
  for equality/inequality comparisons. The value returned by the revision method
  should be treated by clients as an opaque string and clients should not try to
  figure out the sense of the revision id. This is still useful enough to check
  whether data in a collection has changed.

* issue #346: adaptively determine NUMBER_HEADERS_PER_BLOCK

* issue #338: arangosh cursor positioning problems

* issue #326: use limit optimization with filters

* issue #325: use index to avoid sorting

* issue #324: add limit optimization to AQL

* removed arango-password script and added Javascript functionality to add/delete
  users instead. The functionality is contained in module `users` and can be invoked
  as follows from arangosh and arangod:
  * require("users").save("name", "passwd");
  * require("users").replace("name", "newPasswd");
  * require("users").remove("name");
  * require("users").reload();
  These functions are intentionally not offered via the web interface.
  This also addresses issue #313

* changed print output in arangosh and the web interface for JSON objects.
  Previously, printing a JSON object in arangosh resulted in the attribute values
  being printed as proper JSON, but attribute names were printed unquoted and
  unescaped. This was fine for the purpose of arangosh, but lead to invalid
  JSON being produced. Now, arangosh will produce valid JSON that can be used
  to send it back to ArangoDB or use it with arangoimp etc.

* fixed issue #300: allow importing documents via the REST /_api/import API
  from a JSON list, too.
  So far, the API only supported importing from a format that had one JSON object
  on each line. This is sometimes inconvenient, e.g. when the result of an AQL
  query or any other list is to be imported. This list is a JSON list and does not
  necessary have a document per line if pretty-printed.
  arangoimp now supports the JSON list format, too. However, the format requires
  arangoimp and the server to read the entire dataset at once. If the dataset is
  too big (bigger than --max-upload-size) then the import will be rejected. Even if
  increased, the entire list must fit in memory on both the client and the server,
  and this may be more resource-intensive than importing individual lines in chunks.

* removed unused parameter --reuse-ids for arangoimp. This parameter did not have
  any effect in 1.2, was never publicly announced and did evil (TM) things.

* fixed issue #297 (partly): added whitespace between command line and
  command result in arangosh, added shell colors for better usability

* fixed issue #296: system collections not usable from AQL

* fixed issue #295: deadlock on shutdown

* fixed issue #293: AQL queries should exploit edges index

* fixed issue #292: use index when filtering on _key in AQL

* allow user-definable document keys
  users can now define their own document keys by using the _key attribute
  when creating new documents or edges. Once specified, the value of _key is
  immutable.
  The restrictions for user-defined key values are:
  * the key must be at most 254 bytes long
  * it must consist of the letters a-z (lower or upper case), the digits 0-9,
    the underscore (_) or dash (-) characters only
  * any other characters, especially multi-byte sequences, whitespace or
    punctuation characters cannot be used inside key values

  Specifying a document key is optional when creating new documents. If no
  document key is specified, ArangoDB will create a document key itself.
  There are no guarantees about the format and pattern of auto-generated document
  keys other than the above restrictions.
  Clients should therefore treat auto-generated document keys as opaque values.
  Keys can be used to look up and reference documents, e.g.:
  * saving a document: `db.users.save({ "_key": "fred", ... })`
  * looking up a document: `db.users.document("fred")`
  * referencing other documents: `edges.relations.save("users/fred", "users/john", ...)`

  This change is downwards-compatible to ArangoDB 1.1 because in ArangoDB 1.1
  users were not able to define their own keys. If the user does not supply a _key
  attribute when creating a document, ArangoDB 1.2 will still generate a key of
  its own as ArangoDB 1.1 did. However, all documents returned by ArangoDB 1.2 will
  include a _key attribute and clients should be able to handle that (e.g. by
  ignoring it if not needed). Documents returned will still include the _id attribute
  as in ArangoDB 1.1.

* require collection names everywhere where a collection id was allowed in
  ArangoDB 1.1 & 1.0
  This change requires clients to use a collection name in place of a collection id
  at all places the client deals with collections.
  Examples:
  * creating edges: the _from and _to attributes must now contain collection names instead
    of collection ids: `edges.relations.save("test/my-key1", "test/my-key2", ...)`
  * retrieving edges: the returned _from and _to attributes now will contain collection
    names instead of ids, too: _from: `test/fred` instead of `1234/3455`
  * looking up documents: db.users.document("fred") or db._document("users/fred")

  Collection names must be used in REST API calls instead of collection ids, too.
  This change is thus not completely downwards-compatible to ArangoDB 1.1. ArangoDB 1.1
  required users to use collection ids in many places instead of collection names.
  This was unintuitive and caused overhead in cases when just the collection name was
  known on client-side but not its id. This overhead can now be avoided so clients can
  work with the collection names directly. There is no need to work with collection ids
  on the client side anymore.
  This change will likely require adjustments to API calls issued by clients, and also
  requires a change in how clients handle the _id value of returned documents. Previously,
  the _id value of returned documents contained the collection id, a slash separator and
  the document number. Since 1.2, _id will contain the collection name, a slash separator
  and the document key. The same applies to the _from and _to attribute values of edges
  that are returned by ArangoDB.

  Also removed (now unnecessary) location header in responses of the collections REST API.
  The location header was previously returned because it was necessary for clients.
  When clients created a collection, they specified the collection name. The collection
  id was generated on the server, but the client needed to use the server-generated
  collection id for further API calls, e.g. when creating edges etc. Therefore, the
  full collection URL, also containing the collection id, was returned by the server in
  responses to the collection API, in the HTTP location header.
  Returning the location header has become unnecessary in ArangoDB 1.2 because users
  can access collections by name and do not need to care about collection ids.


v1.1.3 (2013-XX-XX)
-------------------

* fix case when an error message was looked up for an error code but no error
  message was found. In this case a NULL ptr was returned and not checked everywhere.
  The place this error popped up was when inserting into a non-unique hash index
  failed with a specific, invalid error code.

* fixed issue #381:  db._collection("_users").getIndexes();

* fixed issue #379: arango-password fatal issue javscript.startup-directory

* fixed issue #372: Command-Line Options for the Authentication and Authorization


v1.1.2 (2013-01-20)
-------------------

* upgraded to mruby 2013-01-20 583983385b81c21f82704b116eab52d606a609f4

* fixed issue #357: Some spelling and grammar errors

* fixed issue #355: fix quotes in pdf manual

* fixed issue #351: Strange arangosh error message for long running query

* fixed randomly hanging connections in arangosh on MacOS

* added "any" query method: this returns a random document from a collection. It
  is also available via REST HTTP at /_api/simple/any.

* added deployment tool

* added getPeerVertex

* small fix for logging of long messages: the last character of log messages longer
  than 256 bytes was not logged.

* fixed truncation of human-readable log messages for web interface: the trailing \0
  byte was not appended for messages longer than 256 bytes

* fixed issue #341: ArangoDB crashes when stressed with Batch jobs
  Contrary to the issue title, this did not have anything to do with batch jobs but
  with too high memory usage. The memory usage of ArangoDB is now reduced for cases
   when there are lots of small collections with few documents each

* started with issue #317: Feature Request (from Google Groups): DATE handling

* backported issue #300: Extend arangoImp to Allow importing resultset-like
  (list of documents) formatted files

* fixed issue #337: "WaitForSync" on new collection does not work on Win/X64

* fixed issue #336: Collections REST API docs

* fixed issue #335: mmap errors due to wrong memory address calculation

* fixed issue #332: arangoimp --use-ids parameter seems to have no impact

* added option '--server.disable-authentication' for arangosh as well. No more passwd
  prompts if not needed

* fixed issue #330: session logging for arangosh

* fixed issue #329: Allow passing script file(s) as parameters for arangosh to run

* fixed issue #328: 1.1 compile warnings

* fixed issue #327: Javascript parse errors in front end


v1.1.1 (2012-12-18)
-------------------

* fixed issue #339: DELETE /_api/cursor/cursor-identifier return incollect errorNum

  The fix for this has led to a signature change of the function actions.resultNotFound().
  The meaning of parameter #3 for This function has changed from the error message string
  to the error code. The error message string is now parameter #4.
  Any client code that uses this function in custom actions must be adjusted.

* fixed issue #321: Problem upgrading arangodb 1.0.4 to 1.1.0 with Homebrew (OSX 10.8.2)

* fixed issue #230: add navigation and search for online documentation

* fixed issue #315: Strange result in PATH

* fixed issue #323: Wrong function returned in error message of AQL CHAR_LENGTH()

* fixed some log errors on startup / shutdown due to pid file handling and changing
  of directories


v1.1.0 (2012-12-05)
-------------------

* WARNING:
  arangod now performs a database version check at startup. It will look for a file
  named "VERSION" in its database directory. If the file is not present, arangod will
  perform an automatic upgrade of the database directory. This should be the normal
  case when upgrading from ArangoDB 1.0 to ArangoDB 1.1.

  If the VERSION file is present but is from an older version of ArangoDB, arangod
  will refuse to start and ask the user to run a manual upgrade first. A manual upgrade
  can be performed by starting arangod with the option `--upgrade`.

  This upgrade procedure shall ensure that users have full control over when they
  perform any updates/upgrades of their data, and can plan backups accordingly. The
  procedure also guarantees that the server is not run without any required system
  collections or with in incompatible data state.

* added AQL function DOCUMENT() to retrieve a document by its _id value

* fixed issue #311: fixed segfault on unload

* fixed issue #309: renamed stub "import" button from web interface

* fixed issue #307: added WaitForSync column in collections list in in web interface

* fixed issue #306: naming in web interface

* fixed issue #304: do not clear AQL query text input when switching tabs in
  web interface

* fixed issue #303: added documentation about usage of var keyword in web interface

* fixed issue #301: PATCH does not work in web interface

# fixed issue #269: fix make distclean & clean

* fixed issue #296: system collections not usable from AQL

* fixed issue #295: deadlock on shutdown

* added collection type label to web interface

* fixed issue #290: the web interface now disallows creating non-edges in edge collections
  when creating collections via the web interface, the collection type must also be
  specified (default is document collection)

* fixed issue #289: tab-completion does not insert any spaces

* fixed issue #282: fix escaping in web interface

* made AQL function NOT_NULL take any number of arguments. Will now return its
  first argument that is not null, or null if all arguments are null. This is downwards
  compatible.

* changed misleading AQL function name NOT_LIST() to FIRST_LIST() and slightly changed
  the behavior. The function will now return its first argument that is a list, or null
  if none of the arguments are lists.
  This is mostly downwards-compatible. The only change to the previous implementation in
  1.1-beta will happen if two arguments were passed and the 1st and 2nd arguments were
  both no lists. In previous 1.1, the 2nd argument was returned as is, but now null
  will be returned.

* add AQL function FIRST_DOCUMENT(), with same behavior as FIRST_LIST(), but working
  with documents instead of lists.

* added UPGRADING help text

* fixed issue #284: fixed Javascript errors when adding edges/vertices without own
  attributes

* fixed issue #283: AQL LENGTH() now works on documents, too

* fixed issue #281: documentation for skip lists shows wrong example

* fixed AQL optimizer bug, related to OR-combined conditions that filtered on the
  same attribute but with different conditions

* fixed issue #277: allow usage of collection names when creating edges
  the fix of this issue also implies validation of collection names / ids passed to
  the REST edge create method. edges with invalid collection ids or names in the
  "from" or "to" values will be rejected and not saved


v1.1.beta2 (2012-11-13)
-----------------------

* fixed arangoirb compilation

* fixed doxygen


v1.1.beta1 (2012-10-24)
-----------------------

* fixed AQL optimizer bug

* WARNING:
  - the user has changed from "arango" to "arangodb", the start script has changed from
    "arangod" to "arangodb", the database directory has changed from "/var/arangodb" to
    "/var/lib/arangodb" to be compliant with various Linux policies

  - In 1.1, we have introduced types for collections: regular documents go into document
    collections, and edges go into edge collections. The prefixing (db.xxx vs. edges.xxx)
    works slightly different in 1.1: edges.xxx can still be used to access collections,
    however, it will not determine the type of existing collections anymore. To create an
    edge collection 1.1, you can use db._createEdgeCollection() or edges._create().
    And there's of course also db._createDocumentCollection().
    db._create() is also still there and will create a document collection by default,
    whereas edges._create() will create an edge collection.

  - the admin web interface that was previously available via the simple URL suffix /
    is now available via a dedicated URL suffix only: /_admin/html
    The reason for this is that routing and URLs are now subject to changes by the end user,
    and only URLs parts prefixed with underscores (e.g. /_admin or /_api) are reserved
    for ArangoDB's internal usage.

* the server now handles requests with invalid Content-Length header values as follows:
  - if Content-Length is negative, the server will respond instantly with HTTP 411
    (length required)

  - if Content-Length is positive but shorter than the supplied body, the server will
    respond with HTTP 400 (bad request)

  - if Content-Length is positive but longer than the supplied body, the server will
    wait for the client to send the missing bytes. The server allows 90 seconds for this
    and will close the connection if the client does not send the remaining data

  - if Content-Length is bigger than the maximum allowed size (512 MB), the server will
    fail with HTTP 413 (request entity too large).

  - if the length of the HTTP headers is greater than the maximum allowed size (1 MB),
    the server will fail with HTTP 431 (request header fields too large)

* issue #265: allow optional base64 encoding/decoding of action response data

* issue #252: create _modules collection using arango-upgrade (note: arango-upgrade was
  finally replaced by the `--upgrade` option for arangod)

* issue #251: allow passing arbitrary options to V8 engine using new command line option:
  --javascript.v8-options. Using this option, the Harmony features or other settings in
  v8 can be enabled if the end user requires them

* issue #248: allow AQL optimizer to pull out completely uncorrelated subqueries to the
  top level, resulting in less repeated evaluation of the subquery

* upgraded to Doxygen 1.8.0

* issue #247: added AQL function MERGE_RECURSIVE

* issue #246: added clear() function in arangosh

* issue #245: Documentation: Central place for naming rules/limits inside ArangoDB

* reduced size of hash index elements by 50 %, allowing more index elements to fit in
  memory

* issue #235: GUI Shell throws Error:ReferenceError: db is not defined

* issue #229: methods marked as "under construction"

* issue #228: remove unfinished APIs (/_admin/config/*)

* having the OpenSSL library installed is now a prerequisite to compiling ArangoDB
  Also removed the --enable-ssl configure option because ssl is always required.

* added AQL functions TO_LIST, NOT_LIST

* issue #224: add optional Content-Id for batch requests

* issue #221: more documentation on AQL explain functionality. Also added
  ArangoStatement.explain() client method

* added db._createStatement() method on server as well (was previously available
  on the client only)

* issue #219: continue in case of "document not found" error in PATHS() function

* issue #213: make waitForSync overridable on specific actions

* changed AQL optimizer to use indexes in more cases. Previously, indexes might
  not have been used when in a reference expression the inner collection was
  specified last. Example: FOR u1 IN users FOR u2 IN users FILTER u1._id == u2._id
  Previously, this only checked whether an index could be used for u2._id (not
  possible). It was not checked whether an index on u1._id could be used (possible).
  Now, for expressions that have references/attribute names on both sides of the
  above as above, indexes are checked for both sides.

* issue #204: extend the CSV import by TSV and by user configurable
  separator character(s)

* issue #180: added support for batch operations

* added startup option --server.backlog-size
  this allows setting the value of the backlog for the listen() system call.
  the default value is 10, the maximum value is platform-dependent

* introduced new configure option "--enable-maintainer-mode" for
  ArangoDB maintainers. this option replaces the previous compile switches
  --with-boost-test, --enable-bison, --enable-flex and --enable-errors-dependency
  the individual configure options have been removed. --enable-maintainer-mode
  turns them all on.

* removed potentially unused configure option --enable-memfail

* fixed issue #197: HTML web interface calls /_admin/user-manager/session

* fixed issue #195: VERSION file in database directory

* fixed issue #193: REST API HEAD request returns a message body on 404

* fixed issue #188: intermittent issues with 1.0.0
  (server-side cursors not cleaned up in all cases, pthreads deadlock issue)

* issue #189: key store should use ISO datetime format bug

* issue #187: run arango-upgrade on server start (note: arango-upgrade was finally
  replaced by the `--upgrade` option for arangod)n

* fixed issue #183: strange unittest error

* fixed issue #182: manual pages

* fixed issue #181: use getaddrinfo

* moved default database directory to "/var/lib/arangodb" in accordance with
  http://www.pathname.com/fhs/pub/fhs-2.3.html

* fixed issue #179: strange text in import manual

* fixed issue #178: test for aragoimp is missing

* fixed issue #177: a misleading error message was returned if unknown variables
  were used in certain positions in an AQL query.

* fixed issue #176: explain how to use AQL from the arangosh

* issue #175: re-added hidden (and deprecated) option --server.http-port. This
  option is only there to be downwards-compatible to Arango 1.0.

* fixed issue #174: missing Documentation for `within`

* fixed issue #170: add db.<coll_name>.all().toArray() to arangosh help screen

* fixed issue #169: missing argument in Simple Queries

* added program arango-upgrade. This program must be run after installing ArangoDB
  and after upgrading from a previous version of ArangoDB. The arango-upgrade script
  will ensure all system collections are created and present in the correct state.
  It will also perform any necessary data updates.
  Note: arango-upgrade was finally replaced by the `--upgrade` option for arangod.

* issue #153: edge collection should be a flag for a collection
  collections now have a type so that the distinction between document and edge
  collections can now be done at runtime using a collection's type value.
  A collection's type can be queried in Javascript using the <collection>.type() method.

  When new collections are created using db._create(), they will be document
  collections by default. When edge._create() is called, an edge collection will be created.
  To explicitly create a collection of a specific/different type, use the methods
  _createDocumentCollection() or _createEdgeCollection(), which are available for
  both the db and the edges object.
  The Javascript objects ArangoEdges and ArangoEdgesCollection have been removed
  completely.
  All internal and test code has been adjusted for this, and client code
  that uses edges.* should also still work because edges is still there and creates
  edge collections when _create() is called.

  INCOMPATIBLE CHANGE: Client code might still need to be changed in the following aspect:
  Previously, collections did not have a type so documents and edges could be inserted
  in the same collection. This is now disallowed. Edges can only be inserted into
  edge collections now. As there were no collection types in 1.0, ArangoDB will perform
  an automatic upgrade when migrating from 1.0 to 1.1.
  The automatic upgrade will check every collection and determine its type as follows:
  - if among the first 50 documents in the collection there are documents with
    attributes "_from" and "_to", the collection is typed as an edge collection
  - if among the first 50 documents in the collection there are no documents with
    attributes "_from" and "_to", the collection is made as a document collection

* issue #150: call V8 garbage collection on server periodically

* issue #110: added support for partial updates

  The REST API for documents now offers an HTTP PATCH method to partially update
  documents. Overwriting/replacing documents is still available via the HTTP PUT method
  as before. The Javascript API in the shell also offers a new update() method in extension to
  the previously existing replace() method.


v1.0.4 (2012-11-12)
-------------------

* issue #275: strange error message in arangosh 1.0.3 at startup


v1.0.3 (2012-11-08)
-------------------

* fixed AQL optimizer bug

* issue #273: fixed segfault in arangosh on HTTP 40x

* issue #265: allow optional base64 encoding/decoding of action response data

* issue #252: _modules collection not created automatically


v1.0.2 (2012-10-22)
-------------------

* repository CentOS-X.Y moved to CentOS-X, same for Debian

* bugfix for rollback from edges

* bugfix for hash indexes

* bugfix for StringBuffer::erase_front

* added autoload for modules

* added AQL function TO_LIST


v1.0.1 (2012-09-30)
-------------------

* draft for issue #165: front-end application howto

* updated mruby to cf8fdea4a6598aa470e698e8cbc9b9b492319d

* fix for issue #190: install doesn't create log directory

* fix for issue #194: potential race condition between creating and dropping collections

* fix for issue #193: REST API HEAD request returns a message body on 404

* fix for issue #188: intermittent issues with 1.0.0

* fix for issue #163: server cannot create collection because of abandoned files

* fix for issue #150: call V8 garbage collection on server periodically


v1.0.0 (2012-08-17)
-------------------

* fix for issue #157: check for readline and ncurses headers, not only libraries


v1.0.beta4 (2012-08-15)
-----------------------

* fix for issue #152: fix memleak for barriers


v1.0.beta3 (2012-08-10)
-----------------------

* fix for issue #151: Memleak, collection data not removed

* fix for issue #149: Inconsistent port for admin interface

* fix for issue #163: server cannot create collection because of abandoned files

* fix for issue #157: check for readline and ncurses headers, not only libraries

* fix for issue #108: db.<collection>.truncate() inefficient

* fix for issue #109: added startup note about cached collection names and how to
  refresh them

* fix for issue #156: fixed memleaks in /_api/import

* fix for issue #59: added tests for /_api/import

* modified return value for calls to /_api/import: now, the attribute "empty" is
  returned as well, stating the number of empty lines in the input. Also changed the
  return value of the error code attribute ("errorNum") from 1100 ("corrupted datafile")
  to 400 ("bad request") in case invalid/unexpected JSON data was sent to the server.
  This error code is more appropriate as no datafile is broken but just input data is
  incorrect.

* fix for issue #152: Memleak for barriers

* fix for issue #151: Memleak, collection data not removed

* value of --database.maximal-journal-size parameter is now validated on startup. If
  value is smaller than the minimum value (currently 1048576), an error is thrown and
  the server will not start. Before this change, the global value of maximal journal
  size was not validated at server start, but only on collection level

* increased sleep value in statistics creation loop from 10 to 500 microseconds. This
  reduces accuracy of statistics values somewhere after the decimal points but saves
  CPU time.

* avoid additional sync() calls when writing partial shape data (attribute name data)
  to disk. sync() will still be called when the shape marker (will be written after
  the attributes) is written to disk

* issue #147: added flag --database.force-sync-shapes to force synching of shape data
  to disk. The default value is true so it is the same behavior as in version 1.0.
  if set to false, shape data is synched to disk if waitForSync for the collection is
  set to true, otherwise, shape data is not synched.

* fix for issue #145: strange issue on Travis: added epsilon for numeric comparison in
  geo index

* fix for issue #136: adjusted message during indexing

* issue #131: added timeout for HTTP keep-alive connections. The default value is 300
  seconds. There is a startup parameter server.keep-alive-timeout to configure the value.
  Setting it to 0 will disable keep-alive entirely on the server.

* fix for issue #137: AQL optimizer should use indexes for ref accesses with
  2 named attributes


v1.0.beta2 (2012-08-03)
-----------------------

* fix for issue #134: improvements for centos RPM

* fixed problem with disable-admin-interface in config file


v1.0.beta1 (2012-07-29)
-----------------------

* fixed issue #118: We need a collection "debugger"

* fixed issue #126: Access-Shaper must be cached

* INCOMPATIBLE CHANGE: renamed parameters "connect-timeout" and "request-timeout"
  for arangosh and arangoimp to "--server.connect-timeout" and "--server.request-timeout"

* INCOMPATIBLE CHANGE: authorization is now required on the server side
  Clients sending requests without HTTP authorization will be rejected with HTTP 401
  To allow backwards compatibility, the server can be started with the option
  "--server.disable-authentication"

* added options "--server.username" and "--server.password" for arangosh and arangoimp
  These parameters must be used to specify the user and password to be used when
  connecting to the server. If no password is given on the command line, arangosh/
  arangoimp will interactively prompt for a password.
  If no user name is specified on the command line, the default user "root" will be
  used.

* added startup option "--server.ssl-cipher-list" to determine which ciphers to
  use in SSL context. also added SSL_OP_CIPHER_SERVER_PREFERENCE to SSL default
  options so ciphers are tried in server and not in client order

* changed default SSL protocol to TLSv1 instead of SSLv2

* changed log-level of SSL-related messages

* added SSL connections if server is compiled with OpenSSL support. Use --help-ssl

* INCOMPATIBLE CHANGE: removed startup option "--server.admin-port".
  The new endpoints feature (see --server.endpoint) allows opening multiple endpoints
  anyway, and the distinction between admin and "other" endpoints can be emulated
  later using privileges.

* INCOMPATIBLE CHANGE: removed startup options "--port", "--server.port", and
  "--server.http-port" for arangod.
  These options have been replaced by the new "--server.endpoint" parameter

* INCOMPATIBLE CHANGE: removed startup option "--server" for arangosh and arangoimp.
  These options have been replaced by the new "--server.endpoint" parameter

* Added "--server.endpoint" option to arangod, arangosh, and arangoimp.
  For arangod, this option allows specifying the bind endpoints for the server
  The server can be bound to one or multiple endpoints at once. For arangosh
  and arangoimp, the option specifies the server endpoint to connect to.
  The following endpoint syntax is currently supported:
  - tcp://host:port or http@tcp://host:port (HTTP over IPv4)
  - tcp://[host]:port or http@tcp://[host]:port (HTTP over IPv6)
  - ssl://host:port or http@tcp://host:port (HTTP over SSL-encrypted IPv4)
  - ssl://[host]:port or http@tcp://[host]:port (HTTP over SSL-encrypted IPv6)
  - unix:///path/to/socket or http@unix:///path/to/socket (HTTP over UNIX socket)

  If no port is specified, the default port of 8529 will be used.

* INCOMPATIBLE CHANGE: removed startup options "--server.require-keep-alive" and
  "--server.secure-require-keep-alive".
  The server will now behave as follows which should be more conforming to the
  HTTP standard:
  * if a client sends a "Connection: close" header, the server will close the
    connection
  * if a client sends a "Connection: keep-alive" header, the server will not
    close the connection
  * if a client does not send any "Connection" header, the server will assume
    "keep-alive" if the request was an HTTP/1.1 request, and "close" if the
    request was an HTTP/1.0 request

* (minimal) internal optimizations for HTTP request parsing and response header
  handling

* fixed Unicode unescaping bugs for \f and surrogate pairs in BasicsC/strings.c

* changed implementation of TRI_BlockCrc32 algorithm to use 8 bytes at a time

* fixed issue #122: arangod doesn't start if <log.file> cannot be created

* fixed issue #121: wrong collection size reported

* fixed issue #98: Unable to change journalSize

* fixed issue #88: fds not closed

* fixed escaping of document data in HTML admin front end

* added HTTP basic authentication, this is always turned on

* added server startup option --server.disable-admin-interface to turn off the
  HTML admin interface

* honor server startup option --database.maximal-journal-size when creating new
  collections without specific journalsize setting. Previously, these
  collections were always created with journal file sizes of 32 MB and the
  --database.maximal-journal-size setting was ignored

* added server startup option --database.wait-for-sync to control the default
  behavior

* renamed "--unit-tests" to "--javascript.unit-tests"


v1.0.alpha3 (2012-06-30)
------------------------

* fixed issue #116: createCollection=create option doesn't work

* fixed issue #115: Compilation issue under OSX 10.7 Lion & 10.8 Mountain Lion
  (homebrew)

* fixed issue #114: image not found

* fixed issue #111: crash during "make unittests"

* fixed issue #104: client.js -> ARANGO_QUIET is not defined


v1.0.alpha2 (2012-06-24)
------------------------

* fixed issue #112: do not accept document with duplicate attribute names

* fixed issue #103: Should we cleanup the directory structure

* fixed issue #100: "count" attribute exists in cursor response with "count:
  false"

* fixed issue #84 explain command

* added new MRuby version (2012-06-02)

* added --log.filter

* cleanup of command line options:
** --startup.directory => --javascript.startup-directory
** --quite => --quiet
** --gc.interval => --javascript.gc-interval
** --startup.modules-path => --javascript.modules-path
** --action.system-directory => --javascript.action-directory
** --javascript.action-threads => removed (is now the same pool as --server.threads)

* various bug-fixes

* support for import

* added option SKIP_RANGES=1 for make unittests

* fixed several range-related assertion failures in the AQL query optimizer

* fixed AQL query optimizations for some edge cases (e.g. nested subqueries with
  invalid constant filter expressions)


v1.0.alpha1 (2012-05-28)
------------------------

Alpha Release of ArangoDB 1.0<|MERGE_RESOLUTION|>--- conflicted
+++ resolved
@@ -1,15 +1,13 @@
 v3.3.rc8 (2017-XX-XX)
 ---------------------
 
-<<<<<<< HEAD
 * UI: fixed broken foxx configuration keys. Some valid configuration values
   could not be edited via the ui.
-=======
+
 * UI: pressing the return key inside a select2 box no longer triggers the modal's
   success function
 
 * UI: coordinators and db servers are now in sorted order (ascending)
->>>>>>> 4caeaed6
 
 
 v3.3.rc7 (2017-12-07)
