v3.4.3 (XXXX-XX-XX)
-------------------

<<<<<<< HEAD
* updated bundled curl library to version 7.63.0
=======
* added "peakMemoryUsage" in query results figures, showing the peak memory
  usage of the executed query. In a cluster, the value contains the peak memory 
  usage across all shards, but it is not summed up across shards.
>>>>>>> 3c828347


v3.4.2 (2019-01-15)
-------------------

* fixed an issue where a crashed coordinator can lead to some Foxx queue jobs
  erroneously either left hanging or being restarted

* fix issue #7903: Regression on ISO8601 string compatibility in AQL

  millisecond parts of AQL date values were limited to up to 3 digits.
  Now the length of the millisecond part is unrestricted, but the 
  millisecond precision is still limited to up to 3 digits.

* fix issue #7900: Bind values of `null` are not replaced by
  empty string anymore, when toggling between json and table
  view in the web-ui.

* Use base64url to encode and decode JWT parts.

* added AQL function `CHECK_DOCUMENT` for document validity checks

* when detecting parse errors in the JSON input sent to the restore API, now
  abort with a proper error containing the problem description instead of aborting
  but hiding there was a problem.

* do not respond with an internal error in case of JSON parse errors detected
  in incoming HTTP requests

* added arangorestore option `--cleanup-duplicate-attributes` to clean up input documents
  with redundant attribute names

  Importing such documents without the option set will make arangorestore fail with an
  error, and setting the option will make the restore process clean up the input by using
  just the first specified value for each redundant attribute.

* the arangorestore options `--default-number-of-shards` and `--default-replication-factor`
  are now deprecated in favor of the much more powerful options `--number-of-shards`
  and `--replication-factor`

  The new options `--number-of-shards` and `--replication-factor` allow specifying
  default values for the number of shards and the replication factor, resp. for all
  restored collections. If specified, these default values will be used regardless
  of whether the number of shards or the replication factor values are already present
  in the metadata of the dumped collections.

  It is also possible to override the values on a per-collection level by specifying
  the options multiple times, e.g.

      --number-of-shards 2 --number-of-shards mycollection=3 --number-of-shards test=4

  The above will create all collections with 2 shards, except the collection "mycollection"
  (3 shards) and "test" (4 shards).

  By omitting the default value, it is also possible to use the number of shards/replication
  factor values from the dump for all collections but the explicitly specified ones, e.g.

      --number-of-shards mycollection=3 --number-of-shards test=4

  This will use the number of shards as specified in the dump, except for the collections
  "mycollection" and "test".

  The `--replication-factor` option works similarly.

* validate uniqueness of attribute names in AQL in cases in which it was not
  done before. When constructing AQL objects via object literals, there was
  no validation about object attribute names being unique. For example, it was
  possible to create objects with duplicate attribute names as follows:

      INSERT { a: 1, a: 2 } INTO collection

  This resulted in a document having two "a" attributes, which is obviously
  undesired. Now, when an attribute value is used multiple times, only the first
  assigned value will be used for that attribute in AQL. It is not possible to
  specify the same attribute multiple times and overwrite the attribute's value
  with by that. That means in the above example, the value of "a" will be 1,
  and not 2.
  This changes the behavior for overriding attribute values in AQL compared to
  previous versions of ArangoDB, as previous versions in some cases allowed
  duplicate attribute names in objects/documents (which is undesired) and in
  other cases used the _last_ value assigned to an attribute instead of the _first_
  value. In order to explicitly override a value in an existing object, use the
  AQL MERGE function.

  To avoid all these issues, users are encouraged to use unambiguous attribute
  names in objects/documents in AQL. Outside of AQL, specifying the same attribute
  multiple times may even result in a parse error, e.g. when sending such data
  to ArangoDB's HTTP REST API.

* fixed issue #7834: AQL Query crashes instance

* Added --server.jwt-secret-keyfile option.

* Improve single threaded performance by scheduler optimization.

* Releveling logging in maintenance


v3.4.1 (2018-12-19)
-------------------

* fixed issue #7757: Using multiple filters on nested objects produces wrong results

* fixed issue #7763: Collect after update does not execute updates

* fixed issue #7586: a running query within the user interface was not shown
  if the active view was `Running Queries` or `Slow Query History`.

* fixed issue #7749: AQL Query result changed for COLLECT used on empty data/array

* fixed a rare thread local dead lock situation in replication:
  If a follower tries to get in sync in the last steps it requires
  a lock on the leader. If the follower cancels the lock before the leader
  has succeeded with locking we can end up with one thread being deadlocked.

* fix thread shutdown in _WIN32 builds

  Previous versions used a wrong comparison logic to determine the current
  thread id when shutting down a thread, leading to threads hanging in their
  destructors on thread shutdown

* reverted accidental change to error handling in geo index

  In previous versions, if non-valid geo coordinates were contained in the
  indexed field of a document, the document was simply ignored an not indexed.
  In 3.4.0, this was accidentally changed to generate an error, which caused
  the upgrade procedure to break in some cases.

* fixed TypeError being thrown instead of validation errors when Foxx manifest
  validation fails

* make AQL REMOVE operations use less memory with the RocksDB storage engine

  the previous implementation of batch removals read everything to remove into
  memory first before carrying out the first remove operation. The new version
  will only read in about 1000 documents each time and then remove these. Queries
  such as

      FOR doc IN collection FILTER ... REMOVE doc IN collection

  will benefit from this change in terms of memory usage.

* make `--help-all` now also show all hidden program options

  Previously hidden program options were only returned when invoking arangod or
  a client tool with the cryptic `--help-.` option. Now `--help-all` simply
  retuns them as well.

  The program options JSON description returned by `--dump-options` was also
  improved as follows:

  - the new boolean attribute "dynamic" indicates whether the option has a dynamic
    default value, i.e. a value that depends on the target host capabilities or
    configuration

  - the new boolean attribute "requiresValue" indicates whether a boolean option
    requires a value of "true" or "false" when specified. If "requiresValue" is
    false, then the option can be specified without a boolean value following it,
    and the option will still be set to true, e.g. `--server.authentication` is
    identical to `--server.authentication true`.

  - the new "category" attribute will contain a value of "command" for command-like
    options, such as `--version`, `--dump-options`, `--dump-dependencies` etc.,
    and "option" for all others.

* Fixed a bug in synchroneous replication intialisation for, where a
  shard's db server is rebooted during that period

v3.4.0 (2018-12-06)
-------------------

* Add license key checking to enterprise version in Docker containers.


v3.4.0-rc.5 (2018-11-29)
------------------------

* Persist and check default language (locale) selection.
  Previously we would not check if the language (`--default-language`) had changed
  when the server was restarted. This could cause issues with indexes over text fields,
  as it will resulted in undefined behavior within RocksDB (potentially missing entries,
  corruption, etc.). Now if the language is changed, ArangoDB will print out an error
  message on startup and abort.

* fixed issue #7522: FILTER logic totally broke for my query in 3.4-rc4

* export version and storage engine in `_admin/cluster/health` for Coordinators
  and DBServers.

* restrict the total amount of data to build up in all in-memory RocksDB write buffers
  by default to a certain fraction of the available physical RAM. This helps restricting
  memory usage for the arangod process, but may have an effect on the RocksDB storage
  engine's write performance.

  In ArangoDB 3.3 the governing configuration option `--rocksdb.total-write-buffer-size`
  had a default value of `0`, which meant that the memory usage was not limited. ArangoDB
  3.4 now changes the default value to about 50% of available physical RAM, and 512MiB
  for setups with less than 4GiB of RAM.

* lower default value for `--cache.size` startup option from about 30% of physical RAM to
  about 25% percent of physical RAM.

* fix internal issue #2786: improved confirmation dialog when clicking the truncate
  button in the web UI

* Updated joi library (web UI), improved Foxx mount path validation

* disable startup warning for Linux kernel variable `vm.overcommit_memory` settings
  values of 0 or 1.
  Effectively `overcommit_memory` settings value of 0 or 1 fix two memory-allocation
  related issues with the default memory allocator used in ArangoDB release builds on
  64bit Linux.
  The issues will remain when running with an `overcommit_memory` settings value of 2,
  so this is now discouraged.
  Setting `overcommit_memory` to 0 or 1 (0 is the Linux kernel's default) fixes issues
  with increasing numbers of memory mappings for the arangod process (which may lead
  to an out-of-memory situation if the kernel's maximum number of mappings threshold
  is hit) and an increasing amount of memory that the kernel counts as "committed".
  With an `overcommit_memory` setting of 0 or 1, an arangod process may either be
  killed by the kernel's OOM killer or will die with a segfault when accessing memory
  it has allocated before but the kernel could not provide later on. This is still
  more acceptable than the kernel not providing any more memory to the process when
  there is still physical memory left, which may have occurred with an `overcommit_memory`
  setting of 2 after the arangod process had done lots of allocations.

  In summary, the recommendation for the `overcommit_memory` setting is now to set it
  to 0 or 1 (0 is kernel default) and not use 2.

* fixed Foxx complaining about valid `$schema` value in manifest.json

* fix for supervision, which started failing servers using old transient store

* fixed a bug where indexes are used in the cluster while still being
  built on the db servers

* fix move leader shard: wait until all but the old leader are in sync.
  This fixes some unstable tests.

* cluster health features more elaborate agent records

* agency's supervision edited for advertised endpoints

v3.4.0-rc.4 (2018-11-04)
------------------------

* fixed Foxx queues not retrying jobs with infinite `maxFailures`

* increase AQL query string parsing performance for queries with many (100K+) string
  values contained in the query string

* increase timeouts for inter-node communication in the cluster

* fixed undefined behavior in `/_api/import` when importing a single document went
  wrong

* replication bugfixes

* stop printing `connection class corrupted` in arangosh

 when just starting the arangosh without a connection to a server and running
 code such as `require("internal")`, the shell always printed "connection class
 corrupted", which was somewhat misleading.

* add separate option `--query.slow-streaming-threshold` for tracking slow
  streaming queries with a different timeout value

* increase maximum number of collections/shards in an AQL query from 256 to 2048

* don't rely on `_modules` collection being present and usable for arangod startup

* force connection timeout to be 7 seconds to allow libcurl time to retry lost DNS
  queries.

* fixes a routing issue within the web ui after the use of views

* fixes some graph data parsing issues in the ui, e.g. cleaning up duplicate
  edges inside the graph viewer.

* in a cluster environment, the arangod process now exits if wrong credentials
  are used during the startup process.

* added option `--rocksdb.total-write-buffer-size` to limit total memory usage
  across all RocksDB in-memory write buffers

* suppress warnings from statistics background threads such as
  `WARNING caught exception during statistics processing: Expecting Object`
  during version upgrade


v3.4.0-rc.3 (2018-10-23)
------------------------

* fixed handling of broken Foxx services

  Installation now also fails when the service encounters an error when
  executed. Upgrading or replacing with a broken service will still result
  in the broken services being installed.

* restored error pages for broken Foxx services

  Services that could not be executed will now show an error page (with helpful
  information if development mode is enabled) instead of a generic 404 response.
  Requests to the service that do not prefer HTML (i.e. not a browser window)
  will receive a JSON formatted 503 error response instead.

* added support for `force` flag when upgrading Foxx services

  Using the `force` flag when upgrading or replacing a service falls back to
  installing the service if it does not already exist.

* The order of JSON object attribute keys in JSON return values will now be
  "random" in more cases. In JSON, there is no defined order for object attribute
  keys anyway, so ArangoDB is taking the freedom to return the attribute keys in
  a non-deterministic, seemingly unordered way.

* Fixed an AQL bug where the `optimize-traversals` rule was falsely applied to
  extensions with inline expressions and thereby ignoring them

* fix side-effects of sorting larger arrays (>= 16 members) of constant literal
  values in AQL, when the array was used not only for IN-value filtering but also
  later in the query.
  The array values were sorted so the IN-value lookup could use a binary search
  instead of a linear search, but this did not take into account that the array
  could have been used elsewhere in the query, e.g. as a return value. The fix
  will create a copy of the array and sort the copy, leaving the original array
  untouched.

* disallow empty LDAP password

* fixes validation of allowed or not allowed foxx service mount paths within
  the Web UI

* The single database or single coordinator statistics in a cluster
  environment within the Web UI sometimes got called way too often.
  This caused artifacts in the graphs, which is now fixed.

* An aardvark statistics route could not collect and sum up the statistics of
  all coordinators if one of them was ahead and had more results than the others

* Web UI now checks if server statistics are enabled before it sends its first
  request to the statistics API

* fix internal issue #486: immediate deletion (right after creation) of
  a view with a link to one collection and indexed data reports failure
  but removes the link

* fix internal issue #480: link to a collection is not added to a view
  if it was already added to other view

* fix internal issues #407, #445: limit ArangoSearch memory consumption
  so that it won't cause OOM while indexing large collections

* upgraded arangodb starter version to 0.13.5

* removed undocumented `db.<view>.toArray()` function from ArangoShell

* prevent creation of collections and views with the same in cluster setups

* fixed issue #6770: document update: ignoreRevs parameter ignored

* added AQL query optimizer rules `simplify-conditions` and `fuse-filters`

* improve inter-server communication performance:
  - move all response processing off Communicator's socket management thread
  - create multiple Communicator objects with ClusterComm, route via round robin
  - adjust Scheduler threads to always be active, and have designated priorities.

* fix internal issue #2770: the Query Profiling modal dialog in the Web UI
  was slightly malformed.

* fix internal issue #2035: the Web UI now updates its indices view to check
  whether new indices exist or not.

* fix internal issue #6808: newly created databases within the Web UI did not
  appear when used Internet Explorer 11 as a browser.

* fix internal issue #2957: the Web UI was not able to display more than 1000
  documents, even when it was set to a higher amount.

* fix internal issue #2688: the Web UI's graph viewer created malformed node
  labels if a node was expanded multiple times.

* fix internal issue #2785: web ui's sort dialog sometimes got rendered, even
  if it should not.

* fix internal issue #2764: the waitForSync property of a satellite collection
  could not be changed via the Web UI

* dynamically manage libcurl's number of open connections to increase performance
  by reducing the number of socket close and then reopen cycles

* recover short server id from agency after a restart of a cluster node

  this fixes problems with short server ids being set to 0 after a node restart,
  which then prevented cursor result load-forwarding between multiple coordinators
  to work properly

  this should fix arangojs#573

* increased default timeouts in replication

  this decreases the chances of followers not getting in sync with leaders because
  of replication operations timing out

* include forward-ported diagnostic options for debugging LDAP connections

* fixed internal issue #3065: fix variable replacements by the AQL query
  optimizer in arangosearch view search conditions

  The consequence of the missing replacements was that some queries using view
  search conditions could have failed with error messages such as

  "missing variable #3 (a) for node #7 (EnumerateViewNode) while planning registers"

* fixed internal issue #1983: the Web UI was showing a deletion confirmation
  multiple times.

* Restricted usage of views in AQL, they will throw an error now
  (e.g. "FOR v, e, p IN 1 OUTBOUND @start edgeCollection, view")
  instead of failing the server.

* Allow VIEWs within the AQL "WITH" statement in cluster environment.
  This will now prepare the query for all collections linked within a view.
  (e.g. "WITH view FOR v, e, p IN OUTBOUND 'collectionInView/123' edgeCollection"
  will now be executed properly and not fail with unregistered collection any more)

* Properly check permissions for all collections linked to a view when
  instantiating an AQL query in cluster environment

* support installation of ArangoDB on Windows into directories with multibyte
  character filenames on Windows platforms that used a non-UTF8-codepage

  This was supported on other platforms before, but never worked for ArangoDB's
  Windows version

* display shard synchronization progress for collections outside of the
  `_system` database

* change memory protection settings for memory given back to by the bundled
  JEMalloc memory allocator. This avoids splitting of existing memory mappings
  due to changes of the protection settings

* added missing implementation for `DeleteRangeCF` in RocksDB WAL tailing handler

* fixed agents busy looping gossip

* handle missing `_frontend` collections gracefully

  the `_frontend` system collection is not required for normal ArangoDB operations,
  so if it is missing for whatever reason, ensure that normal operations can go
  on.


v3.4.0-rc.2 (2018-09-30)
------------------------

* upgraded arangosync version to 0.6.0

* upgraded arangodb starter version to 0.13.3

* fixed issue #6611: Properly display JSON properties of user defined foxx services
  configuration within the web UI

* improved shards display in web UI: included arrows to better visualize that
  collection name sections can be expanded and collapsed

* added nesting support for `aql` template strings

* added support for `undefined` and AQL literals to `aql.literal`

* added `aql.join` function

* fixed issue #6583: Agency node segfaults if sent an authenticated HTTP
  request is sent to its port

* fixed issue #6601: Context cancelled (never ending query)

* added more AQL query results cache inspection and control functionality

* fixed undefined behavior in AQL query result cache

* the query editor within the web UI is now catching HTTP 501 responses
  properly

* added AQL VERSION function to return the server version as a string

* added startup parameter `--cluster.advertised-endpoints`

* AQL query optimizer now makes better choices regarding indexes to use in a
  query when there are multiple competing indexes and some of them are prefixes
  of others

  In this case, the optimizer could have preferred indexes that covered less
  attributes, but it should rather pick the indexes that covered more attributes.

  For example, if there was an index on ["a"] and another index on ["a", "b"], then
  previously the optimizer may have picked the index on just ["a"] instead the
  index on ["a", "b"] for queries that used all index attributes but did range
  queries on them (e.g. `FILTER doc.a == @val1 && doc.b >= @val2`).

* Added compression for the AQL intermediate results transfer in the cluster,
  leading to less data being transferred between coordinator and database servers
  in many cases

* forward-ported a bugfix from RocksDB (https://github.com/facebook/rocksdb/pull/4386)
  that fixes range deletions (used internally in ArangoDB when dropping or truncating
  collections)

  The non-working range deletes could have triggered errors such as
  `deletion check in index drop failed - not all documents in the index have been deleted.`
  when dropping or truncating collections

* improve error messages in Windows installer

* allow retrying installation in Windows installer in case an existing database is still
  running and needs to be manually shut down before continuing with the installation

* fix database backup functionality in Windows installer

* fixed memory leak in `/_api/batch` REST handler

* `db._profileQuery()` now also tracks operations triggered when using `LIMIT`
  clauses in a query

* added proper error messages when using views as an argument to AQL functions
  (doing so triggered an `internal error` before)

* fixed return value encoding for collection ids ("cid" attribute") in REST API
  `/_api/replication/logger-follow`

* fixed dumping and restoring of views with arangodump and arangorestore

* fix replication from 3.3 to 3.4

* fixed some TLS errors that occurred when combining HTTPS/TLS transport with the
  VelocyStream protocol (VST)

  That combination could have led to spurious errors such as "TLS padding error"
  or "Tag mismatch" and connections being closed

* make synchronous replication detect more error cases when followers cannot
  apply the changes from the leader

* fixed issue #6379: RocksDB arangorestore time degeneration on dead documents

* fixed issue #6495: Document not found when removing records

* fixed undefined behavior in cluster plan-loading procedure that may have
  unintentionally modified a shared structure

* reduce overhead of function initialization in AQL COLLECT aggregate functions,
  for functions COUNT/LENGTH, SUM and AVG

  this optimization will only be noticable when the COLLECT produces many groups
  and the "hash" COLLECT variant is used

* fixed potential out-of-bounds access in admin log REST handler `/_admin/log`,
  which could have led to the server returning an HTTP 500 error

* catch more exceptions in replication and handle them appropriately

* agency endpoint updates now go through RAFT

* fixed a cleanup issue in Current when a follower was removed from Plan

* catch exceptions in MaintenanceWorker thread

* fixed a bug in cleanOutServer which could lead to a cleaned out server
  still being a follower for some shard

v3.4.0-rc.1 (2018-09-06)
------------------------

* Release Candidate for 3.4.0, please check the `ReleaseNotes/KnownIssues34.md`
  file for a list of known issues.

* upgraded bundled RocksDB version to 5.16.0

* upgraded bundled Snappy compression library to 1.1.7

* fixed issue #5941: if using breadth first search in traversals uniqueness checks
  on path (vertices and edges) have not been applied. In SmartGraphs the checks
  have been executed properly.

* added more detailed progress output to arangorestore, showing the percentage of
  how much data is restored for bigger collections plus a set of overview statistics
  after each processed collection

* added option `--rocksdb.use-file-logging` to enable writing of RocksDB's own
  informational LOG files into RocksDB's database directory.

  This option is turned off by default, but can be enabled for debugging RocksDB
  internals and performance.

* improved error messages when managing Foxx services

  Install/replace/upgrade will now provide additional information when an error
  is encountered during setup. Errors encountered during a `require` call will
  also include information about the underlying cause in the error message.

* fixed some Foxx script names being displayed incorrectly in web UI and Foxx CLI

* major revision of the maintenance feature

* added `uuidv4` and `genRandomBytes` methods to crypto module

* added `hexSlice` methods `hexWrite` to JS Buffer type

* added `Buffer.from`, `Buffer.of`, `Buffer.alloc` and `Buffer.allocUnsafe`
  for improved compatibility with Node.js

* Foxx HTTP API errors now log stacktraces

* fixed issue #5831: custom queries in the ui could not be loaded if the user
  only has read access to the _system database.

* fixed issue #6128: ArangoDb Cluster: Task moved from DBS to Coordinator

* fixed some web ui action events related to Running Queries view and Slow
  Queries History view

* fixed internal issue #2566: corrected web UI alignment of the nodes table

* fixed issue #5736: Foxx HTTP API responds with 500 error when request body
  is too short

* fixed issue #6106: Arithmetic operator type casting documentation incorrect

* The arangosh now supports the velocystream transport protocol via the schemas
  "vst+tcp://", "vst+ssl://", "vst+unix://" schemes.

* The server will no longer lowercase the input in --server.endpoint. This means
  Unix domain socket paths will now  be treated as specified, previously they were lowercased

* fixed logging of requests. A wrong log level was used

* fixed issue #5943: misplaced database ui icon and wrong cursor type were used

* fixed issue #5354: updated the web UI JSON editor, improved usability

* fixed issue #5648: fixed error message when saving unsupported document types

* fixed internal issue #2812: Cluster fails to create many indexes in parallel

* Added C++ implementation, load balancer support, and user restriction to Pregel API.

  If an execution is accessed on a different coordinator than where it was
  created, the request(s) will be forwarded to the correct coordinator. If an
  execution is accessed by a different user than the one who created it, the
  request will be denied.

* the AQL editor in the web UI now supports detailed AQL query profiling

* fixed issue #5884: Subquery nodes are no longer created on DBServers

* intermediate commits in the RocksDB engine are now only enabled in standalone AQL queries

  (not within a JS transaction), standalone truncate as well as for the "import" API

* the AQL editor in the web UI now supports GeoJSON types and is able to render them.

* fixed issue #5035: fixed a vulnerability issue within the web ui's index view

* PR #5552: add "--latency true" option to arangoimport.  Lists microsecond latency

* added `"pbkdf2"` method to `@arangodb/foxx/auth` module

* the `@arangodb/foxx/auth` module now uses a different method to generate salts,
  so salts are no longer guaranteed to be alphanumeric

* fixed internal issue #2567: the Web UI was showing the possibility to move a shard
  from a follower to the current leader

* Renamed RocksDB engine-specific statistics figure `rocksdb.block-cache-used`
  to `rocksdb.block-cache-usage` in output of `db._engineStats()`

  The new figure name is in line with the statistics that the RocksDB library
  provides in its new versions.

* Added RocksDB engine-specific statistics figures `rocksdb.block-cache-capacity`,
  `rocksdb.block-cache-pinned-usage` as well as level-specific figures
  `rocksdb.num-files-at-level` and `rocksdb.compression-ratio-at-level` in
  output of `db._engineStats()`

* Added RocksDB-engine configuration option `--rocksdb.block-align-data-blocks`

  If set to true, data blocks are aligned on lesser of page size and block size,
  which may waste some memory but may reduce the number of cross-page I/Os operations.

* Usage RocksDB format version 3 for new block-based tables

* Bugfix: The AQL syntax variants `UPDATE/REPLACE k WITH d` now correctly take
  _rev from k instead of d (when ignoreRevs is false) and ignore d._rev.

* Added C++ implementation, load balancer support, and user restriction to tasks API

  If a task is accessed on a different coordinator than where it was created,
  the request(s) will be forwarded to the correct coordinator. If a
  task is accessed by a different user than the one who created it, the request
  will be denied.

* Added load balancer support and user-restriction to async jobs API.

  If an async job is accessed on a different coordinator than where it was
  created, the request(s) will be forwarded to the correct coordinator. If a
  job is accessed by a different user than the one who created it, the request
  will be denied.

* switch default storage engine from MMFiles to RocksDB

  In ArangoDB 3.4, the default storage engine for new installations is the RocksDB
  engine. This differs to previous versions (3.2 and 3.3), in which the default
  storage engine was the MMFiles engine.

  The MMFiles engine can still be explicitly selected as the storage engine for
  all new installations. It's only that the "auto" setting for selecting the storage
  engine will now use the RocksDB engine instead of MMFiles engine.

  In the following scenarios, the effectively selected storage engine for new
  installations will be RocksDB:

  * `--server.storage-engine rocksdb`
  * `--server.storage-engine auto`
  * `--server.storage-engine` option not specified

  The MMFiles storage engine will be selected for new installations only when
  explicitly selected:

  * `--server.storage-engine mmfiles`

  On upgrade, any existing ArangoDB installation will keep its previously selected
  storage engine. The change of the default storage engine is thus only relevant
  for new ArangoDB installations and/or existing cluster setups for which new server
  nodes get added later. All server nodes in a cluster setup should use the same
  storage engine to work reliably. Using different storage engines in a cluster is
  unsupported.

* added collection.indexes() as an alias for collection.getIndexes()

* disable V8 engine and JavaScript APIs for agency nodes

* renamed MMFiles engine compactor thread from "Compactor" to "MMFilesCompactor".

  This change will be visible only on systems which allow assigning names to
  threads.

* added configuration option `--rocksdb.sync-interval`

  This option specifies interval (in milliseconds) that ArangoDB will use to
  automatically synchronize data in RocksDB's write-ahead log (WAL) files to
  disk. Automatic syncs will only be performed for not-yet synchronized data,
  and only for operations that have been executed without the *waitForSync*
  attribute.

  Automatic synchronization is performed by a background thread. The default
  sync interval is 100 milliseconds.

  Note: this option is not supported on Windows platforms. Setting the sync
  interval to a value greater 0 will produce a startup warning.

* added AQL functions `TO_BASE64`, `TO_HEX`, `ENCODE_URI_COMPONENT` and `SOUNDEX`

* PR #5857: RocksDB engine would frequently request a new DelayToken.  This caused
  excessive write delay on the next Put() call.  Alternate approach taken.

* changed the thread handling in the scheduler. `--server.maximal-threads` will be
  the maximum number of threads for the scheduler.

* The option `--server.threads` is now obsolete.

* use sparse indexes in more cases now, when it is clear that the index attribute
  value cannot be null

* introduce SingleRemoteOperationNode via "optimize-cluster-single-document-operations"
  optimizer rule, which triggers single document operations directly from the coordinator
  instead of using a full-featured AQL setup. This saves cluster roundtrips.

  Queries directly referencing the document key benefit from this:

      UPDATE {_key: '1'} WITH {foo: 'bar'} IN collection RETURN OLD

* Added load balancer support and user-restriction to cursor API.

  If a cursor is accessed on a different coordinator than where it was created,
  the requests will be forwarded to the correct coordinator. If a cursor is
  accessed by a different user than the one who created it, the request will
  be denied.

* if authentication is turned on requests to databases by users with insufficient rights
 will be answered with the HTTP forbidden (401) response.

* upgraded bundled RocksDB library version to 5.15

* added key generators `uuid` and `padded`

  The `uuid` key generator generates universally unique 128 bit keys, which are
  stored in hexadecimal human-readable format.
  The `padded` key generator generates keys of a fixed length (16 bytes) in
  ascending lexicographical sort order.

* The REST API of `/_admin/status` added: "operationMode" filed with same meaning as
  the "mode" field and field "readOnly" that has the inverted meaning of the field
  "writeOpsEnabled". The old field names will be deprecated in upcoming versions.

* added `COUNT_DISTINCT` AQL function

* make AQL optimizer rule `collect-in-cluster` optimize aggregation functions
  `AVERAGE`, `VARIANCE`, `STDDEV`, `UNIQUE`, `SORTED_UNIQUE` and `COUNT_DISTINCT`
  in a cluster by pushing parts of the aggregation onto the DB servers and only
  doing the total aggregation on the coordinator

* replace JavaScript functions FULLTEXT, NEAR, WITHIN and WITHIN_RECTANGLE with
  regular AQL subqueries via a new optimizer rule "replace-function-with-index".

* the existing "fulltext-index-optimizer" optimizer rule has been removed because its
  duty is now handled by the "replace-function-with-index" rule.

* added option "--latency true" option to arangoimport. Lists microsecond latency
  statistics on 10 second intervals.

* fixed internal issue #2256: ui, document id not showing up when deleting a document

* fixed internal issue #2163: wrong labels within foxx validation of service
  input parameters

* fixed internal issue #2160: fixed misplaced tooltips in indices view

* Added exclusive option for rocksdb collections. Modifying AQL queries can
  now set the exclusive option as well as it can be set on JavaScript transactions.

* added optimizer rule "optimize-subqueries", which makes qualifying subqueries
  return less data

  The rule fires in the following situations:
  * in case only a few results are used from a non-modifying subquery, the rule
    will add a LIMIT statement into the subquery. For example

        LET docs = (
          FOR doc IN collection
            FILTER ...
            RETURN doc
        )
        RETURN docs[0]

    will be turned into

        LET docs = (
          FOR doc IN collection
            FILTER ...
            LIMIT 1
            RETURN doc
        )
        RETURN docs[0]

    Another optimization performed by this rule is to modify the result value
    of subqueries in case only the number of results is checked later. For example

        RETURN LENGTH(
          FOR doc IN collection
            FILTER ...
            RETURN doc
        )

    will be turned into

        RETURN LENGTH(
          FOR doc IN collection
            FILTER ...
            RETURN true
        )

  This saves copying the document data from the subquery to the outer scope and may
  enable follow-up optimizations.

* fixed Foxx queues bug when queues are created in a request handler with an
  ArangoDB authentication header

* abort startup when using SSLv2 for a server endpoint, or when connecting with
  a client tool via an SSLv2 connection.

  SSLv2 has been disabled in the OpenSSL library by default in recent versions
  because of security vulnerabilities inherent in this protocol.

  As it is not safe at all to use this protocol, the support for it has also
  been stopped in ArangoDB. End users that use SSLv2 for connecting to ArangoDB
  should change the protocol from SSLv2 to TLSv12 if possible, by adjusting
  the value of the `--ssl.protocol` startup option.

* added `overwrite` option to document insert operations to allow for easier syncing.

  This implements almost the much inquired UPSERT. In reality it is a REPSERT
  (replace/insert) because only replacement and not modification of documents
  is possible. The option does not work in cluster collections with custom
  sharding.

* added startup option `--log.escape`

  This option toggles the escaping of log output.

  If set to `true` (which is the default value), then the logging will work
  as before, and the following characters in the log output are escaped:

  * the carriage return character (hex 0d)
  * the newline character (hex 0a)
  * the tabstop character (hex 09)
  * any other characters with an ordinal value less than hex 20

  If the option is set to `false`, no characters are escaped. Characters with
  an ordinal value less than hex 20 will not be printed in this mode but will
  be replaced with a space character (hex 20).

  A side effect of turning off the escaping is that it will reduce the CPU
  overhead for the logging. However, this will only be noticable when logging
  is set to a very verbose level (e.g. debug or trace).

* increased the default values for the startup options `--javascript.gc-interval`
  from every 1000 to every 2000 requests, and for `--javascript.gc-frequency` from
  30 to 60 seconds

  This will make the V8 garbage collection run less often by default than in previous
  versions, reducing CPU load a bit and leaving more contexts available on average.

* added `/_admin/repair/distributeShardsLike` that repairs collections with
  distributeShardsLike where the shards aren't actually distributed like in the
  prototype collection, as could happen due to internal issue #1770

* Fixed issue #4271: Change the behavior of the `fullCount` option for AQL query
  cursors so that it will only take into account `LIMIT` statements on the top level
  of the query.

  `LIMIT` statements in subqueries will not have any effect on the `fullCount` results
  any more.

* We added a new geo-spatial index implementation. On the RocksDB storage engine all
  installations will need to be upgraded with `--database.auto-upgrade true`. New geo
  indexes will now only report with the type `geo` instead of `geo1` or `geo2`.
  The index types `geo1` and `geo2` are now deprecated.
  Additionally we removed the deprecated flags `constraint` and `ignoreNull` from geo
  index definitions, these fields were initially deprecated in ArangoDB 2.5

* Add revision id to RocksDB values in primary indexes to speed up replication (~10x).

* PR #5238: Create a default pacing algorithm for arangoimport to avoid TimeoutErrors
  on VMs with limited disk throughput

* Starting a cluster with coordinators and DB servers using different storage engines
  is unsupported. Doing it anyway will now produce a warning on startup

* fixed issue #4919: C++ implementation of LIKE function now matches the old and correct
  behaviour of the javascript implementation.

* added `--json` option to arangovpack, allowing to treat its input as plain JSON data
  make arangovpack work without any configuration file

* added experimental arangodb startup option `--javascript.enabled` to enable/disable the
  initialization of the V8 JavaScript engine. Only expected to work on single-servers and
  agency deployments

* pull request #5201: eliminate race scenario where handlePlanChange could run infinite times
  after an execution exceeded 7.4 second time span

* UI: fixed an unreasonable event bug within the modal view engine

* pull request #5114: detect shutdown more quickly on heartbeat thread of coordinator and
  DB servers

* fixed issue #3811: gharial api is now checking existence of `_from` and `_to` vertices
  during edge creation

* There is a new method `_profileQuery` on the database object to execute a query and
  print an explain with annotated runtime information.

* Query cursors can now be created with option `profile`, with a value of 0, 1 or 2.
  This will cause queries to include more statistics in their results and will allow tracing
  of queries.

* fixed internal issue #2147: fixed database filter in UI

* fixed internal issue #2149: number of documents in the UI is not adjusted after moving them

* fixed internal issue #2150: UI - loading a saved query does not update the list of bind
  parameters

* removed option `--cluster.my-local-info` in favor of persisted server UUIDs

  The option `--cluster.my-local-info` was deprecated since ArangoDB 3.3.

* added new collection property `cacheEnabled` which enables in-memory caching for
  documents and primary index entries. Available only when using RocksDB

* arangodump now supports `--threads` option to dump collections in parallel

* arangorestore now supports `--threads` option to restore collections in parallel

* Improvement: The AQL query planner in cluster is now a bit more clever and
  can prepare AQL queries with less network overhead.

  This should speed up simple queries in cluster mode, on complex queries it
  will most likely not show any performance effect.
  It will especially show effects on collections with a very high amount of Shards.

* removed remainders of dysfunctional `/_admin/cluster-test` and `/_admin/clusterCheckPort`
  API endpoints and removed them from documentation

* added new query option `stream` to enable streaming query execution via the
  `POST /_api/cursor` rest interface.

* fixed issue #4698: databases within the UI are now displayed in a sorted order.

* Behavior of permissions for databases and collections changed:
  The new fallback rule for databases for which an access level is not explicitly specified:
  Choose the higher access level of:
    * A wildcard database grant
    * A database grant on the `_system` database
  The new fallback rule for collections for which an access level is not explicitly specified:
  Choose the higher access level of:
    * Any wildcard access grant in the same database, or on "*/*"
    * The access level for the current database
    * The access level for the `_system` database

* fixed issue #4583: add AQL ASSERT and AQL WARN

* renamed startup option `--replication.automatic-failover` to
  `--replication.active-failover`
  using the old option name will still work in ArangoDB 3.4, but the old option
  will be removed afterwards

* index selectivity estimates for RocksDB engine are now eventually consistent

  This change addresses a previous issue where some index updates could be
  "lost" from the view of the internal selectivity estimate, leading to
  inaccurate estimates. The issue is solved now, but there can be up to a second
  or so delay before updates are reflected in the estimates.

* support `returnOld` and `returnNew` attributes for in the following HTTP REST
  APIs:

  * /_api/gharial/<graph>/vertex/<collection>
  * /_api/gharial/<graph>/edge/<collection>

  The exception from this is that the HTTP DELETE verb for these APIs does not
  support `returnOld` because that would make the existing API incompatible

* fixed internal issue #478: remove unused and undocumented REST API endpoints
  _admin/statistics/short and _admin/statistics/long

  These APIs were available in ArangoDB's REST API, but have not been called by
  ArangoDB itself nor have they been part of the documented API. They have been
  superseded by other REST APIs and were partially dysfunctional. Therefore
  these two endpoints have been removed entirely.

* fixed issue #1532: reload users on restore

* fixed internal issue #1475: when restoring a cluster dump to a single server
  ignore indexes of type primary and edge since we mustn't create them here.

* fixed internal issue #1439: improve performance of any-iterator for RocksDB

* issue #1190: added option `--create-database` for arangoimport

* UI: updated dygraph js library to version 2.1.0

* renamed arangoimp to arangoimport for consistency
  Release packages will still install arangoimp as a symlink so user scripts
  invoking arangoimp do not need to be changed

* UI: Shard distribution view now has an accordion view instead of displaying
  all shards of all collections at once.

* fixed issue #4393: broken handling of unix domain sockets in JS_Download

* added AQL function `IS_KEY`
  this function checks if the value passed to it can be used as a document key,
  i.e. as the value of the `_key` attribute

* added AQL functions `SORTED` and `SORTED_UNIQUE`

  `SORTED` will return a sorted version of the input array using AQL's internal
  comparison order
  `SORTED_UNIQUE` will do the same, but additionally removes duplicates.

* added C++ implementation for AQL functions `DATE_NOW`, `DATE_ISO8601`,
  `DATE_TIMESTAMP`, `IS_DATESTRING`, `DATE_DAYOFWEEK`, `DATE_YEAR`,
  `DATE_MONTH`, `DATE_DAY`, `DATE_HOUR`, `DATE_MINUTE`, `DATE_SECOND`,
  `DATE_MILLISECOND`, `DATE_DAYOFYEAR`, `DATE_ISOWEEK`, `DATE_LEAPYEAR`,
  `DATE_QUARTER`, `DATE_DAYS_IN_MONTH`, `DATE_ADD`, `DATE_SUBTRACT`,
  `DATE_DIFF`, `DATE_COMPARE`, `TRANSLATE` and `SHA512`

* fixed a bug where clusterinfo missed changes to plan after agency
  callback is registred for create collection

* Foxx manifest.json files can now contain a $schema key with the value
  of "http://json.schemastore.org/foxx-manifest" to improve tooling support.

* fixed agency restart from compaction without data

* fixed agency's log compaction for internal issue #2249

* only load Plan and Current from agency when actually needed


v3.3.18 (XXXX-XX-XX)
--------------------

* improved logging in case of replication errors

* recover short server id from agency after a restart of a cluster node

  this fixes problems with short server ids being set to 0 after a node restart,
  which then prevented cursor result load-forwarding between multiple coordinators
  to work properly

  this should fix arangojs#573

* increased default timeouts in replication

  this decreases the chances of followers not getting in sync with leaders because
  of replication operations timing out

* fixed internal issue #1983: the Web UI was showing a deletion confirmation
  multiple times.

* handle missing `_frontend` collections gracefully

  the `_frontend` system collection is not required for normal ArangoDB operations,
  so if it is missing for whatever reason, ensure that normal operations can go
  on.


v3.3.17 (2018-10-04)
--------------------

* upgraded arangosync version to 0.6.0

* added several advanced options for configuring and debugging LDAP connections.
  Please note that some of the following options are platform-specific and may not
  work on all platforms or with all LDAP servers reliably:

  - `--ldap.serialized`: whether or not calls into the underlying LDAP library
    should be serialized.
    This option can be used to work around thread-unsafe LDAP library functionality.
  - `--ldap.serialize-timeout`: sets the timeout value that is used when waiting to
    enter the LDAP library call serialization lock. This is only meaningful when
    `--ldap.serialized` has been set to `true`.
  - `--ldap.retries`: number of tries to attempt a connection. Setting this to values
    greater than one will make ArangoDB retry to contact the LDAP server in case no
    connection can be made initially.
  - `--ldap.restart`: whether or not the LDAP library should implicitly restart
    connections
  - `--ldap.referrals`: whether or not the LDAP library should implicitly chase
    referrals
  - `--ldap.debug`: turn on internal OpenLDAP library output (warning: will print
    to stdout).
  - `--ldap.timeout`: timeout value (in seconds) for synchronous LDAP API calls
    (a value of 0 means default timeout).
  - `--ldap.network-timeout`: timeout value (in seconds) after which network operations
    following the initial connection return in case of no activity (a value of 0 means
    default timeout).
  - `--ldap.async-connect`: whether or not the connection to the LDAP library will
    be done asynchronously.

* fixed a shutdown race in ArangoDB's logger, which could have led to some buffered
  log messages being discarded on shutdown

* display shard synchronization progress for collections outside of the
  `_system` database

* fixed issue #6611: Properly display JSON properties of user defined foxx services
  configuration within the web UI

* fixed issue #6583: Agency node segfaults if sent an authenticated HTTP request is sent to its port

* when cleaning out a leader it could happen that it became follower instead of
  being removed completely

* make synchronous replication detect more error cases when followers cannot
  apply the changes from the leader

* fix some TLS errors that occurred when combining HTTPS/TLS transport with the
  VelocyStream protocol (VST)

  That combination could have led to spurious errors such as "TLS padding error"
  or "Tag mismatch" and connections being closed

* agency endpoint updates now go through RAFT


v3.3.16 (2018-09-19)
--------------------

* fix undefined behavior in AQL query result cache

* the query editor within the web ui is now catching http 501 responses
  properly

* fixed issue #6495 (Document not found when removing records)

* fixed undefined behavior in cluster plan-loading procedure that may have
  unintentionally modified a shared structure

* reduce overhead of function initialization in AQL COLLECT aggregate functions,
  for functions COUNT/LENGTH, SUM and AVG

  this optimization will only be noticable when the COLLECT produces many groups
  and the "hash" COLLECT variant is used

* fixed potential out-of-bounds access in admin log REST handler /_admin/log,
  which could have led to the server returning an HTTP 500 error

* catch more exceptions in replication and handle them appropriately


v3.3.15 (2018-09-10)
--------------------

* fixed an issue in the "sorted" AQL COLLECT variant, that may have led to producing
  an incorrect number of results

* upgraded arangodb starter version to 0.13.3

* fixed issue #5941 if using breadth-first search in traversals uniqueness checks
  on path (vertices and edges) have not been applied. In SmartGraphs the checks
  have been executed properly.

* added more detailed progress output to arangorestore, showing the percentage of
  how much data is restored for bigger collections plus a set of overview statistics
  after each processed collection

* added option `--rocksdb.use-file-logging` to enable writing of RocksDB's own
  informational LOG files into RocksDB's database directory.

  This option is turned off by default, but can be enabled for debugging RocksDB
  internals and performance.

* improved error messages when managing Foxx services

  Install/replace/upgrade will now provide additional information when an error
  is encountered during setup. Errors encountered during a `require` call will
  also include information about the underlying cause in the error message.

* fixed some Foxx script names being displayed incorrectly in web UI and Foxx CLI

* added startup option `--query.optimizer-max-plans value`

  This option allows limiting the number of query execution plans created by the
  AQL optimizer for any incoming queries. The default value is `128`.

  By adjusting this value it can be controlled how many different query execution
  plans the AQL query optimizer will generate at most for any given AQL query.
  Normally the AQL query optimizer will generate a single execution plan per AQL query,
  but there are some cases in which it creates multiple competing plans. More plans
  can lead to better optimized queries, however, plan creation has its costs. The
  more plans are created and shipped through the optimization pipeline, the more time
  will be spent in the optimizer.

  Lowering this option's value will make the optimizer stop creating additional plans
  when it has already created enough plans.

  Note that this setting controls the default maximum number of plans to create. The
  value can still be adjusted on a per-query basis by setting the *maxNumberOfPlans*
  attribute when running a query.

  This change also lowers the default maximum number of query plans from 192 to 128.

* bug fix: facilitate faster shutdown of coordinators and db servers

* cluster nodes should retry registering in agency until successful

* fixed some web ui action events related to Running Queries view and Slow
  Queries History view

* Create a default pacing algorithm for arangoimport to avoid TimeoutErrors
  on VMs with limited disk throughput

* backport PR 6150: establish unique function to indicate when
  application is terminating and therefore network retries should not occur

* backport PR #5201: eliminate race scenario where handlePlanChange
  could run infinite times after an execution exceeded 7.4 second time span


v3.3.14 (2018-08-15)
--------------------

* upgraded arangodb starter version to 0.13.1

* Foxx HTTP API errors now log stacktraces

* fixed issue #5736: Foxx HTTP API responds with 500 error when request body
  is too short

* fixed issue #5831: custom queries in the ui could not be loaded if the user
  only has read access to the _system database.

* fixed internal issue #2566: corrected web UI alignment of the nodes table

* fixed internal issue #2869: when attaching a follower with global applier to an
  authenticated leader already existing users have not been replicated, all users
  created/modified later are replicated.

* fixed internal issue #2865: dumping from an authenticated arangodb the users have
  not been included

* fixed issue #5943: misplaced database ui icon and wrong cursor type were used

* fixed issue #5354: updated the web UI JSON editor, improved usability

* fixed issue #5648: fixed error message when saving unsupported document types

* fixed issue #6076: Segmentation fault after AQL query

  This also fixes issues #6131 and #6174

* fixed issue #5884: Subquery nodes are no longer created on DBServers

* fixed issue #6031: Broken LIMIT in nested list iterations

* fixed internal issue #2812: Cluster fails to create many indexes in parallel

* intermediate commits in the RocksDB engine are now only enabled in standalone AQL
  queries (not within a JS transaction), standalone truncate as well as for the
  "import" API

* Bug fix: race condition could request data from Agency registry that did not
  exist yet.  This caused a throw that would end the Supervision thread.
  All registry query APIs no longer throw exceptions.


v3.3.13 (2018-07-26)
--------------------

* fixed internal issue #2567: the Web UI was showing the possibility to move a
  shard from a follower to the current leader

* fixed issue #5977: Unexpected execution plan when subquery contains COLLECT

* Bugfix: The AQL syntax variants `UPDATE/REPLACE k WITH d` now correctly take
  _rev from k instead of d (when ignoreRevs is false) and ignore d._rev.

* put an upper bound on the number of documents to be scanned when using
  `db.<collection>.any()` in the RocksDB storage engine

  previous versions of ArangoDB did a scan of a random amount of documents in
  the collection, up to the total number of documents available. this produced
  a random selection with a good quality, but needed to scan half the number
  of documents in the collection on average.

  The new version will only scan up to 500 documents, so it produces a less
  random result, but will be a lot faster especially for large collections.

  The implementation of `any()` for the MMFiles engine remains unchanged. The
  MMFiles engine will pick a random document from the entire range of the
  in-memory primary index without performing scans.

* return an empty result set instead of an "out of memory" exception when
  querying the geo index with invalid (out of range) coordinates

* added load balancer support and user-restriction to cursor API.

  If a cursor is accessed on a different coordinator than where it was created,
  the requests will be forwarded to the correct coordinator. If a cursor is
  accessed by a different user than the one who created it, the request will
  be denied.

* keep failed follower in followers list in Plan.

  This increases the changes of a failed follower getting back into sync if the
  follower comes back after a short time. In this case the follower can try to
  get in sync again, which normally takes less time than seeding a completely
  new follower.

* fix assertion failure and undefined behavior in Unix domain socket connections,
  introduced by 3.3.12

* added configuration option `--rocksdb.sync-interval`

  This option specifies interval (in milliseconds) that ArangoDB will use to
  automatically synchronize data in RocksDB's write-ahead log (WAL) files to
  disk. Automatic syncs will only be performed for not-yet synchronized data,
  and only for operations that have been executed without the *waitForSync*
  attribute.

  Automatic synchronization is performed by a background thread. The default
  sync interval is 0, meaning the automatic background syncing is turned off.
  Background syncing in 3.3 is opt-in, whereas in ArangoDB 3.4 the default sync
  interval will be 100 milliseconds.

  Note: this option is not supported on Windows platforms. Setting the sync
  interval to a value greater 0 will produce a startup warning.

* fixed graph creation sometimes failing with 'edge collection
  already used in edge def' when the edge definition contained multiple vertex
  collections, despite the edge definitions being identical

* inception could get caught in a trap, where agent configuration
  version and timeout multiplier lead to incapacitated agency

* fixed issue #5827: Batch request handling incompatible with .NET's default
  ContentType format

* fixed agency's log compaction for internal issue #2249

* inspector collects additionally disk data size and storage engine statistics


v3.3.12 (2018-07-12)
--------------------

* issue #5854: RocksDB engine would frequently request a new DelayToken.  This caused
  excessive write delay on the next Put() call.  Alternate approach taken.

* fixed graph creation under some circumstances failing with 'edge collection
  already used in edge def' despite the edge definitions being identical

* fixed issue #5727: Edge document with user provided key is inserted as many
  times as the number of shards, violating the primary index

* fixed internal issue #2658: AQL modification queries did not allow `_rev`
  checking. There is now a new option `ignoreRevs` which can be set to `false`
  in order to force AQL modification queries to match revision ids before
  doing any modifications

* fixed issue #5679: Replication applier restrictions will crash synchronisation
  after initial sync

* fixed potential issue in RETURN DISTINCT CollectBlock implementation
  that led to the block producing an empty result

* changed communication tasks to use boost strands instead of locks,
  this fixes a race condition with parallel VST communication over
  SSL

* fixed agency restart from compaction without data

* fixed for agent coming back to agency with changed endpoint and
  total data loss

* more patient agency tests to allow for ASAN tests to successfully finish


v3.3.11 (2018-06-26)
--------------------

* upgraded arangosync version to 0.5.3

* upgraded arangodb starter version to 0.12.0

* fixed internal issue #2559: "unexpected document key" error when custom
  shard keys are used and the "allowUserKeys" key generator option is set
  to false

* fixed AQL DOCUMENT lookup function for documents for sharded collections with
  more than a single shard and using a custom shard key (i.e. some shard
  key attribute other than `_key`).
  The previous implementation of DOCUMENT restricted to lookup to a single
  shard in all cases, though this restriction was invalid. That lead to
  `DOCUMENT` not finding documents in cases the wrong shard was contacted. The
  fixed implementation in 3.3.11 will reach out to all shards to find the
  document, meaning it will produce the correct result, but will cause more
  cluster-internal traffic. This increase in traffic may be high if the number
  of shards is also high, because each invocation of `DOCUMENT` will have to
  contact all shards.
  There will be no performance difference for non-sharded collections or
  collections that are sharded by `_key` or that only have a single shard.

* reimplemented replication view in web UI

* fixed internal issue #2256: ui, document id not showing up when deleting a document

* fixed internal issue #2163: wrong labels within foxx validation of service
  input parameters

* fixed internal issue #2160: fixed misplaced tooltips in indices view

* added new arangoinspect client tool, to help users and customers easily collect
  information of any ArangoDB server setup, and facilitate troubleshooting for the
  ArangoDB Support Team


v3.3.10 (2018-06-04)
--------------------

* make optimizer rule "remove-filter-covered-by-index" not stop after removing
  a sub-condition from a FILTER statement, but pass the optimized FILTER
  statement again into the optimizer rule for further optimizations.
  This allows optimizing away some more FILTER conditions than before.

* allow accessing /_admin/status URL on followers too in active failover setup

* fix cluster COLLECT optimization for attributes that were in "sorted" variant of
  COLLECT and that were provided by a sorted index on the collected attribute

* apply fulltext index optimization rule for multiple fulltext searches in
  the same query

  this fixes https://stackoverflow.com/questions/50496274/two-fulltext-searches-on-arangodb-cluster-v8-is-involved

* validate `_from` and `_to` values of edges on updates consistently

* fixed issue #5400: Unexpected AQL Result

* fixed issue #5429: Frequent 'updated local foxx repository' messages

* fixed issue #5252: Empty result if FULLTEXT() is used together with LIMIT offset

* fixed issue #5035: fixed a vulnerability issue within the web ui's index view

* inception was ignoring leader's configuration


v3.3.9 (2018-05-17)
-------------------

* added `/_admin/repair/distributeShardsLike` that repairs collections with
  distributeShardsLike where the shards aren't actually distributed like in the
  prototype collection, as could happen due to internal issue #1770

* fixed Foxx queues bug when queues are created in a request handler with an
  ArangoDB authentication header

* upgraded arangosync version to 0.5.1

* upgraded arangodb starter version to 0.11.3

* fix cluster upgrading issue introduced in 3.3.8

  the issue made arangod crash when starting a DB server with option
  `--database.auto-upgrade true`

* fix C++ implementation of AQL ZIP function to return each distinct attribute
  name only once. The previous implementation added non-unique attribute names
  multiple times, which led to follow-up issues.
  Now if an attribute name occurs multiple times in the input list of attribute
  names, it will only be incorporated once into the result object, with the
  value that corresponds to the first occurrence.
  This fix also changes the V8 implementation of the ZIP function, which now
  will always return the first value for non-unique attribute names and not the
  last occurring value.

* self heal during a Foxx service install, upgrade or replace no longer breaks
  the respective operation

* make /_api/index, /_api/database and /_api/user REST handlers use the scheduler's
  internal queue, so they do not run in an I/O handling thread

* fixed issue #4919: C++ implementation of LIKE function now matches the old and
  correct behavior of the JavaScript implementation.

* added REST API endpoint /_admin/server/availability for monitoring purposes

* UI: fixed an unreasonable event bug within the modal view engine

* fixed issue #3811: gharial api is now checking existence of _from and _to vertices
  during edge creation

* fixed internal issue #2149: number of documents in the UI is not adjusted after
  moving them

* fixed internal issue #2150: UI - loading a saved query does not update the list
  of bind parameters

* fixed internal issue #2147 - fixed database filter in UI

* fixed issue #4934: Wrong used GeoIndex depending on FILTER order

* added `query` and `aql.literal` helpers to `@arangodb` module.

* remove post-sort from GatherNode in cluster AQL queries that do use indexes
  for filtering but that do not require a sorted result

  This optimization can speed up gathering data from multiple shards, because
  it allows to remove a merge sort of the individual shards' results.

* extend the already existing "reduce-extraction-to-projection" AQL optimizer
  rule for RocksDB to provide projections of up to 5 document attributes. The
  previous implementation only supported a projection for a single document
  attribute. The new implementation will extract up to 5 document attributes from
  a document while scanning a collection via an EnumerateCollectionNode.
  Additionally the new version of the optimizer rule can also produce projections
  when scanning an index via an IndexNode.
  The optimization is benefial especially for huge documents because it will copy
  out only the projected attributes from the document instead of copying the entire
  document data from the storage engine.

  When applied, the explainer will show the projected attributes in a `projections`
  remark for an EnumerateCollectionNode or IndexNode. The optimization is limited
  to the RocksDB storage engine.

* added index-only optimization for AQL queries that can satisfy the retrieval of
  all required document attributes directly from an index.

  This optimization will be triggered for the RocksDB engine if an index is used
  that covers all required attributes of the document used later on in the query.
  If applied, it will save retrieving the actual document data (which would require
  an extra lookup in RocksDB), but will instead build the document data solely
  from the index values found. It will only be applied when using up to 5 attributes
  from the document, and only if the rest of the document data is not used later
  on in the query.

  The optimization is currently available for the RocksDB engine for the index types
  primary, edge, hash, skiplist and persistent.

  If the optimization is applied, it will show up as "index only" in an AQL
  query's execution plan for an IndexNode.

* added scan-only optimization for AQL queries that iterate over collections or
  indexes and that do not need to return the actual document values.

  Not fetching the document values from the storage engine will provide a
  considerable speedup when using the RocksDB engine, but may also help a bit
  in case of the MMFiles engine. The optimization will only be applied when
  full-scanning or index-scanning a collection without refering to any of its
  documents later on, and, for an IndexNode, if all filter conditions for the
  documents of the collection are covered by the index.

  If the optimization is applied, it will show up as "scan only" in an AQL
  query's execution plan for an EnumerateCollectionNode or an IndexNode.

* extend existing "collect-in-cluster" optimizer rule to run grouping, counting
  and deduplication on the DB servers in several cases, so that the coordinator
  will only need to sum up the potentially smaller results from the individual shards.

  The following types of COLLECT queries are covered now:
  - RETURN DISTINCT expr
  - COLLECT WITH COUNT INTO ...
  - COLLECT var1 = expr1, ..., varn = exprn (WITH COUNT INTO ...), without INTO or KEEP
  - COLLECT var1 = expr1, ..., varn = exprn AGGREGATE ..., without INTO or KEEP, for
    aggregate functions COUNT/LENGTH, SUM, MIN and MAX.

* honor specified COLLECT method in AQL COLLECT options

  for example, when the user explicitly asks for the COLLECT method
  to be `sorted`, the optimizer will now not produce an alternative
  version of the plan using the hash method.

  additionally, if the user explcitly asks for the COLLECT method to
  be `hash`, the optimizer will now change the existing plan to use
  the hash method if possible instead of just creating an alternative
  plan.

  `COLLECT ... OPTIONS { method: 'sorted' }` => always use sorted method
  `COLLECT ... OPTIONS { method: 'hash' }`   => use hash if this is technically possible
  `COLLECT ...` (no options)                 => create a plan using sorted, and another plan using hash method

* added bulk document lookups for MMFiles engine, which will improve the performance
  of document lookups from an inside an index in case the index lookup produces many
  documents


v3.3.8 (2018-04-24)
-------------------

* included version of ArangoDB Starter (`arangodb` binary) updated to v0.10.11,
  see [Starter changelog](https://github.com/arangodb-helper/arangodb/blob/master/CHANGELOG.md)

* added arangod startup option `--dump-options` to print all configuration parameters
  as a JSON object

* fixed: (Enterprise only) If you restore a SmartGraph where the collections
  are still existing and are supposed to be dropped on restore we ended up in
  duplicate name error. This is now gone and the SmartGraph is correctly restored.

* fix lookups by `_id` in smart graph edge collections

* improve startup resilience in case there are datafile errors (MMFiles)

  also allow repairing broken VERSION files automatically on startup by
  specifying the option `--database.ignore-datafile-errors true`

* fix issue #4582: UI query editor now supports usage of empty string as bind parameter value

* fixed internal issue #2148: Number of documents found by filter is misleading in web UI

* added startup option `--database.required-directory-state`

  using this option it is possible to require the database directory to be
  in a specific state on startup. the options for this value are:

  - non-existing: database directory must not exist
  - existing: database directory must exist
  - empty: database directory must exist but be empty
  - populated: database directory must exist and contain specific files already
  - any: any state allowed

* field "$schema" in Foxx manifest.json files no longer produce warnings

* added `@arangodb/locals` module to expose the Foxx service context as an
  alternative to using `module.context` directly.

* `db._executeTransaction` now accepts collection objects as collections.

* supervision can be put into maintenance mode


v3.3.7 (2018-04-11)
-------------------

* added hidden option `--query.registry-ttl` to control the lifetime of cluster AQL
  query parts

* fixed internal issue #2237: AQL queries on collections with replicationFactor:
  "satellite" crashed arangod in single server mode

* fixed restore of satellite collections: replicationFactor was set to 1 during
  restore

* fixed dump and restore of smart graphs:
  a) The dump will not include the hidden shadow collections anymore, they were dumped
     accidentially and only contain duplicated data.
  b) Restore will now ignore hidden shadow collections as all data is contained
     in the smart-edge collection. You can manually include these collections from an
     old dump (3.3.5 or earlier) by using `--force`.
  c) Restore of a smart-graph will now create smart collections properly instead
     of getting into `TIMEOUT_IN_CLUSTER_OPERATION`

* fixed issue in AQL query optimizer rule "restrict-to-single-shard", which
  may have sent documents to a wrong shard in AQL INSERT queries that specified
  the value for `_key` using an expression (and not a constant value)
  Important: if you were affected by this bug in v3.3.5 it is required that you
  recreate your dataset in v3.3.6 (i.e. dumping and restoring) instead of doing
  a simple binary upgrade

* added /_admin/status HTTP API for debugging purposes

* added ArangoShell helper function for packaging all information about an
  AQL query so it can be run and analyzed elsewhere:

  query = "FOR doc IN mycollection FILTER doc.value > 42 RETURN doc";
  require("@arangodb/aql/explainer").debugDump("/tmp/query-debug-info", query);

  Entitled users can send the generated file to the ArangoDB support to facilitate
  reproduction and debugging.

* added hidden option `--server.ask-jwt-secret`. This is an internal option
  for debugging and should not be exposed to end-users.

* fix for internal issue #2215. supervision will now wait for agent to
  fully prepare before adding 10 second grace period after leadership change

* fixed internal issue #2215's FailedLeader timeout bug

v3.3.5 (2018-03-28)
-------------------

* fixed issue #4934: Wrong used GeoIndex depending on FILTER order

* make build id appear in startup log message alongside with other version info

* make AQL data modification operations that are sent to all shards and that are
  supposed to return values (i.e. `RETURN OLD` or `RETURN NEW`) not return fake
  empty result rows if the document to be updated/replaced/removed was not present
  on the target shard

* added AQL optimizer rule `restrict-to-single-shard`

  This rule will kick in if a collection operation (index lookup or data
  modification operation) will only affect a single shard, and the operation can be
  restricted to the single shard and is not applied for all shards. This optimization
  can be applied for queries that access a collection only once in the query, and that
  do not use traversals, shortest path queries and that do not access collection data
  dynamically using the `DOCUMENT`, `FULLTEXT`, `NEAR` or `WITHIN` AQL functions.
  Additionally, the optimizer will only pull off this optimization if can safely
  determine the values of all the collection's shard keys from the query, and when the
  shard keys are covered by a single index (this is always true if the shard key is
  the default `_key`)

* display missing attributes of GatherNodes in AQL explain output

* make AQL optimizer rule `undistribute-remove-after-enum-coll` fire in a few
  more cases in which it is possible

* slightly improve index selection for the RocksDB engine when there are multiple
  competing indexes with the same attribute prefixes, but different amount of
  attributes covered. In this case, the more specialized index will be preferred
  now

* fix issue #4924: removeFollower now prefers to remove the last follower(s)

* added "collect-in-cluster" optimizer rule to have COLLECT WITH COUNT queries
  without grouping being executed on the DB servers and the coordinator only summing
  up the counts from the individual shards

* fixed issue #4900: Nested FOR query uses index but ignores other filters

* properly exit v8::Context in one place where it was missing before

* added hidden option `--cluster.index-create-timeout` for controlling the
  default value of the index creation timeout in cluster
  under normal circumstances, this option does not need to be adjusted

* increase default timeout for index creation in cluster to 3600s

* fixed issue #4843: Query-Result has more Docs than the Collection itself

* fixed the behavior of ClusterInfo when waiting for current to catch
  up with plan in create collection.

* fixed issue #4827: COLLECT on edge _to field doesn't group distinct values as expected (MMFiles)


v3.3.4 (2018-03-01)
-------------------

* fix AQL `fullCount` result value in some cluster cases when it was off a bit

* fix issue #4651: Simple query taking forever until a request timeout error

* fix issue #4657: fixed incomplete content type header

* Vastly improved the Foxx Store UI

* fix issue #4677: AQL WITH with bind parameters results in "access after data-modification"
  for two independent UPSERTs

* remove unused startup option `--ldap.permissions-attribute-name`

* fix issue #4457: create /var/tmp/arangod with correct user in supervisor mode

* remove long disfunctional admin/long_echo handler

* fixed Foxx API:

  * PUT /_api/foxx/service: Respect force flag
  * PATCH /_api/foxx/service: Check whether a service under given mount exists

* internal issue #1726: supervision failed to remove multiple servers
  from health monitoring at once.

* more information from inception, why agent is activated

* fixed a bug where supervision tried to deal with shards of virtual collections

* fix internal issue #1770: collection creation using distributeShardsLike yields
  errors and did not distribute shards correctly in the following cases:
  1. If numberOfShards * replicationFactor % nrDBServers != 0
     (shards * replication is not divisible by DBServers).
  2. If there was failover / move shard case on the leading collection
     and creating the follower collection afterwards.

* fix timeout issues in replication client expiration

* added missing edge filter to neighbors-only traversals
  in case a filter condition was moved into the traverser and the traversal was
  executed in breadth-first mode and was returning each visited vertex exactly
  once, and there was a filter on the edges of the path and the resulting vertices
  and edges were not used later, the edge filter was not applied

* fixed issue #4160: Run arangod with "--database.auto-upgrade" option always crash silently without error log

* fix internal issue #1848: AQL optimizer was trying to resolve attribute accesses
  to attributes of constant object values at query compile time, but only did so far
  the very first attribute in each object

  this fixes https://stackoverflow.com/questions/48648737/beginner-bug-in-for-loops-from-objects

* fix inconvenience: If we want to start server with a non-existing
  --javascript.app-path it will now be created (if possible)

* fixed: REST API `POST _api/foxx` now returns HTTP code 201 on success, as documented.
         returned 200 before.

* fixed: REST API `PATCH _api/foxx/dependencies` now updates the existing dependencies
         instead of replacing them.

* fixed: Foxx upload of single javascript file. You now can upload via http-url pointing
         to a javascript file.

* fixed issue #4395: If your foxx app includes an `APP` folder it got
         accidently removed by selfhealing this is not the case anymore.

* fixed internal issue #1969 - command apt-get purge/remove arangodb3e was failing


v3.3.3 (2018-01-16)
-------------------

* fix issue #4272: VERSION file keeps disappearing

* fix internal issue #81: quotation marks disappeared when switching table/json
  editor in the query editor ui

* added option `--rocksdb.throttle` to control whether write-throttling is enabled
  Write-throttling is turned on by default, to reduce chances of compactions getting
  too far behind and blocking incoming writes.

* fixed issue #4308: Crash when getter for error.name throws an error (on Windows)

* UI: fixed a query editor caching and parsing issue

* Fixed internal issue #1683: fixes an UI issue where a collection name gets wrongly cached
  within the documents overview of a collection.

* Fixed an issue with the index estimates in RocksDB in the case a transaction is aborted.
  Former the index estimates were modified if the transaction commited or not.
  Now they will only be modified if the transaction commited successfully.

* UI: optimized login view for very small screen sizes

* Truncate in RocksDB will now do intermediate commits every 10.000 documents
  if truncate fails or the server crashes during this operation all deletes
  that have been commited so far are persisted.

* make the default value of `--rocksdb.block-cache-shard-bits` use the RocksDB
  default value. This will mostly mean the default number block cache shard
  bits is lower than before, allowing each shard to store more data and cause
  less evictions from block cache

* issue #4222: Permission error preventing AQL query import / export on webui

* UI: optimized error messages for invalid query bind parameter

* UI: upgraded swagger ui to version 3.9.0

* issue #3504: added option `--force-same-database` for arangorestore

  with this option set to true, it is possible to make any arangorestore attempt
  fail if the specified target database does not match the database name
  specified in the source dump's "dump.json" file. it can thus be used to
  prevent restoring data into the "wrong" database

  The option is set to `false` by default to ensure backwards-compatibility

* make the default value of `--rocksdb.block-cache-shard-bits` use the RocksDB
  default value. This will mostly mean the default number block cache shard
  bits is lower than before, allowing each shard to store more data and cause
  less evictions from block cache

* fixed issue #4255: AQL SORT consuming too much memory

* fixed incorrect persistence of RAFT vote and term


v3.3.2 (2018-01-04)
-------------------

* fixed issue #4199: Internal failure: JavaScript exception in file 'arangosh.js'
  at 98,7: ArangoError 4: Expecting type String

* fixed issue in agency supervision with a good server being left in
  failedServers

* distinguish isReady and allInSync in clusterInventory

* fixed issue #4197: AQL statement not working in 3.3.1 when upgraded from 3.2.10

* do not reuse collection ids when restoring collections from a dump, but assign new collection ids, this should prevent collection id conflicts


v3.3.1 (2017-12-28)
-------------------

* UI: displayed wrong wfs property for a collection when using RocksDB as
  storage engine

* added `--ignore-missing` option to arangoimp
  this option allows importing lines with less fields than specified in the CSV
  header line

* changed misleading error message from "no leader" to "not a leader"

* optimize usage of AQL FULLTEXT index function to a FOR loop with index
  usage in some cases
  When the optimization is applied, this especially speeds up fulltext index
  queries in the cluster

* UI: improved the behavior during collection creation in a cluster environment

* Agency lockup fixes for very small machines.

* Agency performance improvement by finer grained locking.

* Use steady_clock in agency whereever possible.

* Agency prevent Supervision thread crash.

* Fix agency integer overflow in timeout calculation.


v3.3.0 (2017-12-14)
-------------------

* release version

* added a missing try/catch block in the supervision thread


v3.3.rc8 (2017-12-12)
---------------------

* UI: fixed broken Foxx configuration keys. Some valid configuration values
  could not be edited via the ui.

* UI: pressing the return key inside a select2 box no longer triggers the modal's
  success function

* UI: coordinators and db servers are now in sorted order (ascending)


v3.3.rc7 (2017-12-07)
---------------------

* fixed issue #3741: fix terminal color output in Windows

* UI: fixed issue #3822: disabled name input field for system collections

* fixed issue #3640: limit in subquery

* fixed issue #3745: Invalid result when using OLD object with array attribute in UPSERT statement

* UI: edge collections were wrongly added to from and to vertices select box during graph creation

* UI: added not found views for documents and collections

* UI: using default user database api during database creation now

* UI: the graph viewer backend now picks one random start vertex of the
  first 1000 documents instead of calling any(). The implementation of
  "any" is known to scale bad on huge collections with RocksDB.

* UI: fixed disappearing of the navigation label in some case special case

* UI: the graph viewer now displays updated label values correctly.
  Additionally the included node/edge editor now closes automatically
  after a successful node/edge update.

* fixed issue #3917: traversals with high maximal depth take extremely long
  in planning phase.


v3.3.rc4 (2017-11-28)
---------------------

* minor bug-fixes


v3.3.rc3 (2017-11-24)
---------------------

* bug-fixes


v3.3.rc2 (2017-11-22)
---------------------

* UI: document/edge editor now remembering their modes (e.g. code or tree)

* UI: optimized error messages for invalid graph definitions. Also fixed a
  graph renderer cleanup error.

* UI: added a delay within the graph viewer while changing the colors of the
  graph. Necessary due different browser behaviour.

* added options `--encryption.keyfile` and `--encryption.key-generator` to arangodump
  and arangorestore

* UI: the graph viewer now displays updated label values correctly.
  Additionally the included node/edge editor now closes automatically
  after a successful node/edge update.

* removed `--recycle-ids` option for arangorestore

  using that option could have led to problems on the restore, with potential
  id conflicts between the originating server (the source dump server) and the
  target server (the restore server)


v3.3.rc1 (2017-11-17)
---------------------

* add readonly mode REST API

* allow compilation of ArangoDB source code with g++ 7

* upgrade minimum required g++ compiler version to g++ 5.4
  That means ArangoDB source code will not compile with g++ 4.x or g++ < 5.4 anymore.

* AQL: during a traversal if a vertex is not found. It will not print an ERROR to the log and continue
  with a NULL value, but will register a warning at the query and continue with a NULL value.
  The situation is not desired as an ERROR as ArangoDB can store edges pointing to non-existing
  vertex which is perfectly valid, but it may be a n issue on the data model, so users
  can directly see it on the query now and do not "by accident" have to check the LOG output.

* introduce `enforceReplicationFactor` attribute for creating collections:
  this optional parameter controls if the coordinator should bail out during collection
  creation if there are not enough DBServers available for the desired `replicationFactor`.

* fixed issue #3516: Show execution time in arangosh

  this change adds more dynamic prompt components for arangosh
  The following components are now available for dynamic prompts,
  settable via the `--console.prompt` option in arangosh:

  - '%t': current time as timestamp
  - '%a': elpased time since ArangoShell start in seconds
  - '%p': duration of last command in seconds
  - '%d': name of current database
  - '%e': current endpoint
  - '%E': current endpoint without protocol
  - '%u': current user

  The time a command takes can be displayed easily by starting arangosh with `--console.prompt "%p> "`.

* make the ArangoShell refill its collection cache when a yet-unknown collection
  is first accessed. This fixes the following problem:

      arangosh1> db._collections();  // shell1 lists all collections
      arangosh2> db._create("test"); // shell2 now creates a new collection 'test'
      arangosh1> db.test.insert({}); // shell1 is not aware of the collection created
                                     // in shell2, so the insert will fail

* make AQL `DISTINCT` not change the order of the results it is applied on

* incremental transfer of initial collection data now can handle partial
  responses for a chunk, allowing the leader/master to send smaller chunks
  (in terms of HTTP response size) and limit memory usage

  this optimization is only active if client applications send the "offset" parameter
  in their requests to PUT `/_api/replication/keys/<id>?type=docs`

* initial creation of shards for cluster collections is now faster with
  `replicationFactor` values bigger than 1. this is achieved by an optimization
  for the case when the collection on the leader is still empty

* potential fix for issue #3517: several "filesystem full" errors in logs
  while there's a lot of disk space

* added C++ implementations for AQL function `SUBSTRING()`, `LEFT()`, `RIGHT()` and `TRIM()`

* show C++ function name of call site in ArangoDB log output

  this requires option `--log.line-number` to be set to *true*

* UI: added word wrapping to query editor

* UI: fixed wrong user attribute name validation, issue #3228

* make AQL return a proper error message in case of a unique key constraint
  violation. previously it only returned the generic "unique constraint violated"
  error message but omitted the details about which index caused the problem.

  This addresses https://stackoverflow.com/questions/46427126/arangodb-3-2-unique-constraint-violation-id-or-key

* added option `--server.local-authentication`

* UI: added user roles

* added config option `--log.color` to toggle colorful logging to terminal

* added config option `--log.thread-name` to additionally log thread names

* usernames must not start with `:role:`, added new options:
    --server.authentication-timeout
    --ldap.roles-attribute-name
    --ldap.roles-transformation
    --ldap.roles-search
    --ldap.superuser-role
    --ldap.roles-include
    --ldap.roles-exclude

* performance improvements for full collection scans and a few other operations
  in MMFiles engine

* added `--rocksdb.encryption-key-generator` for enterprise

* removed `--compat28` parameter from arangodump and replication API

  older ArangoDB versions will no longer be supported by these tools.

* increase the recommended value for `/proc/sys/vm/max_map_count` to a value
  eight times as high as the previous recommended value. Increasing the
  values helps to prevent an ArangoDB server from running out of memory mappings.

  The raised minimum recommended value may lead to ArangoDB showing some startup
  warnings as follows:

      WARNING {memory} maximum number of memory mappings per process is 65530, which seems too low. it is recommended to set it to at least 512000
      WARNING {memory} execute 'sudo sysctl -w "vm.max_map_count=512000"'

* Foxx now warns about malformed configuration/dependency names and aliases in the manifest.


v3.2.17 (XXXX-XX-XX)
--------------------

* added missing virtual destructor for MMFiles transaction data context object

* make synchronous replication detect more error cases when followers cannot
  apply the changes from the leader

* fixed undefined behavior in cluster plan-loading procedure that may have
  unintentionally modified a shared structure

* cluster nodes should retry registering in agency until successful

* fixed issue #5354: updated the ui json editor, improved usability

* fixed issue #5648: fixed error message when saving unsupported document
  types

* fixed issue #5943: misplaced database ui icon and wrong cursor type were used


v3.2.16 (2018-07-12)
--------------------

* upgraded arangodb starter version to 0.12.0

* make edge cache initialization and invalidation more portable by avoiding memset
  on non-POD types

* fixed internal issue #2256: ui, document id not showing up when deleting a document

* fixed issue #5400: Unexpected AQL Result

* Fixed issue #5035: fixed a vulnerability issue within the web ui's index view

* issue one HTTP call less per cluster AQL query

* self heal during a Foxx service install, upgrade or replace no longer breaks
  the respective operation

* inception was ignoring leader's configuration

* inception could get caught in a trap, where agent configuration
  version and timeout multiplier lead to incapacitated agency

* more patient agency tests to allow for ASAN tests to successfully finish

* fixed for agent coming back to agency with changed endpoint and
  total data loss

* fixed agency restart from compaction without data


v3.2.15 (2018-05-13)
--------------------

* upgraded arangodb starter version to 0.11.2

* make /_api/index and /_api/database REST handlers use the scheduler's internal
  queue, so they do not run in an I/O handling thread

* fixed issue #3811: gharial api is now checking existence of _from and _to vertices
  during edge creation


v3.2.14 (2018-04-20)
--------------------

* field "$schema" in Foxx manifest.json files no longer produce warnings

* added `@arangodb/locals` module to expose the Foxx service context as an
  alternative to using `module.context` directly.

* the internal implementation of REST API `/_api/simple/by-example` now uses
  C++ instead of JavaScript

* supervision can be switched to maintenance mode f.e. for rolling upgrades


v3.2.13 (2018-04-13)
--------------------

* improve startup resilience in case there are datafile errors (MMFiles)

  also allow repairing broken VERSION files automatically on startup by
  specifying the option `--database.ignore-datafile-errors true`

* fix issue #4582: UI query editor now supports usage of empty string as bind parameter value

* fix issue #4924: removeFollower now prefers to remove the last follower(s)

* fixed issue #4934: Wrong used GeoIndex depending on FILTER order

* fixed the behavior of clusterinfo when waiting for current to catch
  up with plan in create collection.

* fix for internal issue #2215. supervision will now wait for agent to
  fully prepare before adding 10 second grace period after leadership change

* fixed interal issue #2215 FailedLeader timeout bug


v3.2.12 (2018-02-27)
--------------------

* remove long disfunctional admin/long_echo handler

* fixed Foxx API:

  * PUT /_api/foxx/service: Respect force flag
  * PATCH /_api/foxx/service: Check whether a service under given mount exists

* fix issue #4457: create /var/tmp/arangod with correct user in supervisor mode

* fix internal issue #1848

  AQL optimizer was trying to resolve attribute accesses
  to attributes of constant object values at query compile time, but only did so far
  the very first attribute in each object

  this fixes https://stackoverflow.com/questions/48648737/beginner-bug-in-for-loops-from-objects

* fix inconvenience: If we want to start server with a non-existing
  --javascript.app-path it will now be created (if possible)

* fixed: REST API `POST _api/foxx` now returns HTTP code 201 on success, as documented.
         returned 200 before.

* fixed: REST API `PATCH _api/foxx/dependencies` now updates the existing dependencies
         instead of replacing them.

* fixed: Foxx upload of single javascript file. You now can upload via http-url pointing
         to a javascript file.

* fixed issue #4395: If your foxx app includes an `APP` folder it got accidently removed by selfhealing
         this is not the case anymore.

* fix internal issue 1770: collection creation using distributeShardsLike yields
  errors and did not distribute shards correctly in the following cases:
  1. If numberOfShards * replicationFactor % nrDBServers != 0
     (shards * replication is not divisible by DBServers).
  2. If there was failover / move shard case on the leading collection
     and creating the follower collection afterwards.

* fix timeout issues in replication client expiration

+ fix some inconsistencies in replication for RocksDB engine that could have led
  to some operations not being shipped from master to slave servers

* fix issue #4272: VERSION file keeps disappearing

* fix internal issue #81: quotation marks disappeared when switching table/json
  editor in the query editor ui

* make the default value of `--rocksdb.block-cache-shard-bits` use the RocksDB
  default value. This will mostly mean the default number block cache shard
  bits is lower than before, allowing each shard to store more data and cause
  less evictions from block cache

* fix issue #4393: broken handling of unix domain sockets in
  JS_Download

* fix internal bug #1726: supervision failed to remove multiple
  removed servers from health UI

* fixed internal issue #1969 - command apt-get purge/remove arangodb3e was failing

* fixed a bug where supervision tried to deal with shards of virtual collections


v3.2.11 (2018-01-17)
--------------------

* Fixed an issue with the index estimates in RocksDB in the case a transaction is aborted.
  Former the index estimates were modified if the transaction commited or not.
  Now they will only be modified if the transaction commited successfully.

* Truncate in RocksDB will now do intermediate commits every 10.000 documents
  if truncate fails or the server crashes during this operation all deletes
  that have been commited so far are persisted.

* fixed issue #4308: Crash when getter for error.name throws an error (on Windows)

* UI: fixed a query editor caching and parsing issue for arrays and objects

* Fixed internal issue #1684: Web UI: saving arrays/objects as bind parameters faulty

* Fixed internal issue #1683: fixes an UI issue where a collection name gets wrongly cached
  within the documents overview of a collection.

* issue #4222: Permission error preventing AQL query import / export on webui

* UI: optimized login view for very small screen sizes

* UI: Shard distribution view now has an accordion view instead of displaying
  all shards of all collections at once.

* UI: optimized error messages for invalid query bind parameter

* fixed missing transaction events in RocksDB asynchronous replication

* fixed issue #4255: AQL SORT consuming too much memory

* fixed issue #4199: Internal failure: JavaScript exception in file 'arangosh.js'
  at 98,7: ArangoError 4: Expecting type String

* fixed issue #3818: Foxx configuration keys cannot contain spaces (will not save)

* UI: displayed wrong "waitForSync" property for a collection when
  using RocksDB as storage engine

* prevent binding to the same combination of IP and port on Windows

* fixed incorrect persistence of RAFT vote and term


v3.2.10 (2017-12-22)
--------------------

* replication: more robust initial sync

* fixed a bug in the RocksDB engine that would prevent recalculated
  collection counts to be actually stored

* fixed issue #4095: Inconsistent query execution plan

* fixed issue #4056: Executing empty query causes crash

* fixed issue #4045: Out of memory in `arangorestore` when no access
  rights to dump files

* fixed issue #3031: New Graph: Edge definitions with edges in
  fromCollections and toCollections

* fixed issue #2668: UI: when following wrong link from edge to vertex in
  nonexisting collection misleading error is printed

* UI: improved the behavior during collection creation in a cluster environment

* UI: the graph viewer backend now picks one random start vertex of the
  first 1000 documents instead of calling any(). The implementation of
  any is known to scale bad on huge collections with rocksdb.

* fixed snapshots becoming potentially invalid after intermediate commits in
  the RocksDB engine

* backport agency inquire API changes

* fixed issue #3822: Field validation error in ArangoDB UI - Minor

* UI: fixed disappearing of the navigation label in some cases

* UI: fixed broken foxx configuration keys. Some valid configuration values
  could not be edited via the ui.

* fixed issue #3640: limit in subquery

* UI: edge collections were wrongly added to from and to vertices select
  box during graph creation

* fixed issue #3741: fix terminal color output in Windows

* fixed issue #3917: traversals with high maximal depth take extremely long
  in planning phase.

* fix equality comparison for MMFiles documents in AQL functions UNIQUE
  and UNION_DISTINCT


v3.2.9 (2017-12-04)
-------------------

* under certain conditions, replication could stop. Now fixed by adding an
  equality check for requireFromPresent tick value

* fixed locking for replication context info in RocksDB engine
  this fixes undefined behavior when parallel requests are made to the
  same replication context

* UI: added not found views for documents and collections

* fixed issue #3858: Foxx queues stuck in 'progress' status

* allow compilation of ArangoDB source code with g++ 7

* fixed issue #3224: Issue in the Foxx microservices examples

* fixed a deadlock in user privilege/permission change routine

* fixed a deadlock on server shutdown

* fixed some collection locking issues in MMFiles engine

* properly report commit errors in AQL write queries to the caller for the
  RocksDB engine

* UI: optimized error messages for invalid graph definitions. Also fixed a
  graph renderer cleanrenderer cleanup error.

* UI: document/edge editor now remembering their modes (e.g. code or tree)

* UI: added a delay within the graph viewer while changing the colors of the
  graph. Necessary due different browser behaviour.

* fix removal of failed cluster nodes via web interface

* back port of ClusterComm::wait fix in devel
  among other things this fixes too eager dropping of other followers in case
  one of the followers does not respond in time

* transact interface in agency should not be inquired as of now

* inquiry tests and blocking of inquiry on AgencyGeneralTransaction

v3.2.8 (2017-11-18)
-------------------

* fixed a race condition occuring when upgrading via linux package manager

* fixed authentication issue during replication


v3.2.7 (2017-11-13)
-------------------

* Cluster customers, which have upgraded from 3.1 to 3.2 need to upgrade
  to 3.2.7. The cluster supervision is otherwise not operational.

* Fixed issue #3597: AQL with path filters returns unexpected results
  In some cases breadth first search in combination with vertex filters
  yields wrong result, the filter was not applied correctly.

* fixed some undefined behavior in some internal value caches for AQL GatherNodes
  and SortNodes, which could have led to sorted results being effectively not
  correctly sorted.

* make the replication applier for the RocksDB engine start automatically after a
  restart of the server if the applier was configured with its `autoStart` property
  set to `true`. previously the replication appliers were only automatically restarted
  at server start for the MMFiles engine.

* fixed arangodump batch size adaptivity in cluster mode and upped default batch size
  for arangodump

  these changes speed up arangodump in cluster context

* smart graphs now return a proper inventory in response to replication inventory
  requests

* fixed issue #3618: Inconsistent behavior of OR statement with object bind parameters

* only users with read/write rights on the "_system" database can now execute
  "_admin/shutdown" as well as modify properties of the write-ahead log (WAL)

* increase default maximum number of V8 contexts to at least 16 if not explicitly
  configured otherwise.
  the procedure for determining the actual maximum value of V8 contexts is unchanged
  apart from the value `16` and works as follows:
  - if explicitly set, the value of the configuration option `--javascript.v8-contexts`
    is used as the maximum number of V8 contexts
  - when the option is not set, the maximum number of V8 contexts is determined
    by the configuration option `--server.threads` if that option is set. if
    `--server.threads` is not set, then the maximum number of V8 contexts is the
    server's reported hardware concurrency (number of processors visible
    to the arangod process). if that would result in a maximum value of less than 16
    in any of these two cases, then the maximum value will be increased to 16.

* fixed issue #3447: ArangoError 1202: AQL: NotFound: (while executing) when
  updating collection

* potential fix for issue #3581: Unexpected "rocksdb unique constraint
  violated" with unique hash index

* fixed geo index optimizer rule for geo indexes with a single (array of coordinates)
  attribute.

* improved the speed of the shards overview in cluster (API endpoint /_api/cluster/shardDistribution API)
  It is now guaranteed to return after ~2 seconds even if the entire cluster is unresponsive.

* fix agency precondition check for complex objects
  this fixes issues with several CAS operations in the agency

* several fixes for agency restart and shutdown

* the cluster-internal representation of planned collection objects is now more
  lightweight than before, using less memory and not allocating any cache for indexes
  etc.

* fixed issue #3403: How to kill long running AQL queries with the browser console's
  AQL (display issue)

* fixed issue #3549: server reading ENGINE config file fails on common standard
  newline character

* UI: fixed error notifications for collection modifications

* several improvements for the truncate operation on collections:

  * the timeout for the truncate operation was increased in cluster mode in
    order to prevent too frequent "could not truncate collection" errors

  * after a truncate operation, collections in MMFiles still used disk space.
    to reclaim disk space used by truncated collection, the truncate actions
    in the web interface and from the ArangoShell now issue an extra WAL flush
    command (in cluster mode, this command is also propagated to all servers).
    the WAL flush allows all servers to write out any pending operations into the
    datafiles of the truncated collection. afterwards, a final journal rotate
    command is sent, which enables the compaction to entirely remove all datafiles
    and journals for the truncated collection, so that all disk space can be
    reclaimed

  * for MMFiles a special method will be called after a truncate operation so that
    all indexes of the collection can free most of their memory. previously some
    indexes (hash and skiplist indexes) partially kept already allocated memory
    in order to avoid future memory allocations

  * after a truncate operation in the RocksDB engine, an additional compaction
    will be triggered for the truncated collection. this compaction removes all
    deletions from the key space so that follow-up scans over the collection's key
    range do not have to filter out lots of already-removed values

  These changes make truncate operations potentially more time-consuming than before,
  but allow for memory/disk space savings afterwards.

* enable JEMalloc background threads for purging and returning unused memory
  back to the operating system (Linux only)

  JEMalloc will create its background threads on demand. The number of background
  threads is capped by the number of CPUs or active arenas. The background threads run
  periodically and purge unused memory pages, allowing memory to be returned to the
  operating system.

  This change will make the arangod process create several additional threads.
  It is accompanied by an increased `TasksMax` value in the systemd service configuration
  file for the arangodb3 service.

* upgraded bundled V8 engine to bugfix version v5.7.492.77

  this upgrade fixes a memory leak in upstream V8 described in
  https://bugs.chromium.org/p/v8/issues/detail?id=5945 that will result in memory
  chunks only getting uncommitted but not unmapped


v3.2.6 (2017-10-26)
-------------------

* UI: fixed event cleanup in cluster shards view

* UI: reduced cluster dashboard api calls

* fixed a permission problem that prevented collection contents to be displayed
  in the web interface

* removed posix_fadvise call from RocksDB's PosixSequentialFile::Read(). This is
  consistent with Facebook PR 2573 (#3505)

  this fix should improve the performance of the replication with the RocksDB
  storage engine

* allow changing of collection replication factor for existing collections

* UI: replicationFactor of a collection is now changeable in a cluster
  environment

* several fixes for the cluster agency

* fixed undefined behavior in the RocksDB-based geo index

* fixed Foxxmaster failover

* purging or removing the Debian/Ubuntu arangodb3 packages now properly stops
  the arangod instance before actuallying purging or removing


v3.2.5 (2017-10-16)
-------------------

* general-graph module and _api/gharial now accept cluster options
  for collection creation. It is now possible to set replicationFactor and
  numberOfShards for all collections created via this graph object.
  So adding a new collection will not result in a singleShard and
  no replication anymore.

* fixed issue #3408: Hard crash in query for pagination

* minimum number of V8 contexts in console mode must be 2, not 1. this is
  required to ensure the console gets one dedicated V8 context and all other
  operations have at least one extra context. This requirement was not enforced
  anymore.

* fixed issue #3395: AQL: cannot instantiate CollectBlock with undetermined
  aggregation method

* UI: fixed wrong user attribute name validation, issue #3228

* fix potential overflow in CRC marker check when a corrupted CRC marker
  is found at the very beginning of an MMFiles datafile

* UI: fixed unresponsive events in cluster shards view

* Add statistics about the V8 context counts and number of available/active/busy
  threads we expose through the server statistics interface.


v3.2.4 (2017-09-26)
-------------------

* UI: no default index selected during index creation

* UI: added replicationFactor option during SmartGraph creation

* make the MMFiles compactor perform less writes during normal compaction
  operation

  This partially fixes issue #3144

* make the MMFiles compactor configurable

  The following options have been added:

* `--compaction.db-sleep-time`: sleep interval between two compaction runs
    (in s)
  * `--compaction.min-interval"`: minimum sleep time between two compaction
     runs (in s)
  * `--compaction.min-small-data-file-size`: minimal filesize threshold
    original datafiles have to be below for a compaction
  * `--compaction.dead-documents-threshold`: minimum unused count of documents
    in a datafile
  * `--compaction.dead-size-threshold`: how many bytes of the source data file
    are allowed to be unused at most
  * `--compaction.dead-size-percent-threshold`: how many percent of the source
    datafile should be unused at least
  * `--compaction.max-files`: Maximum number of files to merge to one file
  * `--compaction.max-result-file-size`: how large may the compaction result
    file become (in bytes)
  * `--compaction.max-file-size-factor`: how large the resulting file may
    be in comparison to the collection's `--database.maximal-journal-size' setting`

* fix downwards-incompatibility in /_api/explain REST handler

* fix Windows implementation for fs.getTempPath() to also create a
  sub-directory as we do on linux

* fixed a multi-threading issue in cluster-internal communication

* performance improvements for traversals and edge lookups

* removed internal memory zone handling code. the memory zones were a leftover
  from the early ArangoDB days and did not provide any value in the current
  implementation.

* (Enterprise only) added `skipInaccessibleCollections` option for AQL queries:
  if set, AQL queries (especially graph traversals) will treat collections to
  which a user has no access rights to as if these collections were empty.

* adjusted scheduler thread handling to start and stop less threads in
  normal operations

* leader-follower replication catchup code has been rewritten in C++

* early stage AQL optimization now also uses the C++ implementations of
  AQL functions if present. Previously it always referred to the JavaScript
  implementations and ignored the C++ implementations. This change gives
  more flexibility to the AQL optimizer.

* ArangoDB tty log output is now colored for log messages with levels
  FATAL, ERR and WARN.

* changed the return values of AQL functions `REGEX_TEST` and `REGEX_REPLACE`
  to `null` when the input regex is invalid. Previous versions of ArangoDB
  partly returned `false` for invalid regexes and partly `null`.

* added `--log.role` option for arangod

  When set to `true`, this option will make the ArangoDB logger print a single
  character with the server's role into each logged message. The roles are:

  - U: undefined/unclear (used at startup)
  - S: single server
  - C: coordinator
  - P: primary
  - A: agent

  The default value for this option is `false`, so no roles will be logged.


v3.2.3 (2017-09-07)
-------------------

* fixed issue #3106: orphan collections could not be registered in general-graph module

* fixed wrong selection of the database inside the internal cluster js api

* added startup option `--server.check-max-memory-mappings` to make arangod check
  the number of memory mappings currently used by the process and compare it with
  the maximum number of allowed mappings as determined by /proc/sys/vm/max_map_count

  The default value is `true`, so the checks will be performed. When the current
  number of mappings exceeds 90% of the maximum number of mappings, the creation
  of further V8 contexts will be deferred.

  Note that this option is effective on Linux systems only.

* arangoimp now has a `--remove-attribute` option

* added V8 context lifetime control options
  `--javascript.v8-contexts-max-invocations` and `--javascript.v8-contexts-max-age`

  These options allow specifying after how many invocations a used V8 context is
  disposed, or after what time a V8 context is disposed automatically after its
  creation. If either of the two thresholds is reached, an idl V8 context will be
  disposed.

  The default value of `--javascript.v8-contexts-max-invocations` is 0, meaning that
  the maximum number of invocations per context is unlimited. The default value
  for `--javascript.v8-contexts-max-age` is 60 seconds.

* fixed wrong UI cluster health information

* fixed issue #3070: Add index in _jobs collection

* fixed issue #3125: HTTP Foxx API JSON parsing

* fixed issue #3120: Foxx queue: job isn't running when server.authentication = true

* fixed supervision failure detection and handling, which happened with simultaneous
  agency leadership change


v3.2.2 (2017-08-23)
-------------------

* make "Rebalance shards" button work in selected database only, and not make
  it rebalance the shards of all databases

* fixed issue #2847: adjust the response of the DELETE `/_api/users/database/*` calls

* fixed issue #3075: Error when upgrading arangoDB on linux ubuntu 16.04

* fixed a buffer overrun in linenoise console input library for long input strings

* increase size of the linenoise input buffer to 8 KB

* abort compilation if the detected GCC or CLANG isn't in the range of compilers
  we support

* fixed spurious cluster hangups by always sending AQL-query related requests
  to the correct servers, even after failover or when a follower drops

  The problem with the previous shard-based approach was that responsibilities
  for shards may change from one server to another at runtime, after the query
  was already instanciated. The coordinator and other parts of the query then
  sent further requests for the query to the servers now responsible for the
  shards.
  However, an AQL query must send all further requests to the same servers on
  which the query was originally instanciated, even in case of failover.
  Otherwise this would potentially send requests to servers that do not know
  about the query, and would also send query shutdown requests to the wrong
  servers, leading to abandoned queries piling up and using resources until
  they automatically time out.

* fixed issue with RocksDB engine acquiring the collection count values too
  early, leading to the collection count values potentially being slightly off
  even in exclusive transactions (for which the exclusive access should provide
  an always-correct count value)

* fixed some issues in leader-follower catch-up code, specifically for the
  RocksDB engine

* make V8 log fatal errors to syslog before it terminates the process.
  This change is effective on Linux only.

* fixed issue with MMFiles engine creating superfluous collection journals
  on shutdown

* fixed issue #3067: Upgrade from 3.2 to 3.2.1 reset autoincrement keys

* fixed issue #3044: ArangoDB server shutdown unexpectedly

* fixed issue #3039: Incorrect filter interpretation

* fixed issue #3037: Foxx, internal server error when I try to add a new service

* improved MMFiles fulltext index document removal performance
  and fulltext index query performance for bigger result sets

* ui: fixed a display bug within the slow and running queries view

* ui: fixed a bug when success event triggers twice in a modal

* ui: fixed the appearance of the documents filter

* ui: graph vertex collections not restricted to 10 anymore

* fixed issue #2835: UI detection of JWT token in case of server restart or upgrade

* upgrade jemalloc version to 5.0.1

  This fixes problems with the memory allocator returing "out of memory" when
  calling munmap to free memory in order to return it to the OS.

  It seems that calling munmap on Linux can increase the number of mappings, at least
  when a region is partially unmapped. This can lead to the process exceeding its
  maximum number of mappings, and munmap and future calls to mmap returning errors.

  jemalloc version 5.0.1 does not have the `--enable-munmap` configure option anymore,
  so the problem is avoided. To return memory to the OS eventually, jemalloc 5's
  background purge threads are used on Linux.

* fixed issue #2978: log something more obvious when you log a Buffer

* fixed issue #2982: AQL parse error?

* fixed issue #3125: HTTP Foxx API Json parsing

v3.2.1 (2017-08-09)
-------------------

* added C++ implementations for AQL functions `LEFT()`, `RIGHT()` and `TRIM()`

* fixed docs for issue #2968: Collection _key autoincrement value increases on error

* fixed issue #3011: Optimizer rule reduce-extraction-to-projection breaks queries

* Now allowing to restore users in a sharded environment as well
  It is still not possible to restore collections that are sharded
  differently than by _key.

* fixed an issue with restoring of system collections and user rights.
  It was not possible to restore users into an authenticated server.

* fixed issue #2977: Documentation for db._createDatabase is wrong

* ui: added bind parameters to slow query history view

* fixed issue #1751: Slow Query API should provide bind parameters, webui should display them

* ui: fixed a bug when moving multiple documents was not possible

* fixed docs for issue #2968: Collection _key autoincrement value increases on error

* AQL CHAR_LENGTH(null) returns now 0. Since AQL TO_STRING(null) is '' (string of length 0)

* ui: now supports single js file upload for Foxx services in addition to zip files

* fixed a multi-threading issue in the agency when callElection was called
  while the Supervision was calling updateSnapshot

* added startup option `--query.tracking-with-bindvars`

  This option controls whether the list of currently running queries
  and the list of slow queries should contain the bind variables used
  in the queries or not.

  The option can be changed at runtime using the commands

      // enables tracking of bind variables
      // set to false to turn tracking of bind variables off
      var value = true;
      require("@arangodb/aql/queries").properties({
        trackBindVars: value
      });

* index selectivity estimates are now available in the cluster as well

* fixed issue #2943: loadIndexesIntoMemory not returning the same structure
  as the rest of the collection APIs

* fixed issue #2949: ArangoError 1208: illegal name

* fixed issue #2874: Collection properties do not return `isVolatile`
  attribute

* potential fix for issue #2939: Segmentation fault when starting
  coordinator node

* fixed issue #2810: out of memory error when running UPDATE/REPLACE
  on medium-size collection

* fix potential deadlock errors in collector thread

* disallow the usage of volatile collections in the RocksDB engine
  by throwing an error when a collection is created with attribute
  `isVolatile` set to `true`.
  Volatile collections are unsupported by the RocksDB engine, so
  creating them should not succeed and silently create a non-volatile
  collection

* prevent V8 from issuing SIGILL instructions when it runs out of memory

  Now arangod will attempt to log a FATAL error into its logfile in case V8
  runs out of memory. In case V8 runs out of memory, it will still terminate the
  entire process. But at least there should be something in the ArangoDB logs
  indicating what the problem was. Apart from that, the arangod process should
  now be exited with SIGABRT rather than SIGILL as it shouldn't return into the
  V8 code that aborted the process with `__builtin_trap`.

  this potentially fixes issue #2920: DBServer crashing automatically post upgrade to 3.2

* Foxx queues and tasks now ensure that the scripts in them run with the same
  permissions as the Foxx code who started the task / queue

* fixed issue #2928: Offset problems

* fixed issue #2876: wrong skiplist index usage in edge collection

* fixed issue #2868: cname missing from logger-follow results in rocksdb

* fixed issue #2889: Traversal query using incorrect collection id

* fixed issue #2884: AQL traversal uniqueness constraints "propagating" to other traversals? Weird results

* arangoexport: added `--query` option for passing an AQL query to export the result

* fixed issue #2879: No result when querying for the last record of a query

* ui: allows now to edit default access level for collections in database
  _system for all users except the root user.

* The _users collection is no longer accessible outside the arngod process, _queues is always read-only

* added new option "--rocksdb.max-background-jobs"

* removed options "--rocksdb.max-background-compactions", "--rocksdb.base-background-compactions" and "--rocksdb.max-background-flushes"

* option "--rocksdb.compaction-read-ahead-size" now defaults to 2MB

* change Windows build so that RocksDB doesn't enforce AVX optimizations by default
  This fixes startup crashes on servers that do not have AVX CPU extensions

* speed up RocksDB secondary index creation and dropping

* removed RocksDB note in Geo index docs


v3.2.0 (2017-07-20)
-------------------

* fixed UI issues

* fixed multi-threading issues in Pregel

* fixed Foxx resilience

* added command-line option `--javascript.allow-admin-execute`

  This option can be used to control whether user-defined JavaScript code
  is allowed to be executed on server by sending via HTTP to the API endpoint
  `/_admin/execute`  with an authenticated user account.
  The default value is `false`, which disables the execution of user-defined
  code. This is also the recommended setting for production. In test environments,
  it may be convenient to turn the option on in order to send arbitrary setup
  or teardown commands for execution on the server.


v3.2.beta6 (2017-07-18)
-----------------------

* various bugfixes


v3.2.beta5 (2017-07-16)
-----------------------

* numerous bugfixes


v3.2.beta4 (2017-07-04)
-----------------------

* ui: fixed document view _from and _to linking issue for special characters

* added function `db._parse(query)` for parsing an AQL query and returning information about it

* fixed one medium priority and two low priority security user interface
  issues found by owasp zap.

* ui: added index deduplicate options

* ui: fixed renaming of collections for the rocksdb storage engine

* documentation and js fixes for secondaries

* RocksDB storage format was changed, users of the previous beta/alpha versions
  must delete the database directory and re-import their data

* enabled permissions on database and collection level

* added and changed some user related REST APIs
    * added `PUT /_api/user/{user}/database/{database}/{collection}` to change collection permission
    * added `GET /_api/user/{user}/database/{database}/{collection}`
    * added optional `full` parameter to the `GET /_api/user/{user}/database/` REST call

* added user functions in the arangoshell `@arangodb/users` module
    * added `grantCollection` and `revokeCollection` functions
    * added `permission(user, database, collection)` to retrieve collection specific rights

* added "deduplicate" attribute for array indexes, which controls whether inserting
  duplicate index values from the same document into a unique array index will lead to
  an error or not:

      // with deduplicate = true, which is the default value:
      db._create("test");
      db.test.ensureIndex({ type: "hash", fields: ["tags[*]"], deduplicate: true });
      db.test.insert({ tags: ["a", "b"] });
      db.test.insert({ tags: ["c", "d", "c"] }); // will work, because deduplicate = true
      db.test.insert({ tags: ["a"] }); // will fail

      // with deduplicate = false
      db._create("test");
      db.test.ensureIndex({ type: "hash", fields: ["tags[*]"], deduplicate: false });
      db.test.insert({ tags: ["a", "b"] });
      db.test.insert({ tags: ["c", "d", "c"] }); // will not work, because deduplicate = false
      db.test.insert({ tags: ["a"] }); // will fail

  The "deduplicate" attribute is now also accepted by the index creation HTTP
  API endpoint POST /_api/index and is returned by GET /_api/index.

* added optimizer rule "remove-filters-covered-by-traversal"

* Debian/Ubuntu installer: make messages about future package upgrades more clear

* fix a hangup in VST

  The problem happened when the two first chunks of a VST message arrived
  together on a connection that was newly switched to VST.

* fix deletion of outdated WAL files in RocksDB engine

* make use of selectivity estimates in hash, skiplist and persistent indexes
  in RocksDB engine

* changed VM overcommit recommendation for user-friendliness

* fix a shutdown bug in the cluster: a destroyed query could still be active

* do not terminate the entire server process if a temp file cannot be created
  (Windows only)

* fix log output in the front-end, it stopped in case of too many messages


v3.2.beta3 (2017-06-27)
-----------------------

* numerous bugfixes


v3.2.beta2 (2017-06-20)
-----------------------

* potentially fixed issue #2559: Duplicate _key generated on insertion

* fix invalid results (too many) when a skipping LIMIT was used for a
  traversal. `LIMIT x` or `LIMIT 0, x` were not affected, but `LIMIT s, x`
  may have returned too many results

* fix races in SSL communication code

* fix invalid locking in JWT authentication cache, which could have
  crashed the server

* fix invalid first group results for sorted AQL COLLECT when LIMIT
  was used

* fix potential race, which could make arangod hang on startup

* removed `exception` field from transaction error result; users should throw
  explicit `Error` instances to return custom exceptions (addresses issue #2561)

* fixed issue #2613: Reduce log level when Foxx manager tries to self heal missing database

* add a read only mode for users and collection level authorization

* removed `exception` field from transaction error result; users should throw
  explicit `Error` instances to return custom exceptions (addresses issue #2561)

* fixed issue #2677: Foxx disabling development mode creates non-deterministic service bundle

* fixed issue #2684: Legacy service UI not working


v3.2.beta1 (2017-06-12)
-----------------------

* provide more context for index errors (addresses issue #342)

* arangod now validates several OS/environment settings on startup and warns if
  the settings are non-ideal. Most of the checks are executed on Linux systems only.

* fixed issue #2515: The replace-or-with-in optimization rule might prevent use of indexes

* added `REGEX_REPLACE` AQL function

* the RocksDB storage format was changed, users of the previous alpha versions
  must delete the database directory and re-import their data

* added server startup option `--query.fail-on-warning`

  setting this option to `true` will abort any AQL query with an exception if
  it causes a warning at runtime. The value can be overridden per query by
  setting the `failOnWarning` attribute in a query's options.

* added --rocksdb.num-uncompressed-levels to adjust number of non-compressed levels

* added checks for memory managment and warn (i. e. if hugepages are enabled)

* set default SSL cipher suite string to "HIGH:!EXPORT:!aNULL@STRENGTH"

* fixed issue #2469: Authentication = true does not protect foxx-routes

* fixed issue #2459: compile success but can not run with rocksdb

* `--server.maximal-queue-size` is now an absolute maximum. If the queue is
  full, then 503 is returned. Setting it to 0 means "no limit".

* (Enterprise only) added authentication against an LDAP server

* fixed issue #2083: Foxx services aren't distributed to all coordinators

* fixed issue #2384: new coordinators don't pick up existing Foxx services

* fixed issue #2408: Foxx service validation causes unintended side-effects

* extended HTTP API with routes for managing Foxx services

* added distinction between hasUser and authorized within Foxx
  (cluster internal requests are authorized requests but don't have a user)

* arangoimp now has a `--threads` option to enable parallel imports of data

* PR #2514: Foxx services that can't be fixed by self-healing now serve a 503 error

* added `time` function to `@arangodb` module


v3.2.alpha4 (2017-04-25)
------------------------

* fixed issue #2450: Bad optimization plan on simple query

* fixed issue #2448: ArangoDB Web UI takes no action when Delete button is clicked

* fixed issue #2442: Frontend shows already deleted databases during login

* added 'x-content-type-options: nosniff' to avoid MSIE bug

* set default value for `--ssl.protocol` from TLSv1 to TLSv1.2.

* AQL breaking change in cluster:
  The SHORTEST_PATH statement using edge-collection names instead
  of a graph name now requires to explicitly name the vertex-collection names
  within the AQL query in the cluster. It can be done by adding `WITH <name>`
  at the beginning of the query.

  Example:
  ```
  FOR v,e IN OUTBOUND SHORTEST_PATH @start TO @target edges [...]
  ```

  Now has to be:

  ```
  WITH vertices
  FOR v,e IN OUTBOUND SHORTEST_PATH @start TO @target edges [...]
  ```

  This change is due to avoid dead-lock sitations in clustered case.
  An error stating the above is included.

* add implicit use of geo indexes when using SORT/FILTER in AQL, without
  the need to use the special-purpose geo AQL functions `NEAR` or `WITHIN`.

  the special purpose `NEAR` AQL function can now be substituted with the
  following AQL (provided there is a geo index present on the `doc.latitude`
  and `doc.longitude` attributes):

      FOR doc in geoSort
        SORT DISTANCE(doc.latitude, doc.longitude, 0, 0)
        LIMIT 5
        RETURN doc

  `WITHIN` can be substituted with the following AQL:

      FOR doc in geoFilter
        FILTER DISTANCE(doc.latitude, doc.longitude, 0, 0) < 2000
        RETURN doc

  Compared to using the special purpose AQL functions this approach has the
  advantage that it is more composable, and will also honor any `LIMIT` values
  used in the AQL query.

* potential fix for shutdown hangs on OSX

* added KB, MB, GB prefix for integer parameters, % for integer parameters
  with a base value

* added JEMALLOC 4.5.0

* added `--vm.resident-limit` and `--vm.path` for file-backed memory mapping
  after reaching a configurable maximum RAM size

* try recommended limit for file descriptors in case of unlimited
  hard limit

* issue #2413: improve logging in case of lock timeout and deadlocks

* added log topic attribute to /_admin/log api

* removed internal build option `USE_DEV_TIMERS`

  Enabling this option activated some proprietary timers for only selected
  events in arangod. Instead better use `perf` to gather timings.


v3.2.alpha3 (2017-03-22)
------------------------

* increase default collection lock timeout from 30 to 900 seconds

* added function `db._engine()` for retrieval of storage engine information at
  server runtime

  There is also an HTTP REST handler at GET /_api/engine that returns engine
  information.

* require at least cmake 3.2 for building ArangoDB

* make arangod start with less V8 JavaScript contexts

  This speeds up the server start (a little bit) and makes it use less memory.
  Whenever a V8 context is needed by a Foxx action or some other operation and
  there is no usable V8 context, a new one will be created dynamically now.

  Up to `--javascript.v8-contexts` V8 contexts will be created, so this option
  will change its meaning. Previously as many V8 contexts as specified by this
  option were created at server start, and the number of V8 contexts did not
  change at runtime. Now up to this number of V8 contexts will be in use at the
  same time, but the actual number of V8 contexts is dynamic.

  The garbage collector thread will automatically delete unused V8 contexts after
  a while. The number of spare contexts will go down to as few as configured in
  the new option `--javascript.v8-contexts-minimum`. Actually that many V8 contexts
  are also created at server start.

  The first few requests in new V8 contexts will take longer than in contexts
  that have been there already. Performance may therefore suffer a bit for the
  initial requests sent to ArangoDB or when there are only few but performance-
  critical situations in which new V8 contexts will be created. If this is a
  concern, it can easily be fixed by setting `--javascipt.v8-contexts-minimum`
  and `--javascript.v8-contexts` to a relatively high value, which will guarantee
  that many number of V8 contexts to be created at startup and kept around even
  when unused.

  Waiting for an unused V8 context will now also abort if no V8 context can be
  acquired/created after 120 seconds.

* improved diagnostic messages written to logfiles by supervisor process

* fixed issue #2367

* added "bindVars" to attributes of currently running and slow queries

* added "jsonl" as input file type for arangoimp

* upgraded version of bundled zlib library from 1.2.8 to 1.2.11

* added input file type `auto` for arangoimp so it can automatically detect the
  type of the input file from the filename extension

* fixed variables parsing in GraphQL

* added `--translate` option for arangoimp to translate attribute names from
  the input files to attriubte names expected by ArangoDB

  The `--translate` option can be specified multiple times (once per translation
  to be executed). The following example renames the "id" column from the input
  file to "_key", and the "from" column to "_from", and the "to" column to "_to":

      arangoimp --type csv --file data.csv --translate "id=_key" --translate "from=_from" --translate "to=_to"

  `--translate` works for CSV and TSV inputs only.

* changed default value for `--server.max-packet-size` from 128 MB to 256 MB

* fixed issue #2350

* fixed issue #2349

* fixed issue #2346

* fixed issue #2342

* change default string truncation length from 80 characters to 256 characters for
  `print`/`printShell` functions in ArangoShell and arangod. This will emit longer
  prefixes of string values before truncating them with `...`, which is helpful
  for debugging.

* always validate incoming JSON HTTP requests for duplicate attribute names

  Incoming JSON data with duplicate attribute names will now be rejected as
  invalid. Previous versions of ArangoDB only validated the uniqueness of
  attribute names inside incoming JSON for some API endpoints, but not
  consistently for all APIs.

* don't let read-only transactions block the WAL collector

* allow passing own `graphql-sync` module instance to Foxx GraphQL router

* arangoexport can now export to csv format

* arangoimp: fixed issue #2214

* Foxx: automatically add CORS response headers

* added "OPTIONS" to CORS `access-control-allow-methods` header

* Foxx: Fix arangoUser sometimes not being set correctly

* fixed issue #1974


v3.2.alpha2 (2017-02-20)
------------------------

* ui: fixed issue #2065

* ui: fixed a dashboard related memory issue

* Internal javascript rest actions will now hide their stack traces to the client
  unless maintainer mode is activated. Instead they will always log to the logfile

* Removed undocumented internal HTTP API:
  * PUT _api/edges

  The documented GET _api/edges and the undocumented POST _api/edges remains unmodified.

* updated V8 version to 5.7.0.0

* change undocumented behaviour in case of invalid revision ids in
  If-Match and If-None-Match headers from 400 (BAD) to 412 (PRECONDITION
  FAILED).

* change undocumented behaviour in case of invalid revision ids in
  JavaScript document operations from 1239 ("illegal document revision")
  to 1200 ("conflict").

* added data export tool, arangoexport.

  arangoexport can be used to export collections to json, jsonl or xml
  and export a graph or collections to xgmml.

* fixed a race condition when closing a connection

* raised default hard limit on threads for very small to 64

* fixed negative counting of http connection in UI


v3.2.alpha1 (2017-02-05)
------------------------

* added figure `httpRequests` to AQL query statistics

* removed revisions cache intermediate layer implementation

* obsoleted startup options `--database.revision-cache-chunk-size` and
  `--database.revision-cache-target-size`

* fix potential port number over-/underruns

* added startup option `--log.shorten-filenames` for controlling whether filenames
  in log messages should be shortened to just the filename with the absolute path

* removed IndexThreadFeature, made `--database.index-threads` option obsolete

* changed index filling to make it more parallel, dispatch tasks to boost::asio

* more detailed stacktraces in Foxx apps

* generated Foxx services now use swagger tags


v3.1.24 (XXXX-XX-XX)
--------------------

* fixed one more LIMIT issue in traversals


v3.1.23 (2017-06-19)
--------------------

* potentially fixed issue #2559: Duplicate _key generated on insertion

* fix races in SSL communication code

* fix invalid results (too many) when a skipping LIMIT was used for a
  traversal. `LIMIT x` or `LIMIT 0, x` were not affected, but `LIMIT s, x`
  may have returned too many results

* fix invalid first group results for sorted AQL COLLECT when LIMIT
  was used

* fix invalid locking in JWT authentication cache, which could have
  crashed the server

* fix undefined behavior in traverser when traversals were used inside
  a FOR loop


v3.1.22 (2017-06-07)
--------------------

* fixed issue #2505: Problem with export + report of a bug

* documented changed behavior of WITH

* fixed ui glitch in aardvark

* avoid agency compaction bug

* fixed issue #2283: disabled proxy communication internally


v3.1.21 (2017-05-22)
--------------------

* fixed issue #2488:  AQL operator IN error when data use base64 chars

* more randomness in seeding RNG

v3.1.20 (2016-05-16)
--------------------

* fixed incorrect sorting for distributeShardsLike

* improve reliability of AgencyComm communication with Agency

* fixed shard numbering bug, where ids were erouneously incremented by 1

* remove an unnecessary precondition in createCollectionCoordinator

* funny fail rotation fix

* fix in SimpleHttpClient for correct advancement of readBufferOffset

* forward SIG_HUP in supervisor process to the server process to fix logrotaion
  You need to stop the remaining arangod server process manually for the upgrade to work.


v3.1.19 (2017-04-28)
--------------------

* Fixed a StackOverflow issue in Traversal and ShortestPath. Occured if many (>1000) input
  values in a row do not return any result. Fixes issue: #2445

* fixed issue #2448

* fixed issue #2442

* added 'x-content-type-options: nosniff' to avoid MSIE bug

* fixed issue #2441

* fixed issue #2440

* Fixed a StackOverflow issue in Traversal and ShortestPath. Occured if many (>1000) input
  values in a row do not return any result. Fixes issue: #2445

* fix occasional hanging shutdowns on OS X


v3.1.18 (2017-04-18)
--------------------

* fixed error in continuous synchronization of collections

* fixed spurious hangs on server shutdown

* better error messages during restore collection

* completely overhaul supervision. More detailed tests

* Fixed a dead-lock situation in cluster traversers, it could happen in
  rare cases if the computation on one DBServer could be completed much earlier
  than the other server. It could also be restricted to SmartGraphs only.

* (Enterprise only) Fixed a bug in SmartGraph DepthFirstSearch. In some
  more complicated queries, the maxDepth limit of 1 was not considered strictly
  enough, causing the traverser to do unlimited depth searches.

* fixed issue #2415

* fixed issue #2422

* fixed issue #1974


v3.1.17 (2017-04-04)
--------------------

* (Enterprise only) fixed a bug where replicationFactor was not correctly
  forwarded in SmartGraph creation.

* fixed issue #2404

* fixed issue #2397

* ui - fixed smart graph option not appearing

* fixed issue #2389

* fixed issue #2400


v3.1.16 (2017-03-27)
--------------------

* fixed issue #2392

* try to raise file descriptors to at least 8192, warn otherwise

* ui - aql editor improvements + updated ace editor version (memory leak)

* fixed lost HTTP requests

* ui - fixed some event issues

* avoid name resolution when given connection string is a valid ip address

* helps with issue #1842, bug in COLLECT statement in connection with LIMIT.

* fix locking bug in cluster traversals

* increase lock timeout defaults

* increase various cluster timeouts

* limit default target size for revision cache to 1GB, which is better for
  tight RAM situations (used to be 40% of (totalRAM - 1GB), use
  --database.revision-cache-target-size <VALUEINBYTES> to get back the
  old behaviour

* fixed a bug with restarted servers indicating status as "STARTUP"
  rather that "SERVING" in Nodes UI.


v3.1.15 (2017-03-20)
--------------------

* add logrotate configuration as requested in #2355

* fixed issue #2376

* ui - changed document api due a chrome bug

* ui - fixed a submenu bug

* added endpoint /_api/cluster/endpoints in cluster case to get all
  coordinator endpoints

* fix documentation of /_api/endpoint, declaring this API obsolete.

* Foxx response objects now have a `type` method for manipulating the content-type header

* Foxx tests now support `xunit` and `tap` reporters


v3.1.14 (2017-03-13)
--------------------

* ui - added feature request (multiple start nodes within graph viewer) #2317

* added missing locks to authentication cache methods

* ui - added feature request (multiple start nodes within graph viewer) #2317

* ui - fixed wrong merge of statistics information from different coordinators

* ui - fixed issue #2316

* ui - fixed wrong protocol usage within encrypted environment

* fixed compile error on Mac Yosemite

* minor UI fixes


v3.1.13 (2017-03-06)
--------------------

* fixed variables parsing in GraphQL

* fixed issue #2214

* fixed issue #2342

* changed thread handling to queue only user requests on coordinator

* use exponential backoff when waiting for collection locks

* repair short name server lookup in cluster in the case of a removed
  server


v3.1.12 (2017-02-28)
--------------------

* disable shell color escape sequences on Windows

* fixed issue #2326

* fixed issue #2320

* fixed issue #2315

* fixed a race condition when closing a connection

* raised default hard limit on threads for very small to 64

* fixed negative counting of http connection in UI

* fixed a race when renaming collections

* fixed a race when dropping databases


v3.1.11 (2017-02-17)
--------------------

* fixed a race between connection closing and sending out last chunks of data to clients
  when the "Connection: close" HTTP header was set in requests

* ui: optimized smart graph creation usability

* ui: fixed #2308

* fixed a race in async task cancellation via `require("@arangodb/tasks").unregisterTask()`

* fixed spuriously hanging threads in cluster AQL that could sit idle for a few minutes

* fixed potential numeric overflow for big index ids in index deletion API

* fixed sort issue in cluster, occurring when one of the local sort buffers of a
  GatherNode was empty

* reduce number of HTTP requests made for certain kinds of join queries in cluster,
  leading to speedup of some join queries

* supervision deals with demised coordinators correctly again

* implement a timeout in TraverserEngineRegistry

* agent communication reduced in large batches of append entries RPCs

* inception no longer estimates RAFT timings

* compaction in agents has been moved to a separate thread

* replicated logs hold local timestamps

* supervision jobs failed leader and failed follower revisited for
  function in precarious stability situations

* fixed bug in random number generator for 64bit int


v3.1.10 (2017-02-02)
--------------------

* updated versions of bundled node modules:
  - joi: from 8.4.2 to 9.2.0
  - joi-to-json-schema: from 2.2.0 to 2.3.0
  - sinon: from 1.17.4 to 1.17.6
  - lodash: from 4.13.1 to 4.16.6

* added shortcut for AQL ternary operator
  instead of `condition ? true-part : false-part` it is now possible to also use a
  shortcut variant `condition ? : false-part`, e.g.

      FOR doc IN docs RETURN doc.value ?: 'not present'

  instead of

      FOR doc IN docs RETURN doc.value ? doc.value : 'not present'

* fixed wrong sorting order in cluster, if an index was used to sort with many
  shards.

* added --replication-factor, --number-of-shards and --wait-for-sync to arangobench

* turn on UTF-8 string validation for VelocyPack values received via VST connections

* fixed issue #2257

* upgraded Boost version to 1.62.0

* added optional detail flag for db.<collection>.count()
  setting the flag to `true` will make the count operation returned the per-shard
  counts for the collection:

      db._create("test", { numberOfShards: 10 });
      for (i = 0; i < 1000; ++i) {
        db.test.insert({value: i});
      }
      db.test.count(true);

      {
        "s100058" : 99,
        "s100057" : 103,
        "s100056" : 100,
        "s100050" : 94,
        "s100055" : 90,
        "s100054" : 122,
        "s100051" : 109,
        "s100059" : 99,
        "s100053" : 95,
        "s100052" : 89
      }

* added optional memory limit for AQL queries:

      db._query("FOR i IN 1..100000 SORT i RETURN i", {}, { options: { memoryLimit: 100000 } });

  This option limits the default maximum amount of memory (in bytes) that a single
  AQL query can use.
  When a single AQL query reaches the specified limit value, the query will be
  aborted with a *resource limit exceeded* exception. In a cluster, the memory
  accounting is done per shard, so the limit value is effectively a memory limit per
  query per shard.

  The global limit value can be overriden per query by setting the *memoryLimit*
  option value for individual queries when running an AQL query.

* added server startup option `--query.memory-limit`

* added convenience function to create vertex-centric indexes.

  Usage: `db.collection.ensureVertexCentricIndex("label", {type: "hash", direction: "outbound"})`
  That will create an index that can be used on OUTBOUND with filtering on the
  edge attribute `label`.

* change default log output for tools to stdout (instead of stderr)

* added option -D to define a configuration file environment key=value

* changed encoding behavior for URLs encoded in the C++ code of ArangoDB:
  previously the special characters `-`, `_`, `~` and `.` were returned as-is
  after URL-encoding, now `.` will be encoded to be `%2e`.
  This also changes the behavior of how incoming URIs are processed: previously
  occurrences of `..` in incoming request URIs were collapsed (e.g. `a/../b/` was
  collapsed to a plain `b/`). Now `..` in incoming request URIs are not collapsed.

* Foxx request URL suffix is no longer unescaped

* @arangodb/request option json now defaults to `true` if the response body is not empty and encoding is not explicitly set to `null` (binary).
  The option can still be set to `false` to avoid unnecessary attempts at parsing the response as JSON.

* Foxx configuration values for unknown options will be discarded when saving the configuration in production mode using the web interface

* module.context.dependencies is now immutable

* process.stdout.isTTY now returns `true` in arangosh and when running arangod with the `--console` flag

* add support for Swagger tags in Foxx


v3.1.9 (XXXX-XX-XX)
-------------------

* macos CLI package: store databases and apps in the users home directory

* ui: fixed re-login issue within a non system db, when tab was closed

* fixed a race in the VelocyStream Commtask implementation

* fixed issue #2256


v3.1.8 (2017-01-09)
-------------------

* add Windows silent installer

* add handling of debug symbols during Linux & windows release builds.

* fixed issue #2181

* fixed issue #2248: reduce V8 max old space size from 3 GB to 1 GB on 32 bit systems

* upgraded Boost version to 1.62.0

* fixed issue #2238

* fixed issue #2234

* agents announce new endpoints in inception phase to leader

* agency leadership accepts updatet endpoints to given uuid

* unified endpoints replace localhost with 127.0.0.1

* fix several problems within an authenticated cluster


v3.1.7 (2016-12-29)
-------------------

* fixed one too many elections in RAFT

* new agency comm backported from devel


v3.1.6 (2016-12-20)
-------------------

* fixed issue #2227

* fixed issue #2220

* agency constituent/agent bug fixes in race conditions picking up
  leadership

* supervision does not need waking up anymore as it is running
  regardless

* agents challenge their leadership more rigorously


v3.1.5 (2016-12-16)
-------------------

* lowered default value of `--database.revision-cache-target-size` from 75% of
  RAM to less than 40% of RAM

* fixed issue #2218

* fixed issue #2217

* Foxx router.get/post/etc handler argument can no longer accidentally omitted

* fixed issue #2223


v3.1.4 (2016-12-08)
-------------------

* fixed issue #2211

* fixed issue #2204

* at cluster start, coordinators wait until at least one DBserver is there,
  and either at least two DBservers are there or 15s have passed, before they
  initiate the bootstrap of system collections.

* more robust agency startup from devel

* supervision's AddFollower adds many followers at once

* supervision has new FailedFollower job

* agency's Node has new method getArray

* agency RAFT timing estimates more conservative in waitForSync
  scenario

* agency RAFT timing estimates capped at maximum 2.0/10.0 for low/high


v3.1.3 (2016-12-02)
-------------------

* fix a traversal bug when using skiplist indexes:
  if we have a skiplist of ["a", "unused", "_from"] and a traversal like:
  FOR v,e,p IN OUTBOUND @start @@edges
    FILTER p.edges[0].a == 'foo'
    RETURN v
  And the above index applied on "a" is considered better than EdgeIndex, than
  the executor got into undefined behaviour.

* fix endless loop when trying to create a collection with replicationFactor: -1


v3.1.2 (2016-11-24)
-------------------

* added support for descriptions field in Foxx dependencies

* (Enterprise only) fixed a bug in the statistic report for SmartGraph traversals.
Now they state correctly how many documents were fetched from the index and how many
have been filtered.

* Prevent uniform shard distribution when replicationFactor == numServers

v3.1.1 (2016-11-15)
-------------------

* fixed issue #2176

* fixed issue #2168

* display index usage of traversals in AQL explainer output (previously missing)

* fixed issue #2163

* preserve last-used HLC value across server starts

* allow more control over handling of pre-3.1 _rev values

  this changes the server startup option `--database.check-30-revisions` from a boolean (true/false)
  parameter to a string parameter with the following possible values:

  - "fail":
    will validate _rev values of 3.0 collections on collection loading and throw an exception when invalid _rev values are found.
    in this case collections with invalid _rev values are marked as corrupted and cannot be used in the ArangoDB 3.1 instance.
    the fix procedure for such collections is to export the collections from 3.0 database with arangodump and restore them in 3.1 with arangorestore.
    collections that do not contain invalid _rev values are marked as ok and will not be re-checked on following loads.
    collections that contain invalid _rev values will be re-checked on following loads.

  - "true":
    will validate _rev values of 3.0 collections on collection loading and print a warning when invalid _rev values are found.
    in this case collections with invalid _rev values can be used in the ArangoDB 3.1 instance.
    however, subsequent operations on documents with invalid _rev values may silently fail or fail with explicit errors.
    the fix procedure for such collections is to export the collections from 3.0 database with arangodump and restore them in 3.1 with arangorestore.
    collections that do not contain invalid _rev values are marked as ok and will not be re-checked on following loads.
    collections that contain invalid _rev values will be re-checked on following loads.

  - "false":
    will not validate _rev values on collection loading and not print warnings.
    no hint is given when invalid _rev values are found.
    subsequent operations on documents with invalid _rev values may silently fail or fail with explicit errors.
    this setting does not affect whether collections are re-checked later.
    collections will be re-checked on following loads if `--database.check-30-revisions` is later set to either `true` or `fail`.

  The change also suppresses warnings that were printed when collections were restored using arangorestore, and the restore
  data contained invalid _rev values. Now these warnings are suppressed, and new HLC _rev values are generated for these documents
  as before.

* added missing functions to AQL syntax highlighter in web interface

* fixed display of `ANY` direction in traversal explainer output (direction `ANY` was shown as either
  `INBOUND` or `OUTBOUND`)

* changed behavior of toJSON() function when serializing an object before saving it in the database

  if an object provides a toJSON() function, this function is still called for serializing it.
  the change is that the result of toJSON() is not stringified anymore, but saved as is. previous
  versions of ArangoDB called toJSON() and after that additionally stringified its result.

  This change will affect the saving of JS Buffer objects, which will now be saved as arrays of
  bytes instead of a comma-separated string of the Buffer's byte contents.

* allow creating unique indexes on more attributes than present in shardKeys

  The following combinations of shardKeys and indexKeys are allowed/not allowed:

  shardKeys     indexKeys
      a             a        ok
      a             b    not ok
      a           a b        ok
    a b             a    not ok
    a b             b    not ok
    a b           a b        ok
    a b         a b c        ok
  a b c           a b    not ok
  a b c         a b c        ok

* fixed wrong version in web interface login screen (EE only)

* make web interface not display an exclamation mark next to ArangoDB version number 3.1

* fixed search for arbitrary document attributes in web interface in case multiple
  search values were used on different attribute names. in this case, the search always
  produced an empty result

* disallow updating `_from` and `_to` values of edges in Smart Graphs. Updating these
  attributes would lead to potential redistribution of edges to other shards, which must be
  avoided.

* fixed issue #2148

* updated graphql-sync dependency to 0.6.2

* fixed issue #2156

* fixed CRC4 assembly linkage


v3.1.0 (2016-10-29)
-------------------

* AQL breaking change in cluster:

  from ArangoDB 3.1 onwards `WITH` is required for traversals in a
  clustered environment in order to avoid deadlocks.

  Note that for queries that access only a single collection or that have all
  collection names specified somewhere else in the query string, there is no
  need to use *WITH*. *WITH* is only useful when the AQL query parser cannot
  automatically figure out which collections are going to be used by the query.
  *WITH* is only useful for queries that dynamically access collections, e.g.
  via traversals, shortest path operations or the *DOCUMENT()* function.

  more info can be found [here](https://github.com/arangodb/arangodb/blob/devel/Documentation/Books/AQL/Operations/With.md)

* added AQL function `DISTANCE` to calculate the distance between two arbitrary
  coordinates (haversine formula)

* fixed issue #2110

* added Auto-aptation of RAFT timings as calculations only


v3.1.rc2 (2016-10-10)
---------------------

* second release candidate


v3.1.rc1 (2016-09-30)
---------------------

* first release candidate


v3.1.alpha2 (2016-09-01)
------------------------

* added module.context.createDocumentationRouter to replace module.context.apiDocumentation

* bug in RAFT implementation of reads. dethroned leader still answered requests in isolation

* ui: added new graph viewer

* ui: aql-editor added tabular & graph display

* ui: aql-editor improved usability

* ui: aql-editor: query profiling support

* fixed issue #2109

* fixed issue #2111

* fixed issue #2075

* added AQL function `DISTANCE` to calculate the distance between two arbitrary
  coordinates (haversine formula)

* rewrote scheduler and dispatcher based on boost::asio

  parameters changed:
    `--scheduler.threads` and `--server.threads` are now merged into a single one: `--server.threads`

    hidden `--server.extra-threads` has been removed

    hidden `--server.aql-threads` has been removed

    hidden `--server.backend` has been removed

    hidden `--server.show-backends` has been removed

    hidden `--server.thread-affinity` has been removed

* fixed issue #2086

* fixed issue #2079

* fixed issue #2071

  make the AQL query optimizer inject filter condition expressions referred to
  by variables during filter condition aggregation.
  For example, in the following query

      FOR doc IN collection
        LET cond1 = (doc.value == 1)
        LET cond2 = (doc.value == 2)
        FILTER cond1 || cond2
        RETURN { doc, cond1, cond2 }

  the optimizer will now inject the conditions for `cond1` and `cond2` into the filter
  condition `cond1 || cond2`, expanding it to `(doc.value == 1) || (doc.value == 2)`
  and making these conditions available for index searching.

  Note that the optimizer previously already injected some conditions into other
  conditions, but only if the variable that defined the condition was not used
  elsewhere. For example, the filter condition in the query

      FOR doc IN collection
        LET cond = (doc.value == 1)
        FILTER cond
        RETURN { doc }

  already got optimized before because `cond` was only used once in the query and
  the optimizer decided to inject it into the place where it was used.

  This only worked for variables that were referred to once in the query.
  When a variable was used multiple times, the condition was not injected as
  in the following query:

      FOR doc IN collection
        LET cond = (doc.value == 1)
        FILTER cond
        RETURN { doc, cond }

  The fix for #2070 now will enable this optimization so that the query can
  use an index on `doc.value` if available.

* changed behavior of AQL array comparison operators for empty arrays:
  * `ALL` and `ANY` now always return `false` when the left-hand operand is an
    empty array. The behavior for non-empty arrays does not change:
    * `[] ALL == 1` will return `false`
    * `[1] ALL == 1` will return `true`
    * `[1, 2] ALL == 1` will return `false`
    * `[2, 2] ALL == 1` will return `false`
    * `[] ANY == 1` will return `false`
    * `[1] ANY == 1` will return `true`
    * `[1, 2] ANY == 1` will return `true`
    * `[2, 2] ANY == 1` will return `false`
  * `NONE` now always returns `true` when the left-hand operand is an empty array.
    The behavior for non-empty arrays does not change:
    * `[] NONE == 1` will return `true`
    * `[1] NONE == 1` will return `false`
    * `[1, 2] NONE == 1` will return `false`
    * `[2, 2] NONE == 1` will return `true`

* added experimental AQL functions `JSON_STRINGIFY` and `JSON_PARSE`

* added experimental support for incoming gzip-compressed requests

* added HTTP REST APIs for online log level adjustments:

  - GET `/_admin/log/level` returns the current log level settings
  - PUT `/_admin/log/level` modifies the current log level settings

* PATCH /_api/gharial/{graph-name}/vertex/{collection-name}/{vertex-key}
  - changed default value for keepNull to true

* PATCH /_api/gharial/{graph-name}/edge/{collection-name}/{edge-key}
  - changed default value for keepNull to true

* renamed `maximalSize` attribute in parameter.json files to `journalSize`

  The `maximalSize` attribute will still be picked up from collections that
  have not been adjusted. Responses from the replication API will now also use
  `journalSize` instead of `maximalSize`.

* added `--cluster.system-replication-factor` in order to adjust the
  replication factor for new system collections

* fixed issue #2012

* added a memory expection in case V8 memory gets too low

* added Optimizer Rule for other indexes in Traversals
  this allows AQL traversals to use other indexes than the edge index.
  So traversals with filters on edges can now make use of more specific
  indexes, e.g.

      FOR v, e, p IN 2 OUTBOUND @start @@edge FILTER p.edges[0].foo == "bar"

  will prefer a Hash Index on [_from, foo] above the EdgeIndex.

* fixed epoch computation in hybrid logical clock

* fixed thread affinity

* replaced require("internal").db by require("@arangodb").db

* added option `--skip-lines` for arangoimp
  this allows skipping the first few lines from the import file in case the
  CSV or TSV import are used

* fixed periodic jobs: there should be only one instance running - even if it
  runs longer than the period

* improved performance of primary index and edge index lookups

* optimizations for AQL `[*]` operator in case no filter, no projection and
  no offset/limit are used

* added AQL function `OUTERSECTION` to return the symmetric difference of its
  input arguments

* Foxx manifests of installed services are now saved to disk with indentation

* Foxx tests and scripts in development mode should now always respect updated
  files instead of loading stale modules

* When disabling Foxx development mode the setup script is now re-run

* Foxx now provides an easy way to directly serve GraphQL requests using the
  `@arangodb/foxx/graphql` module and the bundled `graphql-sync` dependency

* Foxx OAuth2 module now correctly passes the `access_token` to the OAuth2 server

* added iconv-lite and timezone modules

* web interface now allows installing GitHub and zip services in legacy mode

* added module.context.createDocumentationRouter to replace module.context.apiDocumentation

* bug in RAFT implementation of reads. dethroned leader still answered
  requests in isolation

* all lambdas in ClusterInfo might have been left with dangling references.

* Agency bug fix for handling of empty json objects as values.

* Foxx tests no longer support the Mocha QUnit interface as this resulted in weird
  inconsistencies in the BDD and TDD interfaces. This fixes the TDD interface
  as well as out-of-sequence problems when using the BDD before/after functions.

* updated bundled JavaScript modules to latest versions; joi has been updated from 8.4 to 9.2
  (see [joi 9.0.0 release notes](https://github.com/hapijs/joi/issues/920) for information on
  breaking changes and new features)

* fixed issue #2139

* updated graphql-sync dependency to 0.6.2

* fixed issue #2156


v3.0.13 (XXXX-XX-XX)
--------------------

* fixed issue #2315

* fixed issue #2210


v3.0.12 (2016-11-23)
--------------------

* fixed issue #2176

* fixed issue #2168

* fixed issues #2149, #2159

* fixed error reporting for issue #2158

* fixed assembly linkage bug in CRC4 module

* added support for descriptions field in Foxx dependencies


v3.0.11 (2016-11-08)
--------------------

* fixed issue #2140: supervisor dies instead of respawning child

* fixed issue #2131: use shard key value entered by user in web interface

* fixed issue #2129: cannot kill a long-run query

* fixed issue #2110

* fixed issue #2081

* fixed issue #2038

* changes to Foxx service configuration or dependencies should now be
  stored correctly when options are cleared or omitted

* Foxx tests no longer support the Mocha QUnit interface as this resulted in weird
  inconsistencies in the BDD and TDD interfaces. This fixes the TDD interface
  as well as out-of-sequence problems when using the BDD before/after functions.

* fixed issue #2148


v3.0.10 (2016-09-26)
--------------------

* fixed issue #2072

* fixed issue #2070

* fixed slow cluster starup issues. supervision will demonstrate more
  patience with db servers


v3.0.9 (2016-09-21)
-------------------

* fixed issue #2064

* fixed issue #2060

* speed up `collection.any()` and skiplist index creation

* fixed multiple issues where ClusterInfo bug hung agency in limbo
  timeouting on multiple collection and database callbacks


v3.0.8 (2016-09-14)
-------------------

* fixed issue #2052

* fixed issue #2005

* fixed issue #2039

* fixed multiple issues where ClusterInfo bug hung agency in limbo
  timeouting on multiple collection and database callbacks


v3.0.7 (2016-09-05)
-------------------

* new supervision job handles db server failure during collection creation.


v3.0.6 (2016-09-02)
-------------------

* fixed issue #2026

* slightly better error diagnostics for AQL query compilation and replication

* fixed issue #2018

* fixed issue #2015

* fixed issue #2012

* fixed wrong default value for arangoimp's `--on-duplicate` value

* fix execution of AQL traversal expressions when there are multiple
  conditions that refer to variables set outside the traversal

* properly return HTTP 503 in JS actions when backend is gone

* supervision creates new key in agency for failed servers

* new shards will not be allocated on failed or cleaned servers


v3.0.5 (2016-08-18)
-------------------

* execute AQL ternary operator via C++ if possible

* fixed issue #1977

* fixed extraction of _id attribute in AQL traversal conditions

* fix SSL agency endpoint

* Minimum RAFT timeout was one order of magnitude to short.

* Optimized RAFT RPCs from leader to followers for efficiency.

* Optimized RAFT RPC handling on followers with respect to compaction.

* Fixed bug in handling of duplicates and overlapping logs

* Fixed bug in supervision take over after leadership change.

v3.0.4 (2016-08-01)
-------------------

* added missing lock for periodic jobs access

* fix multiple Foxx related cluster issues

* fix handling of empty AQL query strings

* fixed issue in `INTERSECTION` AQL function with duplicate elements
  in the source arrays

* fixed issue #1970

* fixed issue #1968

* fixed issue #1967

* fixed issue #1962

* fixed issue #1959

* replaced require("internal").db by require("@arangodb").db

* fixed issue #1954

* fixed issue #1953

* fixed issue #1950

* fixed issue #1949

* fixed issue #1943

* fixed segfault in V8, by backporting https://bugs.chromium.org/p/v8/issues/detail?id=5033

* Foxx OAuth2 module now correctly passes the `access_token` to the OAuth2 server

* fixed credentialed CORS requests properly respecting --http.trusted-origin

* fixed a crash in V8Periodic task (forgotten lock)

* fixed two bugs in synchronous replication (syncCollectionFinalize)


v3.0.3 (2016-07-17)
-------------------

* fixed issue #1942

* fixed issue #1941

* fixed array index batch insertion issues for hash indexes that caused problems when
  no elements remained for insertion

* fixed AQL MERGE() function with External objects originating from traversals

* fixed some logfile recovery errors with error message "document not found"

* fixed issue #1937

* fixed issue #1936

* improved performance of arangorestore in clusters with synchronous
  replication

* Foxx tests and scripts in development mode should now always respect updated
  files instead of loading stale modules

* When disabling Foxx development mode the setup script is now re-run

* Foxx manifests of installed services are now saved to disk with indentation


v3.0.2 (2016-07-09)
-------------------

* fixed assertion failure in case multiple remove operations were used in the same query

* fixed upsert behavior in case upsert was used in a loop with the same document example

* fixed issue #1930

* don't expose local file paths in Foxx error messages.

* fixed issue #1929

* make arangodump dump the attribute `isSystem` when dumping the structure
  of a collection, additionally make arangorestore not fail when the attribute
  is missing

* fixed "Could not extract custom attribute" issue when using COLLECT with
  MIN/MAX functions in some contexts

* honor presence of persistent index for sorting

* make AQL query optimizer not skip "use-indexes-rule", even if enough
  plans have been created already

* make AQL optimizer not skip "use-indexes-rule", even if enough execution plans
  have been created already

* fix double precision value loss in VelocyPack JSON parser

* added missing SSL support for arangorestore

* improved cluster import performance

* fix Foxx thumbnails on DC/OS

* fix Foxx configuration not being saved

* fix Foxx app access from within the frontend on DC/OS

* add option --default-replication-factor to arangorestore and simplify
  the control over the number of shards when restoring

* fix a bug in the VPack -> V8 conversion if special attributes _key,
  _id, _rev, _from and _to had non-string values, which is allowed
  below the top level

* fix malloc_usable_size for darwin


v3.0.1 (2016-06-30)
-------------------

* fixed periodic jobs: there should be only one instance running - even if it
  runs longer than the period

* increase max. number of collections in AQL queries from 32 to 256

* fixed issue #1916: header "authorization" is required" when opening
  services page

* fixed issue #1915: Explain: member out of range

* fixed issue #1914: fix unterminated buffer

* don't remove lockfile if we are the same (now stale) pid
  fixes docker setups (our pid will always be 1)

* do not use revision id comparisons in compaction for determining whether a
  revision is obsolete, but marker memory addresses
  this ensures revision ids don't matter when compacting documents

* escape Unicode characters in JSON HTTP responses
  this converts UTF-8 characters in HTTP responses of arangod into `\uXXXX`
  escape sequences. This makes the HTTP responses fit into the 7 bit ASCII
  character range, which speeds up HTTP response parsing for some clients,
  namely node.js/v8

* add write before read collections when starting a user transaction
  this allows specifying the same collection in both read and write mode without
  unintended side effects

* fixed buffer overrun that occurred when building very large result sets

* index lookup optimizations for primary index and edge index

* fixed "collection is a nullptr" issue when starting a traversal from a transaction

* enable /_api/import on coordinator servers


v3.0.0 (2016-06-22)
-------------------

* minor GUI fixxes

* fix for replication and nonces


v3.0.0-rc3 (2016-06-19)
-----------------------

* renamed various Foxx errors to no longer refer to Foxx services as apps

* adjusted various error messages in Foxx to be more informative

* specifying "files" in a Foxx manifest to be mounted at the service root
  no longer results in 404s when trying to access non-file routes

* undeclared path parameters in Foxx no longer break the service

* trusted reverse proxy support is now handled more consistently

* ArangoDB request compatibility and user are now exposed in Foxx

* all bundled NPM modules have been upgraded to their latest versions


v3.0.0-rc2 (2016-06-12)
-----------------------

* added option `--server.max-packet-size` for client tools

* renamed option `--server.ssl-protocol` to `--ssl.protocol` in client tools
  (was already done for arangod, but overlooked for client tools)

* fix handling of `--ssl.protocol` value 5 (TLS v1.2) in client tools, which
  claimed to support it but didn't

* config file can use '@include' to include a different config file as base


v3.0.0-rc1 (2016-06-10)
-----------------------

* the user management has changed: it now has users that are independent of
  databases. A user can have one or more database assigned to the user.

* forward ported V8 Comparator bugfix for inline heuristics from
  https://github.com/v8/v8/commit/5ff7901e24c2c6029114567de5a08ed0f1494c81

* changed to-string conversion for AQL objects and arrays, used by the AQL
  function `TO_STRING()` and implicit to-string casts in AQL

  - arrays are now converted into their JSON-stringify equivalents, e.g.

    - `[ ]` is now converted to `[]`
    - `[ 1, 2, 3 ]` is now converted to `[1,2,3]`
    - `[ "test", 1, 2 ] is now converted to `["test",1,2]`

    Previous versions of ArangoDB converted arrays with no members into the
    empty string, and non-empty arrays into a comma-separated list of member
    values, without the surrounding angular brackets. Additionally, string
    array members were not enclosed in quotes in the result string:

    - `[ ]` was converted to ``
    - `[ 1, 2, 3 ]` was converted to `1,2,3`
    - `[ "test", 1, 2 ] was converted to `test,1,2`

  - objects are now converted to their JSON-stringify equivalents, e.g.

    - `{ }` is converted to `{}`
    - `{ a: 1, b: 2 }` is converted to `{"a":1,"b":2}`
    - `{ "test" : "foobar" }` is converted to `{"test":"foobar"}`

    Previous versions of ArangoDB always converted objects into the string
    `[object Object]`

  This change affects also the AQL functions `CONCAT()` and `CONCAT_SEPARATOR()`
  which treated array values differently in previous versions. Previous versions
  of ArangoDB automatically flattened array values on the first level of the array,
  e.g. `CONCAT([1, 2, 3, [ 4, 5, 6 ]])` produced `1,2,3,4,5,6`. Now this will produce
  `[1,2,3,[4,5,6]]`. To flatten array members on the top level, you can now use
  the more explicit `CONCAT(FLATTEN([1, 2, 3, [4, 5, 6]], 1))`.

* added C++ implementations for AQL functions `SLICE()`, `CONTAINS()` and
  `RANDOM_TOKEN()`

* as a consequence of the upgrade to V8 version 5, the implementation of the
  JavaScript `Buffer` object had to be changed. JavaScript `Buffer` objects in
  ArangoDB now always store their data on the heap. There is no shared pool
  for small Buffer values, and no pointing into existing Buffer data when
  extracting slices. This change may increase the cost of creating Buffers with
  short contents or when peeking into existing Buffers, but was required for
  safer memory management and to prevent leaks.

* the `db` object's function `_listDatabases()` was renamed to just `_databases()`
  in order to make it more consistent with the existing `_collections()` function.
  Additionally the `db` object's `_listEndpoints()` function was renamed to just
  `_endpoints()`.

* changed default value of `--server.authentication` from `false` to `true` in
  configuration files etc/relative/arangod.conf and etc/arangodb/arangod.conf.in.
  This means the server will be started with authentication enabled by default,
  requiring all client connections to provide authentication data when connecting
  to ArangoDB. Authentication can still be turned off via setting the value of
  `--server.authentication` to `false` in ArangoDB's configuration files or by
  specifying the option on the command-line.

* Changed result format for querying all collections via the API GET `/_api/collection`.

  Previous versions of ArangoDB returned an object with an attribute named `collections`
  and an attribute named `names`. Both contained all available collections, but
  `collections` contained the collections as an array, and `names` contained the
  collections again, contained in an object in which the attribute names were the
  collection names, e.g.

  ```
  {
    "collections": [
      {"id":"5874437","name":"test","isSystem":false,"status":3,"type":2},
      {"id":"17343237","name":"something","isSystem":false,"status":3,"type":2},
      ...
    ],
    "names": {
      "test": {"id":"5874437","name":"test","isSystem":false,"status":3,"type":2},
      "something": {"id":"17343237","name":"something","isSystem":false,"status":3,"type":2},
      ...
    }
  }
  ```
  This result structure was redundant, and therefore has been simplified to just

  ```
  {
    "result": [
      {"id":"5874437","name":"test","isSystem":false,"status":3,"type":2},
      {"id":"17343237","name":"something","isSystem":false,"status":3,"type":2},
      ...
    ]
  }
  ```

  in ArangoDB 3.0.

* added AQL functions `TYPENAME()` and `HASH()`

* renamed arangob tool to arangobench

* added AQL string comparison operator `LIKE`

  The operator can be used to compare strings like this:

      value LIKE search

  The operator is currently implemented by calling the already existing AQL
  function `LIKE`.

  This change also makes `LIKE` an AQL keyword. Using `LIKE` in either case as
  an attribute or collection name in AQL thus requires quoting.

* make AQL optimizer rule "remove-unnecessary-calculations" fire in more cases

  The rule will now remove calculations that are used exactly once in other
  expressions (e.g. `LET a = doc RETURN a.value`) and calculations,
  or calculations that are just references (e.g. `LET a = b`).

* renamed AQL optimizer rule "merge-traversal-filter" to "optimize-traversals"
  Additionally, the optimizer rule will remove unused edge and path result variables
  from the traversal in case they are specified in the `FOR` section of the traversal,
  but not referenced later in the query. This saves constructing edges and paths
  results.

* added AQL optimizer rule "inline-subqueries"

  This rule can pull out certain subqueries that are used as an operand to a `FOR`
  loop one level higher, eliminating the subquery completely. For example, the query

      FOR i IN (FOR j IN [1,2,3] RETURN j) RETURN i

  will be transformed by the rule to:

      FOR i IN [1,2,3] RETURN i

  The query

      FOR name IN (FOR doc IN _users FILTER doc.status == 1 RETURN doc.name) LIMIT 2 RETURN name

  will be transformed into

      FOR tmp IN _users FILTER tmp.status == 1 LIMIT 2 RETURN tmp.name

  The rule will only fire when the subquery is used as an operand to a `FOR` loop, and
  if the subquery does not contain a `COLLECT` with an `INTO` variable.

* added new endpoint "srv://" for DNS service records

* The result order of the AQL functions VALUES and ATTRIBUTES has never been
  guaranteed and it only had the "correct" ordering by accident when iterating
  over objects that were not loaded from the database. This accidental behavior
  is now changed by introduction of VelocyPack. No ordering is guaranteed unless
  you specify the sort parameter.

* removed configure option `--enable-logger`

* added AQL array comparison operators

  All AQL comparison operators now also exist in an array variant. In the
  array variant, the operator is preceded with one of the keywords *ALL*, *ANY*
  or *NONE*. Using one of these keywords changes the operator behavior to
  execute the comparison operation for all, any, or none of its left hand
  argument values. It is therefore expected that the left hand argument
  of an array operator is an array.

  Examples:

      [ 1, 2, 3 ] ALL IN [ 2, 3, 4 ]   // false
      [ 1, 2, 3 ] ALL IN [ 1, 2, 3 ]   // true
      [ 1, 2, 3 ] NONE IN [ 3 ]        // false
      [ 1, 2, 3 ] NONE IN [ 23, 42 ]   // true
      [ 1, 2, 3 ] ANY IN [ 4, 5, 6 ]   // false
      [ 1, 2, 3 ] ANY IN [ 1, 42 ]     // true
      [ 1, 2, 3 ] ANY == 2             // true
      [ 1, 2, 3 ] ANY == 4             // false
      [ 1, 2, 3 ] ANY > 0              // true
      [ 1, 2, 3 ] ANY <= 1             // true
      [ 1, 2, 3 ] NONE < 99            // false
      [ 1, 2, 3 ] NONE > 10            // true
      [ 1, 2, 3 ] ALL > 2              // false
      [ 1, 2, 3 ] ALL > 0              // true
      [ 1, 2, 3 ] ALL >= 3             // false
      ["foo", "bar"] ALL != "moo"      // true
      ["foo", "bar"] NONE == "bar"     // false
      ["foo", "bar"] ANY == "foo"      // true

* improved AQL optimizer to remove unnecessary sort operations in more cases

* allow enclosing AQL identifiers in forward ticks in addition to using
  backward ticks

  This allows for convenient writing of AQL queries in JavaScript template strings
  (which are delimited with backticks themselves), e.g.

      var q = `FOR doc IN ´collection´ RETURN doc.´name´`;

* allow to set `print.limitString` to configure the number of characters
  to output before truncating

* make logging configurable per log "topic"

  `--log.level <level>` sets the global log level to <level>, e.g. `info`,
  `debug`, `trace`.

  `--log.level topic=<level>` sets the log level for a specific topic.
  Currently, the following topics exist: `collector`, `compactor`, `mmap`,
  `performance`, `queries`, and `requests`. `performance` and `requests` are
  set to FATAL by default. `queries` is set to info. All others are
  set to the global level by default.

  The new log option `--log.output <definition>` allows directing the global
  or per-topic log output to different outputs. The output definition
  "<definition>" can be one of

    "-" for stdin
    "+" for stderr
    "syslog://<syslog-facility>"
    "syslog://<syslog-facility>/<application-name>"
    "file://<relative-path>"

  The option can be specified multiple times in order to configure the output
  for different log topics. To set up a per-topic output configuration, use
  `--log.output <topic>=<definition>`, e.g.

    queries=file://queries.txt

  logs all queries to the file "queries.txt".

* the option `--log.requests-file` is now deprecated. Instead use

    `--log.level requests=info`
    `--log.output requests=file://requests.txt`

* the option `--log.facility` is now deprecated. Instead use

    `--log.output requests=syslog://facility`

* the option `--log.performance` is now deprecated. Instead use

    `--log.level performance=trace`

* removed option `--log.source-filter`

* removed configure option `--enable-logger`

* change collection directory names to include a random id component at the end

  The new pattern is `collection-<id>-<random>`, where `<id>` is the collection
  id and `<random>` is a random number. Previous versions of ArangoDB used a
  pattern `collection-<id>` without the random number.

  ArangoDB 3.0 understands both the old and name directory name patterns.

* removed mostly unused internal spin-lock implementation

* removed support for pre-Windows 7-style locks. This removes compatibility for
  Windows versions older than Windows 7 (e.g. Windows Vista, Windows XP) and
  Windows 2008R2 (e.g. Windows 2008).

* changed names of sub-threads started by arangod

* added option `--default-number-of-shards` to arangorestore, allowing creating
  collections with a specifiable number of shards from a non-cluster dump

* removed support for CoffeeScript source files

* removed undocumented SleepAndRequeue

* added WorkMonitor to inspect server threads

* when downloading a Foxx service from the web interface the suggested filename
  is now based on the service's mount path instead of simply "app.zip"

* the `@arangodb/request` response object now stores the parsed JSON response
  body in a property `json` instead of `body` when the request was made using the
  `json` option. The `body` instead contains the response body as a string.

* the Foxx API has changed significantly, 2.8 services are still supported
  using a backwards-compatible "legacy mode"


v2.8.12 (XXXX-XX-XX)
--------------------

* issue #2091: decrease connect timeout to 5 seconds on startup

* fixed issue #2072

* slightly better error diagnostics for some replication errors

* fixed issue #1977

* fixed issue in `INTERSECTION` AQL function with duplicate elements
  in the source arrays

* fixed issue #1962

* fixed issue #1959

* export aqlQuery template handler as require('org/arangodb').aql for forwards-compatibility


v2.8.11 (2016-07-13)
--------------------

* fixed array index batch insertion issues for hash indexes that caused problems when
  no elements remained for insertion

* fixed issue #1937


v2.8.10 (2016-07-01)
--------------------

* make sure next local _rev value used for a document is at least as high as the
  _rev value supplied by external sources such as replication

* make adding a collection in both read- and write-mode to a transaction behave as
  expected (write includes read). This prevents the `unregister collection used in
  transaction` error

* fixed sometimes invalid result for `byExample(...).count()` when an index plus
  post-filtering was used

* fixed "collection is a nullptr" issue when starting a traversal from a transaction

* honor the value of startup option `--database.wait-for-sync` (that is used to control
  whether new collections are created with `waitForSync` set to `true` by default) also
  when creating collections via the HTTP API (and thus the ArangoShell). When creating
  a collection via these mechanisms, the option was ignored so far, which was inconsistent.

* fixed issue #1826: arangosh --javascript.execute: internal error (geo index issue)

* fixed issue #1823: Arango crashed hard executing very simple query on windows


v2.8.9 (2016-05-13)
-------------------

* fixed escaping and quoting of extra parameters for executables in Mac OS X App

* added "waiting for" status variable to web interface collection figures view

* fixed undefined behavior in query cache invaldation

* fixed access to /_admin/statistics API in case statistics are disable via option
  `--server.disable-statistics`

* Foxx manager will no longer fail hard when Foxx store is unreachable unless installing
  a service from the Foxx store (e.g. when behind a firewall or GitHub is unreachable).


v2.8.8 (2016-04-19)
-------------------

* fixed issue #1805: Query: internal error (location: arangod/Aql/AqlValue.cpp:182).
  Please report this error to arangodb.com (while executing)

* allow specifying collection name prefixes for `_from` and `_to` in arangoimp:

  To avoid specifying complete document ids (consisting of collection names and document
  keys) for *_from* and *_to* values when importing edges with arangoimp, there are now
  the options *--from-collection-prefix* and *--to-collection-prefix*.

  If specified, these values will be automatically prepended to each value in *_from*
  (or *_to* resp.). This allows specifying only document keys inside *_from* and/or *_to*.

  *Example*

      > arangoimp --from-collection-prefix users --to-collection-prefix products ...

  Importing the following document will then create an edge between *users/1234* and
  *products/4321*:

  ```js
  { "_from" : "1234", "_to" : "4321", "desc" : "users/1234 is connected to products/4321" }
  ```

* requests made with the interactive system API documentation in the web interface
  (Swagger) will now respect the active database instead of always using `_system`


v2.8.7 (2016-04-07)
-------------------

* optimized primary=>secondary failover

* fix to-boolean conversion for documents in AQL

* expose the User-Agent HTTP header from the ArangoShell since Github seems to
  require it now, and we use the ArangoShell for fetching Foxx repositories from Github

* work with http servers that only send

* fixed potential race condition between compactor and collector threads

* fix removal of temporary directories on arangosh exit

* javadoc-style comments in Foxx services are no longer interpreted as
  Foxx comments outside of controller/script/exports files (#1748)

* removed remaining references to class syntax for Foxx Model and Repository
  from the documentation

* added a safe-guard for corrupted master-pointer


v2.8.6 (2016-03-23)
-------------------

* arangosh can now execute JavaScript script files that contain a shebang
  in the first line of the file. This allows executing script files directly.

  Provided there is a script file `/path/to/script.js` with the shebang
  `#!arangosh --javascript.execute`:

      > cat /path/to/script.js
      #!arangosh --javascript.execute
      print("hello from script.js");

  If the script file is made executable

      > chmod a+x /path/to/script.js

  it can be invoked on the shell directly and use arangosh for its execution:

      > /path/to/script.js
      hello from script.js

  This did not work in previous versions of ArangoDB, as the whole script contents
  (including the shebang) were treated as JavaScript code.
  Now shebangs in script files will now be ignored for all files passed to arangosh's
  `--javascript.execute` parameter.

  The alternative way of executing a JavaScript file with arangosh still works:

      > arangosh --javascript.execute /path/to/script.js
      hello from script.js

* added missing reset of traversal state for nested traversals.
  The state of nested traversals (a traversal in an AQL query that was
  located in a repeatedly executed subquery or inside another FOR loop)
  was not reset properly, so that multiple invocations of the same nested
  traversal with different start vertices led to the nested traversal
  always using the start vertex provided on the first invocation.

* fixed issue #1781: ArangoDB startup time increased tremendously

* fixed issue #1783: SIGHUP should rotate the log


v2.8.5 (2016-03-11)
-------------------

* Add OpenSSL handler for TLS V1.2 as sugested by kurtkincaid in #1771

* fixed issue #1765 (The webinterface should display the correct query time)
  and #1770 (Display ACTUAL query time in aardvark's AQL editor)

* Windows: the unhandled exception handler now calls the windows logging
  facilities directly without locks.
  This fixes lockups on crashes from the logging framework.

* improve nullptr handling in logger.

* added new endpoint "srv://" for DNS service records

* `org/arangodb/request` no longer sets the content-type header to the
  string "undefined" when no content-type header should be sent (issue #1776)


v2.8.4 (2016-03-01)
-------------------

* global modules are no longer incorrectly resolved outside the ArangoDB
  JavaScript directory or the Foxx service's root directory (issue #1577)

* improved error messages from Foxx and JavaScript (issues #1564, #1565, #1744)


v2.8.3 (2016-02-22)
-------------------

* fixed AQL filter condition collapsing for deeply-nested cases, potentially
  enabling usage of indexes in some dedicated cases

* added parentheses in AQL explain command output to correctly display precedence
  of logical and arithmetic operators

* Foxx Model event listeners defined on the model are now correctly invoked by
  the Repository methods (issue #1665)

* Deleting a Foxx service in the frontend should now always succeed even if the
  files no longer exist on the file system (issue #1358)

* Routing actions loaded from the database no longer throw exceptions when
  trying to load other modules using "require"

* The `org/arangodb/request` response object now sets a property `json` to the
  parsed JSON response body in addition to overwriting the `body` property when
  the request was made using the `json` option.

* Improved Windows stability

* Fixed a bug in the interactive API documentation that would escape slashes
  in document-handle fields. Document handles are now provided as separate
  fields for collection name and document key.


v2.8.2 (2016-02-09)
-------------------

* the continuous replication applier will now prevent the master's WAL logfiles
  from being removed if they are still needed by the applier on the slave. This
  should help slaves that suffered from masters garbage collection WAL logfiles
  which would have been needed by the slave later.

  The initial synchronization will block removal of still needed WAL logfiles
  on the master for 10 minutes initially, and will extend this period when further
  requests are made to the master. Initial synchronization hands over its handle
  for blocking logfile removal to the continuous replication when started via
  the *setupReplication* function. In this case, continuous replication will
  extend the logfile removal blocking period for the required WAL logfiles when
  the slave makes additional requests.

  All handles that block logfile removal will time out automatically after at
  most 5 minutes should a master not be contacted by the slave anymore (e.g. in
  case the slave's replication is turned off, the slaves loses the connection
  to the master or the slave goes down).

* added all-in-one function *setupReplication* to synchronize data from master
  to slave and start the continuous replication:

      require("@arangodb/replication").setupReplication(configuration);

  The command will return when the initial synchronization is finished and the
  continuous replication has been started, or in case the initial synchronization
  has failed.

  If the initial synchronization is successful, the command will store the given
  configuration on the slave. It also configures the continuous replication to start
  automatically if the slave is restarted, i.e. *autoStart* is set to *true*.

  If the command is run while the slave's replication applier is already running,
  it will first stop the running applier, drop its configuration and do a
  resynchronization of data with the master. It will then use the provided configration,
  overwriting any previously existing replication configuration on the slave.

  The following example demonstrates how to use the command for setting up replication
  for the *_system* database. Note that it should be run on the slave and not the
  master:

      db._useDatabase("_system");
      require("@arangodb/replication").setupReplication({
        endpoint: "tcp://master.domain.org:8529",
        username: "myuser",
        password: "mypasswd",
        verbose: false,
        includeSystem: false,
        incremental: true,
        autoResync: true
      });

* the *sync* and *syncCollection* functions now always start the data synchronization
  as an asynchronous server job. The call to *sync* or *syncCollection* will block
  until synchronization is either complete or has failed with an error. The functions
  will automatically poll the slave periodically for status updates.

  The main benefit is that the connection to the slave does not need to stay open
  permanently and is thus not affected by timeout issues. Additionally the caller does
  not need to query the synchronization status from the slave manually as this is
  now performed automatically by these functions.

* fixed undefined behavior when explaining some types of AQL traversals, fixed
  display of some types of traversals in AQL explain output


v2.8.1 (2016-01-29)
-------------------

* Improved AQL Pattern matching by allowing to specify a different traversal
  direction for one or many of the edge collections.

      FOR v, e, p IN OUTBOUND @start @@ec1, INBOUND @@ec2, @@ec3

  will traverse *ec1* and *ec3* in the OUTBOUND direction and for *ec2* it will use
  the INBOUND direction. These directions can be combined in arbitrary ways, the
  direction defined after *IN [steps]* will we used as default direction and can
  be overriden for specific collections.
  This feature is only available for collection lists, it is not possible to
  combine it with graph names.

* detect more types of transaction deadlocks early

* fixed display of relational operators in traversal explain output

* fixed undefined behavior in AQL function `PARSE_IDENTIFIER`

* added "engines" field to Foxx services generated in the admin interface

* added AQL function `IS_SAME_COLLECTION`:

  *IS_SAME_COLLECTION(collection, document)*: Return true if *document* has the same
  collection id as the collection specified in *collection*. *document* can either be
  a [document handle](../Glossary/README.md#document-handle) string, or a document with
  an *_id* attribute. The function does not validate whether the collection actually
  contains the specified document, but only compares the name of the specified collection
  with the collection name part of the specified document.
  If *document* is neither an object with an *id* attribute nor a *string* value,
  the function will return *null* and raise a warning.

      /* true */
      IS_SAME_COLLECTION('_users', '_users/my-user')
      IS_SAME_COLLECTION('_users', { _id: '_users/my-user' })

      /* false */
      IS_SAME_COLLECTION('_users', 'foobar/baz')
      IS_SAME_COLLECTION('_users', { _id: 'something/else' })


v2.8.0 (2016-01-25)
-------------------

* avoid recursive locking


v2.8.0-beta8 (2016-01-19)
-------------------------

* improved internal datafile statistics for compaction and compaction triggering
  conditions, preventing excessive growth of collection datafiles under some
  workloads. This should also fix issue #1596.

* renamed AQL optimizer rule `remove-collect-into` to `remove-collect-variables`

* fixed primary and edge index lookups prematurely aborting searches when the
  specified id search value contained a different collection than the collection
  the index was created for


v2.8.0-beta7 (2016-01-06)
-------------------------

* added vm.runInThisContext

* added AQL keyword `AGGREGATE` for use in AQL `COLLECT` statement

  Using `AGGREGATE` allows more efficient aggregation (incrementally while building
  the groups) than previous versions of AQL, which built group aggregates afterwards
  from the total of all group values.

  `AGGREGATE` can be used inside a `COLLECT` statement only. If used, it must follow
  the declaration of grouping keys:

      FOR doc IN collection
        COLLECT gender = doc.gender AGGREGATE minAge = MIN(doc.age), maxAge = MAX(doc.age)
        RETURN { gender, minAge, maxAge }

  or, if no grouping keys are used, it can follow the `COLLECT` keyword:

      FOR doc IN collection
        COLLECT AGGREGATE minAge = MIN(doc.age), maxAge = MAX(doc.age)
        RETURN {
  minAge, maxAge
}

  Only specific expressions are allowed on the right-hand side of each `AGGREGATE`
  assignment:

  - on the top level the expression must be a call to one of the supported aggregation
    functions `LENGTH`, `MIN`, `MAX`, `SUM`, `AVERAGE`, `STDDEV_POPULATION`, `STDDEV_SAMPLE`,
    `VARIANCE_POPULATION`, or `VARIANCE_SAMPLE`

  - the expression must not refer to variables introduced in the `COLLECT` itself

* Foxx: mocha test paths with wildcard characters (asterisks) now work on Windows

* reserved AQL keyword `NONE` for future use

* web interface: fixed a graph display bug concerning dashboard view

* web interface: fixed several bugs during the dashboard initialize process

* web interface: included several bugfixes: #1597, #1611, #1623

* AQL query optimizer now converts `LENGTH(collection-name)` to an optimized
  expression that returns the number of documents in a collection

* adjusted the behavior of the expansion (`[*]`) operator in AQL for non-array values

  In ArangoDB 2.8, calling the expansion operator on a non-array value will always
  return an empty array. Previous versions of ArangoDB expanded non-array values by
  calling the `TO_ARRAY()` function for the value, which for example returned an
  array with a single value for boolean, numeric and string input values, and an array
  with the object's values for an object input value. This behavior was inconsistent
  with how the expansion operator works for the array indexes in 2.8, so the behavior
  is now unified:

  - if the left-hand side operand of `[*]` is an array, the array will be returned as
    is when calling `[*]` on it
  - if the left-hand side operand of `[*]` is not an array, an empty array will be
    returned by `[*]`

  AQL queries that rely on the old behavior can be changed by either calling `TO_ARRAY`
  explicitly or by using the `[*]` at the correct position.

  The following example query will change its result in 2.8 compared to 2.7:

      LET values = "foo" RETURN values[*]

  In 2.7 the query has returned the array `[ "foo" ]`, but in 2.8 it will return an
  empty array `[ ]`. To make it return the array `[ "foo" ]` again, an explicit
  `TO_ARRAY` function call is needed in 2.8 (which in this case allows the removal
  of the `[*]` operator altogether). This also works in 2.7:

      LET values = "foo" RETURN TO_ARRAY(values)

  Another example:

      LET values = [ { name: "foo" }, { name: "bar" } ]
      RETURN values[*].name[*]

  The above returned `[ [ "foo" ], [ "bar" ] ] in 2.7. In 2.8 it will return
  `[ [ ], [ ] ]`, because the value of `name` is not an array. To change the results
  to the 2.7 style, the query can be changed to

      LET values = [ { name: "foo" }, { name: "bar" } ]
      RETURN values[* RETURN TO_ARRAY(CURRENT.name)]

  The above also works in 2.7.
  The following types of queries won't change:

      LET values = [ 1, 2, 3 ] RETURN values[*]
      LET values = [ { name: "foo" }, { name: "bar" } ] RETURN values[*].name
      LET values = [ { names: [ "foo", "bar" ] }, { names: [ "baz" ] } ] RETURN values[*].names[*]
      LET values = [ { names: [ "foo", "bar" ] }, { names: [ "baz" ] } ] RETURN values[*].names[**]

* slightly adjusted V8 garbage collection strategy so that collection eventually
  happens in all contexts that hold V8 external references to documents and
  collections.

  also adjusted default value of `--javascript.gc-frequency` from 10 seconds to
  15 seconds, as less internal operations are carried out in JavaScript.

* fixes for AQL optimizer and traversal

* added `--create-collection-type` option to arangoimp

  This allows specifying the type of the collection to be created when
  `--create-collection` is set to `true`.

* Foxx export cache should no longer break if a broken app is loaded in the
  web admin interface.


v2.8.0-beta2 (2015-12-16)
-------------------------

* added AQL query optimizer rule "sort-in-values"

  This rule pre-sorts the right-hand side operand of the `IN` and `NOT IN`
  operators so the operation can use a binary search with logarithmic complexity
  instead of a linear search. The rule is applied when the right-hand side
  operand of an `IN` or `NOT IN` operator in a filter condition is a variable that
  is defined in a different loop/scope than the operator itself. Additionally,
  the filter condition must consist of solely the `IN` or `NOT IN` operation
  in order to avoid any side-effects.

* changed collection status terminology in web interface for collections for
  which an unload request has been issued from `in the process of being unloaded`
  to `will be unloaded`.

* unloading a collection via the web interface will now trigger garbage collection
  in all v8 contexts and force a WAL flush. This increases the chances of perfoming
  the unload faster.

* added the following attributes to the result of `collection.figures()` and the
  corresponding HTTP API at `PUT /_api/collection/<name>/figures`:

  - `documentReferences`: The number of references to documents in datafiles
    that JavaScript code currently holds. This information can be used for
    debugging compaction and unload issues.
  - `waitingFor`: An optional string value that contains information about
    which object type is at the head of the collection's cleanup queue. This
    information can be used for debugging compaction and unload issues.
  - `compactionStatus.time`: The point in time the compaction for the collection
    was last executed. This information can be used for debugging compaction
    issues.
  - `compactionStatus.message`: The action that was performed when the compaction
    was last run for the collection. This information can be used for debugging
    compaction issues.

  Note: `waitingFor` and `compactionStatus` may be empty when called on a coordinator
  in a cluster.

* the compaction will now provide queryable status info that can be used to track
  its progress. The compaction status is displayed in the web interface, too.

* better error reporting for arangodump and arangorestore

* arangodump will now fail by default when trying to dump edges that
  refer to already dropped collections. This can be circumvented by
  specifying the option `--force true` when invoking arangodump

* fixed cluster upgrade procedure

* the AQL functions `NEAR` and `WITHIN` now have stricter validations
  for their input parameters `limit`, `radius` and `distance`. They may now throw
  exceptions when invalid parameters are passed that may have not led
  to exceptions in previous versions.

* deprecation warnings now log stack traces

* Foxx: improved backwards compatibility with 2.5 and 2.6

  - reverted Model and Repository back to non-ES6 "classes" because of
    compatibility issues when using the extend method with a constructor

  - removed deprecation warnings for extend and controller.del

  - restored deprecated method Model.toJSONSchema

  - restored deprecated `type`, `jwt` and `sessionStorageApp` options
    in Controller#activateSessions

* Fixed a deadlock problem in the cluster


v2.8.0-beta1 (2015-12-06)
-------------------------

* added AQL function `IS_DATESTRING(value)`

  Returns true if *value* is a string that can be used in a date function.
  This includes partial dates such as *2015* or *2015-10* and strings containing
  invalid dates such as *2015-02-31*. The function will return false for all
  non-string values, even if some of them may be usable in date functions.


v2.8.0-alpha1 (2015-12-03)
--------------------------

* added AQL keywords `GRAPH`, `OUTBOUND`, `INBOUND` and `ANY` for use in graph
  traversals, reserved AQL keyword `ALL` for future use

  Usage of these keywords as collection names, variable names or attribute names
  in AQL queries will not be possible without quoting. For example, the following
  AQL query will still work as it uses a quoted collection name and a quoted
  attribute name:

      FOR doc IN `OUTBOUND`
        RETURN doc.`any`

* issue #1593: added AQL `POW` function for exponentation

* added cluster execution site info in explain output for AQL queries

* replication improvements:

  - added `autoResync` configuration parameter for continuous replication.

    When set to `true`, a replication slave will automatically trigger a full data
    re-synchronization with the master when the master cannot provide the log data
    the slave had asked for. Note that `autoResync` will only work when the option
    `requireFromPresent` is also set to `true` for the continuous replication, or
    when the continuous syncer is started and detects that no start tick is present.

    Automatic re-synchronization may transfer a lot of data from the master to the
    slave and may be expensive. It is therefore turned off by default.
    When turned off, the slave will never perform an automatic re-synchronization
    with the master.

  - added `idleMinWaitTime` and `idleMaxWaitTime` configuration parameters for
    continuous replication.

    These parameters can be used to control the minimum and maximum wait time the
    slave will (intentionally) idle and not poll for master log changes in case the
    master had sent the full logs already.
    The `idleMaxWaitTime` value will only be used when `adapativePolling` is set
    to `true`. When `adaptivePolling` is disable, only `idleMinWaitTime` will be
    used as a constant time span in which the slave will not poll the master for
    further changes. The default values are 0.5 seconds for `idleMinWaitTime` and
    2.5 seconds for `idleMaxWaitTime`, which correspond to the hard-coded values
    used in previous versions of ArangoDB.

  - added `initialSyncMaxWaitTime` configuration parameter for initial and continuous
    replication

    This option controls the maximum wait time (in seconds) that the initial
    synchronization will wait for a response from the master when fetching initial
    collection data. If no response is received within this time period, the initial
    synchronization will give up and fail. This option is also relevant for
    continuous replication in case *autoResync* is set to *true*, as then the
    continuous replication may trigger a full data re-synchronization in case
    the master cannot the log data the slave had asked for.

  - HTTP requests sent from the slave to the master during initial synchronization
    will now be retried if they fail with connection problems.

  - the initial synchronization now logs its progress so it can be queried using
    the regular replication status check APIs.

  - added `async` attribute for `sync` and `syncCollection` operations called from
    the ArangoShell. Setthing this attribute to `true` will make the synchronization
    job on the server go into the background, so that the shell does not block. The
    status of the started asynchronous synchronization job can be queried from the
    ArangoShell like this:

        /* starts initial synchronization */
        var replication = require("@arangodb/replication");
        var id = replication.sync({
          endpoint: "tcp://master.domain.org:8529",
          username: "myuser",
          password: "mypasswd",
          async: true
       });

       /* now query the id of the returned async job and print the status */
       print(replication.getSyncResult(id));

    The result of `getSyncResult()` will be `false` while the server-side job
    has not completed, and different to `false` if it has completed. When it has
    completed, all job result details will be returned by the call to `getSyncResult()`.


* fixed non-deterministic query results in some cluster queries

* fixed issue #1589

* return HTTP status code 410 (gone) instead of HTTP 408 (request timeout) for
  server-side operations that are canceled / killed. Sending 410 instead of 408
  prevents clients from re-starting the same (canceled) operation. Google Chrome
  for example sends the HTTP request again in case it is responded with an HTTP
  408, and this is exactly the opposite of the desired behavior when an operation
  is canceled / killed by the user.

* web interface: queries in AQL editor now cancelable

* web interface: dashboard - added replication information

* web interface: AQL editor now supports bind parameters

* added startup option `--server.hide-product-header` to make the server not send
  the HTTP response header `"Server: ArangoDB"` in its HTTP responses. By default,
  the option is turned off so the header is still sent as usual.

* added new AQL function `UNSET_RECURSIVE` to recursively unset attritutes from
  objects/documents

* switched command-line editor in ArangoShell and arangod to linenoise-ng

* added automatic deadlock detection for transactions

  In case a deadlock is detected, a multi-collection operation may be rolled back
  automatically and fail with error 29 (`deadlock detected`). Client code for
  operations containing more than one collection should be aware of this potential
  error and handle it accordingly, either by giving up or retrying the transaction.

* Added C++ implementations for the AQL arithmetic operations and the following
  AQL functions:
  - ABS
  - APPEND
  - COLLECTIONS
  - CURRENT_DATABASE
  - DOCUMENT
  - EDGES
  - FIRST
  - FIRST_DOCUMENT
  - FIRST_LIST
  - FLATTEN
  - FLOOR
  - FULLTEXT
  - LAST
  - MEDIAN
  - MERGE_RECURSIVE
  - MINUS
  - NEAR
  - NOT_NULL
  - NTH
  - PARSE_IDENTIFIER
  - PERCENTILE
  - POP
  - POSITION
  - PUSH
  - RAND
  - RANGE
  - REMOVE_NTH
  - REMOVE_VALUE
  - REMOVE_VALUES
  - ROUND
  - SHIFT
  - SQRT
  - STDDEV_POPULATION
  - STDDEV_SAMPLE
  - UNSHIFT
  - VARIANCE_POPULATION
  - VARIANCE_SAMPLE
  - WITHIN
  - ZIP

* improved performance of skipping over many documents in an AQL query when no
  indexes and no filters are used, e.g.

      FOR doc IN collection
        LIMIT 1000000, 10
        RETURN doc

* Added array indexes

  Hash indexes and skiplist indexes can now optionally be defined for array values
  so they index individual array members.

  To define an index for array values, the attribute name is extended with the
  expansion operator `[*]` in the index definition:

      arangosh> db.colName.ensureHashIndex("tags[*]");

  When given the following document

      { tags: [ "AQL", "ArangoDB", "Index" ] }

  the index will now contain the individual values `"AQL"`, `"ArangoDB"` and `"Index"`.

  Now the index can be used for finding all documents having `"ArangoDB"` somewhere in their
  tags array using the following AQL query:

      FOR doc IN colName
        FILTER "ArangoDB" IN doc.tags[*]
        RETURN doc

* rewrote AQL query optimizer rule `use-index-range` and renamed it to `use-indexes`.
  The name change affects rule names in the optimizer's output.

* rewrote AQL execution node `IndexRangeNode` and renamed it to `IndexNode`. The name
  change affects node names in the optimizer's explain output.

* added convenience function `db._explain(query)` for human-readable explanation
  of AQL queries

* module resolution as used by `require` now behaves more like in node.js

* the `org/arangodb/request` module now returns response bodies for error responses
  by default. The old behavior of not returning bodies for error responses can be
  re-enabled by explicitly setting the option `returnBodyOnError` to `false` (#1437)


v2.7.6 (2016-01-30)
-------------------

* detect more types of transaction deadlocks early


v2.7.5 (2016-01-22)
-------------------

* backported added automatic deadlock detection for transactions

  In case a deadlock is detected, a multi-collection operation may be rolled back
  automatically and fail with error 29 (`deadlock detected`). Client code for
  operations containing more than one collection should be aware of this potential
  error and handle it accordingly, either by giving up or retrying the transaction.

* improved internal datafile statistics for compaction and compaction triggering
  conditions, preventing excessive growth of collection datafiles under some
  workloads. This should also fix issue #1596.

* Foxx export cache should no longer break if a broken app is loaded in the
  web admin interface.

* Foxx: removed some incorrect deprecation warnings.

* Foxx: mocha test paths with wildcard characters (asterisks) now work on Windows


v2.7.4 (2015-12-21)
-------------------

* slightly adjusted V8 garbage collection strategy so that collection eventually
  happens in all contexts that hold V8 external references to documents and
  collections.

* added the following attributes to the result of `collection.figures()` and the
  corresponding HTTP API at `PUT /_api/collection/<name>/figures`:

  - `documentReferences`: The number of references to documents in datafiles
    that JavaScript code currently holds. This information can be used for
    debugging compaction and unload issues.
  - `waitingFor`: An optional string value that contains information about
    which object type is at the head of the collection's cleanup queue. This
    information can be used for debugging compaction and unload issues.
  - `compactionStatus.time`: The point in time the compaction for the collection
    was last executed. This information can be used for debugging compaction
    issues.
  - `compactionStatus.message`: The action that was performed when the compaction
    was last run for the collection. This information can be used for debugging
    compaction issues.

  Note: `waitingFor` and `compactionStatus` may be empty when called on a coordinator
  in a cluster.

* the compaction will now provide queryable status info that can be used to track
  its progress. The compaction status is displayed in the web interface, too.


v2.7.3 (2015-12-17)
-------------------

* fixed some replication value conversion issues when replication applier properties
  were set via ArangoShell

* fixed disappearing of documents for collections transferred via `sync` or
  `syncCollection` if the collection was dropped right before synchronization
  and drop and (re-)create collection markers were located in the same WAL file

* fixed an issue where overwriting the system sessions collection would break
  the web interface when authentication is enabled


v2.7.2 (2015-12-01)
-------------------

* replication improvements:

  - added `autoResync` configuration parameter for continuous replication.

    When set to `true`, a replication slave will automatically trigger a full data
    re-synchronization with the master when the master cannot provide the log data
    the slave had asked for. Note that `autoResync` will only work when the option
    `requireFromPresent` is also set to `true` for the continuous replication, or
    when the continuous syncer is started and detects that no start tick is present.

    Automatic re-synchronization may transfer a lot of data from the master to the
    slave and may be expensive. It is therefore turned off by default.
    When turned off, the slave will never perform an automatic re-synchronization
    with the master.

  - added `idleMinWaitTime` and `idleMaxWaitTime` configuration parameters for
    continuous replication.

    These parameters can be used to control the minimum and maximum wait time the
    slave will (intentionally) idle and not poll for master log changes in case the
    master had sent the full logs already.
    The `idleMaxWaitTime` value will only be used when `adapativePolling` is set
    to `true`. When `adaptivePolling` is disable, only `idleMinWaitTime` will be
    used as a constant time span in which the slave will not poll the master for
    further changes. The default values are 0.5 seconds for `idleMinWaitTime` and
    2.5 seconds for `idleMaxWaitTime`, which correspond to the hard-coded values
    used in previous versions of ArangoDB.

  - added `initialSyncMaxWaitTime` configuration parameter for initial and continuous
    replication

    This option controls the maximum wait time (in seconds) that the initial
    synchronization will wait for a response from the master when fetching initial
    collection data. If no response is received within this time period, the initial
    synchronization will give up and fail. This option is also relevant for
    continuous replication in case *autoResync* is set to *true*, as then the
    continuous replication may trigger a full data re-synchronization in case
    the master cannot the log data the slave had asked for.

  - HTTP requests sent from the slave to the master during initial synchronization
    will now be retried if they fail with connection problems.

  - the initial synchronization now logs its progress so it can be queried using
    the regular replication status check APIs.

* fixed non-deterministic query results in some cluster queries

* added missing lock instruction for primary index in compactor size calculation

* fixed issue #1589

* fixed issue #1583

* fixed undefined behavior when accessing the top level of a document with the `[*]`
  operator

* fixed potentially invalid pointer access in shaper when the currently accessed
  document got re-located by the WAL collector at the very same time

* Foxx: optional configuration options no longer log validation errors when assigned
  empty values (#1495)

* Foxx: constructors provided to Repository and Model sub-classes via extend are
  now correctly called (#1592)


v2.7.1 (2015-11-07)
-------------------

* switch to linenoise next generation

* exclude `_apps` collection from replication

  The slave has its own `_apps` collection which it populates on server start.
  When replicating data from the master to the slave, the data from the master may
  clash with the slave's own data in the `_apps` collection. Excluding the `_apps`
  collection from replication avoids this.

* disable replication appliers when starting in modes `--upgrade`, `--no-server`
  and `--check-upgrade`

* more detailed output in arango-dfdb

* fixed "no start tick" issue in replication applier

  This error could occur after restarting a slave server after a shutdown
  when no data was ever transferred from the master to the slave via the
  continuous replication

* fixed problem during SSL client connection abort that led to scheduler thread
  staying at 100% CPU saturation

* fixed potential segfault in AQL `NEIGHBORS` function implementation when C++ function
  variant was used and collection names were passed as strings

* removed duplicate target for some frontend JavaScript files from the Makefile

* make AQL function `MERGE()` work on a single array parameter, too.
  This allows combining the attributes of multiple objects from an array into
  a single object, e.g.

      RETURN MERGE([
        { foo: 'bar' },
        { quux: 'quetzalcoatl', ruled: true },
        { bar: 'baz', foo: 'done' }
      ])

  will now return:

      {
        "foo": "done",
        "quux": "quetzalcoatl",
        "ruled": true,
        "bar": "baz"
      }

* fixed potential deadlock in collection status changing on Windows

* fixed hard-coded `incremental` parameter in shell implementation of
  `syncCollection` function in replication module

* fix for GCC5: added check for '-stdlib' option


v2.7.0 (2015-10-09)
-------------------

* fixed request statistics aggregation
  When arangod was started in supervisor mode, the request statistics always showed
  0 requests, as the statistics aggregation thread did not run then.

* read server configuration files before dropping privileges. this ensures that
  the SSL keyfile specified in the configuration can be read with the server's start
  privileges (i.e. root when using a standard ArangoDB package).

* fixed replication with a 2.6 replication configuration and issues with a 2.6 master

* raised default value of `--server.descriptors-minimum` to 1024

* allow Foxx apps to be installed underneath URL path `/_open/`, so they can be
  (intentionally) accessed without authentication.

* added *allowImplicit* sub-attribute in collections declaration of transactions.
  The *allowImplicit* attributes allows making transactions fail should they
  read-access a collection that was not explicitly declared in the *collections*
  array of the transaction.

* added "special" password ARANGODB_DEFAULT_ROOT_PASSWORD. If you pass
  ARANGODB_DEFAULT_ROOT_PASSWORD as password, it will read the password
  from the environment variable ARANGODB_DEFAULT_ROOT_PASSWORD


v2.7.0-rc2 (2015-09-22)
-----------------------

* fix over-eager datafile compaction

  This should reduce the need to compact directly after loading a collection when a
  collection datafile contained many insertions and updates for the same documents. It
  should also prevent from re-compacting already merged datafiles in case not many
  changes were made. Compaction will also make fewer index lookups than before.

* added `syncCollection()` function in module `org/arangodb/replication`

  This allows synchronizing the data of a single collection from a master to a slave
  server. Synchronization can either restore the whole collection by transferring all
  documents from the master to the slave, or incrementally by only transferring documents
  that differ. This is done by partitioning the collection's entire key space into smaller
  chunks and comparing the data chunk-wise between master and slave. Only chunks that are
  different will be re-transferred.

  The `syncCollection()` function can be used as follows:

      require("org/arangodb/replication").syncCollection(collectionName, options);

  e.g.

      require("org/arangodb/replication").syncCollection("myCollection", {
        endpoint: "tcp://127.0.0.1:8529",  /* master */
        username: "root",                  /* username for master */
        password: "secret",                /* password for master */
        incremental: true                  /* use incremental mode */
      });


* additionally allow the following characters in document keys:

  `(` `)` `+` `,` `=` `;` `$` `!` `*` `'` `%`


v2.7.0-rc1 (2015-09-17)
-----------------------

* removed undocumented server-side-only collection functions:
  * collection.OFFSET()
  * collection.NTH()
  * collection.NTH2()
  * collection.NTH3()

* upgraded Swagger to version 2.0 for the Documentation

  This gives the user better prepared test request structures.
  More conversions will follow so finally client libraries can be auto-generated.

* added extra AQL functions for date and time calculation and manipulation.
  These functions were contributed by GitHub users @CoDEmanX and @friday.
  A big thanks for their work!

  The following extra date functions are available from 2.7 on:

  * `DATE_DAYOFYEAR(date)`: Returns the day of year number of *date*.
    The return values range from 1 to 365, or 366 in a leap year respectively.

  * `DATE_ISOWEEK(date)`: Returns the ISO week date of *date*.
    The return values range from 1 to 53. Monday is considered the first day of the week.
    There are no fractional weeks, thus the last days in December may belong to the first
    week of the next year, and the first days in January may be part of the previous year's
    last week.

  * `DATE_LEAPYEAR(date)`: Returns whether the year of *date* is a leap year.

  * `DATE_QUARTER(date)`: Returns the quarter of the given date (1-based):
    * 1: January, February, March
    * 2: April, May, June
    * 3: July, August, September
    * 4: October, November, December

  - *DATE_DAYS_IN_MONTH(date)*: Returns the number of days in *date*'s month (28..31).

  * `DATE_ADD(date, amount, unit)`: Adds *amount* given in *unit* to *date* and
    returns the calculated date.

    *unit* can be either of the following to specify the time unit to add or
    subtract (case-insensitive):
    - y, year, years
    - m, month, months
    - w, week, weeks
    - d, day, days
    - h, hour, hours
    - i, minute, minutes
    - s, second, seconds
    - f, millisecond, milliseconds

    *amount* is the number of *unit*s to add (positive value) or subtract
    (negative value).

  * `DATE_SUBTRACT(date, amount, unit)`: Subtracts *amount* given in *unit* from
    *date* and returns the calculated date.

    It works the same as `DATE_ADD()`, except that it subtracts. It is equivalent
    to calling `DATE_ADD()` with a negative amount, except that `DATE_SUBTRACT()`
    can also subtract ISO durations. Note that negative ISO durations are not
    supported (i.e. starting with `-P`, like `-P1Y`).

  * `DATE_DIFF(date1, date2, unit, asFloat)`: Calculate the difference
    between two dates in given time *unit*, optionally with decimal places.
    Returns a negative value if *date1* is greater than *date2*.

  * `DATE_COMPARE(date1, date2, unitRangeStart, unitRangeEnd)`: Compare two
    partial dates and return true if they match, false otherwise. The parts to
    compare are defined by a range of time units.

    The full range is: years, months, days, hours, minutes, seconds, milliseconds.
    Pass the unit to start from as *unitRangeStart*, and the unit to end with as
    *unitRangeEnd*. All units in between will be compared. Leave out *unitRangeEnd*
    to only compare *unitRangeStart*.

  * `DATE_FORMAT(date, format)`: Format a date according to the given format string.
    It supports the following placeholders (case-insensitive):
    - %t: timestamp, in milliseconds since midnight 1970-01-01
    - %z: ISO date (0000-00-00T00:00:00.000Z)
    - %w: day of week (0..6)
    - %y: year (0..9999)
    - %yy: year (00..99), abbreviated (last two digits)
    - %yyyy: year (0000..9999), padded to length of 4
    - %yyyyyy: year (-009999 .. +009999), with sign prefix and padded to length of 6
    - %m: month (1..12)
    - %mm: month (01..12), padded to length of 2
    - %d: day (1..31)
    - %dd: day (01..31), padded to length of 2
    - %h: hour (0..23)
    - %hh: hour (00..23), padded to length of 2
    - %i: minute (0..59)
    - %ii: minute (00..59), padded to length of 2
    - %s: second (0..59)
    - %ss: second (00..59), padded to length of 2
    - %f: millisecond (0..999)
    - %fff: millisecond (000..999), padded to length of 3
    - %x: day of year (1..366)
    - %xxx: day of year (001..366), padded to length of 3
    - %k: ISO week date (1..53)
    - %kk: ISO week date (01..53), padded to length of 2
    - %l: leap year (0 or 1)
    - %q: quarter (1..4)
    - %a: days in month (28..31)
    - %mmm: abbreviated English name of month (Jan..Dec)
    - %mmmm: English name of month (January..December)
    - %www: abbreviated English name of weekday (Sun..Sat)
    - %wwww: English name of weekday (Sunday..Saturday)
    - %&: special escape sequence for rare occasions
    - %%: literal %
    - %: ignored

* new WAL logfiles and datafiles are now created non-sparse

  This prevents SIGBUS signals being raised when memory of a sparse datafile is accessed
  and the disk is full and the accessed file part is not actually disk-backed. In
  this case the mapped memory region is not necessarily backed by physical memory, and
  accessing the memory may raise SIGBUS and crash arangod.

* the `internal.download()` function and the module `org/arangodb/request` used some
  internal library function that handled the sending of HTTP requests from inside of
  ArangoDB. This library unconditionally set an HTTP header `Accept-Encoding: gzip`
  in all outgoing HTTP requests.

  This has been fixed in 2.7, so `Accept-Encoding: gzip` is not set automatically anymore.
  Additionally, the header `User-Agent: ArangoDB` is not set automatically either. If
  client applications desire to send these headers, they are free to add it when
  constructing the requests using the `download` function or the request module.

* fixed issue #1436: org/arangodb/request advertises deflate without supporting it

* added template string generator function `aqlQuery` for generating AQL queries

  This can be used to generate safe AQL queries with JavaScript parameter
  variables or expressions easily:

      var name = 'test';
      var attributeName = '_key';
      var query = aqlQuery`FOR u IN users FILTER u.name == ${name} RETURN u.${attributeName}`;
      db._query(query);

* report memory usage for document header data (revision id, pointer to data etc.)
  in `db.collection.figures()`. The memory used for document headers will now
  show up in the already existing attribute `indexes.size`. Due to that, the index
  sizes reported by `figures()` in 2.7 will be higher than those reported by 2.6,
  but the 2.7 values are more accurate.

* IMPORTANT CHANGE: the filenames in dumps created by arangodump now contain
  not only the name of the dumped collection, but also an additional 32-digit hash
  value. This is done to prevent overwriting dump files in case-insensitive file
  systems when there exist multiple collections with the same name (but with
  different cases).

  For example, if a database has two collections: `test` and `Test`, previous
  versions of ArangoDB created the files

  * `test.structure.json` and `test.data.json` for collection `test`
  * `Test.structure.json` and `Test.data.json` for collection `Test`

  This did not work for case-insensitive filesystems, because the files for the
  second collection would have overwritten the files of the first. arangodump in
  2.7 will create the following filenames instead:

  * `test_098f6bcd4621d373cade4e832627b4f6.structure.json` and `test_098f6bcd4621d373cade4e832627b4f6.data.json`
  * `Test_0cbc6611f5540bd0809a388dc95a615b.structure.json` and `Test_0cbc6611f5540bd0809a388dc95a615b.data.json`

  These filenames will be unambiguous even in case-insensitive filesystems.

* IMPORTANT CHANGE: make arangod actually close lingering client connections
  when idle for at least the duration specified via `--server.keep-alive-timeout`.
  In previous versions of ArangoDB, connections were not closed by the server
  when the timeout was reached and the client was still connected. Now the
  connection is properly closed by the server in case of timeout. Client
  applications relying on the old behavior may now need to reconnect to the
  server when their idle connections time out and get closed (note: connections
  being idle for a long time may be closed by the OS or firewalls anyway -
  client applications should be aware of that and try to reconnect).

* IMPORTANT CHANGE: when starting arangod, the server will drop the process
  privileges to the specified values in options `--server.uid` and `--server.gid`
  instantly after parsing the startup options.

  That means when either `--server.uid` or `--server.gid` are set, the privilege
  change will happen earlier. This may prevent binding the server to an endpoint
  with a port number lower than 1024 if the arangodb user has no privileges
  for that. Previous versions of ArangoDB changed the privileges later, so some
  startup actions were still carried out under the invoking user (i.e. likely
  *root* when started via init.d or system scripts) and especially binding to
  low port numbers was still possible there.

  The default privileges for user *arangodb* will not be sufficient for binding
  to port numbers lower than 1024. To have an ArangoDB 2.7 bind to a port number
  lower than 1024, it needs to be started with either a different privileged user,
  or the privileges of the *arangodb* user have to raised manually beforehand.

* added AQL optimizer rule `patch-update-statements`

* Linux startup scripts and systemd configuration for arangod now try to
  adjust the NOFILE (number of open files) limits for the process. The limit
  value is set to 131072 (128k) when ArangoDB is started via start/stop
  commands

* When ArangoDB is started/stopped manually via the start/stop commands, the
  main process will wait for up to 10 seconds after it forks the supervisor
  and arangod child processes. If the startup fails within that period, the
  start/stop script will fail with an exit code other than zero. If the
  startup of the supervisor or arangod is still ongoing after 10 seconds,
  the main program will still return with exit code 0. The limit of 10 seconds
  is arbitrary because the time required for a startup is not known in advance.

* added startup option `--database.throw-collection-not-loaded-error`

  Accessing a not-yet loaded collection will automatically load a collection
  on first access. This flag controls what happens in case an operation
  would need to wait for another thread to finalize loading a collection. If
  set to *true*, then the first operation that accesses an unloaded collection
  will load it. Further threads that try to access the same collection while
  it is still loading immediately fail with an error (1238, *collection not loaded*).
  This is to prevent all server threads from being blocked while waiting on the
  same collection to finish loading. When the first thread has completed loading
  the collection, the collection becomes regularly available, and all operations
  from that point on can be carried out normally, and error 1238 will not be
  thrown anymore for that collection.

  If set to *false*, the first thread that accesses a not-yet loaded collection
  will still load it. Other threads that try to access the collection while
  loading will not fail with error 1238 but instead block until the collection
  is fully loaded. This configuration might lead to all server threads being
  blocked because they are all waiting for the same collection to complete
  loading. Setting the option to *true* will prevent this from happening, but
  requires clients to catch error 1238 and react on it (maybe by scheduling
  a retry for later).

  The default value is *false*.

* added better control-C support in arangosh

  When CTRL-C is pressed in arangosh, it will now print a `^C` first. Pressing
  CTRL-C again will reset the prompt if something was entered before, or quit
  arangosh if no command was entered directly before.

  This affects the arangosh version build with Readline-support only (Linux
  and MacOS).

  The MacOS version of ArangoDB for Homebrew now depends on Readline, too. The
  Homebrew formula has been changed accordingly.
  When self-compiling ArangoDB on MacOS without Homebrew, Readline now is a
  prerequisite.

* increased default value for collection-specific `indexBuckets` value from 1 to 8

  Collections created from 2.7 on will use the new default value of `8` if not
  overridden on collection creation or later using
  `collection.properties({ indexBuckets: ... })`.

  The `indexBuckets` value determines the number of buckets to use for indexes of
  type `primary`, `hash` and `edge`. Having multiple index buckets allows splitting
  an index into smaller components, which can be filled in parallel when a collection
  is loading. Additionally, resizing and reallocation of indexes are faster and
  less intrusive if the index uses multiple buckets, because resize and reallocation
  will affect only data in a single bucket instead of all index values.

  The index buckets will be filled in parallel when loading a collection if the collection
  has an `indexBuckets` value greater than 1 and the collection contains a significant
  amount of documents/edges (the current threshold is 256K documents but this value
  may change in future versions of ArangoDB).

* changed HTTP client to use poll instead of select on Linux and MacOS

  This affects the ArangoShell and user-defined JavaScript code running inside
  arangod that initiates its own HTTP calls.

  Using poll instead of select allows using arbitrary high file descriptors
  (bigger than the compiled in FD_SETSIZE). Server connections are still handled using
  epoll, which has never been affected by FD_SETSIZE.

* implemented AQL `LIKE` function using ICU regexes

* added `RETURN DISTINCT` for AQL queries to return unique results:

      FOR doc IN collection
        RETURN DISTINCT doc.status

  This change also introduces `DISTINCT` as an AQL keyword.

* removed `createNamedQueue()` and `addJob()` functions from org/arangodb/tasks

* use less locks and more atomic variables in the internal dispatcher
  and V8 context handling implementations. This leads to improved throughput in
  some ArangoDB internals and allows for higher HTTP request throughput for
  many operations.

  A short overview of the improvements can be found here:

  https://www.arangodb.com/2015/08/throughput-enhancements/

* added shorthand notation for attribute names in AQL object literals:

      LET name = "Peter"
      LET age = 42
      RETURN { name, age }

  The above is the shorthand equivalent of the generic form

      LET name = "Peter"
      LET age = 42
      RETURN { name : name, age : age }

* removed configure option `--enable-timings`

  This option did not have any effect.

* removed configure option `--enable-figures`

  This option previously controlled whether HTTP request statistics code was
  compiled into ArangoDB or not. The previous default value was `true` so
  statistics code was available in official packages. Setting the option to
  `false` led to compile errors so it is doubtful the default value was
  ever changed. By removing the option some internal statistics code was also
  simplified.

* removed run-time manipulation methods for server endpoints:

  * `db._removeEndpoint()`
  * `db._configureEndpoint()`
  * HTTP POST `/_api/endpoint`
  * HTTP DELETE `/_api/endpoint`

* AQL query result cache

  The query result cache can optionally cache the complete results of all or selected AQL queries.
  It can be operated in the following modes:

  * `off`: the cache is disabled. No query results will be stored
  * `on`: the cache will store the results of all AQL queries unless their `cache`
    attribute flag is set to `false`
  * `demand`: the cache will store the results of AQL queries that have their
    `cache` attribute set to `true`, but will ignore all others

  The mode can be set at server startup using the `--database.query-cache-mode` configuration
  option and later changed at runtime.

  The following HTTP REST APIs have been added for controlling the query cache:

  * HTTP GET `/_api/query-cache/properties`: returns the global query cache configuration
  * HTTP PUT `/_api/query-cache/properties`: modifies the global query cache configuration
  * HTTP DELETE `/_api/query-cache`: invalidates all results in the query cache

  The following JavaScript functions have been added for controlling the query cache:

  * `require("org/arangodb/aql/cache").properties()`: returns the global query cache configuration
  * `require("org/arangodb/aql/cache").properties(properties)`: modifies the global query cache configuration
  * `require("org/arangodb/aql/cache").clear()`: invalidates all results in the query cache

* do not link arangoimp against V8

* AQL function call arguments optimization

  This will lead to arguments in function calls inside AQL queries not being copied but passed
  by reference. This may speed up calls to functions with bigger argument values or queries that
  call functions a lot of times.

* upgraded V8 version to 4.3.61

* removed deprecated AQL `SKIPLIST` function.

  This function was introduced in older versions of ArangoDB with a less powerful query optimizer to
  retrieve data from a skiplist index using a `LIMIT` clause. It was marked as deprecated in ArangoDB
  2.6.

  Since ArangoDB 2.3 the behavior of the `SKIPLIST` function can be emulated using regular AQL
  constructs, e.g.

      FOR doc IN @@collection
        FILTER doc.value >= @value
        SORT doc.value DESC
        LIMIT 1
        RETURN doc

* the `skip()` function for simple queries does not accept negative input any longer.
  This feature was deprecated in 2.6.0.

* fix exception handling

  In some cases JavaScript exceptions would re-throw without information of the original problem.
  Now the original exception is logged for failure analysis.

* based REST API method PUT `/_api/simple/all` on the cursor API and make it use AQL internally.

  The change speeds up this REST API method and will lead to additional query information being
  returned by the REST API. Clients can use this extra information or ignore it.

* Foxx Queue job success/failure handlers arguments have changed from `(jobId, jobData, result, jobFailures)` to `(result, jobData, job)`.

* added Foxx Queue job options `repeatTimes`, `repeatUntil` and `repeatDelay` to automatically re-schedule jobs when they are completed.

* added Foxx manifest configuration type `password` to mask values in the web interface.

* fixed default values in Foxx manifest configurations sometimes not being used as defaults.

* fixed optional parameters in Foxx manifest configurations sometimes not being cleared correctly.

* Foxx dependencies can now be marked as optional using a slightly more verbose syntax in your manifest file.

* converted Foxx constructors to ES6 classes so you can extend them using class syntax.

* updated aqb to 2.0.

* updated chai to 3.0.

* Use more madvise calls to speed up things when memory is tight, in particular
  at load time but also for random accesses later.

* Overhauled web interface

  The web interface now has a new design.

  The API documentation for ArangoDB has been moved from "Tools" to "Links" in the web interface.

  The "Applications" tab in the web interfaces has been renamed to "Services".


v2.6.12 (2015-12-02)
--------------------

* fixed disappearing of documents for collections transferred via `sync` if the
  the collection was dropped right before synchronization and drop and (re-)create
  collection markers were located in the same WAL file

* added missing lock instruction for primary index in compactor size calculation

* fixed issue #1589

* fixed issue #1583

* Foxx: optional configuration options no longer log validation errors when assigned
  empty values (#1495)


v2.6.11 (2015-11-18)
--------------------

* fixed potentially invalid pointer access in shaper when the currently accessed
  document got re-located by the WAL collector at the very same time


v2.6.10 (2015-11-10)
--------------------

* disable replication appliers when starting in modes `--upgrade`, `--no-server`
  and `--check-upgrade`

* more detailed output in arango-dfdb

* fixed potential deadlock in collection status changing on Windows

* issue #1521: Can't dump/restore with user and password


v2.6.9 (2015-09-29)
-------------------

* added "special" password ARANGODB_DEFAULT_ROOT_PASSWORD. If you pass
  ARANGODB_DEFAULT_ROOT_PASSWORD as password, it will read the password
  from the environment variable ARANGODB_DEFAULT_ROOT_PASSWORD

* fixed failing AQL skiplist, sort and limit combination

  When using a Skiplist index on an attribute (say "a") and then using sort
  and skip on this attribute caused the result to be empty e.g.:

    require("internal").db.test.ensureSkiplist("a");
    require("internal").db._query("FOR x IN test SORT x.a LIMIT 10, 10");

  Was always empty no matter how many documents are stored in test.
  This is now fixed.

v2.6.8 (2015-09-09)
-------------------

* ARM only:

  The ArangoDB packages for ARM require the kernel to allow unaligned memory access.
  How the kernel handles unaligned memory access is configurable at runtime by
  checking and adjusting the contents `/proc/cpu/alignment`.

  In order to operate on ARM, ArangoDB requires the bit 1 to be set. This will
  make the kernel trap and adjust unaligned memory accesses. If this bit is not
  set, the kernel may send a SIGBUS signal to ArangoDB and terminate it.

  To set bit 1 in `/proc/cpu/alignment` use the following command as a privileged
  user (e.g. root):

      echo "2" > /proc/cpu/alignment

  Note that this setting affects all user processes and not just ArangoDB. Setting
  the alignment with the above command will also not make the setting permanent,
  so it will be lost after a restart of the system. In order to make the setting
  permanent, it should be executed during system startup or before starting arangod.

  The ArangoDB start/stop scripts do not adjust the alignment setting, but rely on
  the environment to have the correct alignment setting already. The reason for this
  is that the alignment settings also affect all other user processes (which ArangoDB
  is not aware of) and thus may have side-effects outside of ArangoDB. It is therefore
  more reasonable to have the system administrator carry out the change.


v2.6.7 (2015-08-25)
-------------------

* improved AssocMulti index performance when resizing.

  This makes the edge index perform less I/O when under memory pressure.


v2.6.6 (2015-08-23)
-------------------

* added startup option `--server.additional-threads` to create separate queues
  for slow requests.


v2.6.5 (2015-08-17)
-------------------

* added startup option `--database.throw-collection-not-loaded-error`

  Accessing a not-yet loaded collection will automatically load a collection
  on first access. This flag controls what happens in case an operation
  would need to wait for another thread to finalize loading a collection. If
  set to *true*, then the first operation that accesses an unloaded collection
  will load it. Further threads that try to access the same collection while
  it is still loading immediately fail with an error (1238, *collection not loaded*).
  This is to prevent all server threads from being blocked while waiting on the
  same collection to finish loading. When the first thread has completed loading
  the collection, the collection becomes regularly available, and all operations
  from that point on can be carried out normally, and error 1238 will not be
  thrown anymore for that collection.

  If set to *false*, the first thread that accesses a not-yet loaded collection
  will still load it. Other threads that try to access the collection while
  loading will not fail with error 1238 but instead block until the collection
  is fully loaded. This configuration might lead to all server threads being
  blocked because they are all waiting for the same collection to complete
  loading. Setting the option to *true* will prevent this from happening, but
  requires clients to catch error 1238 and react on it (maybe by scheduling
  a retry for later).

  The default value is *false*.

* fixed busy wait loop in scheduler threads that sometimes consumed 100% CPU while
  waiting for events on connections closed unexpectedly by the client side

* handle attribute `indexBuckets` when restoring collections via arangorestore.
  Previously the `indexBuckets` attribute value from the dump was ignored, and the
   server default value for `indexBuckets` was used when restoring a collection.

* fixed "EscapeValue already set error" crash in V8 actions that might have occurred when
  canceling V8-based operations.


v2.6.4 (2015-08-01)
-------------------

* V8: Upgrade to version 4.1.0.27 - this is intended to be the stable V8 version.

* fixed issue #1424: Arango shell should not processing arrows pushing on keyboard


v2.6.3 (2015-07-21)
-------------------

* issue #1409: Document values with null character truncated


v2.6.2 (2015-07-04)
-------------------

* fixed issue #1383: bindVars for HTTP API doesn't work with empty string

* fixed handling of default values in Foxx manifest configurations

* fixed handling of optional parameters in Foxx manifest configurations

* fixed a reference error being thrown in Foxx queues when a function-based job type is used that is not available and no options object is passed to queue.push


v2.6.1 (2015-06-24)
-------------------

* Add missing swagger files to cmake build. fixes #1368

* fixed documentation errors


v2.6.0 (2015-06-20)
-------------------

* using negative values for `SimpleQuery.skip()` is deprecated.
  This functionality will be removed in future versions of ArangoDB.

* The following simple query functions are now deprecated:

  * collection.near
  * collection.within
  * collection.geo
  * collection.fulltext
  * collection.range
  * collection.closedRange

  This also lead to the following REST API methods being deprecated from now on:

  * PUT /_api/simple/near
  * PUT /_api/simple/within
  * PUT /_api/simple/fulltext
  * PUT /_api/simple/range

  It is recommended to replace calls to these functions or APIs with equivalent AQL queries,
  which are more flexible because they can be combined with other operations:

      FOR doc IN NEAR(@@collection, @latitude, @longitude, @limit)
        RETURN doc

      FOR doc IN WITHIN(@@collection, @latitude, @longitude, @radius, @distanceAttributeName)
        RETURN doc

      FOR doc IN FULLTEXT(@@collection, @attributeName, @queryString, @limit)
        RETURN doc

      FOR doc IN @@collection
        FILTER doc.value >= @left && doc.value < @right
        LIMIT @skip, @limit
        RETURN doc`

  The above simple query functions and REST API methods may be removed in future versions
  of ArangoDB.

* deprecated now-obsolete AQL `SKIPLIST` function

  The function was introduced in older versions of ArangoDB with a less powerful query optimizer to
  retrieve data from a skiplist index using a `LIMIT` clause.

  Since 2.3 the same goal can be achieved by using regular AQL constructs, e.g.

      FOR doc IN collection FILTER doc.value >= @value SORT doc.value DESC LIMIT 1 RETURN doc

* fixed issues when switching the database inside tasks and during shutdown of database cursors

  These features were added during 2.6 alpha stage so the fixes affect devel/2.6-alpha builds only

* issue #1360: improved foxx-manager help

* added `--enable-tcmalloc` configure option.

  When this option is set, arangod and the client tools will be linked against tcmalloc, which replaces
  the system allocator. When the option is set, a tcmalloc library must be present on the system under
  one of the names `libtcmalloc`, `libtcmalloc_minimal` or `libtcmalloc_debug`.

  As this is a configure option, it is supported for manual builds on Linux-like systems only. tcmalloc
  support is currently experimental.

* issue #1353: Windows: HTTP API - incorrect path in errorMessage

* issue #1347: added option `--create-database` for arangorestore.

  Setting this option to `true` will now create the target database if it does not exist. When creating
  the target database, the username and passwords passed to arangorestore will be used to create an
  initial user for the new database.

* issue #1345: advanced debug information for User Functions

* issue #1341: Can't use bindvars in UPSERT

* fixed vulnerability in JWT implementation.

* changed default value of option `--database.ignore-datafile-errors` from `true` to `false`

  If the new default value of `false` is used, then arangod will refuse loading collections that contain
  datafiles with CRC mismatches or other errors. A collection with datafile errors will then become
  unavailable. This prevents follow up errors from happening.

  The only way to access such collection is to use the datafile debugger (arango-dfdb) and try to repair
  or truncate the datafile with it.

  If `--database.ignore-datafile-errors` is set to `true`, then collections will become available
  even if parts of their data cannot be loaded. This helps availability, but may cause (partial) data
  loss and follow up errors.

* added server startup option `--server.session-timeout` for controlling the timeout of user sessions
  in the web interface

* add sessions and cookie authentication for ArangoDB's web interface

  ArangoDB's built-in web interface now uses sessions. Session information ids are stored in cookies,
  so clients using the web interface must accept cookies in order to use it

* web interface: display query execution time in AQL editor

* web interface: renamed AQL query *submit* button to *execute*

* web interface: added query explain feature in AQL editor

* web interface: demo page added. only working if demo data is available, hidden otherwise

* web interface: added support for custom app scripts with optional arguments and results

* web interface: mounted apps that need to be configured are now indicated in the app overview

* web interface: added button for running tests to app details

* web interface: added button for configuring app dependencies to app details

* web interface: upgraded API documentation to use Swagger 2

* INCOMPATIBLE CHANGE

  removed startup option `--log.severity`

  The docs for `--log.severity` mentioned lots of severities (e.g. `exception`, `technical`, `functional`, `development`)
  but only a few severities (e.g. `all`, `human`) were actually used, with `human` being the default and `all` enabling the
  additional logging of requests. So the option pretended to control a lot of things which it actually didn't. Additionally,
  the option `--log.requests-file` was around for a long time already, also controlling request logging.

  Because the `--log.severity` option effectively did not control that much, it was removed. A side effect of removing the
  option is that 2.5 installations which used `--log.severity all` will not log requests after the upgrade to 2.6. This can
  be adjusted by setting the `--log.requests-file` option.

* add backtrace to fatal log events

* added optional `limit` parameter for AQL function `FULLTEXT`

* make fulltext index also index text values contained in direct sub-objects of the indexed
  attribute.

  Previous versions of ArangoDB only indexed the attribute value if it was a string. Sub-attributes
  of the index attribute were ignored when fulltext indexing.

  Now, if the index attribute value is an object, the object's values will each be included in the
  fulltext index if they are strings. If the index attribute value is an array, the array's values
  will each be included in the fulltext index if they are strings.

  For example, with a fulltext index present on the `translations` attribute, the following text
  values will now be indexed:

      var c = db._create("example");
      c.ensureFulltextIndex("translations");
      c.insert({ translations: { en: "fox", de: "Fuchs", fr: "renard", ru: "лиса" } });
      c.insert({ translations: "Fox is the English translation of the German word Fuchs" });
      c.insert({ translations: [ "ArangoDB", "document", "database", "Foxx" ] });

      c.fulltext("translations", "лиса").toArray();       // returns only first document
      c.fulltext("translations", "Fox").toArray();        // returns first and second documents
      c.fulltext("translations", "prefix:Fox").toArray(); // returns all three documents

* added batch document removal and lookup commands:

      collection.lookupByKeys(keys)
      collection.removeByKeys(keys)

  These commands can be used to perform multi-document lookup and removal operations efficiently
  from the ArangoShell. The argument to these operations is an array of document keys.

  Also added HTTP APIs for batch document commands:

  * PUT /_api/simple/lookup-by-keys
  * PUT /_api/simple/remove-by-keys

* properly prefix document address URLs with the current database name for calls to the REST
  API method GET `/_api/document?collection=...` (that method will return partial URLs to all
  documents in the collection).

  Previous versions of ArangoDB returned the URLs starting with `/_api/` but without the current
  database name, e.g. `/_api/document/mycollection/mykey`. Starting with 2.6, the response URLs
  will include the database name as well, e.g. `/_db/_system/_api/document/mycollection/mykey`.

* added dedicated collection export HTTP REST API

  ArangoDB now provides a dedicated collection export API, which can take snapshots of entire
  collections more efficiently than the general-purpose cursor API. The export API is useful
  to transfer the contents of an entire collection to a client application. It provides optional
  filtering on specific attributes.

  The export API is available at endpoint `POST /_api/export?collection=...`. The API has the
  same return value structure as the already established cursor API (`POST /_api/cursor`).

  An introduction to the export API is given in this blog post:
  http://jsteemann.github.io/blog/2015/04/04/more-efficient-data-exports/

* subquery optimizations for AQL queries

  This optimization avoids copying intermediate results into subqueries that are not required
  by the subquery.

  A brief description can be found here:
  http://jsteemann.github.io/blog/2015/05/04/subquery-optimizations/

* return value optimization for AQL queries

  This optimization avoids copying the final query result inside the query's main `ReturnNode`.

  A brief description can be found here:
  http://jsteemann.github.io/blog/2015/05/04/return-value-optimization-for-aql/

* speed up AQL queries containing big `IN` lists for index lookups

  `IN` lists used for index lookups had performance issues in previous versions of ArangoDB.
  These issues have been addressed in 2.6 so using bigger `IN` lists for filtering is much
  faster.

  A brief description can be found here:
  http://jsteemann.github.io/blog/2015/05/07/in-list-improvements/

* allow `@` and `.` characters in document keys, too

  This change also leads to document keys being URL-encoded when returned in HTTP `location`
  response headers.

* added alternative implementation for AQL COLLECT

  The alternative method uses a hash table for grouping and does not require its input elements
  to be sorted. It will be taken into account by the optimizer for `COLLECT` statements that do
  not use an `INTO` clause.

  In case a `COLLECT` statement can use the hash table variant, the optimizer will create an extra
  plan for it at the beginning of the planning phase. In this plan, no extra `SORT` node will be
  added in front of the `COLLECT` because the hash table variant of `COLLECT` does not require
  sorted input. Instead, a `SORT` node will be added after it to sort its output. This `SORT` node
  may be optimized away again in later stages. If the sort order of the result is irrelevant to
  the user, adding an extra `SORT null` after a hash `COLLECT` operation will allow the optimizer to
  remove the sorts altogether.

  In addition to the hash table variant of `COLLECT`, the optimizer will modify the original plan
  to use the regular `COLLECT` implementation. As this implementation requires sorted input, the
  optimizer will insert a `SORT` node in front of the `COLLECT`. This `SORT` node may be optimized
  away in later stages.

  The created plans will then be shipped through the regular optimization pipeline. In the end,
  the optimizer will pick the plan with the lowest estimated total cost as usual. The hash table
  variant does not require an up-front sort of the input, and will thus be preferred over the
  regular `COLLECT` if the optimizer estimates many input elements for the `COLLECT` node and
  cannot use an index to sort them.

  The optimizer can be explicitly told to use the regular *sorted* variant of `COLLECT` by
  suffixing a `COLLECT` statement with `OPTIONS { "method" : "sorted" }`. This will override the
  optimizer guesswork and only produce the *sorted* variant of `COLLECT`.

  A blog post on the new `COLLECT` implementation can be found here:
  http://jsteemann.github.io/blog/2015/04/22/collecting-with-a-hash-table/

* refactored HTTP REST API for cursors

  The HTTP REST API for cursors (`/_api/cursor`) has been refactored to improve its performance
  and use less memory.

  A post showing some of the performance improvements can be found here:
  http://jsteemann.github.io/blog/2015/04/01/improvements-for-the-cursor-api/

* simplified return value syntax for data-modification AQL queries

  ArangoDB 2.4 since version allows to return results from data-modification AQL queries. The
  syntax for this was quite limited and verbose:

      FOR i IN 1..10
        INSERT { value: i } IN test
        LET inserted = NEW
        RETURN inserted

  The `LET inserted = NEW RETURN inserted` was required literally to return the inserted
  documents. No calculations could be made using the inserted documents.

  This is now more flexible. After a data-modification clause (e.g. `INSERT`, `UPDATE`, `REPLACE`,
  `REMOVE`, `UPSERT`) there can follow any number of `LET` calculations. These calculations can
  refer to the pseudo-values `OLD` and `NEW` that are created by the data-modification statements.

  This allows returning projections of inserted or updated documents, e.g.:

      FOR i IN 1..10
        INSERT { value: i } IN test
        RETURN { _key: NEW._key, value: i }

  Still not every construct is allowed after a data-modification clause. For example, no functions
  can be called that may access documents.

  More information can be found here:
  http://jsteemann.github.io/blog/2015/03/27/improvements-for-data-modification-queries/

* added AQL `UPSERT` statement

  This adds an `UPSERT` statement to AQL that is a combination of both `INSERT` and `UPDATE` /
  `REPLACE`. The `UPSERT` will search for a matching document using a user-provided example.
  If no document matches the example, the *insert* part of the `UPSERT` statement will be
  executed. If there is a match, the *update* / *replace* part will be carried out:

      UPSERT { page: 'index.html' }                 /* search example */
        INSERT { page: 'index.html', pageViews: 1 } /* insert part */
        UPDATE { pageViews: OLD.pageViews + 1 }     /* update part */
        IN pageViews

  `UPSERT` can be used with an `UPDATE` or `REPLACE` clause. The `UPDATE` clause will perform
  a partial update of the found document, whereas the `REPLACE` clause will replace the found
  document entirely. The `UPDATE` or `REPLACE` parts can refer to the pseudo-value `OLD`, which
  contains all attributes of the found document.

  `UPSERT` statements can optionally return values. In the following query, the return
  attribute `found` will return the found document before the `UPDATE` was applied. If no
  document was found, `found` will contain a value of `null`. The `updated` result attribute will
  contain the inserted / updated document:

      UPSERT { page: 'index.html' }                 /* search example */
        INSERT { page: 'index.html', pageViews: 1 } /* insert part */
        UPDATE { pageViews: OLD.pageViews + 1 }     /* update part */
        IN pageViews
        RETURN { found: OLD, updated: NEW }

  A more detailed description of `UPSERT` can be found here:
  http://jsteemann.github.io/blog/2015/03/27/preview-of-the-upsert-command/

* adjusted default configuration value for `--server.backlog-size` from 10 to 64.

* issue #1231: bug xor feature in AQL: LENGTH(null) == 4

  This changes the behavior of the AQL `LENGTH` function as follows:

  - if the single argument to `LENGTH()` is `null`, then the result will now be `0`. In previous
    versions of ArangoDB, the result of `LENGTH(null)` was `4`.

  - if the single argument to `LENGTH()` is `true`, then the result will now be `1`. In previous
    versions of ArangoDB, the result of `LENGTH(true)` was `4`.

  - if the single argument to `LENGTH()` is `false`, then the result will now be `0`. In previous
    versions of ArangoDB, the result of `LENGTH(false)` was `5`.

  The results of `LENGTH()` with string, numeric, array object argument values do not change.

* issue #1298: Bulk import if data already exists (#1298)

  This change extends the HTTP REST API for bulk imports as follows:

  When documents are imported and the `_key` attribute is specified for them, the import can be
  used for inserting and updating/replacing documents. Previously, the import could be used for
  inserting new documents only, and re-inserting a document with an existing key would have failed
  with a *unique key constraint violated* error.

  The above behavior is still the default. However, the API now allows controlling the behavior
  in case of a unique key constraint error via the optional URL parameter `onDuplicate`.

  This parameter can have one of the following values:

  - `error`: when a unique key constraint error occurs, do not import or update the document but
    report an error. This is the default.

  - `update`: when a unique key constraint error occurs, try to (partially) update the existing
    document with the data specified in the import. This may still fail if the document would
    violate secondary unique indexes. Only the attributes present in the import data will be
    updated and other attributes already present will be preserved. The number of updated documents
    will be reported in the `updated` attribute of the HTTP API result.

  - `replace`: when a unique key constraint error occurs, try to fully replace the existing
    document with the data specified in the import. This may still fail if the document would
    violate secondary unique indexes. The number of replaced documents will be reported in the
    `updated` attribute of the HTTP API result.

  - `ignore`: when a unique key constraint error occurs, ignore this error. There will be no
    insert, update or replace for the particular document. Ignored documents will be reported
    separately in the `ignored` attribute of the HTTP API result.

  The result of the HTTP import API will now contain the attributes `ignored` and `updated`, which
  contain the number of ignored and updated documents respectively. These attributes will contain a
  value of zero unless the `onDuplicate` URL parameter is set to either `update` or `replace`
  (in this case the `updated` attribute may contain non-zero values) or `ignore` (in this case the
  `ignored` attribute may contain a non-zero value).

  To support the feature, arangoimp also has a new command line option `--on-duplicate` which can
  have one of the values `error`, `update`, `replace`, `ignore`. The default value is `error`.

  A few examples for using arangoimp with the `--on-duplicate` option can be found here:
  http://jsteemann.github.io/blog/2015/04/14/updating-documents-with-arangoimp/

* changed behavior of `db._query()` in the ArangoShell:

  if the command's result is printed in the shell, the first 10 results will be printed. Previously
  only a basic description of the underlying query result cursor was printed. Additionally, if the
  cursor result contains more than 10 results, the cursor is assigned to a global variable `more`,
  which can be used to iterate over the cursor result.

  Example:

      arangosh [_system]> db._query("FOR i IN 1..15 RETURN i")
      [object ArangoQueryCursor, count: 15, hasMore: true]

      [
        1,
        2,
        3,
        4,
        5,
        6,
        7,
        8,
        9,
        10
      ]

      type 'more' to show more documents


      arangosh [_system]> more
      [object ArangoQueryCursor, count: 15, hasMore: false]

      [
        11,
        12,
        13,
        14,
        15
      ]

* Disallow batchSize value 0 in HTTP `POST /_api/cursor`:

  The HTTP REST API `POST /_api/cursor` does not accept a `batchSize` parameter value of
  `0` any longer. A batch size of 0 never made much sense, but previous versions of ArangoDB
  did not check for this value. Now creating a cursor using a `batchSize` value 0 will
  result in an HTTP 400 error response

* REST Server: fix memory leaks when failing to add jobs

* 'EDGES' AQL Function

  The AQL function `EDGES` got a new fifth option parameter.
  Right now only one option is available: 'includeVertices'. This is a boolean parameter
  that allows to modify the result of the `EDGES` function.
  Default is 'includeVertices: false' which does not have any effect.
  'includeVertices: true' modifies the result, such that
  {vertex: <vertexDocument>, edge: <edgeDocument>} is returned.

* INCOMPATIBLE CHANGE:

  The result format of the AQL function `NEIGHBORS` has been changed.
  Before it has returned an array of objects containing 'vertex' and 'edge'.
  Now it will only contain the vertex directly.
  Also an additional option 'includeData' has been added.
  This is used to define if only the 'vertex._id' value should be returned (false, default),
  or if the vertex should be looked up in the collection and the complete JSON should be returned
  (true).
  Using only the id values can lead to significantly improved performance if this is the only information
  required.

  In order to get the old result format prior to ArangoDB 2.6, please use the function EDGES instead.
  Edges allows for a new option 'includeVertices' which, set to true, returns exactly the format of NEIGHBORS.
  Example:

      NEIGHBORS(<vertexCollection>, <edgeCollection>, <vertex>, <direction>, <example>)

  This can now be achieved by:

      EDGES(<edgeCollection>, <vertex>, <direction>, <example>, {includeVertices: true})

  If you are nesting several NEIGHBORS steps you can speed up their performance in the following way:

  Old Example:

  FOR va IN NEIGHBORS(Users, relations, 'Users/123', 'outbound') FOR vc IN NEIGHBORS(Products, relations, va.vertex._id, 'outbound') RETURN vc

  This can now be achieved by:

  FOR va IN NEIGHBORS(Users, relations, 'Users/123', 'outbound') FOR vc IN NEIGHBORS(Products, relations, va, 'outbound', null, {includeData: true}) RETURN vc
                                                                                                          ^^^^                  ^^^^^^^^^^^^^^^^^^^
                                                                                                  Use intermediate directly     include Data for final

* INCOMPATIBLE CHANGE:

  The AQL function `GRAPH_NEIGHBORS` now provides an additional option `includeData`.
  This option allows controlling whether the function should return the complete vertices
  or just their IDs. Returning only the IDs instead of the full vertices can lead to
  improved performance .

  If provided, `includeData` is set to `true`, all vertices in the result will be returned
  with all their attributes. The default value of `includeData` is `false`.
  This makes the default function results incompatible with previous versions of ArangoDB.

  To get the old result style in ArangoDB 2.6, please set the options as follows in calls
  to `GRAPH_NEIGHBORS`:

      GRAPH_NEIGHBORS(<graph>, <vertex>, { includeData: true })

* INCOMPATIBLE CHANGE:

  The AQL function `GRAPH_COMMON_NEIGHBORS` now provides an additional option `includeData`.
  This option allows controlling whether the function should return the complete vertices
  or just their IDs. Returning only the IDs instead of the full vertices can lead to
  improved performance .

  If provided, `includeData` is set to `true`, all vertices in the result will be returned
  with all their attributes. The default value of `includeData` is `false`.
  This makes the default function results incompatible with previous versions of ArangoDB.

  To get the old result style in ArangoDB 2.6, please set the options as follows in calls
  to `GRAPH_COMMON_NEIGHBORS`:

      GRAPH_COMMON_NEIGHBORS(<graph>, <vertexExamples1>, <vertexExamples2>, { includeData: true }, { includeData: true })

* INCOMPATIBLE CHANGE:

  The AQL function `GRAPH_SHORTEST_PATH` now provides an additional option `includeData`.
  This option allows controlling whether the function should return the complete vertices
  and edges or just their IDs. Returning only the IDs instead of full vertices and edges
  can lead to improved performance .

  If provided, `includeData` is set to `true`, all vertices and edges in the result will
  be returned with all their attributes. There is also an optional parameter `includePath` of
  type object.
  It has two optional sub-attributes `vertices` and `edges`, both of type boolean.
  Both can be set individually and the result will include all vertices on the path if
  `includePath.vertices == true` and all edges if `includePath.edges == true` respectively.

  The default value of `includeData` is `false`, and paths are now excluded by default.
  This makes the default function results incompatible with previous versions of ArangoDB.

  To get the old result style in ArangoDB 2.6, please set the options as follows in calls
  to `GRAPH_SHORTEST_PATH`:

      GRAPH_SHORTEST_PATH(<graph>, <source>, <target>, { includeData: true, includePath: { edges: true, vertices: true } })

  The attributes `startVertex` and `vertex` that were present in the results of `GRAPH_SHORTEST_PATH`
  in previous versions of ArangoDB will not be produced in 2.6. To calculate these attributes in 2.6,
  please extract the first and last elements from the `vertices` result attribute.

* INCOMPATIBLE CHANGE:

  The AQL function `GRAPH_DISTANCE_TO` will now return only the id the destination vertex
  in the `vertex` attribute, and not the full vertex data with all vertex attributes.

* INCOMPATIBLE CHANGE:

  All graph measurements functions in JavaScript module `general-graph` that calculated a
  single figure previously returned an array containing just the figure. Now these functions
  will return the figure directly and not put it inside an array.

  The affected functions are:

  * `graph._absoluteEccentricity`
  * `graph._eccentricity`
  * `graph._absoluteCloseness`
  * `graph._closeness`
  * `graph._absoluteBetweenness`
  * `graph._betweenness`
  * `graph._radius`
  * `graph._diameter`

* Create the `_graphs` collection in new databases with `waitForSync` attribute set to `false`

  The previous `waitForSync` value was `true`, so default the behavior when creating and dropping
  graphs via the HTTP REST API changes as follows if the new settings are in effect:

  * `POST /_api/graph` by default returns `HTTP 202` instead of `HTTP 201`
  * `DELETE /_api/graph/graph-name` by default returns `HTTP 202` instead of `HTTP 201`

  If the `_graphs` collection still has its `waitForSync` value set to `true`, then the HTTP status
  code will not change.

* Upgraded ICU to version 54; this increases performance in many places.
  based on https://code.google.com/p/chromium/issues/detail?id=428145

* added support for HTTP push aka chunked encoding

* issue #1051: add info whether server is running in service or user mode?

  This will add a "mode" attribute to the result of the result of HTTP GET `/_api/version?details=true`

  "mode" can have the following values:

  - `standalone`: server was started manually (e.g. on command-line)
  - `service`: service is running as Windows service, in daemon mode or under the supervisor

* improve system error messages in Windows port

* increased default value of `--server.request-timeout` from 300 to 1200 seconds for client tools
  (arangosh, arangoimp, arangodump, arangorestore)

* increased default value of `--server.connect-timeout` from 3 to 5 seconds for client tools
  (arangosh, arangoimp, arangodump, arangorestore)

* added startup option `--server.foxx-queues-poll-interval`

  This startup option controls the frequency with which the Foxx queues manager is checking
  the queue (or queues) for jobs to be executed.

  The default value is `1` second. Lowering this value will result in the queue manager waking
  up and checking the queues more frequently, which may increase CPU usage of the server.
  When not using Foxx queues, this value can be raised to save some CPU time.

* added startup option `--server.foxx-queues`

  This startup option controls whether the Foxx queue manager will check queue and job entries.
  Disabling this option can reduce server load but will prevent jobs added to Foxx queues from
  being processed at all.

  The default value is `true`, enabling the Foxx queues feature.

* make Foxx queues really database-specific.

  Foxx queues were and are stored in a database-specific collection `_queues`. However, a global
  cache variable for the queues led to the queue names being treated database-independently, which
  was wrong.

  Since 2.6, Foxx queues names are truly database-specific, so the same queue name can be used in
  two different databases for two different queues. Until then, it is advisable to think of queues
  as already being database-specific, and using the database name as a queue name prefix to be
  avoid name conflicts, e.g.:

      var queueName = "myQueue";
      var Foxx = require("org/arangodb/foxx");
      Foxx.queues.create(db._name() + ":" + queueName);

* added support for Foxx queue job types defined as app scripts.

  The old job types introduced in 2.4 are still supported but are known to cause issues in 2.5
  and later when the server is restarted or the job types are not defined in every thread.

  The new job types avoid this issue by storing an explicit mount path and script name rather
  than an assuming the job type is defined globally. It is strongly recommended to convert your
  job types to the new script-based system.

* renamed Foxx sessions option "sessionStorageApp" to "sessionStorage". The option now also accepts session storages directly.

* Added the following JavaScript methods for file access:
  * fs.copyFile() to copy single files
  * fs.copyRecursive() to copy directory trees
  * fs.chmod() to set the file permissions (non-Windows only)

* Added process.env for accessing the process environment from JavaScript code

* Cluster: kickstarter shutdown routines will more precisely follow the shutdown of its nodes.

* Cluster: don't delete agency connection objects that are currently in use.

* Cluster: improve passing along of HTTP errors

* fixed issue #1247: debian init script problems

* multi-threaded index creation on collection load

  When a collection contains more than one secondary index, they can be built in memory in
  parallel when the collection is loaded. How many threads are used for parallel index creation
  is determined by the new configuration parameter `--database.index-threads`. If this is set
  to 0, indexes are built by the opening thread only and sequentially. This is equivalent to
  the behavior in 2.5 and before.

* speed up building up primary index when loading collections

* added `count` attribute to `parameters.json` files of collections. This attribute indicates
  the number of live documents in the collection on unload. It is read when the collection is
  (re)loaded to determine the initial size for the collection's primary index

* removed remainders of MRuby integration, removed arangoirb

* simplified `controllers` property in Foxx manifests. You can now specify a filename directly
  if you only want to use a single file mounted at the base URL of your Foxx app.

* simplified `exports` property in Foxx manifests. You can now specify a filename directly if
  you only want to export variables from a single file in your Foxx app.

* added support for node.js-style exports in Foxx exports. Your Foxx exports file can now export
  arbitrary values using the `module.exports` property instead of adding properties to the
  `exports` object.

* added `scripts` property to Foxx manifests. You should now specify the `setup` and `teardown`
  files as properties of the `scripts` object in your manifests and can define custom,
  app-specific scripts that can be executed from the web interface or the CLI.

* added `tests` property to Foxx manifests. You can now define test cases using the `mocha`
  framework which can then be executed inside ArangoDB.

* updated `joi` package to 6.0.8.

* added `extendible` package.

* added Foxx model lifecycle events to repositories. See #1257.

* speed up resizing of edge index.

* allow to split an edge index into buckets which are resized individually.
  This is controlled by the `indexBuckets` attribute in the `properties`
  of the collection.

* fix a cluster deadlock bug in larger clusters by marking a thread waiting
  for a lock on a DBserver as blocked


v2.5.7 (2015-08-02)
-------------------

* V8: Upgrade to version 4.1.0.27 - this is intended to be the stable V8 version.


v2.5.6 (2015-07-21)
-------------------

* alter Windows build infrastructure so we can properly store pdb files.

* potentially fixed issue #1313: Wrong metric calculation at dashboard

  Escape whitespace in process name when scanning /proc/pid/stats

  This fixes statistics values read from that file

* Fixed variable naming in AQL `COLLECT INTO` results in case the COLLECT is placed
  in a subquery which itself is followed by other constructs that require variables


v2.5.5 (2015-05-29)
-------------------

* fixed vulnerability in JWT implementation.

* fixed format string for reading /proc/pid/stat

* take into account barriers used in different V8 contexts


v2.5.4 (2015-05-14)
-------------------

* added startup option `--log.performance`: specifying this option at startup will log
  performance-related info messages, mainly timings via the regular logging mechanisms

* cluster fixes

* fix for recursive copy under Windows


v2.5.3 (2015-04-29)
-------------------

* Fix fs.move to work across filesystem borders; Fixes Foxx app installation problems;
  issue #1292.

* Fix Foxx app install when installed on a different drive on Windows

* issue #1322: strange AQL result

* issue #1318: Inconsistent db._create() syntax

* issue #1315: queries to a collection fail with an empty response if the
  collection contains specific JSON data

* issue #1300: Make arangodump not fail if target directory exists but is empty

* allow specifying higher values than SOMAXCONN for `--server.backlog-size`

  Previously, arangod would not start when a `--server.backlog-size` value was
  specified that was higher than the platform's SOMAXCONN header value.

  Now, arangod will use the user-provided value for `--server.backlog-size` and
  pass it to the listen system call even if the value is higher than SOMAXCONN.
  If the user-provided value is higher than SOMAXCONN, arangod will log a warning
  on startup.

* Fixed a cluster deadlock bug. Mark a thread that is in a RemoteBlock as
  blocked to allow for additional dispatcher threads to be started.

* Fix locking in cluster by using another ReadWriteLock class for collections.

* Add a second DispatcherQueue for AQL in the cluster. This fixes a
  cluster-AQL thread explosion bug.


v2.5.2 (2015-04-11)
-------------------

* modules stored in _modules are automatically flushed when changed

* added missing query-id parameter in documentation of HTTP DELETE `/_api/query` endpoint

* added iterator for edge index in AQL queries

  this change may lead to less edges being read when used together with a LIMIT clause

* make graph viewer in web interface issue less expensive queries for determining
  a random vertex from the graph, and for determining vertex attributes

* issue #1285: syntax error, unexpected $undefined near '@_to RETURN obj

  this allows AQL bind parameter names to also start with underscores

* moved /_api/query to C++

* issue #1289: Foxx models created from database documents expose an internal method

* added `Foxx.Repository#exists`

* parallelize initialization of V8 context in multiple threads

* fixed a possible crash when the debug-level was TRACE

* cluster: do not initialize statistics collection on each
  coordinator, this fixes a race condition at startup

* cluster: fix a startup race w.r.t. the _configuration collection

* search for db:// JavaScript modules only after all local files have been
  considered, this speeds up the require command in a cluster considerably

* general cluster speedup in certain areas


v2.5.1 (2015-03-19)
-------------------

* fixed bug that caused undefined behavior when an AQL query was killed inside
  a calculation block

* fixed memleaks in AQL query cleanup in case out-of-memory errors are thrown

* by default, Debian and RedHat packages are built with debug symbols

* added option `--database.ignore-logfile-errors`

  This option controls how collection datafiles with a CRC mismatch are treated.

  If set to `false`, CRC mismatch errors in collection datafiles will lead
  to a collection not being loaded at all. If a collection needs to be loaded
  during WAL recovery, the WAL recovery will also abort (if not forced with
  `--wal.ignore-recovery-errors true`). Setting this flag to `false` protects
  users from unintentionally using a collection with corrupted datafiles, from
  which only a subset of the original data can be recovered.

  If set to `true`, CRC mismatch errors in collection datafiles will lead to
  the datafile being partially loaded. All data up to until the mismatch will
  be loaded. This will enable users to continue with collection datafiles
  that are corrupted, but will result in only a partial load of the data.
  The WAL recovery will still abort when encountering a collection with a
  corrupted datafile, at least if `--wal.ignore-recovery-errors` is not set to
  `true`.

  The default value is *true*, so for collections with corrupted datafiles
  there might be partial data loads once the WAL recovery has finished. If
  the WAL recovery will need to load a collection with a corrupted datafile,
  it will still stop when using the default values.

* INCOMPATIBLE CHANGE:

  make the arangod server refuse to start if during startup it finds a non-readable
  `parameter.json` file for a database or a collection.

  Stopping the startup process in this case requires manual intervention (fixing
  the unreadable files), but prevents follow-up errors due to ignored databases or
  collections from happening.

* datafiles and `parameter.json` files written by arangod are now created with read and write
  privileges for the arangod process user, and with read and write privileges for the arangod
  process group.

  Previously, these files were created with user read and write permissions only.

* INCOMPATIBLE CHANGE:

  abort WAL recovery if one of the collection's datafiles cannot be opened

* INCOMPATIBLE CHANGE:

  never try to raise the privileges after dropping them, this can lead to a race condition while
  running the recovery

  If you require to run ArangoDB on a port lower than 1024, you must run ArangoDB as root.

* fixed inefficiencies in `remove` methods of general-graph module

* added option `--database.slow-query-threshold` for controlling the default AQL slow query
  threshold value on server start

* add system error strings for Windows on many places

* rework service startup so we announce 'RUNNING' only when we're finished starting.

* use the Windows eventlog for FATAL and ERROR - log messages

* fix service handling in NSIS Windows installer, specify human readable name

* add the ICU_DATA environment variable to the fatal error messages

* fixed issue #1265: arangod crashed with SIGSEGV

* fixed issue #1241: Wildcards in examples


v2.5.0 (2015-03-09)
-------------------

* installer fixes for Windows

* fix for downloading Foxx

* fixed issue #1258: http pipelining not working?


v2.5.0-beta4 (2015-03-05)
-------------------------

* fixed issue #1247: debian init script problems


v2.5.0-beta3 (2015-02-27)
-------------------------

* fix Windows install path calculation in arango

* fix Windows logging of long strings

* fix possible undefinedness of const strings in Windows


v2.5.0-beta2 (2015-02-23)
-------------------------

* fixed issue #1256: agency binary not found #1256

* fixed issue #1230: API: document/col-name/_key and cursor return different floats

* front-end: dashboard tries not to (re)load statistics if user has no access

* V8: Upgrade to version 3.31.74.1

* etcd: Upgrade to version 2.0 - This requires go 1.3 to compile at least.

* refuse to startup if ICU wasn't initialized, this will i.e. prevent errors from being printed,
  and libraries from being loaded.

* front-end: unwanted removal of index table header after creating new index

* fixed issue #1248: chrome: applications filtering not working

* fixed issue #1198: queries remain in aql editor (front-end) if you navigate through different tabs

* Simplify usage of Foxx

  Thanks to our user feedback we learned that Foxx is a powerful, yet rather complicated concept.
  With this release we tried to make it less complicated while keeping all its strength.
  That includes a rewrite of the documentation as well as some code changes as listed below:

  * Moved Foxx applications to a different folder.

    The naming convention now is: <app-path>/_db/<dbname>/<mountpoint>/APP
    Before it was: <app-path>/databases/<dbname>/<appname>:<appversion>
    This caused some trouble as apps where cached based on name and version and updates did not apply.
    Hence the path on filesystem and the app's access URL had no relation to one another.
    Now the path on filesystem is identical to the URL (except for slashes and the appended APP)

  * Rewrite of Foxx routing

    The routing of Foxx has been exposed to major internal changes we adjusted because of user feedback.
    This allows us to set the development mode per mount point without having to change paths and hold
    apps at separate locations.

  * Foxx Development mode

    The development mode used until 2.4 is gone. It has been replaced by a much more mature version.
    This includes the deprecation of the javascript.dev-app-path parameter, which is useless since 2.5.
    Instead of having two separate app directories for production and development, apps now reside in
    one place, which is used for production as well as for development.
    Apps can still be put into development mode, changing their behavior compared to production mode.
    Development mode apps are still reread from disk at every request, and still they ship more debug
    output.

    This change has also made the startup options `--javascript.frontend-development-mode` and
    `--javascript.dev-app-path` obsolete. The former option will not have any effect when set, and the
    latter option is only read and used during the upgrade to 2.5 and does not have any effects later.

  * Foxx install process

    Installing Foxx apps has been a two step process: import them into ArangoDB and mount them at a
    specific mount point. These operations have been joined together. You can install an app at one
    mount point, that's it. No fetch, mount, unmount, purge cycle anymore. The commands have been
    simplified to just:

    * install: get your Foxx app up and running
    * uninstall: shut it down and erase it from disk

  * Foxx error output

    Until 2.4 the errors produced by Foxx were not optimal. Often, the error message was just
    `unable to parse manifest` and contained only an internal stack trace.
    In 2.5 we made major improvements there, including a much more fine-grained error output that
    helps you debug your Foxx apps. The error message printed is now much closer to its source and
    should help you track it down.

    Also we added the default handlers for unhandled errors in Foxx apps:

    * You will get a nice internal error page whenever your Foxx app is called but was not installed
      due to any error
    * You will get a proper error message when having an uncaught error appears in any app route

    In production mode the messages above will NOT contain any information about your Foxx internals
    and are safe to be exposed to third party users.
    In development mode the messages above will contain the stacktrace (if available), making it easier for
    your in-house devs to track down errors in the application.

* added `console` object to Foxx apps. All Foxx apps now have a console object implementing
  the familiar Console API in their global scope, which can be used to log diagnostic
  messages to the database.

* added `org/arangodb/request` module, which provides a simple API for making HTTP requests
  to external services.

* added optimizer rule `propagate-constant-attributes`

  This rule will look inside `FILTER` conditions for constant value equality comparisons,
  and insert the constant values in other places in `FILTER`s. For example, the rule will
  insert `42` instead of `i.value` in the second `FILTER` of the following query:

      FOR i IN c1 FOR j IN c2 FILTER i.value == 42 FILTER j.value == i.value RETURN 1

* added `filtered` value to AQL query execution statistics

  This value indicates how many documents were filtered by `FilterNode`s in the AQL query.
  Note that `IndexRangeNode`s can also filter documents by selecting only the required ranges
  from the index. The `filtered` value will not include the work done by `IndexRangeNode`s,
  but only the work performed by `FilterNode`s.

* added support for sparse hash and skiplist indexes

  Hash and skiplist indexes can optionally be made sparse. Sparse indexes exclude documents
  in which at least one of the index attributes is either not set or has a value of `null`.

  As such documents are excluded from sparse indexes, they may contain fewer documents than
  their non-sparse counterparts. This enables faster indexing and can lead to reduced memory
  usage in case the indexed attribute does occur only in some, but not all documents of the
  collection. Sparse indexes will also reduce the number of collisions in non-unique hash
  indexes in case non-existing or optional attributes are indexed.

  In order to create a sparse index, an object with the attribute `sparse` can be added to
  the index creation commands:

      db.collection.ensureHashIndex(attributeName, { sparse: true });
      db.collection.ensureHashIndex(attributeName1, attributeName2, { sparse: true });
      db.collection.ensureUniqueConstraint(attributeName, { sparse: true });
      db.collection.ensureUniqueConstraint(attributeName1, attributeName2, { sparse: true });

      db.collection.ensureSkiplist(attributeName, { sparse: true });
      db.collection.ensureSkiplist(attributeName1, attributeName2, { sparse: true });
      db.collection.ensureUniqueSkiplist(attributeName, { sparse: true });
      db.collection.ensureUniqueSkiplist(attributeName1, attributeName2, { sparse: true });

  Note that in place of the above specialized index creation commands, it is recommended to use
  the more general index creation command `ensureIndex`:

  ```js
  db.collection.ensureIndex({ type: "hash", sparse: true, unique: true, fields: [ attributeName ] });
  db.collection.ensureIndex({ type: "skiplist", sparse: false, unique: false, fields: [ "a", "b" ] });
  ```

  When not explicitly set, the `sparse` attribute defaults to `false` for new indexes.

  This causes a change in behavior when creating a unique hash index without specifying the
  sparse flag: in 2.4, unique hash indexes were implicitly sparse, always excluding `null` values.
  There was no option to control this behavior, and sparsity was neither supported for non-unique
  hash indexes nor skiplists in 2.4. This implicit sparsity of unique hash indexes was considered
  an inconsistency, and therefore the behavior was cleaned up in 2.5. As of 2.5, indexes will
  only be created sparse if sparsity is explicitly requested. Existing unique hash indexes from 2.4
  or before will automatically be migrated so they are still sparse after the upgrade to 2.5.

  Geo indexes are implicitly sparse, meaning documents without the indexed location attribute or
  containing invalid location coordinate values will be excluded from the index automatically. This
  is also a change when compared to pre-2.5 behavior, when documents with missing or invalid
  coordinate values may have caused errors on insertion when the geo index' `unique` flag was set
  and its `ignoreNull` flag was not.

  This was confusing and has been rectified in 2.5. The method `ensureGeoConstaint()` now does the
  same as `ensureGeoIndex()`. Furthermore, the attributes `constraint`, `unique`, `ignoreNull` and
  `sparse` flags are now completely ignored when creating geo indexes.

  The same is true for fulltext indexes. There is no need to specify non-uniqueness or sparsity for
  geo or fulltext indexes. They will always be non-unique and sparse.

  As sparse indexes may exclude some documents, they cannot be used for every type of query.
  Sparse hash indexes cannot be used to find documents for which at least one of the indexed
  attributes has a value of `null`. For example, the following AQL query cannot use a sparse
  index, even if one was created on attribute `attr`:

      FOR doc In collection
        FILTER doc.attr == null
        RETURN doc

  If the lookup value is non-constant, a sparse index may or may not be used, depending on
  the other types of conditions in the query. If the optimizer can safely determine that
  the lookup value cannot be `null`, a sparse index may be used. When uncertain, the optimizer
  will not make use of a sparse index in a query in order to produce correct results.

  For example, the following queries cannot use a sparse index on `attr` because the optimizer
  will not know beforehand whether the comparison values for `doc.attr` will include `null`:

      FOR doc In collection
        FILTER doc.attr == SOME_FUNCTION(...)
        RETURN doc

      FOR other IN otherCollection
        FOR doc In collection
          FILTER doc.attr == other.attr
          RETURN doc

  Sparse skiplist indexes can be used for sorting if the optimizer can safely detect that the
  index range does not include `null` for any of the index attributes.

* inspection of AQL data-modification queries will now detect if the data-modification part
  of the query can run in lockstep with the data retrieval part of the query, or if the data
  retrieval part must be executed before the data modification can start.

  Executing the two in lockstep allows using much smaller buffers for intermediate results
  and starts the actual data-modification operations much earlier than if the two phases
  were executed separately.

* Allow dynamic attribute names in AQL object literals

  This allows using arbitrary expressions to construct attribute names in object
  literals specified in AQL queries. To disambiguate expressions and other unquoted
  attribute names, dynamic attribute names need to be enclosed in brackets (`[` and `]`).
  Example:

      FOR i IN 1..100
        RETURN { [ CONCAT('value-of-', i) ] : i }

* make AQL optimizer rule "use-index-for-sort" remove sort also in case a non-sorted
  index (e.g. a hash index) is used for only equality lookups and all sort attributes
  are covered by the index.

  Example that does not require an extra sort (needs hash index on `value`):

      FOR doc IN collection FILTER doc.value == 1 SORT doc.value RETURN doc

  Another example that does not require an extra sort (with hash index on `value1`, `value2`):

      FOR doc IN collection FILTER doc.value1 == 1 && doc.value2 == 2 SORT doc.value1, doc.value2 RETURN doc

* make AQL optimizer rule "use-index-for-sort" remove sort also in case the sort criteria
  excludes the left-most index attributes, but the left-most index attributes are used
  by the index for equality-only lookups.

  Example that can use the index for sorting (needs skiplist index on `value1`, `value2`):

      FOR doc IN collection FILTER doc.value1 == 1 SORT doc.value2 RETURN doc

* added selectivity estimates for primary index, edge index, and hash index

  The selectivity estimates are returned by the `GET /_api/index` REST API method
  in a sub-attribute `selectivityEstimate` for each index that supports it. This
  attribute will be omitted for indexes that do not provide selectivity estimates.
  If provided, the selectivity estimate will be a numeric value between 0 and 1.

  Selectivity estimates will also be reported in the result of `collection.getIndexes()`
  for all indexes that support this. If no selectivity estimate can be determined for
  an index, the attribute `selectivityEstimate` will be omitted here, too.

  The web interface also shows selectivity estimates for each index that supports this.

  Currently the following index types can provide selectivity estimates:
  - primary index
  - edge index
  - hash index (unique and non-unique)

  No selectivity estimates will be provided when running in cluster mode.

* fixed issue #1226: arangod log issues

* added additional logger if arangod is started in foreground mode on a tty

* added AQL optimizer rule "move-calculations-down"

* use exclusive native SRWLocks on Windows instead of native mutexes

* added AQL functions `MD5`, `SHA1`, and `RANDOM_TOKEN`.

* reduced number of string allocations when parsing certain AQL queries

  parsing numbers (integers or doubles) does not require a string allocation
  per number anymore

* RequestContext#bodyParam now accepts arbitrary joi schemas and rejects invalid (but well-formed) request bodies.

* enforce that AQL user functions are wrapped inside JavaScript function () declarations

  AQL user functions were always expected to be wrapped inside a JavaScript function, but previously
  this was not enforced when registering a user function. Enforcing the AQL user functions to be contained
  inside functions prevents functions from doing some unexpected things that may have led to undefined
  behavior.

* Windows service uninstalling: only remove service if it points to the currently running binary,
  or --force was specified.

* Windows (debug only): print stacktraces on crash and run minidump

* Windows (cygwin): if you run arangosh in a cygwin shell or via ssh we will detect this and use
  the appropriate output functions.

* Windows: improve process management

* fix IPv6 reverse ip lookups - so far we only did IPv4 addresses.

* improve join documentation, add outer join example

* run jslint for unit tests too, to prevent "memory leaks" by global js objects with native code.

* fix error logging for exceptions - we wouldn't log the exception message itself so far.

* improve error reporting in the http client (Windows & *nix)

* improve error reports in cluster

* Standard errors can now contain custom messages.


v2.4.7 (XXXX-XX-XX)
-------------------

* fixed issue #1282: Geo WITHIN_RECTANGLE for nested lat/lng


v2.4.6 (2015-03-18)
-------------------

* added option `--database.ignore-logfile-errors`

  This option controls how collection datafiles with a CRC mismatch are treated.

  If set to `false`, CRC mismatch errors in collection datafiles will lead
  to a collection not being loaded at all. If a collection needs to be loaded
  during WAL recovery, the WAL recovery will also abort (if not forced with
  `--wal.ignore-recovery-errors true`). Setting this flag to `false` protects
  users from unintentionally using a collection with corrupted datafiles, from
  which only a subset of the original data can be recovered.

  If set to `true`, CRC mismatch errors in collection datafiles will lead to
  the datafile being partially loaded. All data up to until the mismatch will
  be loaded. This will enable users to continue with a collection datafiles
  that are corrupted, but will result in only a partial load of the data.
  The WAL recovery will still abort when encountering a collection with a
  corrupted datafile, at least if `--wal.ignore-recovery-errors` is not set to
  `true`.

  The default value is *true*, so for collections with corrupted datafiles
  there might be partial data loads once the WAL recovery has finished. If
  the WAL recovery will need to load a collection with a corrupted datafile,
  it will still stop when using the default values.

* INCOMPATIBLE CHANGE:

  make the arangod server refuse to start if during startup it finds a non-readable
  `parameter.json` file for a database or a collection.

  Stopping the startup process in this case requires manual intervention (fixing
  the unreadable files), but prevents follow-up errors due to ignored databases or
  collections from happening.

* datafiles and `parameter.json` files written by arangod are now created with read and write
  privileges for the arangod process user, and with read and write privileges for the arangod
  process group.

  Previously, these files were created with user read and write permissions only.

* INCOMPATIBLE CHANGE:

  abort WAL recovery if one of the collection's datafiles cannot be opened

* INCOMPATIBLE CHANGE:

  never try to raise the privileges after dropping them, this can lead to a race condition while
  running the recovery

  If you require to run ArangoDB on a port lower than 1024, you must run ArangoDB as root.

* fixed inefficiencies in `remove` methods of general-graph module

* added option `--database.slow-query-threshold` for controlling the default AQL slow query
  threshold value on server start


v2.4.5 (2015-03-16)
-------------------

* added elapsed time to HTTP request logging output (`--log.requests-file`)

* added AQL current and slow query tracking, killing of AQL queries

  This change enables retrieving the list of currently running AQL queries inside the selected database.
  AQL queries with an execution time beyond a certain threshold can be moved to a "slow query" facility
  and retrieved from there. Queries can also be killed by specifying the query id.

  This change adds the following HTTP REST APIs:

  - `GET /_api/query/current`: for retrieving the list of currently running queries
  - `GET /_api/query/slow`: for retrieving the list of slow queries
  - `DELETE /_api/query/slow`: for clearing the list of slow queries
  - `GET /_api/query/properties`: for retrieving the properties for query tracking
  - `PUT /_api/query/properties`: for adjusting the properties for query tracking
  - `DELETE /_api/query/<id>`: for killing an AQL query

  The following JavaScript APIs have been added:

  - require("org/arangodb/aql/queries").current();
  - require("org/arangodb/aql/queries").slow();
  - require("org/arangodb/aql/queries").clearSlow();
  - require("org/arangodb/aql/queries").properties();
  - require("org/arangodb/aql/queries").kill();

* fixed issue #1265: arangod crashed with SIGSEGV

* fixed issue #1241: Wildcards in examples

* fixed comment parsing in Foxx controllers


v2.4.4 (2015-02-24)
-------------------

* fixed the generation template for foxx apps. It now does not create deprecated functions anymore

* add custom visitor functionality for `GRAPH_NEIGHBORS` function, too

* increased default value of traversal option *maxIterations* to 100 times of its previous
  default value


v2.4.3 (2015-02-06)
-------------------

* fix multi-threading with openssl when running under Windows

* fix timeout on socket operations when running under Windows

* Fixed an error in Foxx routing which caused some apps that worked in 2.4.1 to fail with status 500: `undefined is not a function` errors in 2.4.2
  This error was occurring due to seldom internal rerouting introduced by the malformed application handler.


v2.4.2 (2015-01-30)
-------------------

* added custom visitor functionality for AQL traversals

  This allows more complex result processing in traversals triggered by AQL. A few examples
  are shown in [this article](http://jsteemann.github.io/blog/2015/01/28/using-custom-visitors-in-aql-graph-traversals/).

* improved number of results estimated for nodes of type EnumerateListNode and SubqueryNode
  in AQL explain output

* added AQL explain helper to explain arbitrary AQL queries

  The helper function prints the query execution plan and the indexes to be used in the
  query. It can be invoked from the ArangoShell or the web interface as follows:

      require("org/arangodb/aql/explainer").explain(query);

* enable use of indexes for certain AQL conditions with non-equality predicates, in
  case the condition(s) also refer to indexed attributes

  The following queries will now be able to use indexes:

      FILTER a.indexed == ... && a.indexed != ...
      FILTER a.indexed == ... && a.nonIndexed != ...
      FILTER a.indexed == ... && ! (a.indexed == ...)
      FILTER a.indexed == ... && ! (a.nonIndexed == ...)
      FILTER a.indexed == ... && ! (a.indexed != ...)
      FILTER a.indexed == ... && ! (a.nonIndexed != ...)
      FILTER (a.indexed == ... && a.nonIndexed == ...) || (a.indexed == ... && a.nonIndexed == ...)
      FILTER (a.indexed == ... && a.nonIndexed != ...) || (a.indexed == ... && a.nonIndexed != ...)

* Fixed spuriously occurring "collection not found" errors when running queries on local
  collections on a cluster DB server

* Fixed upload of Foxx applications to the server for apps exceeding approx. 1 MB zipped.

* Malformed Foxx applications will now return a more useful error when any route is requested.

  In Production a Foxx app mounted on /app will display an html page on /app/* stating a 503 Service temporarily not available.
  It will not state any information about your Application.
  Before it was a 404 Not Found without any information and not distinguishable from a correct not found on your route.

  In Development Mode the html page also contains information about the error occurred.

* Unhandled errors thrown in Foxx routes are now handled by the Foxx framework itself.

  In Production the route will return a status 500 with a body {error: "Error statement"}.
  In Development the route will return a status 500 with a body {error: "Error statement", stack: "..."}

  Before, it was status 500 with a plain text stack including ArangoDB internal routing information.

* The Applications tab in web interface will now request development apps more often.
  So if you have a fixed a syntax error in your app it should always be visible after reload.


v2.4.1 (2015-01-19)
-------------------

* improved WAL recovery output

* fixed certain OR optimizations in AQL optimizer

* better diagnostics for arangoimp

* fixed invalid result of HTTP REST API method `/_admin/foxx/rescan`

* fixed possible segmentation fault when passing a Buffer object into a V8 function
  as a parameter

* updated AQB module to 1.8.0.


v2.4.0 (2015-01-13)
-------------------

* updated AQB module to 1.7.0.

* fixed V8 integration-related crashes

* make `fs.move(src, dest)` also fail when both `src` and `dest` are
  existing directories. This ensures the same behavior of the move operation
  on different platforms.

* fixed AQL insert operation for multi-shard collections in cluster

* added optional return value for AQL data-modification queries.
  This allows returning the documents inserted, removed or updated with the query, e.g.

      FOR doc IN docs REMOVE doc._key IN docs LET removed = OLD RETURN removed
      FOR doc IN docs INSERT { } IN docs LET inserted = NEW RETURN inserted
      FOR doc IN docs UPDATE doc._key WITH { } IN docs LET previous = OLD RETURN previous
      FOR doc IN docs UPDATE doc._key WITH { } IN docs LET updated = NEW RETURN updated

  The variables `OLD` and `NEW` are automatically available when a `REMOVE`, `INSERT`,
  `UPDATE` or `REPLACE` statement is immediately followed by a `LET` statement.
  Note that the `LET` and `RETURN` statements in data-modification queries are not as
  flexible as the general versions of `LET` and `RETURN`. When returning documents from
  data-modification operations, only a single variable can be assigned using `LET`, and
  the assignment can only be either `OLD` or `NEW`, but not an arbitrary expression. The
  `RETURN` statement also allows using the just-created variable only, and no arbitrary
  expressions.


v2.4.0-beta1 (2014-12-26)
--------------------------

* fixed superstates in FoxxGenerator

* fixed issue #1065: Aardvark: added creation of documents and edges with _key property

* fixed issue #1198: Aardvark: current AQL editor query is now cached

* Upgraded V8 version from 3.16.14 to 3.29.59

  The built-in version of V8 has been upgraded from 3.16.14 to 3.29.59.
  This activates several ES6 (also dubbed *Harmony* or *ES.next*) features in
  ArangoDB, both in the ArangoShell and the ArangoDB server. They can be
  used for scripting and in server-side actions such as Foxx routes, traversals
  etc.

  The following ES6 features are available in ArangoDB 2.4 by default:

  * iterators
  * the `of` operator
  * symbols
  * predefined collections types (Map, Set etc.)
  * typed arrays

  Many other ES6 features are disabled by default, but can be made available by
  starting arangod or arangosh with the appropriate options:

  * arrow functions
  * proxies
  * generators
  * String, Array, and Number enhancements
  * constants
  * enhanced object and numeric literals

  To activate all these ES6 features in arangod or arangosh, start it with
  the following options:

      arangosh --javascript.v8-options="--harmony --harmony_generators"

  More details on the available ES6 features can be found in
  [this blog](https://jsteemann.github.io/blog/2014/12/19/using-es6-features-in-arangodb/).

* Added Foxx generator for building Hypermedia APIs

  A more detailed description is [here](https://www.arangodb.com/2014/12/08/building-hypermedia-apis-foxxgenerator)

* New `Applications` tab in web interface:

  The `applications` tab got a complete redesign.
  It will now only show applications that are currently running on ArangoDB.
  For a selected application, a new detailed view has been created.
  This view provides a better overview of the app:
  * author
  * license
  * version
  * contributors
  * download links
  * API documentation

  To install a new application, a new dialog is now available.
  It provides the features already available in the console application `foxx-manager` plus some more:
  * install an application from Github
  * install an application from a zip file
  * install an application from ArangoDB's application store
  * create a new application from scratch: this feature uses a generator to
    create a Foxx application with pre-defined CRUD methods for a given list
    of collections. The generated Foxx app can either be downloaded as a zip file or
    be installed on the server. Starting with a new Foxx app has never been easier.

* fixed issue #1102: Aardvark: Layout bug in documents overview

  The documents overview was entirely destroyed in some situations on Firefox.
  We replaced the plugin we used there.

* fixed issue #1168: Aardvark: pagination buttons jumping

* fixed issue #1161: Aardvark: Click on Import JSON imports previously uploaded file

* removed configure options `--enable-all-in-one-v8`, `--enable-all-in-one-icu`,
  and `--enable-all-in-one-libev`.

* global internal rename to fix naming incompatibilities with JSON:

  Internal functions with names containing `array` have been renamed to `object`,
  internal functions with names containing `list` have been renamed to `array`.
  The renaming was mainly done in the C++ parts. The documentation has also been
  adjusted so that the correct JSON type names are used in most places.

  The change also led to the addition of a few function aliases in AQL:

  * `TO_LIST` now is an alias of the new `TO_ARRAY`
  * `IS_LIST` now is an alias of the new `IS_ARRAY`
  * `IS_DOCUMENT` now is an alias of the new `IS_OBJECT`

  The changed also renamed the option `mergeArrays` to `mergeObjects` for AQL
  data-modification query options and HTTP document modification API

* AQL: added optimizer rule "remove-filter-covered-by-index"

  This rule removes FilterNodes and CalculationNodes from an execution plan if the
  filter is already covered by a previous IndexRangeNode. Removing the CalculationNode
  and the FilterNode will speed up query execution because the query requires less
  computation.

* AQL: added optimizer rule "remove-sort-rand"

  This rule removes a `SORT RAND()` expression from a query and moves the random
  iteration into the appropriate `EnumerateCollectionNode`. This is more efficient
  than individually enumerating and then sorting randomly.

* AQL: range optimizations for IN and OR

  This change enables usage of indexes for several additional cases. Filters containing
  the `IN` operator can now make use of indexes, and multiple OR- or AND-combined filter
  conditions can now also use indexes if the filters are accessing the same indexed
  attribute.

  Here are a few examples of queries that can now use indexes but couldn't before:

    FOR doc IN collection
      FILTER doc.indexedAttribute == 1 || doc.indexedAttribute > 99
      RETURN doc

    FOR doc IN collection
      FILTER doc.indexedAttribute IN [ 3, 42 ] || doc.indexedAttribute > 99
      RETURN doc

    FOR doc IN collection
      FILTER (doc.indexedAttribute > 2 && doc.indexedAttribute < 10) ||
             (doc.indexedAttribute > 23 && doc.indexedAttribute < 42)
      RETURN doc

* fixed issue #500: AQL parentheses issue

  This change allows passing subqueries as AQL function parameters without using
  duplicate brackets (e.g. `FUNC(query)` instead of `FUNC((query))`

* added optional `COUNT` clause to AQL `COLLECT`

  This allows more efficient group count calculation queries, e.g.

      FOR doc IN collection
        COLLECT age = doc.age WITH COUNT INTO length
        RETURN { age: age, count: length }

  A count-only query is also possible:

      FOR doc IN collection
        COLLECT WITH COUNT INTO length
        RETURN length

* fixed missing makeDirectory when fetching a Foxx application from a zip file

* fixed issue #1134: Change the default endpoint to localhost

  This change will modify the IP address ArangoDB listens on to 127.0.0.1 by default.
  This will make new ArangoDB installations unaccessible from clients other than
  localhost unless changed. This is a security feature.

  To make ArangoDB accessible from any client, change the server's configuration
  (`--server.endpoint`) to either `tcp://0.0.0.0:8529` or the server's publicly
  visible IP address.

* deprecated `Repository#modelPrototype`. Use `Repository#model` instead.

* IMPORTANT CHANGE: by default, system collections are included in replication and all
  replication API return values. This will lead to user accounts and credentials
  data being replicated from master to slave servers. This may overwrite
  slave-specific database users.

  If this is undesired, the `_users` collection can be excluded from replication
  easily by setting the `includeSystem` attribute to `false` in the following commands:

  * replication.sync({ includeSystem: false });
  * replication.applier.properties({ includeSystem: false });

  This will exclude all system collections (including `_aqlfunctions`, `_graphs` etc.)
  from the initial synchronization and the continuous replication.

  If this is also undesired, it is also possible to specify a list of collections to
  exclude from the initial synchronization and the continuous replication using the
  `restrictCollections` attribute, e.g.:

      replication.applier.properties({
        includeSystem: true,
        restrictType: "exclude",
        restrictCollections: [ "_users", "_graphs", "foo" ]
      });

  The HTTP API methods for fetching the replication inventory and for dumping collections
  also support the `includeSystem` control flag via a URL parameter.

* removed DEPRECATED replication methods:
  * `replication.logger.start()`
  * `replication.logger.stop()`
  * `replication.logger.properties()`
  * HTTP PUT `/_api/replication/logger-start`
  * HTTP PUT `/_api/replication/logger-stop`
  * HTTP GET `/_api/replication/logger-config`
  * HTTP PUT `/_api/replication/logger-config`

* fixed issue #1174, which was due to locking problems in distributed
  AQL execution

* improved cluster locking for AQL avoiding deadlocks

* use DistributeNode for modifying queries with REPLACE and UPDATE, if
  possible


v2.3.6 (2015-XX-XX)
-------------------

* fixed AQL subquery optimization that produced wrong result when multiple subqueries
  directly followed each other and and a directly following `LET` statement did refer
  to any but the first subquery.


v2.3.5 (2015-01-16)
-------------------

* fixed intermittent 404 errors in Foxx apps after mounting or unmounting apps

* fixed issue #1200: Expansion operator results in "Cannot call method 'forEach' of null"

* fixed issue #1199: Cannot unlink root node of plan


v2.3.4 (2014-12-23)
-------------------

* fixed cerberus path for MyArangoDB


v2.3.3 (2014-12-17)
-------------------

* fixed error handling in instantiation of distributed AQL queries, this
  also fixes a bug in cluster startup with many servers

* issue #1185: parse non-fractional JSON numbers with exponent (e.g. `4e-261`)

* issue #1159: allow --server.request-timeout and --server.connect-timeout of 0


v2.3.2 (2014-12-09)
-------------------

* fixed issue #1177: Fix bug in the user app's storage

* fixed issue #1173: AQL Editor "Save current query" resets user password

* fixed missing makeDirectory when fetching a Foxx application from a zip file

* put in warning about default changed: fixed issue #1134: Change the default endpoint to localhost

* fixed issue #1163: invalid fullCount value returned from AQL

* fixed range operator precedence

* limit default maximum number of plans created by AQL optimizer to 256 (from 1024)

* make AQL optimizer not generate an extra plan if an index can be used, but modify
  existing plans in place

* fixed AQL cursor ttl (time-to-live) issue

  Any user-specified cursor ttl value was not honored since 2.3.0.

* fixed segfault in AQL query hash index setup with unknown shapes

* fixed memleaks

* added AQL optimizer rule for removing `INTO` from a `COLLECT` statement if not needed

* fixed issue #1131

  This change provides the `KEEP` clause for `COLLECT ... INTO`. The `KEEP` clause
  allows controlling which variables will be kept in the variable created by `INTO`.

* fixed issue #1147, must protect dispatcher ID for etcd

v2.3.1 (2014-11-28)
-------------------

* recreate password if missing during upgrade

* fixed issue #1126

* fixed non-working subquery index optimizations

* do not restrict summary of Foxx applications to 60 characters

* fixed display of "required" path parameters in Foxx application documentation

* added more optimizations of constants values in AQL FILTER conditions

* fixed invalid or-to-in optimization for FILTERs containing comparisons
  with boolean values

* fixed replication of `_graphs` collection

* added AQL list functions `PUSH`, `POP`, `UNSHIFT`, `SHIFT`, `REMOVE_VALUES`,
  `REMOVE_VALUE`, `REMOVE_NTH` and `APPEND`

* added AQL functions `CALL` and `APPLY` to dynamically call other functions

* fixed AQL optimizer cost estimation for LIMIT node

* prevent Foxx queues from permanently writing to the journal even when
  server is idle

* fixed AQL COLLECT statement with INTO clause, which copied more variables
  than v2.2 and thus lead to too much memory consumption.
  This deals with #1107.

* fixed AQL COLLECT statement, this concerned every COLLECT statement,
  only the first group had access to the values of the variables before
  the COLLECT statement. This deals with #1127.

* fixed some AQL internals, where sometimes too many items were
  fetched from upstream in the presence of a LIMIT clause. This should
  generally improve performance.


v2.3.0 (2014-11-18)
-------------------

* fixed syslog flags. `--log.syslog` is deprecated and setting it has no effect,
  `--log.facility` now works as described. Application name has been changed from
  `triagens` to `arangod`. It can be changed using `--log.application`. The syslog
  will only contain the actual log message. The datetime prefix is omitted.

* fixed deflate in SimpleHttpClient

* fixed issue #1104: edgeExamples broken or changed

* fixed issue #1103: Error while importing user queries

* fixed issue #1100: AQL: HAS() fails on doc[attribute_name]

* fixed issue #1098: runtime error when creating graph vertex

* hide system applications in **Applications** tab by default

  Display of system applications can be toggled by using the *system applications*
  toggle in the UI.

* added HTTP REST API for managing tasks (`/_api/tasks`)

* allow passing character lists as optional parameter to AQL functions `TRIM`,
  `LTRIM` and `RTRIM`

  These functions now support trimming using custom character lists. If no character
  lists are specified, all whitespace characters will be removed as previously:

      TRIM("  foobar\t \r\n ")         // "foobar"
      TRIM(";foo;bar;baz, ", "; ")     // "foo;bar;baz"

* added AQL string functions `LTRIM`, `RTRIM`, `FIND_FIRST`, `FIND_LAST`, `SPLIT`,
  `SUBSTITUTE`

* added AQL functions `ZIP`, `VALUES` and `PERCENTILE`

* made AQL functions `CONCAT` and `CONCAT_SEPARATOR` work with list arguments

* dynamically create extra dispatcher threads if required

* fixed issue #1097: schemas in the API docs no longer show required properties as optional


v2.3.0-beta2 (2014-11-08)
-------------------------

* front-end: new icons for uploading and downloading JSON documents into a collection

* front-end: fixed documents pagination css display error

* front-end: fixed flickering of the progress view

* front-end: fixed missing event for documents filter function

* front-end: jsoneditor: added CMD+Return (Mac) CTRL+Return (Linux/Win) shortkey for
  saving a document

* front-end: added information tooltip for uploading json documents.

* front-end: added database management view to the collapsed navigation menu

* front-end: added collection truncation feature

* fixed issue #1086: arangoimp: Odd errors if arguments are not given properly

* performance improvements for AQL queries that use JavaScript-based expressions
  internally

* added AQL geo functions `WITHIN_RECTANGLE` and `IS_IN_POLYGON`

* fixed non-working query results download in AQL editor of web interface

* removed debug print message in AQL editor query export routine

* fixed issue #1075: Aardvark: user name required even if auth is off #1075

  The fix for this prefills the username input field with the current user's
  account name if any and `root` (the default username) otherwise. Additionally,
  the tooltip text has been slightly adjusted.

* fixed issue #1069: Add 'raw' link to swagger ui so that the raw swagger
  json can easily be retrieved

  This adds a link to the Swagger API docs to an application's detail view in
  the **Applications** tab of the web interface. The link produces the Swagger
  JSON directly. If authentication is turned on, the link requires authentication,
  too.

* documentation updates


v2.3.0-beta1 (2014-11-01)
-------------------------

* added dedicated `NOT IN` operator for AQL

  Previously, a `NOT IN` was only achievable by writing a negated `IN` condition:

      FOR i IN ... FILTER ! (i IN [ 23, 42 ]) ...

  This can now alternatively be expressed more intuitively as follows:

      FOR i IN ... FILTER i NOT IN [ 23, 42 ] ...

* added alternative logical operator syntax for AQL

  Previously, the logical operators in AQL could only be written as:
  - `&&`: logical and
  - `||`: logical or
  - `!`: negation

  ArangoDB 2.3 introduces the alternative variants for these operators:
  - `AND`: logical and
  - `OR`: logical or
  - `NOT`: negation

  The new syntax is just an alternative to the old syntax, allowing easier
  migration from SQL. The old syntax is still fully supported and will be.

* improved output of `ArangoStatement.parse()` and POST `/_api/query`

  If an AQL query can be parsed without problems, The return value of
  `ArangoStatement.parse()` now contains an attribute `ast` with the abstract
  syntax tree of the query (before optimizations). Though this is an internal
  representation of the query and is subject to change, it can be used to inspect
  how ArangoDB interprets a given query.

* improved `ArangoStatement.explain()` and POST `/_api/explain`

  The commands for explaining AQL queries have been improved.

* added command-line option `--javascript.v8-contexts` to control the number of
  V8 contexts created in arangod.

  Previously, the number of V8 contexts was equal to the number of server threads
  (as specified by option `--server.threads`).

  However, it may be sensible to create different amounts of threads and V8
  contexts. If the option is not specified, the number of V8 contexts created
  will be equal to the number of server threads. Thus no change in configuration
  is required to keep the old behavior.

  If you are using the default config files or merge them with your local config
  files, please review if the default number of server threads is okay in your
  environment. Additionally you should verify that the number of V8 contexts
  created (as specified in option `--javascript.v8-contexts`) is okay.

* the number of server.threads specified is now the minimum of threads
  started. There are situation in which threads are waiting for results of
  distributed database servers. In this case the number of threads is
  dynamically increased.

* removed index type "bitarray"

  Bitarray indexes were only half-way documented and integrated in previous versions
  of ArangoDB so their benefit was limited. The support for bitarray indexes has
  thus been removed in ArangoDB 2.3. It is not possible to create indexes of type
  "bitarray" with ArangoDB 2.3.

  When a collection is opened that contains a bitarray index definition created
  with a previous version of ArangoDB, ArangoDB will ignore it and log the following
  warning:

      index type 'bitarray' is not supported in this version of ArangoDB and is ignored

  Future versions of ArangoDB may automatically remove such index definitions so the
  warnings will eventually disappear.

* removed internal "_admin/modules/flush" in order to fix requireApp

* added basic support for handling binary data in Foxx

  Requests with binary payload can be processed in Foxx applications by
  using the new method `res.rawBodyBuffer()`. This will return the unparsed request
  body as a Buffer object.

  There is now also the method `req.requestParts()` available in Foxx to retrieve
  the individual components of a multipart HTTP request.

  Buffer objects can now be used when setting the response body of any Foxx action.
  Additionally, `res.send()` has been added as a convenience method for returning
  strings, JSON objects or buffers from a Foxx action:

      res.send("<p>some HTML</p>");
      res.send({ success: true });
      res.send(new Buffer("some binary data"));

  The convenience method `res.sendFile()` can now be used to easily return the
  contents of a file from a Foxx action:

      res.sendFile(applicationContext.foxxFilename("image.png"));

  `fs.write` now accepts not only strings but also Buffer objects as second parameter:

      fs.write(filename, "some data");
      fs.write(filename, new Buffer("some binary data"));

  `fs.readBuffer` can be used to return the contents of a file in a Buffer object.

* improved performance of insertion into non-unique hash indexes significantly in case
  many duplicate keys are used in the index

* issue #1042: set time zone in log output

  the command-line option `--log.use-local-time` was added to print dates and times in
  the server-local timezone instead of UTC

* command-line options that require a boolean value now validate the
  value given on the command-line

  This prevents issues if no value is specified for an option that
  requires a boolean value. For example, the following command-line would
  have caused trouble in 2.2, because `--server.endpoint` would have been
  used as the value for the `--server.disable-authentication` options
  (which requires a boolean value):

      arangod --server.disable-authentication --server.endpoint tcp://127.0.0.1:8529 data

  In 2.3, running this command will fail with an error and requires to
  be modified to:

      arangod --server.disable-authentication true --server.endpoint tcp://127.0.0.1:8529 data

* improved performance of CSV import in arangoimp

* fixed issue #1027: Stack traces are off-by-one

* fixed issue #1026: Modules loaded in different files within the same app
  should refer to the same module

* fixed issue #1025: Traversal not as expected in undirected graph

* added a _relation function in the general-graph module.

  This deprecated _directedRelation and _undirectedRelation.
  ArangoDB does not offer any constraints for undirected edges
  which caused some confusion of users how undirected relations
  have to be handled. Relation now only supports directed relations
  and the user can actively simulate undirected relations.

* changed return value of Foxx.applicationContext#collectionName:

  Previously, the function could return invalid collection names because
  invalid characters were not replaced in the application name prefix, only
  in the collection name passed.

  Now, the function replaces invalid characters also in the application name
  prefix, which might to slightly different results for application names that
  contained any characters outside the ranges [a-z], [A-Z] and [0-9].

* prevent XSS in AQL editor and logs view

* integrated tutorial into ArangoShell and web interface

* added option `--backslash-escape` for arangoimp when running CSV file imports

* front-end: added download feature for (filtered) documents

* front-end: added download feature for the results of a user query

* front-end: added function to move documents to another collection

* front-end: added sort-by attribute to the documents filter

* front-end: added sorting feature to database, graph management and user management view.

* issue #989: front-end: Databases view not refreshing after deleting a database

* issue #991: front-end: Database search broken

* front-end: added infobox which shows more information about a document (_id, _rev, _key) or
  an edge (_id, _rev, _key, _from, _to). The from and to attributes are clickable and redirect
  to their document location.

* front-end: added edit-mode for deleting multiple documents at the same time.

* front-end: added delete button to the detailed document/edge view.

* front-end: added visual feedback for saving documents/edges inside the editor (error/success).

* front-end: added auto-focusing for the first input field in a modal.

* front-end: added validation for user input in a modal.

* front-end: user defined queries are now stored inside the database and are bound to the current
  user, instead of using the local storage functionality of the browsers. The outcome of this is
  that user defined queries are now independently usable from any device. Also queries can now be
  edited through the standard document editor of the front-end through the _users collection.

* front-end: added import and export functionality for user defined queries.

* front-end: added new keywords and functions to the aql-editor theme

* front-end: applied tile-style to the graph view

* front-end: now using the new graph api including multi-collection support

* front-end: foxx apps are now deletable

* front-end: foxx apps are now installable and updateable through github, if github is their
  origin.

* front-end: added foxx app version control. Multiple versions of a single foxx app are now
  installable and easy to manage and are also arranged in groups.

* front-end: the user-set filter of a collection is now stored until the user navigates to
  another collection.

* front-end: fetching and filtering of documents, statistics, and query operations are now
  handled with asynchronous ajax calls.

* front-end: added progress indicator if the front-end is waiting for a server operation.

* front-end: fixed wrong count of documents in the documents view of a collection.

* front-end: fixed unexpected styling of the manage db view and navigation.

* front-end: fixed wrong handling of select fields in a modal view.

* front-end: fixed wrong positioning of some tooltips.

* automatically call `toJSON` function of JavaScript objects (if present)
  when serializing them into database documents. This change allows
  storing JavaScript date objects in the database in a sensible manner.


v2.2.7 (2014-11-19)
-------------------

* fixed issue #998: Incorrect application URL for non-system Foxx apps

* fixed issue #1079: AQL editor: keyword WITH in UPDATE query is not highlighted

* fix memory leak in cluster nodes

* fixed registration of AQL user-defined functions in Web UI (JS shell)

* fixed error display in Web UI for certain errors
  (now error message is printed instead of 'undefined')

* fixed issue #1059: bug in js module console

* fixed issue #1056: "fs": zip functions fail with passwords

* fixed issue #1063: Docs: measuring unit of --wal.logfile-size?

* fixed issue #1062: Docs: typo in 14.2 Example data


v2.2.6 (2014-10-20)
-------------------

* fixed issue #972: Compilation Issue

* fixed issue #743: temporary directories are now unique and one can read
  off the tool that created them, if empty, they are removed atexit

* Highly improved performance of all AQL GRAPH_* functions.

* Orphan collections in general graphs can now be found via GRAPH_VERTICES
  if either "any" or no direction is defined

* Fixed documentation for AQL function GRAPH_NEIGHBORS.
  The option "vertexCollectionRestriction" is meant to filter the target
  vertices only, and should not filter the path.

* Fixed a bug in GRAPH_NEIGHBORS which enforced only empty results
  under certain conditions


v2.2.5 (2014-10-09)
-------------------

* fixed issue #961: allow non-JSON values in undocument request bodies

* fixed issue 1028: libicu is now statically linked

* fixed cached lookups of collections on the server, which may have caused spurious
  problems after collection rename operations


v2.2.4 (2014-10-01)
-------------------

* fixed accessing `_from` and `_to` attributes in `collection.byExample` and
  `collection.firstExample`

  These internal attributes were not handled properly in the mentioned functions, so
  searching for them did not always produce documents

* fixed issue #1030: arangoimp 2.2.3 crashing, not logging on large Windows CSV file

* fixed issue #1025: Traversal not as expected in undirected graph

* fixed issue #1020

  This requires re-introducing the startup option `--database.force-sync-properties`.

  This option can again be used to force fsyncs of collection, index and database properties
  stored as JSON strings on disk in files named `parameter.json`. Syncing these files after
  a write may be necessary if the underlying storage does not sync file contents by itself
  in a "sensible" amount of time after a file has been written and closed.

  The default value is `true` so collection, index and database properties will always be
  synced to disk immediately. This affects creating, renaming and dropping collections as
  well as creating and dropping databases and indexes. Each of these operations will perform
  an additional fsync on the `parameter.json` file if the option is set to `true`.

  It might be sensible to set this option to `false` for workloads that create and drop a
  lot of collections (e.g. test runs).

  Document operations such as creating, updating and dropping documents are not affected
  by this option.

* fixed issue #1016: AQL editor bug

* fixed issue #1014: WITHIN function returns wrong distance

* fixed AQL shortest path calculation in function `GRAPH_SHORTEST_PATH` to return
  complete vertex objects instead of just vertex ids

* allow changing of attributes of documents stored in server-side JavaScript variables

  Previously, the following did not work:

      var doc = db.collection.document(key);
      doc._key = "abc"; // overwriting internal attributes not supported
      doc.value = 123;  // overwriting existing attributes not supported

  Now, modifying documents stored in server-side variables (e.g. `doc` in the above case)
  is supported. Modifying the variables will not update the documents in the database,
  but will modify the JavaScript object (which can be written back to the database using
  `db.collection.update` or `db.collection.replace`)

* fixed issue #997: arangoimp apparently doesn't support files >2gig on Windows

  large file support (requires using `_stat64` instead of `stat`) is now supported on
  Windows


v2.2.3 (2014-09-02)
-------------------

* added `around` for Foxx controller

* added `type` option for HTTP API `GET /_api/document?collection=...`

  This allows controlling the type of results to be returned. By default, paths to
  documents will be returned, e.g.

      [
        `/_api/document/test/mykey1`,
        `/_api/document/test/mykey2`,
        ...
      ]

  To return a list of document ids instead of paths, the `type` URL parameter can be
  set to `id`:

      [
        `test/mykey1`,
        `test/mykey2`,
        ...
      ]

  To return a list of document keys only, the `type` URL parameter can be set to `key`:

      [
        `mykey1`,
        `mykey2`,
        ...
      ]


* properly capitalize HTTP response header field names in case the `x-arango-async`
  HTTP header was used in a request.

* fixed several documentation issues

* speedup for several general-graph functions, AQL functions starting with `GRAPH_`
  and traversals


v2.2.2 (2014-08-08)
-------------------

* allow storing non-reserved attribute names starting with an underscore

  Previous versions of ArangoDB parsed away all attribute names that started with an
  underscore (e.g. `_test', '_foo', `_bar`) on all levels of a document (root level
  and sub-attribute levels). While this behavior was documented, it was unintuitive and
  prevented storing documents inside other documents, e.g.:

      {
        "_key" : "foo",
        "_type" : "mydoc",
        "references" : [
          {
            "_key" : "something",
            "_rev" : "...",
            "value" : 1
          },
          {
            "_key" : "something else",
            "_rev" : "...",
            "value" : 2
          }
        ]
      }

  In the above example, previous versions of ArangoDB removed all attributes and
  sub-attributes that started with underscores, meaning the embedded documents would lose
  some of their attributes. 2.2.2 should preserve such attributes, and will also allow
  storing user-defined attribute names on the top-level even if they start with underscores
  (such as `_type` in the above example).

* fix conversion of JavaScript String, Number and Boolean objects to JSON.

  Objects created in JavaScript using `new Number(...)`, `new String(...)`, or
  `new Boolean(...)` were not converted to JSON correctly.

* fixed a race condition on task registration (i.e. `require("org/arangodb/tasks").register()`)

  this race condition led to undefined behavior when a just-created task with no offset and
  no period was instantly executed and deleted by the task scheduler, before the `register`
  function returned to the caller.

* changed run-tests.sh to execute all suitable tests.

* switch to new version of gyp

* fixed upgrade button


v2.2.1 (2014-07-24)
-------------------

* fixed hanging write-ahead log recovery for certain cases that involved dropping
  databases

* fixed issue with --check-version: when creating a new database the check failed

* issue #947 Foxx applicationContext missing some properties

* fixed issue with --check-version: when creating a new database the check failed

* added startup option `--wal.suppress-shape-information`

  Setting this option to `true` will reduce memory and disk space usage and require
  less CPU time when modifying documents or edges. It should therefore be turned on
  for standalone ArangoDB servers. However, for servers that are used as replication
  masters, setting this option to `true` will effectively disable the usage of the
  write-ahead log for replication, so it should be set to `false` for any replication
  master servers.

  The default value for this option is `false`.

* added optional `ttl` attribute to specify result cursor expiration for HTTP API method
  `POST /_api/cursor`

  The `ttl` attribute can be used to prevent cursor results from timing out too early.

* issue #947: Foxx applicationContext missing some properties

* (reported by Christian Neubauer):

  The problem was that in Google's V8, signed and unsigned chars are not always declared cleanly.
  so we need to force v8 to compile with forced signed chars which is done by the Flag:
    -fsigned-char
  at least it is enough to follow the instructions of compiling arango on rasperry
  and add "CFLAGS='-fsigned-char'" to the make command of V8 and remove the armv7=0

* Fixed a bug with the replication client. In the case of single document
  transactions the collection was not write locked.


v2.2.0 (2014-07-10)
-------------------

* The replication methods `logger.start`, `logger.stop` and `logger.properties` are
  no-ops in ArangoDB 2.2 as there is no separate replication logger anymore. Data changes
  are logged into the write-ahead log in ArangoDB 2.2, and not separately by the
  replication logger. The replication logger object is still there in ArangoDB 2.2 to
  ensure backwards-compatibility, however, logging cannot be started, stopped or
  configured anymore. Using any of these methods will do nothing.

  This also affects the following HTTP API methods:
  - `PUT /_api/replication/logger-start`
  - `PUT /_api/replication/logger-stop`
  - `GET /_api/replication/logger-config`
  - `PUT /_api/replication/logger-config`

  Using any of these methods is discouraged from now on as they will be removed in
  future versions of ArangoDB.

* INCOMPATIBLE CHANGE: replication of transactions has changed. Previously, transactions
  were logged on a master in one big block and shipped to a slave in one block, too.
  Now transactions will be logged and replicated as separate entries, allowing transactions
  to be bigger and also ensure replication progress.

  This change also affects the behavior of the `stop` method of the replication applier.
  If the replication applier is now stopped manually using the `stop` method and later
  restarted using the `start` method, any transactions that were unfinished at the
  point of stopping will be aborted on a slave, even if they later commit on the master.

  In ArangoDB 2.2, stopping the replication applier manually should be avoided unless the
  goal is to stop replication permanently or to do a full resync with the master anyway.
  If the replication applier still must be stopped, it should be made sure that the
  slave has fetched and applied all pending operations from a master, and that no
  extra transactions are started on the master before the `stop` command on the slave
  is executed.

  Replication of transactions in ArangoDB 2.2 might also lock the involved collections on
  the slave while a transaction is either committed or aborted on the master and the
  change has been replicated to the slave. This change in behavior may be important for
  slave servers that are used for read-scaling. In order to avoid long lasting collection
  locks on the slave, transactions should be kept small.

  The `_replication` system collection is not used anymore in ArangoDB 2.2 and its usage is
  discouraged.

* INCOMPATIBLE CHANGE: the figures reported by the `collection.figures` method
  now only reflect documents and data contained in the journals and datafiles of
  collections. Documents or deletions contained only in the write-ahead log will
  not influence collection figures until the write-ahead log garbage collection
  kicks in. The figures for a collection might therefore underreport the total
  resource usage of a collection.

  Additionally, the attributes `lastTick` and `uncollectedLogfileEntries` have been
  added to the result of the `figures` operation and the HTTP API method
  `PUT /_api/collection/figures`

* added `insert` method as an alias for `save`. Documents can now be inserted into
  a collection using either method:

      db.test.save({ foo: "bar" });
      db.test.insert({ foo: "bar" });

* added support for data-modification AQL queries

* added AQL keywords `INSERT`, `UPDATE`, `REPLACE` and `REMOVE` (and `WITH`) to
  support data-modification AQL queries.

  Unquoted usage of these keywords for attribute names in AQL queries will likely
  fail in ArangoDB 2.2. If any such attribute name needs to be used in a query, it
  should be enclosed in backticks to indicate the usage of a literal attribute
  name.

  For example, the following query will fail in ArangoDB 2.2 with a parse error:

      FOR i IN foo RETURN i.remove

  and needs to be rewritten like this:

      FOR i IN foo RETURN i.`remove`

* disallow storing of JavaScript objects that contain JavaScript native objects
  of type `Date`, `Function`, `RegExp` or `External`, e.g.

      db.test.save({ foo: /bar/ });
      db.test.save({ foo: new Date() });

  will now print

      Error: <data> cannot be converted into JSON shape: could not shape document

  Previously, objects of these types were silently converted into an empty object
  (i.e. `{ }`).

  To store such objects in a collection, explicitly convert them into strings
  like this:

      db.test.save({ foo: String(/bar/) });
      db.test.save({ foo: String(new Date()) });

* The replication methods `logger.start`, `logger.stop` and `logger.properties` are
  no-ops in ArangoDB 2.2 as there is no separate replication logger anymore. Data changes
  are logged into the write-ahead log in ArangoDB 2.2, and not separately by the
  replication logger. The replication logger object is still there in ArangoDB 2.2 to
  ensure backwards-compatibility, however, logging cannot be started, stopped or
  configured anymore. Using any of these methods will do nothing.

  This also affects the following HTTP API methods:
  - `PUT /_api/replication/logger-start`
  - `PUT /_api/replication/logger-stop`
  - `GET /_api/replication/logger-config`
  - `PUT /_api/replication/logger-config`

  Using any of these methods is discouraged from now on as they will be removed in
  future versions of ArangoDB.

* INCOMPATIBLE CHANGE: replication of transactions has changed. Previously, transactions
  were logged on a master in one big block and shipped to a slave in one block, too.
  Now transactions will be logged and replicated as separate entries, allowing transactions
  to be bigger and also ensure replication progress.

  This change also affects the behavior of the `stop` method of the replication applier.
  If the replication applier is now stopped manually using the `stop` method and later
  restarted using the `start` method, any transactions that were unfinished at the
  point of stopping will be aborted on a slave, even if they later commit on the master.

  In ArangoDB 2.2, stopping the replication applier manually should be avoided unless the
  goal is to stop replication permanently or to do a full resync with the master anyway.
  If the replication applier still must be stopped, it should be made sure that the
  slave has fetched and applied all pending operations from a master, and that no
  extra transactions are started on the master before the `stop` command on the slave
  is executed.

  Replication of transactions in ArangoDB 2.2 might also lock the involved collections on
  the slave while a transaction is either committed or aborted on the master and the
  change has been replicated to the slave. This change in behavior may be important for
  slave servers that are used for read-scaling. In order to avoid long lasting collection
  locks on the slave, transactions should be kept small.

  The `_replication` system collection is not used anymore in ArangoDB 2.2 and its usage is
  discouraged.

* INCOMPATIBLE CHANGE: the figures reported by the `collection.figures` method
  now only reflect documents and data contained in the journals and datafiles of
  collections. Documents or deletions contained only in the write-ahead log will
  not influence collection figures until the write-ahead log garbage collection
  kicks in. The figures for a collection might therefore underreport the total
  resource usage of a collection.

  Additionally, the attributes `lastTick` and `uncollectedLogfileEntries` have been
  added to the result of the `figures` operation and the HTTP API method
  `PUT /_api/collection/figures`

* added `insert` method as an alias for `save`. Documents can now be inserted into
  a collection using either method:

      db.test.save({ foo: "bar" });
      db.test.insert({ foo: "bar" });

* added support for data-modification AQL queries

* added AQL keywords `INSERT`, `UPDATE`, `REPLACE` and `REMOVE` (and `WITH`) to
  support data-modification AQL queries.

  Unquoted usage of these keywords for attribute names in AQL queries will likely
  fail in ArangoDB 2.2. If any such attribute name needs to be used in a query, it
  should be enclosed in backticks to indicate the usage of a literal attribute
  name.

  For example, the following query will fail in ArangoDB 2.2 with a parse error:

      FOR i IN foo RETURN i.remove

  and needs to be rewritten like this:

      FOR i IN foo RETURN i.`remove`

* disallow storing of JavaScript objects that contain JavaScript native objects
  of type `Date`, `Function`, `RegExp` or `External`, e.g.

      db.test.save({ foo: /bar/ });
      db.test.save({ foo: new Date() });

  will now print

      Error: <data> cannot be converted into JSON shape: could not shape document

  Previously, objects of these types were silently converted into an empty object
  (i.e. `{ }`).

  To store such objects in a collection, explicitly convert them into strings
  like this:

      db.test.save({ foo: String(/bar/) });
      db.test.save({ foo: String(new Date()) });

* honor startup option `--server.disable-statistics` when deciding whether or not
  to start periodic statistics collection jobs

  Previously, the statistics collection jobs were started even if the server was
  started with the `--server.disable-statistics` flag being set to `true`

* removed startup option `--random.no-seed`

  This option had no effect in previous versions of ArangoDB and was thus removed.

* removed startup option `--database.remove-on-drop`

  This option was used for debugging only.

* removed startup option `--database.force-sync-properties`

  This option is now superfluous as collection properties are now stored in the
  write-ahead log.

* introduced write-ahead log

  All write operations in an ArangoDB server instance are automatically logged
  to the server's write-ahead log. The write-ahead log is a set of append-only
  logfiles, and it is used in case of a crash recovery and for replication.
  Data from the write-ahead log will eventually be moved into the journals or
  datafiles of collections, allowing the server to remove older write-ahead log
  logfiles. Figures of collections will be updated when data are moved from the
  write-ahead log into the journals or datafiles of collections.

  Cross-collection transactions in ArangoDB should benefit considerably by this
  change, as less writes than in previous versions are required to ensure the data
  of multiple collections are atomically and durably committed. All data-modifying
  operations inside transactions (insert, update, remove) will write their
  operations into the write-ahead log directly, making transactions with multiple
  operations also require less physical memory than in previous versions of ArangoDB,
  that required all transaction data to fit into RAM.

  The `_trx` system collection is not used anymore in ArangoDB 2.2 and its usage is
  discouraged.

  The data in the write-ahead log can also be used in the replication context.
  The `_replication` collection that was used in previous versions of ArangoDB to
  store all changes on the server is not used anymore in ArangoDB 2.2. Instead,
  slaves can read from a master's write-ahead log to get informed about most
  recent changes. This removes the need to store data-modifying operations in
  both the actual place and the `_replication` collection.

* removed startup option `--server.disable-replication-logger`

  This option is superfluous in ArangoDB 2.2. There is no dedicated replication
  logger in ArangoDB 2.2. There is now always the write-ahead log, and it is also
  used as the server's replication log. Specifying the startup option
  `--server.disable-replication-logger` will do nothing in ArangoDB 2.2, but the
  option should not be used anymore as it might be removed in a future version.

* changed behavior of replication logger

  There is no dedicated replication logger in ArangoDB 2.2 as there is the
  write-ahead log now. The existing APIs for starting and stopping the replication
  logger still exist in ArangoDB 2.2 for downwards-compatibility, but calling
  the start or stop operations are no-ops in ArangoDB 2.2. When querying the
  replication logger status via the API, the server will always report that the
  replication logger is running. Configuring the replication logger is a no-op
  in ArangoDB 2.2, too. Changing the replication logger configuration has no
  effect. Instead, the write-ahead log configuration can be changed.

* removed MRuby integration for arangod

  ArangoDB had an experimental MRuby integration in some of the publish builds.
  This wasn't continuously developed, and so it has been removed in ArangoDB 2.2.

  This change has led to the following startup options being superfluous:

  - `--ruby.gc-interval`
  - `--ruby.action-directory`
  - `--ruby.modules-path`
  - `--ruby.startup-directory`

  Specifying these startup options will do nothing in ArangoDB 2.2, but the
  options should be avoided from now on as they might be removed in future versions.

* reclaim index memory when last document in collection is deleted

  Previously, deleting documents from a collection did not lead to index sizes being
  reduced. Instead, the already allocated index memory was re-used when a collection
  was refilled.

  Now, index memory for primary indexes and hash indexes is reclaimed instantly when
  the last document from a collection is removed.

* inlined and optimized functions in hash indexes

* added AQL TRANSLATE function

  This function can be used to perform lookups from static lists, e.g.

      LET countryNames = { US: "United States", UK: "United Kingdom", FR: "France" }
      RETURN TRANSLATE("FR", countryNames)

* fixed datafile debugger

* fixed check-version for empty directory

* moved try/catch block to the top of routing chain

* added mountedApp function for foxx-manager

* fixed issue #883: arango 2.1 - when starting multi-machine cluster, UI web
  does not change to cluster overview

* fixed dfdb: should not start any other V8 threads

* cleanup of version-check, added module org/arangodb/database-version,
  added --check-version option

* fixed issue #881: [2.1.0] Bombarded (every 10 sec or so) with
  "WARNING format string is corrupt" when in non-system DB Dashboard

* specialized primary index implementation to allow faster hash table
  rebuilding and reduce lookups in datafiles for the actual value of `_key`.

* issue #862: added `--overwrite` option to arangoimp

* removed number of property lookups for documents during AQL queries that
  access documents

* prevent buffering of long print results in arangosh's and arangod's print
  command

  this change will emit buffered intermediate print results and discard the
  output buffer to quickly deliver print results to the user, and to prevent
  constructing very large buffers for large results

* removed sorting of attribute names for use in a collection's shaper

  sorting attribute names was done on document insert to keep attributes
  of a collection in sorted order for faster comparisons. The sort order
  of attributes was only used in one particular and unlikely case, so it
  was removed. Collections with many different attribute names should
  benefit from this change by faster inserts and slightly less memory usage.

* fixed a bug in arangodump which got the collection name in _from and _to
  attributes of edges wrong (all were "_unknown")

* fixed a bug in arangorestore which did not recognize wrong _from and _to
  attributes of edges

* improved error detection and reporting in arangorestore


v2.1.1 (2014-06-06)
-------------------

* fixed dfdb: should not start any other V8 threads

* signature for collection functions was modified

  The basic change was the substitution of the input parameter of the
  function by an generic options object which can contain multiple
  option parameter of the function.
  Following functions were modified
  remove
  removeBySample
  replace
  replaceBySample
  update
  updateBySample

  Old signature is yet supported but it will be removed in future versions

v2.1.0 (2014-05-29)
-------------------

* implemented upgrade procedure for clusters

* fixed communication issue with agency which prevented reconnect
  after an agent failure

* fixed cluster dashboard in the case that one but not all servers
  in the cluster are down

* fixed a bug with coordinators creating local database objects
  in the wrong order (_system needs to be done first)

* improved cluster dashboard


v2.1.0-rc2 (2014-05-25)
-----------------------

* fixed issue #864: Inconsistent behavior of AQL REVERSE(list) function


v2.1.0-rc1 (XXXX-XX-XX)
-----------------------

* added server-side periodic task management functions:

  - require("org/arangodb/tasks").register(): registers a periodic task
  - require("org/arangodb/tasks").unregister(): unregisters and removes a
    periodic task
  - require("org/arangodb/tasks").get(): retrieves a specific tasks or all
    existing tasks

  the previous undocumented function `internal.definePeriodic` is now
  deprecated and will be removed in a future release.

* decrease the size of some seldom used system collections on creation.

  This will make these collections use less disk space and mapped memory.

* added AQL date functions

* added AQL FLATTEN() list function

* added index memory statistics to `db.<collection>.figures()` function

  The `figures` function will now return a sub-document `indexes`, which lists
  the number of indexes in the `count` sub-attribute, and the total memory
  usage of the indexes in bytes in the `size` sub-attribute.

* added AQL CURRENT_DATABASE() function

  This function returns the current database's name.

* added AQL CURRENT_USER() function

  This function returns the current user from an AQL query. The current user is the
  username that was specified in the `Authorization` HTTP header of the request. If
  authentication is turned off or the query was executed outside a request context,
  the function will return `null`.

* fixed issue #796: Searching with newline chars broken?

  fixed slightly different handling of backslash escape characters in a few
  AQL functions. Now handling of escape sequences should be consistent, and
  searching for newline characters should work the same everywhere

* added OpenSSL version check for configure

  It will report all OpenSSL versions < 1.0.1g as being too old.
  `configure` will only complain about an outdated OpenSSL version but not stop.

* require C++ compiler support (requires g++ 4.8, clang++ 3.4 or Visual Studio 13)

* less string copying returning JSONified documents from ArangoDB, e.g. via
  HTTP GET `/_api/document/<collection>/<document>`

* issue #798: Lower case http headers from arango

  This change allows returning capitalized HTTP headers, e.g.
  `Content-Length` instead of `content-length`.
  The HTTP spec says that headers are case-insensitive, but
  in fact several clients rely on a specific case in response
  headers.
  This change will capitalize HTTP headers if the `X-Arango-Version`
  request header is sent by the client and contains a value of at
  least `20100` (for version 2.1). The default value for the
  compatibility can also be set at server start, using the
  `--server.default-api-compatibility` option.

* simplified usage of `db._createStatement()`

  Previously, the function could not be called with a query string parameter as
  follows:

      db._createStatement(queryString);

  Calling it as above resulted in an error because the function expected an
  object as its parameter. From now on, it's possible to call the function with
  just the query string.

* make ArangoDB not send back a `WWW-Authenticate` header to a client in case the
  client sends the `X-Omit-WWW-Authenticate` HTTP header.

  This is done to prevent browsers from showing their built-in HTTP authentication
  dialog for AJAX requests that require authentication.
  ArangoDB will still return an HTTP 401 (Unauthorized) if the request doesn't
  contain valid credentials, but it will omit the `WWW-Authenticate` header,
  allowing clients to bypass the browser's authentication dialog.

* added REST API method HTTP GET `/_api/job/job-id` to query the status of an
  async job without potentially fetching it from the list of done jobs

* fixed non-intuitive behavior in jobs API: previously, querying the status
  of an async job via the API HTTP PUT `/_api/job/job-id` removed a currently
  executing async job from the list of queryable jobs on the server.
  Now, when querying the result of an async job that is still executing,
  the job is kept in the list of queryable jobs so its result can be fetched
  by a subsequent request.

* use a new data structure for the edge index of an edge collection. This
  improves the performance for the creation of the edge index and in
  particular speeds up removal of edges in graphs. Note however that
  this change might change the order in which edges starting at
  or ending in a vertex are returned. However, this order was never
  guaranteed anyway and it is not sensible to guarantee any particular
  order.

* provide a size hint to edge and hash indexes when initially filling them
  this will lead to less re-allocations when populating these indexes

  this may speed up building indexes when opening an existing collection

* don't requeue identical context methods in V8 threads in case a method is
  already registered

* removed arangod command line option `--database.remove-on-compacted`

* export the sort attribute for graph traversals to the HTTP interface

* add support for arangodump/arangorestore for clusters


v2.0.8 (XXXX-XX-XX)
-------------------

* fixed too-busy iteration over skiplists

  Even when a skiplist query was restricted by a limit clause, the skiplist
  index was queried without the limit. this led to slower-than-necessary
  execution times.

* fixed timeout overflows on 32 bit systems

  this bug has led to problems when select was called with a high timeout
  value (2000+ seconds) on 32bit systems that don't have a forgiving select
  implementation. when the call was made on these systems, select failed
  so no data would be read or sent over the connection

  this might have affected some cluster-internal operations.

* fixed ETCD issues on 32 bit systems

  ETCD was non-functional on 32 bit systems at all. The first call to the
  watch API crashed it. This was because atomic operations worked on data
  structures that were not properly aligned on 32 bit systems.

* fixed issue #848: db.someEdgeCollection.inEdge does not return correct
  value when called the 2nd time after a .save to the edge collection


v2.0.7 (2014-05-05)
-------------------

* issue #839: Foxx Manager missing "unfetch"

* fixed a race condition at startup

  this fixes undefined behavior in case the logger was involved directly at
  startup, before the logger initialization code was called. This should have
  occurred only for code that was executed before the invocation of main(),
  e.g. during ctor calls of statically defined objects.


v2.0.6 (2014-04-22)
-------------------

* fixed issue #835: arangosh doesn't show correct database name



v2.0.5 (2014-04-21)
-------------------

* Fixed a caching problem in IE JS Shell

* added cancelation for async jobs

* upgraded to new gyp for V8

* new Windows installer


v2.0.4 (2014-04-14)
-------------------

* fixed cluster authentication front-end issues for Firefox and IE, there are
  still problems with Chrome


v2.0.3 (2014-04-14)
-------------------

* fixed AQL optimizer bug

* fixed front-end issues

* added password change dialog


v2.0.2 (2014-04-06)
-------------------

* during cluster startup, do not log (somewhat expected) connection errors with
  log level error, but with log level info

* fixed dashboard modals

* fixed connection check for cluster planning front end: firefox does
  not support async:false

* document how to persist a cluster plan in order to relaunch an existing
  cluster later


v2.0.1 (2014-03-31)
-------------------

* make ArangoDB not send back a `WWW-Authenticate` header to a client in case the
  client sends the `X-Omit-WWW-Authenticate` HTTP header.

  This is done to prevent browsers from showing their built-in HTTP authentication
  dialog for AJAX requests that require authentication.
  ArangoDB will still return an HTTP 401 (Unauthorized) if the request doesn't
  contain valid credentials, but it will omit the `WWW-Authenticate` header,
  allowing clients to bypass the browser's authentication dialog.

* fixed isses in arango-dfdb:

  the dfdb was not able to unload certain system collections, so these couldn't be
  inspected with the dfdb sometimes. Additionally, it did not truncate corrupt
  markers from datafiles under some circumstances

* added `changePassword` attribute for users

* fixed non-working "save" button in collection edit view of web interface
  clicking the save button did nothing. one had to press enter in one of the input
  fields to send modified form data

* fixed V8 compile error on MacOS X

* prevent `body length: -9223372036854775808` being logged in development mode for
  some Foxx HTTP responses

* fixed several bugs in web interface dashboard

* fixed issue #783: coffee script not working in manifest file

* fixed issue #783: coffee script not working in manifest file

* fixed issue #781: Cant save current query from AQL editor ui

* bumped version in `X-Arango-Version` compatibility header sent by arangosh and other
  client tools from `1.5` to `2.0`.

* fixed startup options for arango-dfdb, added details option for arango-dfdb

* fixed display of missing error messages and codes in arangosh

* when creating a collection via the web interface, the collection type was always
  "document", regardless of the user's choice


v2.0.0 (2014-03-10)
-------------------

* first 2.0 release


v2.0.0-rc2 (2014-03-07)
-----------------------

* fixed cluster authorization


v2.0.0-rc1 (2014-02-28)
-----------------------

* added sharding :-)

* added collection._dbName attribute to query the name of the database from a collection

  more detailed documentation on the sharding and cluster features can be found in the user
  manual, section **Sharding**

* INCOMPATIBLE CHANGE: using complex values in AQL filter conditions with operators other
  than equality (e.g. >=, >, <=, <) will disable usage of skiplist indexes for filter
  evaluation.

  For example, the following queries will be affected by change:

      FOR doc IN docs FILTER doc.value < { foo: "bar" } RETURN doc
      FOR doc IN docs FILTER doc.value >= [ 1, 2, 3 ] RETURN doc

  The following queries will not be affected by the change:

      FOR doc IN docs FILTER doc.value == 1 RETURN doc
      FOR doc IN docs FILTER doc.value == "foo" RETURN doc
      FOR doc IN docs FILTER doc.value == [ 1, 2, 3 ] RETURN doc
      FOR doc IN docs FILTER doc.value == { foo: "bar" } RETURN doc

* INCOMPATIBLE CHANGE: removed undocumented method `collection.saveOrReplace`

  this feature was never advertised nor documented nor tested.

* INCOMPATIBLE CHANGE: removed undocumented REST API method `/_api/simple/BY-EXAMPLE-HASH`

  this feature was never advertised nor documented nor tested.

* added explicit startup parameter `--server.reuse-address`

  This flag can be used to control whether sockets should be acquired with the SO_REUSEADDR
  flag.

  Regardless of this setting, sockets on Windows are always acquired using the
  SO_EXCLUSIVEADDRUSE flag.

* removed undocumented REST API method GET `/_admin/database-name`

* added user validation API at POST `/_api/user/<username>`

* slightly improved users management API in `/_api/user`:

  Previously, when creating a new user via HTTP POST, the username needed to be
  passed in an attribute `username`. When users were returned via this API,
  the usernames were returned in an attribute named `user`. This was slightly
  confusing and was changed in 2.0 as follows:

  - when adding a user via HTTP POST, the username can be specified in an attribute
  `user`. If this attribute is not used, the API will look into the attribute `username`
  as before and use that value.
  - when users are returned via HTTP GET, the usernames are still returned in an
    attribute `user`.

  This change should be fully downwards-compatible with the previous version of the API.

* added AQL SLICE function to extract slices from lists

* made module loader more node compatible

* the startup option `--javascript.package-path` for arangosh is now deprecated and does
  nothing. Using it will not cause an error, but the option is ignored.

* added coffee script support

* Several UI improvements.

* Exchanged icons in the graphviewer toolbar

* always start networking and HTTP listeners when starting the server (even in
  console mode)

* allow vertex and edge filtering with user-defined functions in TRAVERSAL,
  TRAVERSAL_TREE and SHORTEST_PATH AQL functions:

      // using user-defined AQL functions for edge and vertex filtering
      RETURN TRAVERSAL(friends, friendrelations, "friends/john", "outbound", {
        followEdges: "myfunctions::checkedge",
        filterVertices: "myfunctions::checkvertex"
      })

      // using the following custom filter functions
      var aqlfunctions = require("org/arangodb/aql/functions");
      aqlfunctions.register("myfunctions::checkedge", function (config, vertex, edge, path) {
        return (edge.type !== 'dislikes'); // don't follow these edges
      }, false);

      aqlfunctions.register("myfunctions::checkvertex", function (config, vertex, path) {
        if (vertex.isDeleted || ! vertex.isActive) {
          return [ "prune", "exclude" ]; // exclude these and don't follow them
        }
        return [ ]; // include everything else
      }, false);

* fail if invalid `strategy`, `order` or `itemOrder` attribute values
  are passed to the AQL TRAVERSAL function. Omitting these attributes
  is not considered an error, but specifying an invalid value for any
  of these attributes will make an AQL query fail.

* issue #751: Create database through API should return HTTP status code 201

  By default, the server now returns HTTP 201 (created) when creating a new
  database successfully. To keep compatibility with older ArangoDB versions, the
  startup parameter `--server.default-api-compatibility` can be set to a value
  of `10400` to indicate API compatibility with ArangoDB 1.4. The compatibility
  can also be enforced by setting the `X-Arango-Version` HTTP header in a
  client request to this API on a per-request basis.

* allow direct access from the `db` object to collections whose names start
  with an underscore (e.g. db._users).

  Previously, access to such collections via the `db` object was possible from
  arangosh, but not from arangod (and thus Foxx and actions). The only way
  to access such collections from these places was via the `db._collection(<name>)`
  workaround.

* allow `\n` (as well as `\r\n`) as line terminator in batch requests sent to
  `/_api/batch` HTTP API.

* use `--data-binary` instead of `--data` parameter in generated cURL examples

* issue #703: Also show path of logfile for fm.config()

* issue #675: Dropping a collection used in "graph" module breaks the graph

* added "static" Graph.drop() method for graphs API

* fixed issue #695: arangosh server.password error

* use pretty-printing in `--console` mode by default

* simplified ArangoDB startup options

  Some startup options are now superfluous or their usage is simplified. The
  following options have been changed:

  * `--javascript.modules-path`: this option has been removed. The modules paths
    are determined by arangod and arangosh automatically based on the value of
    `--javascript.startup-directory`.

    If the option is set on startup, it is ignored so startup will not abort with
    an error `unrecognized option`.

  * `--javascript.action-directory`: this option has been removed. The actions
    directory is determined by arangod automatically based on the value of
    `--javascript.startup-directory`.

    If the option is set on startup, it is ignored so startup will not abort with
    an error `unrecognized option`.

  * `--javascript.package-path`: this option is still available but it is not
    required anymore to set the standard package paths (e.g. `js/npm`). arangod
    will automatically use this standard package path regardless of whether it
    was specified via the options.

    It is possible to use this option to add additional package paths to the
    standard value.

  Configuration files included with arangod are adjusted accordingly.

* layout of the graphs tab adapted to better fit with the other tabs

* database selection is moved to the bottom right corner of the web interface

* removed priority queue index type

  this feature was never advertised nor documented nor tested.

* display internal attributes in document source view of web interface

* removed separate shape collections

  When upgrading to ArangoDB 2.0, existing collections will be converted to include
  shapes and attribute markers in the datafiles instead of using separate files for
  shapes.

  When a collection is converted, existing shapes from the SHAPES directory will
  be written to a new datafile in the collection directory, and the SHAPES directory
  will be removed afterwards.

  This saves up to 2 MB of memory and disk space for each collection
  (savings are higher, the less different shapes there are in a collection).
  Additionally, one less file descriptor per opened collection will be used.

  When creating a new collection, the amount of sync calls may be reduced. The same
  may be true for documents with yet-unknown shapes. This may help performance
  in these cases.

* added AQL functions `NTH` and `POSITION`

* added signal handler for arangosh to save last command in more cases

* added extra prompt placeholders for arangosh:
  - `%e`: current endpoint
  - `%u`: current user

* added arangosh option `--javascript.gc-interval` to control amount of
  garbage collection performed by arangosh

* fixed issue #651: Allow addEdge() to take vertex ids in the JS library

* removed command-line option `--log.format`

  In previous versions, this option did not have an effect for most log messages, so
  it got removed.

* removed C++ logger implementation

  Logging inside ArangoDB is now done using the LOG_XXX() macros. The LOGGER_XXX()
  macros are gone.

* added collection status "loading"


v1.4.16 (XXXX-XX-XX)
--------------------

* fixed too eager datafile deletion

  this issue could have caused a crash when the compaction had marked datafiles as obsolete
  and they were removed while "old" temporary query results still pointed to the old datafile
  positions

* fixed issue #826: Replication fails when a collection's configuration changes


v1.4.15 (2014-04-19)
--------------------

* bugfix for AQL query optimizer

  the following type of query was too eagerly optimized, leading to errors in code-generation:

      LET a = (FOR i IN [] RETURN i) LET b = (FOR i IN [] RETURN i) RETURN 1

  the problem occurred when both lists in the subqueries were empty. In this case invalid code
  was generated and the query couldn't be executed.


v1.4.14 (2014-04-05)
--------------------

* fixed race conditions during shape / attribute insertion

  A race condition could have led to spurious `cannot find attribute #xx` or
  `cannot find shape #xx` (where xx is a number) warning messages being logged
  by the server. This happened when a new attribute was inserted and at the same
  time was queried by another thread.

  Also fixed a race condition that may have occurred when a thread tried to
  access the shapes / attributes hash tables while they were resized. In this
  cases, the shape / attribute may have been hashed to a wrong slot.

* fixed a memory barrier / cpu synchronization problem with libev, affecting
  Windows with Visual Studio 2013 (probably earlier versions are affected, too)

  The issue is described in detail here:
  http://lists.schmorp.de/pipermail/libev/2014q1/002318.html


v1.4.13 (2014-03-14)
--------------------

* added diagnostic output for Foxx application upload

* allow dump & restore from ArangoDB 1.4 with an ArangoDB 2.0 server

* allow startup options `temp-path` and `default-language` to be specified from the arangod
  configuration file and not only from the command line

* fixed too eager compaction

  The compaction will now wait for several seconds before trying to re-compact the same
  collection. Additionally, some other limits have been introduced for the compaction.


v1.4.12 (2014-03-05)
--------------------

* fixed display bug in web interface which caused the following problems:
  - documents were displayed in web interface as being empty
  - document attributes view displayed many attributes with content "undefined"
  - document source view displayed many attributes with name "TYPEOF" and value "undefined"
  - an alert popping up in the browser with message "Datatables warning..."

* re-introduced old-style read-write locks to supports Windows versions older than
  Windows 2008R2 and Windows 7. This should re-enable support for Windows Vista and
  Windows 2008.


v1.4.11 (2014-02-27)
--------------------

* added SHORTEST_PATH AQL function

  this calculates the shortest paths between two vertices, using the Dijkstra
  algorithm, employing a min-heap

  By default, ArangoDB does not know the distance between any two vertices and
  will use a default distance of 1. A custom distance function can be registered
  as an AQL user function to make the distance calculation use any document
  attributes or custom logic:

      RETURN SHORTEST_PATH(cities, motorways, "cities/CGN", "cities/MUC", "outbound", {
        paths: true,
        distance: "myfunctions::citydistance"
      })

      // using the following custom distance function
      var aqlfunctions = require("org/arangodb/aql/functions");
      aqlfunctions.register("myfunctions::distance", function (config, vertex1, vertex2, edge) {
        return Math.sqrt(Math.pow(vertex1.x - vertex2.x) + Math.pow(vertex1.y - vertex2.y));
      }, false);

* fixed bug in Graph.pathTo function

* fixed small memleak in AQL optimizer

* fixed access to potentially uninitialized variable when collection had a cap constraint


v1.4.10 (2014-02-21)
--------------------

* fixed graph constructor to allow graph with some parameter to be used

* added node.js "events" and "stream"

* updated npm packages

* added loading of .json file

* Fixed http return code in graph api with waitForSync parameter.

* Fixed documentation in graph, simple and index api.

* removed 2 tests due to change in ruby library.

* issue #756: set access-control-expose-headers on CORS response

  the following headers are now whitelisted by ArangoDB in CORS responses:
  - etag
  - content-encoding
  - content-length
  - location
  - server
  - x-arango-errors
  - x-arango-async-id


v1.4.9 (2014-02-07)
-------------------

* return a document's current etag in response header for HTTP HEAD requests on
  documents that return an HTTP 412 (precondition failed) error. This allows
  retrieving the document's current revision easily.

* added AQL function `SKIPLIST` to directly access skiplist indexes from AQL

  This is a shortcut method to use a skiplist index for retrieving specific documents in
  indexed order. The function capability is rather limited, but it may be used
  for several cases to speed up queries. The documents are returned in index order if
  only one condition is used.

      /* return all documents with mycollection.created > 12345678 */
      FOR doc IN SKIPLIST(mycollection, { created: [[ '>', 12345678 ]] })
        RETURN doc

      /* return first document with mycollection.created > 12345678 */
      FOR doc IN SKIPLIST(mycollection, { created: [[ '>', 12345678 ]] }, 0, 1)
        RETURN doc

      /* return all documents with mycollection.created between 12345678 and 123456790 */
      FOR doc IN SKIPLIST(mycollection, { created: [[ '>', 12345678 ], [ '<=', 123456790 ]] })
        RETURN doc

      /* return all documents with mycollection.a equal 1 and .b equal 2 */
      FOR doc IN SKIPLIST(mycollection, { a: [[ '==', 1 ]], b: [[ '==', 2 ]] })
        RETURN doc

  The function requires a skiplist index with the exact same attributes to
  be present on the specified collection. All attributes present in the skiplist
  index must be specified in the conditions specified for the `SKIPLIST` function.
  Attribute declaration order is important, too: attributes must be specified in the
  same order in the condition as they have been declared in the skiplist index.

* added command-line option `--server.disable-authentication-unix-sockets`

  with this option, authentication can be disabled for all requests coming
  in via UNIX domain sockets, enabling clients located on the same host as
  the ArangoDB server to connect without authentication.
  Other connections (e.g. TCP/IP) are not affected by this option.

  The default value for this option is `false`.
  Note: this option is only supported on platforms that support Unix domain
  sockets.

* call global arangod instance destructor on shutdown

* issue #755: TRAVERSAL does not use strategy, order and itemOrder options

  these options were not honored when configuring a traversal via the AQL
  TRAVERSAL function. Now, these options are used if specified.

* allow vertex and edge filtering with user-defined functions in TRAVERSAL,
  TRAVERSAL_TREE and SHORTEST_PATH AQL functions:

      // using user-defined AQL functions for edge and vertex filtering
      RETURN TRAVERSAL(friends, friendrelations, "friends/john", "outbound", {
        followEdges: "myfunctions::checkedge",
        filterVertices: "myfunctions::checkvertex"
      })

      // using the following custom filter functions
      var aqlfunctions = require("org/arangodb/aql/functions");
      aqlfunctions.register("myfunctions::checkedge", function (config, vertex, edge, path) {
        return (edge.type !== 'dislikes'); // don't follow these edges
      }, false);

      aqlfunctions.register("myfunctions::checkvertex", function (config, vertex, path) {
        if (vertex.isDeleted || ! vertex.isActive) {
          return [ "prune", "exclude" ]; // exclude these and don't follow them
        }
        return [ ]; // include everything else
      }, false);

* issue #748: add vertex filtering to AQL's TRAVERSAL[_TREE]() function


v1.4.8 (2014-01-31)
-------------------

* install foxx apps in the web interface

* fixed a segfault in the import API


v1.4.7 (2014-01-23)
-------------------

* issue #744: Add usage example arangoimp from Command line

* issue #738: added __dirname, __filename pseudo-globals. Fixes #733. (@by pluma)

* mount all Foxx applications in system apps directory on startup


v1.4.6 (2014-01-20)
-------------------

* issue #736: AQL function to parse collection and key from document handle

* added fm.rescan() method for Foxx-Manager

* fixed issue #734: foxx cookie and route problem

* added method `fm.configJson` for arangosh

* include `startupPath` in result of API `/_api/foxx/config`


v1.4.5 (2014-01-15)
-------------------

* fixed issue #726: Alternate Windows Install Method

* fixed issue #716: dpkg -P doesn't remove everything

* fixed bugs in description of HTTP API `_api/index`

* fixed issue #732: Rest API GET revision number

* added missing documentation for several methods in HTTP API `/_api/edge/...`

* fixed typos in description of HTTP API `_api/document`

* defer evaluation of AQL subqueries and logical operators (lazy evaluation)

* Updated font in WebFrontend, it now contains a version that renders properly on Windows

* generally allow function return values as call parameters to AQL functions

* fixed potential deadlock in global context method execution

* added override file "arangod.conf.local" (and co)


v1.4.4 (2013-12-24)
-------------------

* uid and gid are now set in the scripts, there is no longer a separate config file for
  arangod when started from a script

* foxx-manager is now an alias for arangosh

* arango-dfdb is now an alias for arangod, moved from bin to sbin

* changed from readline to linenoise for Windows

* added --install-service and --uninstall-service for Windows

* removed --daemon and --supervisor for Windows

* arangosh and arangod now uses the config-file which maps the binary name, i. e. if you
  rename arangosh to foxx-manager it will use the config file foxx-manager.conf

* fixed lock file for Windows

* fixed issue #711, #687: foxx-manager throws internal errors

* added `--server.ssl-protocol` option for client tools
  this allows connecting from arangosh, arangoimp, arangoimp etc. to an ArangoDB
  server that uses a non-default value for `--server.ssl-protocol`. The default
  value for the SSL protocol is 4 (TLSv1). If the server is configured to use a
  different protocol, it was not possible to connect to it with the client tools.

* added more detailed request statistics

  This adds the number of async-executed HTTP requests plus the number of HTTP
  requests per individual HTTP method type.

* added `--force` option for arangorestore
  this option allows continuing a restore operation even if the server reports errors
  in the middle of the restore operation

* better error reporting for arangorestore
  in case the server returned an HTTP error, arangorestore previously reported this
  error as `internal error` without any details only. Now server-side errors are
  reported by arangorestore with the server's error message

* include more system collections in dumps produced by arangodump
  previously some system collections were intentionally excluded from dumps, even if the
  dump was run with `--include-system-collections`. for example, the collections `_aal`,
  `_modules`, `_routing`, and `_users` were excluded. This makes sense in a replication
  context but not always in a dump context.
  When specifying `--include-system-collections`, arangodump will now include the above-
  mentioned collections in the dump, too. Some other system collections are still excluded
  even when the dump is run with `--include-system-collections`, for example `_replication`
  and `_trx`.

* fixed issue #701: ArangoStatement undefined in arangosh

* fixed typos in configuration files


v1.4.3 (2013-11-25)
-------------------

* fixed a segfault in the AQL optimizer, occurring when a constant non-list value was
  used on the right-hand side of an IN operator that had a collection attribute on the
  left-hand side

* issue #662:

  Fixed access violation errors (crashes) in the Windows version, occurring under some
  circumstances when accessing databases with multiple clients in parallel

* fixed issue #681: Problem with ArchLinux PKGBUILD configuration


v1.4.2 (2013-11-20)
-------------------

* fixed issue #669: Tiny documentation update

* ported Windows version to use native Windows API SRWLocks (slim read-write locks)
  and condition variables instead of homemade versions

  MSDN states the following about the compatibility of SRWLocks and Condition Variables:

      Minimum supported client:
      Windows Server 2008 [desktop apps | Windows Store apps]

      Minimum supported server:
      Windows Vista [desktop apps | Windows Store apps]

* fixed issue #662: ArangoDB on Windows hanging

  This fixes a deadlock issue that occurred on Windows when documents were written to
  a collection at the same time when some other thread tried to drop the collection.

* fixed file-based logging in Windows

  the logger complained on startup if the specified log file already existed

* fixed startup of server in daemon mode (`--daemon` startup option)

* fixed a segfault in the AQL optimizer

* issue #671: Method graph.measurement does not exist

* changed Windows condition variable implementation to use Windows native
  condition variables

  This is an attempt to fix spurious Windows hangs as described in issue #662.

* added documentation for JavaScript traversals

* added --code-page command-line option for Windows version of arangosh

* fixed a problem when creating edges via the web interface.

  The problem only occurred if a collection was created with type "document
  collection" via the web interface, and afterwards was dropped and re-created
  with type "edge collection". If the web interface page was not reloaded,
  the old collection type (document) was cached, making the subsequent creation
  of edges into the (seeming-to-be-document) collection fail.

  The fix is to not cache the collection type in the web interface. Users of
  an older version of the web interface can reload the collections page if they
  are affected.

* fixed a caching problem in arangosh: if a collection was created using the web
  interface, and then removed via arangosh, arangosh did not actually drop the
  collection due to caching.

  Because the `drop` operation was not carried out, this caused misleading error
  messages when trying to re-create the collection (e.g. `cannot create collection:
  duplicate name`).

* fixed ALT-introduced characters for arangosh console input on Windows

  The Windows readline port was not able to handle characters that are built
  using CTRL or ALT keys. Regular characters entered using the CTRL or ALT keys
  were silently swallowed and not passed to the terminal input handler.

  This did not seem to cause problems for the US keyboard layout, but was a
  severe issue for keyboard layouts that require the ALT (or ALT-GR) key to
  construct characters. For example, entering the character `{` with a German
  keyboard layout requires pressing ALT-GR + 9.

* fixed issue #665: Hash/skiplist combo madness bit my ass

  this fixes a problem with missing/non-deterministic rollbacks of inserts in
  case of a unique constraint violation into a collection with multiple secondary
  indexes (with at least one of them unique)

* fixed issue #664: ArangoDB installer on Windows requires drive c:

* partly fixed issue #662: ArangoDB on Windows hanging

  This fixes dropping databases on Windows. In previous 1.4 versions on Windows,
  one shape collection file was not unloaded and removed when dropping a database,
  leaving one directory and one shape collection file in the otherwise-dropped
  database directory.

* fixed issue #660: updated documentation on indexes


v1.4.1 (2013-11-08)
-------------------

* performance improvements for skip-list deletes


v1.4.1-rc1 (2013-11-07)
-----------------------

* fixed issue #635: Web-Interface should have a "Databases" Menu for Management

* fixed issue #624: Web-Interface is missing a Database selector

* fixed segfault in bitarray query

* fixed issue #656: Cannot create unique index through web interface

* fixed issue #654: bitarray index makes server down

* fixed issue #653: Slow query

* fixed issue #650: Randomness of any() should be improved

* made AQL `DOCUMENT()` function polymorphic and work with just one parameter.

  This allows using the `DOCUMENT` function like this:

      DOCUMENT('users/john')
      DOCUMENT([ 'users/john', 'users/amy' ])

  in addition to the existing use cases:

      DOCUMENT(users, 'users/john')
      DOCUMENT(users, 'john')
      DOCUMENT(users, [ 'users/john' ])
      DOCUMENT(users, [ 'users/john', 'users/amy' ])
      DOCUMENT(users, [ 'john', 'amy' ])

* simplified usage of ArangoDB batch API

  It is not necessary anymore to send the batch boundary in the HTTP `Content-Type`
  header. Previously, the batch API expected the client to send a Content-Type header
  of`multipart/form-data; boundary=<some boundary value>`. This is still supported in
  ArangoDB 2.0, but clients can now also omit this header. If the header is not
  present in a client request, ArangoDB will ignore the request content type and
  read the MIME boundary from the beginning of the request body.

  This also allows using the batch API with the Swagger "Try it out" feature (which is
  not too good at sending a different or even dynamic content-type request header).

* added API method GET `/_api/database/user`

  This returns the list of databases a specific user can see without changing the
  username/passwd.

* issue #424: Documentation about IDs needs to be upgraded


v1.4.0 (2013-10-29)
-------------------

* fixed issue #648: /batch API is missing from Web Interface API Documentation (Swagger)

* fixed issue #647: Icon tooltips missing

* fixed issue #646: index creation in web interface

* fixed issue #645: Allow jumping from edge to linked vertices

* merged PR for issue #643: Some minor corrections and a link to "Downloads"

* fixed issue #642: Completion of error handling

* fixed issue #639: compiling v1.4 on maverick produces warnings on -Wstrict-null-sentinel

* fixed issue #634: Web interface bug: Escape does not always propagate

* fixed issue #620: added startup option `--server.default-api-compatibility`

  This adds the following changes to the ArangoDB server and clients:
  - the server provides a new startup option `--server.default-api-compatibility`.
    This option can be used to determine the compatibility of (some) server API
    return values. The value for this parameter is a server version number,
    calculated as follows: `10000 * major + 100 * minor` (e.g. `10400` for ArangoDB
    1.3). The default value is `10400` (1.4), the minimum allowed value is `10300`
    (1.3).

    When setting this option to a value lower than the current server version,
    the server might respond with old-style results to "old" clients, increasing
    compatibility with "old" (non-up-to-date) clients.

  - the server will on each incoming request check for an HTTP header
    `x-arango-version`. Clients can optionally set this header to the API
    version number they support. For example, if a client sends the HTTP header
    `x-arango-version: 10300`, the server will pick this up and might send ArangoDB
    1.3-style responses in some situations.

    Setting either the startup parameter or using the HTTP header (or both) allows
    running "old" clients with newer versions of ArangoDB, without having to adjust
    the clients too much.

  - the `location` headers returned by the server for the APIs `/_api/document/...`
    and `/_api/collection/...` will have different values depending on the used API
    version. If the API compatibility is `10300`, the `location` headers returned
    will look like this:

        location: /_api/document/....

    whereas when an API compatibility of `10400` or higher is used, the `location`
    headers will look like this:

        location: /_db/<database name>/_api/document/...

  Please note that even in the presence of this, old API versions still may not
  be supported forever by the server.

* fixed issue #643: Some minor corrections and a link to "Downloads" by @frankmayer

* started issue #642: Completion of error handling

* fixed issue #639: compiling v1.4 on maverick produces warnings on
  -Wstrict-null-sentinel

* fixed issue #621: Standard Config needs to be fixed

* added function to manage indexes (web interface)

* improved server shutdown time by signaling shutdown to applicationserver,
  logging, cleanup and compactor threads

* added foxx-manager `replace` command

* added foxx-manager `installed` command (a more intuitive alias for `list`)

* fixed issue #617: Swagger API is missing '/_api/version'

* fixed issue #615: Swagger API: Some commands have no parameter entry forms

* fixed issue #614: API : Typo in : Request URL /_api/database/current

* fixed issue #609: Graph viz tool - different background color

* fixed issue #608: arangosh config files - eventually missing in the manual

* fixed issue #607: Admin interface: no core documentation

* fixed issue #603: Aardvark Foxx App Manager

* fixed a bug in type-mapping between AQL user functions and the AQL layer

  The bug caused errors like the following when working with collection documents
  in an AQL user function:

      TypeError: Cannot assign to read only property '_id' of #<ShapedJson>

* create less system collections when creating a new database

  This is achieved by deferring collection creation until the collections are actually
  needed by ArangoDB. The following collections are affected by the change:
  - `_fishbowl`
  - `_structures`


v1.4.0-beta2 (2013-10-14)
-------------------------

* fixed compaction on Windows

  The compaction on Windows did not ftruncate the cleaned datafiles to a smaller size.
  This has been fixed so not only the content of the files is cleaned but also files
  are re-created with potentially smaller sizes.

* only the following system collections will be excluded from replication from now on:
  - `_replication`
  - `_trx`
  - `_users`
  - `_aal`
  - `_fishbowl`
  - `_modules`
  - `_routing`

  Especially the following system collections will now be included in replication:
  - `_aqlfunctions`
  - `_graphs`

  In previous versions of ArangoDB, all system collections were excluded from the
  replication.

  The change also caused a change in the replication logger and applier:
  in previous versions of ArangoDB, only a collection's id was logged for an operation.
  This has not caused problems for non-system collections but for system collections
  there ids might differ. In addition to a collection id ArangoDB will now also log the
  name of a collection for each replication event.

  The replication applier will now look for the collection name attribute in logged
  events preferably.

* added database selection to arango-dfdb

* provide foxx-manager, arangodump, and arangorestore in Windows build

* ArangoDB 1.4 will refuse to start if option `--javascript.app-path` is not set.

* added startup option `--server.allow-method-override`

  This option can be set to allow overriding the HTTP request method in a request using
  one of the following custom headers:

  - x-http-method-override
  - x-http-method
  - x-method-override

  This allows bypassing proxies and tools that would otherwise just let certain types of
  requests pass. Enabling this option may impose a security risk, so it should only be
  used in very controlled environments.

  The default value for this option is `false` (no method overriding allowed).

* added "details" URL parameter for bulk import API

  Setting the `details` URL parameter to `true` in a call to POST `/_api/import` will make
  the import return details about non-imported documents in the `details` attribute. If
  `details` is `false` or omitted, no `details` attribute will be present in the response.
  This is the same behavior that previous ArangoDB versions exposed.

* added "complete" option for bulk import API

  Setting the `complete` URL parameter to `true` in a call to POST `/_api/import` will make
  the import completely fail if at least one of documents cannot be imported successfully.

  It defaults to `false`, which will make ArangoDB continue importing the other documents
  from the import even if some documents cannot be imported. This is the same behavior that
  previous ArangoDB versions exposed.

* added missing swagger documentation for `/_api/log`

* calling `/_api/logs` (or `/_admin/logs`) is only permitted from the `_system` database now.

  Calling this API method for/from other database will result in an HTTP 400.

' ported fix from https://github.com/novus/nvd3/commit/0894152def263b8dee60192f75f66700cea532cc

  This prevents JavaScript errors from occurring in Chrome when in the admin interface,
  section "Dashboard".

* show current database name in web interface (bottom right corner)

* added missing documentation for /_api/import in swagger API docs

* allow specification of database name for replication sync command replication applier

  This allows syncing from a master database with a different name than the slave database.

* issue #601: Show DB in prompt

  arangosh now displays the database name as part of the prompt by default.

  Can change the prompt by using the `--prompt` option, e.g.

      > arangosh --prompt "my db is named \"%d\"> "


v1.4.0-beta1 (2013-10-01)
-------------------------

* make the Foxx manager use per-database app directories

  Each database now has its own subdirectory for Foxx applications. Each database
  can thus use different Foxx applications if required. A Foxx app for a specific
  database resides in `<app-path>/databases/<database-name>/<app-name>`.

  System apps are shared between all databases. They reside in `<app-path>/system/<app-name>`.

* only trigger an engine reset in development mode for URLs starting with `/dev/`

  This prevents ArangoDB from reloading all Foxx applications when it is not
  actually necessary.

* changed error code from 10 (bad parameter) to 1232 (invalid key generator) for
  errors that are due to an invalid key generator specification when creating a new
  collection

* automatic detection of content-type / mime-type for Foxx assets based on filenames,
  added possibility to override auto detection

* added endpoint management API at `/_api/endpoint`

* changed HTTP return code of PUT `/_api/cursor` from 400 to 404 in case a
  non-existing cursor is referred to

* issue #360: added support for asynchronous requests

  Incoming HTTP requests with the headers `x-arango-async: true` or
  `x-arango-async: store` will be answered by the server instantly with a generic
  HTTP 202 (Accepted) response.

  The actual requests will be queued and processed by the server asynchronously,
  allowing the client to continue sending other requests without waiting for the
  server to process the actually requested operation.

  The exact point in time when a queued request is executed is undefined. If an
  error occurs during execution of an asynchronous request, the client will not
  be notified by the server.

  The maximum size of the asynchronous task queue can be controlled using the new
  option `--scheduler.maximal-queue-size`. If the queue contains this many number of
  tasks and a new asynchronous request comes in, the server will reject it with an
  HTTP 500 (internal server error) response.

  Results of incoming requests marked with header `x-arango-async: true` will be
  discarded by the server immediately. Clients have no way of accessing the result
  of such asynchronously executed request. This is just _fire and forget_.

  To later retrieve the result of an asynchronously executed request, clients can
  mark a request with the header `x-arango-async: keep`. This makes the server
  store the result of the request in memory until explicitly fetched by a client
  via the `/_api/job` API. The `/_api/job` API also provides methods for basic
  inspection of which pending or already finished requests there are on the server,
  plus ways for garbage collecting unneeded results.

* Added new option `--scheduler.maximal-queue-size`.

* issue #590: Manifest Lint

* added data dump and restore tools, arangodump and arangorestore.

  arangodump can be used to create a logical dump of an ArangoDB database, or
  just dedicated collections. It can be used to dump both a collection's structure
  (properties and indexes) and data (documents).

  arangorestore can be used to restore data from a dump created with arangodump.
  arangorestore currently does not re-create any indexes, and doesn't yet handle
  referenced documents in edges properly when doing just partial restores.
  This will be fixed until 1.4 stable.

* introduced `--server.database` option for arangosh, arangoimp, and arangob.

  The option allows these client tools to use a certain database for their actions.
  In arangosh, the current database can be switched at any time using the command

      db._useDatabase(<name>);

  When no database is specified, all client tools will assume they should use the
  default database `_system`. This is done for downwards-compatibility reasons.

* added basic multi database support (alpha)

  New databases can be created using the REST API POST `/_api/database` and the
  shell command `db._createDatabase(<name>)`.

  The default database in ArangoDB is called `_system`. This database is always
  present and cannot be deleted by the user. When an older version of ArangoDB is
  upgraded to 1.4, the previously only database will automatically become the
  `_system` database.

  New databases can be created with the above commands, and can be deleted with the
  REST API DELETE `/_api/database/<name>` or the shell command `db._dropDatabase(<name>);`.

  Deleting databases is still unstable in ArangoDB 1.4 alpha and might crash the
  server. This will be fixed until 1.4 stable.

  To access a specific database via the HTTP REST API, the `/_db/<name>/` prefix
  can be used in all URLs. ArangoDB will check if an incoming request starts with
  this prefix, and will automatically pick the database name from it. If the prefix
  is not there, ArangoDB will assume the request is made for the default database
  (`_system`). This is done for downwards-compatibility reasons.

  That means, the following URL pathnames are logically identical:

      /_api/document/mycollection/1234
      /_db/_system/document/mycollection/1234

  To access a different database (e.g. `test`), the URL pathname would look like this:

      /_db/test/document/mycollection/1234

  New databases can also be created and existing databases can only be dropped from
  within the default database (`_system`). It is not possible to drop the `_system`
  database itself.

  Cross-database operations are unintended and unsupported. The intention of the
  multi-database feature is to have the possibility to have a few databases managed
  by ArangoDB in parallel, but to only access one database at a time from a connection
  or a request.

  When accessing the web interface via the URL pathname `/_admin/html/` or `/_admin/aardvark`,
  the web interface for the default database (`_system`) will be displayed.
  To access the web interface for a different database, the database name can be
  put into the URLs as a prefix, e.g. `/_db/test/_admin/html` or
  `/_db/test/_admin/aardvark`.

  All internal request handlers and also all user-defined request handlers and actions
  (including Foxx) will only get to see the unprefixed URL pathnames (i.e. excluding
  any database name prefix). This is to ensure downwards-compatibility.

  To access the name of the requested database from any action (including Foxx), use
  use `req.database`.

  For example, when calling the URL `/myapp/myaction`, the content of `req.database`
  will be `_system` (the default database because no database got specified) and the
  content of `req.url` will be `/myapp/myaction`.

  When calling the URL `/_db/test/myapp/myaction`, the content of `req.database` will be
  `test`, and the content of `req.url` will still be `/myapp/myaction`.

* Foxx now excludes files starting with . (dot) when bundling assets

  This mitigates problems with editor swap files etc.

* made the web interface a Foxx application

  This change caused the files for the web interface to be moved from `html/admin` to
  `js/apps/aardvark` in the file system.

  The base URL for the admin interface changed from `_admin/html/index.html` to
  `_admin/aardvark/index.html`.

  The "old" redirection to `_admin/html/index.html` will now produce a 404 error.

  When starting ArangoDB with the `--upgrade` option, this will automatically be remedied
  by putting in a redirection from `/` to `/_admin/aardvark/index.html`, and from
  `/_admin/html/index.html` to `/_admin/aardvark/index.html`.

  This also obsoletes the following configuration (command-line) options:
  - `--server.admin-directory`
  - `--server.disable-admin-interface`

  when using these now obsolete options when the server is started, no error is produced
  for downwards-compatibility.

* changed User-Agent value sent by arangoimp, arangosh, and arangod from "VOC-Agent" to
  "ArangoDB"

* changed journal file creation behavior as follows:

  Previously, a journal file for a collection was always created when a collection was
  created. When a journal filled up and became full, the current journal was made a
  datafile, and a new (empty) journal was created automatically. There weren't many
  intended situations when a collection did not have at least one journal.

  This is changed now as follows:
  - when a collection is created, no journal file will be created automatically
  - when there is a write into a collection without a journal, the journal will be
    created lazily
  - when there is a write into a collection with a full journal, a new journal will
    be created automatically

  From the end user perspective, nothing should have changed, except that there is now
  less disk usage for empty collections. Disk usage of infrequently updated collections
  might also be reduced significantly by running the `rotate()` method of a collection,
  and not writing into a collection subsequently.

* added method `collection.rotate()`

  This allows premature rotation of a collection's current journal file into a (read-only)
  datafile. The purpose of using `rotate()` is to prematurely allow compaction (which is
  performed on datafiles only) on data, even if the journal was not filled up completely.

  Using `rotate()` may make sense in the following scenario:

      c = db._create("test");
      for (i = 0; i < 1000; ++i) {
        c.save(...); // insert lots of data here
      }

      ...
      c.truncate(); // collection is now empty
      // only data in datafiles will be compacted by following compaction runs
      // all data in the current journal would not be compacted

      // calling rotate will make the current journal a datafile, and thus make it
      // eligible for compaction
      c.rotate();

  Using `rotate()` may also be useful when data in a collection is known to not change
  in the immediate future. After having completed all write operations on a collection,
  performing a `rotate()` will reduce the size of the current journal to the actually
  required size (remember that journals are pre-allocated with a specific size) before
  making the journal a datafile. Thus `rotate()` may cause disk space savings, even if
  the datafiles does not qualify for compaction after rotation.

  Note: rotating the journal is asynchronous, so that the actual rotation may be executed
  after `rotate()` returns to the caller.

* changed compaction to merge small datafiles together (up to 3 datafiles are merged in
  a compaction run)

  In the regular case, this should leave less small datafiles stay around on disk and allow
  using less file descriptors in total.

* added AQL MINUS function

* added AQL UNION_DISTINCT function (more efficient than combination of `UNIQUE(UNION())`)

* updated mruby to 2013-08-22

* issue #587: Add db._create() in help for startup arangosh

* issue #586: Share a link on installation instructions in the User Manual

* issue #585: Bison 2.4 missing on Mac for custom build

* issue #584: Web interface images broken in devel

* issue #583: Small documentation update

* issue #581: Parameter binding for attributes

* issue #580: Small improvements (by @guidoreina)

* issue #577: Missing documentation for collection figures in implementor manual

* issue #576: Get disk usage for collections and graphs

  This extends the result of the REST API for /_api/collection/figures with
  the attributes `compactors.count`, `compactors.fileSize`, `shapefiles.count`,
  and `shapefiles.fileSize`.

* issue #575: installing devel version on mac (low prio)

* issue #574: Documentation (POST /_admin/routing/reload)

* issue #558: HTTP cursors, allow count to ignore LIMIT


v1.4.0-alpha1 (2013-08-02)
--------------------------

* added replication. check online manual for details.

* added server startup options `--server.disable-replication-logger` and
  `--server.disable-replication-applier`

* removed action deployment tool, this now handled with Foxx and its manager or
  by kaerus node utility

* fixed a server crash when using byExample / firstExample inside a transaction
  and the collection contained a usable hash/skiplist index for the example

* defineHttp now only expects a single context

* added collection detail dialog (web interface)

  Shows collection properties, figures (datafiles, journals, attributes, etc.)
  and indexes.

* added documents filter (web interface)

  Allows searching for documents based on attribute values. One or many filter
  conditions can be defined, using comparison operators such as '==', '<=', etc.

* improved AQL editor (web interface)

  Editor supports keyboard shortcuts (Submit, Undo, Redo, Select).
  Editor allows saving and reusing of user-defined queries.
  Added example queries to AQL editor.
  Added comment button.

* added document import (web interface)

  Allows upload of JSON-data from files. Files must have an extension of .json.

* added dashboard (web interface)

  Shows the status of replication and multiple system charts, e.g.
  Virtual Memory Size, Request Time, HTTP Connections etc.

* added API method `/_api/graph` to query all graphs with all properties.

* added example queries in web interface AQL editor

* added arango.reconnect(<host>) method for arangosh to dynamically switch server or
  user name

* added AQL range operator `..`

  The `..` operator can be used to easily iterate over a sequence of numeric
  values. It will produce a list of values in the defined range, with both bounding
  values included.

  Example:

      2010..2013

  will produce the following result:

      [ 2010, 2011, 2012, 2013 ]

* added AQL RANGE function

* added collection.first(count) and collection.last(count) document access functions

  These functions allow accessing the first or last n documents in a collection. The order
  is determined by document insertion/update time.

* added AQL INTERSECTION function

* INCOMPATIBLE CHANGE: changed AQL user function namespace resolution operator from `:` to `::`

  AQL user-defined functions were introduced in ArangoDB 1.3, and the namespace resolution
  operator for them was the single colon (`:`). A function call looked like this:

      RETURN mygroup:myfunc()

  The single colon caused an ambiguity in the AQL grammar, making it indistinguishable from
  named attributes or the ternary operator in some cases, e.g.

      { mygroup:myfunc ? mygroup:myfunc }

  The change of the namespace resolution operator from `:` to `::` fixes this ambiguity.

  Existing user functions in the database will be automatically fixed when starting ArangoDB
  1.4 with the `--upgrade` option. However, queries using user-defined functions need to be
  adjusted on the client side to use the new operator.

* allow multiple AQL LET declarations separated by comma, e.g.
  LET a = 1, b = 2, c = 3

* more useful AQL error messages

  The error position (line/column) is more clearly indicated for parse errors.
  Additionally, if a query references a collection that cannot be found, the error
  message will give a hint on the collection name

* changed return value for AQL `DOCUMENT` function in case document is not found

  Previously, when the AQL `DOCUMENT` function was called with the id of a document and
  the document could not be found, it returned `undefined`. This value is not part of the
  JSON type system and this has caused some problems.
  Starting with ArangoDB 1.4, the `DOCUMENT` function will return `null` if the document
  looked for cannot be found.

  In case the function is called with a list of documents, it will continue to return all
  found documents, and will not return `null` for non-found documents. This has not changed.

* added single line comments for AQL

  Single line comments can be started with a double forward slash: `//`.
  They end at the end of the line, or the end of the query string, whichever is first.

* fixed documentation issues #567, #568, #571.

* added collection.checksum(<withData>) method to calculate CRC checksums for
  collections

  This can be used to
  - check if data in a collection has changed
  - compare the contents of two collections on different ArangoDB instances

* issue #565: add description line to aal.listAvailable()

* fixed several out-of-memory situations when double freeing or invalid memory
  accesses could happen

* less msyncing during the creation of collections

  This is achieved by not syncing the initial (standard) markers in shapes collections.
  After all standard markers are written, the shapes collection will get synced.

* renamed command-line option `--log.filter` to `--log.source-filter` to avoid
  misunderstandings

* introduced new command-line option `--log.content-filter` to optionally restrict
  logging to just specific log messages (containing the filter string, case-sensitive).

  For example, to filter on just log entries which contain `ArangoDB`, use:

      --log.content-filter "ArangoDB"

* added optional command-line option `--log.requests-file` to log incoming HTTP
  requests to a file.

  When used, all HTTP requests will be logged to the specified file, containing the
  client IP address, HTTP method, requests URL, HTTP response code, and size of the
  response body.

* added a signal handler for SIGUSR1 signal:

  when ArangoDB receives this signal, it will respond all further incoming requests
  with an HTTP 503 (Service Unavailable) error. This will be the case until another
  SIGUSR1 signal is caught. This will make ArangoDB start serving requests regularly
  again. Note: this is not implemented on Windows.

* limited maximum request URI length to 16384 bytes:

  Incoming requests with longer request URIs will be responded to with an HTTP
  414 (Request-URI Too Long) error.

* require version 1.0 or 1.1 in HTTP version signature of requests sent by clients:

  Clients sending requests with a non-HTTP 1.0 or non-HTTP 1.1 version number will
  be served with an HTTP 505 (HTTP Version Not Supported) error.

* updated manual on indexes:

  using system attributes such as `_id`, `_key`, `_from`, `_to`, `_rev` in indexes is
  disallowed and will be rejected by the server. This was the case since ArangoDB 1.3,
  but was not properly documented.

* issue #563: can aal become a default object?

  aal is now a prefab object in arangosh

* prevent certain system collections from being renamed, dropped, or even unloaded.

  Which restrictions there are for which system collections may vary from release to
  release, but users should in general not try to modify system collections directly
  anyway.

  Note: there are no such restrictions for user-created collections.

* issue #559: added Foxx documentation to user manual

* added server startup option `--server.authenticate-system-only`. This option can be
  used to restrict the need for HTTP authentication to internal functionality and APIs,
  such as `/_api/*` and `/_admin/*`.
  Setting this option to `true` will thus force authentication for the ArangoDB APIs
  and the web interface, but allow unauthenticated requests for other URLs (including
  user defined actions and Foxx applications).
  The default value of this option is `false`, meaning that if authentication is turned
  on, authentication is still required for *all* incoming requests. Only by setting the
  option to `true` this restriction is lifted and authentication becomes required for
  URLs starting with `/_` only.

  Please note that authentication still needs to be enabled regularly by setting the
  `--server.disable-authentication` parameter to `false`. Otherwise no authentication
  will be required for any URLs as before.

* protect collections against unloading when there are still document barriers around.

* extended cap constraints to optionally limit the active data size in a collection to
  a specific number of bytes.

  The arguments for creating a cap constraint are now:
  `collection.ensureCapConstraint(<count>, <byteSize>);`

  It is supported to specify just a count as in ArangoDB 1.3 and before, to specify
  just a fileSize, or both. The first met constraint will trigger the automated
  document removal.

* added `db._exists(doc)` and `collection.exists(doc)` for easy document existence checks

* added API `/_api/current-database` to retrieve information about the database the
  client is currently connected to (note: the API `/_api/current-database` has been
  removed in the meantime. The functionality is accessible via `/_api/database/current`
  now).

* ensure a proper order of tick values in datafiles/journals/compactors.
  any new files written will have the _tick values of their markers in order. for
  older files, there are edge cases at the beginning and end of the datafiles when
  _tick values are not properly in order.

* prevent caching of static pages in PathHandler.
  whenever a static page is requested that is served by the general PathHandler, the
  server will respond to HTTP GET requests with a "Cache-Control: max-age=86400" header.

* added "doCompact" attribute when creating collections and to collection.properties().
  The attribute controls whether collection datafiles are compacted.

* changed the HTTP return code from 400 to 404 for some cases when there is a referral
  to a non-existing collection or document.

* introduced error code 1909 `too many iterations` that is thrown when graph traversals
  hit the `maxIterations` threshold.

* optionally limit traversals to a certain number of iterations
  the limitation can be achieved via the traversal API by setting the `maxIterations`
  attribute, and also via the AQL `TRAVERSAL` and `TRAVERSAL_TREE` functions by setting
  the same attribute. If traversals are not limited by the end user, a server-defined
  limit for `maxIterations` may be used to prevent server-side traversals from running
  endlessly.

* added graph traversal API at `/_api/traversal`

* added "API" link in web interface, pointing to REST API generated with Swagger

* moved "About" link in web interface into "links" menu

* allow incremental access to the documents in a collection from out of AQL
  this allows reading documents from a collection chunks when a full collection scan
  is required. memory usage might be must lower in this case and queries might finish
  earlier if there is an additional LIMIT statement

* changed AQL COLLECT to use a stable sort, so any previous SORT order is preserved

* issue #547: Javascript error in the web interface

* issue #550: Make AQL graph functions support key in addition to id

* issue #526: Unable to escape when an errorneous command is entered into the js shell

* issue #523: Graph and vertex methods for the javascript api

* issue #517: Foxx: Route parameters with capital letters fail

* issue #512: Binded Parameters for LIMIT


v1.3.3 (2013-08-01)
-------------------

* issue #570: updateFishbowl() fails once

* updated and fixed generated examples

* issue #559: added Foxx documentation to user manual

* added missing error reporting for errors that happened during import of edges


v1.3.2 (2013-06-21)
-------------------

* fixed memleak in internal.download()

* made the shape-collection journal size adaptive:
  if too big shapes come in, a shape journal will be created with a big-enough size
  automatically. the maximum size of a shape journal is still restricted, but to a
  very big value that should never be reached in practice.

* fixed a segfault that occurred when inserting documents with a shape size bigger
  than the default shape journal size (2MB)

* fixed a locking issue in collection.truncate()

* fixed value overflow in accumulated filesizes reported by collection.figures()

* issue #545: AQL FILTER unnecessary (?) loop

* issue #549: wrong return code with --daemon


v1.3.1 (2013-05-24)
-------------------

* removed currently unused _ids collection

* fixed usage of --temp-path in aranogd and arangosh

* issue #540: suppress return of temporary internal variables in AQL

* issue #530: ReferenceError: ArangoError is not a constructor

* issue #535: Problem with AQL user functions javascript API

* set --javascript.app-path for test execution to prevent startup error

* issue #532: Graph _edgesCache returns invalid data?

* issue #531: Arangod errors

* issue #529: Really weird transaction issue

* fixed usage of --temp-path in aranogd and arangosh


v1.3.0 (2013-05-10)
-------------------

* fixed problem on restart ("datafile-xxx is not sealed") when server was killed
  during a compaction run

* fixed leak when using cursors with very small batchSize

* issue #508: `unregistergroup` function not mentioned in http interface docs

* issue #507: GET /_api/aqlfunction returns code inside parentheses

* fixed issue #489: Bug in aal.install

* fixed issue 505: statistics not populated on MacOS


v1.3.0-rc1 (2013-04-24)
-----------------------

* updated documentation for 1.3.0

* added node modules and npm packages

* changed compaction to only compact datafiles with more at least 10% of dead
  documents (byte size-wise)

* issue #498: fixed reload of authentication info when using
  `require("org/arangodb/users").reload()`

* issue #495: Passing an empty array to create a document results in a
  "phantom" document

* added more precision for requests statistics figures

* added "sum" attribute for individual statistics results in statistics API
  at /_admin/statistics

* made "limit" an optional parameter in AQL function NEAR().
  limit can now be either omitted completely, or set to 0. If so, an internal
  default value (currently 100) will be applied for the limit.

* issue #481

* added "attributes.count" to output of `collection.figures()`
  this also affects the REST API /_api/collection/<name>/figures

* added IndexedPropertyGetter for ShapedJson objects

* added API for user-defined AQL functions

* issue #475: A better error message for deleting a non-existent graph

* issue #474: Web interface problems with the JS Shell

* added missing documentation for AQL UNION function

* added transaction support.
  This provides ACID transactions for ArangoDB. Transactions can be invoked
  using the `db._executeTransaction()` function, or the `/_api/transaction`
  REST API.

* switched to semantic versioning (at least for alpha & alpha naming)

* added saveOrReplace() for server-side JS

v1.3.alpha1 (2013-04-05)
------------------------

* cleanup of Module, Package, ArangoApp and modules "internal", "fs", "console"

* use Error instead of string in throw to allow stack-trace

* issue #454: error while creation of Collection

* make `collection.count()` not recalculate the number of documents on the fly, but
  use some internal document counters.

* issue #457: invalid string value in web interface

* make datafile id (datafile->_fid) identical to the numeric part of the filename.
  E.g. the datafile `journal-123456.db` will now have a datafile marker with the same
  fid (i.e. `123456`) instead of a different value. This change will only affect
  datafiles that are created with 1.3 and not any older files.
  The intention behind this change is to make datafile debugging easier.

* consistently discard document attributes with reserved names (system attributes)
  but without any known meaning, for example `_test`, `_foo`, ...

  Previously, these attributes were saved with the document regularly in some cases,
  but were discarded in other cases.
  Now these attributes are discarded consistently. "Real" system attributes such as
  `_key`, `_from`, `_to` are not affected and will work as before.

  Additionally, attributes with an empty name (``) are discarded when documents are
  saved.

  Though using reserved or empty attribute names in documents was not really and
  consistently supported in previous versions of ArangoDB, this change might cause
  an incompatibility for clients that rely on this feature.

* added server startup flag `--database.force-sync-properties` to force syncing of
  collection properties on collection creation, deletion and on property update.
  The default value is true to mimic the behavior of previous versions of ArangoDB.
  If set to false, collection properties are written to disk but no call to sync()
  is made.

* added detailed output of server version and components for REST APIs
  `/_admin/version` and `/_api/version`. To retrieve this extended information,
  call the REST APIs with URL parameter `details=true`.

* issue #443: For git-based builds include commit hash in version

* adjust startup log output to be more compact, less verbose

* set the required minimum number of file descriptors to 256.
  On server start, this number is enforced on systems that have rlimit. If the limit
  cannot be enforced, starting the server will fail.
  Note: 256 is considered to be the absolute minimum value. Depending on the use case
  for ArangoDB, a much higher number of file descriptors should be used.

  To avoid checking & potentially changing the number of maximum open files, use the
  startup option `--server.descriptors-minimum 0`

* fixed shapedjson to json conversion for special numeric values (NaN, +inf, -inf).
  Before, "NaN", "inf", or "-inf" were written into the JSONified output, but these
  values are not allowed in JSON. Now, "null" is written to the JSONified output as
  required.

* added AQL functions VARIANCE_POPULATION(), VARIANCE_SAMPLE(), STDDEV_POPULATION(),
  STDDEV_SAMPLE(), AVERAGE(), MEDIAN() to calculate statistical values for lists

* added AQL SQRT() function

* added AQL TRIM(), LEFT() and RIGHT() string functions

* fixed issue #436: GET /_api/document on edge

* make AQL REVERSE() and LENGTH() functions work on strings, too

* disabled DOT generation in `make doxygen`. this speeds up docs generation

* renamed startup option `--dispatcher.report-intervall` to `--dispatcher.report-interval`

* renamed startup option `--scheduler.report-intervall` to `--scheduler.report-interval`

* slightly changed output of REST API method /_admin/log.
  Previously, the log messages returned also contained the date and log level, now
  they will only contain the log message, and no date and log level information.
  This information can be re-created by API users from the `timestamp` and `level`
  attributes of the result.

* removed configure option `--enable-zone-debug`
  memory zone debugging is now automatically turned on when compiling with ArangoDB
  `--enable-maintainer-mode`

* removed configure option `--enable-arangob`
  arangob is now always included in the build


v1.2.3 (XXXX-XX-XX)
-------------------

* added optional parameter `edgexamples` for AQL function EDGES() and NEIGHBORS()

* added AQL function NEIGHBORS()

* added freebsd support

* fixed firstExample() query with `_id` and `_key` attributes

* issue triAGENS/ArangoDB-PHP#55: AQL optimizer may have mis-optimized duplicate
  filter statements with limit


v1.2.2 (2013-03-26)
-------------------

* fixed save of objects with common sub-objects

* issue #459: fulltext internal memory allocation didn't scale well
  This fix improves loading times for collections with fulltext indexes that have
  lots of equal words indexed.

* issue #212: auto-increment support

  The feature can be used by creating a collection with the extra `keyOptions`
  attribute as follows:

      db._create("mycollection", { keyOptions: { type: "autoincrement", offset: 1, increment: 10, allowUserKeys: true } });

  The `type` attribute will make sure the keys will be auto-generated if no
  `_key` attribute is specified for a document.

  The `allowUserKeys` attribute determines whether users might still supply own
  `_key` values with documents or if this is considered an error.

  The `increment` value determines the actual increment value, whereas the `offset`
  value can be used to seed to value sequence with a specific starting value.
  This will be useful later in a multi-master setup, when multiple servers can use
  different auto-increment seed values and thus generate non-conflicting auto-increment values.

  The default values currently are:

  - `allowUserKeys`: `true`
  - `offset`: `0`
  - `increment`: `1`

  The only other available key generator type currently is `traditional`.
  The `traditional` key generator will auto-generate keys in a fashion as ArangoDB
  always did (some increasing integer value, with a more or less unpredictable
  increment value).

  Note that for the `traditional` key generator there is only the option to disallow
  user-supplied keys and give the server the sole responsibility for key generation.
  This can be achieved by setting the `allowUserKeys` property to `false`.

  This change also introduces the following errors that API implementors may want to check
  the return values for:

  - 1222: `document key unexpected`: will be raised when a document is created with
    a `_key` attribute, but the underlying collection was set up with the `keyOptions`
    attribute `allowUserKeys: false`.

  - 1225: `out of keys`: will be raised when the auto-increment key generator runs
    out of keys. This may happen when the next key to be generated is 2^64 or higher.
    In practice, this will only happen if the values for `increment` or `offset` are
    not set appropriately, or if users are allowed to supply own keys, those keys
    are near the 2^64 threshold, and later the auto-increment feature kicks in and
    generates keys that cross that threshold.

    In practice it should not occur with proper configuration and proper usage of the
    collections.

  This change may also affect the following REST APIs:
  - POST `/_api/collection`: the server does now accept the optional `keyOptions`
    attribute in the second parameter
  - GET `/_api/collection/properties`: will return the `keyOptions` attribute as part
    of the collection's properties. The previous optional attribute `createOptions`
    is now gone.

* fixed `ArangoStatement.explain()` method with bind variables

* fixed misleading "cursor not found" error message in arangosh that occurred when
  `count()` was called for client-side cursors

* fixed handling of empty attribute names, which may have crashed the server under
  certain circumstances before

* fixed usage of invalid pointer in error message output when index description could
  not be opened


v1.2.1 (2013-03-14)
-------------------

* issue #444: please darken light color in arangosh

* issue #442: pls update post install info on osx

* fixed conversion of special double values (NaN, -inf, +inf) when converting from
  shapedjson to JSON

* fixed compaction of markers (location of _key was not updated correctly in memory,
  leading to _keys pointing to undefined memory after datafile rotation)

* fixed edge index key pointers to use document master pointer plus offset instead
  of direct _key address

* fixed case when server could not create any more journal or compactor files.
  Previously a wrong status code may have been returned, and not being able to create
  a new compactor file may have led to an infinite loop with error message
  "could not create compactor".

* fixed value truncation for numeric filename parts when renaming datafiles/journals


v1.2.0 (2013-03-01)
-------------------

* by default statistics are now switch off; in order to enable comment out
  the "disable-statistics = yes" line in "arangod.conf"

* fixed issue #435: csv parser skips data at buffer border

* added server startup option `--server.disable-statistics` to turn off statistics
  gathering without recompilation of ArangoDB.
  This partly addresses issue #432.

* fixed dropping of indexes without collection name, e.g.
  `db.xxx.dropIndex("123456");`
  Dropping an index like this failed with an assertion error.

* fixed issue #426: arangoimp should be able to import edges into edge collections

* fixed issue #425: In case of conflict ArangoDB returns HTTP 400 Bad request
  (with 1207 Error) instead of HTTP 409 Conflict

* fixed too greedy token consumption in AQL for negative values:
  e.g. in the statement `RETURN { a: 1 -2 }` the minus token was consumed as part
  of the value `-2`, and not interpreted as the binary arithmetic operator


v1.2.beta3 (2013-02-22)
-----------------------

* issue #427: ArangoDB Importer Manual has no navigation links (previous|home|next)

* issue #319: Documentation missing for Emergency console and incomplete for datafile debugger.

* issue #370: add documentation for reloadRouting and flushServerModules

* issue #393: added REST API for user management at /_api/user

* issue #393, #128: added simple cryptographic functions for user actions in module "crypto":
  * require("org/arangodb/crypto").md5()
  * require("org/arangodb/crypto").sha256()
  * require("org/arangodb/crypto").rand()

* added replaceByExample() Javascript and REST API method

* added updateByExample() Javascript and REST API method

* added optional "limit" parameter for removeByExample() Javascript and REST API method

* fixed issue #413

* updated bundled V8 version from 3.9.4 to 3.16.14.1
  Note: the Windows version used a more recent version (3.14.0.1) and was not updated.

* fixed issue #404: keep original request url in request object


v1.2.beta2 (2013-02-15)
-----------------------

* fixed issue #405: 1.2 compile warnings

* fixed issue #333: [debian] Group "arangodb" is not used when starting vie init.d script

* added optional parameter 'excludeSystem' to GET /_api/collection
  This parameter can be used to disable returning system collections in the list
  of all collections.

* added AQL functions KEEP() and UNSET()

* fixed issue #348: "HTTP Interface for Administration and Monitoring"
  documentation errors.

* fix stringification of specific positive int64 values. Stringification of int64
  values with the upper 32 bits cleared and the 33rd bit set were broken.

* issue #395:  Collection properties() function should return 'isSystem' for
  Javascript and REST API

* make server stop after upgrade procedure when invoked with `--upgrade option`.
  When started with the `--upgrade` option, the server will perfom
  the upgrade, and then exit with a status code indicating the result of the
  upgrade (0 = success, 1 = failure). To start the server regularly in either
  daemon or console mode, the `--upgrade` option must not be specified.
  This change was introduced to allow init.d scripts check the result of
  the upgrade procedure, even in case an upgrade was successful.
  this was introduced as part of issue #391.

* added AQL function EDGES()

* added more crash-protection when reading corrupted collections at startup

* added documentation for AQL function CONTAINS()

* added AQL function LIKE()

* replaced redundant error return code 1520 (Unable to open collection) with error code
  1203 (Collection not found). These error codes have the same meanings, but one of
  them was returned from AQL queries only, the other got thrown by other parts of
  ArangoDB. Now, error 1203 (Collection not found) is used in AQL too in case a
  non-existing collection is used.

v1.2.beta1 (2013-02-01)
-----------------------

* fixed issue #382: [Documentation error] Maschine... should be Machine...

* unified history file locations for arangod, arangosh, and arangoirb.
  - The readline history for arangod (emergency console) is now stored in file
    $HOME/.arangod. It was stored in $HOME/.arango before.
  - The readline history for arangosh is still stored in $HOME/.arangosh.
  - The readline history for arangoirb is now stored in $HOME/.arangoirb. It was
    stored in $HOME/.arango-mrb before.

* fixed issue #381: _users user should have a unique constraint

* allow negative list indexes in AQL to access elements from the end of a list,
  e.g. ```RETURN values[-1]``` will return the last element of the `values` list.

* collection ids, index ids, cursor ids, and document revision ids created and
  returned by ArangoDB are now returned as strings with numeric content inside.
  This is done to prevent some value overrun/truncation in any part of the
  complete client/server workflow.
  In ArangoDB 1.1 and before, these values were previously returned as
  (potentially very big) integer values. This may cause problems (clipping, overrun,
  precision loss) for clients that do not support big integers natively and store
  such values in IEEE754 doubles internally. This type loses precision after about
  52 bits and is thus not safe to hold an id.
  Javascript and 32 bit-PHP are examples for clients that may cause such problems.
  Therefore, ids are now returned by ArangoDB as strings, with the string
  content being the integer value as before.

  Example for documents ("_rev" attribute):
  - Document returned by ArangoDB 1.1: { "_rev": 1234, ... }
  - Document returned by ArangoDB 1.2: { "_rev": "1234", ... }

  Example for collections ("id" attribute / "_id" property):
  - Collection returned by ArangoDB 1.1: { "id": 9327643, "name": "test", ... }
  - Collection returned by ArangoDB 1.2: { "id": "9327643", "name": "test", ... }

  Example for cursors ("id" attribute):
  - Collection returned by ArangoDB 1.1: { "id": 11734292, "hasMore": true, ... }
  - Collection returned by ArangoDB 1.2: { "id": "11734292", "hasMore": true, ... }

* global variables are not automatically available anymore when starting the
  arangod Javascript emergency console (i.e. ```arangod --console```).

  Especially, the variables `db`, `edges`, and `internal` are not available
  anymore. `db` and `internal` can be made available in 1.2 by
  ```var db = require("org/arangodb").db;``` and
  ```var internal = require("internal");```, respectively.
  The reason for this change is to get rid of global variables in the server
  because this will allow more specific inclusion of functionality.

  For convenience, the global variable `db` is still available by default in
  arangosh. The global variable `edges`, which since ArangoDB 1.1 was kind of
  a redundant wrapper of `db`, has been removed in 1.2 completely.
  Please use `db` instead, and if creating an edge collection, use the explicit
  ```db._createEdgeCollection()``` command.

* issue #374: prevent endless redirects when calling admin interface with
  unexpected URLs

* issue #373: TRAVERSAL() `trackPaths` option does not work. Instead `paths` does work

* issue #358: added support for CORS

* honor optional waitForSync property for document removal, replace, update, and
  save operations in arangosh. The waitForSync parameter for these operations
  was previously honored by the REST API and on the server-side, but not when
  the waitForSync parameter was specified for a document operation in arangosh.

* calls to db.collection.figures() and /_api/collection/<collection>/figures now
  additionally return the number of shapes used in the collection in the
  extra attribute "shapes.count"

* added AQL TRAVERSAL_TREE() function to return a hierarchical result from a traversal

* added AQL TRAVERSAL() function to return the results from a traversal

* added AQL function ATTRIBUTES() to return the attribute names of a document

* removed internal server-side AQL functions from global scope.

  Now the AQL internal functions can only be accessed via the exports of the
  ahuacatl module, which can be included via ```require("org/arangodb/ahuacatl")```.
  It shouldn't be necessary for clients to access this module at all, but
  internal code may use this module.

  The previously global AQL-related server-side functions were moved to the
  internal namespace. This produced the following function name changes on
  the server:

     old name              new name
     ------------------------------------------------------
     AHUACATL_RUN       => require("internal").AQL_QUERY
     AHUACATL_EXPLAIN   => require("internal").AQL_EXPLAIN
     AHUACATL_PARSE     => require("internal").AQL_PARSE

  Again, clients shouldn't have used these functions at all as there is the
  ArangoStatement object to execute AQL queries.

* fixed issue #366: Edges index returns strange description

* added AQL function MATCHES() to check a document against a list of examples

* added documentation and tests for db.collection.removeByExample

* added --progress option for arangoimp. This will show the percentage of the input
  file that has been processed by arangoimp while the import is still running. It can
  be used as a rough indicator of progress for the entire import.

* make the server log documents that cannot be imported via /_api/import into the
  logfile using the warning log level. This may help finding illegal documents in big
  import runs.

* check on server startup whether the database directory and all collection directories
  are writable. if not, the server startup will be aborted. this prevents serious
  problems with collections being non-writable and this being detected at some pointer
  after the server has been started

* allow the following AQL constructs: FUNC(...)[...], FUNC(...).attribute

* fixed issue #361: Bug in Admin Interface. Header disappears when clicking new collection

* Added in-memory only collections

  Added collection creation parameter "isVolatile":
  if set to true, the collection is created as an in-memory only collection,
  meaning that all document data of that collection will reside in memory only,
  and will not be stored permanently to disk.
  This means that all collection data will be lost when the collection is unloaded
  or the server is shut down.
  As this collection type does not have datafile disk overhead for the regular
  document operations, it may be faster than normal disk-backed collections. The
  actual performance gains strongly depend on the underlying OS, filesystem, and
  settings though.
  This collection type should be used for caches only and not for any sensible data
  that cannot be re-created otherwise.
  Some platforms, namely Windows, currently do not support this collection type.
  When creating an in-memory collection on such platform, an error message will be
  returned by ArangoDB telling the user the platform does not support it.

  Note: in-memory collections are an experimental feature. The feature might
  change drastically or even be removed altogether in a future version of ArangoDB.

* fixed issue #353: Please include "pretty print" in Emergency Console

* fixed issue #352: "pretty print" console.log
  This was achieved by adding the dump() function for the "internal" object

* reduced insertion time for edges index
  Inserting into the edges index now avoids costly comparisons in case of a hash
  collision, reducing the prefilling/loading timer for bigger edge collections

* added fulltext queries to AQL via FULLTEXT() function. This allows search
  fulltext indexes from an AQL query to find matching documents

* added fulltext index type. This index type allows indexing words and prefixes of
  words from a specific document attribute. The index can be queries using a
  SimpleQueryFull object, the HTTP REST API at /_api/simple/fulltext, or via AQL

* added collection.revision() method to determine whether a collection has changed.
  The revision method returns a revision string that can be used by client programs
  for equality/inequality comparisons. The value returned by the revision method
  should be treated by clients as an opaque string and clients should not try to
  figure out the sense of the revision id. This is still useful enough to check
  whether data in a collection has changed.

* issue #346: adaptively determine NUMBER_HEADERS_PER_BLOCK

* issue #338: arangosh cursor positioning problems

* issue #326: use limit optimization with filters

* issue #325: use index to avoid sorting

* issue #324: add limit optimization to AQL

* removed arango-password script and added Javascript functionality to add/delete
  users instead. The functionality is contained in module `users` and can be invoked
  as follows from arangosh and arangod:
  * require("users").save("name", "passwd");
  * require("users").replace("name", "newPasswd");
  * require("users").remove("name");
  * require("users").reload();
  These functions are intentionally not offered via the web interface.
  This also addresses issue #313

* changed print output in arangosh and the web interface for JSON objects.
  Previously, printing a JSON object in arangosh resulted in the attribute values
  being printed as proper JSON, but attribute names were printed unquoted and
  unescaped. This was fine for the purpose of arangosh, but lead to invalid
  JSON being produced. Now, arangosh will produce valid JSON that can be used
  to send it back to ArangoDB or use it with arangoimp etc.

* fixed issue #300: allow importing documents via the REST /_api/import API
  from a JSON list, too.
  So far, the API only supported importing from a format that had one JSON object
  on each line. This is sometimes inconvenient, e.g. when the result of an AQL
  query or any other list is to be imported. This list is a JSON list and does not
  necessary have a document per line if pretty-printed.
  arangoimp now supports the JSON list format, too. However, the format requires
  arangoimp and the server to read the entire dataset at once. If the dataset is
  too big (bigger than --max-upload-size) then the import will be rejected. Even if
  increased, the entire list must fit in memory on both the client and the server,
  and this may be more resource-intensive than importing individual lines in chunks.

* removed unused parameter --reuse-ids for arangoimp. This parameter did not have
  any effect in 1.2, was never publicly announced and did evil (TM) things.

* fixed issue #297 (partly): added whitespace between command line and
  command result in arangosh, added shell colors for better usability

* fixed issue #296: system collections not usable from AQL

* fixed issue #295: deadlock on shutdown

* fixed issue #293: AQL queries should exploit edges index

* fixed issue #292: use index when filtering on _key in AQL

* allow user-definable document keys
  users can now define their own document keys by using the _key attribute
  when creating new documents or edges. Once specified, the value of _key is
  immutable.
  The restrictions for user-defined key values are:
  * the key must be at most 254 bytes long
  * it must consist of the letters a-z (lower or upper case), the digits 0-9,
    the underscore (_) or dash (-) characters only
  * any other characters, especially multi-byte sequences, whitespace or
    punctuation characters cannot be used inside key values

  Specifying a document key is optional when creating new documents. If no
  document key is specified, ArangoDB will create a document key itself.
  There are no guarantees about the format and pattern of auto-generated document
  keys other than the above restrictions.
  Clients should therefore treat auto-generated document keys as opaque values.
  Keys can be used to look up and reference documents, e.g.:
  * saving a document: `db.users.save({ "_key": "fred", ... })`
  * looking up a document: `db.users.document("fred")`
  * referencing other documents: `edges.relations.save("users/fred", "users/john", ...)`

  This change is downwards-compatible to ArangoDB 1.1 because in ArangoDB 1.1
  users were not able to define their own keys. If the user does not supply a _key
  attribute when creating a document, ArangoDB 1.2 will still generate a key of
  its own as ArangoDB 1.1 did. However, all documents returned by ArangoDB 1.2 will
  include a _key attribute and clients should be able to handle that (e.g. by
  ignoring it if not needed). Documents returned will still include the _id attribute
  as in ArangoDB 1.1.

* require collection names everywhere where a collection id was allowed in
  ArangoDB 1.1 & 1.0
  This change requires clients to use a collection name in place of a collection id
  at all places the client deals with collections.
  Examples:
  * creating edges: the _from and _to attributes must now contain collection names instead
    of collection ids: `edges.relations.save("test/my-key1", "test/my-key2", ...)`
  * retrieving edges: the returned _from and _to attributes now will contain collection
    names instead of ids, too: _from: `test/fred` instead of `1234/3455`
  * looking up documents: db.users.document("fred") or db._document("users/fred")

  Collection names must be used in REST API calls instead of collection ids, too.
  This change is thus not completely downwards-compatible to ArangoDB 1.1. ArangoDB 1.1
  required users to use collection ids in many places instead of collection names.
  This was unintuitive and caused overhead in cases when just the collection name was
  known on client-side but not its id. This overhead can now be avoided so clients can
  work with the collection names directly. There is no need to work with collection ids
  on the client side anymore.
  This change will likely require adjustments to API calls issued by clients, and also
  requires a change in how clients handle the _id value of returned documents. Previously,
  the _id value of returned documents contained the collection id, a slash separator and
  the document number. Since 1.2, _id will contain the collection name, a slash separator
  and the document key. The same applies to the _from and _to attribute values of edges
  that are returned by ArangoDB.

  Also removed (now unnecessary) location header in responses of the collections REST API.
  The location header was previously returned because it was necessary for clients.
  When clients created a collection, they specified the collection name. The collection
  id was generated on the server, but the client needed to use the server-generated
  collection id for further API calls, e.g. when creating edges etc. Therefore, the
  full collection URL, also containing the collection id, was returned by the server in
  responses to the collection API, in the HTTP location header.
  Returning the location header has become unnecessary in ArangoDB 1.2 because users
  can access collections by name and do not need to care about collection ids.


v1.1.3 (2013-XX-XX)
-------------------

* fix case when an error message was looked up for an error code but no error
  message was found. In this case a NULL ptr was returned and not checked everywhere.
  The place this error popped up was when inserting into a non-unique hash index
  failed with a specific, invalid error code.

* fixed issue #381:  db._collection("_users").getIndexes();

* fixed issue #379: arango-password fatal issue javscript.startup-directory

* fixed issue #372: Command-Line Options for the Authentication and Authorization


v1.1.2 (2013-01-20)
-------------------

* upgraded to mruby 2013-01-20 583983385b81c21f82704b116eab52d606a609f4

* fixed issue #357: Some spelling and grammar errors

* fixed issue #355: fix quotes in pdf manual

* fixed issue #351: Strange arangosh error message for long running query

* fixed randomly hanging connections in arangosh on MacOS

* added "any" query method: this returns a random document from a collection. It
  is also available via REST HTTP at /_api/simple/any.

* added deployment tool

* added getPeerVertex

* small fix for logging of long messages: the last character of log messages longer
  than 256 bytes was not logged.

* fixed truncation of human-readable log messages for web interface: the trailing \0
  byte was not appended for messages longer than 256 bytes

* fixed issue #341: ArangoDB crashes when stressed with Batch jobs
  Contrary to the issue title, this did not have anything to do with batch jobs but
  with too high memory usage. The memory usage of ArangoDB is now reduced for cases
   when there are lots of small collections with few documents each

* started with issue #317: Feature Request (from Google Groups): DATE handling

* backported issue #300: Extend arangoImp to Allow importing result set-like
  (list of documents) formatted files

* fixed issue #337: "WaitForSync" on new collection does not work on Win/X64

* fixed issue #336: Collections REST API docs

* fixed issue #335: mmap errors due to wrong memory address calculation

* fixed issue #332: arangoimp --use-ids parameter seems to have no impact

* added option '--server.disable-authentication' for arangosh as well. No more passwd
  prompts if not needed

* fixed issue #330: session logging for arangosh

* fixed issue #329: Allow passing script file(s) as parameters for arangosh to run

* fixed issue #328: 1.1 compile warnings

* fixed issue #327: Javascript parse errors in front end


v1.1.1 (2012-12-18)
-------------------

* fixed issue #339: DELETE /_api/cursor/cursor-identifier return incollect errorNum

  The fix for this has led to a signature change of the function actions.resultNotFound().
  The meaning of parameter #3 for This function has changed from the error message string
  to the error code. The error message string is now parameter #4.
  Any client code that uses this function in custom actions must be adjusted.

* fixed issue #321: Problem upgrading arangodb 1.0.4 to 1.1.0 with Homebrew (OSX 10.8.2)

* fixed issue #230: add navigation and search for online documentation

* fixed issue #315: Strange result in PATH

* fixed issue #323: Wrong function returned in error message of AQL CHAR_LENGTH()

* fixed some log errors on startup / shutdown due to pid file handling and changing
  of directories


v1.1.0 (2012-12-05)
-------------------

* WARNING:
  arangod now performs a database version check at startup. It will look for a file
  named "VERSION" in its database directory. If the file is not present, arangod will
  perform an automatic upgrade of the database directory. This should be the normal
  case when upgrading from ArangoDB 1.0 to ArangoDB 1.1.

  If the VERSION file is present but is from an older version of ArangoDB, arangod
  will refuse to start and ask the user to run a manual upgrade first. A manual upgrade
  can be performed by starting arangod with the option `--upgrade`.

  This upgrade procedure shall ensure that users have full control over when they
  perform any updates/upgrades of their data, and can plan backups accordingly. The
  procedure also guarantees that the server is not run without any required system
  collections or with in incompatible data state.

* added AQL function DOCUMENT() to retrieve a document by its _id value

* fixed issue #311: fixed segfault on unload

* fixed issue #309: renamed stub "import" button from web interface

* fixed issue #307: added WaitForSync column in collections list in in web interface

* fixed issue #306: naming in web interface

* fixed issue #304: do not clear AQL query text input when switching tabs in
  web interface

* fixed issue #303: added documentation about usage of var keyword in web interface

* fixed issue #301: PATCH does not work in web interface

# fixed issue #269: fix make distclean & clean

* fixed issue #296: system collections not usable from AQL

* fixed issue #295: deadlock on shutdown

* added collection type label to web interface

* fixed issue #290: the web interface now disallows creating non-edges in edge collections
  when creating collections via the web interface, the collection type must also be
  specified (default is document collection)

* fixed issue #289: tab-completion does not insert any spaces

* fixed issue #282: fix escaping in web interface

* made AQL function NOT_NULL take any number of arguments. Will now return its
  first argument that is not null, or null if all arguments are null. This is downwards
  compatible.

* changed misleading AQL function name NOT_LIST() to FIRST_LIST() and slightly changed
  the behavior. The function will now return its first argument that is a list, or null
  if none of the arguments are lists.
  This is mostly downwards-compatible. The only change to the previous implementation in
  1.1-beta will happen if two arguments were passed and the 1st and 2nd arguments were
  both no lists. In previous 1.1, the 2nd argument was returned as is, but now null
  will be returned.

* add AQL function FIRST_DOCUMENT(), with same behavior as FIRST_LIST(), but working
  with documents instead of lists.

* added UPGRADING help text

* fixed issue #284: fixed Javascript errors when adding edges/vertices without own
  attributes

* fixed issue #283: AQL LENGTH() now works on documents, too

* fixed issue #281: documentation for skip lists shows wrong example

* fixed AQL optimizer bug, related to OR-combined conditions that filtered on the
  same attribute but with different conditions

* fixed issue #277: allow usage of collection names when creating edges
  the fix of this issue also implies validation of collection names / ids passed to
  the REST edge create method. edges with invalid collection ids or names in the
  "from" or "to" values will be rejected and not saved


v1.1.beta2 (2012-11-13)
-----------------------

* fixed arangoirb compilation

* fixed doxygen


v1.1.beta1 (2012-10-24)
-----------------------

* fixed AQL optimizer bug

* WARNING:
  - the user has changed from "arango" to "arangodb", the start script has changed from
    "arangod" to "arangodb", the database directory has changed from "/var/arangodb" to
    "/var/lib/arangodb" to be compliant with various Linux policies

  - In 1.1, we have introduced types for collections: regular documents go into document
    collections, and edges go into edge collections. The prefixing (db.xxx vs. edges.xxx)
    works slightly different in 1.1: edges.xxx can still be used to access collections,
    however, it will not determine the type of existing collections anymore. To create an
    edge collection 1.1, you can use db._createEdgeCollection() or edges._create().
    And there's of course also db._createDocumentCollection().
    db._create() is also still there and will create a document collection by default,
    whereas edges._create() will create an edge collection.

  - the admin web interface that was previously available via the simple URL suffix /
    is now available via a dedicated URL suffix only: /_admin/html
    The reason for this is that routing and URLs are now subject to changes by the end user,
    and only URLs parts prefixed with underscores (e.g. /_admin or /_api) are reserved
    for ArangoDB's internal usage.

* the server now handles requests with invalid Content-Length header values as follows:
  - if Content-Length is negative, the server will respond instantly with HTTP 411
    (length required)

  - if Content-Length is positive but shorter than the supplied body, the server will
    respond with HTTP 400 (bad request)

  - if Content-Length is positive but longer than the supplied body, the server will
    wait for the client to send the missing bytes. The server allows 90 seconds for this
    and will close the connection if the client does not send the remaining data

  - if Content-Length is bigger than the maximum allowed size (512 MB), the server will
    fail with HTTP 413 (request entity too large).

  - if the length of the HTTP headers is greater than the maximum allowed size (1 MB),
    the server will fail with HTTP 431 (request header fields too large)

* issue #265: allow optional base64 encoding/decoding of action response data

* issue #252: create _modules collection using arango-upgrade (note: arango-upgrade was
  finally replaced by the `--upgrade` option for arangod)

* issue #251: allow passing arbitrary options to V8 engine using new command line option:
  --javascript.v8-options. Using this option, the Harmony features or other settings in
  v8 can be enabled if the end user requires them

* issue #248: allow AQL optimizer to pull out completely uncorrelated subqueries to the
  top level, resulting in less repeated evaluation of the subquery

* upgraded to Doxygen 1.8.0

* issue #247: added AQL function MERGE_RECURSIVE

* issue #246: added clear() function in arangosh

* issue #245: Documentation: Central place for naming rules/limits inside ArangoDB

* reduced size of hash index elements by 50 %, allowing more index elements to fit in
  memory

* issue #235: GUI Shell throws Error:ReferenceError: db is not defined

* issue #229: methods marked as "under construction"

* issue #228: remove unfinished APIs (/_admin/config/*)

* having the OpenSSL library installed is now a prerequisite to compiling ArangoDB
  Also removed the --enable-ssl configure option because ssl is always required.

* added AQL functions TO_LIST, NOT_LIST

* issue #224: add optional Content-Id for batch requests

* issue #221: more documentation on AQL explain functionality. Also added
  ArangoStatement.explain() client method

* added db._createStatement() method on server as well (was previously available
  on the client only)

* issue #219: continue in case of "document not found" error in PATHS() function

* issue #213: make waitForSync overridable on specific actions

* changed AQL optimizer to use indexes in more cases. Previously, indexes might
  not have been used when in a reference expression the inner collection was
  specified last. Example: FOR u1 IN users FOR u2 IN users FILTER u1._id == u2._id
  Previously, this only checked whether an index could be used for u2._id (not
  possible). It was not checked whether an index on u1._id could be used (possible).
  Now, for expressions that have references/attribute names on both sides of the
  above as above, indexes are checked for both sides.

* issue #204: extend the CSV import by TSV and by user configurable
  separator character(s)

* issue #180: added support for batch operations

* added startup option --server.backlog-size
  this allows setting the value of the backlog for the listen() system call.
  the default value is 10, the maximum value is platform-dependent

* introduced new configure option "--enable-maintainer-mode" for
  ArangoDB maintainers. this option replaces the previous compile switches
  --with-boost-test, --enable-bison, --enable-flex and --enable-errors-dependency
  the individual configure options have been removed. --enable-maintainer-mode
  turns them all on.

* removed potentially unused configure option --enable-memfail

* fixed issue #197: HTML web interface calls /_admin/user-manager/session

* fixed issue #195: VERSION file in database directory

* fixed issue #193: REST API HEAD request returns a message body on 404

* fixed issue #188: intermittent issues with 1.0.0
  (server-side cursors not cleaned up in all cases, pthreads deadlock issue)

* issue #189: key store should use ISO datetime format bug

* issue #187: run arango-upgrade on server start (note: arango-upgrade was finally
  replaced by the `--upgrade` option for arangod)n

* fixed issue #183: strange unittest error

* fixed issue #182: manual pages

* fixed issue #181: use getaddrinfo

* moved default database directory to "/var/lib/arangodb" in accordance with
  http://www.pathname.com/fhs/pub/fhs-2.3.html

* fixed issue #179: strange text in import manual

* fixed issue #178: test for aragoimp is missing

* fixed issue #177: a misleading error message was returned if unknown variables
  were used in certain positions in an AQL query.

* fixed issue #176: explain how to use AQL from the arangosh

* issue #175: re-added hidden (and deprecated) option --server.http-port. This
  option is only there to be downwards-compatible to Arango 1.0.

* fixed issue #174: missing Documentation for `within`

* fixed issue #170: add db.<coll_name>.all().toArray() to arangosh help screen

* fixed issue #169: missing argument in Simple Queries

* added program arango-upgrade. This program must be run after installing ArangoDB
  and after upgrading from a previous version of ArangoDB. The arango-upgrade script
  will ensure all system collections are created and present in the correct state.
  It will also perform any necessary data updates.
  Note: arango-upgrade was finally replaced by the `--upgrade` option for arangod.

* issue #153: edge collection should be a flag for a collection
  collections now have a type so that the distinction between document and edge
  collections can now be done at runtime using a collection's type value.
  A collection's type can be queried in Javascript using the <collection>.type() method.

  When new collections are created using db._create(), they will be document
  collections by default. When edge._create() is called, an edge collection will be created.
  To explicitly create a collection of a specific/different type, use the methods
  _createDocumentCollection() or _createEdgeCollection(), which are available for
  both the db and the edges object.
  The Javascript objects ArangoEdges and ArangoEdgesCollection have been removed
  completely.
  All internal and test code has been adjusted for this, and client code
  that uses edges.* should also still work because edges is still there and creates
  edge collections when _create() is called.

  INCOMPATIBLE CHANGE: Client code might still need to be changed in the following aspect:
  Previously, collections did not have a type so documents and edges could be inserted
  in the same collection. This is now disallowed. Edges can only be inserted into
  edge collections now. As there were no collection types in 1.0, ArangoDB will perform
  an automatic upgrade when migrating from 1.0 to 1.1.
  The automatic upgrade will check every collection and determine its type as follows:
  - if among the first 50 documents in the collection there are documents with
    attributes "_from" and "_to", the collection is typed as an edge collection
  - if among the first 50 documents in the collection there are no documents with
    attributes "_from" and "_to", the collection is made as a document collection

* issue #150: call V8 garbage collection on server periodically

* issue #110: added support for partial updates

  The REST API for documents now offers an HTTP PATCH method to partially update
  documents. Overwriting/replacing documents is still available via the HTTP PUT method
  as before. The Javascript API in the shell also offers a new update() method in extension to
  the previously existing replace() method.


v1.0.4 (2012-11-12)
-------------------

* issue #275: strange error message in arangosh 1.0.3 at startup


v1.0.3 (2012-11-08)
-------------------

* fixed AQL optimizer bug

* issue #273: fixed segfault in arangosh on HTTP 40x

* issue #265: allow optional base64 encoding/decoding of action response data

* issue #252: _modules collection not created automatically


v1.0.2 (2012-10-22)
-------------------

* repository CentOS-X.Y moved to CentOS-X, same for Debian

* bugfix for rollback from edges

* bugfix for hash indexes

* bugfix for StringBuffer::erase_front

* added autoload for modules

* added AQL function TO_LIST


v1.0.1 (2012-09-30)
-------------------

* draft for issue #165: front-end application howto

* updated mruby to cf8fdea4a6598aa470e698e8cbc9b9b492319d

* fix for issue #190: install doesn't create log directory

* fix for issue #194: potential race condition between creating and dropping collections

* fix for issue #193: REST API HEAD request returns a message body on 404

* fix for issue #188: intermittent issues with 1.0.0

* fix for issue #163: server cannot create collection because of abandoned files

* fix for issue #150: call V8 garbage collection on server periodically


v1.0.0 (2012-08-17)
-------------------

* fix for issue #157: check for readline and ncurses headers, not only libraries


v1.0.beta4 (2012-08-15)
-----------------------

* fix for issue #152: fix memleak for barriers


v1.0.beta3 (2012-08-10)
-----------------------

* fix for issue #151: Memleak, collection data not removed

* fix for issue #149: Inconsistent port for admin interface

* fix for issue #163: server cannot create collection because of abandoned files

* fix for issue #157: check for readline and ncurses headers, not only libraries

* fix for issue #108: db.<collection>.truncate() inefficient

* fix for issue #109: added startup note about cached collection names and how to
  refresh them

* fix for issue #156: fixed memleaks in /_api/import

* fix for issue #59: added tests for /_api/import

* modified return value for calls to /_api/import: now, the attribute "empty" is
  returned as well, stating the number of empty lines in the input. Also changed the
  return value of the error code attribute ("errorNum") from 1100 ("corrupted datafile")
  to 400 ("bad request") in case invalid/unexpected JSON data was sent to the server.
  This error code is more appropriate as no datafile is broken but just input data is
  incorrect.

* fix for issue #152: Memleak for barriers

* fix for issue #151: Memleak, collection data not removed

* value of --database.maximal-journal-size parameter is now validated on startup. If
  value is smaller than the minimum value (currently 1048576), an error is thrown and
  the server will not start. Before this change, the global value of maximal journal
  size was not validated at server start, but only on collection level

* increased sleep value in statistics creation loop from 10 to 500 microseconds. This
  reduces accuracy of statistics values somewhere after the decimal points but saves
  CPU time.

* avoid additional sync() calls when writing partial shape data (attribute name data)
  to disk. sync() will still be called when the shape marker (will be written after
  the attributes) is written to disk

* issue #147: added flag --database.force-sync-shapes to force synching of shape data
  to disk. The default value is true so it is the same behavior as in version 1.0.
  if set to false, shape data is synched to disk if waitForSync for the collection is
  set to true, otherwise, shape data is not synched.

* fix for issue #145: strange issue on Travis: added epsilon for numeric comparison in
  geo index

* fix for issue #136: adjusted message during indexing

* issue #131: added timeout for HTTP keep-alive connections. The default value is 300
  seconds. There is a startup parameter server.keep-alive-timeout to configure the value.
  Setting it to 0 will disable keep-alive entirely on the server.

* fix for issue #137: AQL optimizer should use indexes for ref accesses with
  2 named attributes


v1.0.beta2 (2012-08-03)
-----------------------

* fix for issue #134: improvements for centos RPM

* fixed problem with disable-admin-interface in config file


v1.0.beta1 (2012-07-29)
-----------------------

* fixed issue #118: We need a collection "debugger"

* fixed issue #126: Access-Shaper must be cached

* INCOMPATIBLE CHANGE: renamed parameters "connect-timeout" and "request-timeout"
  for arangosh and arangoimp to "--server.connect-timeout" and "--server.request-timeout"

* INCOMPATIBLE CHANGE: authorization is now required on the server side
  Clients sending requests without HTTP authorization will be rejected with HTTP 401
  To allow backwards compatibility, the server can be started with the option
  "--server.disable-authentication"

* added options "--server.username" and "--server.password" for arangosh and arangoimp
  These parameters must be used to specify the user and password to be used when
  connecting to the server. If no password is given on the command line, arangosh/
  arangoimp will interactively prompt for a password.
  If no user name is specified on the command line, the default user "root" will be
  used.

* added startup option "--server.ssl-cipher-list" to determine which ciphers to
  use in SSL context. also added SSL_OP_CIPHER_SERVER_PREFERENCE to SSL default
  options so ciphers are tried in server and not in client order

* changed default SSL protocol to TLSv1 instead of SSLv2

* changed log-level of SSL-related messages

* added SSL connections if server is compiled with OpenSSL support. Use --help-ssl

* INCOMPATIBLE CHANGE: removed startup option "--server.admin-port".
  The new endpoints feature (see --server.endpoint) allows opening multiple endpoints
  anyway, and the distinction between admin and "other" endpoints can be emulated
  later using privileges.

* INCOMPATIBLE CHANGE: removed startup options "--port", "--server.port", and
  "--server.http-port" for arangod.
  These options have been replaced by the new "--server.endpoint" parameter

* INCOMPATIBLE CHANGE: removed startup option "--server" for arangosh and arangoimp.
  These options have been replaced by the new "--server.endpoint" parameter

* Added "--server.endpoint" option to arangod, arangosh, and arangoimp.
  For arangod, this option allows specifying the bind endpoints for the server
  The server can be bound to one or multiple endpoints at once. For arangosh
  and arangoimp, the option specifies the server endpoint to connect to.
  The following endpoint syntax is currently supported:
  - tcp://host:port or http@tcp://host:port (HTTP over IPv4)
  - tcp://[host]:port or http@tcp://[host]:port (HTTP over IPv6)
  - ssl://host:port or http@tcp://host:port (HTTP over SSL-encrypted IPv4)
  - ssl://[host]:port or http@tcp://[host]:port (HTTP over SSL-encrypted IPv6)
  - unix:///path/to/socket or http@unix:///path/to/socket (HTTP over UNIX socket)

  If no port is specified, the default port of 8529 will be used.

* INCOMPATIBLE CHANGE: removed startup options "--server.require-keep-alive" and
  "--server.secure-require-keep-alive".
  The server will now behave as follows which should be more conforming to the
  HTTP standard:
  * if a client sends a "Connection: close" header, the server will close the
    connection
  * if a client sends a "Connection: keep-alive" header, the server will not
    close the connection
  * if a client does not send any "Connection" header, the server will assume
    "keep-alive" if the request was an HTTP/1.1 request, and "close" if the
    request was an HTTP/1.0 request

* (minimal) internal optimizations for HTTP request parsing and response header
  handling

* fixed Unicode unescaping bugs for \f and surrogate pairs in BasicsC/strings.c

* changed implementation of TRI_BlockCrc32 algorithm to use 8 bytes at a time

* fixed issue #122: arangod doesn't start if <log.file> cannot be created

* fixed issue #121: wrong collection size reported

* fixed issue #98: Unable to change journalSize

* fixed issue #88: fds not closed

* fixed escaping of document data in HTML admin front end

* added HTTP basic authentication, this is always turned on

* added server startup option --server.disable-admin-interface to turn off the
  HTML admin interface

* honor server startup option --database.maximal-journal-size when creating new
  collections without specific journalsize setting. Previously, these
  collections were always created with journal file sizes of 32 MB and the
  --database.maximal-journal-size setting was ignored

* added server startup option --database.wait-for-sync to control the default
  behavior

* renamed "--unit-tests" to "--javascript.unit-tests"


v1.0.alpha3 (2012-06-30)
------------------------

* fixed issue #116: createCollection=create option doesn't work

* fixed issue #115: Compilation issue under OSX 10.7 Lion & 10.8 Mountain Lion
  (homebrew)

* fixed issue #114: image not found

* fixed issue #111: crash during "make unittests"

* fixed issue #104: client.js -> ARANGO_QUIET is not defined


v1.0.alpha2 (2012-06-24)
------------------------

* fixed issue #112: do not accept document with duplicate attribute names

* fixed issue #103: Should we cleanup the directory structure

* fixed issue #100: "count" attribute exists in cursor response with "count:
  false"

* fixed issue #84 explain command

* added new MRuby version (2012-06-02)

* added --log.filter

* cleanup of command line options:
** --startup.directory => --javascript.startup-directory
** --quite => --quiet
** --gc.interval => --javascript.gc-interval
** --startup.modules-path => --javascript.modules-path
** --action.system-directory => --javascript.action-directory
** --javascript.action-threads => removed (is now the same pool as --server.threads)

* various bug-fixes

* support for import

* added option SKIP_RANGES=1 for make unittests

* fixed several range-related assertion failures in the AQL query optimizer

* fixed AQL query optimizations for some edge cases (e.g. nested subqueries with
  invalid constant filter expressions)


v1.0.alpha1 (2012-05-28)
------------------------

Alpha Release of ArangoDB 1.0<|MERGE_RESOLUTION|>--- conflicted
+++ resolved
@@ -1,13 +1,11 @@
 v3.4.3 (XXXX-XX-XX)
 -------------------
 
-<<<<<<< HEAD
 * updated bundled curl library to version 7.63.0
-=======
+
 * added "peakMemoryUsage" in query results figures, showing the peak memory
   usage of the executed query. In a cluster, the value contains the peak memory 
   usage across all shards, but it is not summed up across shards.
->>>>>>> 3c828347
 
 
 v3.4.2 (2019-01-15)
