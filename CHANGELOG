--- conflicted
+++ resolved
@@ -1,14 +1,11 @@
 v3.3.8 (XXXX-XX-XX)
 -------------------
 
-<<<<<<< HEAD
 * improve startup resilience in case there are datafile errors (MMFiles)
   
   also allow repairing broken VERSION files automatically on startup by
   specifying the option `--database.ignore-datafile-errors true`
 
-* fixed issue #4934: Wrong used GeoIndex depending on FILTER order
-=======
 * fix issue #4582: UI query editor now supports usage of empty string as bind parameter value
 
 * fixed internal issue #2148: Number of documents found by filter is misleading in web UI
@@ -23,7 +20,6 @@
   - empty: database directory must exist but be empty
   - populated: database directory must exist and contain specific files already
   - any: any state allowed
->>>>>>> 0d9b728e
 
 
 v3.3.7 (2018-04-11)
