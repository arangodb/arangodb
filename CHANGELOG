--- conflicted
+++ resolved
@@ -1,13 +1,11 @@
 devel
 -----
 
-<<<<<<< HEAD
 * Foxx `req.makeAbsolute` now will return meaningful values when ArangoDB is using
   a unix socket endpoint. URLs generated when using a unix socket follow the format
   http://unix:<socket-path>:<url-path> used by other JS tooling.
-=======
+
 * fix for supervision, which started failing servers using old transient store
->>>>>>> 0dd17764
 
 * do not create `_routing` collection for new installations/new databases, 
   as it is not needed anymore. Redirects to the web interface's login screen, which 
