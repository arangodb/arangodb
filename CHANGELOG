devel
-----

<<<<<<< HEAD
* fixed issue #7749: AQL Query result changed for COLLECT used on empty data/array
=======
* fixed issue #7763: Collect after update does not execute updates
>>>>>>> 259170f1

* fixed a rare thread local dead lock situation in replication:
  If a follower tries to get in sync in the last steps it requires
  a lock on the leader. If the follower cancels the lock before the leader
  has succeeded with locking we can end up with one thread being deadlocked.

* allow usage of floating point values in AQL without leading zeros, e.g.
  `.1234`. Previous versions of ArangoDB required a leading zero in front of
  the decimal separator, i.e `0.1234`.

* Foxx `req.makeAbsolute` now will return meaningful values when ArangoDB is using
  a unix socket endpoint. URLs generated when using a unix socket follow the format
  http://unix:<socket-path>:<url-path> used by other JS tooling.

* Updated joi library (Web UI), improved foxx mount path validation

* do not create `_routing` collection for new installations/new databases, 
  as it is not needed anymore. Redirects to the web interface's login screen, which 
  were previously handled by entries in the `_routing` collection are now handled
  from the responsible REST action handler directly

  Existing `_routing` collections will not be touched as they may contain other
  entries as well, and will continue to work.

* do not create `_modules` collection for new databases/installations

  `_modules` is only needed for custom modules, and in case a custom
  module is defined via `defineModule`, the _modules collection will
  be created lazily automatically.

  Existing modules in existing `_modules` collections will remain
  functional even after this change

* disable in-memory cache for edge and traversal data on agency nodes, as it
  is not needed there

* removed bundled Valgrind headers, removed JavaScript variable `valgrind`
  from the `internal` module

* upgraded JEMalloc version to 5.1.0

* use `-std=c++14` for ArangoDB compilation


v3.4.1 (XXXX-XX-XX)
-------------------

* fix thread shutdown in _WIN32 builds

  Previous versions used a wrong comparison logic to determine the current
  thread id when shutting down a thread, leading to threads hanging in their
  destructors on thread shutdown

* reverted accidental change to error handling in geo index

  In previous versions, if non-valid geo coordinates were contained in the
  indexed field of a document, the document was simply ignored an not indexed.
  In 3.4.0, this was accidentally changed to generate an error, which caused
  the upgrade procedure to break in some cases.

* fixed TypeError being thrown instead of validation errors when Foxx manifest
  validation fails

* make AQL REMOVE operations use less memory with the RocksDB storage engine

  the previous implementation of batch removals read everything to remove into
  memory first before carrying out the first remove operation. The new version
  will only read in about 1000 documents each time and then remove these. Queries
  such as

      FOR doc IN collection FILTER ... REMOVE doc IN collection

  will benefit from this change in terms of memory usage.

* make `--help-all` now also show all hidden program options

  Previously hidden program options were only returned when invoking arangod or
  a client tool with the cryptic `--help-.` option. Now `--help-all` simply 
  retuns them as well.

  The program options JSON description returned by `--dump-options` was also 
  improved as follows:

  - the new boolean attribute "dynamic" indicates whether the option has a dynamic
    default value, i.e. a value that depends on the target host capabilities or
    configuration

  - the new boolean attribute "requiresValue" indicates whether a boolean option
    requires a value of "true" or "false" when specified. If "requiresValue" is
    false, then the option can be specified without a boolean value following it,
    and the option will still be set to true, e.g. `--server.authentication` is
    identical to `--server.authentication true`.

  - the new "category" attribute will contain a value of "command" for command-like
    options, such as `--version`, `--dump-options`, `--dump-dependencies` etc.,
    and "option" for all others.


v3.4.0 (2018-12-06)
-------------------

* Add license key checking to enterprise version in Docker containers.


v3.4.0-rc.5 (2018-11-29)
------------------------

* Persist and check default language (locale) selection.
  Previously we would not check if the language (`--default-language`) had changed 
  when the server was restarted. This could cause issues with indexes over text fields, 
  as it will resulted in undefined behavior within RocksDB (potentially missing entries, 
  corruption, etc.). Now if the language is changed, ArangoDB will print out an error
  message on startup and abort.

* fixed issue #7522: FILTER logic totally broke for my query in 3.4-rc4

* export version and storage engine in `_admin/cluster/health` for Coordinators 
  and DBServers. 

* restrict the total amount of data to build up in all in-memory RocksDB write buffers
  by default to a certain fraction of the available physical RAM. This helps restricting 
  memory usage for the arangod process, but may have an effect on the RocksDB storage 
  engine's write performance. 

  In ArangoDB 3.3 the governing configuration option `--rocksdb.total-write-buffer-size`
  had a default value of `0`, which meant that the memory usage was not limited. ArangoDB
  3.4 now changes the default value to about 50% of available physical RAM, and 512MiB
  for setups with less than 4GiB of RAM.

* lower default value for `--cache.size` startup option from about 30% of physical RAM to
  about 25% percent of physical RAM.

* fix internal issue #2786: improved confirmation dialog when clicking the truncate 
  button in the web UI

* Updated joi library (web UI), improved Foxx mount path validation

* disable startup warning for Linux kernel variable `vm.overcommit_memory` settings
  values of 0 or 1.
  Effectively `overcommit_memory` settings value of 0 or 1 fix two memory-allocation
  related issues with the default memory allocator used in ArangoDB release builds on 
  64bit Linux. 
  The issues will remain when running with an `overcommit_memory` settings value of 2,
  so this is now discouraged.
  Setting `overcommit_memory` to 0 or 1 (0 is the Linux kernel's default) fixes issues
  with increasing numbers of memory mappings for the arangod process (which may lead
  to an out-of-memory situation if the kernel's maximum number of mappings threshold
  is hit) and an increasing amount of memory that the kernel counts as "committed".
  With an `overcommit_memory` setting of 0 or 1, an arangod process may either be 
  killed by the kernel's OOM killer or will die with a segfault when accessing memory
  it has allocated before but the kernel could not provide later on. This is still 
  more acceptable than the kernel not providing any more memory to the process when
  there is still physical memory left, which may have occurred with an `overcommit_memory`
  setting of 2 after the arangod process had done lots of allocations.

  In summary, the recommendation for the `overcommit_memory` setting is now to set it
  to 0 or 1 (0 is kernel default) and not use 2.

* fixed Foxx complaining about valid `$schema` value in manifest.json

* fix for supervision, which started failing servers using old transient store

* fixed a bug where indexes are used in the cluster while still being
  built on the db servers

* fix move leader shard: wait until all but the old leader are in sync.
  This fixes some unstable tests.

* cluster health features more elaborate agent records

* agency's supervision edited for advertised endpoints


v3.4.0-rc.4 (2018-11-04)
------------------------

* fixed Foxx queues not retrying jobs with infinite `maxFailures`

* increase AQL query string parsing performance for queries with many (100K+) string
  values contained in the query string

* increase timeouts for inter-node communication in the cluster

* fixed undefined behavior in `/_api/import` when importing a single document went
  wrong

* replication bugfixes

* stop printing `connection class corrupted` in arangosh

 when just starting the arangosh without a connection to a server and running 
 code such as `require("internal")`, the shell always printed "connection class 
 corrupted", which was somewhat misleading.

* add separate option `--query.slow-streaming-threshold` for tracking slow
  streaming queries with a different timeout value

* increase maximum number of collections/shards in an AQL query from 256 to 2048

* don't rely on `_modules` collection being present and usable for arangod startup

* force connection timeout to be 7 seconds to allow libcurl time to retry lost DNS
  queries.

* fixes a routing issue within the web ui after the use of views

* fixes some graph data parsing issues in the ui, e.g. cleaning up duplicate
  edges inside the graph viewer.

* in a cluster environment, the arangod process now exits if wrong credentials
  are used during the startup process.

* added option `--rocksdb.total-write-buffer-size` to limit total memory usage
  across all RocksDB in-memory write buffers

* suppress warnings from statistics background threads such as
  `WARNING caught exception during statistics processing: Expecting Object`
  during version upgrade


v3.4.0-rc.3 (2018-10-23)
------------------------

* fixed handling of broken Foxx services

  Installation now also fails when the service encounters an error when
  executed. Upgrading or replacing with a broken service will still result
  in the broken services being installed.

* restored error pages for broken Foxx services

  Services that could not be executed will now show an error page (with helpful
  information if development mode is enabled) instead of a generic 404 response.
  Requests to the service that do not prefer HTML (i.e. not a browser window)
  will receive a JSON formatted 503 error response instead.

* added support for `force` flag when upgrading Foxx services

  Using the `force` flag when upgrading or replacing a service falls back to
  installing the service if it does not already exist.

* The order of JSON object attribute keys in JSON return values will now be
  "random" in more cases. In JSON, there is no defined order for object attribute
  keys anyway, so ArangoDB is taking the freedom to return the attribute keys in
  a non-deterministic, seemingly unordered way.

* Fixed an AQL bug where the `optimize-traversals` rule was falsely applied to
  extensions with inline expressions and thereby ignoring them

* fix side-effects of sorting larger arrays (>= 16 members) of constant literal
  values in AQL, when the array was used not only for IN-value filtering but also
  later in the query.
  The array values were sorted so the IN-value lookup could use a binary search
  instead of a linear search, but this did not take into account that the array
  could have been used elsewhere in the query, e.g. as a return value. The fix
  will create a copy of the array and sort the copy, leaving the original array
  untouched.

* disallow empty LDAP password

* fixes validation of allowed or not allowed foxx service mount paths within
  the Web UI

* The single database or single coordinator statistics in a cluster
  environment within the Web UI sometimes got called way too often.
  This caused artifacts in the graphs, which is now fixed.

* An aardvark statistics route could not collect and sum up the statistics of
  all coordinators if one of them was ahead and had more results than the others

* Web UI now checks if server statistics are enabled before it sends its first
  request to the statistics API

* fix internal issue #486: immediate deletion (right after creation) of
  a view with a link to one collection and indexed data reports failure
  but removes the link

* fix internal issue #480: link to a collection is not added to a view
  if it was already added to other view

* fix internal issues #407, #445: limit ArangoSearch memory consumption
  so that it won't cause OOM while indexing large collections

* upgraded arangodb starter version to 0.13.5

* removed undocumented `db.<view>.toArray()` function from ArangoShell

* prevent creation of collections and views with the same in cluster setups

* fixed issue #6770: document update: ignoreRevs parameter ignored

* added AQL query optimizer rules `simplify-conditions` and `fuse-filters`

* improve inter-server communication performance:
  - move all response processing off Communicator's socket management thread
  - create multiple Communicator objects with ClusterComm, route via round robin
  - adjust Scheduler threads to always be active, and have designated priorities.

* fix internal issue #2770: the Query Profiling modal dialog in the Web UI
  was slightly malformed.

* fix internal issue #2035: the Web UI now updates its indices view to check
  whether new indices exist or not.

* fix internal issue #6808: newly created databases within the Web UI did not
  appear when used Internet Explorer 11 as a browser.

* fix internal issue #2957: the Web UI was not able to display more than 1000
  documents, even when it was set to a higher amount.

* fix internal issue #2688: the Web UI's graph viewer created malformed node
  labels if a node was expanded multiple times.

* fix internal issue #2785: web ui's sort dialog sometimes got rendered, even
  if it should not.

* fix internal issue #2764: the waitForSync property of a satellite collection
  could not be changed via the Web UI

* dynamically manage libcurl's number of open connections to increase performance
  by reducing the number of socket close and then reopen cycles

* recover short server id from agency after a restart of a cluster node

  this fixes problems with short server ids being set to 0 after a node restart,
  which then prevented cursor result load-forwarding between multiple coordinators
  to work properly

  this should fix arangojs#573

* increased default timeouts in replication

  this decreases the chances of followers not getting in sync with leaders because
  of replication operations timing out

* include forward-ported diagnostic options for debugging LDAP connections

* fixed internal issue #3065: fix variable replacements by the AQL query
  optimizer in arangosearch view search conditions

  The consequence of the missing replacements was that some queries using view
  search conditions could have failed with error messages such as

  "missing variable #3 (a) for node #7 (EnumerateViewNode) while planning registers"

* fixed internal issue #1983: the Web UI was showing a deletion confirmation
  multiple times.

* Restricted usage of views in AQL, they will throw an error now
  (e.g. "FOR v, e, p IN 1 OUTBOUND @start edgeCollection, view")
  instead of failing the server.

* Allow VIEWs within the AQL "WITH" statement in cluster environment.
  This will now prepare the query for all collections linked within a view.
  (e.g. "WITH view FOR v, e, p IN OUTBOUND 'collectionInView/123' edgeCollection"
  will now be executed properly and not fail with unregistered collection any more)

* Properly check permissions for all collections linked to a view when
  instantiating an AQL query in cluster environment

* support installation of ArangoDB on Windows into directories with multibyte
  character filenames on Windows platforms that used a non-UTF8-codepage

  This was supported on other platforms before, but never worked for ArangoDB's
  Windows version

* display shard synchronization progress for collections outside of the
  `_system` database

* change memory protection settings for memory given back to by the bundled
  JEMalloc memory allocator. This avoids splitting of existing memory mappings
  due to changes of the protection settings

* added missing implementation for `DeleteRangeCF` in RocksDB WAL tailing handler

* fixed agents busy looping gossip

* handle missing `_frontend` collections gracefully

  the `_frontend` system collection is not required for normal ArangoDB operations,
  so if it is missing for whatever reason, ensure that normal operations can go
  on.


v3.4.0-rc.2 (2018-09-30)
------------------------

* upgraded arangosync version to 0.6.0

* upgraded arangodb starter version to 0.13.3

* fixed issue #6611: Properly display JSON properties of user defined foxx services
  configuration within the web UI

* improved shards display in web UI: included arrows to better visualize that
  collection name sections can be expanded and collapsed

* added nesting support for `aql` template strings

* added support for `undefined` and AQL literals to `aql.literal`

* added `aql.join` function

* fixed issue #6583: Agency node segfaults if sent an authenticated HTTP
  request is sent to its port

* fixed issue #6601: Context cancelled (never ending query)

* added more AQL query results cache inspection and control functionality

* fixed undefined behavior in AQL query result cache

* the query editor within the web UI is now catching HTTP 501 responses
  properly

* added AQL VERSION function to return the server version as a string

* added startup parameter `--cluster.advertised-endpoints`

* AQL query optimizer now makes better choices regarding indexes to use in a
  query when there are multiple competing indexes and some of them are prefixes
  of others

  In this case, the optimizer could have preferred indexes that covered less
  attributes, but it should rather pick the indexes that covered more attributes.

  For example, if there was an index on ["a"] and another index on ["a", "b"], then
  previously the optimizer may have picked the index on just ["a"] instead the
  index on ["a", "b"] for queries that used all index attributes but did range
  queries on them (e.g. `FILTER doc.a == @val1 && doc.b >= @val2`).

* Added compression for the AQL intermediate results transfer in the cluster,
  leading to less data being transferred between coordinator and database servers
  in many cases

* forward-ported a bugfix from RocksDB (https://github.com/facebook/rocksdb/pull/4386)
  that fixes range deletions (used internally in ArangoDB when dropping or truncating
  collections)

  The non-working range deletes could have triggered errors such as
  `deletion check in index drop failed - not all documents in the index have been deleted.`
  when dropping or truncating collections

* improve error messages in Windows installer

* allow retrying installation in Windows installer in case an existing database is still
  running and needs to be manually shut down before continuing with the installation

* fix database backup functionality in Windows installer

* fixed memory leak in `/_api/batch` REST handler

* `db._profileQuery()` now also tracks operations triggered when using `LIMIT`
  clauses in a query

* added proper error messages when using views as an argument to AQL functions
  (doing so triggered an `internal error` before)

* fixed return value encoding for collection ids ("cid" attribute") in REST API
  `/_api/replication/logger-follow`

* fixed dumping and restoring of views with arangodump and arangorestore

* fix replication from 3.3 to 3.4

* fixed some TLS errors that occurred when combining HTTPS/TLS transport with the
  VelocyStream protocol (VST)

  That combination could have led to spurious errors such as "TLS padding error"
  or "Tag mismatch" and connections being closed

* make synchronous replication detect more error cases when followers cannot
  apply the changes from the leader

* fixed issue #6379: RocksDB arangorestore time degeneration on dead documents

* fixed issue #6495: Document not found when removing records

* fixed undefined behavior in cluster plan-loading procedure that may have
  unintentionally modified a shared structure

* reduce overhead of function initialization in AQL COLLECT aggregate functions,
  for functions COUNT/LENGTH, SUM and AVG

  this optimization will only be noticable when the COLLECT produces many groups
  and the "hash" COLLECT variant is used

* fixed potential out-of-bounds access in admin log REST handler `/_admin/log`,
  which could have led to the server returning an HTTP 500 error

* catch more exceptions in replication and handle them appropriately

* agency endpoint updates now go through RAFT

* fixed a cleanup issue in Current when a follower was removed from Plan

* catch exceptions in MaintenanceWorker thread

* fixed a bug in cleanOutServer which could lead to a cleaned out server
  still being a follower for some shard

v3.4.0-rc.1 (2018-09-06)
------------------------

* Release Candidate for 3.4.0, please check the `ReleaseNotes/KnownIssues34.md`
  file for a list of known issues.

* upgraded bundled RocksDB version to 5.16.0

* upgraded bundled Snappy compression library to 1.1.7

* fixed issue #5941: if using breadth first search in traversals uniqueness checks
  on path (vertices and edges) have not been applied. In SmartGraphs the checks
  have been executed properly.

* added more detailed progress output to arangorestore, showing the percentage of
  how much data is restored for bigger collections plus a set of overview statistics
  after each processed collection

* added option `--rocksdb.use-file-logging` to enable writing of RocksDB's own
  informational LOG files into RocksDB's database directory.

  This option is turned off by default, but can be enabled for debugging RocksDB
  internals and performance.

* improved error messages when managing Foxx services

  Install/replace/upgrade will now provide additional information when an error
  is encountered during setup. Errors encountered during a `require` call will
  also include information about the underlying cause in the error message.

* fixed some Foxx script names being displayed incorrectly in web UI and Foxx CLI

* major revision of the maintenance feature

* added `uuidv4` and `genRandomBytes` methods to crypto module

* added `hexSlice` methods `hexWrite` to JS Buffer type

* added `Buffer.from`, `Buffer.of`, `Buffer.alloc` and `Buffer.allocUnsafe`
  for improved compatibility with Node.js

* Foxx HTTP API errors now log stacktraces

* fixed issue #5831: custom queries in the ui could not be loaded if the user
  only has read access to the _system database.

* fixed issue #6128: ArangoDb Cluster: Task moved from DBS to Coordinator

* fixed some web ui action events related to Running Queries view and Slow
  Queries History view

* fixed internal issue #2566: corrected web UI alignment of the nodes table

* fixed issue #5736: Foxx HTTP API responds with 500 error when request body
  is too short

* fixed issue #6106: Arithmetic operator type casting documentation incorrect

* The arangosh now supports the velocystream transport protocol via the schemas
  "vst+tcp://", "vst+ssl://", "vst+unix://" schemes.

* The server will no longer lowercase the input in --server.endpoint. This means
  Unix domain socket paths will now  be treated as specified, previously they were lowercased

* fixed logging of requests. A wrong log level was used

* fixed issue #5943: misplaced database ui icon and wrong cursor type were used

* fixed issue #5354: updated the web UI JSON editor, improved usability

* fixed issue #5648: fixed error message when saving unsupported document types

* fixed internal issue #2812: Cluster fails to create many indexes in parallel

* Added C++ implementation, load balancer support, and user restriction to Pregel API.

  If an execution is accessed on a different coordinator than where it was
  created, the request(s) will be forwarded to the correct coordinator. If an
  execution is accessed by a different user than the one who created it, the
  request will be denied.

* the AQL editor in the web UI now supports detailed AQL query profiling

* fixed issue #5884: Subquery nodes are no longer created on DBServers

* intermediate commits in the RocksDB engine are now only enabled in standalone AQL queries

  (not within a JS transaction), standalone truncate as well as for the "import" API

* the AQL editor in the web UI now supports GeoJSON types and is able to render them.

* fixed issue #5035: fixed a vulnerability issue within the web ui's index view

* PR #5552: add "--latency true" option to arangoimport.  Lists microsecond latency

* added `"pbkdf2"` method to `@arangodb/foxx/auth` module

* the `@arangodb/foxx/auth` module now uses a different method to generate salts,
  so salts are no longer guaranteed to be alphanumeric

* fixed internal issue #2567: the Web UI was showing the possibility to move a shard
  from a follower to the current leader

* Renamed RocksDB engine-specific statistics figure `rocksdb.block-cache-used`
  to `rocksdb.block-cache-usage` in output of `db._engineStats()`

  The new figure name is in line with the statistics that the RocksDB library
  provides in its new versions.

* Added RocksDB engine-specific statistics figures `rocksdb.block-cache-capacity`,
  `rocksdb.block-cache-pinned-usage` as well as level-specific figures
  `rocksdb.num-files-at-level` and `rocksdb.compression-ratio-at-level` in
  output of `db._engineStats()`

* Added RocksDB-engine configuration option `--rocksdb.block-align-data-blocks`

  If set to true, data blocks are aligned on lesser of page size and block size,
  which may waste some memory but may reduce the number of cross-page I/Os operations.

* Usage RocksDB format version 3 for new block-based tables

* Bugfix: The AQL syntax variants `UPDATE/REPLACE k WITH d` now correctly take
  _rev from k instead of d (when ignoreRevs is false) and ignore d._rev.

* Added C++ implementation, load balancer support, and user restriction to tasks API

  If a task is accessed on a different coordinator than where it was created,
  the request(s) will be forwarded to the correct coordinator. If a
  task is accessed by a different user than the one who created it, the request
  will be denied.

* Added load balancer support and user-restriction to async jobs API.

  If an async job is accessed on a different coordinator than where it was
  created, the request(s) will be forwarded to the correct coordinator. If a
  job is accessed by a different user than the one who created it, the request
  will be denied.

* switch default storage engine from MMFiles to RocksDB

  In ArangoDB 3.4, the default storage engine for new installations is the RocksDB
  engine. This differs to previous versions (3.2 and 3.3), in which the default
  storage engine was the MMFiles engine.

  The MMFiles engine can still be explicitly selected as the storage engine for
  all new installations. It's only that the "auto" setting for selecting the storage
  engine will now use the RocksDB engine instead of MMFiles engine.

  In the following scenarios, the effectively selected storage engine for new
  installations will be RocksDB:

  * `--server.storage-engine rocksdb`
  * `--server.storage-engine auto`
  * `--server.storage-engine` option not specified

  The MMFiles storage engine will be selected for new installations only when
  explicitly selected:

  * `--server.storage-engine mmfiles`

  On upgrade, any existing ArangoDB installation will keep its previously selected
  storage engine. The change of the default storage engine is thus only relevant
  for new ArangoDB installations and/or existing cluster setups for which new server
  nodes get added later. All server nodes in a cluster setup should use the same
  storage engine to work reliably. Using different storage engines in a cluster is
  unsupported.

* added collection.indexes() as an alias for collection.getIndexes()

* disable V8 engine and JavaScript APIs for agency nodes

* renamed MMFiles engine compactor thread from "Compactor" to "MMFilesCompactor".

  This change will be visible only on systems which allow assigning names to
  threads.

* added configuration option `--rocksdb.sync-interval`

  This option specifies interval (in milliseconds) that ArangoDB will use to
  automatically synchronize data in RocksDB's write-ahead log (WAL) files to
  disk. Automatic syncs will only be performed for not-yet synchronized data,
  and only for operations that have been executed without the *waitForSync*
  attribute.

  Automatic synchronization is performed by a background thread. The default
  sync interval is 100 milliseconds.

  Note: this option is not supported on Windows platforms. Setting the sync
  interval to a value greater 0 will produce a startup warning.

* added AQL functions `TO_BASE64`, `TO_HEX`, `ENCODE_URI_COMPONENT` and `SOUNDEX`

* PR #5857: RocksDB engine would frequently request a new DelayToken.  This caused
  excessive write delay on the next Put() call.  Alternate approach taken.

* changed the thread handling in the scheduler. `--server.maximal-threads` will be
  the maximum number of threads for the scheduler.

* The option `--server.threads` is now obsolete.

* use sparse indexes in more cases now, when it is clear that the index attribute
  value cannot be null

* introduce SingleRemoteOperationNode via "optimize-cluster-single-document-operations"
  optimizer rule, which triggers single document operations directly from the coordinator
  instead of using a full-featured AQL setup. This saves cluster roundtrips.

  Queries directly referencing the document key benefit from this:

      UPDATE {_key: '1'} WITH {foo: 'bar'} IN collection RETURN OLD

* Added load balancer support and user-restriction to cursor API.

  If a cursor is accessed on a different coordinator than where it was created,
  the requests will be forwarded to the correct coordinator. If a cursor is
  accessed by a different user than the one who created it, the request will
  be denied.

* if authentication is turned on requests to databases by users with insufficient rights
 will be answered with the HTTP forbidden (401) response.

* upgraded bundled RocksDB library version to 5.15

* added key generators `uuid` and `padded`

  The `uuid` key generator generates universally unique 128 bit keys, which are
  stored in hexadecimal human-readable format.
  The `padded` key generator generates keys of a fixed length (16 bytes) in
  ascending lexicographical sort order.

* The REST API of `/_admin/status` added: "operationMode" filed with same meaning as
  the "mode" field and field "readOnly" that has the inverted meaning of the field
  "writeOpsEnabled". The old field names will be deprecated in upcoming versions.

* added `COUNT_DISTINCT` AQL function

* make AQL optimizer rule `collect-in-cluster` optimize aggregation functions
  `AVERAGE`, `VARIANCE`, `STDDEV`, `UNIQUE`, `SORTED_UNIQUE` and `COUNT_DISTINCT`
  in a cluster by pushing parts of the aggregation onto the DB servers and only
  doing the total aggregation on the coordinator

* replace JavaScript functions FULLTEXT, NEAR, WITHIN and WITHIN_RECTANGLE with
  regular AQL subqueries via a new optimizer rule "replace-function-with-index".

* the existing "fulltext-index-optimizer" optimizer rule has been removed because its
  duty is now handled by the "replace-function-with-index" rule.

* added option "--latency true" option to arangoimport. Lists microsecond latency
  statistics on 10 second intervals.

* fixed internal issue #2256: ui, document id not showing up when deleting a document

* fixed internal issue #2163: wrong labels within foxx validation of service
  input parameters

* fixed internal issue #2160: fixed misplaced tooltips in indices view

* Added exclusive option for rocksdb collections. Modifying AQL queries can
  now set the exclusive option as well as it can be set on JavaScript transactions.

* added optimizer rule "optimize-subqueries", which makes qualifying subqueries
  return less data

  The rule fires in the following situations:
  * in case only a few results are used from a non-modifying subquery, the rule
    will add a LIMIT statement into the subquery. For example

        LET docs = (
          FOR doc IN collection
            FILTER ...
            RETURN doc
        )
        RETURN docs[0]

    will be turned into

        LET docs = (
          FOR doc IN collection
            FILTER ...
            LIMIT 1
            RETURN doc
        )
        RETURN docs[0]

    Another optimization performed by this rule is to modify the result value
    of subqueries in case only the number of results is checked later. For example

        RETURN LENGTH(
          FOR doc IN collection
            FILTER ...
            RETURN doc
        )

    will be turned into

        RETURN LENGTH(
          FOR doc IN collection
            FILTER ...
            RETURN true
        )

  This saves copying the document data from the subquery to the outer scope and may
  enable follow-up optimizations.

* fixed Foxx queues bug when queues are created in a request handler with an
  ArangoDB authentication header

* abort startup when using SSLv2 for a server endpoint, or when connecting with
  a client tool via an SSLv2 connection.

  SSLv2 has been disabled in the OpenSSL library by default in recent versions
  because of security vulnerabilities inherent in this protocol.

  As it is not safe at all to use this protocol, the support for it has also
  been stopped in ArangoDB. End users that use SSLv2 for connecting to ArangoDB
  should change the protocol from SSLv2 to TLSv12 if possible, by adjusting
  the value of the `--ssl.protocol` startup option.

* added `overwrite` option to document insert operations to allow for easier syncing.

  This implements almost the much inquired UPSERT. In reality it is a REPSERT
  (replace/insert) because only replacement and not modification of documents
  is possible. The option does not work in cluster collections with custom
  sharding.

* added startup option `--log.escape`

  This option toggles the escaping of log output.

  If set to `true` (which is the default value), then the logging will work
  as before, and the following characters in the log output are escaped:

  * the carriage return character (hex 0d)
  * the newline character (hex 0a)
  * the tabstop character (hex 09)
  * any other characters with an ordinal value less than hex 20

  If the option is set to `false`, no characters are escaped. Characters with
  an ordinal value less than hex 20 will not be printed in this mode but will
  be replaced with a space character (hex 20).

  A side effect of turning off the escaping is that it will reduce the CPU
  overhead for the logging. However, this will only be noticable when logging
  is set to a very verbose level (e.g. debug or trace).

* increased the default values for the startup options `--javascript.gc-interval`
  from every 1000 to every 2000 requests, and for `--javascript.gc-frequency` from
  30 to 60 seconds

  This will make the V8 garbage collection run less often by default than in previous
  versions, reducing CPU load a bit and leaving more contexts available on average.

* added `/_admin/repair/distributeShardsLike` that repairs collections with
  distributeShardsLike where the shards aren't actually distributed like in the
  prototype collection, as could happen due to internal issue #1770

* Fixed issue #4271: Change the behavior of the `fullCount` option for AQL query
  cursors so that it will only take into account `LIMIT` statements on the top level
  of the query.

  `LIMIT` statements in subqueries will not have any effect on the `fullCount` results
  any more.

* We added a new geo-spatial index implementation. On the RocksDB storage engine all
  installations will need to be upgraded with `--database.auto-upgrade true`. New geo
  indexes will now only report with the type `geo` instead of `geo1` or `geo2`.
  The index types `geo1` and `geo2` are now deprecated.
  Additionally we removed the deprecated flags `constraint` and `ignoreNull` from geo
  index definitions, these fields were initially deprecated in ArangoDB 2.5

* Add revision id to RocksDB values in primary indexes to speed up replication (~10x).

* PR #5238: Create a default pacing algorithm for arangoimport to avoid TimeoutErrors
  on VMs with limited disk throughput

* Starting a cluster with coordinators and DB servers using different storage engines
  is unsupported. Doing it anyway will now produce a warning on startup

* fixed issue #4919: C++ implementation of LIKE function now matches the old and correct
  behaviour of the javascript implementation.

* added `--json` option to arangovpack, allowing to treat its input as plain JSON data
  make arangovpack work without any configuration file

* added experimental arangodb startup option `--javascript.enabled` to enable/disable the
  initialization of the V8 JavaScript engine. Only expected to work on single-servers and
  agency deployments

* pull request #5201: eliminate race scenario where handlePlanChange could run infinite times
  after an execution exceeded 7.4 second time span

* UI: fixed an unreasonable event bug within the modal view engine

* pull request #5114: detect shutdown more quickly on heartbeat thread of coordinator and
  DB servers

* fixed issue #3811: gharial api is now checking existence of `_from` and `_to` vertices
  during edge creation

* There is a new method `_profileQuery` on the database object to execute a query and
  print an explain with annotated runtime information.

* Query cursors can now be created with option `profile`, with a value of 0, 1 or 2.
  This will cause queries to include more statistics in their results and will allow tracing
  of queries.

* fixed internal issue #2147: fixed database filter in UI

* fixed internal issue #2149: number of documents in the UI is not adjusted after moving them

* fixed internal issue #2150: UI - loading a saved query does not update the list of bind
  parameters

* removed option `--cluster.my-local-info` in favor of persisted server UUIDs

  The option `--cluster.my-local-info` was deprecated since ArangoDB 3.3.

* added new collection property `cacheEnabled` which enables in-memory caching for
  documents and primary index entries. Available only when using RocksDB

* arangodump now supports `--threads` option to dump collections in parallel

* arangorestore now supports `--threads` option to restore collections in parallel

* Improvement: The AQL query planner in cluster is now a bit more clever and
  can prepare AQL queries with less network overhead.

  This should speed up simple queries in cluster mode, on complex queries it
  will most likely not show any performance effect.
  It will especially show effects on collections with a very high amount of Shards.

* removed remainders of dysfunctional `/_admin/cluster-test` and `/_admin/clusterCheckPort`
  API endpoints and removed them from documentation

* added new query option `stream` to enable streaming query execution via the
  `POST /_api/cursor` rest interface.

* fixed issue #4698: databases within the UI are now displayed in a sorted order.

* Behavior of permissions for databases and collections changed:
  The new fallback rule for databases for which an access level is not explicitly specified:
  Choose the higher access level of:
    * A wildcard database grant
    * A database grant on the `_system` database
  The new fallback rule for collections for which an access level is not explicitly specified:
  Choose the higher access level of:
    * Any wildcard access grant in the same database, or on "*/*"
    * The access level for the current database
    * The access level for the `_system` database

* fixed issue #4583: add AQL ASSERT and AQL WARN

* renamed startup option `--replication.automatic-failover` to
  `--replication.active-failover`
  using the old option name will still work in ArangoDB 3.4, but the old option
  will be removed afterwards

* index selectivity estimates for RocksDB engine are now eventually consistent

  This change addresses a previous issue where some index updates could be
  "lost" from the view of the internal selectivity estimate, leading to
  inaccurate estimates. The issue is solved now, but there can be up to a second
  or so delay before updates are reflected in the estimates.

* support `returnOld` and `returnNew` attributes for in the following HTTP REST
  APIs:

  * /_api/gharial/<graph>/vertex/<collection>
  * /_api/gharial/<graph>/edge/<collection>

  The exception from this is that the HTTP DELETE verb for these APIs does not
  support `returnOld` because that would make the existing API incompatible

* fixed internal issue #478: remove unused and undocumented REST API endpoints
  _admin/statistics/short and _admin/statistics/long

  These APIs were available in ArangoDB's REST API, but have not been called by
  ArangoDB itself nor have they been part of the documented API. They have been
  superseded by other REST APIs and were partially dysfunctional. Therefore
  these two endpoints have been removed entirely.

* fixed issue #1532: reload users on restore

* fixed internal issue #1475: when restoring a cluster dump to a single server
  ignore indexes of type primary and edge since we mustn't create them here.

* fixed internal issue #1439: improve performance of any-iterator for RocksDB

* issue #1190: added option `--create-database` for arangoimport

* UI: updated dygraph js library to version 2.1.0

* renamed arangoimp to arangoimport for consistency
  Release packages will still install arangoimp as a symlink so user scripts
  invoking arangoimp do not need to be changed

* UI: Shard distribution view now has an accordion view instead of displaying
  all shards of all collections at once.

* fixed issue #4393: broken handling of unix domain sockets in JS_Download

* added AQL function `IS_KEY`
  this function checks if the value passed to it can be used as a document key,
  i.e. as the value of the `_key` attribute

* added AQL functions `SORTED` and `SORTED_UNIQUE`

  `SORTED` will return a sorted version of the input array using AQL's internal
  comparison order
  `SORTED_UNIQUE` will do the same, but additionally removes duplicates.

* added C++ implementation for AQL functions `DATE_NOW`, `DATE_ISO8601`,
  `DATE_TIMESTAMP`, `IS_DATESTRING`, `DATE_DAYOFWEEK`, `DATE_YEAR`,
  `DATE_MONTH`, `DATE_DAY`, `DATE_HOUR`, `DATE_MINUTE`, `DATE_SECOND`,
  `DATE_MILLISECOND`, `DATE_DAYOFYEAR`, `DATE_ISOWEEK`, `DATE_LEAPYEAR`,
  `DATE_QUARTER`, `DATE_DAYS_IN_MONTH`, `DATE_ADD`, `DATE_SUBTRACT`,
  `DATE_DIFF`, `DATE_COMPARE`, `TRANSLATE` and `SHA512`

* fixed a bug where clusterinfo missed changes to plan after agency
  callback is registred for create collection

* Foxx manifest.json files can now contain a $schema key with the value
  of "http://json.schemastore.org/foxx-manifest" to improve tooling support.

* fixed agency restart from compaction without data

* fixed agency's log compaction for internal issue #2249

* only load Plan and Current from agency when actually needed


v3.3.21 (XXXX-XX-XX)
--------------------

* fixed TypeError being thrown instead of validation errors when Foxx manifest
  validation fails

* fixed issue #7586: a running query within the user interface was not shown
  if the active view was `Running Queries` or `Slow Query History`.

* improve Windows installer error messages, fix Windows installer backup routine
  and exit code handling

* make AQL REMOVE operations use less memory with the RocksDB storage engine

  the previous implementation of batch removals read everything to remove into
  memory first before carrying out the first remove operation. The new version
  will only read in about 1000 documents each time and then remove these. Queries
  such as

      FOR doc IN collection FILTER ... REMOVE doc IN collection

  will benefit from this change in terms of memory usage.


v3.3.20 (2018-11-28)
--------------------

* upgraded arangodb starter version to 0.13.9

* Added RocksDB option `--rocksdb.total-write-buffer-size` to limit total memory
  usage across all RocksDB in-memory write buffers

  The total amount of data to build up in all in-memory buffers (backed by log
  files). This option, together with the block cache size configuration option,
  can be used to limit memory usage. If set to 0, the memory usage is not limited.
  This is the default setting in 3.3. The default setting may be adjusted in
  future versions of ArangoDB.

  If set to a value greater than 0, this will cap the memory usage for write buffers,
  but may have an effect on write performance.

* Added RocksDB configuration option `--rocksdb.enforce-block-cache-size-limit`

  Whether or not the maximum size of the RocksDB block cache is strictly enforced.
  This option can be set to limit the memory usage of the block cache to at most the
  specified size. If then inserting a data block into the cache would exceed the
  cache's capacity, the data block will not be inserted. If the flag is not set,
  a data block may still get inserted into the cache. It is evicted later, but the
  cache may temporarily grow beyond its capacity limit.

* Export version and storage engine in cluster health

* Potential fix for issue #7407: arangorestore very slow converting from
  mmfiles to rocksdb

* Updated joi library (Web UI), improved foxx mount path validation

* fix internal issue #2786: improved confirmation dialog when clicking the
  Truncate button in the Web UI

* fix for supervision, which started failing servers using old transient store

* fixed Foxx queues not retrying jobs with infinite `maxFailures`

* Fixed a race condition in a coordinator, it could happen in rare cases and
  only with the maintainer mode enabled if the creation of a collection is in
  progress and at the same time a deletion is forced.

* disable startup warning for Linux kernel variable `vm.overcommit_memory` settings
  values of 0 or 1.
  Effectively `overcommit_memory` settings value of 0 or 1 fix two memory-allocation
  related issues with the default memory allocator used in ArangoDB release builds on
  64bit Linux.
  The issues will remain when running with an `overcommit_memory` settings value of 2,
  so this is now discouraged.
  Setting `overcommit_memory` to 0 or 1 (0 is the Linux kernel's default) fixes issues
  with increasing numbers of memory mappings for the arangod process (which may lead
  to an out-of-memory situation if the kernel's maximum number of mappings threshold
  is hit) and an increasing amount of memory that the kernel counts as "committed".
  With an `overcommit_memory` setting of 0 or 1, an arangod process may either be
  killed by the kernel's OOM killer or will die with a segfault when accessing memory
  it has allocated before but the kernel could not provide later on. This is still
  more acceptable than the kernel not providing any more memory to the process when
  there is still physical memory left, which may have occurred with an `overcommit_memory`
  setting of 2 after the arangod process had done lots of allocations.

  In summary, the recommendation for the `overcommit_memory` setting is now to set it
  to 0 or 1 (0 is kernel default) and not use 2.

* force connection timeout to be 7 seconds to allow libcurl time to retry lost DNS
  queries.

* increase maximum number of collections/shards in an AQL query from 256 to 2048

* don't rely on `_modules` collection being present and usable for arangod startup

* optimizes the web ui's routing which could possibly led to unwanted events.

* fixes some graph data parsing issues in the ui, e.g. cleaning up duplicate
  edges inside the graph viewer.

* in a cluster environment, the arangod process now exits if wrong credentials
  are used during the startup process.

* Fixed an AQL bug where the optimize-traversals rule was falsely applied to
  extensions with inline expressions and thereby ignoring them

* fix side-effects of sorting larger arrays (>= 16 members) of constant literal
  values in AQL, when the array was not used only for IN-value filtering but also
  later in the query.
  The array values were sorted so the IN-value lookup could use a binary search
  instead of a linear search, but this did not take into account that the array
  could have been used elsewhere in the query, e.g. as a return value. The fix
  will create a copy of the array and sort the copy, leaving the original array
  untouched.

* fixed a bug when cluster indexes were usable for queries, while
  still being built on db servers

* fix move leader shard: wait until all but the old leader are in sync.
  This fixes some unstable tests.

* cluster health features more elaborate agent records


v3.3.19 (2018-10-20)
--------------------

* fixes validation of allowed or not allowed foxx service mount paths within
  the Web UI

* The single database or single coordinator statistics in a cluster
  environment within the Web UI sometimes got called way too often.
  This caused artifacts in the graphs, which is now fixed.

* An aardvark statistics route could not collect and sum up the statistics of
  all coordinators if one of them was ahead and had more results than the others

* upgraded arangodb starter version to 0.13.6

* turn on intermediate commits in replication applier in order to decrease
  the size of transactional operations on replication (issue #6821)

* fixed issue #6770: document update: ignoreRevs parameter ignored

* when returning memory to the OS, use the same memory protection flags as
  when initializing the memory

  this prevents "hole punching" and keeps the OS from splitting one memory
  mapping into multiple mappings with different memory protection settings

* fix internal issue #2770: the Query Profiling modal dialog in the Web UI
  was slightly malformed.

* fix internal issue #2035: the Web UI now updates its indices view to check
  whether new indices exist or not.

* fix internal issue #6808: newly created databases within the Web UI did not
  appear when used Internet Explorer 11 as a browser.

* fix internal issue #2688: the Web UI's graph viewer created malformed node
  labels if a node was expanded multiple times.

* fix internal issue #2957: the Web UI was not able to display more than 1000
  documents, even when it was set to a higher amount.

* fix internal issue #2785: web ui's sort dialog sometimes got rendered, even
  if it should not.

* fix internal issue #2764: the waitForSync property of a satellite collection
  could not be changed via the Web UI

* improved logging in case of replication errors

* recover short server id from agency after a restart of a cluster node

  this fixes problems with short server ids being set to 0 after a node restart,
  which then prevented cursor result load-forwarding between multiple coordinators
  to work properly

  this should fix arangojs#573

* increased default timeouts in replication

  this decreases the chances of followers not getting in sync with leaders because
  of replication operations timing out

* fixed internal issue #1983: the Web UI was showing a deletion confirmation
  multiple times.

* fixed agents busy looping gossip

* handle missing `_frontend` collections gracefully

  the `_frontend` system collection is not required for normal ArangoDB operations,
  so if it is missing for whatever reason, ensure that normal operations can go
  on.


v3.3.18
-------

* not released


v3.3.17 (2018-10-04)
--------------------

* upgraded arangosync version to 0.6.0

* added several advanced options for configuring and debugging LDAP connections.
  Please note that some of the following options are platform-specific and may not
  work on all platforms or with all LDAP servers reliably:

  - `--ldap.serialized`: whether or not calls into the underlying LDAP library
    should be serialized.
    This option can be used to work around thread-unsafe LDAP library functionality.
  - `--ldap.serialize-timeout`: sets the timeout value that is used when waiting to
    enter the LDAP library call serialization lock. This is only meaningful when
    `--ldap.serialized` has been set to `true`.
  - `--ldap.retries`: number of tries to attempt a connection. Setting this to values
    greater than one will make ArangoDB retry to contact the LDAP server in case no
    connection can be made initially.
  - `--ldap.restart`: whether or not the LDAP library should implicitly restart
    connections
  - `--ldap.referrals`: whether or not the LDAP library should implicitly chase
    referrals
  - `--ldap.debug`: turn on internal OpenLDAP library output (warning: will print
    to stdout).
  - `--ldap.timeout`: timeout value (in seconds) for synchronous LDAP API calls
    (a value of 0 means default timeout).
  - `--ldap.network-timeout`: timeout value (in seconds) after which network operations
    following the initial connection return in case of no activity (a value of 0 means
    default timeout).
  - `--ldap.async-connect`: whether or not the connection to the LDAP library will
    be done asynchronously.

* fixed a shutdown race in ArangoDB's logger, which could have led to some buffered
  log messages being discarded on shutdown

* display shard synchronization progress for collections outside of the
  `_system` database

* fixed issue #6611: Properly display JSON properties of user defined foxx services
  configuration within the web UI

* fixed issue #6583: Agency node segfaults if sent an authenticated HTTP request is sent to its port

* when cleaning out a leader it could happen that it became follower instead of
  being removed completely

* make synchronous replication detect more error cases when followers cannot
  apply the changes from the leader

* fix some TLS errors that occurred when combining HTTPS/TLS transport with the
  VelocyStream protocol (VST)

  That combination could have led to spurious errors such as "TLS padding error"
  or "Tag mismatch" and connections being closed

* agency endpoint updates now go through RAFT


v3.3.16 (2018-09-19)
--------------------

* fix undefined behavior in AQL query result cache

* the query editor within the web ui is now catching http 501 responses
  properly

* fixed issue #6495 (Document not found when removing records)

* fixed undefined behavior in cluster plan-loading procedure that may have
  unintentionally modified a shared structure

* reduce overhead of function initialization in AQL COLLECT aggregate functions,
  for functions COUNT/LENGTH, SUM and AVG

  this optimization will only be noticable when the COLLECT produces many groups
  and the "hash" COLLECT variant is used

* fixed potential out-of-bounds access in admin log REST handler /_admin/log,
  which could have led to the server returning an HTTP 500 error

* catch more exceptions in replication and handle them appropriately


v3.3.15 (2018-09-10)
--------------------

* fixed an issue in the "sorted" AQL COLLECT variant, that may have led to producing
  an incorrect number of results

* upgraded arangodb starter version to 0.13.3

* fixed issue #5941 if using breadth-first search in traversals uniqueness checks
  on path (vertices and edges) have not been applied. In SmartGraphs the checks
  have been executed properly.

* added more detailed progress output to arangorestore, showing the percentage of
  how much data is restored for bigger collections plus a set of overview statistics
  after each processed collection

* added option `--rocksdb.use-file-logging` to enable writing of RocksDB's own
  informational LOG files into RocksDB's database directory.

  This option is turned off by default, but can be enabled for debugging RocksDB
  internals and performance.

* improved error messages when managing Foxx services

  Install/replace/upgrade will now provide additional information when an error
  is encountered during setup. Errors encountered during a `require` call will
  also include information about the underlying cause in the error message.

* fixed some Foxx script names being displayed incorrectly in web UI and Foxx CLI

* added startup option `--query.optimizer-max-plans value`

  This option allows limiting the number of query execution plans created by the
  AQL optimizer for any incoming queries. The default value is `128`.

  By adjusting this value it can be controlled how many different query execution
  plans the AQL query optimizer will generate at most for any given AQL query.
  Normally the AQL query optimizer will generate a single execution plan per AQL query,
  but there are some cases in which it creates multiple competing plans. More plans
  can lead to better optimized queries, however, plan creation has its costs. The
  more plans are created and shipped through the optimization pipeline, the more time
  will be spent in the optimizer.

  Lowering this option's value will make the optimizer stop creating additional plans
  when it has already created enough plans.

  Note that this setting controls the default maximum number of plans to create. The
  value can still be adjusted on a per-query basis by setting the *maxNumberOfPlans*
  attribute when running a query.

  This change also lowers the default maximum number of query plans from 192 to 128.

* bug fix: facilitate faster shutdown of coordinators and db servers

* cluster nodes should retry registering in agency until successful

* fixed some web ui action events related to Running Queries view and Slow
  Queries History view

* Create a default pacing algorithm for arangoimport to avoid TimeoutErrors
  on VMs with limited disk throughput

* backport PR 6150: establish unique function to indicate when
  application is terminating and therefore network retries should not occur

* backport PR #5201: eliminate race scenario where handlePlanChange
  could run infinite times after an execution exceeded 7.4 second time span


v3.3.14 (2018-08-15)
--------------------

* upgraded arangodb starter version to 0.13.1

* Foxx HTTP API errors now log stacktraces

* fixed issue #5736: Foxx HTTP API responds with 500 error when request body
  is too short

* fixed issue #5831: custom queries in the ui could not be loaded if the user
  only has read access to the _system database.

* fixed internal issue #2566: corrected web UI alignment of the nodes table

* fixed internal issue #2869: when attaching a follower with global applier to an
  authenticated leader already existing users have not been replicated, all users
  created/modified later are replicated.

* fixed internal issue #2865: dumping from an authenticated arangodb the users have
  not been included

* fixed issue #5943: misplaced database ui icon and wrong cursor type were used

* fixed issue #5354: updated the web UI JSON editor, improved usability

* fixed issue #5648: fixed error message when saving unsupported document types

* fixed issue #6076: Segmentation fault after AQL query

  This also fixes issues #6131 and #6174

* fixed issue #5884: Subquery nodes are no longer created on DBServers

* fixed issue #6031: Broken LIMIT in nested list iterations

* fixed internal issue #2812: Cluster fails to create many indexes in parallel

* intermediate commits in the RocksDB engine are now only enabled in standalone AQL
  queries (not within a JS transaction), standalone truncate as well as for the
  "import" API

* Bug fix: race condition could request data from Agency registry that did not
  exist yet.  This caused a throw that would end the Supervision thread.
  All registry query APIs no longer throw exceptions.


v3.3.13 (2018-07-26)
--------------------

* fixed internal issue #2567: the Web UI was showing the possibility to move a
  shard from a follower to the current leader

* fixed issue #5977: Unexpected execution plan when subquery contains COLLECT

* Bugfix: The AQL syntax variants `UPDATE/REPLACE k WITH d` now correctly take
  _rev from k instead of d (when ignoreRevs is false) and ignore d._rev.

* put an upper bound on the number of documents to be scanned when using
  `db.<collection>.any()` in the RocksDB storage engine

  previous versions of ArangoDB did a scan of a random amount of documents in
  the collection, up to the total number of documents available. this produced
  a random selection with a good quality, but needed to scan half the number
  of documents in the collection on average.

  The new version will only scan up to 500 documents, so it produces a less
  random result, but will be a lot faster especially for large collections.

  The implementation of `any()` for the MMFiles engine remains unchanged. The
  MMFiles engine will pick a random document from the entire range of the
  in-memory primary index without performing scans.

* return an empty result set instead of an "out of memory" exception when
  querying the geo index with invalid (out of range) coordinates

* added load balancer support and user-restriction to cursor API.

  If a cursor is accessed on a different coordinator than where it was created,
  the requests will be forwarded to the correct coordinator. If a cursor is
  accessed by a different user than the one who created it, the request will
  be denied.

* keep failed follower in followers list in Plan.

  This increases the changes of a failed follower getting back into sync if the
  follower comes back after a short time. In this case the follower can try to
  get in sync again, which normally takes less time than seeding a completely
  new follower.

* fix assertion failure and undefined behavior in Unix domain socket connections,
  introduced by 3.3.12

* added configuration option `--rocksdb.sync-interval`

  This option specifies interval (in milliseconds) that ArangoDB will use to
  automatically synchronize data in RocksDB's write-ahead log (WAL) files to
  disk. Automatic syncs will only be performed for not-yet synchronized data,
  and only for operations that have been executed without the *waitForSync*
  attribute.

  Automatic synchronization is performed by a background thread. The default
  sync interval is 0, meaning the automatic background syncing is turned off.
  Background syncing in 3.3 is opt-in, whereas in ArangoDB 3.4 the default sync
  interval will be 100 milliseconds.

  Note: this option is not supported on Windows platforms. Setting the sync
  interval to a value greater 0 will produce a startup warning.

* fixed graph creation sometimes failing with 'edge collection
  already used in edge def' when the edge definition contained multiple vertex
  collections, despite the edge definitions being identical

* inception could get caught in a trap, where agent configuration
  version and timeout multiplier lead to incapacitated agency

* fixed issue #5827: Batch request handling incompatible with .NET's default
  ContentType format

* fixed agency's log compaction for internal issue #2249

* inspector collects additionally disk data size and storage engine statistics


v3.3.12 (2018-07-12)
--------------------

* issue #5854: RocksDB engine would frequently request a new DelayToken.  This caused
  excessive write delay on the next Put() call.  Alternate approach taken.

* fixed graph creation under some circumstances failing with 'edge collection
  already used in edge def' despite the edge definitions being identical

* fixed issue #5727: Edge document with user provided key is inserted as many
  times as the number of shards, violating the primary index

* fixed internal issue #2658: AQL modification queries did not allow `_rev`
  checking. There is now a new option `ignoreRevs` which can be set to `false`
  in order to force AQL modification queries to match revision ids before
  doing any modifications

* fixed issue #5679: Replication applier restrictions will crash synchronisation
  after initial sync

* fixed potential issue in RETURN DISTINCT CollectBlock implementation
  that led to the block producing an empty result

* changed communication tasks to use boost strands instead of locks,
  this fixes a race condition with parallel VST communication over
  SSL

* fixed agency restart from compaction without data

* fixed for agent coming back to agency with changed endpoint and
  total data loss

* more patient agency tests to allow for ASAN tests to successfully finish


v3.3.11 (2018-06-26)
--------------------

* upgraded arangosync version to 0.5.3

* upgraded arangodb starter version to 0.12.0

* fixed internal issue #2559: "unexpected document key" error when custom
  shard keys are used and the "allowUserKeys" key generator option is set
  to false

* fixed AQL DOCUMENT lookup function for documents for sharded collections with
  more than a single shard and using a custom shard key (i.e. some shard
  key attribute other than `_key`).
  The previous implementation of DOCUMENT restricted to lookup to a single
  shard in all cases, though this restriction was invalid. That lead to
  `DOCUMENT` not finding documents in cases the wrong shard was contacted. The
  fixed implementation in 3.3.11 will reach out to all shards to find the
  document, meaning it will produce the correct result, but will cause more
  cluster-internal traffic. This increase in traffic may be high if the number
  of shards is also high, because each invocation of `DOCUMENT` will have to
  contact all shards.
  There will be no performance difference for non-sharded collections or
  collections that are sharded by `_key` or that only have a single shard.

* reimplemented replication view in web UI

* fixed internal issue #2256: ui, document id not showing up when deleting a document

* fixed internal issue #2163: wrong labels within foxx validation of service
  input parameters

* fixed internal issue #2160: fixed misplaced tooltips in indices view

* added new arangoinspect client tool, to help users and customers easily collect
  information of any ArangoDB server setup, and facilitate troubleshooting for the
  ArangoDB Support Team


v3.3.10 (2018-06-04)
--------------------

* make optimizer rule "remove-filter-covered-by-index" not stop after removing
  a sub-condition from a FILTER statement, but pass the optimized FILTER
  statement again into the optimizer rule for further optimizations.
  This allows optimizing away some more FILTER conditions than before.

* allow accessing /_admin/status URL on followers too in active failover setup

* fix cluster COLLECT optimization for attributes that were in "sorted" variant of
  COLLECT and that were provided by a sorted index on the collected attribute

* apply fulltext index optimization rule for multiple fulltext searches in
  the same query

  this fixes https://stackoverflow.com/questions/50496274/two-fulltext-searches-on-arangodb-cluster-v8-is-involved

* validate `_from` and `_to` values of edges on updates consistently

* fixed issue #5400: Unexpected AQL Result

* fixed issue #5429: Frequent 'updated local foxx repository' messages

* fixed issue #5252: Empty result if FULLTEXT() is used together with LIMIT offset

* fixed issue #5035: fixed a vulnerability issue within the web ui's index view

* inception was ignoring leader's configuration


v3.3.9 (2018-05-17)
-------------------

* added `/_admin/repair/distributeShardsLike` that repairs collections with
  distributeShardsLike where the shards aren't actually distributed like in the
  prototype collection, as could happen due to internal issue #1770

* fixed Foxx queues bug when queues are created in a request handler with an
  ArangoDB authentication header

* upgraded arangosync version to 0.5.1

* upgraded arangodb starter version to 0.11.3

* fix cluster upgrading issue introduced in 3.3.8

  the issue made arangod crash when starting a DB server with option
  `--database.auto-upgrade true`

* fix C++ implementation of AQL ZIP function to return each distinct attribute
  name only once. The previous implementation added non-unique attribute names
  multiple times, which led to follow-up issues.
  Now if an attribute name occurs multiple times in the input list of attribute
  names, it will only be incorporated once into the result object, with the
  value that corresponds to the first occurrence.
  This fix also changes the V8 implementation of the ZIP function, which now
  will always return the first value for non-unique attribute names and not the
  last occurring value.

* self heal during a Foxx service install, upgrade or replace no longer breaks
  the respective operation

* make /_api/index, /_api/database and /_api/user REST handlers use the scheduler's
  internal queue, so they do not run in an I/O handling thread

* fixed issue #4919: C++ implementation of LIKE function now matches the old and
  correct behavior of the JavaScript implementation.

* added REST API endpoint /_admin/server/availability for monitoring purposes

* UI: fixed an unreasonable event bug within the modal view engine

* fixed issue #3811: gharial api is now checking existence of _from and _to vertices
  during edge creation

* fixed internal issue #2149: number of documents in the UI is not adjusted after
  moving them

* fixed internal issue #2150: UI - loading a saved query does not update the list
  of bind parameters

* fixed internal issue #2147 - fixed database filter in UI

* fixed issue #4934: Wrong used GeoIndex depending on FILTER order

* added `query` and `aql.literal` helpers to `@arangodb` module.

* remove post-sort from GatherNode in cluster AQL queries that do use indexes
  for filtering but that do not require a sorted result

  This optimization can speed up gathering data from multiple shards, because
  it allows to remove a merge sort of the individual shards' results.

* extend the already existing "reduce-extraction-to-projection" AQL optimizer
  rule for RocksDB to provide projections of up to 5 document attributes. The
  previous implementation only supported a projection for a single document
  attribute. The new implementation will extract up to 5 document attributes from
  a document while scanning a collection via an EnumerateCollectionNode.
  Additionally the new version of the optimizer rule can also produce projections
  when scanning an index via an IndexNode.
  The optimization is benefial especially for huge documents because it will copy
  out only the projected attributes from the document instead of copying the entire
  document data from the storage engine.

  When applied, the explainer will show the projected attributes in a `projections`
  remark for an EnumerateCollectionNode or IndexNode. The optimization is limited
  to the RocksDB storage engine.

* added index-only optimization for AQL queries that can satisfy the retrieval of
  all required document attributes directly from an index.

  This optimization will be triggered for the RocksDB engine if an index is used
  that covers all required attributes of the document used later on in the query.
  If applied, it will save retrieving the actual document data (which would require
  an extra lookup in RocksDB), but will instead build the document data solely
  from the index values found. It will only be applied when using up to 5 attributes
  from the document, and only if the rest of the document data is not used later
  on in the query.

  The optimization is currently available for the RocksDB engine for the index types
  primary, edge, hash, skiplist and persistent.

  If the optimization is applied, it will show up as "index only" in an AQL
  query's execution plan for an IndexNode.

* added scan-only optimization for AQL queries that iterate over collections or
  indexes and that do not need to return the actual document values.

  Not fetching the document values from the storage engine will provide a
  considerable speedup when using the RocksDB engine, but may also help a bit
  in case of the MMFiles engine. The optimization will only be applied when
  full-scanning or index-scanning a collection without refering to any of its
  documents later on, and, for an IndexNode, if all filter conditions for the
  documents of the collection are covered by the index.

  If the optimization is applied, it will show up as "scan only" in an AQL
  query's execution plan for an EnumerateCollectionNode or an IndexNode.

* extend existing "collect-in-cluster" optimizer rule to run grouping, counting
  and deduplication on the DB servers in several cases, so that the coordinator
  will only need to sum up the potentially smaller results from the individual shards.

  The following types of COLLECT queries are covered now:
  - RETURN DISTINCT expr
  - COLLECT WITH COUNT INTO ...
  - COLLECT var1 = expr1, ..., varn = exprn (WITH COUNT INTO ...), without INTO or KEEP
  - COLLECT var1 = expr1, ..., varn = exprn AGGREGATE ..., without INTO or KEEP, for
    aggregate functions COUNT/LENGTH, SUM, MIN and MAX.

* honor specified COLLECT method in AQL COLLECT options

  for example, when the user explicitly asks for the COLLECT method
  to be `sorted`, the optimizer will now not produce an alternative
  version of the plan using the hash method.

  additionally, if the user explcitly asks for the COLLECT method to
  be `hash`, the optimizer will now change the existing plan to use
  the hash method if possible instead of just creating an alternative
  plan.

  `COLLECT ... OPTIONS { method: 'sorted' }` => always use sorted method
  `COLLECT ... OPTIONS { method: 'hash' }`   => use hash if this is technically possible
  `COLLECT ...` (no options)                 => create a plan using sorted, and another plan using hash method

* added bulk document lookups for MMFiles engine, which will improve the performance
  of document lookups from an inside an index in case the index lookup produces many
  documents


v3.3.8 (2018-04-24)
-------------------

* included version of ArangoDB Starter (`arangodb` binary) updated to v0.10.11,
  see [Starter changelog](https://github.com/arangodb-helper/arangodb/blob/master/CHANGELOG.md)

* added arangod startup option `--dump-options` to print all configuration parameters
  as a JSON object

* fixed: (Enterprise only) If you restore a SmartGraph where the collections
  are still existing and are supposed to be dropped on restore we ended up in
  duplicate name error. This is now gone and the SmartGraph is correctly restored.

* fix lookups by `_id` in smart graph edge collections

* improve startup resilience in case there are datafile errors (MMFiles)

  also allow repairing broken VERSION files automatically on startup by
  specifying the option `--database.ignore-datafile-errors true`

* fix issue #4582: UI query editor now supports usage of empty string as bind parameter value

* fixed internal issue #2148: Number of documents found by filter is misleading in web UI

* added startup option `--database.required-directory-state`

  using this option it is possible to require the database directory to be
  in a specific state on startup. the options for this value are:

  - non-existing: database directory must not exist
  - existing: database directory must exist
  - empty: database directory must exist but be empty
  - populated: database directory must exist and contain specific files already
  - any: any state allowed

* field "$schema" in Foxx manifest.json files no longer produce warnings

* added `@arangodb/locals` module to expose the Foxx service context as an
  alternative to using `module.context` directly.

* `db._executeTransaction` now accepts collection objects as collections.

* supervision can be put into maintenance mode


v3.3.7 (2018-04-11)
-------------------

* added hidden option `--query.registry-ttl` to control the lifetime of cluster AQL
  query parts

* fixed internal issue #2237: AQL queries on collections with replicationFactor:
  "satellite" crashed arangod in single server mode

* fixed restore of satellite collections: replicationFactor was set to 1 during
  restore

* fixed dump and restore of smart graphs:
  a) The dump will not include the hidden shadow collections anymore, they were dumped
     accidentially and only contain duplicated data.
  b) Restore will now ignore hidden shadow collections as all data is contained
     in the smart-edge collection. You can manually include these collections from an
     old dump (3.3.5 or earlier) by using `--force`.
  c) Restore of a smart-graph will now create smart collections properly instead
     of getting into `TIMEOUT_IN_CLUSTER_OPERATION`

* fixed issue in AQL query optimizer rule "restrict-to-single-shard", which
  may have sent documents to a wrong shard in AQL INSERT queries that specified
  the value for `_key` using an expression (and not a constant value)
  Important: if you were affected by this bug in v3.3.5 it is required that you
  recreate your dataset in v3.3.6 (i.e. dumping and restoring) instead of doing
  a simple binary upgrade

* added /_admin/status HTTP API for debugging purposes

* added ArangoShell helper function for packaging all information about an
  AQL query so it can be run and analyzed elsewhere:

  query = "FOR doc IN mycollection FILTER doc.value > 42 RETURN doc";
  require("@arangodb/aql/explainer").debugDump("/tmp/query-debug-info", query);

  Entitled users can send the generated file to the ArangoDB support to facilitate
  reproduction and debugging.

* added hidden option `--server.ask-jwt-secret`. This is an internal option
  for debugging and should not be exposed to end-users.

* fix for internal issue #2215. supervision will now wait for agent to
  fully prepare before adding 10 second grace period after leadership change

* fixed internal issue #2215's FailedLeader timeout bug

v3.3.5 (2018-03-28)
-------------------

* fixed issue #4934: Wrong used GeoIndex depending on FILTER order

* make build id appear in startup log message alongside with other version info

* make AQL data modification operations that are sent to all shards and that are
  supposed to return values (i.e. `RETURN OLD` or `RETURN NEW`) not return fake
  empty result rows if the document to be updated/replaced/removed was not present
  on the target shard

* added AQL optimizer rule `restrict-to-single-shard`

  This rule will kick in if a collection operation (index lookup or data
  modification operation) will only affect a single shard, and the operation can be
  restricted to the single shard and is not applied for all shards. This optimization
  can be applied for queries that access a collection only once in the query, and that
  do not use traversals, shortest path queries and that do not access collection data
  dynamically using the `DOCUMENT`, `FULLTEXT`, `NEAR` or `WITHIN` AQL functions.
  Additionally, the optimizer will only pull off this optimization if can safely
  determine the values of all the collection's shard keys from the query, and when the
  shard keys are covered by a single index (this is always true if the shard key is
  the default `_key`)

* display missing attributes of GatherNodes in AQL explain output

* make AQL optimizer rule `undistribute-remove-after-enum-coll` fire in a few
  more cases in which it is possible

* slightly improve index selection for the RocksDB engine when there are multiple
  competing indexes with the same attribute prefixes, but different amount of
  attributes covered. In this case, the more specialized index will be preferred
  now

* fix issue #4924: removeFollower now prefers to remove the last follower(s)

* added "collect-in-cluster" optimizer rule to have COLLECT WITH COUNT queries
  without grouping being executed on the DB servers and the coordinator only summing
  up the counts from the individual shards

* fixed issue #4900: Nested FOR query uses index but ignores other filters

* properly exit v8::Context in one place where it was missing before

* added hidden option `--cluster.index-create-timeout` for controlling the
  default value of the index creation timeout in cluster
  under normal circumstances, this option does not need to be adjusted

* increase default timeout for index creation in cluster to 3600s

* fixed issue #4843: Query-Result has more Docs than the Collection itself

* fixed the behavior of ClusterInfo when waiting for current to catch
  up with plan in create collection.

* fixed issue #4827: COLLECT on edge _to field doesn't group distinct values as expected (MMFiles)


v3.3.4 (2018-03-01)
-------------------

* fix AQL `fullCount` result value in some cluster cases when it was off a bit

* fix issue #4651: Simple query taking forever until a request timeout error

* fix issue #4657: fixed incomplete content type header

* Vastly improved the Foxx Store UI

* fix issue #4677: AQL WITH with bind parameters results in "access after data-modification"
  for two independent UPSERTs

* remove unused startup option `--ldap.permissions-attribute-name`

* fix issue #4457: create /var/tmp/arangod with correct user in supervisor mode

* remove long disfunctional admin/long_echo handler

* fixed Foxx API:

  * PUT /_api/foxx/service: Respect force flag
  * PATCH /_api/foxx/service: Check whether a service under given mount exists

* internal issue #1726: supervision failed to remove multiple servers
  from health monitoring at once.

* more information from inception, why agent is activated

* fixed a bug where supervision tried to deal with shards of virtual collections

* fix internal issue #1770: collection creation using distributeShardsLike yields
  errors and did not distribute shards correctly in the following cases:
  1. If numberOfShards * replicationFactor % nrDBServers != 0
     (shards * replication is not divisible by DBServers).
  2. If there was failover / move shard case on the leading collection
     and creating the follower collection afterwards.

* fix timeout issues in replication client expiration

* added missing edge filter to neighbors-only traversals
  in case a filter condition was moved into the traverser and the traversal was
  executed in breadth-first mode and was returning each visited vertex exactly
  once, and there was a filter on the edges of the path and the resulting vertices
  and edges were not used later, the edge filter was not applied

* fixed issue #4160: Run arangod with "--database.auto-upgrade" option always crash silently without error log

* fix internal issue #1848: AQL optimizer was trying to resolve attribute accesses
  to attributes of constant object values at query compile time, but only did so far
  the very first attribute in each object

  this fixes https://stackoverflow.com/questions/48648737/beginner-bug-in-for-loops-from-objects

* fix inconvenience: If we want to start server with a non-existing
  --javascript.app-path it will now be created (if possible)

* fixed: REST API `POST _api/foxx` now returns HTTP code 201 on success, as documented.
         returned 200 before.

* fixed: REST API `PATCH _api/foxx/dependencies` now updates the existing dependencies
         instead of replacing them.

* fixed: Foxx upload of single javascript file. You now can upload via http-url pointing
         to a javascript file.

* fixed issue #4395: If your foxx app includes an `APP` folder it got
         accidently removed by selfhealing this is not the case anymore.

* fixed internal issue #1969 - command apt-get purge/remove arangodb3e was failing


v3.3.3 (2018-01-16)
-------------------

* fix issue #4272: VERSION file keeps disappearing

* fix internal issue #81: quotation marks disappeared when switching table/json
  editor in the query editor ui

* added option `--rocksdb.throttle` to control whether write-throttling is enabled
  Write-throttling is turned on by default, to reduce chances of compactions getting
  too far behind and blocking incoming writes.

* fixed issue #4308: Crash when getter for error.name throws an error (on Windows)

* UI: fixed a query editor caching and parsing issue

* Fixed internal issue #1683: fixes an UI issue where a collection name gets wrongly cached
  within the documents overview of a collection.

* Fixed an issue with the index estimates in RocksDB in the case a transaction is aborted.
  Former the index estimates were modified if the transaction commited or not.
  Now they will only be modified if the transaction commited successfully.

* UI: optimized login view for very small screen sizes

* Truncate in RocksDB will now do intermediate commits every 10.000 documents
  if truncate fails or the server crashes during this operation all deletes
  that have been commited so far are persisted.

* make the default value of `--rocksdb.block-cache-shard-bits` use the RocksDB
  default value. This will mostly mean the default number block cache shard
  bits is lower than before, allowing each shard to store more data and cause
  less evictions from block cache

* issue #4222: Permission error preventing AQL query import / export on webui

* UI: optimized error messages for invalid query bind parameter

* UI: upgraded swagger ui to version 3.9.0

* issue #3504: added option `--force-same-database` for arangorestore

  with this option set to true, it is possible to make any arangorestore attempt
  fail if the specified target database does not match the database name
  specified in the source dump's "dump.json" file. it can thus be used to
  prevent restoring data into the "wrong" database

  The option is set to `false` by default to ensure backwards-compatibility

* make the default value of `--rocksdb.block-cache-shard-bits` use the RocksDB
  default value. This will mostly mean the default number block cache shard
  bits is lower than before, allowing each shard to store more data and cause
  less evictions from block cache

* fixed issue #4255: AQL SORT consuming too much memory

* fixed incorrect persistence of RAFT vote and term


v3.3.2 (2018-01-04)
-------------------

* fixed issue #4199: Internal failure: JavaScript exception in file 'arangosh.js'
  at 98,7: ArangoError 4: Expecting type String

* fixed issue in agency supervision with a good server being left in
  failedServers

* distinguish isReady and allInSync in clusterInventory

* fixed issue #4197: AQL statement not working in 3.3.1 when upgraded from 3.2.10

* do not reuse collection ids when restoring collections from a dump, but assign new collection ids, this should prevent collection id conflicts


v3.3.1 (2017-12-28)
-------------------

* UI: displayed wrong wfs property for a collection when using RocksDB as
  storage engine

* added `--ignore-missing` option to arangoimp
  this option allows importing lines with less fields than specified in the CSV
  header line

* changed misleading error message from "no leader" to "not a leader"

* optimize usage of AQL FULLTEXT index function to a FOR loop with index
  usage in some cases
  When the optimization is applied, this especially speeds up fulltext index
  queries in the cluster

* UI: improved the behavior during collection creation in a cluster environment

* Agency lockup fixes for very small machines.

* Agency performance improvement by finer grained locking.

* Use steady_clock in agency whereever possible.

* Agency prevent Supervision thread crash.

* Fix agency integer overflow in timeout calculation.


v3.3.0 (2017-12-14)
-------------------

* release version

* added a missing try/catch block in the supervision thread


v3.3.rc8 (2017-12-12)
---------------------

* UI: fixed broken Foxx configuration keys. Some valid configuration values
  could not be edited via the ui.

* UI: pressing the return key inside a select2 box no longer triggers the modal's
  success function

* UI: coordinators and db servers are now in sorted order (ascending)


v3.3.rc7 (2017-12-07)
---------------------

* fixed issue #3741: fix terminal color output in Windows

* UI: fixed issue #3822: disabled name input field for system collections

* fixed issue #3640: limit in subquery

* fixed issue #3745: Invalid result when using OLD object with array attribute in UPSERT statement

* UI: edge collections were wrongly added to from and to vertices select box during graph creation

* UI: added not found views for documents and collections

* UI: using default user database api during database creation now

* UI: the graph viewer backend now picks one random start vertex of the
  first 1000 documents instead of calling any(). The implementation of
  "any" is known to scale bad on huge collections with RocksDB.

* UI: fixed disappearing of the navigation label in some case special case

* UI: the graph viewer now displays updated label values correctly.
  Additionally the included node/edge editor now closes automatically
  after a successful node/edge update.

* fixed issue #3917: traversals with high maximal depth take extremely long
  in planning phase.


v3.3.rc4 (2017-11-28)
---------------------

* minor bug-fixes


v3.3.rc3 (2017-11-24)
---------------------

* bug-fixes


v3.3.rc2 (2017-11-22)
---------------------

* UI: document/edge editor now remembering their modes (e.g. code or tree)

* UI: optimized error messages for invalid graph definitions. Also fixed a
  graph renderer cleanup error.

* UI: added a delay within the graph viewer while changing the colors of the
  graph. Necessary due different browser behaviour.

* added options `--encryption.keyfile` and `--encryption.key-generator` to arangodump
  and arangorestore

* UI: the graph viewer now displays updated label values correctly.
  Additionally the included node/edge editor now closes automatically
  after a successful node/edge update.

* removed `--recycle-ids` option for arangorestore

  using that option could have led to problems on the restore, with potential
  id conflicts between the originating server (the source dump server) and the
  target server (the restore server)


v3.3.rc1 (2017-11-17)
---------------------

* add readonly mode REST API

* allow compilation of ArangoDB source code with g++ 7

* upgrade minimum required g++ compiler version to g++ 5.4
  That means ArangoDB source code will not compile with g++ 4.x or g++ < 5.4 anymore.

* AQL: during a traversal if a vertex is not found. It will not print an ERROR to the log and continue
  with a NULL value, but will register a warning at the query and continue with a NULL value.
  The situation is not desired as an ERROR as ArangoDB can store edges pointing to non-existing
  vertex which is perfectly valid, but it may be a n issue on the data model, so users
  can directly see it on the query now and do not "by accident" have to check the LOG output.

* introduce `enforceReplicationFactor` attribute for creating collections:
  this optional parameter controls if the coordinator should bail out during collection
  creation if there are not enough DBServers available for the desired `replicationFactor`.

* fixed issue #3516: Show execution time in arangosh

  this change adds more dynamic prompt components for arangosh
  The following components are now available for dynamic prompts,
  settable via the `--console.prompt` option in arangosh:

  - '%t': current time as timestamp
  - '%a': elpased time since ArangoShell start in seconds
  - '%p': duration of last command in seconds
  - '%d': name of current database
  - '%e': current endpoint
  - '%E': current endpoint without protocol
  - '%u': current user

  The time a command takes can be displayed easily by starting arangosh with `--console.prompt "%p> "`.

* make the ArangoShell refill its collection cache when a yet-unknown collection
  is first accessed. This fixes the following problem:

      arangosh1> db._collections();  // shell1 lists all collections
      arangosh2> db._create("test"); // shell2 now creates a new collection 'test'
      arangosh1> db.test.insert({}); // shell1 is not aware of the collection created
                                     // in shell2, so the insert will fail

* make AQL `DISTINCT` not change the order of the results it is applied on

* incremental transfer of initial collection data now can handle partial
  responses for a chunk, allowing the leader/master to send smaller chunks
  (in terms of HTTP response size) and limit memory usage

  this optimization is only active if client applications send the "offset" parameter
  in their requests to PUT `/_api/replication/keys/<id>?type=docs`

* initial creation of shards for cluster collections is now faster with
  `replicationFactor` values bigger than 1. this is achieved by an optimization
  for the case when the collection on the leader is still empty

* potential fix for issue #3517: several "filesystem full" errors in logs
  while there's a lot of disk space

* added C++ implementations for AQL function `SUBSTRING()`, `LEFT()`, `RIGHT()` and `TRIM()`

* show C++ function name of call site in ArangoDB log output

  this requires option `--log.line-number` to be set to *true*

* UI: added word wrapping to query editor

* UI: fixed wrong user attribute name validation, issue #3228

* make AQL return a proper error message in case of a unique key constraint
  violation. previously it only returned the generic "unique constraint violated"
  error message but omitted the details about which index caused the problem.

  This addresses https://stackoverflow.com/questions/46427126/arangodb-3-2-unique-constraint-violation-id-or-key

* added option `--server.local-authentication`

* UI: added user roles

* added config option `--log.color` to toggle colorful logging to terminal

* added config option `--log.thread-name` to additionally log thread names

* usernames must not start with `:role:`, added new options:
    --server.authentication-timeout
    --ldap.roles-attribute-name
    --ldap.roles-transformation
    --ldap.roles-search
    --ldap.superuser-role
    --ldap.roles-include
    --ldap.roles-exclude

* performance improvements for full collection scans and a few other operations
  in MMFiles engine

* added `--rocksdb.encryption-key-generator` for enterprise

* removed `--compat28` parameter from arangodump and replication API

  older ArangoDB versions will no longer be supported by these tools.

* increase the recommended value for `/proc/sys/vm/max_map_count` to a value
  eight times as high as the previous recommended value. Increasing the
  values helps to prevent an ArangoDB server from running out of memory mappings.

  The raised minimum recommended value may lead to ArangoDB showing some startup
  warnings as follows:

      WARNING {memory} maximum number of memory mappings per process is 65530, which seems too low. it is recommended to set it to at least 512000
      WARNING {memory} execute 'sudo sysctl -w "vm.max_map_count=512000"'

* Foxx now warns about malformed configuration/dependency names and aliases in the manifest.


v3.2.17 (XXXX-XX-XX)
--------------------

* added missing virtual destructor for MMFiles transaction data context object

* make synchronous replication detect more error cases when followers cannot
  apply the changes from the leader

* fixed undefined behavior in cluster plan-loading procedure that may have
  unintentionally modified a shared structure

* cluster nodes should retry registering in agency until successful

* fixed issue #5354: updated the ui json editor, improved usability

* fixed issue #5648: fixed error message when saving unsupported document
  types

* fixed issue #5943: misplaced database ui icon and wrong cursor type were used


v3.2.16 (2018-07-12)
--------------------

* upgraded arangodb starter version to 0.12.0

* make edge cache initialization and invalidation more portable by avoiding memset
  on non-POD types

* fixed internal issue #2256: ui, document id not showing up when deleting a document

* fixed issue #5400: Unexpected AQL Result

* Fixed issue #5035: fixed a vulnerability issue within the web ui's index view

* issue one HTTP call less per cluster AQL query

* self heal during a Foxx service install, upgrade or replace no longer breaks
  the respective operation

* inception was ignoring leader's configuration

* inception could get caught in a trap, where agent configuration
  version and timeout multiplier lead to incapacitated agency

* more patient agency tests to allow for ASAN tests to successfully finish

* fixed for agent coming back to agency with changed endpoint and
  total data loss

* fixed agency restart from compaction without data


v3.2.15 (2018-05-13)
--------------------

* upgraded arangodb starter version to 0.11.2

* make /_api/index and /_api/database REST handlers use the scheduler's internal
  queue, so they do not run in an I/O handling thread

* fixed issue #3811: gharial api is now checking existence of _from and _to vertices
  during edge creation


v3.2.14 (2018-04-20)
--------------------

* field "$schema" in Foxx manifest.json files no longer produce warnings

* added `@arangodb/locals` module to expose the Foxx service context as an
  alternative to using `module.context` directly.

* the internal implementation of REST API `/_api/simple/by-example` now uses
  C++ instead of JavaScript

* supervision can be switched to maintenance mode f.e. for rolling upgrades


v3.2.13 (2018-04-13)
--------------------

* improve startup resilience in case there are datafile errors (MMFiles)

  also allow repairing broken VERSION files automatically on startup by
  specifying the option `--database.ignore-datafile-errors true`

* fix issue #4582: UI query editor now supports usage of empty string as bind parameter value

* fix issue #4924: removeFollower now prefers to remove the last follower(s)

* fixed issue #4934: Wrong used GeoIndex depending on FILTER order

* fixed the behavior of clusterinfo when waiting for current to catch
  up with plan in create collection.

* fix for internal issue #2215. supervision will now wait for agent to
  fully prepare before adding 10 second grace period after leadership change

* fixed interal issue #2215 FailedLeader timeout bug


v3.2.12 (2018-02-27)
--------------------

* remove long disfunctional admin/long_echo handler

* fixed Foxx API:

  * PUT /_api/foxx/service: Respect force flag
  * PATCH /_api/foxx/service: Check whether a service under given mount exists

* fix issue #4457: create /var/tmp/arangod with correct user in supervisor mode

* fix internal issue #1848

  AQL optimizer was trying to resolve attribute accesses
  to attributes of constant object values at query compile time, but only did so far
  the very first attribute in each object

  this fixes https://stackoverflow.com/questions/48648737/beginner-bug-in-for-loops-from-objects

* fix inconvenience: If we want to start server with a non-existing
  --javascript.app-path it will now be created (if possible)

* fixed: REST API `POST _api/foxx` now returns HTTP code 201 on success, as documented.
         returned 200 before.

* fixed: REST API `PATCH _api/foxx/dependencies` now updates the existing dependencies
         instead of replacing them.

* fixed: Foxx upload of single javascript file. You now can upload via http-url pointing
         to a javascript file.

* fixed issue #4395: If your foxx app includes an `APP` folder it got accidently removed by selfhealing
         this is not the case anymore.

* fix internal issue 1770: collection creation using distributeShardsLike yields
  errors and did not distribute shards correctly in the following cases:
  1. If numberOfShards * replicationFactor % nrDBServers != 0
     (shards * replication is not divisible by DBServers).
  2. If there was failover / move shard case on the leading collection
     and creating the follower collection afterwards.

* fix timeout issues in replication client expiration

+ fix some inconsistencies in replication for RocksDB engine that could have led
  to some operations not being shipped from master to slave servers

* fix issue #4272: VERSION file keeps disappearing

* fix internal issue #81: quotation marks disappeared when switching table/json
  editor in the query editor ui

* make the default value of `--rocksdb.block-cache-shard-bits` use the RocksDB
  default value. This will mostly mean the default number block cache shard
  bits is lower than before, allowing each shard to store more data and cause
  less evictions from block cache

* fix issue #4393: broken handling of unix domain sockets in
  JS_Download

* fix internal bug #1726: supervision failed to remove multiple
  removed servers from health UI

* fixed internal issue #1969 - command apt-get purge/remove arangodb3e was failing

* fixed a bug where supervision tried to deal with shards of virtual collections


v3.2.11 (2018-01-17)
--------------------

* Fixed an issue with the index estimates in RocksDB in the case a transaction is aborted.
  Former the index estimates were modified if the transaction commited or not.
  Now they will only be modified if the transaction commited successfully.

* Truncate in RocksDB will now do intermediate commits every 10.000 documents
  if truncate fails or the server crashes during this operation all deletes
  that have been commited so far are persisted.

* fixed issue #4308: Crash when getter for error.name throws an error (on Windows)

* UI: fixed a query editor caching and parsing issue for arrays and objects

* Fixed internal issue #1684: Web UI: saving arrays/objects as bind parameters faulty

* Fixed internal issue #1683: fixes an UI issue where a collection name gets wrongly cached
  within the documents overview of a collection.

* issue #4222: Permission error preventing AQL query import / export on webui

* UI: optimized login view for very small screen sizes

* UI: Shard distribution view now has an accordion view instead of displaying
  all shards of all collections at once.

* UI: optimized error messages for invalid query bind parameter

* fixed missing transaction events in RocksDB asynchronous replication

* fixed issue #4255: AQL SORT consuming too much memory

* fixed issue #4199: Internal failure: JavaScript exception in file 'arangosh.js'
  at 98,7: ArangoError 4: Expecting type String

* fixed issue #3818: Foxx configuration keys cannot contain spaces (will not save)

* UI: displayed wrong "waitForSync" property for a collection when
  using RocksDB as storage engine

* prevent binding to the same combination of IP and port on Windows

* fixed incorrect persistence of RAFT vote and term


v3.2.10 (2017-12-22)
--------------------

* replication: more robust initial sync

* fixed a bug in the RocksDB engine that would prevent recalculated
  collection counts to be actually stored

* fixed issue #4095: Inconsistent query execution plan

* fixed issue #4056: Executing empty query causes crash

* fixed issue #4045: Out of memory in `arangorestore` when no access
  rights to dump files

* fixed issue #3031: New Graph: Edge definitions with edges in
  fromCollections and toCollections

* fixed issue #2668: UI: when following wrong link from edge to vertex in
  nonexisting collection misleading error is printed

* UI: improved the behavior during collection creation in a cluster environment

* UI: the graph viewer backend now picks one random start vertex of the
  first 1000 documents instead of calling any(). The implementation of
  any is known to scale bad on huge collections with rocksdb.

* fixed snapshots becoming potentially invalid after intermediate commits in
  the RocksDB engine

* backport agency inquire API changes

* fixed issue #3822: Field validation error in ArangoDB UI - Minor

* UI: fixed disappearing of the navigation label in some cases

* UI: fixed broken foxx configuration keys. Some valid configuration values
  could not be edited via the ui.

* fixed issue #3640: limit in subquery

* UI: edge collections were wrongly added to from and to vertices select
  box during graph creation

* fixed issue #3741: fix terminal color output in Windows

* fixed issue #3917: traversals with high maximal depth take extremely long
  in planning phase.

* fix equality comparison for MMFiles documents in AQL functions UNIQUE
  and UNION_DISTINCT


v3.2.9 (2017-12-04)
-------------------

* under certain conditions, replication could stop. Now fixed by adding an
  equality check for requireFromPresent tick value

* fixed locking for replication context info in RocksDB engine
  this fixes undefined behavior when parallel requests are made to the
  same replication context

* UI: added not found views for documents and collections

* fixed issue #3858: Foxx queues stuck in 'progress' status

* allow compilation of ArangoDB source code with g++ 7

* fixed issue #3224: Issue in the Foxx microservices examples

* fixed a deadlock in user privilege/permission change routine

* fixed a deadlock on server shutdown

* fixed some collection locking issues in MMFiles engine

* properly report commit errors in AQL write queries to the caller for the
  RocksDB engine

* UI: optimized error messages for invalid graph definitions. Also fixed a
  graph renderer cleanrenderer cleanup error.

* UI: document/edge editor now remembering their modes (e.g. code or tree)

* UI: added a delay within the graph viewer while changing the colors of the
  graph. Necessary due different browser behaviour.

* fix removal of failed cluster nodes via web interface

* back port of ClusterComm::wait fix in devel
  among other things this fixes too eager dropping of other followers in case
  one of the followers does not respond in time

* transact interface in agency should not be inquired as of now

* inquiry tests and blocking of inquiry on AgencyGeneralTransaction

v3.2.8 (2017-11-18)
-------------------

* fixed a race condition occuring when upgrading via linux package manager

* fixed authentication issue during replication


v3.2.7 (2017-11-13)
-------------------

* Cluster customers, which have upgraded from 3.1 to 3.2 need to upgrade
  to 3.2.7. The cluster supervision is otherwise not operational.

* Fixed issue #3597: AQL with path filters returns unexpected results
  In some cases breadth first search in combination with vertex filters
  yields wrong result, the filter was not applied correctly.

* fixed some undefined behavior in some internal value caches for AQL GatherNodes
  and SortNodes, which could have led to sorted results being effectively not
  correctly sorted.

* make the replication applier for the RocksDB engine start automatically after a
  restart of the server if the applier was configured with its `autoStart` property
  set to `true`. previously the replication appliers were only automatically restarted
  at server start for the MMFiles engine.

* fixed arangodump batch size adaptivity in cluster mode and upped default batch size
  for arangodump

  these changes speed up arangodump in cluster context

* smart graphs now return a proper inventory in response to replication inventory
  requests

* fixed issue #3618: Inconsistent behavior of OR statement with object bind parameters

* only users with read/write rights on the "_system" database can now execute
  "_admin/shutdown" as well as modify properties of the write-ahead log (WAL)

* increase default maximum number of V8 contexts to at least 16 if not explicitly
  configured otherwise.
  the procedure for determining the actual maximum value of V8 contexts is unchanged
  apart from the value `16` and works as follows:
  - if explicitly set, the value of the configuration option `--javascript.v8-contexts`
    is used as the maximum number of V8 contexts
  - when the option is not set, the maximum number of V8 contexts is determined
    by the configuration option `--server.threads` if that option is set. if
    `--server.threads` is not set, then the maximum number of V8 contexts is the
    server's reported hardware concurrency (number of processors visible
    to the arangod process). if that would result in a maximum value of less than 16
    in any of these two cases, then the maximum value will be increased to 16.

* fixed issue #3447: ArangoError 1202: AQL: NotFound: (while executing) when
  updating collection

* potential fix for issue #3581: Unexpected "rocksdb unique constraint
  violated" with unique hash index

* fixed geo index optimizer rule for geo indexes with a single (array of coordinates)
  attribute.

* improved the speed of the shards overview in cluster (API endpoint /_api/cluster/shardDistribution API)
  It is now guaranteed to return after ~2 seconds even if the entire cluster is unresponsive.

* fix agency precondition check for complex objects
  this fixes issues with several CAS operations in the agency

* several fixes for agency restart and shutdown

* the cluster-internal representation of planned collection objects is now more
  lightweight than before, using less memory and not allocating any cache for indexes
  etc.

* fixed issue #3403: How to kill long running AQL queries with the browser console's
  AQL (display issue)

* fixed issue #3549: server reading ENGINE config file fails on common standard
  newline character

* UI: fixed error notifications for collection modifications

* several improvements for the truncate operation on collections:

  * the timeout for the truncate operation was increased in cluster mode in
    order to prevent too frequent "could not truncate collection" errors

  * after a truncate operation, collections in MMFiles still used disk space.
    to reclaim disk space used by truncated collection, the truncate actions
    in the web interface and from the ArangoShell now issue an extra WAL flush
    command (in cluster mode, this command is also propagated to all servers).
    the WAL flush allows all servers to write out any pending operations into the
    datafiles of the truncated collection. afterwards, a final journal rotate
    command is sent, which enables the compaction to entirely remove all datafiles
    and journals for the truncated collection, so that all disk space can be
    reclaimed

  * for MMFiles a special method will be called after a truncate operation so that
    all indexes of the collection can free most of their memory. previously some
    indexes (hash and skiplist indexes) partially kept already allocated memory
    in order to avoid future memory allocations

  * after a truncate operation in the RocksDB engine, an additional compaction
    will be triggered for the truncated collection. this compaction removes all
    deletions from the key space so that follow-up scans over the collection's key
    range do not have to filter out lots of already-removed values

  These changes make truncate operations potentially more time-consuming than before,
  but allow for memory/disk space savings afterwards.

* enable JEMalloc background threads for purging and returning unused memory
  back to the operating system (Linux only)

  JEMalloc will create its background threads on demand. The number of background
  threads is capped by the number of CPUs or active arenas. The background threads run
  periodically and purge unused memory pages, allowing memory to be returned to the
  operating system.

  This change will make the arangod process create several additional threads.
  It is accompanied by an increased `TasksMax` value in the systemd service configuration
  file for the arangodb3 service.

* upgraded bundled V8 engine to bugfix version v5.7.492.77

  this upgrade fixes a memory leak in upstream V8 described in
  https://bugs.chromium.org/p/v8/issues/detail?id=5945 that will result in memory
  chunks only getting uncommitted but not unmapped


v3.2.6 (2017-10-26)
-------------------

* UI: fixed event cleanup in cluster shards view

* UI: reduced cluster dashboard api calls

* fixed a permission problem that prevented collection contents to be displayed
  in the web interface

* removed posix_fadvise call from RocksDB's PosixSequentialFile::Read(). This is
  consistent with Facebook PR 2573 (#3505)

  this fix should improve the performance of the replication with the RocksDB
  storage engine

* allow changing of collection replication factor for existing collections

* UI: replicationFactor of a collection is now changeable in a cluster
  environment

* several fixes for the cluster agency

* fixed undefined behavior in the RocksDB-based geo index

* fixed Foxxmaster failover

* purging or removing the Debian/Ubuntu arangodb3 packages now properly stops
  the arangod instance before actuallying purging or removing


v3.2.5 (2017-10-16)
-------------------

* general-graph module and _api/gharial now accept cluster options
  for collection creation. It is now possible to set replicationFactor and
  numberOfShards for all collections created via this graph object.
  So adding a new collection will not result in a singleShard and
  no replication anymore.

* fixed issue #3408: Hard crash in query for pagination

* minimum number of V8 contexts in console mode must be 2, not 1. this is
  required to ensure the console gets one dedicated V8 context and all other
  operations have at least one extra context. This requirement was not enforced
  anymore.

* fixed issue #3395: AQL: cannot instantiate CollectBlock with undetermined
  aggregation method

* UI: fixed wrong user attribute name validation, issue #3228

* fix potential overflow in CRC marker check when a corrupted CRC marker
  is found at the very beginning of an MMFiles datafile

* UI: fixed unresponsive events in cluster shards view

* Add statistics about the V8 context counts and number of available/active/busy
  threads we expose through the server statistics interface.


v3.2.4 (2017-09-26)
-------------------

* UI: no default index selected during index creation

* UI: added replicationFactor option during SmartGraph creation

* make the MMFiles compactor perform less writes during normal compaction
  operation

  This partially fixes issue #3144

* make the MMFiles compactor configurable

  The following options have been added:

* `--compaction.db-sleep-time`: sleep interval between two compaction runs
    (in s)
  * `--compaction.min-interval"`: minimum sleep time between two compaction
     runs (in s)
  * `--compaction.min-small-data-file-size`: minimal filesize threshold
    original datafiles have to be below for a compaction
  * `--compaction.dead-documents-threshold`: minimum unused count of documents
    in a datafile
  * `--compaction.dead-size-threshold`: how many bytes of the source data file
    are allowed to be unused at most
  * `--compaction.dead-size-percent-threshold`: how many percent of the source
    datafile should be unused at least
  * `--compaction.max-files`: Maximum number of files to merge to one file
  * `--compaction.max-result-file-size`: how large may the compaction result
    file become (in bytes)
  * `--compaction.max-file-size-factor`: how large the resulting file may
    be in comparison to the collection's `--database.maximal-journal-size' setting`

* fix downwards-incompatibility in /_api/explain REST handler

* fix Windows implementation for fs.getTempPath() to also create a
  sub-directory as we do on linux

* fixed a multi-threading issue in cluster-internal communication

* performance improvements for traversals and edge lookups

* removed internal memory zone handling code. the memory zones were a leftover
  from the early ArangoDB days and did not provide any value in the current
  implementation.

* (Enterprise only) added `skipInaccessibleCollections` option for AQL queries:
  if set, AQL queries (especially graph traversals) will treat collections to
  which a user has no access rights to as if these collections were empty.

* adjusted scheduler thread handling to start and stop less threads in
  normal operations

* leader-follower replication catchup code has been rewritten in C++

* early stage AQL optimization now also uses the C++ implementations of
  AQL functions if present. Previously it always referred to the JavaScript
  implementations and ignored the C++ implementations. This change gives
  more flexibility to the AQL optimizer.

* ArangoDB tty log output is now colored for log messages with levels
  FATAL, ERR and WARN.

* changed the return values of AQL functions `REGEX_TEST` and `REGEX_REPLACE`
  to `null` when the input regex is invalid. Previous versions of ArangoDB
  partly returned `false` for invalid regexes and partly `null`.

* added `--log.role` option for arangod

  When set to `true`, this option will make the ArangoDB logger print a single
  character with the server's role into each logged message. The roles are:

  - U: undefined/unclear (used at startup)
  - S: single server
  - C: coordinator
  - P: primary
  - A: agent

  The default value for this option is `false`, so no roles will be logged.


v3.2.3 (2017-09-07)
-------------------

* fixed issue #3106: orphan collections could not be registered in general-graph module

* fixed wrong selection of the database inside the internal cluster js api

* added startup option `--server.check-max-memory-mappings` to make arangod check
  the number of memory mappings currently used by the process and compare it with
  the maximum number of allowed mappings as determined by /proc/sys/vm/max_map_count

  The default value is `true`, so the checks will be performed. When the current
  number of mappings exceeds 90% of the maximum number of mappings, the creation
  of further V8 contexts will be deferred.

  Note that this option is effective on Linux systems only.

* arangoimp now has a `--remove-attribute` option

* added V8 context lifetime control options
  `--javascript.v8-contexts-max-invocations` and `--javascript.v8-contexts-max-age`

  These options allow specifying after how many invocations a used V8 context is
  disposed, or after what time a V8 context is disposed automatically after its
  creation. If either of the two thresholds is reached, an idl V8 context will be
  disposed.

  The default value of `--javascript.v8-contexts-max-invocations` is 0, meaning that
  the maximum number of invocations per context is unlimited. The default value
  for `--javascript.v8-contexts-max-age` is 60 seconds.

* fixed wrong UI cluster health information

* fixed issue #3070: Add index in _jobs collection

* fixed issue #3125: HTTP Foxx API JSON parsing

* fixed issue #3120: Foxx queue: job isn't running when server.authentication = true

* fixed supervision failure detection and handling, which happened with simultaneous
  agency leadership change


v3.2.2 (2017-08-23)
-------------------

* make "Rebalance shards" button work in selected database only, and not make
  it rebalance the shards of all databases

* fixed issue #2847: adjust the response of the DELETE `/_api/users/database/*` calls

* fixed issue #3075: Error when upgrading arangoDB on linux ubuntu 16.04

* fixed a buffer overrun in linenoise console input library for long input strings

* increase size of the linenoise input buffer to 8 KB

* abort compilation if the detected GCC or CLANG isn't in the range of compilers
  we support

* fixed spurious cluster hangups by always sending AQL-query related requests
  to the correct servers, even after failover or when a follower drops

  The problem with the previous shard-based approach was that responsibilities
  for shards may change from one server to another at runtime, after the query
  was already instanciated. The coordinator and other parts of the query then
  sent further requests for the query to the servers now responsible for the
  shards.
  However, an AQL query must send all further requests to the same servers on
  which the query was originally instanciated, even in case of failover.
  Otherwise this would potentially send requests to servers that do not know
  about the query, and would also send query shutdown requests to the wrong
  servers, leading to abandoned queries piling up and using resources until
  they automatically time out.

* fixed issue with RocksDB engine acquiring the collection count values too
  early, leading to the collection count values potentially being slightly off
  even in exclusive transactions (for which the exclusive access should provide
  an always-correct count value)

* fixed some issues in leader-follower catch-up code, specifically for the
  RocksDB engine

* make V8 log fatal errors to syslog before it terminates the process.
  This change is effective on Linux only.

* fixed issue with MMFiles engine creating superfluous collection journals
  on shutdown

* fixed issue #3067: Upgrade from 3.2 to 3.2.1 reset autoincrement keys

* fixed issue #3044: ArangoDB server shutdown unexpectedly

* fixed issue #3039: Incorrect filter interpretation

* fixed issue #3037: Foxx, internal server error when I try to add a new service

* improved MMFiles fulltext index document removal performance
  and fulltext index query performance for bigger result sets

* ui: fixed a display bug within the slow and running queries view

* ui: fixed a bug when success event triggers twice in a modal

* ui: fixed the appearance of the documents filter

* ui: graph vertex collections not restricted to 10 anymore

* fixed issue #2835: UI detection of JWT token in case of server restart or upgrade

* upgrade jemalloc version to 5.0.1

  This fixes problems with the memory allocator returing "out of memory" when
  calling munmap to free memory in order to return it to the OS.

  It seems that calling munmap on Linux can increase the number of mappings, at least
  when a region is partially unmapped. This can lead to the process exceeding its
  maximum number of mappings, and munmap and future calls to mmap returning errors.

  jemalloc version 5.0.1 does not have the `--enable-munmap` configure option anymore,
  so the problem is avoided. To return memory to the OS eventually, jemalloc 5's
  background purge threads are used on Linux.

* fixed issue #2978: log something more obvious when you log a Buffer

* fixed issue #2982: AQL parse error?

* fixed issue #3125: HTTP Foxx API Json parsing

v3.2.1 (2017-08-09)
-------------------

* added C++ implementations for AQL functions `LEFT()`, `RIGHT()` and `TRIM()`

* fixed docs for issue #2968: Collection _key autoincrement value increases on error

* fixed issue #3011: Optimizer rule reduce-extraction-to-projection breaks queries

* Now allowing to restore users in a sharded environment as well
  It is still not possible to restore collections that are sharded
  differently than by _key.

* fixed an issue with restoring of system collections and user rights.
  It was not possible to restore users into an authenticated server.

* fixed issue #2977: Documentation for db._createDatabase is wrong

* ui: added bind parameters to slow query history view

* fixed issue #1751: Slow Query API should provide bind parameters, webui should display them

* ui: fixed a bug when moving multiple documents was not possible

* fixed docs for issue #2968: Collection _key autoincrement value increases on error

* AQL CHAR_LENGTH(null) returns now 0. Since AQL TO_STRING(null) is '' (string of length 0)

* ui: now supports single js file upload for Foxx services in addition to zip files

* fixed a multi-threading issue in the agency when callElection was called
  while the Supervision was calling updateSnapshot

* added startup option `--query.tracking-with-bindvars`

  This option controls whether the list of currently running queries
  and the list of slow queries should contain the bind variables used
  in the queries or not.

  The option can be changed at runtime using the commands

      // enables tracking of bind variables
      // set to false to turn tracking of bind variables off
      var value = true;
      require("@arangodb/aql/queries").properties({
        trackBindVars: value
      });

* index selectivity estimates are now available in the cluster as well

* fixed issue #2943: loadIndexesIntoMemory not returning the same structure
  as the rest of the collection APIs

* fixed issue #2949: ArangoError 1208: illegal name

* fixed issue #2874: Collection properties do not return `isVolatile`
  attribute

* potential fix for issue #2939: Segmentation fault when starting
  coordinator node

* fixed issue #2810: out of memory error when running UPDATE/REPLACE
  on medium-size collection

* fix potential deadlock errors in collector thread

* disallow the usage of volatile collections in the RocksDB engine
  by throwing an error when a collection is created with attribute
  `isVolatile` set to `true`.
  Volatile collections are unsupported by the RocksDB engine, so
  creating them should not succeed and silently create a non-volatile
  collection

* prevent V8 from issuing SIGILL instructions when it runs out of memory

  Now arangod will attempt to log a FATAL error into its logfile in case V8
  runs out of memory. In case V8 runs out of memory, it will still terminate the
  entire process. But at least there should be something in the ArangoDB logs
  indicating what the problem was. Apart from that, the arangod process should
  now be exited with SIGABRT rather than SIGILL as it shouldn't return into the
  V8 code that aborted the process with `__builtin_trap`.

  this potentially fixes issue #2920: DBServer crashing automatically post upgrade to 3.2

* Foxx queues and tasks now ensure that the scripts in them run with the same
  permissions as the Foxx code who started the task / queue

* fixed issue #2928: Offset problems

* fixed issue #2876: wrong skiplist index usage in edge collection

* fixed issue #2868: cname missing from logger-follow results in rocksdb

* fixed issue #2889: Traversal query using incorrect collection id

* fixed issue #2884: AQL traversal uniqueness constraints "propagating" to other traversals? Weird results

* arangoexport: added `--query` option for passing an AQL query to export the result

* fixed issue #2879: No result when querying for the last record of a query

* ui: allows now to edit default access level for collections in database
  _system for all users except the root user.

* The _users collection is no longer accessible outside the arngod process, _queues is always read-only

* added new option "--rocksdb.max-background-jobs"

* removed options "--rocksdb.max-background-compactions", "--rocksdb.base-background-compactions" and "--rocksdb.max-background-flushes"

* option "--rocksdb.compaction-read-ahead-size" now defaults to 2MB

* change Windows build so that RocksDB doesn't enforce AVX optimizations by default
  This fixes startup crashes on servers that do not have AVX CPU extensions

* speed up RocksDB secondary index creation and dropping

* removed RocksDB note in Geo index docs


v3.2.0 (2017-07-20)
-------------------

* fixed UI issues

* fixed multi-threading issues in Pregel

* fixed Foxx resilience

* added command-line option `--javascript.allow-admin-execute`

  This option can be used to control whether user-defined JavaScript code
  is allowed to be executed on server by sending via HTTP to the API endpoint
  `/_admin/execute`  with an authenticated user account.
  The default value is `false`, which disables the execution of user-defined
  code. This is also the recommended setting for production. In test environments,
  it may be convenient to turn the option on in order to send arbitrary setup
  or teardown commands for execution on the server.


v3.2.beta6 (2017-07-18)
-----------------------

* various bugfixes


v3.2.beta5 (2017-07-16)
-----------------------

* numerous bugfixes


v3.2.beta4 (2017-07-04)
-----------------------

* ui: fixed document view _from and _to linking issue for special characters

* added function `db._parse(query)` for parsing an AQL query and returning information about it

* fixed one medium priority and two low priority security user interface
  issues found by owasp zap.

* ui: added index deduplicate options

* ui: fixed renaming of collections for the rocksdb storage engine

* documentation and js fixes for secondaries

* RocksDB storage format was changed, users of the previous beta/alpha versions
  must delete the database directory and re-import their data

* enabled permissions on database and collection level

* added and changed some user related REST APIs
    * added `PUT /_api/user/{user}/database/{database}/{collection}` to change collection permission
    * added `GET /_api/user/{user}/database/{database}/{collection}`
    * added optional `full` parameter to the `GET /_api/user/{user}/database/` REST call

* added user functions in the arangoshell `@arangodb/users` module
    * added `grantCollection` and `revokeCollection` functions
    * added `permission(user, database, collection)` to retrieve collection specific rights

* added "deduplicate" attribute for array indexes, which controls whether inserting
  duplicate index values from the same document into a unique array index will lead to
  an error or not:

      // with deduplicate = true, which is the default value:
      db._create("test");
      db.test.ensureIndex({ type: "hash", fields: ["tags[*]"], deduplicate: true });
      db.test.insert({ tags: ["a", "b"] });
      db.test.insert({ tags: ["c", "d", "c"] }); // will work, because deduplicate = true
      db.test.insert({ tags: ["a"] }); // will fail

      // with deduplicate = false
      db._create("test");
      db.test.ensureIndex({ type: "hash", fields: ["tags[*]"], deduplicate: false });
      db.test.insert({ tags: ["a", "b"] });
      db.test.insert({ tags: ["c", "d", "c"] }); // will not work, because deduplicate = false
      db.test.insert({ tags: ["a"] }); // will fail

  The "deduplicate" attribute is now also accepted by the index creation HTTP
  API endpoint POST /_api/index and is returned by GET /_api/index.

* added optimizer rule "remove-filters-covered-by-traversal"

* Debian/Ubuntu installer: make messages about future package upgrades more clear

* fix a hangup in VST

  The problem happened when the two first chunks of a VST message arrived
  together on a connection that was newly switched to VST.

* fix deletion of outdated WAL files in RocksDB engine

* make use of selectivity estimates in hash, skiplist and persistent indexes
  in RocksDB engine

* changed VM overcommit recommendation for user-friendliness

* fix a shutdown bug in the cluster: a destroyed query could still be active

* do not terminate the entire server process if a temp file cannot be created
  (Windows only)

* fix log output in the front-end, it stopped in case of too many messages


v3.2.beta3 (2017-06-27)
-----------------------

* numerous bugfixes


v3.2.beta2 (2017-06-20)
-----------------------

* potentially fixed issue #2559: Duplicate _key generated on insertion

* fix invalid results (too many) when a skipping LIMIT was used for a
  traversal. `LIMIT x` or `LIMIT 0, x` were not affected, but `LIMIT s, x`
  may have returned too many results

* fix races in SSL communication code

* fix invalid locking in JWT authentication cache, which could have
  crashed the server

* fix invalid first group results for sorted AQL COLLECT when LIMIT
  was used

* fix potential race, which could make arangod hang on startup

* removed `exception` field from transaction error result; users should throw
  explicit `Error` instances to return custom exceptions (addresses issue #2561)

* fixed issue #2613: Reduce log level when Foxx manager tries to self heal missing database

* add a read only mode for users and collection level authorization

* removed `exception` field from transaction error result; users should throw
  explicit `Error` instances to return custom exceptions (addresses issue #2561)

* fixed issue #2677: Foxx disabling development mode creates non-deterministic service bundle

* fixed issue #2684: Legacy service UI not working


v3.2.beta1 (2017-06-12)
-----------------------

* provide more context for index errors (addresses issue #342)

* arangod now validates several OS/environment settings on startup and warns if
  the settings are non-ideal. Most of the checks are executed on Linux systems only.

* fixed issue #2515: The replace-or-with-in optimization rule might prevent use of indexes

* added `REGEX_REPLACE` AQL function

* the RocksDB storage format was changed, users of the previous alpha versions
  must delete the database directory and re-import their data

* added server startup option `--query.fail-on-warning`

  setting this option to `true` will abort any AQL query with an exception if
  it causes a warning at runtime. The value can be overridden per query by
  setting the `failOnWarning` attribute in a query's options.

* added --rocksdb.num-uncompressed-levels to adjust number of non-compressed levels

* added checks for memory managment and warn (i. e. if hugepages are enabled)

* set default SSL cipher suite string to "HIGH:!EXPORT:!aNULL@STRENGTH"

* fixed issue #2469: Authentication = true does not protect foxx-routes

* fixed issue #2459: compile success but can not run with rocksdb

* `--server.maximal-queue-size` is now an absolute maximum. If the queue is
  full, then 503 is returned. Setting it to 0 means "no limit".

* (Enterprise only) added authentication against an LDAP server

* fixed issue #2083: Foxx services aren't distributed to all coordinators

* fixed issue #2384: new coordinators don't pick up existing Foxx services

* fixed issue #2408: Foxx service validation causes unintended side-effects

* extended HTTP API with routes for managing Foxx services

* added distinction between hasUser and authorized within Foxx
  (cluster internal requests are authorized requests but don't have a user)

* arangoimp now has a `--threads` option to enable parallel imports of data

* PR #2514: Foxx services that can't be fixed by self-healing now serve a 503 error

* added `time` function to `@arangodb` module


v3.2.alpha4 (2017-04-25)
------------------------

* fixed issue #2450: Bad optimization plan on simple query

* fixed issue #2448: ArangoDB Web UI takes no action when Delete button is clicked

* fixed issue #2442: Frontend shows already deleted databases during login

* added 'x-content-type-options: nosniff' to avoid MSIE bug

* set default value for `--ssl.protocol` from TLSv1 to TLSv1.2.

* AQL breaking change in cluster:
  The SHORTEST_PATH statement using edge-collection names instead
  of a graph name now requires to explicitly name the vertex-collection names
  within the AQL query in the cluster. It can be done by adding `WITH <name>`
  at the beginning of the query.

  Example:
  ```
  FOR v,e IN OUTBOUND SHORTEST_PATH @start TO @target edges [...]
  ```

  Now has to be:

  ```
  WITH vertices
  FOR v,e IN OUTBOUND SHORTEST_PATH @start TO @target edges [...]
  ```

  This change is due to avoid dead-lock sitations in clustered case.
  An error stating the above is included.

* add implicit use of geo indexes when using SORT/FILTER in AQL, without
  the need to use the special-purpose geo AQL functions `NEAR` or `WITHIN`.

  the special purpose `NEAR` AQL function can now be substituted with the
  following AQL (provided there is a geo index present on the `doc.latitude`
  and `doc.longitude` attributes):

      FOR doc in geoSort
        SORT DISTANCE(doc.latitude, doc.longitude, 0, 0)
        LIMIT 5
        RETURN doc

  `WITHIN` can be substituted with the following AQL:

      FOR doc in geoFilter
        FILTER DISTANCE(doc.latitude, doc.longitude, 0, 0) < 2000
        RETURN doc

  Compared to using the special purpose AQL functions this approach has the
  advantage that it is more composable, and will also honor any `LIMIT` values
  used in the AQL query.

* potential fix for shutdown hangs on OSX

* added KB, MB, GB prefix for integer parameters, % for integer parameters
  with a base value

* added JEMALLOC 4.5.0

* added `--vm.resident-limit` and `--vm.path` for file-backed memory mapping
  after reaching a configurable maximum RAM size

* try recommended limit for file descriptors in case of unlimited
  hard limit

* issue #2413: improve logging in case of lock timeout and deadlocks

* added log topic attribute to /_admin/log api

* removed internal build option `USE_DEV_TIMERS`

  Enabling this option activated some proprietary timers for only selected
  events in arangod. Instead better use `perf` to gather timings.


v3.2.alpha3 (2017-03-22)
------------------------

* increase default collection lock timeout from 30 to 900 seconds

* added function `db._engine()` for retrieval of storage engine information at
  server runtime

  There is also an HTTP REST handler at GET /_api/engine that returns engine
  information.

* require at least cmake 3.2 for building ArangoDB

* make arangod start with less V8 JavaScript contexts

  This speeds up the server start (a little bit) and makes it use less memory.
  Whenever a V8 context is needed by a Foxx action or some other operation and
  there is no usable V8 context, a new one will be created dynamically now.

  Up to `--javascript.v8-contexts` V8 contexts will be created, so this option
  will change its meaning. Previously as many V8 contexts as specified by this
  option were created at server start, and the number of V8 contexts did not
  change at runtime. Now up to this number of V8 contexts will be in use at the
  same time, but the actual number of V8 contexts is dynamic.

  The garbage collector thread will automatically delete unused V8 contexts after
  a while. The number of spare contexts will go down to as few as configured in
  the new option `--javascript.v8-contexts-minimum`. Actually that many V8 contexts
  are also created at server start.

  The first few requests in new V8 contexts will take longer than in contexts
  that have been there already. Performance may therefore suffer a bit for the
  initial requests sent to ArangoDB or when there are only few but performance-
  critical situations in which new V8 contexts will be created. If this is a
  concern, it can easily be fixed by setting `--javascipt.v8-contexts-minimum`
  and `--javascript.v8-contexts` to a relatively high value, which will guarantee
  that many number of V8 contexts to be created at startup and kept around even
  when unused.

  Waiting for an unused V8 context will now also abort if no V8 context can be
  acquired/created after 120 seconds.

* improved diagnostic messages written to logfiles by supervisor process

* fixed issue #2367

* added "bindVars" to attributes of currently running and slow queries

* added "jsonl" as input file type for arangoimp

* upgraded version of bundled zlib library from 1.2.8 to 1.2.11

* added input file type `auto` for arangoimp so it can automatically detect the
  type of the input file from the filename extension

* fixed variables parsing in GraphQL

* added `--translate` option for arangoimp to translate attribute names from
  the input files to attriubte names expected by ArangoDB

  The `--translate` option can be specified multiple times (once per translation
  to be executed). The following example renames the "id" column from the input
  file to "_key", and the "from" column to "_from", and the "to" column to "_to":

      arangoimp --type csv --file data.csv --translate "id=_key" --translate "from=_from" --translate "to=_to"

  `--translate` works for CSV and TSV inputs only.

* changed default value for `--server.max-packet-size` from 128 MB to 256 MB

* fixed issue #2350

* fixed issue #2349

* fixed issue #2346

* fixed issue #2342

* change default string truncation length from 80 characters to 256 characters for
  `print`/`printShell` functions in ArangoShell and arangod. This will emit longer
  prefixes of string values before truncating them with `...`, which is helpful
  for debugging.

* always validate incoming JSON HTTP requests for duplicate attribute names

  Incoming JSON data with duplicate attribute names will now be rejected as
  invalid. Previous versions of ArangoDB only validated the uniqueness of
  attribute names inside incoming JSON for some API endpoints, but not
  consistently for all APIs.

* don't let read-only transactions block the WAL collector

* allow passing own `graphql-sync` module instance to Foxx GraphQL router

* arangoexport can now export to csv format

* arangoimp: fixed issue #2214

* Foxx: automatically add CORS response headers

* added "OPTIONS" to CORS `access-control-allow-methods` header

* Foxx: Fix arangoUser sometimes not being set correctly

* fixed issue #1974


v3.2.alpha2 (2017-02-20)
------------------------

* ui: fixed issue #2065

* ui: fixed a dashboard related memory issue

* Internal javascript rest actions will now hide their stack traces to the client
  unless maintainer mode is activated. Instead they will always log to the logfile

* Removed undocumented internal HTTP API:
  * PUT _api/edges

  The documented GET _api/edges and the undocumented POST _api/edges remains unmodified.

* updated V8 version to 5.7.0.0

* change undocumented behaviour in case of invalid revision ids in
  If-Match and If-None-Match headers from 400 (BAD) to 412 (PRECONDITION
  FAILED).

* change undocumented behaviour in case of invalid revision ids in
  JavaScript document operations from 1239 ("illegal document revision")
  to 1200 ("conflict").

* added data export tool, arangoexport.

  arangoexport can be used to export collections to json, jsonl or xml
  and export a graph or collections to xgmml.

* fixed a race condition when closing a connection

* raised default hard limit on threads for very small to 64

* fixed negative counting of http connection in UI


v3.2.alpha1 (2017-02-05)
------------------------

* added figure `httpRequests` to AQL query statistics

* removed revisions cache intermediate layer implementation

* obsoleted startup options `--database.revision-cache-chunk-size` and
  `--database.revision-cache-target-size`

* fix potential port number over-/underruns

* added startup option `--log.shorten-filenames` for controlling whether filenames
  in log messages should be shortened to just the filename with the absolute path

* removed IndexThreadFeature, made `--database.index-threads` option obsolete

* changed index filling to make it more parallel, dispatch tasks to boost::asio

* more detailed stacktraces in Foxx apps

* generated Foxx services now use swagger tags


v3.1.24 (XXXX-XX-XX)
--------------------

* fixed one more LIMIT issue in traversals


v3.1.23 (2017-06-19)
--------------------

* potentially fixed issue #2559: Duplicate _key generated on insertion

* fix races in SSL communication code

* fix invalid results (too many) when a skipping LIMIT was used for a
  traversal. `LIMIT x` or `LIMIT 0, x` were not affected, but `LIMIT s, x`
  may have returned too many results

* fix invalid first group results for sorted AQL COLLECT when LIMIT
  was used

* fix invalid locking in JWT authentication cache, which could have
  crashed the server

* fix undefined behavior in traverser when traversals were used inside
  a FOR loop


v3.1.22 (2017-06-07)
--------------------

* fixed issue #2505: Problem with export + report of a bug

* documented changed behavior of WITH

* fixed ui glitch in aardvark

* avoid agency compaction bug

* fixed issue #2283: disabled proxy communication internally


v3.1.21 (2017-05-22)
--------------------

* fixed issue #2488:  AQL operator IN error when data use base64 chars

* more randomness in seeding RNG

v3.1.20 (2016-05-16)
--------------------

* fixed incorrect sorting for distributeShardsLike

* improve reliability of AgencyComm communication with Agency

* fixed shard numbering bug, where ids were erouneously incremented by 1

* remove an unnecessary precondition in createCollectionCoordinator

* funny fail rotation fix

* fix in SimpleHttpClient for correct advancement of readBufferOffset

* forward SIG_HUP in supervisor process to the server process to fix logrotaion
  You need to stop the remaining arangod server process manually for the upgrade to work.


v3.1.19 (2017-04-28)
--------------------

* Fixed a StackOverflow issue in Traversal and ShortestPath. Occured if many (>1000) input
  values in a row do not return any result. Fixes issue: #2445

* fixed issue #2448

* fixed issue #2442

* added 'x-content-type-options: nosniff' to avoid MSIE bug

* fixed issue #2441

* fixed issue #2440

* Fixed a StackOverflow issue in Traversal and ShortestPath. Occured if many (>1000) input
  values in a row do not return any result. Fixes issue: #2445

* fix occasional hanging shutdowns on OS X


v3.1.18 (2017-04-18)
--------------------

* fixed error in continuous synchronization of collections

* fixed spurious hangs on server shutdown

* better error messages during restore collection

* completely overhaul supervision. More detailed tests

* Fixed a dead-lock situation in cluster traversers, it could happen in
  rare cases if the computation on one DBServer could be completed much earlier
  than the other server. It could also be restricted to SmartGraphs only.

* (Enterprise only) Fixed a bug in SmartGraph DepthFirstSearch. In some
  more complicated queries, the maxDepth limit of 1 was not considered strictly
  enough, causing the traverser to do unlimited depth searches.

* fixed issue #2415

* fixed issue #2422

* fixed issue #1974


v3.1.17 (2017-04-04)
--------------------

* (Enterprise only) fixed a bug where replicationFactor was not correctly
  forwarded in SmartGraph creation.

* fixed issue #2404

* fixed issue #2397

* ui - fixed smart graph option not appearing

* fixed issue #2389

* fixed issue #2400


v3.1.16 (2017-03-27)
--------------------

* fixed issue #2392

* try to raise file descriptors to at least 8192, warn otherwise

* ui - aql editor improvements + updated ace editor version (memory leak)

* fixed lost HTTP requests

* ui - fixed some event issues

* avoid name resolution when given connection string is a valid ip address

* helps with issue #1842, bug in COLLECT statement in connection with LIMIT.

* fix locking bug in cluster traversals

* increase lock timeout defaults

* increase various cluster timeouts

* limit default target size for revision cache to 1GB, which is better for
  tight RAM situations (used to be 40% of (totalRAM - 1GB), use
  --database.revision-cache-target-size <VALUEINBYTES> to get back the
  old behaviour

* fixed a bug with restarted servers indicating status as "STARTUP"
  rather that "SERVING" in Nodes UI.


v3.1.15 (2017-03-20)
--------------------

* add logrotate configuration as requested in #2355

* fixed issue #2376

* ui - changed document api due a chrome bug

* ui - fixed a submenu bug

* added endpoint /_api/cluster/endpoints in cluster case to get all
  coordinator endpoints

* fix documentation of /_api/endpoint, declaring this API obsolete.

* Foxx response objects now have a `type` method for manipulating the content-type header

* Foxx tests now support `xunit` and `tap` reporters


v3.1.14 (2017-03-13)
--------------------

* ui - added feature request (multiple start nodes within graph viewer) #2317

* added missing locks to authentication cache methods

* ui - added feature request (multiple start nodes within graph viewer) #2317

* ui - fixed wrong merge of statistics information from different coordinators

* ui - fixed issue #2316

* ui - fixed wrong protocol usage within encrypted environment

* fixed compile error on Mac Yosemite

* minor UI fixes


v3.1.13 (2017-03-06)
--------------------

* fixed variables parsing in GraphQL

* fixed issue #2214

* fixed issue #2342

* changed thread handling to queue only user requests on coordinator

* use exponential backoff when waiting for collection locks

* repair short name server lookup in cluster in the case of a removed
  server


v3.1.12 (2017-02-28)
--------------------

* disable shell color escape sequences on Windows

* fixed issue #2326

* fixed issue #2320

* fixed issue #2315

* fixed a race condition when closing a connection

* raised default hard limit on threads for very small to 64

* fixed negative counting of http connection in UI

* fixed a race when renaming collections

* fixed a race when dropping databases


v3.1.11 (2017-02-17)
--------------------

* fixed a race between connection closing and sending out last chunks of data to clients
  when the "Connection: close" HTTP header was set in requests

* ui: optimized smart graph creation usability

* ui: fixed #2308

* fixed a race in async task cancellation via `require("@arangodb/tasks").unregisterTask()`

* fixed spuriously hanging threads in cluster AQL that could sit idle for a few minutes

* fixed potential numeric overflow for big index ids in index deletion API

* fixed sort issue in cluster, occurring when one of the local sort buffers of a
  GatherNode was empty

* reduce number of HTTP requests made for certain kinds of join queries in cluster,
  leading to speedup of some join queries

* supervision deals with demised coordinators correctly again

* implement a timeout in TraverserEngineRegistry

* agent communication reduced in large batches of append entries RPCs

* inception no longer estimates RAFT timings

* compaction in agents has been moved to a separate thread

* replicated logs hold local timestamps

* supervision jobs failed leader and failed follower revisited for
  function in precarious stability situations

* fixed bug in random number generator for 64bit int


v3.1.10 (2017-02-02)
--------------------

* updated versions of bundled node modules:
  - joi: from 8.4.2 to 9.2.0
  - joi-to-json-schema: from 2.2.0 to 2.3.0
  - sinon: from 1.17.4 to 1.17.6
  - lodash: from 4.13.1 to 4.16.6

* added shortcut for AQL ternary operator
  instead of `condition ? true-part : false-part` it is now possible to also use a
  shortcut variant `condition ? : false-part`, e.g.

      FOR doc IN docs RETURN doc.value ?: 'not present'

  instead of

      FOR doc IN docs RETURN doc.value ? doc.value : 'not present'

* fixed wrong sorting order in cluster, if an index was used to sort with many
  shards.

* added --replication-factor, --number-of-shards and --wait-for-sync to arangobench

* turn on UTF-8 string validation for VelocyPack values received via VST connections

* fixed issue #2257

* upgraded Boost version to 1.62.0

* added optional detail flag for db.<collection>.count()
  setting the flag to `true` will make the count operation returned the per-shard
  counts for the collection:

      db._create("test", { numberOfShards: 10 });
      for (i = 0; i < 1000; ++i) {
        db.test.insert({value: i});
      }
      db.test.count(true);

      {
        "s100058" : 99,
        "s100057" : 103,
        "s100056" : 100,
        "s100050" : 94,
        "s100055" : 90,
        "s100054" : 122,
        "s100051" : 109,
        "s100059" : 99,
        "s100053" : 95,
        "s100052" : 89
      }

* added optional memory limit for AQL queries:

      db._query("FOR i IN 1..100000 SORT i RETURN i", {}, { options: { memoryLimit: 100000 } });

  This option limits the default maximum amount of memory (in bytes) that a single
  AQL query can use.
  When a single AQL query reaches the specified limit value, the query will be
  aborted with a *resource limit exceeded* exception. In a cluster, the memory
  accounting is done per shard, so the limit value is effectively a memory limit per
  query per shard.

  The global limit value can be overriden per query by setting the *memoryLimit*
  option value for individual queries when running an AQL query.

* added server startup option `--query.memory-limit`

* added convenience function to create vertex-centric indexes.

  Usage: `db.collection.ensureVertexCentricIndex("label", {type: "hash", direction: "outbound"})`
  That will create an index that can be used on OUTBOUND with filtering on the
  edge attribute `label`.

* change default log output for tools to stdout (instead of stderr)

* added option -D to define a configuration file environment key=value

* changed encoding behavior for URLs encoded in the C++ code of ArangoDB:
  previously the special characters `-`, `_`, `~` and `.` were returned as-is
  after URL-encoding, now `.` will be encoded to be `%2e`.
  This also changes the behavior of how incoming URIs are processed: previously
  occurrences of `..` in incoming request URIs were collapsed (e.g. `a/../b/` was
  collapsed to a plain `b/`). Now `..` in incoming request URIs are not collapsed.

* Foxx request URL suffix is no longer unescaped

* @arangodb/request option json now defaults to `true` if the response body is not empty and encoding is not explicitly set to `null` (binary).
  The option can still be set to `false` to avoid unnecessary attempts at parsing the response as JSON.

* Foxx configuration values for unknown options will be discarded when saving the configuration in production mode using the web interface

* module.context.dependencies is now immutable

* process.stdout.isTTY now returns `true` in arangosh and when running arangod with the `--console` flag

* add support for Swagger tags in Foxx


v3.1.9 (XXXX-XX-XX)
-------------------

* macos CLI package: store databases and apps in the users home directory

* ui: fixed re-login issue within a non system db, when tab was closed

* fixed a race in the VelocyStream Commtask implementation

* fixed issue #2256


v3.1.8 (2017-01-09)
-------------------

* add Windows silent installer

* add handling of debug symbols during Linux & windows release builds.

* fixed issue #2181

* fixed issue #2248: reduce V8 max old space size from 3 GB to 1 GB on 32 bit systems

* upgraded Boost version to 1.62.0

* fixed issue #2238

* fixed issue #2234

* agents announce new endpoints in inception phase to leader

* agency leadership accepts updatet endpoints to given uuid

* unified endpoints replace localhost with 127.0.0.1

* fix several problems within an authenticated cluster


v3.1.7 (2016-12-29)
-------------------

* fixed one too many elections in RAFT

* new agency comm backported from devel


v3.1.6 (2016-12-20)
-------------------

* fixed issue #2227

* fixed issue #2220

* agency constituent/agent bug fixes in race conditions picking up
  leadership

* supervision does not need waking up anymore as it is running
  regardless

* agents challenge their leadership more rigorously


v3.1.5 (2016-12-16)
-------------------

* lowered default value of `--database.revision-cache-target-size` from 75% of
  RAM to less than 40% of RAM

* fixed issue #2218

* fixed issue #2217

* Foxx router.get/post/etc handler argument can no longer accidentally omitted

* fixed issue #2223


v3.1.4 (2016-12-08)
-------------------

* fixed issue #2211

* fixed issue #2204

* at cluster start, coordinators wait until at least one DBserver is there,
  and either at least two DBservers are there or 15s have passed, before they
  initiate the bootstrap of system collections.

* more robust agency startup from devel

* supervision's AddFollower adds many followers at once

* supervision has new FailedFollower job

* agency's Node has new method getArray

* agency RAFT timing estimates more conservative in waitForSync
  scenario

* agency RAFT timing estimates capped at maximum 2.0/10.0 for low/high


v3.1.3 (2016-12-02)
-------------------

* fix a traversal bug when using skiplist indexes:
  if we have a skiplist of ["a", "unused", "_from"] and a traversal like:
  FOR v,e,p IN OUTBOUND @start @@edges
    FILTER p.edges[0].a == 'foo'
    RETURN v
  And the above index applied on "a" is considered better than EdgeIndex, than
  the executor got into undefined behaviour.

* fix endless loop when trying to create a collection with replicationFactor: -1


v3.1.2 (2016-11-24)
-------------------

* added support for descriptions field in Foxx dependencies

* (Enterprise only) fixed a bug in the statistic report for SmartGraph traversals.
Now they state correctly how many documents were fetched from the index and how many
have been filtered.

* Prevent uniform shard distribution when replicationFactor == numServers

v3.1.1 (2016-11-15)
-------------------

* fixed issue #2176

* fixed issue #2168

* display index usage of traversals in AQL explainer output (previously missing)

* fixed issue #2163

* preserve last-used HLC value across server starts

* allow more control over handling of pre-3.1 _rev values

  this changes the server startup option `--database.check-30-revisions` from a boolean (true/false)
  parameter to a string parameter with the following possible values:

  - "fail":
    will validate _rev values of 3.0 collections on collection loading and throw an exception when invalid _rev values are found.
    in this case collections with invalid _rev values are marked as corrupted and cannot be used in the ArangoDB 3.1 instance.
    the fix procedure for such collections is to export the collections from 3.0 database with arangodump and restore them in 3.1 with arangorestore.
    collections that do not contain invalid _rev values are marked as ok and will not be re-checked on following loads.
    collections that contain invalid _rev values will be re-checked on following loads.

  - "true":
    will validate _rev values of 3.0 collections on collection loading and print a warning when invalid _rev values are found.
    in this case collections with invalid _rev values can be used in the ArangoDB 3.1 instance.
    however, subsequent operations on documents with invalid _rev values may silently fail or fail with explicit errors.
    the fix procedure for such collections is to export the collections from 3.0 database with arangodump and restore them in 3.1 with arangorestore.
    collections that do not contain invalid _rev values are marked as ok and will not be re-checked on following loads.
    collections that contain invalid _rev values will be re-checked on following loads.

  - "false":
    will not validate _rev values on collection loading and not print warnings.
    no hint is given when invalid _rev values are found.
    subsequent operations on documents with invalid _rev values may silently fail or fail with explicit errors.
    this setting does not affect whether collections are re-checked later.
    collections will be re-checked on following loads if `--database.check-30-revisions` is later set to either `true` or `fail`.

  The change also suppresses warnings that were printed when collections were restored using arangorestore, and the restore
  data contained invalid _rev values. Now these warnings are suppressed, and new HLC _rev values are generated for these documents
  as before.

* added missing functions to AQL syntax highlighter in web interface

* fixed display of `ANY` direction in traversal explainer output (direction `ANY` was shown as either
  `INBOUND` or `OUTBOUND`)

* changed behavior of toJSON() function when serializing an object before saving it in the database

  if an object provides a toJSON() function, this function is still called for serializing it.
  the change is that the result of toJSON() is not stringified anymore, but saved as is. previous
  versions of ArangoDB called toJSON() and after that additionally stringified its result.

  This change will affect the saving of JS Buffer objects, which will now be saved as arrays of
  bytes instead of a comma-separated string of the Buffer's byte contents.

* allow creating unique indexes on more attributes than present in shardKeys

  The following combinations of shardKeys and indexKeys are allowed/not allowed:

  shardKeys     indexKeys
      a             a        ok
      a             b    not ok
      a           a b        ok
    a b             a    not ok
    a b             b    not ok
    a b           a b        ok
    a b         a b c        ok
  a b c           a b    not ok
  a b c         a b c        ok

* fixed wrong version in web interface login screen (EE only)

* make web interface not display an exclamation mark next to ArangoDB version number 3.1

* fixed search for arbitrary document attributes in web interface in case multiple
  search values were used on different attribute names. in this case, the search always
  produced an empty result

* disallow updating `_from` and `_to` values of edges in Smart Graphs. Updating these
  attributes would lead to potential redistribution of edges to other shards, which must be
  avoided.

* fixed issue #2148

* updated graphql-sync dependency to 0.6.2

* fixed issue #2156

* fixed CRC4 assembly linkage


v3.1.0 (2016-10-29)
-------------------

* AQL breaking change in cluster:

  from ArangoDB 3.1 onwards `WITH` is required for traversals in a
  clustered environment in order to avoid deadlocks.

  Note that for queries that access only a single collection or that have all
  collection names specified somewhere else in the query string, there is no
  need to use *WITH*. *WITH* is only useful when the AQL query parser cannot
  automatically figure out which collections are going to be used by the query.
  *WITH* is only useful for queries that dynamically access collections, e.g.
  via traversals, shortest path operations or the *DOCUMENT()* function.

  more info can be found [here](https://github.com/arangodb/arangodb/blob/devel/Documentation/Books/AQL/Operations/With.md)

* added AQL function `DISTANCE` to calculate the distance between two arbitrary
  coordinates (haversine formula)

* fixed issue #2110

* added Auto-aptation of RAFT timings as calculations only


v3.1.rc2 (2016-10-10)
---------------------

* second release candidate


v3.1.rc1 (2016-09-30)
---------------------

* first release candidate


v3.1.alpha2 (2016-09-01)
------------------------

* added module.context.createDocumentationRouter to replace module.context.apiDocumentation

* bug in RAFT implementation of reads. dethroned leader still answered requests in isolation

* ui: added new graph viewer

* ui: aql-editor added tabular & graph display

* ui: aql-editor improved usability

* ui: aql-editor: query profiling support

* fixed issue #2109

* fixed issue #2111

* fixed issue #2075

* added AQL function `DISTANCE` to calculate the distance between two arbitrary
  coordinates (haversine formula)

* rewrote scheduler and dispatcher based on boost::asio

  parameters changed:
    `--scheduler.threads` and `--server.threads` are now merged into a single one: `--server.threads`

    hidden `--server.extra-threads` has been removed

    hidden `--server.aql-threads` has been removed

    hidden `--server.backend` has been removed

    hidden `--server.show-backends` has been removed

    hidden `--server.thread-affinity` has been removed

* fixed issue #2086

* fixed issue #2079

* fixed issue #2071

  make the AQL query optimizer inject filter condition expressions referred to
  by variables during filter condition aggregation.
  For example, in the following query

      FOR doc IN collection
        LET cond1 = (doc.value == 1)
        LET cond2 = (doc.value == 2)
        FILTER cond1 || cond2
        RETURN { doc, cond1, cond2 }

  the optimizer will now inject the conditions for `cond1` and `cond2` into the filter
  condition `cond1 || cond2`, expanding it to `(doc.value == 1) || (doc.value == 2)`
  and making these conditions available for index searching.

  Note that the optimizer previously already injected some conditions into other
  conditions, but only if the variable that defined the condition was not used
  elsewhere. For example, the filter condition in the query

      FOR doc IN collection
        LET cond = (doc.value == 1)
        FILTER cond
        RETURN { doc }

  already got optimized before because `cond` was only used once in the query and
  the optimizer decided to inject it into the place where it was used.

  This only worked for variables that were referred to once in the query.
  When a variable was used multiple times, the condition was not injected as
  in the following query:

      FOR doc IN collection
        LET cond = (doc.value == 1)
        FILTER cond
        RETURN { doc, cond }

  The fix for #2070 now will enable this optimization so that the query can
  use an index on `doc.value` if available.

* changed behavior of AQL array comparison operators for empty arrays:
  * `ALL` and `ANY` now always return `false` when the left-hand operand is an
    empty array. The behavior for non-empty arrays does not change:
    * `[] ALL == 1` will return `false`
    * `[1] ALL == 1` will return `true`
    * `[1, 2] ALL == 1` will return `false`
    * `[2, 2] ALL == 1` will return `false`
    * `[] ANY == 1` will return `false`
    * `[1] ANY == 1` will return `true`
    * `[1, 2] ANY == 1` will return `true`
    * `[2, 2] ANY == 1` will return `false`
  * `NONE` now always returns `true` when the left-hand operand is an empty array.
    The behavior for non-empty arrays does not change:
    * `[] NONE == 1` will return `true`
    * `[1] NONE == 1` will return `false`
    * `[1, 2] NONE == 1` will return `false`
    * `[2, 2] NONE == 1` will return `true`

* added experimental AQL functions `JSON_STRINGIFY` and `JSON_PARSE`

* added experimental support for incoming gzip-compressed requests

* added HTTP REST APIs for online log level adjustments:

  - GET `/_admin/log/level` returns the current log level settings
  - PUT `/_admin/log/level` modifies the current log level settings

* PATCH /_api/gharial/{graph-name}/vertex/{collection-name}/{vertex-key}
  - changed default value for keepNull to true

* PATCH /_api/gharial/{graph-name}/edge/{collection-name}/{edge-key}
  - changed default value for keepNull to true

* renamed `maximalSize` attribute in parameter.json files to `journalSize`

  The `maximalSize` attribute will still be picked up from collections that
  have not been adjusted. Responses from the replication API will now also use
  `journalSize` instead of `maximalSize`.

* added `--cluster.system-replication-factor` in order to adjust the
  replication factor for new system collections

* fixed issue #2012

* added a memory expection in case V8 memory gets too low

* added Optimizer Rule for other indexes in Traversals
  this allows AQL traversals to use other indexes than the edge index.
  So traversals with filters on edges can now make use of more specific
  indexes, e.g.

      FOR v, e, p IN 2 OUTBOUND @start @@edge FILTER p.edges[0].foo == "bar"

  will prefer a Hash Index on [_from, foo] above the EdgeIndex.

* fixed epoch computation in hybrid logical clock

* fixed thread affinity

* replaced require("internal").db by require("@arangodb").db

* added option `--skip-lines` for arangoimp
  this allows skipping the first few lines from the import file in case the
  CSV or TSV import are used

* fixed periodic jobs: there should be only one instance running - even if it
  runs longer than the period

* improved performance of primary index and edge index lookups

* optimizations for AQL `[*]` operator in case no filter, no projection and
  no offset/limit are used

* added AQL function `OUTERSECTION` to return the symmetric difference of its
  input arguments

* Foxx manifests of installed services are now saved to disk with indentation

* Foxx tests and scripts in development mode should now always respect updated
  files instead of loading stale modules

* When disabling Foxx development mode the setup script is now re-run

* Foxx now provides an easy way to directly serve GraphQL requests using the
  `@arangodb/foxx/graphql` module and the bundled `graphql-sync` dependency

* Foxx OAuth2 module now correctly passes the `access_token` to the OAuth2 server

* added iconv-lite and timezone modules

* web interface now allows installing GitHub and zip services in legacy mode

* added module.context.createDocumentationRouter to replace module.context.apiDocumentation

* bug in RAFT implementation of reads. dethroned leader still answered
  requests in isolation

* all lambdas in ClusterInfo might have been left with dangling references.

* Agency bug fix for handling of empty json objects as values.

* Foxx tests no longer support the Mocha QUnit interface as this resulted in weird
  inconsistencies in the BDD and TDD interfaces. This fixes the TDD interface
  as well as out-of-sequence problems when using the BDD before/after functions.

* updated bundled JavaScript modules to latest versions; joi has been updated from 8.4 to 9.2
  (see [joi 9.0.0 release notes](https://github.com/hapijs/joi/issues/920) for information on
  breaking changes and new features)

* fixed issue #2139

* updated graphql-sync dependency to 0.6.2

* fixed issue #2156


v3.0.13 (XXXX-XX-XX)
--------------------

* fixed issue #2315

* fixed issue #2210


v3.0.12 (2016-11-23)
--------------------

* fixed issue #2176

* fixed issue #2168

* fixed issues #2149, #2159

* fixed error reporting for issue #2158

* fixed assembly linkage bug in CRC4 module

* added support for descriptions field in Foxx dependencies


v3.0.11 (2016-11-08)
--------------------

* fixed issue #2140: supervisor dies instead of respawning child

* fixed issue #2131: use shard key value entered by user in web interface

* fixed issue #2129: cannot kill a long-run query

* fixed issue #2110

* fixed issue #2081

* fixed issue #2038

* changes to Foxx service configuration or dependencies should now be
  stored correctly when options are cleared or omitted

* Foxx tests no longer support the Mocha QUnit interface as this resulted in weird
  inconsistencies in the BDD and TDD interfaces. This fixes the TDD interface
  as well as out-of-sequence problems when using the BDD before/after functions.

* fixed issue #2148


v3.0.10 (2016-09-26)
--------------------

* fixed issue #2072

* fixed issue #2070

* fixed slow cluster starup issues. supervision will demonstrate more
  patience with db servers


v3.0.9 (2016-09-21)
-------------------

* fixed issue #2064

* fixed issue #2060

* speed up `collection.any()` and skiplist index creation

* fixed multiple issues where ClusterInfo bug hung agency in limbo
  timeouting on multiple collection and database callbacks


v3.0.8 (2016-09-14)
-------------------

* fixed issue #2052

* fixed issue #2005

* fixed issue #2039

* fixed multiple issues where ClusterInfo bug hung agency in limbo
  timeouting on multiple collection and database callbacks


v3.0.7 (2016-09-05)
-------------------

* new supervision job handles db server failure during collection creation.


v3.0.6 (2016-09-02)
-------------------

* fixed issue #2026

* slightly better error diagnostics for AQL query compilation and replication

* fixed issue #2018

* fixed issue #2015

* fixed issue #2012

* fixed wrong default value for arangoimp's `--on-duplicate` value

* fix execution of AQL traversal expressions when there are multiple
  conditions that refer to variables set outside the traversal

* properly return HTTP 503 in JS actions when backend is gone

* supervision creates new key in agency for failed servers

* new shards will not be allocated on failed or cleaned servers


v3.0.5 (2016-08-18)
-------------------

* execute AQL ternary operator via C++ if possible

* fixed issue #1977

* fixed extraction of _id attribute in AQL traversal conditions

* fix SSL agency endpoint

* Minimum RAFT timeout was one order of magnitude to short.

* Optimized RAFT RPCs from leader to followers for efficiency.

* Optimized RAFT RPC handling on followers with respect to compaction.

* Fixed bug in handling of duplicates and overlapping logs

* Fixed bug in supervision take over after leadership change.

v3.0.4 (2016-08-01)
-------------------

* added missing lock for periodic jobs access

* fix multiple Foxx related cluster issues

* fix handling of empty AQL query strings

* fixed issue in `INTERSECTION` AQL function with duplicate elements
  in the source arrays

* fixed issue #1970

* fixed issue #1968

* fixed issue #1967

* fixed issue #1962

* fixed issue #1959

* replaced require("internal").db by require("@arangodb").db

* fixed issue #1954

* fixed issue #1953

* fixed issue #1950

* fixed issue #1949

* fixed issue #1943

* fixed segfault in V8, by backporting https://bugs.chromium.org/p/v8/issues/detail?id=5033

* Foxx OAuth2 module now correctly passes the `access_token` to the OAuth2 server

* fixed credentialed CORS requests properly respecting --http.trusted-origin

* fixed a crash in V8Periodic task (forgotten lock)

* fixed two bugs in synchronous replication (syncCollectionFinalize)


v3.0.3 (2016-07-17)
-------------------

* fixed issue #1942

* fixed issue #1941

* fixed array index batch insertion issues for hash indexes that caused problems when
  no elements remained for insertion

* fixed AQL MERGE() function with External objects originating from traversals

* fixed some logfile recovery errors with error message "document not found"

* fixed issue #1937

* fixed issue #1936

* improved performance of arangorestore in clusters with synchronous
  replication

* Foxx tests and scripts in development mode should now always respect updated
  files instead of loading stale modules

* When disabling Foxx development mode the setup script is now re-run

* Foxx manifests of installed services are now saved to disk with indentation


v3.0.2 (2016-07-09)
-------------------

* fixed assertion failure in case multiple remove operations were used in the same query

* fixed upsert behavior in case upsert was used in a loop with the same document example

* fixed issue #1930

* don't expose local file paths in Foxx error messages.

* fixed issue #1929

* make arangodump dump the attribute `isSystem` when dumping the structure
  of a collection, additionally make arangorestore not fail when the attribute
  is missing

* fixed "Could not extract custom attribute" issue when using COLLECT with
  MIN/MAX functions in some contexts

* honor presence of persistent index for sorting

* make AQL query optimizer not skip "use-indexes-rule", even if enough
  plans have been created already

* make AQL optimizer not skip "use-indexes-rule", even if enough execution plans
  have been created already

* fix double precision value loss in VelocyPack JSON parser

* added missing SSL support for arangorestore

* improved cluster import performance

* fix Foxx thumbnails on DC/OS

* fix Foxx configuration not being saved

* fix Foxx app access from within the frontend on DC/OS

* add option --default-replication-factor to arangorestore and simplify
  the control over the number of shards when restoring

* fix a bug in the VPack -> V8 conversion if special attributes _key,
  _id, _rev, _from and _to had non-string values, which is allowed
  below the top level

* fix malloc_usable_size for darwin


v3.0.1 (2016-06-30)
-------------------

* fixed periodic jobs: there should be only one instance running - even if it
  runs longer than the period

* increase max. number of collections in AQL queries from 32 to 256

* fixed issue #1916: header "authorization" is required" when opening
  services page

* fixed issue #1915: Explain: member out of range

* fixed issue #1914: fix unterminated buffer

* don't remove lockfile if we are the same (now stale) pid
  fixes docker setups (our pid will always be 1)

* do not use revision id comparisons in compaction for determining whether a
  revision is obsolete, but marker memory addresses
  this ensures revision ids don't matter when compacting documents

* escape Unicode characters in JSON HTTP responses
  this converts UTF-8 characters in HTTP responses of arangod into `\uXXXX`
  escape sequences. This makes the HTTP responses fit into the 7 bit ASCII
  character range, which speeds up HTTP response parsing for some clients,
  namely node.js/v8

* add write before read collections when starting a user transaction
  this allows specifying the same collection in both read and write mode without
  unintended side effects

* fixed buffer overrun that occurred when building very large result sets

* index lookup optimizations for primary index and edge index

* fixed "collection is a nullptr" issue when starting a traversal from a transaction

* enable /_api/import on coordinator servers


v3.0.0 (2016-06-22)
-------------------

* minor GUI fixxes

* fix for replication and nonces


v3.0.0-rc3 (2016-06-19)
-----------------------

* renamed various Foxx errors to no longer refer to Foxx services as apps

* adjusted various error messages in Foxx to be more informative

* specifying "files" in a Foxx manifest to be mounted at the service root
  no longer results in 404s when trying to access non-file routes

* undeclared path parameters in Foxx no longer break the service

* trusted reverse proxy support is now handled more consistently

* ArangoDB request compatibility and user are now exposed in Foxx

* all bundled NPM modules have been upgraded to their latest versions


v3.0.0-rc2 (2016-06-12)
-----------------------

* added option `--server.max-packet-size` for client tools

* renamed option `--server.ssl-protocol` to `--ssl.protocol` in client tools
  (was already done for arangod, but overlooked for client tools)

* fix handling of `--ssl.protocol` value 5 (TLS v1.2) in client tools, which
  claimed to support it but didn't

* config file can use '@include' to include a different config file as base


v3.0.0-rc1 (2016-06-10)
-----------------------

* the user management has changed: it now has users that are independent of
  databases. A user can have one or more database assigned to the user.

* forward ported V8 Comparator bugfix for inline heuristics from
  https://github.com/v8/v8/commit/5ff7901e24c2c6029114567de5a08ed0f1494c81

* changed to-string conversion for AQL objects and arrays, used by the AQL
  function `TO_STRING()` and implicit to-string casts in AQL

  - arrays are now converted into their JSON-stringify equivalents, e.g.

    - `[ ]` is now converted to `[]`
    - `[ 1, 2, 3 ]` is now converted to `[1,2,3]`
    - `[ "test", 1, 2 ] is now converted to `["test",1,2]`

    Previous versions of ArangoDB converted arrays with no members into the
    empty string, and non-empty arrays into a comma-separated list of member
    values, without the surrounding angular brackets. Additionally, string
    array members were not enclosed in quotes in the result string:

    - `[ ]` was converted to ``
    - `[ 1, 2, 3 ]` was converted to `1,2,3`
    - `[ "test", 1, 2 ] was converted to `test,1,2`

  - objects are now converted to their JSON-stringify equivalents, e.g.

    - `{ }` is converted to `{}`
    - `{ a: 1, b: 2 }` is converted to `{"a":1,"b":2}`
    - `{ "test" : "foobar" }` is converted to `{"test":"foobar"}`

    Previous versions of ArangoDB always converted objects into the string
    `[object Object]`

  This change affects also the AQL functions `CONCAT()` and `CONCAT_SEPARATOR()`
  which treated array values differently in previous versions. Previous versions
  of ArangoDB automatically flattened array values on the first level of the array,
  e.g. `CONCAT([1, 2, 3, [ 4, 5, 6 ]])` produced `1,2,3,4,5,6`. Now this will produce
  `[1,2,3,[4,5,6]]`. To flatten array members on the top level, you can now use
  the more explicit `CONCAT(FLATTEN([1, 2, 3, [4, 5, 6]], 1))`.

* added C++ implementations for AQL functions `SLICE()`, `CONTAINS()` and
  `RANDOM_TOKEN()`

* as a consequence of the upgrade to V8 version 5, the implementation of the
  JavaScript `Buffer` object had to be changed. JavaScript `Buffer` objects in
  ArangoDB now always store their data on the heap. There is no shared pool
  for small Buffer values, and no pointing into existing Buffer data when
  extracting slices. This change may increase the cost of creating Buffers with
  short contents or when peeking into existing Buffers, but was required for
  safer memory management and to prevent leaks.

* the `db` object's function `_listDatabases()` was renamed to just `_databases()`
  in order to make it more consistent with the existing `_collections()` function.
  Additionally the `db` object's `_listEndpoints()` function was renamed to just
  `_endpoints()`.

* changed default value of `--server.authentication` from `false` to `true` in
  configuration files etc/relative/arangod.conf and etc/arangodb/arangod.conf.in.
  This means the server will be started with authentication enabled by default,
  requiring all client connections to provide authentication data when connecting
  to ArangoDB. Authentication can still be turned off via setting the value of
  `--server.authentication` to `false` in ArangoDB's configuration files or by
  specifying the option on the command-line.

* Changed result format for querying all collections via the API GET `/_api/collection`.

  Previous versions of ArangoDB returned an object with an attribute named `collections`
  and an attribute named `names`. Both contained all available collections, but
  `collections` contained the collections as an array, and `names` contained the
  collections again, contained in an object in which the attribute names were the
  collection names, e.g.

  ```
  {
    "collections": [
      {"id":"5874437","name":"test","isSystem":false,"status":3,"type":2},
      {"id":"17343237","name":"something","isSystem":false,"status":3,"type":2},
      ...
    ],
    "names": {
      "test": {"id":"5874437","name":"test","isSystem":false,"status":3,"type":2},
      "something": {"id":"17343237","name":"something","isSystem":false,"status":3,"type":2},
      ...
    }
  }
  ```
  This result structure was redundant, and therefore has been simplified to just

  ```
  {
    "result": [
      {"id":"5874437","name":"test","isSystem":false,"status":3,"type":2},
      {"id":"17343237","name":"something","isSystem":false,"status":3,"type":2},
      ...
    ]
  }
  ```

  in ArangoDB 3.0.

* added AQL functions `TYPENAME()` and `HASH()`

* renamed arangob tool to arangobench

* added AQL string comparison operator `LIKE`

  The operator can be used to compare strings like this:

      value LIKE search

  The operator is currently implemented by calling the already existing AQL
  function `LIKE`.

  This change also makes `LIKE` an AQL keyword. Using `LIKE` in either case as
  an attribute or collection name in AQL thus requires quoting.

* make AQL optimizer rule "remove-unnecessary-calculations" fire in more cases

  The rule will now remove calculations that are used exactly once in other
  expressions (e.g. `LET a = doc RETURN a.value`) and calculations,
  or calculations that are just references (e.g. `LET a = b`).

* renamed AQL optimizer rule "merge-traversal-filter" to "optimize-traversals"
  Additionally, the optimizer rule will remove unused edge and path result variables
  from the traversal in case they are specified in the `FOR` section of the traversal,
  but not referenced later in the query. This saves constructing edges and paths
  results.

* added AQL optimizer rule "inline-subqueries"

  This rule can pull out certain subqueries that are used as an operand to a `FOR`
  loop one level higher, eliminating the subquery completely. For example, the query

      FOR i IN (FOR j IN [1,2,3] RETURN j) RETURN i

  will be transformed by the rule to:

      FOR i IN [1,2,3] RETURN i

  The query

      FOR name IN (FOR doc IN _users FILTER doc.status == 1 RETURN doc.name) LIMIT 2 RETURN name

  will be transformed into

      FOR tmp IN _users FILTER tmp.status == 1 LIMIT 2 RETURN tmp.name

  The rule will only fire when the subquery is used as an operand to a `FOR` loop, and
  if the subquery does not contain a `COLLECT` with an `INTO` variable.

* added new endpoint "srv://" for DNS service records

* The result order of the AQL functions VALUES and ATTRIBUTES has never been
  guaranteed and it only had the "correct" ordering by accident when iterating
  over objects that were not loaded from the database. This accidental behavior
  is now changed by introduction of VelocyPack. No ordering is guaranteed unless
  you specify the sort parameter.

* removed configure option `--enable-logger`

* added AQL array comparison operators

  All AQL comparison operators now also exist in an array variant. In the
  array variant, the operator is preceded with one of the keywords *ALL*, *ANY*
  or *NONE*. Using one of these keywords changes the operator behavior to
  execute the comparison operation for all, any, or none of its left hand
  argument values. It is therefore expected that the left hand argument
  of an array operator is an array.

  Examples:

      [ 1, 2, 3 ] ALL IN [ 2, 3, 4 ]   // false
      [ 1, 2, 3 ] ALL IN [ 1, 2, 3 ]   // true
      [ 1, 2, 3 ] NONE IN [ 3 ]        // false
      [ 1, 2, 3 ] NONE IN [ 23, 42 ]   // true
      [ 1, 2, 3 ] ANY IN [ 4, 5, 6 ]   // false
      [ 1, 2, 3 ] ANY IN [ 1, 42 ]     // true
      [ 1, 2, 3 ] ANY == 2             // true
      [ 1, 2, 3 ] ANY == 4             // false
      [ 1, 2, 3 ] ANY > 0              // true
      [ 1, 2, 3 ] ANY <= 1             // true
      [ 1, 2, 3 ] NONE < 99            // false
      [ 1, 2, 3 ] NONE > 10            // true
      [ 1, 2, 3 ] ALL > 2              // false
      [ 1, 2, 3 ] ALL > 0              // true
      [ 1, 2, 3 ] ALL >= 3             // false
      ["foo", "bar"] ALL != "moo"      // true
      ["foo", "bar"] NONE == "bar"     // false
      ["foo", "bar"] ANY == "foo"      // true

* improved AQL optimizer to remove unnecessary sort operations in more cases

* allow enclosing AQL identifiers in forward ticks in addition to using
  backward ticks

  This allows for convenient writing of AQL queries in JavaScript template strings
  (which are delimited with backticks themselves), e.g.

      var q = `FOR doc IN ´collection´ RETURN doc.´name´`;

* allow to set `print.limitString` to configure the number of characters
  to output before truncating

* make logging configurable per log "topic"

  `--log.level <level>` sets the global log level to <level>, e.g. `info`,
  `debug`, `trace`.

  `--log.level topic=<level>` sets the log level for a specific topic.
  Currently, the following topics exist: `collector`, `compactor`, `mmap`,
  `performance`, `queries`, and `requests`. `performance` and `requests` are
  set to FATAL by default. `queries` is set to info. All others are
  set to the global level by default.

  The new log option `--log.output <definition>` allows directing the global
  or per-topic log output to different outputs. The output definition
  "<definition>" can be one of

    "-" for stdin
    "+" for stderr
    "syslog://<syslog-facility>"
    "syslog://<syslog-facility>/<application-name>"
    "file://<relative-path>"

  The option can be specified multiple times in order to configure the output
  for different log topics. To set up a per-topic output configuration, use
  `--log.output <topic>=<definition>`, e.g.

    queries=file://queries.txt

  logs all queries to the file "queries.txt".

* the option `--log.requests-file` is now deprecated. Instead use

    `--log.level requests=info`
    `--log.output requests=file://requests.txt`

* the option `--log.facility` is now deprecated. Instead use

    `--log.output requests=syslog://facility`

* the option `--log.performance` is now deprecated. Instead use

    `--log.level performance=trace`

* removed option `--log.source-filter`

* removed configure option `--enable-logger`

* change collection directory names to include a random id component at the end

  The new pattern is `collection-<id>-<random>`, where `<id>` is the collection
  id and `<random>` is a random number. Previous versions of ArangoDB used a
  pattern `collection-<id>` without the random number.

  ArangoDB 3.0 understands both the old and name directory name patterns.

* removed mostly unused internal spin-lock implementation

* removed support for pre-Windows 7-style locks. This removes compatibility for
  Windows versions older than Windows 7 (e.g. Windows Vista, Windows XP) and
  Windows 2008R2 (e.g. Windows 2008).

* changed names of sub-threads started by arangod

* added option `--default-number-of-shards` to arangorestore, allowing creating
  collections with a specifiable number of shards from a non-cluster dump

* removed support for CoffeeScript source files

* removed undocumented SleepAndRequeue

* added WorkMonitor to inspect server threads

* when downloading a Foxx service from the web interface the suggested filename
  is now based on the service's mount path instead of simply "app.zip"

* the `@arangodb/request` response object now stores the parsed JSON response
  body in a property `json` instead of `body` when the request was made using the
  `json` option. The `body` instead contains the response body as a string.

* the Foxx API has changed significantly, 2.8 services are still supported
  using a backwards-compatible "legacy mode"


v2.8.12 (XXXX-XX-XX)
--------------------

* issue #2091: decrease connect timeout to 5 seconds on startup

* fixed issue #2072

* slightly better error diagnostics for some replication errors

* fixed issue #1977

* fixed issue in `INTERSECTION` AQL function with duplicate elements
  in the source arrays

* fixed issue #1962

* fixed issue #1959

* export aqlQuery template handler as require('org/arangodb').aql for forwards-compatibility


v2.8.11 (2016-07-13)
--------------------

* fixed array index batch insertion issues for hash indexes that caused problems when
  no elements remained for insertion

* fixed issue #1937


v2.8.10 (2016-07-01)
--------------------

* make sure next local _rev value used for a document is at least as high as the
  _rev value supplied by external sources such as replication

* make adding a collection in both read- and write-mode to a transaction behave as
  expected (write includes read). This prevents the `unregister collection used in
  transaction` error

* fixed sometimes invalid result for `byExample(...).count()` when an index plus
  post-filtering was used

* fixed "collection is a nullptr" issue when starting a traversal from a transaction

* honor the value of startup option `--database.wait-for-sync` (that is used to control
  whether new collections are created with `waitForSync` set to `true` by default) also
  when creating collections via the HTTP API (and thus the ArangoShell). When creating
  a collection via these mechanisms, the option was ignored so far, which was inconsistent.

* fixed issue #1826: arangosh --javascript.execute: internal error (geo index issue)

* fixed issue #1823: Arango crashed hard executing very simple query on windows


v2.8.9 (2016-05-13)
-------------------

* fixed escaping and quoting of extra parameters for executables in Mac OS X App

* added "waiting for" status variable to web interface collection figures view

* fixed undefined behavior in query cache invaldation

* fixed access to /_admin/statistics API in case statistics are disable via option
  `--server.disable-statistics`

* Foxx manager will no longer fail hard when Foxx store is unreachable unless installing
  a service from the Foxx store (e.g. when behind a firewall or GitHub is unreachable).


v2.8.8 (2016-04-19)
-------------------

* fixed issue #1805: Query: internal error (location: arangod/Aql/AqlValue.cpp:182).
  Please report this error to arangodb.com (while executing)

* allow specifying collection name prefixes for `_from` and `_to` in arangoimp:

  To avoid specifying complete document ids (consisting of collection names and document
  keys) for *_from* and *_to* values when importing edges with arangoimp, there are now
  the options *--from-collection-prefix* and *--to-collection-prefix*.

  If specified, these values will be automatically prepended to each value in *_from*
  (or *_to* resp.). This allows specifying only document keys inside *_from* and/or *_to*.

  *Example*

      > arangoimp --from-collection-prefix users --to-collection-prefix products ...

  Importing the following document will then create an edge between *users/1234* and
  *products/4321*:

  ```js
  { "_from" : "1234", "_to" : "4321", "desc" : "users/1234 is connected to products/4321" }
  ```

* requests made with the interactive system API documentation in the web interface
  (Swagger) will now respect the active database instead of always using `_system`


v2.8.7 (2016-04-07)
-------------------

* optimized primary=>secondary failover

* fix to-boolean conversion for documents in AQL

* expose the User-Agent HTTP header from the ArangoShell since Github seems to
  require it now, and we use the ArangoShell for fetching Foxx repositories from Github

* work with http servers that only send

* fixed potential race condition between compactor and collector threads

* fix removal of temporary directories on arangosh exit

* javadoc-style comments in Foxx services are no longer interpreted as
  Foxx comments outside of controller/script/exports files (#1748)

* removed remaining references to class syntax for Foxx Model and Repository
  from the documentation

* added a safe-guard for corrupted master-pointer


v2.8.6 (2016-03-23)
-------------------

* arangosh can now execute JavaScript script files that contain a shebang
  in the first line of the file. This allows executing script files directly.

  Provided there is a script file `/path/to/script.js` with the shebang
  `#!arangosh --javascript.execute`:

      > cat /path/to/script.js
      #!arangosh --javascript.execute
      print("hello from script.js");

  If the script file is made executable

      > chmod a+x /path/to/script.js

  it can be invoked on the shell directly and use arangosh for its execution:

      > /path/to/script.js
      hello from script.js

  This did not work in previous versions of ArangoDB, as the whole script contents
  (including the shebang) were treated as JavaScript code.
  Now shebangs in script files will now be ignored for all files passed to arangosh's
  `--javascript.execute` parameter.

  The alternative way of executing a JavaScript file with arangosh still works:

      > arangosh --javascript.execute /path/to/script.js
      hello from script.js

* added missing reset of traversal state for nested traversals.
  The state of nested traversals (a traversal in an AQL query that was
  located in a repeatedly executed subquery or inside another FOR loop)
  was not reset properly, so that multiple invocations of the same nested
  traversal with different start vertices led to the nested traversal
  always using the start vertex provided on the first invocation.

* fixed issue #1781: ArangoDB startup time increased tremendously

* fixed issue #1783: SIGHUP should rotate the log


v2.8.5 (2016-03-11)
-------------------

* Add OpenSSL handler for TLS V1.2 as sugested by kurtkincaid in #1771

* fixed issue #1765 (The webinterface should display the correct query time)
  and #1770 (Display ACTUAL query time in aardvark's AQL editor)

* Windows: the unhandled exception handler now calls the windows logging
  facilities directly without locks.
  This fixes lockups on crashes from the logging framework.

* improve nullptr handling in logger.

* added new endpoint "srv://" for DNS service records

* `org/arangodb/request` no longer sets the content-type header to the
  string "undefined" when no content-type header should be sent (issue #1776)


v2.8.4 (2016-03-01)
-------------------

* global modules are no longer incorrectly resolved outside the ArangoDB
  JavaScript directory or the Foxx service's root directory (issue #1577)

* improved error messages from Foxx and JavaScript (issues #1564, #1565, #1744)


v2.8.3 (2016-02-22)
-------------------

* fixed AQL filter condition collapsing for deeply-nested cases, potentially
  enabling usage of indexes in some dedicated cases

* added parentheses in AQL explain command output to correctly display precedence
  of logical and arithmetic operators

* Foxx Model event listeners defined on the model are now correctly invoked by
  the Repository methods (issue #1665)

* Deleting a Foxx service in the frontend should now always succeed even if the
  files no longer exist on the file system (issue #1358)

* Routing actions loaded from the database no longer throw exceptions when
  trying to load other modules using "require"

* The `org/arangodb/request` response object now sets a property `json` to the
  parsed JSON response body in addition to overwriting the `body` property when
  the request was made using the `json` option.

* Improved Windows stability

* Fixed a bug in the interactive API documentation that would escape slashes
  in document-handle fields. Document handles are now provided as separate
  fields for collection name and document key.


v2.8.2 (2016-02-09)
-------------------

* the continuous replication applier will now prevent the master's WAL logfiles
  from being removed if they are still needed by the applier on the slave. This
  should help slaves that suffered from masters garbage collection WAL logfiles
  which would have been needed by the slave later.

  The initial synchronization will block removal of still needed WAL logfiles
  on the master for 10 minutes initially, and will extend this period when further
  requests are made to the master. Initial synchronization hands over its handle
  for blocking logfile removal to the continuous replication when started via
  the *setupReplication* function. In this case, continuous replication will
  extend the logfile removal blocking period for the required WAL logfiles when
  the slave makes additional requests.

  All handles that block logfile removal will time out automatically after at
  most 5 minutes should a master not be contacted by the slave anymore (e.g. in
  case the slave's replication is turned off, the slaves loses the connection
  to the master or the slave goes down).

* added all-in-one function *setupReplication* to synchronize data from master
  to slave and start the continuous replication:

      require("@arangodb/replication").setupReplication(configuration);

  The command will return when the initial synchronization is finished and the
  continuous replication has been started, or in case the initial synchronization
  has failed.

  If the initial synchronization is successful, the command will store the given
  configuration on the slave. It also configures the continuous replication to start
  automatically if the slave is restarted, i.e. *autoStart* is set to *true*.

  If the command is run while the slave's replication applier is already running,
  it will first stop the running applier, drop its configuration and do a
  resynchronization of data with the master. It will then use the provided configration,
  overwriting any previously existing replication configuration on the slave.

  The following example demonstrates how to use the command for setting up replication
  for the *_system* database. Note that it should be run on the slave and not the
  master:

      db._useDatabase("_system");
      require("@arangodb/replication").setupReplication({
        endpoint: "tcp://master.domain.org:8529",
        username: "myuser",
        password: "mypasswd",
        verbose: false,
        includeSystem: false,
        incremental: true,
        autoResync: true
      });

* the *sync* and *syncCollection* functions now always start the data synchronization
  as an asynchronous server job. The call to *sync* or *syncCollection* will block
  until synchronization is either complete or has failed with an error. The functions
  will automatically poll the slave periodically for status updates.

  The main benefit is that the connection to the slave does not need to stay open
  permanently and is thus not affected by timeout issues. Additionally the caller does
  not need to query the synchronization status from the slave manually as this is
  now performed automatically by these functions.

* fixed undefined behavior when explaining some types of AQL traversals, fixed
  display of some types of traversals in AQL explain output


v2.8.1 (2016-01-29)
-------------------

* Improved AQL Pattern matching by allowing to specify a different traversal
  direction for one or many of the edge collections.

      FOR v, e, p IN OUTBOUND @start @@ec1, INBOUND @@ec2, @@ec3

  will traverse *ec1* and *ec3* in the OUTBOUND direction and for *ec2* it will use
  the INBOUND direction. These directions can be combined in arbitrary ways, the
  direction defined after *IN [steps]* will we used as default direction and can
  be overriden for specific collections.
  This feature is only available for collection lists, it is not possible to
  combine it with graph names.

* detect more types of transaction deadlocks early

* fixed display of relational operators in traversal explain output

* fixed undefined behavior in AQL function `PARSE_IDENTIFIER`

* added "engines" field to Foxx services generated in the admin interface

* added AQL function `IS_SAME_COLLECTION`:

  *IS_SAME_COLLECTION(collection, document)*: Return true if *document* has the same
  collection id as the collection specified in *collection*. *document* can either be
  a [document handle](../Glossary/README.md#document-handle) string, or a document with
  an *_id* attribute. The function does not validate whether the collection actually
  contains the specified document, but only compares the name of the specified collection
  with the collection name part of the specified document.
  If *document* is neither an object with an *id* attribute nor a *string* value,
  the function will return *null* and raise a warning.

      /* true */
      IS_SAME_COLLECTION('_users', '_users/my-user')
      IS_SAME_COLLECTION('_users', { _id: '_users/my-user' })

      /* false */
      IS_SAME_COLLECTION('_users', 'foobar/baz')
      IS_SAME_COLLECTION('_users', { _id: 'something/else' })


v2.8.0 (2016-01-25)
-------------------

* avoid recursive locking


v2.8.0-beta8 (2016-01-19)
-------------------------

* improved internal datafile statistics for compaction and compaction triggering
  conditions, preventing excessive growth of collection datafiles under some
  workloads. This should also fix issue #1596.

* renamed AQL optimizer rule `remove-collect-into` to `remove-collect-variables`

* fixed primary and edge index lookups prematurely aborting searches when the
  specified id search value contained a different collection than the collection
  the index was created for


v2.8.0-beta7 (2016-01-06)
-------------------------

* added vm.runInThisContext

* added AQL keyword `AGGREGATE` for use in AQL `COLLECT` statement

  Using `AGGREGATE` allows more efficient aggregation (incrementally while building
  the groups) than previous versions of AQL, which built group aggregates afterwards
  from the total of all group values.

  `AGGREGATE` can be used inside a `COLLECT` statement only. If used, it must follow
  the declaration of grouping keys:

      FOR doc IN collection
        COLLECT gender = doc.gender AGGREGATE minAge = MIN(doc.age), maxAge = MAX(doc.age)
        RETURN { gender, minAge, maxAge }

  or, if no grouping keys are used, it can follow the `COLLECT` keyword:

      FOR doc IN collection
        COLLECT AGGREGATE minAge = MIN(doc.age), maxAge = MAX(doc.age)
        RETURN {
  minAge, maxAge
}

  Only specific expressions are allowed on the right-hand side of each `AGGREGATE`
  assignment:

  - on the top level the expression must be a call to one of the supported aggregation
    functions `LENGTH`, `MIN`, `MAX`, `SUM`, `AVERAGE`, `STDDEV_POPULATION`, `STDDEV_SAMPLE`,
    `VARIANCE_POPULATION`, or `VARIANCE_SAMPLE`

  - the expression must not refer to variables introduced in the `COLLECT` itself

* Foxx: mocha test paths with wildcard characters (asterisks) now work on Windows

* reserved AQL keyword `NONE` for future use

* web interface: fixed a graph display bug concerning dashboard view

* web interface: fixed several bugs during the dashboard initialize process

* web interface: included several bugfixes: #1597, #1611, #1623

* AQL query optimizer now converts `LENGTH(collection-name)` to an optimized
  expression that returns the number of documents in a collection

* adjusted the behavior of the expansion (`[*]`) operator in AQL for non-array values

  In ArangoDB 2.8, calling the expansion operator on a non-array value will always
  return an empty array. Previous versions of ArangoDB expanded non-array values by
  calling the `TO_ARRAY()` function for the value, which for example returned an
  array with a single value for boolean, numeric and string input values, and an array
  with the object's values for an object input value. This behavior was inconsistent
  with how the expansion operator works for the array indexes in 2.8, so the behavior
  is now unified:

  - if the left-hand side operand of `[*]` is an array, the array will be returned as
    is when calling `[*]` on it
  - if the left-hand side operand of `[*]` is not an array, an empty array will be
    returned by `[*]`

  AQL queries that rely on the old behavior can be changed by either calling `TO_ARRAY`
  explicitly or by using the `[*]` at the correct position.

  The following example query will change its result in 2.8 compared to 2.7:

      LET values = "foo" RETURN values[*]

  In 2.7 the query has returned the array `[ "foo" ]`, but in 2.8 it will return an
  empty array `[ ]`. To make it return the array `[ "foo" ]` again, an explicit
  `TO_ARRAY` function call is needed in 2.8 (which in this case allows the removal
  of the `[*]` operator altogether). This also works in 2.7:

      LET values = "foo" RETURN TO_ARRAY(values)

  Another example:

      LET values = [ { name: "foo" }, { name: "bar" } ]
      RETURN values[*].name[*]

  The above returned `[ [ "foo" ], [ "bar" ] ] in 2.7. In 2.8 it will return
  `[ [ ], [ ] ]`, because the value of `name` is not an array. To change the results
  to the 2.7 style, the query can be changed to

      LET values = [ { name: "foo" }, { name: "bar" } ]
      RETURN values[* RETURN TO_ARRAY(CURRENT.name)]

  The above also works in 2.7.
  The following types of queries won't change:

      LET values = [ 1, 2, 3 ] RETURN values[*]
      LET values = [ { name: "foo" }, { name: "bar" } ] RETURN values[*].name
      LET values = [ { names: [ "foo", "bar" ] }, { names: [ "baz" ] } ] RETURN values[*].names[*]
      LET values = [ { names: [ "foo", "bar" ] }, { names: [ "baz" ] } ] RETURN values[*].names[**]

* slightly adjusted V8 garbage collection strategy so that collection eventually
  happens in all contexts that hold V8 external references to documents and
  collections.

  also adjusted default value of `--javascript.gc-frequency` from 10 seconds to
  15 seconds, as less internal operations are carried out in JavaScript.

* fixes for AQL optimizer and traversal

* added `--create-collection-type` option to arangoimp

  This allows specifying the type of the collection to be created when
  `--create-collection` is set to `true`.

* Foxx export cache should no longer break if a broken app is loaded in the
  web admin interface.


v2.8.0-beta2 (2015-12-16)
-------------------------

* added AQL query optimizer rule "sort-in-values"

  This rule pre-sorts the right-hand side operand of the `IN` and `NOT IN`
  operators so the operation can use a binary search with logarithmic complexity
  instead of a linear search. The rule is applied when the right-hand side
  operand of an `IN` or `NOT IN` operator in a filter condition is a variable that
  is defined in a different loop/scope than the operator itself. Additionally,
  the filter condition must consist of solely the `IN` or `NOT IN` operation
  in order to avoid any side-effects.

* changed collection status terminology in web interface for collections for
  which an unload request has been issued from `in the process of being unloaded`
  to `will be unloaded`.

* unloading a collection via the web interface will now trigger garbage collection
  in all v8 contexts and force a WAL flush. This increases the chances of perfoming
  the unload faster.

* added the following attributes to the result of `collection.figures()` and the
  corresponding HTTP API at `PUT /_api/collection/<name>/figures`:

  - `documentReferences`: The number of references to documents in datafiles
    that JavaScript code currently holds. This information can be used for
    debugging compaction and unload issues.
  - `waitingFor`: An optional string value that contains information about
    which object type is at the head of the collection's cleanup queue. This
    information can be used for debugging compaction and unload issues.
  - `compactionStatus.time`: The point in time the compaction for the collection
    was last executed. This information can be used for debugging compaction
    issues.
  - `compactionStatus.message`: The action that was performed when the compaction
    was last run for the collection. This information can be used for debugging
    compaction issues.

  Note: `waitingFor` and `compactionStatus` may be empty when called on a coordinator
  in a cluster.

* the compaction will now provide queryable status info that can be used to track
  its progress. The compaction status is displayed in the web interface, too.

* better error reporting for arangodump and arangorestore

* arangodump will now fail by default when trying to dump edges that
  refer to already dropped collections. This can be circumvented by
  specifying the option `--force true` when invoking arangodump

* fixed cluster upgrade procedure

* the AQL functions `NEAR` and `WITHIN` now have stricter validations
  for their input parameters `limit`, `radius` and `distance`. They may now throw
  exceptions when invalid parameters are passed that may have not led
  to exceptions in previous versions.

* deprecation warnings now log stack traces

* Foxx: improved backwards compatibility with 2.5 and 2.6

  - reverted Model and Repository back to non-ES6 "classes" because of
    compatibility issues when using the extend method with a constructor

  - removed deprecation warnings for extend and controller.del

  - restored deprecated method Model.toJSONSchema

  - restored deprecated `type`, `jwt` and `sessionStorageApp` options
    in Controller#activateSessions

* Fixed a deadlock problem in the cluster


v2.8.0-beta1 (2015-12-06)
-------------------------

* added AQL function `IS_DATESTRING(value)`

  Returns true if *value* is a string that can be used in a date function.
  This includes partial dates such as *2015* or *2015-10* and strings containing
  invalid dates such as *2015-02-31*. The function will return false for all
  non-string values, even if some of them may be usable in date functions.


v2.8.0-alpha1 (2015-12-03)
--------------------------

* added AQL keywords `GRAPH`, `OUTBOUND`, `INBOUND` and `ANY` for use in graph
  traversals, reserved AQL keyword `ALL` for future use

  Usage of these keywords as collection names, variable names or attribute names
  in AQL queries will not be possible without quoting. For example, the following
  AQL query will still work as it uses a quoted collection name and a quoted
  attribute name:

      FOR doc IN `OUTBOUND`
        RETURN doc.`any`

* issue #1593: added AQL `POW` function for exponentation

* added cluster execution site info in explain output for AQL queries

* replication improvements:

  - added `autoResync` configuration parameter for continuous replication.

    When set to `true`, a replication slave will automatically trigger a full data
    re-synchronization with the master when the master cannot provide the log data
    the slave had asked for. Note that `autoResync` will only work when the option
    `requireFromPresent` is also set to `true` for the continuous replication, or
    when the continuous syncer is started and detects that no start tick is present.

    Automatic re-synchronization may transfer a lot of data from the master to the
    slave and may be expensive. It is therefore turned off by default.
    When turned off, the slave will never perform an automatic re-synchronization
    with the master.

  - added `idleMinWaitTime` and `idleMaxWaitTime` configuration parameters for
    continuous replication.

    These parameters can be used to control the minimum and maximum wait time the
    slave will (intentionally) idle and not poll for master log changes in case the
    master had sent the full logs already.
    The `idleMaxWaitTime` value will only be used when `adapativePolling` is set
    to `true`. When `adaptivePolling` is disable, only `idleMinWaitTime` will be
    used as a constant time span in which the slave will not poll the master for
    further changes. The default values are 0.5 seconds for `idleMinWaitTime` and
    2.5 seconds for `idleMaxWaitTime`, which correspond to the hard-coded values
    used in previous versions of ArangoDB.

  - added `initialSyncMaxWaitTime` configuration parameter for initial and continuous
    replication

    This option controls the maximum wait time (in seconds) that the initial
    synchronization will wait for a response from the master when fetching initial
    collection data. If no response is received within this time period, the initial
    synchronization will give up and fail. This option is also relevant for
    continuous replication in case *autoResync* is set to *true*, as then the
    continuous replication may trigger a full data re-synchronization in case
    the master cannot the log data the slave had asked for.

  - HTTP requests sent from the slave to the master during initial synchronization
    will now be retried if they fail with connection problems.

  - the initial synchronization now logs its progress so it can be queried using
    the regular replication status check APIs.

  - added `async` attribute for `sync` and `syncCollection` operations called from
    the ArangoShell. Setthing this attribute to `true` will make the synchronization
    job on the server go into the background, so that the shell does not block. The
    status of the started asynchronous synchronization job can be queried from the
    ArangoShell like this:

        /* starts initial synchronization */
        var replication = require("@arangodb/replication");
        var id = replication.sync({
          endpoint: "tcp://master.domain.org:8529",
          username: "myuser",
          password: "mypasswd",
          async: true
       });

       /* now query the id of the returned async job and print the status */
       print(replication.getSyncResult(id));

    The result of `getSyncResult()` will be `false` while the server-side job
    has not completed, and different to `false` if it has completed. When it has
    completed, all job result details will be returned by the call to `getSyncResult()`.


* fixed non-deterministic query results in some cluster queries

* fixed issue #1589

* return HTTP status code 410 (gone) instead of HTTP 408 (request timeout) for
  server-side operations that are canceled / killed. Sending 410 instead of 408
  prevents clients from re-starting the same (canceled) operation. Google Chrome
  for example sends the HTTP request again in case it is responded with an HTTP
  408, and this is exactly the opposite of the desired behavior when an operation
  is canceled / killed by the user.

* web interface: queries in AQL editor now cancelable

* web interface: dashboard - added replication information

* web interface: AQL editor now supports bind parameters

* added startup option `--server.hide-product-header` to make the server not send
  the HTTP response header `"Server: ArangoDB"` in its HTTP responses. By default,
  the option is turned off so the header is still sent as usual.

* added new AQL function `UNSET_RECURSIVE` to recursively unset attritutes from
  objects/documents

* switched command-line editor in ArangoShell and arangod to linenoise-ng

* added automatic deadlock detection for transactions

  In case a deadlock is detected, a multi-collection operation may be rolled back
  automatically and fail with error 29 (`deadlock detected`). Client code for
  operations containing more than one collection should be aware of this potential
  error and handle it accordingly, either by giving up or retrying the transaction.

* Added C++ implementations for the AQL arithmetic operations and the following
  AQL functions:
  - ABS
  - APPEND
  - COLLECTIONS
  - CURRENT_DATABASE
  - DOCUMENT
  - EDGES
  - FIRST
  - FIRST_DOCUMENT
  - FIRST_LIST
  - FLATTEN
  - FLOOR
  - FULLTEXT
  - LAST
  - MEDIAN
  - MERGE_RECURSIVE
  - MINUS
  - NEAR
  - NOT_NULL
  - NTH
  - PARSE_IDENTIFIER
  - PERCENTILE
  - POP
  - POSITION
  - PUSH
  - RAND
  - RANGE
  - REMOVE_NTH
  - REMOVE_VALUE
  - REMOVE_VALUES
  - ROUND
  - SHIFT
  - SQRT
  - STDDEV_POPULATION
  - STDDEV_SAMPLE
  - UNSHIFT
  - VARIANCE_POPULATION
  - VARIANCE_SAMPLE
  - WITHIN
  - ZIP

* improved performance of skipping over many documents in an AQL query when no
  indexes and no filters are used, e.g.

      FOR doc IN collection
        LIMIT 1000000, 10
        RETURN doc

* Added array indexes

  Hash indexes and skiplist indexes can now optionally be defined for array values
  so they index individual array members.

  To define an index for array values, the attribute name is extended with the
  expansion operator `[*]` in the index definition:

      arangosh> db.colName.ensureHashIndex("tags[*]");

  When given the following document

      { tags: [ "AQL", "ArangoDB", "Index" ] }

  the index will now contain the individual values `"AQL"`, `"ArangoDB"` and `"Index"`.

  Now the index can be used for finding all documents having `"ArangoDB"` somewhere in their
  tags array using the following AQL query:

      FOR doc IN colName
        FILTER "ArangoDB" IN doc.tags[*]
        RETURN doc

* rewrote AQL query optimizer rule `use-index-range` and renamed it to `use-indexes`.
  The name change affects rule names in the optimizer's output.

* rewrote AQL execution node `IndexRangeNode` and renamed it to `IndexNode`. The name
  change affects node names in the optimizer's explain output.

* added convenience function `db._explain(query)` for human-readable explanation
  of AQL queries

* module resolution as used by `require` now behaves more like in node.js

* the `org/arangodb/request` module now returns response bodies for error responses
  by default. The old behavior of not returning bodies for error responses can be
  re-enabled by explicitly setting the option `returnBodyOnError` to `false` (#1437)


v2.7.6 (2016-01-30)
-------------------

* detect more types of transaction deadlocks early


v2.7.5 (2016-01-22)
-------------------

* backported added automatic deadlock detection for transactions

  In case a deadlock is detected, a multi-collection operation may be rolled back
  automatically and fail with error 29 (`deadlock detected`). Client code for
  operations containing more than one collection should be aware of this potential
  error and handle it accordingly, either by giving up or retrying the transaction.

* improved internal datafile statistics for compaction and compaction triggering
  conditions, preventing excessive growth of collection datafiles under some
  workloads. This should also fix issue #1596.

* Foxx export cache should no longer break if a broken app is loaded in the
  web admin interface.

* Foxx: removed some incorrect deprecation warnings.

* Foxx: mocha test paths with wildcard characters (asterisks) now work on Windows


v2.7.4 (2015-12-21)
-------------------

* slightly adjusted V8 garbage collection strategy so that collection eventually
  happens in all contexts that hold V8 external references to documents and
  collections.

* added the following attributes to the result of `collection.figures()` and the
  corresponding HTTP API at `PUT /_api/collection/<name>/figures`:

  - `documentReferences`: The number of references to documents in datafiles
    that JavaScript code currently holds. This information can be used for
    debugging compaction and unload issues.
  - `waitingFor`: An optional string value that contains information about
    which object type is at the head of the collection's cleanup queue. This
    information can be used for debugging compaction and unload issues.
  - `compactionStatus.time`: The point in time the compaction for the collection
    was last executed. This information can be used for debugging compaction
    issues.
  - `compactionStatus.message`: The action that was performed when the compaction
    was last run for the collection. This information can be used for debugging
    compaction issues.

  Note: `waitingFor` and `compactionStatus` may be empty when called on a coordinator
  in a cluster.

* the compaction will now provide queryable status info that can be used to track
  its progress. The compaction status is displayed in the web interface, too.


v2.7.3 (2015-12-17)
-------------------

* fixed some replication value conversion issues when replication applier properties
  were set via ArangoShell

* fixed disappearing of documents for collections transferred via `sync` or
  `syncCollection` if the collection was dropped right before synchronization
  and drop and (re-)create collection markers were located in the same WAL file

* fixed an issue where overwriting the system sessions collection would break
  the web interface when authentication is enabled


v2.7.2 (2015-12-01)
-------------------

* replication improvements:

  - added `autoResync` configuration parameter for continuous replication.

    When set to `true`, a replication slave will automatically trigger a full data
    re-synchronization with the master when the master cannot provide the log data
    the slave had asked for. Note that `autoResync` will only work when the option
    `requireFromPresent` is also set to `true` for the continuous replication, or
    when the continuous syncer is started and detects that no start tick is present.

    Automatic re-synchronization may transfer a lot of data from the master to the
    slave and may be expensive. It is therefore turned off by default.
    When turned off, the slave will never perform an automatic re-synchronization
    with the master.

  - added `idleMinWaitTime` and `idleMaxWaitTime` configuration parameters for
    continuous replication.

    These parameters can be used to control the minimum and maximum wait time the
    slave will (intentionally) idle and not poll for master log changes in case the
    master had sent the full logs already.
    The `idleMaxWaitTime` value will only be used when `adapativePolling` is set
    to `true`. When `adaptivePolling` is disable, only `idleMinWaitTime` will be
    used as a constant time span in which the slave will not poll the master for
    further changes. The default values are 0.5 seconds for `idleMinWaitTime` and
    2.5 seconds for `idleMaxWaitTime`, which correspond to the hard-coded values
    used in previous versions of ArangoDB.

  - added `initialSyncMaxWaitTime` configuration parameter for initial and continuous
    replication

    This option controls the maximum wait time (in seconds) that the initial
    synchronization will wait for a response from the master when fetching initial
    collection data. If no response is received within this time period, the initial
    synchronization will give up and fail. This option is also relevant for
    continuous replication in case *autoResync* is set to *true*, as then the
    continuous replication may trigger a full data re-synchronization in case
    the master cannot the log data the slave had asked for.

  - HTTP requests sent from the slave to the master during initial synchronization
    will now be retried if they fail with connection problems.

  - the initial synchronization now logs its progress so it can be queried using
    the regular replication status check APIs.

* fixed non-deterministic query results in some cluster queries

* added missing lock instruction for primary index in compactor size calculation

* fixed issue #1589

* fixed issue #1583

* fixed undefined behavior when accessing the top level of a document with the `[*]`
  operator

* fixed potentially invalid pointer access in shaper when the currently accessed
  document got re-located by the WAL collector at the very same time

* Foxx: optional configuration options no longer log validation errors when assigned
  empty values (#1495)

* Foxx: constructors provided to Repository and Model sub-classes via extend are
  now correctly called (#1592)


v2.7.1 (2015-11-07)
-------------------

* switch to linenoise next generation

* exclude `_apps` collection from replication

  The slave has its own `_apps` collection which it populates on server start.
  When replicating data from the master to the slave, the data from the master may
  clash with the slave's own data in the `_apps` collection. Excluding the `_apps`
  collection from replication avoids this.

* disable replication appliers when starting in modes `--upgrade`, `--no-server`
  and `--check-upgrade`

* more detailed output in arango-dfdb

* fixed "no start tick" issue in replication applier

  This error could occur after restarting a slave server after a shutdown
  when no data was ever transferred from the master to the slave via the
  continuous replication

* fixed problem during SSL client connection abort that led to scheduler thread
  staying at 100% CPU saturation

* fixed potential segfault in AQL `NEIGHBORS` function implementation when C++ function
  variant was used and collection names were passed as strings

* removed duplicate target for some frontend JavaScript files from the Makefile

* make AQL function `MERGE()` work on a single array parameter, too.
  This allows combining the attributes of multiple objects from an array into
  a single object, e.g.

      RETURN MERGE([
        { foo: 'bar' },
        { quux: 'quetzalcoatl', ruled: true },
        { bar: 'baz', foo: 'done' }
      ])

  will now return:

      {
        "foo": "done",
        "quux": "quetzalcoatl",
        "ruled": true,
        "bar": "baz"
      }

* fixed potential deadlock in collection status changing on Windows

* fixed hard-coded `incremental` parameter in shell implementation of
  `syncCollection` function in replication module

* fix for GCC5: added check for '-stdlib' option


v2.7.0 (2015-10-09)
-------------------

* fixed request statistics aggregation
  When arangod was started in supervisor mode, the request statistics always showed
  0 requests, as the statistics aggregation thread did not run then.

* read server configuration files before dropping privileges. this ensures that
  the SSL keyfile specified in the configuration can be read with the server's start
  privileges (i.e. root when using a standard ArangoDB package).

* fixed replication with a 2.6 replication configuration and issues with a 2.6 master

* raised default value of `--server.descriptors-minimum` to 1024

* allow Foxx apps to be installed underneath URL path `/_open/`, so they can be
  (intentionally) accessed without authentication.

* added *allowImplicit* sub-attribute in collections declaration of transactions.
  The *allowImplicit* attributes allows making transactions fail should they
  read-access a collection that was not explicitly declared in the *collections*
  array of the transaction.

* added "special" password ARANGODB_DEFAULT_ROOT_PASSWORD. If you pass
  ARANGODB_DEFAULT_ROOT_PASSWORD as password, it will read the password
  from the environment variable ARANGODB_DEFAULT_ROOT_PASSWORD


v2.7.0-rc2 (2015-09-22)
-----------------------

* fix over-eager datafile compaction

  This should reduce the need to compact directly after loading a collection when a
  collection datafile contained many insertions and updates for the same documents. It
  should also prevent from re-compacting already merged datafiles in case not many
  changes were made. Compaction will also make fewer index lookups than before.

* added `syncCollection()` function in module `org/arangodb/replication`

  This allows synchronizing the data of a single collection from a master to a slave
  server. Synchronization can either restore the whole collection by transferring all
  documents from the master to the slave, or incrementally by only transferring documents
  that differ. This is done by partitioning the collection's entire key space into smaller
  chunks and comparing the data chunk-wise between master and slave. Only chunks that are
  different will be re-transferred.

  The `syncCollection()` function can be used as follows:

      require("org/arangodb/replication").syncCollection(collectionName, options);

  e.g.

      require("org/arangodb/replication").syncCollection("myCollection", {
        endpoint: "tcp://127.0.0.1:8529",  /* master */
        username: "root",                  /* username for master */
        password: "secret",                /* password for master */
        incremental: true                  /* use incremental mode */
      });


* additionally allow the following characters in document keys:

  `(` `)` `+` `,` `=` `;` `$` `!` `*` `'` `%`


v2.7.0-rc1 (2015-09-17)
-----------------------

* removed undocumented server-side-only collection functions:
  * collection.OFFSET()
  * collection.NTH()
  * collection.NTH2()
  * collection.NTH3()

* upgraded Swagger to version 2.0 for the Documentation

  This gives the user better prepared test request structures.
  More conversions will follow so finally client libraries can be auto-generated.

* added extra AQL functions for date and time calculation and manipulation.
  These functions were contributed by GitHub users @CoDEmanX and @friday.
  A big thanks for their work!

  The following extra date functions are available from 2.7 on:

  * `DATE_DAYOFYEAR(date)`: Returns the day of year number of *date*.
    The return values range from 1 to 365, or 366 in a leap year respectively.

  * `DATE_ISOWEEK(date)`: Returns the ISO week date of *date*.
    The return values range from 1 to 53. Monday is considered the first day of the week.
    There are no fractional weeks, thus the last days in December may belong to the first
    week of the next year, and the first days in January may be part of the previous year's
    last week.

  * `DATE_LEAPYEAR(date)`: Returns whether the year of *date* is a leap year.

  * `DATE_QUARTER(date)`: Returns the quarter of the given date (1-based):
    * 1: January, February, March
    * 2: April, May, June
    * 3: July, August, September
    * 4: October, November, December

  - *DATE_DAYS_IN_MONTH(date)*: Returns the number of days in *date*'s month (28..31).

  * `DATE_ADD(date, amount, unit)`: Adds *amount* given in *unit* to *date* and
    returns the calculated date.

    *unit* can be either of the following to specify the time unit to add or
    subtract (case-insensitive):
    - y, year, years
    - m, month, months
    - w, week, weeks
    - d, day, days
    - h, hour, hours
    - i, minute, minutes
    - s, second, seconds
    - f, millisecond, milliseconds

    *amount* is the number of *unit*s to add (positive value) or subtract
    (negative value).

  * `DATE_SUBTRACT(date, amount, unit)`: Subtracts *amount* given in *unit* from
    *date* and returns the calculated date.

    It works the same as `DATE_ADD()`, except that it subtracts. It is equivalent
    to calling `DATE_ADD()` with a negative amount, except that `DATE_SUBTRACT()`
    can also subtract ISO durations. Note that negative ISO durations are not
    supported (i.e. starting with `-P`, like `-P1Y`).

  * `DATE_DIFF(date1, date2, unit, asFloat)`: Calculate the difference
    between two dates in given time *unit*, optionally with decimal places.
    Returns a negative value if *date1* is greater than *date2*.

  * `DATE_COMPARE(date1, date2, unitRangeStart, unitRangeEnd)`: Compare two
    partial dates and return true if they match, false otherwise. The parts to
    compare are defined by a range of time units.

    The full range is: years, months, days, hours, minutes, seconds, milliseconds.
    Pass the unit to start from as *unitRangeStart*, and the unit to end with as
    *unitRangeEnd*. All units in between will be compared. Leave out *unitRangeEnd*
    to only compare *unitRangeStart*.

  * `DATE_FORMAT(date, format)`: Format a date according to the given format string.
    It supports the following placeholders (case-insensitive):
    - %t: timestamp, in milliseconds since midnight 1970-01-01
    - %z: ISO date (0000-00-00T00:00:00.000Z)
    - %w: day of week (0..6)
    - %y: year (0..9999)
    - %yy: year (00..99), abbreviated (last two digits)
    - %yyyy: year (0000..9999), padded to length of 4
    - %yyyyyy: year (-009999 .. +009999), with sign prefix and padded to length of 6
    - %m: month (1..12)
    - %mm: month (01..12), padded to length of 2
    - %d: day (1..31)
    - %dd: day (01..31), padded to length of 2
    - %h: hour (0..23)
    - %hh: hour (00..23), padded to length of 2
    - %i: minute (0..59)
    - %ii: minute (00..59), padded to length of 2
    - %s: second (0..59)
    - %ss: second (00..59), padded to length of 2
    - %f: millisecond (0..999)
    - %fff: millisecond (000..999), padded to length of 3
    - %x: day of year (1..366)
    - %xxx: day of year (001..366), padded to length of 3
    - %k: ISO week date (1..53)
    - %kk: ISO week date (01..53), padded to length of 2
    - %l: leap year (0 or 1)
    - %q: quarter (1..4)
    - %a: days in month (28..31)
    - %mmm: abbreviated English name of month (Jan..Dec)
    - %mmmm: English name of month (January..December)
    - %www: abbreviated English name of weekday (Sun..Sat)
    - %wwww: English name of weekday (Sunday..Saturday)
    - %&: special escape sequence for rare occasions
    - %%: literal %
    - %: ignored

* new WAL logfiles and datafiles are now created non-sparse

  This prevents SIGBUS signals being raised when memory of a sparse datafile is accessed
  and the disk is full and the accessed file part is not actually disk-backed. In
  this case the mapped memory region is not necessarily backed by physical memory, and
  accessing the memory may raise SIGBUS and crash arangod.

* the `internal.download()` function and the module `org/arangodb/request` used some
  internal library function that handled the sending of HTTP requests from inside of
  ArangoDB. This library unconditionally set an HTTP header `Accept-Encoding: gzip`
  in all outgoing HTTP requests.

  This has been fixed in 2.7, so `Accept-Encoding: gzip` is not set automatically anymore.
  Additionally, the header `User-Agent: ArangoDB` is not set automatically either. If
  client applications desire to send these headers, they are free to add it when
  constructing the requests using the `download` function or the request module.

* fixed issue #1436: org/arangodb/request advertises deflate without supporting it

* added template string generator function `aqlQuery` for generating AQL queries

  This can be used to generate safe AQL queries with JavaScript parameter
  variables or expressions easily:

      var name = 'test';
      var attributeName = '_key';
      var query = aqlQuery`FOR u IN users FILTER u.name == ${name} RETURN u.${attributeName}`;
      db._query(query);

* report memory usage for document header data (revision id, pointer to data etc.)
  in `db.collection.figures()`. The memory used for document headers will now
  show up in the already existing attribute `indexes.size`. Due to that, the index
  sizes reported by `figures()` in 2.7 will be higher than those reported by 2.6,
  but the 2.7 values are more accurate.

* IMPORTANT CHANGE: the filenames in dumps created by arangodump now contain
  not only the name of the dumped collection, but also an additional 32-digit hash
  value. This is done to prevent overwriting dump files in case-insensitive file
  systems when there exist multiple collections with the same name (but with
  different cases).

  For example, if a database has two collections: `test` and `Test`, previous
  versions of ArangoDB created the files

  * `test.structure.json` and `test.data.json` for collection `test`
  * `Test.structure.json` and `Test.data.json` for collection `Test`

  This did not work for case-insensitive filesystems, because the files for the
  second collection would have overwritten the files of the first. arangodump in
  2.7 will create the following filenames instead:

  * `test_098f6bcd4621d373cade4e832627b4f6.structure.json` and `test_098f6bcd4621d373cade4e832627b4f6.data.json`
  * `Test_0cbc6611f5540bd0809a388dc95a615b.structure.json` and `Test_0cbc6611f5540bd0809a388dc95a615b.data.json`

  These filenames will be unambiguous even in case-insensitive filesystems.

* IMPORTANT CHANGE: make arangod actually close lingering client connections
  when idle for at least the duration specified via `--server.keep-alive-timeout`.
  In previous versions of ArangoDB, connections were not closed by the server
  when the timeout was reached and the client was still connected. Now the
  connection is properly closed by the server in case of timeout. Client
  applications relying on the old behavior may now need to reconnect to the
  server when their idle connections time out and get closed (note: connections
  being idle for a long time may be closed by the OS or firewalls anyway -
  client applications should be aware of that and try to reconnect).

* IMPORTANT CHANGE: when starting arangod, the server will drop the process
  privileges to the specified values in options `--server.uid` and `--server.gid`
  instantly after parsing the startup options.

  That means when either `--server.uid` or `--server.gid` are set, the privilege
  change will happen earlier. This may prevent binding the server to an endpoint
  with a port number lower than 1024 if the arangodb user has no privileges
  for that. Previous versions of ArangoDB changed the privileges later, so some
  startup actions were still carried out under the invoking user (i.e. likely
  *root* when started via init.d or system scripts) and especially binding to
  low port numbers was still possible there.

  The default privileges for user *arangodb* will not be sufficient for binding
  to port numbers lower than 1024. To have an ArangoDB 2.7 bind to a port number
  lower than 1024, it needs to be started with either a different privileged user,
  or the privileges of the *arangodb* user have to raised manually beforehand.

* added AQL optimizer rule `patch-update-statements`

* Linux startup scripts and systemd configuration for arangod now try to
  adjust the NOFILE (number of open files) limits for the process. The limit
  value is set to 131072 (128k) when ArangoDB is started via start/stop
  commands

* When ArangoDB is started/stopped manually via the start/stop commands, the
  main process will wait for up to 10 seconds after it forks the supervisor
  and arangod child processes. If the startup fails within that period, the
  start/stop script will fail with an exit code other than zero. If the
  startup of the supervisor or arangod is still ongoing after 10 seconds,
  the main program will still return with exit code 0. The limit of 10 seconds
  is arbitrary because the time required for a startup is not known in advance.

* added startup option `--database.throw-collection-not-loaded-error`

  Accessing a not-yet loaded collection will automatically load a collection
  on first access. This flag controls what happens in case an operation
  would need to wait for another thread to finalize loading a collection. If
  set to *true*, then the first operation that accesses an unloaded collection
  will load it. Further threads that try to access the same collection while
  it is still loading immediately fail with an error (1238, *collection not loaded*).
  This is to prevent all server threads from being blocked while waiting on the
  same collection to finish loading. When the first thread has completed loading
  the collection, the collection becomes regularly available, and all operations
  from that point on can be carried out normally, and error 1238 will not be
  thrown anymore for that collection.

  If set to *false*, the first thread that accesses a not-yet loaded collection
  will still load it. Other threads that try to access the collection while
  loading will not fail with error 1238 but instead block until the collection
  is fully loaded. This configuration might lead to all server threads being
  blocked because they are all waiting for the same collection to complete
  loading. Setting the option to *true* will prevent this from happening, but
  requires clients to catch error 1238 and react on it (maybe by scheduling
  a retry for later).

  The default value is *false*.

* added better control-C support in arangosh

  When CTRL-C is pressed in arangosh, it will now print a `^C` first. Pressing
  CTRL-C again will reset the prompt if something was entered before, or quit
  arangosh if no command was entered directly before.

  This affects the arangosh version build with Readline-support only (Linux
  and MacOS).

  The MacOS version of ArangoDB for Homebrew now depends on Readline, too. The
  Homebrew formula has been changed accordingly.
  When self-compiling ArangoDB on MacOS without Homebrew, Readline now is a
  prerequisite.

* increased default value for collection-specific `indexBuckets` value from 1 to 8

  Collections created from 2.7 on will use the new default value of `8` if not
  overridden on collection creation or later using
  `collection.properties({ indexBuckets: ... })`.

  The `indexBuckets` value determines the number of buckets to use for indexes of
  type `primary`, `hash` and `edge`. Having multiple index buckets allows splitting
  an index into smaller components, which can be filled in parallel when a collection
  is loading. Additionally, resizing and reallocation of indexes are faster and
  less intrusive if the index uses multiple buckets, because resize and reallocation
  will affect only data in a single bucket instead of all index values.

  The index buckets will be filled in parallel when loading a collection if the collection
  has an `indexBuckets` value greater than 1 and the collection contains a significant
  amount of documents/edges (the current threshold is 256K documents but this value
  may change in future versions of ArangoDB).

* changed HTTP client to use poll instead of select on Linux and MacOS

  This affects the ArangoShell and user-defined JavaScript code running inside
  arangod that initiates its own HTTP calls.

  Using poll instead of select allows using arbitrary high file descriptors
  (bigger than the compiled in FD_SETSIZE). Server connections are still handled using
  epoll, which has never been affected by FD_SETSIZE.

* implemented AQL `LIKE` function using ICU regexes

* added `RETURN DISTINCT` for AQL queries to return unique results:

      FOR doc IN collection
        RETURN DISTINCT doc.status

  This change also introduces `DISTINCT` as an AQL keyword.

* removed `createNamedQueue()` and `addJob()` functions from org/arangodb/tasks

* use less locks and more atomic variables in the internal dispatcher
  and V8 context handling implementations. This leads to improved throughput in
  some ArangoDB internals and allows for higher HTTP request throughput for
  many operations.

  A short overview of the improvements can be found here:

  https://www.arangodb.com/2015/08/throughput-enhancements/

* added shorthand notation for attribute names in AQL object literals:

      LET name = "Peter"
      LET age = 42
      RETURN { name, age }

  The above is the shorthand equivalent of the generic form

      LET name = "Peter"
      LET age = 42
      RETURN { name : name, age : age }

* removed configure option `--enable-timings`

  This option did not have any effect.

* removed configure option `--enable-figures`

  This option previously controlled whether HTTP request statistics code was
  compiled into ArangoDB or not. The previous default value was `true` so
  statistics code was available in official packages. Setting the option to
  `false` led to compile errors so it is doubtful the default value was
  ever changed. By removing the option some internal statistics code was also
  simplified.

* removed run-time manipulation methods for server endpoints:

  * `db._removeEndpoint()`
  * `db._configureEndpoint()`
  * HTTP POST `/_api/endpoint`
  * HTTP DELETE `/_api/endpoint`

* AQL query result cache

  The query result cache can optionally cache the complete results of all or selected AQL queries.
  It can be operated in the following modes:

  * `off`: the cache is disabled. No query results will be stored
  * `on`: the cache will store the results of all AQL queries unless their `cache`
    attribute flag is set to `false`
  * `demand`: the cache will store the results of AQL queries that have their
    `cache` attribute set to `true`, but will ignore all others

  The mode can be set at server startup using the `--database.query-cache-mode` configuration
  option and later changed at runtime.

  The following HTTP REST APIs have been added for controlling the query cache:

  * HTTP GET `/_api/query-cache/properties`: returns the global query cache configuration
  * HTTP PUT `/_api/query-cache/properties`: modifies the global query cache configuration
  * HTTP DELETE `/_api/query-cache`: invalidates all results in the query cache

  The following JavaScript functions have been added for controlling the query cache:

  * `require("org/arangodb/aql/cache").properties()`: returns the global query cache configuration
  * `require("org/arangodb/aql/cache").properties(properties)`: modifies the global query cache configuration
  * `require("org/arangodb/aql/cache").clear()`: invalidates all results in the query cache

* do not link arangoimp against V8

* AQL function call arguments optimization

  This will lead to arguments in function calls inside AQL queries not being copied but passed
  by reference. This may speed up calls to functions with bigger argument values or queries that
  call functions a lot of times.

* upgraded V8 version to 4.3.61

* removed deprecated AQL `SKIPLIST` function.

  This function was introduced in older versions of ArangoDB with a less powerful query optimizer to
  retrieve data from a skiplist index using a `LIMIT` clause. It was marked as deprecated in ArangoDB
  2.6.

  Since ArangoDB 2.3 the behavior of the `SKIPLIST` function can be emulated using regular AQL
  constructs, e.g.

      FOR doc IN @@collection
        FILTER doc.value >= @value
        SORT doc.value DESC
        LIMIT 1
        RETURN doc

* the `skip()` function for simple queries does not accept negative input any longer.
  This feature was deprecated in 2.6.0.

* fix exception handling

  In some cases JavaScript exceptions would re-throw without information of the original problem.
  Now the original exception is logged for failure analysis.

* based REST API method PUT `/_api/simple/all` on the cursor API and make it use AQL internally.

  The change speeds up this REST API method and will lead to additional query information being
  returned by the REST API. Clients can use this extra information or ignore it.

* Foxx Queue job success/failure handlers arguments have changed from `(jobId, jobData, result, jobFailures)` to `(result, jobData, job)`.

* added Foxx Queue job options `repeatTimes`, `repeatUntil` and `repeatDelay` to automatically re-schedule jobs when they are completed.

* added Foxx manifest configuration type `password` to mask values in the web interface.

* fixed default values in Foxx manifest configurations sometimes not being used as defaults.

* fixed optional parameters in Foxx manifest configurations sometimes not being cleared correctly.

* Foxx dependencies can now be marked as optional using a slightly more verbose syntax in your manifest file.

* converted Foxx constructors to ES6 classes so you can extend them using class syntax.

* updated aqb to 2.0.

* updated chai to 3.0.

* Use more madvise calls to speed up things when memory is tight, in particular
  at load time but also for random accesses later.

* Overhauled web interface

  The web interface now has a new design.

  The API documentation for ArangoDB has been moved from "Tools" to "Links" in the web interface.

  The "Applications" tab in the web interfaces has been renamed to "Services".


v2.6.12 (2015-12-02)
--------------------

* fixed disappearing of documents for collections transferred via `sync` if the
  the collection was dropped right before synchronization and drop and (re-)create
  collection markers were located in the same WAL file

* added missing lock instruction for primary index in compactor size calculation

* fixed issue #1589

* fixed issue #1583

* Foxx: optional configuration options no longer log validation errors when assigned
  empty values (#1495)


v2.6.11 (2015-11-18)
--------------------

* fixed potentially invalid pointer access in shaper when the currently accessed
  document got re-located by the WAL collector at the very same time


v2.6.10 (2015-11-10)
--------------------

* disable replication appliers when starting in modes `--upgrade`, `--no-server`
  and `--check-upgrade`

* more detailed output in arango-dfdb

* fixed potential deadlock in collection status changing on Windows

* issue #1521: Can't dump/restore with user and password


v2.6.9 (2015-09-29)
-------------------

* added "special" password ARANGODB_DEFAULT_ROOT_PASSWORD. If you pass
  ARANGODB_DEFAULT_ROOT_PASSWORD as password, it will read the password
  from the environment variable ARANGODB_DEFAULT_ROOT_PASSWORD

* fixed failing AQL skiplist, sort and limit combination

  When using a Skiplist index on an attribute (say "a") and then using sort
  and skip on this attribute caused the result to be empty e.g.:

    require("internal").db.test.ensureSkiplist("a");
    require("internal").db._query("FOR x IN test SORT x.a LIMIT 10, 10");

  Was always empty no matter how many documents are stored in test.
  This is now fixed.

v2.6.8 (2015-09-09)
-------------------

* ARM only:

  The ArangoDB packages for ARM require the kernel to allow unaligned memory access.
  How the kernel handles unaligned memory access is configurable at runtime by
  checking and adjusting the contents `/proc/cpu/alignment`.

  In order to operate on ARM, ArangoDB requires the bit 1 to be set. This will
  make the kernel trap and adjust unaligned memory accesses. If this bit is not
  set, the kernel may send a SIGBUS signal to ArangoDB and terminate it.

  To set bit 1 in `/proc/cpu/alignment` use the following command as a privileged
  user (e.g. root):

      echo "2" > /proc/cpu/alignment

  Note that this setting affects all user processes and not just ArangoDB. Setting
  the alignment with the above command will also not make the setting permanent,
  so it will be lost after a restart of the system. In order to make the setting
  permanent, it should be executed during system startup or before starting arangod.

  The ArangoDB start/stop scripts do not adjust the alignment setting, but rely on
  the environment to have the correct alignment setting already. The reason for this
  is that the alignment settings also affect all other user processes (which ArangoDB
  is not aware of) and thus may have side-effects outside of ArangoDB. It is therefore
  more reasonable to have the system administrator carry out the change.


v2.6.7 (2015-08-25)
-------------------

* improved AssocMulti index performance when resizing.

  This makes the edge index perform less I/O when under memory pressure.


v2.6.6 (2015-08-23)
-------------------

* added startup option `--server.additional-threads` to create separate queues
  for slow requests.


v2.6.5 (2015-08-17)
-------------------

* added startup option `--database.throw-collection-not-loaded-error`

  Accessing a not-yet loaded collection will automatically load a collection
  on first access. This flag controls what happens in case an operation
  would need to wait for another thread to finalize loading a collection. If
  set to *true*, then the first operation that accesses an unloaded collection
  will load it. Further threads that try to access the same collection while
  it is still loading immediately fail with an error (1238, *collection not loaded*).
  This is to prevent all server threads from being blocked while waiting on the
  same collection to finish loading. When the first thread has completed loading
  the collection, the collection becomes regularly available, and all operations
  from that point on can be carried out normally, and error 1238 will not be
  thrown anymore for that collection.

  If set to *false*, the first thread that accesses a not-yet loaded collection
  will still load it. Other threads that try to access the collection while
  loading will not fail with error 1238 but instead block until the collection
  is fully loaded. This configuration might lead to all server threads being
  blocked because they are all waiting for the same collection to complete
  loading. Setting the option to *true* will prevent this from happening, but
  requires clients to catch error 1238 and react on it (maybe by scheduling
  a retry for later).

  The default value is *false*.

* fixed busy wait loop in scheduler threads that sometimes consumed 100% CPU while
  waiting for events on connections closed unexpectedly by the client side

* handle attribute `indexBuckets` when restoring collections via arangorestore.
  Previously the `indexBuckets` attribute value from the dump was ignored, and the
   server default value for `indexBuckets` was used when restoring a collection.

* fixed "EscapeValue already set error" crash in V8 actions that might have occurred when
  canceling V8-based operations.


v2.6.4 (2015-08-01)
-------------------

* V8: Upgrade to version 4.1.0.27 - this is intended to be the stable V8 version.

* fixed issue #1424: Arango shell should not processing arrows pushing on keyboard


v2.6.3 (2015-07-21)
-------------------

* issue #1409: Document values with null character truncated


v2.6.2 (2015-07-04)
-------------------

* fixed issue #1383: bindVars for HTTP API doesn't work with empty string

* fixed handling of default values in Foxx manifest configurations

* fixed handling of optional parameters in Foxx manifest configurations

* fixed a reference error being thrown in Foxx queues when a function-based job type is used that is not available and no options object is passed to queue.push


v2.6.1 (2015-06-24)
-------------------

* Add missing swagger files to cmake build. fixes #1368

* fixed documentation errors


v2.6.0 (2015-06-20)
-------------------

* using negative values for `SimpleQuery.skip()` is deprecated.
  This functionality will be removed in future versions of ArangoDB.

* The following simple query functions are now deprecated:

  * collection.near
  * collection.within
  * collection.geo
  * collection.fulltext
  * collection.range
  * collection.closedRange

  This also lead to the following REST API methods being deprecated from now on:

  * PUT /_api/simple/near
  * PUT /_api/simple/within
  * PUT /_api/simple/fulltext
  * PUT /_api/simple/range

  It is recommended to replace calls to these functions or APIs with equivalent AQL queries,
  which are more flexible because they can be combined with other operations:

      FOR doc IN NEAR(@@collection, @latitude, @longitude, @limit)
        RETURN doc

      FOR doc IN WITHIN(@@collection, @latitude, @longitude, @radius, @distanceAttributeName)
        RETURN doc

      FOR doc IN FULLTEXT(@@collection, @attributeName, @queryString, @limit)
        RETURN doc

      FOR doc IN @@collection
        FILTER doc.value >= @left && doc.value < @right
        LIMIT @skip, @limit
        RETURN doc`

  The above simple query functions and REST API methods may be removed in future versions
  of ArangoDB.

* deprecated now-obsolete AQL `SKIPLIST` function

  The function was introduced in older versions of ArangoDB with a less powerful query optimizer to
  retrieve data from a skiplist index using a `LIMIT` clause.

  Since 2.3 the same goal can be achieved by using regular AQL constructs, e.g.

      FOR doc IN collection FILTER doc.value >= @value SORT doc.value DESC LIMIT 1 RETURN doc

* fixed issues when switching the database inside tasks and during shutdown of database cursors

  These features were added during 2.6 alpha stage so the fixes affect devel/2.6-alpha builds only

* issue #1360: improved foxx-manager help

* added `--enable-tcmalloc` configure option.

  When this option is set, arangod and the client tools will be linked against tcmalloc, which replaces
  the system allocator. When the option is set, a tcmalloc library must be present on the system under
  one of the names `libtcmalloc`, `libtcmalloc_minimal` or `libtcmalloc_debug`.

  As this is a configure option, it is supported for manual builds on Linux-like systems only. tcmalloc
  support is currently experimental.

* issue #1353: Windows: HTTP API - incorrect path in errorMessage

* issue #1347: added option `--create-database` for arangorestore.

  Setting this option to `true` will now create the target database if it does not exist. When creating
  the target database, the username and passwords passed to arangorestore will be used to create an
  initial user for the new database.

* issue #1345: advanced debug information for User Functions

* issue #1341: Can't use bindvars in UPSERT

* fixed vulnerability in JWT implementation.

* changed default value of option `--database.ignore-datafile-errors` from `true` to `false`

  If the new default value of `false` is used, then arangod will refuse loading collections that contain
  datafiles with CRC mismatches or other errors. A collection with datafile errors will then become
  unavailable. This prevents follow up errors from happening.

  The only way to access such collection is to use the datafile debugger (arango-dfdb) and try to repair
  or truncate the datafile with it.

  If `--database.ignore-datafile-errors` is set to `true`, then collections will become available
  even if parts of their data cannot be loaded. This helps availability, but may cause (partial) data
  loss and follow up errors.

* added server startup option `--server.session-timeout` for controlling the timeout of user sessions
  in the web interface

* add sessions and cookie authentication for ArangoDB's web interface

  ArangoDB's built-in web interface now uses sessions. Session information ids are stored in cookies,
  so clients using the web interface must accept cookies in order to use it

* web interface: display query execution time in AQL editor

* web interface: renamed AQL query *submit* button to *execute*

* web interface: added query explain feature in AQL editor

* web interface: demo page added. only working if demo data is available, hidden otherwise

* web interface: added support for custom app scripts with optional arguments and results

* web interface: mounted apps that need to be configured are now indicated in the app overview

* web interface: added button for running tests to app details

* web interface: added button for configuring app dependencies to app details

* web interface: upgraded API documentation to use Swagger 2

* INCOMPATIBLE CHANGE

  removed startup option `--log.severity`

  The docs for `--log.severity` mentioned lots of severities (e.g. `exception`, `technical`, `functional`, `development`)
  but only a few severities (e.g. `all`, `human`) were actually used, with `human` being the default and `all` enabling the
  additional logging of requests. So the option pretended to control a lot of things which it actually didn't. Additionally,
  the option `--log.requests-file` was around for a long time already, also controlling request logging.

  Because the `--log.severity` option effectively did not control that much, it was removed. A side effect of removing the
  option is that 2.5 installations which used `--log.severity all` will not log requests after the upgrade to 2.6. This can
  be adjusted by setting the `--log.requests-file` option.

* add backtrace to fatal log events

* added optional `limit` parameter for AQL function `FULLTEXT`

* make fulltext index also index text values contained in direct sub-objects of the indexed
  attribute.

  Previous versions of ArangoDB only indexed the attribute value if it was a string. Sub-attributes
  of the index attribute were ignored when fulltext indexing.

  Now, if the index attribute value is an object, the object's values will each be included in the
  fulltext index if they are strings. If the index attribute value is an array, the array's values
  will each be included in the fulltext index if they are strings.

  For example, with a fulltext index present on the `translations` attribute, the following text
  values will now be indexed:

      var c = db._create("example");
      c.ensureFulltextIndex("translations");
      c.insert({ translations: { en: "fox", de: "Fuchs", fr: "renard", ru: "лиса" } });
      c.insert({ translations: "Fox is the English translation of the German word Fuchs" });
      c.insert({ translations: [ "ArangoDB", "document", "database", "Foxx" ] });

      c.fulltext("translations", "лиса").toArray();       // returns only first document
      c.fulltext("translations", "Fox").toArray();        // returns first and second documents
      c.fulltext("translations", "prefix:Fox").toArray(); // returns all three documents

* added batch document removal and lookup commands:

      collection.lookupByKeys(keys)
      collection.removeByKeys(keys)

  These commands can be used to perform multi-document lookup and removal operations efficiently
  from the ArangoShell. The argument to these operations is an array of document keys.

  Also added HTTP APIs for batch document commands:

  * PUT /_api/simple/lookup-by-keys
  * PUT /_api/simple/remove-by-keys

* properly prefix document address URLs with the current database name for calls to the REST
  API method GET `/_api/document?collection=...` (that method will return partial URLs to all
  documents in the collection).

  Previous versions of ArangoDB returned the URLs starting with `/_api/` but without the current
  database name, e.g. `/_api/document/mycollection/mykey`. Starting with 2.6, the response URLs
  will include the database name as well, e.g. `/_db/_system/_api/document/mycollection/mykey`.

* added dedicated collection export HTTP REST API

  ArangoDB now provides a dedicated collection export API, which can take snapshots of entire
  collections more efficiently than the general-purpose cursor API. The export API is useful
  to transfer the contents of an entire collection to a client application. It provides optional
  filtering on specific attributes.

  The export API is available at endpoint `POST /_api/export?collection=...`. The API has the
  same return value structure as the already established cursor API (`POST /_api/cursor`).

  An introduction to the export API is given in this blog post:
  http://jsteemann.github.io/blog/2015/04/04/more-efficient-data-exports/

* subquery optimizations for AQL queries

  This optimization avoids copying intermediate results into subqueries that are not required
  by the subquery.

  A brief description can be found here:
  http://jsteemann.github.io/blog/2015/05/04/subquery-optimizations/

* return value optimization for AQL queries

  This optimization avoids copying the final query result inside the query's main `ReturnNode`.

  A brief description can be found here:
  http://jsteemann.github.io/blog/2015/05/04/return-value-optimization-for-aql/

* speed up AQL queries containing big `IN` lists for index lookups

  `IN` lists used for index lookups had performance issues in previous versions of ArangoDB.
  These issues have been addressed in 2.6 so using bigger `IN` lists for filtering is much
  faster.

  A brief description can be found here:
  http://jsteemann.github.io/blog/2015/05/07/in-list-improvements/

* allow `@` and `.` characters in document keys, too

  This change also leads to document keys being URL-encoded when returned in HTTP `location`
  response headers.

* added alternative implementation for AQL COLLECT

  The alternative method uses a hash table for grouping and does not require its input elements
  to be sorted. It will be taken into account by the optimizer for `COLLECT` statements that do
  not use an `INTO` clause.

  In case a `COLLECT` statement can use the hash table variant, the optimizer will create an extra
  plan for it at the beginning of the planning phase. In this plan, no extra `SORT` node will be
  added in front of the `COLLECT` because the hash table variant of `COLLECT` does not require
  sorted input. Instead, a `SORT` node will be added after it to sort its output. This `SORT` node
  may be optimized away again in later stages. If the sort order of the result is irrelevant to
  the user, adding an extra `SORT null` after a hash `COLLECT` operation will allow the optimizer to
  remove the sorts altogether.

  In addition to the hash table variant of `COLLECT`, the optimizer will modify the original plan
  to use the regular `COLLECT` implementation. As this implementation requires sorted input, the
  optimizer will insert a `SORT` node in front of the `COLLECT`. This `SORT` node may be optimized
  away in later stages.

  The created plans will then be shipped through the regular optimization pipeline. In the end,
  the optimizer will pick the plan with the lowest estimated total cost as usual. The hash table
  variant does not require an up-front sort of the input, and will thus be preferred over the
  regular `COLLECT` if the optimizer estimates many input elements for the `COLLECT` node and
  cannot use an index to sort them.

  The optimizer can be explicitly told to use the regular *sorted* variant of `COLLECT` by
  suffixing a `COLLECT` statement with `OPTIONS { "method" : "sorted" }`. This will override the
  optimizer guesswork and only produce the *sorted* variant of `COLLECT`.

  A blog post on the new `COLLECT` implementation can be found here:
  http://jsteemann.github.io/blog/2015/04/22/collecting-with-a-hash-table/

* refactored HTTP REST API for cursors

  The HTTP REST API for cursors (`/_api/cursor`) has been refactored to improve its performance
  and use less memory.

  A post showing some of the performance improvements can be found here:
  http://jsteemann.github.io/blog/2015/04/01/improvements-for-the-cursor-api/

* simplified return value syntax for data-modification AQL queries

  ArangoDB 2.4 since version allows to return results from data-modification AQL queries. The
  syntax for this was quite limited and verbose:

      FOR i IN 1..10
        INSERT { value: i } IN test
        LET inserted = NEW
        RETURN inserted

  The `LET inserted = NEW RETURN inserted` was required literally to return the inserted
  documents. No calculations could be made using the inserted documents.

  This is now more flexible. After a data-modification clause (e.g. `INSERT`, `UPDATE`, `REPLACE`,
  `REMOVE`, `UPSERT`) there can follow any number of `LET` calculations. These calculations can
  refer to the pseudo-values `OLD` and `NEW` that are created by the data-modification statements.

  This allows returning projections of inserted or updated documents, e.g.:

      FOR i IN 1..10
        INSERT { value: i } IN test
        RETURN { _key: NEW._key, value: i }

  Still not every construct is allowed after a data-modification clause. For example, no functions
  can be called that may access documents.

  More information can be found here:
  http://jsteemann.github.io/blog/2015/03/27/improvements-for-data-modification-queries/

* added AQL `UPSERT` statement

  This adds an `UPSERT` statement to AQL that is a combination of both `INSERT` and `UPDATE` /
  `REPLACE`. The `UPSERT` will search for a matching document using a user-provided example.
  If no document matches the example, the *insert* part of the `UPSERT` statement will be
  executed. If there is a match, the *update* / *replace* part will be carried out:

      UPSERT { page: 'index.html' }                 /* search example */
        INSERT { page: 'index.html', pageViews: 1 } /* insert part */
        UPDATE { pageViews: OLD.pageViews + 1 }     /* update part */
        IN pageViews

  `UPSERT` can be used with an `UPDATE` or `REPLACE` clause. The `UPDATE` clause will perform
  a partial update of the found document, whereas the `REPLACE` clause will replace the found
  document entirely. The `UPDATE` or `REPLACE` parts can refer to the pseudo-value `OLD`, which
  contains all attributes of the found document.

  `UPSERT` statements can optionally return values. In the following query, the return
  attribute `found` will return the found document before the `UPDATE` was applied. If no
  document was found, `found` will contain a value of `null`. The `updated` result attribute will
  contain the inserted / updated document:

      UPSERT { page: 'index.html' }                 /* search example */
        INSERT { page: 'index.html', pageViews: 1 } /* insert part */
        UPDATE { pageViews: OLD.pageViews + 1 }     /* update part */
        IN pageViews
        RETURN { found: OLD, updated: NEW }

  A more detailed description of `UPSERT` can be found here:
  http://jsteemann.github.io/blog/2015/03/27/preview-of-the-upsert-command/

* adjusted default configuration value for `--server.backlog-size` from 10 to 64.

* issue #1231: bug xor feature in AQL: LENGTH(null) == 4

  This changes the behavior of the AQL `LENGTH` function as follows:

  - if the single argument to `LENGTH()` is `null`, then the result will now be `0`. In previous
    versions of ArangoDB, the result of `LENGTH(null)` was `4`.

  - if the single argument to `LENGTH()` is `true`, then the result will now be `1`. In previous
    versions of ArangoDB, the result of `LENGTH(true)` was `4`.

  - if the single argument to `LENGTH()` is `false`, then the result will now be `0`. In previous
    versions of ArangoDB, the result of `LENGTH(false)` was `5`.

  The results of `LENGTH()` with string, numeric, array object argument values do not change.

* issue #1298: Bulk import if data already exists (#1298)

  This change extends the HTTP REST API for bulk imports as follows:

  When documents are imported and the `_key` attribute is specified for them, the import can be
  used for inserting and updating/replacing documents. Previously, the import could be used for
  inserting new documents only, and re-inserting a document with an existing key would have failed
  with a *unique key constraint violated* error.

  The above behavior is still the default. However, the API now allows controlling the behavior
  in case of a unique key constraint error via the optional URL parameter `onDuplicate`.

  This parameter can have one of the following values:

  - `error`: when a unique key constraint error occurs, do not import or update the document but
    report an error. This is the default.

  - `update`: when a unique key constraint error occurs, try to (partially) update the existing
    document with the data specified in the import. This may still fail if the document would
    violate secondary unique indexes. Only the attributes present in the import data will be
    updated and other attributes already present will be preserved. The number of updated documents
    will be reported in the `updated` attribute of the HTTP API result.

  - `replace`: when a unique key constraint error occurs, try to fully replace the existing
    document with the data specified in the import. This may still fail if the document would
    violate secondary unique indexes. The number of replaced documents will be reported in the
    `updated` attribute of the HTTP API result.

  - `ignore`: when a unique key constraint error occurs, ignore this error. There will be no
    insert, update or replace for the particular document. Ignored documents will be reported
    separately in the `ignored` attribute of the HTTP API result.

  The result of the HTTP import API will now contain the attributes `ignored` and `updated`, which
  contain the number of ignored and updated documents respectively. These attributes will contain a
  value of zero unless the `onDuplicate` URL parameter is set to either `update` or `replace`
  (in this case the `updated` attribute may contain non-zero values) or `ignore` (in this case the
  `ignored` attribute may contain a non-zero value).

  To support the feature, arangoimp also has a new command line option `--on-duplicate` which can
  have one of the values `error`, `update`, `replace`, `ignore`. The default value is `error`.

  A few examples for using arangoimp with the `--on-duplicate` option can be found here:
  http://jsteemann.github.io/blog/2015/04/14/updating-documents-with-arangoimp/

* changed behavior of `db._query()` in the ArangoShell:

  if the command's result is printed in the shell, the first 10 results will be printed. Previously
  only a basic description of the underlying query result cursor was printed. Additionally, if the
  cursor result contains more than 10 results, the cursor is assigned to a global variable `more`,
  which can be used to iterate over the cursor result.

  Example:

      arangosh [_system]> db._query("FOR i IN 1..15 RETURN i")
      [object ArangoQueryCursor, count: 15, hasMore: true]

      [
        1,
        2,
        3,
        4,
        5,
        6,
        7,
        8,
        9,
        10
      ]

      type 'more' to show more documents


      arangosh [_system]> more
      [object ArangoQueryCursor, count: 15, hasMore: false]

      [
        11,
        12,
        13,
        14,
        15
      ]

* Disallow batchSize value 0 in HTTP `POST /_api/cursor`:

  The HTTP REST API `POST /_api/cursor` does not accept a `batchSize` parameter value of
  `0` any longer. A batch size of 0 never made much sense, but previous versions of ArangoDB
  did not check for this value. Now creating a cursor using a `batchSize` value 0 will
  result in an HTTP 400 error response

* REST Server: fix memory leaks when failing to add jobs

* 'EDGES' AQL Function

  The AQL function `EDGES` got a new fifth option parameter.
  Right now only one option is available: 'includeVertices'. This is a boolean parameter
  that allows to modify the result of the `EDGES` function.
  Default is 'includeVertices: false' which does not have any effect.
  'includeVertices: true' modifies the result, such that
  {vertex: <vertexDocument>, edge: <edgeDocument>} is returned.

* INCOMPATIBLE CHANGE:

  The result format of the AQL function `NEIGHBORS` has been changed.
  Before it has returned an array of objects containing 'vertex' and 'edge'.
  Now it will only contain the vertex directly.
  Also an additional option 'includeData' has been added.
  This is used to define if only the 'vertex._id' value should be returned (false, default),
  or if the vertex should be looked up in the collection and the complete JSON should be returned
  (true).
  Using only the id values can lead to significantly improved performance if this is the only information
  required.

  In order to get the old result format prior to ArangoDB 2.6, please use the function EDGES instead.
  Edges allows for a new option 'includeVertices' which, set to true, returns exactly the format of NEIGHBORS.
  Example:

      NEIGHBORS(<vertexCollection>, <edgeCollection>, <vertex>, <direction>, <example>)

  This can now be achieved by:

      EDGES(<edgeCollection>, <vertex>, <direction>, <example>, {includeVertices: true})

  If you are nesting several NEIGHBORS steps you can speed up their performance in the following way:

  Old Example:

  FOR va IN NEIGHBORS(Users, relations, 'Users/123', 'outbound') FOR vc IN NEIGHBORS(Products, relations, va.vertex._id, 'outbound') RETURN vc

  This can now be achieved by:

  FOR va IN NEIGHBORS(Users, relations, 'Users/123', 'outbound') FOR vc IN NEIGHBORS(Products, relations, va, 'outbound', null, {includeData: true}) RETURN vc
                                                                                                          ^^^^                  ^^^^^^^^^^^^^^^^^^^
                                                                                                  Use intermediate directly     include Data for final

* INCOMPATIBLE CHANGE:

  The AQL function `GRAPH_NEIGHBORS` now provides an additional option `includeData`.
  This option allows controlling whether the function should return the complete vertices
  or just their IDs. Returning only the IDs instead of the full vertices can lead to
  improved performance .

  If provided, `includeData` is set to `true`, all vertices in the result will be returned
  with all their attributes. The default value of `includeData` is `false`.
  This makes the default function results incompatible with previous versions of ArangoDB.

  To get the old result style in ArangoDB 2.6, please set the options as follows in calls
  to `GRAPH_NEIGHBORS`:

      GRAPH_NEIGHBORS(<graph>, <vertex>, { includeData: true })

* INCOMPATIBLE CHANGE:

  The AQL function `GRAPH_COMMON_NEIGHBORS` now provides an additional option `includeData`.
  This option allows controlling whether the function should return the complete vertices
  or just their IDs. Returning only the IDs instead of the full vertices can lead to
  improved performance .

  If provided, `includeData` is set to `true`, all vertices in the result will be returned
  with all their attributes. The default value of `includeData` is `false`.
  This makes the default function results incompatible with previous versions of ArangoDB.

  To get the old result style in ArangoDB 2.6, please set the options as follows in calls
  to `GRAPH_COMMON_NEIGHBORS`:

      GRAPH_COMMON_NEIGHBORS(<graph>, <vertexExamples1>, <vertexExamples2>, { includeData: true }, { includeData: true })

* INCOMPATIBLE CHANGE:

  The AQL function `GRAPH_SHORTEST_PATH` now provides an additional option `includeData`.
  This option allows controlling whether the function should return the complete vertices
  and edges or just their IDs. Returning only the IDs instead of full vertices and edges
  can lead to improved performance .

  If provided, `includeData` is set to `true`, all vertices and edges in the result will
  be returned with all their attributes. There is also an optional parameter `includePath` of
  type object.
  It has two optional sub-attributes `vertices` and `edges`, both of type boolean.
  Both can be set individually and the result will include all vertices on the path if
  `includePath.vertices == true` and all edges if `includePath.edges == true` respectively.

  The default value of `includeData` is `false`, and paths are now excluded by default.
  This makes the default function results incompatible with previous versions of ArangoDB.

  To get the old result style in ArangoDB 2.6, please set the options as follows in calls
  to `GRAPH_SHORTEST_PATH`:

      GRAPH_SHORTEST_PATH(<graph>, <source>, <target>, { includeData: true, includePath: { edges: true, vertices: true } })

  The attributes `startVertex` and `vertex` that were present in the results of `GRAPH_SHORTEST_PATH`
  in previous versions of ArangoDB will not be produced in 2.6. To calculate these attributes in 2.6,
  please extract the first and last elements from the `vertices` result attribute.

* INCOMPATIBLE CHANGE:

  The AQL function `GRAPH_DISTANCE_TO` will now return only the id the destination vertex
  in the `vertex` attribute, and not the full vertex data with all vertex attributes.

* INCOMPATIBLE CHANGE:

  All graph measurements functions in JavaScript module `general-graph` that calculated a
  single figure previously returned an array containing just the figure. Now these functions
  will return the figure directly and not put it inside an array.

  The affected functions are:

  * `graph._absoluteEccentricity`
  * `graph._eccentricity`
  * `graph._absoluteCloseness`
  * `graph._closeness`
  * `graph._absoluteBetweenness`
  * `graph._betweenness`
  * `graph._radius`
  * `graph._diameter`

* Create the `_graphs` collection in new databases with `waitForSync` attribute set to `false`

  The previous `waitForSync` value was `true`, so default the behavior when creating and dropping
  graphs via the HTTP REST API changes as follows if the new settings are in effect:

  * `POST /_api/graph` by default returns `HTTP 202` instead of `HTTP 201`
  * `DELETE /_api/graph/graph-name` by default returns `HTTP 202` instead of `HTTP 201`

  If the `_graphs` collection still has its `waitForSync` value set to `true`, then the HTTP status
  code will not change.

* Upgraded ICU to version 54; this increases performance in many places.
  based on https://code.google.com/p/chromium/issues/detail?id=428145

* added support for HTTP push aka chunked encoding

* issue #1051: add info whether server is running in service or user mode?

  This will add a "mode" attribute to the result of the result of HTTP GET `/_api/version?details=true`

  "mode" can have the following values:

  - `standalone`: server was started manually (e.g. on command-line)
  - `service`: service is running as Windows service, in daemon mode or under the supervisor

* improve system error messages in Windows port

* increased default value of `--server.request-timeout` from 300 to 1200 seconds for client tools
  (arangosh, arangoimp, arangodump, arangorestore)

* increased default value of `--server.connect-timeout` from 3 to 5 seconds for client tools
  (arangosh, arangoimp, arangodump, arangorestore)

* added startup option `--server.foxx-queues-poll-interval`

  This startup option controls the frequency with which the Foxx queues manager is checking
  the queue (or queues) for jobs to be executed.

  The default value is `1` second. Lowering this value will result in the queue manager waking
  up and checking the queues more frequently, which may increase CPU usage of the server.
  When not using Foxx queues, this value can be raised to save some CPU time.

* added startup option `--server.foxx-queues`

  This startup option controls whether the Foxx queue manager will check queue and job entries.
  Disabling this option can reduce server load but will prevent jobs added to Foxx queues from
  being processed at all.

  The default value is `true`, enabling the Foxx queues feature.

* make Foxx queues really database-specific.

  Foxx queues were and are stored in a database-specific collection `_queues`. However, a global
  cache variable for the queues led to the queue names being treated database-independently, which
  was wrong.

  Since 2.6, Foxx queues names are truly database-specific, so the same queue name can be used in
  two different databases for two different queues. Until then, it is advisable to think of queues
  as already being database-specific, and using the database name as a queue name prefix to be
  avoid name conflicts, e.g.:

      var queueName = "myQueue";
      var Foxx = require("org/arangodb/foxx");
      Foxx.queues.create(db._name() + ":" + queueName);

* added support for Foxx queue job types defined as app scripts.

  The old job types introduced in 2.4 are still supported but are known to cause issues in 2.5
  and later when the server is restarted or the job types are not defined in every thread.

  The new job types avoid this issue by storing an explicit mount path and script name rather
  than an assuming the job type is defined globally. It is strongly recommended to convert your
  job types to the new script-based system.

* renamed Foxx sessions option "sessionStorageApp" to "sessionStorage". The option now also accepts session storages directly.

* Added the following JavaScript methods for file access:
  * fs.copyFile() to copy single files
  * fs.copyRecursive() to copy directory trees
  * fs.chmod() to set the file permissions (non-Windows only)

* Added process.env for accessing the process environment from JavaScript code

* Cluster: kickstarter shutdown routines will more precisely follow the shutdown of its nodes.

* Cluster: don't delete agency connection objects that are currently in use.

* Cluster: improve passing along of HTTP errors

* fixed issue #1247: debian init script problems

* multi-threaded index creation on collection load

  When a collection contains more than one secondary index, they can be built in memory in
  parallel when the collection is loaded. How many threads are used for parallel index creation
  is determined by the new configuration parameter `--database.index-threads`. If this is set
  to 0, indexes are built by the opening thread only and sequentially. This is equivalent to
  the behavior in 2.5 and before.

* speed up building up primary index when loading collections

* added `count` attribute to `parameters.json` files of collections. This attribute indicates
  the number of live documents in the collection on unload. It is read when the collection is
  (re)loaded to determine the initial size for the collection's primary index

* removed remainders of MRuby integration, removed arangoirb

* simplified `controllers` property in Foxx manifests. You can now specify a filename directly
  if you only want to use a single file mounted at the base URL of your Foxx app.

* simplified `exports` property in Foxx manifests. You can now specify a filename directly if
  you only want to export variables from a single file in your Foxx app.

* added support for node.js-style exports in Foxx exports. Your Foxx exports file can now export
  arbitrary values using the `module.exports` property instead of adding properties to the
  `exports` object.

* added `scripts` property to Foxx manifests. You should now specify the `setup` and `teardown`
  files as properties of the `scripts` object in your manifests and can define custom,
  app-specific scripts that can be executed from the web interface or the CLI.

* added `tests` property to Foxx manifests. You can now define test cases using the `mocha`
  framework which can then be executed inside ArangoDB.

* updated `joi` package to 6.0.8.

* added `extendible` package.

* added Foxx model lifecycle events to repositories. See #1257.

* speed up resizing of edge index.

* allow to split an edge index into buckets which are resized individually.
  This is controlled by the `indexBuckets` attribute in the `properties`
  of the collection.

* fix a cluster deadlock bug in larger clusters by marking a thread waiting
  for a lock on a DBserver as blocked


v2.5.7 (2015-08-02)
-------------------

* V8: Upgrade to version 4.1.0.27 - this is intended to be the stable V8 version.


v2.5.6 (2015-07-21)
-------------------

* alter Windows build infrastructure so we can properly store pdb files.

* potentially fixed issue #1313: Wrong metric calculation at dashboard

  Escape whitespace in process name when scanning /proc/pid/stats

  This fixes statistics values read from that file

* Fixed variable naming in AQL `COLLECT INTO` results in case the COLLECT is placed
  in a subquery which itself is followed by other constructs that require variables


v2.5.5 (2015-05-29)
-------------------

* fixed vulnerability in JWT implementation.

* fixed format string for reading /proc/pid/stat

* take into account barriers used in different V8 contexts


v2.5.4 (2015-05-14)
-------------------

* added startup option `--log.performance`: specifying this option at startup will log
  performance-related info messages, mainly timings via the regular logging mechanisms

* cluster fixes

* fix for recursive copy under Windows


v2.5.3 (2015-04-29)
-------------------

* Fix fs.move to work across filesystem borders; Fixes Foxx app installation problems;
  issue #1292.

* Fix Foxx app install when installed on a different drive on Windows

* issue #1322: strange AQL result

* issue #1318: Inconsistent db._create() syntax

* issue #1315: queries to a collection fail with an empty response if the
  collection contains specific JSON data

* issue #1300: Make arangodump not fail if target directory exists but is empty

* allow specifying higher values than SOMAXCONN for `--server.backlog-size`

  Previously, arangod would not start when a `--server.backlog-size` value was
  specified that was higher than the platform's SOMAXCONN header value.

  Now, arangod will use the user-provided value for `--server.backlog-size` and
  pass it to the listen system call even if the value is higher than SOMAXCONN.
  If the user-provided value is higher than SOMAXCONN, arangod will log a warning
  on startup.

* Fixed a cluster deadlock bug. Mark a thread that is in a RemoteBlock as
  blocked to allow for additional dispatcher threads to be started.

* Fix locking in cluster by using another ReadWriteLock class for collections.

* Add a second DispatcherQueue for AQL in the cluster. This fixes a
  cluster-AQL thread explosion bug.


v2.5.2 (2015-04-11)
-------------------

* modules stored in _modules are automatically flushed when changed

* added missing query-id parameter in documentation of HTTP DELETE `/_api/query` endpoint

* added iterator for edge index in AQL queries

  this change may lead to less edges being read when used together with a LIMIT clause

* make graph viewer in web interface issue less expensive queries for determining
  a random vertex from the graph, and for determining vertex attributes

* issue #1285: syntax error, unexpected $undefined near '@_to RETURN obj

  this allows AQL bind parameter names to also start with underscores

* moved /_api/query to C++

* issue #1289: Foxx models created from database documents expose an internal method

* added `Foxx.Repository#exists`

* parallelize initialization of V8 context in multiple threads

* fixed a possible crash when the debug-level was TRACE

* cluster: do not initialize statistics collection on each
  coordinator, this fixes a race condition at startup

* cluster: fix a startup race w.r.t. the _configuration collection

* search for db:// JavaScript modules only after all local files have been
  considered, this speeds up the require command in a cluster considerably

* general cluster speedup in certain areas


v2.5.1 (2015-03-19)
-------------------

* fixed bug that caused undefined behavior when an AQL query was killed inside
  a calculation block

* fixed memleaks in AQL query cleanup in case out-of-memory errors are thrown

* by default, Debian and RedHat packages are built with debug symbols

* added option `--database.ignore-logfile-errors`

  This option controls how collection datafiles with a CRC mismatch are treated.

  If set to `false`, CRC mismatch errors in collection datafiles will lead
  to a collection not being loaded at all. If a collection needs to be loaded
  during WAL recovery, the WAL recovery will also abort (if not forced with
  `--wal.ignore-recovery-errors true`). Setting this flag to `false` protects
  users from unintentionally using a collection with corrupted datafiles, from
  which only a subset of the original data can be recovered.

  If set to `true`, CRC mismatch errors in collection datafiles will lead to
  the datafile being partially loaded. All data up to until the mismatch will
  be loaded. This will enable users to continue with collection datafiles
  that are corrupted, but will result in only a partial load of the data.
  The WAL recovery will still abort when encountering a collection with a
  corrupted datafile, at least if `--wal.ignore-recovery-errors` is not set to
  `true`.

  The default value is *true*, so for collections with corrupted datafiles
  there might be partial data loads once the WAL recovery has finished. If
  the WAL recovery will need to load a collection with a corrupted datafile,
  it will still stop when using the default values.

* INCOMPATIBLE CHANGE:

  make the arangod server refuse to start if during startup it finds a non-readable
  `parameter.json` file for a database or a collection.

  Stopping the startup process in this case requires manual intervention (fixing
  the unreadable files), but prevents follow-up errors due to ignored databases or
  collections from happening.

* datafiles and `parameter.json` files written by arangod are now created with read and write
  privileges for the arangod process user, and with read and write privileges for the arangod
  process group.

  Previously, these files were created with user read and write permissions only.

* INCOMPATIBLE CHANGE:

  abort WAL recovery if one of the collection's datafiles cannot be opened

* INCOMPATIBLE CHANGE:

  never try to raise the privileges after dropping them, this can lead to a race condition while
  running the recovery

  If you require to run ArangoDB on a port lower than 1024, you must run ArangoDB as root.

* fixed inefficiencies in `remove` methods of general-graph module

* added option `--database.slow-query-threshold` for controlling the default AQL slow query
  threshold value on server start

* add system error strings for Windows on many places

* rework service startup so we announce 'RUNNING' only when we're finished starting.

* use the Windows eventlog for FATAL and ERROR - log messages

* fix service handling in NSIS Windows installer, specify human readable name

* add the ICU_DATA environment variable to the fatal error messages

* fixed issue #1265: arangod crashed with SIGSEGV

* fixed issue #1241: Wildcards in examples


v2.5.0 (2015-03-09)
-------------------

* installer fixes for Windows

* fix for downloading Foxx

* fixed issue #1258: http pipelining not working?


v2.5.0-beta4 (2015-03-05)
-------------------------

* fixed issue #1247: debian init script problems


v2.5.0-beta3 (2015-02-27)
-------------------------

* fix Windows install path calculation in arango

* fix Windows logging of long strings

* fix possible undefinedness of const strings in Windows


v2.5.0-beta2 (2015-02-23)
-------------------------

* fixed issue #1256: agency binary not found #1256

* fixed issue #1230: API: document/col-name/_key and cursor return different floats

* front-end: dashboard tries not to (re)load statistics if user has no access

* V8: Upgrade to version 3.31.74.1

* etcd: Upgrade to version 2.0 - This requires go 1.3 to compile at least.

* refuse to startup if ICU wasn't initialized, this will i.e. prevent errors from being printed,
  and libraries from being loaded.

* front-end: unwanted removal of index table header after creating new index

* fixed issue #1248: chrome: applications filtering not working

* fixed issue #1198: queries remain in aql editor (front-end) if you navigate through different tabs

* Simplify usage of Foxx

  Thanks to our user feedback we learned that Foxx is a powerful, yet rather complicated concept.
  With this release we tried to make it less complicated while keeping all its strength.
  That includes a rewrite of the documentation as well as some code changes as listed below:

  * Moved Foxx applications to a different folder.

    The naming convention now is: <app-path>/_db/<dbname>/<mountpoint>/APP
    Before it was: <app-path>/databases/<dbname>/<appname>:<appversion>
    This caused some trouble as apps where cached based on name and version and updates did not apply.
    Hence the path on filesystem and the app's access URL had no relation to one another.
    Now the path on filesystem is identical to the URL (except for slashes and the appended APP)

  * Rewrite of Foxx routing

    The routing of Foxx has been exposed to major internal changes we adjusted because of user feedback.
    This allows us to set the development mode per mount point without having to change paths and hold
    apps at separate locations.

  * Foxx Development mode

    The development mode used until 2.4 is gone. It has been replaced by a much more mature version.
    This includes the deprecation of the javascript.dev-app-path parameter, which is useless since 2.5.
    Instead of having two separate app directories for production and development, apps now reside in
    one place, which is used for production as well as for development.
    Apps can still be put into development mode, changing their behavior compared to production mode.
    Development mode apps are still reread from disk at every request, and still they ship more debug
    output.

    This change has also made the startup options `--javascript.frontend-development-mode` and
    `--javascript.dev-app-path` obsolete. The former option will not have any effect when set, and the
    latter option is only read and used during the upgrade to 2.5 and does not have any effects later.

  * Foxx install process

    Installing Foxx apps has been a two step process: import them into ArangoDB and mount them at a
    specific mount point. These operations have been joined together. You can install an app at one
    mount point, that's it. No fetch, mount, unmount, purge cycle anymore. The commands have been
    simplified to just:

    * install: get your Foxx app up and running
    * uninstall: shut it down and erase it from disk

  * Foxx error output

    Until 2.4 the errors produced by Foxx were not optimal. Often, the error message was just
    `unable to parse manifest` and contained only an internal stack trace.
    In 2.5 we made major improvements there, including a much more fine-grained error output that
    helps you debug your Foxx apps. The error message printed is now much closer to its source and
    should help you track it down.

    Also we added the default handlers for unhandled errors in Foxx apps:

    * You will get a nice internal error page whenever your Foxx app is called but was not installed
      due to any error
    * You will get a proper error message when having an uncaught error appears in any app route

    In production mode the messages above will NOT contain any information about your Foxx internals
    and are safe to be exposed to third party users.
    In development mode the messages above will contain the stacktrace (if available), making it easier for
    your in-house devs to track down errors in the application.

* added `console` object to Foxx apps. All Foxx apps now have a console object implementing
  the familiar Console API in their global scope, which can be used to log diagnostic
  messages to the database.

* added `org/arangodb/request` module, which provides a simple API for making HTTP requests
  to external services.

* added optimizer rule `propagate-constant-attributes`

  This rule will look inside `FILTER` conditions for constant value equality comparisons,
  and insert the constant values in other places in `FILTER`s. For example, the rule will
  insert `42` instead of `i.value` in the second `FILTER` of the following query:

      FOR i IN c1 FOR j IN c2 FILTER i.value == 42 FILTER j.value == i.value RETURN 1

* added `filtered` value to AQL query execution statistics

  This value indicates how many documents were filtered by `FilterNode`s in the AQL query.
  Note that `IndexRangeNode`s can also filter documents by selecting only the required ranges
  from the index. The `filtered` value will not include the work done by `IndexRangeNode`s,
  but only the work performed by `FilterNode`s.

* added support for sparse hash and skiplist indexes

  Hash and skiplist indexes can optionally be made sparse. Sparse indexes exclude documents
  in which at least one of the index attributes is either not set or has a value of `null`.

  As such documents are excluded from sparse indexes, they may contain fewer documents than
  their non-sparse counterparts. This enables faster indexing and can lead to reduced memory
  usage in case the indexed attribute does occur only in some, but not all documents of the
  collection. Sparse indexes will also reduce the number of collisions in non-unique hash
  indexes in case non-existing or optional attributes are indexed.

  In order to create a sparse index, an object with the attribute `sparse` can be added to
  the index creation commands:

      db.collection.ensureHashIndex(attributeName, { sparse: true });
      db.collection.ensureHashIndex(attributeName1, attributeName2, { sparse: true });
      db.collection.ensureUniqueConstraint(attributeName, { sparse: true });
      db.collection.ensureUniqueConstraint(attributeName1, attributeName2, { sparse: true });

      db.collection.ensureSkiplist(attributeName, { sparse: true });
      db.collection.ensureSkiplist(attributeName1, attributeName2, { sparse: true });
      db.collection.ensureUniqueSkiplist(attributeName, { sparse: true });
      db.collection.ensureUniqueSkiplist(attributeName1, attributeName2, { sparse: true });

  Note that in place of the above specialized index creation commands, it is recommended to use
  the more general index creation command `ensureIndex`:

  ```js
  db.collection.ensureIndex({ type: "hash", sparse: true, unique: true, fields: [ attributeName ] });
  db.collection.ensureIndex({ type: "skiplist", sparse: false, unique: false, fields: [ "a", "b" ] });
  ```

  When not explicitly set, the `sparse` attribute defaults to `false` for new indexes.

  This causes a change in behavior when creating a unique hash index without specifying the
  sparse flag: in 2.4, unique hash indexes were implicitly sparse, always excluding `null` values.
  There was no option to control this behavior, and sparsity was neither supported for non-unique
  hash indexes nor skiplists in 2.4. This implicit sparsity of unique hash indexes was considered
  an inconsistency, and therefore the behavior was cleaned up in 2.5. As of 2.5, indexes will
  only be created sparse if sparsity is explicitly requested. Existing unique hash indexes from 2.4
  or before will automatically be migrated so they are still sparse after the upgrade to 2.5.

  Geo indexes are implicitly sparse, meaning documents without the indexed location attribute or
  containing invalid location coordinate values will be excluded from the index automatically. This
  is also a change when compared to pre-2.5 behavior, when documents with missing or invalid
  coordinate values may have caused errors on insertion when the geo index' `unique` flag was set
  and its `ignoreNull` flag was not.

  This was confusing and has been rectified in 2.5. The method `ensureGeoConstaint()` now does the
  same as `ensureGeoIndex()`. Furthermore, the attributes `constraint`, `unique`, `ignoreNull` and
  `sparse` flags are now completely ignored when creating geo indexes.

  The same is true for fulltext indexes. There is no need to specify non-uniqueness or sparsity for
  geo or fulltext indexes. They will always be non-unique and sparse.

  As sparse indexes may exclude some documents, they cannot be used for every type of query.
  Sparse hash indexes cannot be used to find documents for which at least one of the indexed
  attributes has a value of `null`. For example, the following AQL query cannot use a sparse
  index, even if one was created on attribute `attr`:

      FOR doc In collection
        FILTER doc.attr == null
        RETURN doc

  If the lookup value is non-constant, a sparse index may or may not be used, depending on
  the other types of conditions in the query. If the optimizer can safely determine that
  the lookup value cannot be `null`, a sparse index may be used. When uncertain, the optimizer
  will not make use of a sparse index in a query in order to produce correct results.

  For example, the following queries cannot use a sparse index on `attr` because the optimizer
  will not know beforehand whether the comparison values for `doc.attr` will include `null`:

      FOR doc In collection
        FILTER doc.attr == SOME_FUNCTION(...)
        RETURN doc

      FOR other IN otherCollection
        FOR doc In collection
          FILTER doc.attr == other.attr
          RETURN doc

  Sparse skiplist indexes can be used for sorting if the optimizer can safely detect that the
  index range does not include `null` for any of the index attributes.

* inspection of AQL data-modification queries will now detect if the data-modification part
  of the query can run in lockstep with the data retrieval part of the query, or if the data
  retrieval part must be executed before the data modification can start.

  Executing the two in lockstep allows using much smaller buffers for intermediate results
  and starts the actual data-modification operations much earlier than if the two phases
  were executed separately.

* Allow dynamic attribute names in AQL object literals

  This allows using arbitrary expressions to construct attribute names in object
  literals specified in AQL queries. To disambiguate expressions and other unquoted
  attribute names, dynamic attribute names need to be enclosed in brackets (`[` and `]`).
  Example:

      FOR i IN 1..100
        RETURN { [ CONCAT('value-of-', i) ] : i }

* make AQL optimizer rule "use-index-for-sort" remove sort also in case a non-sorted
  index (e.g. a hash index) is used for only equality lookups and all sort attributes
  are covered by the index.

  Example that does not require an extra sort (needs hash index on `value`):

      FOR doc IN collection FILTER doc.value == 1 SORT doc.value RETURN doc

  Another example that does not require an extra sort (with hash index on `value1`, `value2`):

      FOR doc IN collection FILTER doc.value1 == 1 && doc.value2 == 2 SORT doc.value1, doc.value2 RETURN doc

* make AQL optimizer rule "use-index-for-sort" remove sort also in case the sort criteria
  excludes the left-most index attributes, but the left-most index attributes are used
  by the index for equality-only lookups.

  Example that can use the index for sorting (needs skiplist index on `value1`, `value2`):

      FOR doc IN collection FILTER doc.value1 == 1 SORT doc.value2 RETURN doc

* added selectivity estimates for primary index, edge index, and hash index

  The selectivity estimates are returned by the `GET /_api/index` REST API method
  in a sub-attribute `selectivityEstimate` for each index that supports it. This
  attribute will be omitted for indexes that do not provide selectivity estimates.
  If provided, the selectivity estimate will be a numeric value between 0 and 1.

  Selectivity estimates will also be reported in the result of `collection.getIndexes()`
  for all indexes that support this. If no selectivity estimate can be determined for
  an index, the attribute `selectivityEstimate` will be omitted here, too.

  The web interface also shows selectivity estimates for each index that supports this.

  Currently the following index types can provide selectivity estimates:
  - primary index
  - edge index
  - hash index (unique and non-unique)

  No selectivity estimates will be provided when running in cluster mode.

* fixed issue #1226: arangod log issues

* added additional logger if arangod is started in foreground mode on a tty

* added AQL optimizer rule "move-calculations-down"

* use exclusive native SRWLocks on Windows instead of native mutexes

* added AQL functions `MD5`, `SHA1`, and `RANDOM_TOKEN`.

* reduced number of string allocations when parsing certain AQL queries

  parsing numbers (integers or doubles) does not require a string allocation
  per number anymore

* RequestContext#bodyParam now accepts arbitrary joi schemas and rejects invalid (but well-formed) request bodies.

* enforce that AQL user functions are wrapped inside JavaScript function () declarations

  AQL user functions were always expected to be wrapped inside a JavaScript function, but previously
  this was not enforced when registering a user function. Enforcing the AQL user functions to be contained
  inside functions prevents functions from doing some unexpected things that may have led to undefined
  behavior.

* Windows service uninstalling: only remove service if it points to the currently running binary,
  or --force was specified.

* Windows (debug only): print stacktraces on crash and run minidump

* Windows (cygwin): if you run arangosh in a cygwin shell or via ssh we will detect this and use
  the appropriate output functions.

* Windows: improve process management

* fix IPv6 reverse ip lookups - so far we only did IPv4 addresses.

* improve join documentation, add outer join example

* run jslint for unit tests too, to prevent "memory leaks" by global js objects with native code.

* fix error logging for exceptions - we wouldn't log the exception message itself so far.

* improve error reporting in the http client (Windows & *nix)

* improve error reports in cluster

* Standard errors can now contain custom messages.


v2.4.7 (XXXX-XX-XX)
-------------------

* fixed issue #1282: Geo WITHIN_RECTANGLE for nested lat/lng


v2.4.6 (2015-03-18)
-------------------

* added option `--database.ignore-logfile-errors`

  This option controls how collection datafiles with a CRC mismatch are treated.

  If set to `false`, CRC mismatch errors in collection datafiles will lead
  to a collection not being loaded at all. If a collection needs to be loaded
  during WAL recovery, the WAL recovery will also abort (if not forced with
  `--wal.ignore-recovery-errors true`). Setting this flag to `false` protects
  users from unintentionally using a collection with corrupted datafiles, from
  which only a subset of the original data can be recovered.

  If set to `true`, CRC mismatch errors in collection datafiles will lead to
  the datafile being partially loaded. All data up to until the mismatch will
  be loaded. This will enable users to continue with a collection datafiles
  that are corrupted, but will result in only a partial load of the data.
  The WAL recovery will still abort when encountering a collection with a
  corrupted datafile, at least if `--wal.ignore-recovery-errors` is not set to
  `true`.

  The default value is *true*, so for collections with corrupted datafiles
  there might be partial data loads once the WAL recovery has finished. If
  the WAL recovery will need to load a collection with a corrupted datafile,
  it will still stop when using the default values.

* INCOMPATIBLE CHANGE:

  make the arangod server refuse to start if during startup it finds a non-readable
  `parameter.json` file for a database or a collection.

  Stopping the startup process in this case requires manual intervention (fixing
  the unreadable files), but prevents follow-up errors due to ignored databases or
  collections from happening.

* datafiles and `parameter.json` files written by arangod are now created with read and write
  privileges for the arangod process user, and with read and write privileges for the arangod
  process group.

  Previously, these files were created with user read and write permissions only.

* INCOMPATIBLE CHANGE:

  abort WAL recovery if one of the collection's datafiles cannot be opened

* INCOMPATIBLE CHANGE:

  never try to raise the privileges after dropping them, this can lead to a race condition while
  running the recovery

  If you require to run ArangoDB on a port lower than 1024, you must run ArangoDB as root.

* fixed inefficiencies in `remove` methods of general-graph module

* added option `--database.slow-query-threshold` for controlling the default AQL slow query
  threshold value on server start


v2.4.5 (2015-03-16)
-------------------

* added elapsed time to HTTP request logging output (`--log.requests-file`)

* added AQL current and slow query tracking, killing of AQL queries

  This change enables retrieving the list of currently running AQL queries inside the selected database.
  AQL queries with an execution time beyond a certain threshold can be moved to a "slow query" facility
  and retrieved from there. Queries can also be killed by specifying the query id.

  This change adds the following HTTP REST APIs:

  - `GET /_api/query/current`: for retrieving the list of currently running queries
  - `GET /_api/query/slow`: for retrieving the list of slow queries
  - `DELETE /_api/query/slow`: for clearing the list of slow queries
  - `GET /_api/query/properties`: for retrieving the properties for query tracking
  - `PUT /_api/query/properties`: for adjusting the properties for query tracking
  - `DELETE /_api/query/<id>`: for killing an AQL query

  The following JavaScript APIs have been added:

  - require("org/arangodb/aql/queries").current();
  - require("org/arangodb/aql/queries").slow();
  - require("org/arangodb/aql/queries").clearSlow();
  - require("org/arangodb/aql/queries").properties();
  - require("org/arangodb/aql/queries").kill();

* fixed issue #1265: arangod crashed with SIGSEGV

* fixed issue #1241: Wildcards in examples

* fixed comment parsing in Foxx controllers


v2.4.4 (2015-02-24)
-------------------

* fixed the generation template for foxx apps. It now does not create deprecated functions anymore

* add custom visitor functionality for `GRAPH_NEIGHBORS` function, too

* increased default value of traversal option *maxIterations* to 100 times of its previous
  default value


v2.4.3 (2015-02-06)
-------------------

* fix multi-threading with openssl when running under Windows

* fix timeout on socket operations when running under Windows

* Fixed an error in Foxx routing which caused some apps that worked in 2.4.1 to fail with status 500: `undefined is not a function` errors in 2.4.2
  This error was occurring due to seldom internal rerouting introduced by the malformed application handler.


v2.4.2 (2015-01-30)
-------------------

* added custom visitor functionality for AQL traversals

  This allows more complex result processing in traversals triggered by AQL. A few examples
  are shown in [this article](http://jsteemann.github.io/blog/2015/01/28/using-custom-visitors-in-aql-graph-traversals/).

* improved number of results estimated for nodes of type EnumerateListNode and SubqueryNode
  in AQL explain output

* added AQL explain helper to explain arbitrary AQL queries

  The helper function prints the query execution plan and the indexes to be used in the
  query. It can be invoked from the ArangoShell or the web interface as follows:

      require("org/arangodb/aql/explainer").explain(query);

* enable use of indexes for certain AQL conditions with non-equality predicates, in
  case the condition(s) also refer to indexed attributes

  The following queries will now be able to use indexes:

      FILTER a.indexed == ... && a.indexed != ...
      FILTER a.indexed == ... && a.nonIndexed != ...
      FILTER a.indexed == ... && ! (a.indexed == ...)
      FILTER a.indexed == ... && ! (a.nonIndexed == ...)
      FILTER a.indexed == ... && ! (a.indexed != ...)
      FILTER a.indexed == ... && ! (a.nonIndexed != ...)
      FILTER (a.indexed == ... && a.nonIndexed == ...) || (a.indexed == ... && a.nonIndexed == ...)
      FILTER (a.indexed == ... && a.nonIndexed != ...) || (a.indexed == ... && a.nonIndexed != ...)

* Fixed spuriously occurring "collection not found" errors when running queries on local
  collections on a cluster DB server

* Fixed upload of Foxx applications to the server for apps exceeding approx. 1 MB zipped.

* Malformed Foxx applications will now return a more useful error when any route is requested.

  In Production a Foxx app mounted on /app will display an html page on /app/* stating a 503 Service temporarily not available.
  It will not state any information about your Application.
  Before it was a 404 Not Found without any information and not distinguishable from a correct not found on your route.

  In Development Mode the html page also contains information about the error occurred.

* Unhandled errors thrown in Foxx routes are now handled by the Foxx framework itself.

  In Production the route will return a status 500 with a body {error: "Error statement"}.
  In Development the route will return a status 500 with a body {error: "Error statement", stack: "..."}

  Before, it was status 500 with a plain text stack including ArangoDB internal routing information.

* The Applications tab in web interface will now request development apps more often.
  So if you have a fixed a syntax error in your app it should always be visible after reload.


v2.4.1 (2015-01-19)
-------------------

* improved WAL recovery output

* fixed certain OR optimizations in AQL optimizer

* better diagnostics for arangoimp

* fixed invalid result of HTTP REST API method `/_admin/foxx/rescan`

* fixed possible segmentation fault when passing a Buffer object into a V8 function
  as a parameter

* updated AQB module to 1.8.0.


v2.4.0 (2015-01-13)
-------------------

* updated AQB module to 1.7.0.

* fixed V8 integration-related crashes

* make `fs.move(src, dest)` also fail when both `src` and `dest` are
  existing directories. This ensures the same behavior of the move operation
  on different platforms.

* fixed AQL insert operation for multi-shard collections in cluster

* added optional return value for AQL data-modification queries.
  This allows returning the documents inserted, removed or updated with the query, e.g.

      FOR doc IN docs REMOVE doc._key IN docs LET removed = OLD RETURN removed
      FOR doc IN docs INSERT { } IN docs LET inserted = NEW RETURN inserted
      FOR doc IN docs UPDATE doc._key WITH { } IN docs LET previous = OLD RETURN previous
      FOR doc IN docs UPDATE doc._key WITH { } IN docs LET updated = NEW RETURN updated

  The variables `OLD` and `NEW` are automatically available when a `REMOVE`, `INSERT`,
  `UPDATE` or `REPLACE` statement is immediately followed by a `LET` statement.
  Note that the `LET` and `RETURN` statements in data-modification queries are not as
  flexible as the general versions of `LET` and `RETURN`. When returning documents from
  data-modification operations, only a single variable can be assigned using `LET`, and
  the assignment can only be either `OLD` or `NEW`, but not an arbitrary expression. The
  `RETURN` statement also allows using the just-created variable only, and no arbitrary
  expressions.


v2.4.0-beta1 (2014-12-26)
--------------------------

* fixed superstates in FoxxGenerator

* fixed issue #1065: Aardvark: added creation of documents and edges with _key property

* fixed issue #1198: Aardvark: current AQL editor query is now cached

* Upgraded V8 version from 3.16.14 to 3.29.59

  The built-in version of V8 has been upgraded from 3.16.14 to 3.29.59.
  This activates several ES6 (also dubbed *Harmony* or *ES.next*) features in
  ArangoDB, both in the ArangoShell and the ArangoDB server. They can be
  used for scripting and in server-side actions such as Foxx routes, traversals
  etc.

  The following ES6 features are available in ArangoDB 2.4 by default:

  * iterators
  * the `of` operator
  * symbols
  * predefined collections types (Map, Set etc.)
  * typed arrays

  Many other ES6 features are disabled by default, but can be made available by
  starting arangod or arangosh with the appropriate options:

  * arrow functions
  * proxies
  * generators
  * String, Array, and Number enhancements
  * constants
  * enhanced object and numeric literals

  To activate all these ES6 features in arangod or arangosh, start it with
  the following options:

      arangosh --javascript.v8-options="--harmony --harmony_generators"

  More details on the available ES6 features can be found in
  [this blog](https://jsteemann.github.io/blog/2014/12/19/using-es6-features-in-arangodb/).

* Added Foxx generator for building Hypermedia APIs

  A more detailed description is [here](https://www.arangodb.com/2014/12/08/building-hypermedia-apis-foxxgenerator)

* New `Applications` tab in web interface:

  The `applications` tab got a complete redesign.
  It will now only show applications that are currently running on ArangoDB.
  For a selected application, a new detailed view has been created.
  This view provides a better overview of the app:
  * author
  * license
  * version
  * contributors
  * download links
  * API documentation

  To install a new application, a new dialog is now available.
  It provides the features already available in the console application `foxx-manager` plus some more:
  * install an application from Github
  * install an application from a zip file
  * install an application from ArangoDB's application store
  * create a new application from scratch: this feature uses a generator to
    create a Foxx application with pre-defined CRUD methods for a given list
    of collections. The generated Foxx app can either be downloaded as a zip file or
    be installed on the server. Starting with a new Foxx app has never been easier.

* fixed issue #1102: Aardvark: Layout bug in documents overview

  The documents overview was entirely destroyed in some situations on Firefox.
  We replaced the plugin we used there.

* fixed issue #1168: Aardvark: pagination buttons jumping

* fixed issue #1161: Aardvark: Click on Import JSON imports previously uploaded file

* removed configure options `--enable-all-in-one-v8`, `--enable-all-in-one-icu`,
  and `--enable-all-in-one-libev`.

* global internal rename to fix naming incompatibilities with JSON:

  Internal functions with names containing `array` have been renamed to `object`,
  internal functions with names containing `list` have been renamed to `array`.
  The renaming was mainly done in the C++ parts. The documentation has also been
  adjusted so that the correct JSON type names are used in most places.

  The change also led to the addition of a few function aliases in AQL:

  * `TO_LIST` now is an alias of the new `TO_ARRAY`
  * `IS_LIST` now is an alias of the new `IS_ARRAY`
  * `IS_DOCUMENT` now is an alias of the new `IS_OBJECT`

  The changed also renamed the option `mergeArrays` to `mergeObjects` for AQL
  data-modification query options and HTTP document modification API

* AQL: added optimizer rule "remove-filter-covered-by-index"

  This rule removes FilterNodes and CalculationNodes from an execution plan if the
  filter is already covered by a previous IndexRangeNode. Removing the CalculationNode
  and the FilterNode will speed up query execution because the query requires less
  computation.

* AQL: added optimizer rule "remove-sort-rand"

  This rule removes a `SORT RAND()` expression from a query and moves the random
  iteration into the appropriate `EnumerateCollectionNode`. This is more efficient
  than individually enumerating and then sorting randomly.

* AQL: range optimizations for IN and OR

  This change enables usage of indexes for several additional cases. Filters containing
  the `IN` operator can now make use of indexes, and multiple OR- or AND-combined filter
  conditions can now also use indexes if the filters are accessing the same indexed
  attribute.

  Here are a few examples of queries that can now use indexes but couldn't before:

    FOR doc IN collection
      FILTER doc.indexedAttribute == 1 || doc.indexedAttribute > 99
      RETURN doc

    FOR doc IN collection
      FILTER doc.indexedAttribute IN [ 3, 42 ] || doc.indexedAttribute > 99
      RETURN doc

    FOR doc IN collection
      FILTER (doc.indexedAttribute > 2 && doc.indexedAttribute < 10) ||
             (doc.indexedAttribute > 23 && doc.indexedAttribute < 42)
      RETURN doc

* fixed issue #500: AQL parentheses issue

  This change allows passing subqueries as AQL function parameters without using
  duplicate brackets (e.g. `FUNC(query)` instead of `FUNC((query))`

* added optional `COUNT` clause to AQL `COLLECT`

  This allows more efficient group count calculation queries, e.g.

      FOR doc IN collection
        COLLECT age = doc.age WITH COUNT INTO length
        RETURN { age: age, count: length }

  A count-only query is also possible:

      FOR doc IN collection
        COLLECT WITH COUNT INTO length
        RETURN length

* fixed missing makeDirectory when fetching a Foxx application from a zip file

* fixed issue #1134: Change the default endpoint to localhost

  This change will modify the IP address ArangoDB listens on to 127.0.0.1 by default.
  This will make new ArangoDB installations unaccessible from clients other than
  localhost unless changed. This is a security feature.

  To make ArangoDB accessible from any client, change the server's configuration
  (`--server.endpoint`) to either `tcp://0.0.0.0:8529` or the server's publicly
  visible IP address.

* deprecated `Repository#modelPrototype`. Use `Repository#model` instead.

* IMPORTANT CHANGE: by default, system collections are included in replication and all
  replication API return values. This will lead to user accounts and credentials
  data being replicated from master to slave servers. This may overwrite
  slave-specific database users.

  If this is undesired, the `_users` collection can be excluded from replication
  easily by setting the `includeSystem` attribute to `false` in the following commands:

  * replication.sync({ includeSystem: false });
  * replication.applier.properties({ includeSystem: false });

  This will exclude all system collections (including `_aqlfunctions`, `_graphs` etc.)
  from the initial synchronization and the continuous replication.

  If this is also undesired, it is also possible to specify a list of collections to
  exclude from the initial synchronization and the continuous replication using the
  `restrictCollections` attribute, e.g.:

      replication.applier.properties({
        includeSystem: true,
        restrictType: "exclude",
        restrictCollections: [ "_users", "_graphs", "foo" ]
      });

  The HTTP API methods for fetching the replication inventory and for dumping collections
  also support the `includeSystem` control flag via a URL parameter.

* removed DEPRECATED replication methods:
  * `replication.logger.start()`
  * `replication.logger.stop()`
  * `replication.logger.properties()`
  * HTTP PUT `/_api/replication/logger-start`
  * HTTP PUT `/_api/replication/logger-stop`
  * HTTP GET `/_api/replication/logger-config`
  * HTTP PUT `/_api/replication/logger-config`

* fixed issue #1174, which was due to locking problems in distributed
  AQL execution

* improved cluster locking for AQL avoiding deadlocks

* use DistributeNode for modifying queries with REPLACE and UPDATE, if
  possible


v2.3.6 (2015-XX-XX)
-------------------

* fixed AQL subquery optimization that produced wrong result when multiple subqueries
  directly followed each other and and a directly following `LET` statement did refer
  to any but the first subquery.


v2.3.5 (2015-01-16)
-------------------

* fixed intermittent 404 errors in Foxx apps after mounting or unmounting apps

* fixed issue #1200: Expansion operator results in "Cannot call method 'forEach' of null"

* fixed issue #1199: Cannot unlink root node of plan


v2.3.4 (2014-12-23)
-------------------

* fixed cerberus path for MyArangoDB


v2.3.3 (2014-12-17)
-------------------

* fixed error handling in instantiation of distributed AQL queries, this
  also fixes a bug in cluster startup with many servers

* issue #1185: parse non-fractional JSON numbers with exponent (e.g. `4e-261`)

* issue #1159: allow --server.request-timeout and --server.connect-timeout of 0


v2.3.2 (2014-12-09)
-------------------

* fixed issue #1177: Fix bug in the user app's storage

* fixed issue #1173: AQL Editor "Save current query" resets user password

* fixed missing makeDirectory when fetching a Foxx application from a zip file

* put in warning about default changed: fixed issue #1134: Change the default endpoint to localhost

* fixed issue #1163: invalid fullCount value returned from AQL

* fixed range operator precedence

* limit default maximum number of plans created by AQL optimizer to 256 (from 1024)

* make AQL optimizer not generate an extra plan if an index can be used, but modify
  existing plans in place

* fixed AQL cursor ttl (time-to-live) issue

  Any user-specified cursor ttl value was not honored since 2.3.0.

* fixed segfault in AQL query hash index setup with unknown shapes

* fixed memleaks

* added AQL optimizer rule for removing `INTO` from a `COLLECT` statement if not needed

* fixed issue #1131

  This change provides the `KEEP` clause for `COLLECT ... INTO`. The `KEEP` clause
  allows controlling which variables will be kept in the variable created by `INTO`.

* fixed issue #1147, must protect dispatcher ID for etcd

v2.3.1 (2014-11-28)
-------------------

* recreate password if missing during upgrade

* fixed issue #1126

* fixed non-working subquery index optimizations

* do not restrict summary of Foxx applications to 60 characters

* fixed display of "required" path parameters in Foxx application documentation

* added more optimizations of constants values in AQL FILTER conditions

* fixed invalid or-to-in optimization for FILTERs containing comparisons
  with boolean values

* fixed replication of `_graphs` collection

* added AQL list functions `PUSH`, `POP`, `UNSHIFT`, `SHIFT`, `REMOVE_VALUES`,
  `REMOVE_VALUE`, `REMOVE_NTH` and `APPEND`

* added AQL functions `CALL` and `APPLY` to dynamically call other functions

* fixed AQL optimizer cost estimation for LIMIT node

* prevent Foxx queues from permanently writing to the journal even when
  server is idle

* fixed AQL COLLECT statement with INTO clause, which copied more variables
  than v2.2 and thus lead to too much memory consumption.
  This deals with #1107.

* fixed AQL COLLECT statement, this concerned every COLLECT statement,
  only the first group had access to the values of the variables before
  the COLLECT statement. This deals with #1127.

* fixed some AQL internals, where sometimes too many items were
  fetched from upstream in the presence of a LIMIT clause. This should
  generally improve performance.


v2.3.0 (2014-11-18)
-------------------

* fixed syslog flags. `--log.syslog` is deprecated and setting it has no effect,
  `--log.facility` now works as described. Application name has been changed from
  `triagens` to `arangod`. It can be changed using `--log.application`. The syslog
  will only contain the actual log message. The datetime prefix is omitted.

* fixed deflate in SimpleHttpClient

* fixed issue #1104: edgeExamples broken or changed

* fixed issue #1103: Error while importing user queries

* fixed issue #1100: AQL: HAS() fails on doc[attribute_name]

* fixed issue #1098: runtime error when creating graph vertex

* hide system applications in **Applications** tab by default

  Display of system applications can be toggled by using the *system applications*
  toggle in the UI.

* added HTTP REST API for managing tasks (`/_api/tasks`)

* allow passing character lists as optional parameter to AQL functions `TRIM`,
  `LTRIM` and `RTRIM`

  These functions now support trimming using custom character lists. If no character
  lists are specified, all whitespace characters will be removed as previously:

      TRIM("  foobar\t \r\n ")         // "foobar"
      TRIM(";foo;bar;baz, ", "; ")     // "foo;bar;baz"

* added AQL string functions `LTRIM`, `RTRIM`, `FIND_FIRST`, `FIND_LAST`, `SPLIT`,
  `SUBSTITUTE`

* added AQL functions `ZIP`, `VALUES` and `PERCENTILE`

* made AQL functions `CONCAT` and `CONCAT_SEPARATOR` work with list arguments

* dynamically create extra dispatcher threads if required

* fixed issue #1097: schemas in the API docs no longer show required properties as optional


v2.3.0-beta2 (2014-11-08)
-------------------------

* front-end: new icons for uploading and downloading JSON documents into a collection

* front-end: fixed documents pagination css display error

* front-end: fixed flickering of the progress view

* front-end: fixed missing event for documents filter function

* front-end: jsoneditor: added CMD+Return (Mac) CTRL+Return (Linux/Win) shortkey for
  saving a document

* front-end: added information tooltip for uploading json documents.

* front-end: added database management view to the collapsed navigation menu

* front-end: added collection truncation feature

* fixed issue #1086: arangoimp: Odd errors if arguments are not given properly

* performance improvements for AQL queries that use JavaScript-based expressions
  internally

* added AQL geo functions `WITHIN_RECTANGLE` and `IS_IN_POLYGON`

* fixed non-working query results download in AQL editor of web interface

* removed debug print message in AQL editor query export routine

* fixed issue #1075: Aardvark: user name required even if auth is off #1075

  The fix for this prefills the username input field with the current user's
  account name if any and `root` (the default username) otherwise. Additionally,
  the tooltip text has been slightly adjusted.

* fixed issue #1069: Add 'raw' link to swagger ui so that the raw swagger
  json can easily be retrieved

  This adds a link to the Swagger API docs to an application's detail view in
  the **Applications** tab of the web interface. The link produces the Swagger
  JSON directly. If authentication is turned on, the link requires authentication,
  too.

* documentation updates


v2.3.0-beta1 (2014-11-01)
-------------------------

* added dedicated `NOT IN` operator for AQL

  Previously, a `NOT IN` was only achievable by writing a negated `IN` condition:

      FOR i IN ... FILTER ! (i IN [ 23, 42 ]) ...

  This can now alternatively be expressed more intuitively as follows:

      FOR i IN ... FILTER i NOT IN [ 23, 42 ] ...

* added alternative logical operator syntax for AQL

  Previously, the logical operators in AQL could only be written as:
  - `&&`: logical and
  - `||`: logical or
  - `!`: negation

  ArangoDB 2.3 introduces the alternative variants for these operators:
  - `AND`: logical and
  - `OR`: logical or
  - `NOT`: negation

  The new syntax is just an alternative to the old syntax, allowing easier
  migration from SQL. The old syntax is still fully supported and will be.

* improved output of `ArangoStatement.parse()` and POST `/_api/query`

  If an AQL query can be parsed without problems, The return value of
  `ArangoStatement.parse()` now contains an attribute `ast` with the abstract
  syntax tree of the query (before optimizations). Though this is an internal
  representation of the query and is subject to change, it can be used to inspect
  how ArangoDB interprets a given query.

* improved `ArangoStatement.explain()` and POST `/_api/explain`

  The commands for explaining AQL queries have been improved.

* added command-line option `--javascript.v8-contexts` to control the number of
  V8 contexts created in arangod.

  Previously, the number of V8 contexts was equal to the number of server threads
  (as specified by option `--server.threads`).

  However, it may be sensible to create different amounts of threads and V8
  contexts. If the option is not specified, the number of V8 contexts created
  will be equal to the number of server threads. Thus no change in configuration
  is required to keep the old behavior.

  If you are using the default config files or merge them with your local config
  files, please review if the default number of server threads is okay in your
  environment. Additionally you should verify that the number of V8 contexts
  created (as specified in option `--javascript.v8-contexts`) is okay.

* the number of server.threads specified is now the minimum of threads
  started. There are situation in which threads are waiting for results of
  distributed database servers. In this case the number of threads is
  dynamically increased.

* removed index type "bitarray"

  Bitarray indexes were only half-way documented and integrated in previous versions
  of ArangoDB so their benefit was limited. The support for bitarray indexes has
  thus been removed in ArangoDB 2.3. It is not possible to create indexes of type
  "bitarray" with ArangoDB 2.3.

  When a collection is opened that contains a bitarray index definition created
  with a previous version of ArangoDB, ArangoDB will ignore it and log the following
  warning:

      index type 'bitarray' is not supported in this version of ArangoDB and is ignored

  Future versions of ArangoDB may automatically remove such index definitions so the
  warnings will eventually disappear.

* removed internal "_admin/modules/flush" in order to fix requireApp

* added basic support for handling binary data in Foxx

  Requests with binary payload can be processed in Foxx applications by
  using the new method `res.rawBodyBuffer()`. This will return the unparsed request
  body as a Buffer object.

  There is now also the method `req.requestParts()` available in Foxx to retrieve
  the individual components of a multipart HTTP request.

  Buffer objects can now be used when setting the response body of any Foxx action.
  Additionally, `res.send()` has been added as a convenience method for returning
  strings, JSON objects or buffers from a Foxx action:

      res.send("<p>some HTML</p>");
      res.send({ success: true });
      res.send(new Buffer("some binary data"));

  The convenience method `res.sendFile()` can now be used to easily return the
  contents of a file from a Foxx action:

      res.sendFile(applicationContext.foxxFilename("image.png"));

  `fs.write` now accepts not only strings but also Buffer objects as second parameter:

      fs.write(filename, "some data");
      fs.write(filename, new Buffer("some binary data"));

  `fs.readBuffer` can be used to return the contents of a file in a Buffer object.

* improved performance of insertion into non-unique hash indexes significantly in case
  many duplicate keys are used in the index

* issue #1042: set time zone in log output

  the command-line option `--log.use-local-time` was added to print dates and times in
  the server-local timezone instead of UTC

* command-line options that require a boolean value now validate the
  value given on the command-line

  This prevents issues if no value is specified for an option that
  requires a boolean value. For example, the following command-line would
  have caused trouble in 2.2, because `--server.endpoint` would have been
  used as the value for the `--server.disable-authentication` options
  (which requires a boolean value):

      arangod --server.disable-authentication --server.endpoint tcp://127.0.0.1:8529 data

  In 2.3, running this command will fail with an error and requires to
  be modified to:

      arangod --server.disable-authentication true --server.endpoint tcp://127.0.0.1:8529 data

* improved performance of CSV import in arangoimp

* fixed issue #1027: Stack traces are off-by-one

* fixed issue #1026: Modules loaded in different files within the same app
  should refer to the same module

* fixed issue #1025: Traversal not as expected in undirected graph

* added a _relation function in the general-graph module.

  This deprecated _directedRelation and _undirectedRelation.
  ArangoDB does not offer any constraints for undirected edges
  which caused some confusion of users how undirected relations
  have to be handled. Relation now only supports directed relations
  and the user can actively simulate undirected relations.

* changed return value of Foxx.applicationContext#collectionName:

  Previously, the function could return invalid collection names because
  invalid characters were not replaced in the application name prefix, only
  in the collection name passed.

  Now, the function replaces invalid characters also in the application name
  prefix, which might to slightly different results for application names that
  contained any characters outside the ranges [a-z], [A-Z] and [0-9].

* prevent XSS in AQL editor and logs view

* integrated tutorial into ArangoShell and web interface

* added option `--backslash-escape` for arangoimp when running CSV file imports

* front-end: added download feature for (filtered) documents

* front-end: added download feature for the results of a user query

* front-end: added function to move documents to another collection

* front-end: added sort-by attribute to the documents filter

* front-end: added sorting feature to database, graph management and user management view.

* issue #989: front-end: Databases view not refreshing after deleting a database

* issue #991: front-end: Database search broken

* front-end: added infobox which shows more information about a document (_id, _rev, _key) or
  an edge (_id, _rev, _key, _from, _to). The from and to attributes are clickable and redirect
  to their document location.

* front-end: added edit-mode for deleting multiple documents at the same time.

* front-end: added delete button to the detailed document/edge view.

* front-end: added visual feedback for saving documents/edges inside the editor (error/success).

* front-end: added auto-focusing for the first input field in a modal.

* front-end: added validation for user input in a modal.

* front-end: user defined queries are now stored inside the database and are bound to the current
  user, instead of using the local storage functionality of the browsers. The outcome of this is
  that user defined queries are now independently usable from any device. Also queries can now be
  edited through the standard document editor of the front-end through the _users collection.

* front-end: added import and export functionality for user defined queries.

* front-end: added new keywords and functions to the aql-editor theme

* front-end: applied tile-style to the graph view

* front-end: now using the new graph api including multi-collection support

* front-end: foxx apps are now deletable

* front-end: foxx apps are now installable and updateable through github, if github is their
  origin.

* front-end: added foxx app version control. Multiple versions of a single foxx app are now
  installable and easy to manage and are also arranged in groups.

* front-end: the user-set filter of a collection is now stored until the user navigates to
  another collection.

* front-end: fetching and filtering of documents, statistics, and query operations are now
  handled with asynchronous ajax calls.

* front-end: added progress indicator if the front-end is waiting for a server operation.

* front-end: fixed wrong count of documents in the documents view of a collection.

* front-end: fixed unexpected styling of the manage db view and navigation.

* front-end: fixed wrong handling of select fields in a modal view.

* front-end: fixed wrong positioning of some tooltips.

* automatically call `toJSON` function of JavaScript objects (if present)
  when serializing them into database documents. This change allows
  storing JavaScript date objects in the database in a sensible manner.


v2.2.7 (2014-11-19)
-------------------

* fixed issue #998: Incorrect application URL for non-system Foxx apps

* fixed issue #1079: AQL editor: keyword WITH in UPDATE query is not highlighted

* fix memory leak in cluster nodes

* fixed registration of AQL user-defined functions in Web UI (JS shell)

* fixed error display in Web UI for certain errors
  (now error message is printed instead of 'undefined')

* fixed issue #1059: bug in js module console

* fixed issue #1056: "fs": zip functions fail with passwords

* fixed issue #1063: Docs: measuring unit of --wal.logfile-size?

* fixed issue #1062: Docs: typo in 14.2 Example data


v2.2.6 (2014-10-20)
-------------------

* fixed issue #972: Compilation Issue

* fixed issue #743: temporary directories are now unique and one can read
  off the tool that created them, if empty, they are removed atexit

* Highly improved performance of all AQL GRAPH_* functions.

* Orphan collections in general graphs can now be found via GRAPH_VERTICES
  if either "any" or no direction is defined

* Fixed documentation for AQL function GRAPH_NEIGHBORS.
  The option "vertexCollectionRestriction" is meant to filter the target
  vertices only, and should not filter the path.

* Fixed a bug in GRAPH_NEIGHBORS which enforced only empty results
  under certain conditions


v2.2.5 (2014-10-09)
-------------------

* fixed issue #961: allow non-JSON values in undocument request bodies

* fixed issue 1028: libicu is now statically linked

* fixed cached lookups of collections on the server, which may have caused spurious
  problems after collection rename operations


v2.2.4 (2014-10-01)
-------------------

* fixed accessing `_from` and `_to` attributes in `collection.byExample` and
  `collection.firstExample`

  These internal attributes were not handled properly in the mentioned functions, so
  searching for them did not always produce documents

* fixed issue #1030: arangoimp 2.2.3 crashing, not logging on large Windows CSV file

* fixed issue #1025: Traversal not as expected in undirected graph

* fixed issue #1020

  This requires re-introducing the startup option `--database.force-sync-properties`.

  This option can again be used to force fsyncs of collection, index and database properties
  stored as JSON strings on disk in files named `parameter.json`. Syncing these files after
  a write may be necessary if the underlying storage does not sync file contents by itself
  in a "sensible" amount of time after a file has been written and closed.

  The default value is `true` so collection, index and database properties will always be
  synced to disk immediately. This affects creating, renaming and dropping collections as
  well as creating and dropping databases and indexes. Each of these operations will perform
  an additional fsync on the `parameter.json` file if the option is set to `true`.

  It might be sensible to set this option to `false` for workloads that create and drop a
  lot of collections (e.g. test runs).

  Document operations such as creating, updating and dropping documents are not affected
  by this option.

* fixed issue #1016: AQL editor bug

* fixed issue #1014: WITHIN function returns wrong distance

* fixed AQL shortest path calculation in function `GRAPH_SHORTEST_PATH` to return
  complete vertex objects instead of just vertex ids

* allow changing of attributes of documents stored in server-side JavaScript variables

  Previously, the following did not work:

      var doc = db.collection.document(key);
      doc._key = "abc"; // overwriting internal attributes not supported
      doc.value = 123;  // overwriting existing attributes not supported

  Now, modifying documents stored in server-side variables (e.g. `doc` in the above case)
  is supported. Modifying the variables will not update the documents in the database,
  but will modify the JavaScript object (which can be written back to the database using
  `db.collection.update` or `db.collection.replace`)

* fixed issue #997: arangoimp apparently doesn't support files >2gig on Windows

  large file support (requires using `_stat64` instead of `stat`) is now supported on
  Windows


v2.2.3 (2014-09-02)
-------------------

* added `around` for Foxx controller

* added `type` option for HTTP API `GET /_api/document?collection=...`

  This allows controlling the type of results to be returned. By default, paths to
  documents will be returned, e.g.

      [
        `/_api/document/test/mykey1`,
        `/_api/document/test/mykey2`,
        ...
      ]

  To return a list of document ids instead of paths, the `type` URL parameter can be
  set to `id`:

      [
        `test/mykey1`,
        `test/mykey2`,
        ...
      ]

  To return a list of document keys only, the `type` URL parameter can be set to `key`:

      [
        `mykey1`,
        `mykey2`,
        ...
      ]


* properly capitalize HTTP response header field names in case the `x-arango-async`
  HTTP header was used in a request.

* fixed several documentation issues

* speedup for several general-graph functions, AQL functions starting with `GRAPH_`
  and traversals


v2.2.2 (2014-08-08)
-------------------

* allow storing non-reserved attribute names starting with an underscore

  Previous versions of ArangoDB parsed away all attribute names that started with an
  underscore (e.g. `_test', '_foo', `_bar`) on all levels of a document (root level
  and sub-attribute levels). While this behavior was documented, it was unintuitive and
  prevented storing documents inside other documents, e.g.:

      {
        "_key" : "foo",
        "_type" : "mydoc",
        "references" : [
          {
            "_key" : "something",
            "_rev" : "...",
            "value" : 1
          },
          {
            "_key" : "something else",
            "_rev" : "...",
            "value" : 2
          }
        ]
      }

  In the above example, previous versions of ArangoDB removed all attributes and
  sub-attributes that started with underscores, meaning the embedded documents would lose
  some of their attributes. 2.2.2 should preserve such attributes, and will also allow
  storing user-defined attribute names on the top-level even if they start with underscores
  (such as `_type` in the above example).

* fix conversion of JavaScript String, Number and Boolean objects to JSON.

  Objects created in JavaScript using `new Number(...)`, `new String(...)`, or
  `new Boolean(...)` were not converted to JSON correctly.

* fixed a race condition on task registration (i.e. `require("org/arangodb/tasks").register()`)

  this race condition led to undefined behavior when a just-created task with no offset and
  no period was instantly executed and deleted by the task scheduler, before the `register`
  function returned to the caller.

* changed run-tests.sh to execute all suitable tests.

* switch to new version of gyp

* fixed upgrade button


v2.2.1 (2014-07-24)
-------------------

* fixed hanging write-ahead log recovery for certain cases that involved dropping
  databases

* fixed issue with --check-version: when creating a new database the check failed

* issue #947 Foxx applicationContext missing some properties

* fixed issue with --check-version: when creating a new database the check failed

* added startup option `--wal.suppress-shape-information`

  Setting this option to `true` will reduce memory and disk space usage and require
  less CPU time when modifying documents or edges. It should therefore be turned on
  for standalone ArangoDB servers. However, for servers that are used as replication
  masters, setting this option to `true` will effectively disable the usage of the
  write-ahead log for replication, so it should be set to `false` for any replication
  master servers.

  The default value for this option is `false`.

* added optional `ttl` attribute to specify result cursor expiration for HTTP API method
  `POST /_api/cursor`

  The `ttl` attribute can be used to prevent cursor results from timing out too early.

* issue #947: Foxx applicationContext missing some properties

* (reported by Christian Neubauer):

  The problem was that in Google's V8, signed and unsigned chars are not always declared cleanly.
  so we need to force v8 to compile with forced signed chars which is done by the Flag:
    -fsigned-char
  at least it is enough to follow the instructions of compiling arango on rasperry
  and add "CFLAGS='-fsigned-char'" to the make command of V8 and remove the armv7=0

* Fixed a bug with the replication client. In the case of single document
  transactions the collection was not write locked.


v2.2.0 (2014-07-10)
-------------------

* The replication methods `logger.start`, `logger.stop` and `logger.properties` are
  no-ops in ArangoDB 2.2 as there is no separate replication logger anymore. Data changes
  are logged into the write-ahead log in ArangoDB 2.2, and not separately by the
  replication logger. The replication logger object is still there in ArangoDB 2.2 to
  ensure backwards-compatibility, however, logging cannot be started, stopped or
  configured anymore. Using any of these methods will do nothing.

  This also affects the following HTTP API methods:
  - `PUT /_api/replication/logger-start`
  - `PUT /_api/replication/logger-stop`
  - `GET /_api/replication/logger-config`
  - `PUT /_api/replication/logger-config`

  Using any of these methods is discouraged from now on as they will be removed in
  future versions of ArangoDB.

* INCOMPATIBLE CHANGE: replication of transactions has changed. Previously, transactions
  were logged on a master in one big block and shipped to a slave in one block, too.
  Now transactions will be logged and replicated as separate entries, allowing transactions
  to be bigger and also ensure replication progress.

  This change also affects the behavior of the `stop` method of the replication applier.
  If the replication applier is now stopped manually using the `stop` method and later
  restarted using the `start` method, any transactions that were unfinished at the
  point of stopping will be aborted on a slave, even if they later commit on the master.

  In ArangoDB 2.2, stopping the replication applier manually should be avoided unless the
  goal is to stop replication permanently or to do a full resync with the master anyway.
  If the replication applier still must be stopped, it should be made sure that the
  slave has fetched and applied all pending operations from a master, and that no
  extra transactions are started on the master before the `stop` command on the slave
  is executed.

  Replication of transactions in ArangoDB 2.2 might also lock the involved collections on
  the slave while a transaction is either committed or aborted on the master and the
  change has been replicated to the slave. This change in behavior may be important for
  slave servers that are used for read-scaling. In order to avoid long lasting collection
  locks on the slave, transactions should be kept small.

  The `_replication` system collection is not used anymore in ArangoDB 2.2 and its usage is
  discouraged.

* INCOMPATIBLE CHANGE: the figures reported by the `collection.figures` method
  now only reflect documents and data contained in the journals and datafiles of
  collections. Documents or deletions contained only in the write-ahead log will
  not influence collection figures until the write-ahead log garbage collection
  kicks in. The figures for a collection might therefore underreport the total
  resource usage of a collection.

  Additionally, the attributes `lastTick` and `uncollectedLogfileEntries` have been
  added to the result of the `figures` operation and the HTTP API method
  `PUT /_api/collection/figures`

* added `insert` method as an alias for `save`. Documents can now be inserted into
  a collection using either method:

      db.test.save({ foo: "bar" });
      db.test.insert({ foo: "bar" });

* added support for data-modification AQL queries

* added AQL keywords `INSERT`, `UPDATE`, `REPLACE` and `REMOVE` (and `WITH`) to
  support data-modification AQL queries.

  Unquoted usage of these keywords for attribute names in AQL queries will likely
  fail in ArangoDB 2.2. If any such attribute name needs to be used in a query, it
  should be enclosed in backticks to indicate the usage of a literal attribute
  name.

  For example, the following query will fail in ArangoDB 2.2 with a parse error:

      FOR i IN foo RETURN i.remove

  and needs to be rewritten like this:

      FOR i IN foo RETURN i.`remove`

* disallow storing of JavaScript objects that contain JavaScript native objects
  of type `Date`, `Function`, `RegExp` or `External`, e.g.

      db.test.save({ foo: /bar/ });
      db.test.save({ foo: new Date() });

  will now print

      Error: <data> cannot be converted into JSON shape: could not shape document

  Previously, objects of these types were silently converted into an empty object
  (i.e. `{ }`).

  To store such objects in a collection, explicitly convert them into strings
  like this:

      db.test.save({ foo: String(/bar/) });
      db.test.save({ foo: String(new Date()) });

* The replication methods `logger.start`, `logger.stop` and `logger.properties` are
  no-ops in ArangoDB 2.2 as there is no separate replication logger anymore. Data changes
  are logged into the write-ahead log in ArangoDB 2.2, and not separately by the
  replication logger. The replication logger object is still there in ArangoDB 2.2 to
  ensure backwards-compatibility, however, logging cannot be started, stopped or
  configured anymore. Using any of these methods will do nothing.

  This also affects the following HTTP API methods:
  - `PUT /_api/replication/logger-start`
  - `PUT /_api/replication/logger-stop`
  - `GET /_api/replication/logger-config`
  - `PUT /_api/replication/logger-config`

  Using any of these methods is discouraged from now on as they will be removed in
  future versions of ArangoDB.

* INCOMPATIBLE CHANGE: replication of transactions has changed. Previously, transactions
  were logged on a master in one big block and shipped to a slave in one block, too.
  Now transactions will be logged and replicated as separate entries, allowing transactions
  to be bigger and also ensure replication progress.

  This change also affects the behavior of the `stop` method of the replication applier.
  If the replication applier is now stopped manually using the `stop` method and later
  restarted using the `start` method, any transactions that were unfinished at the
  point of stopping will be aborted on a slave, even if they later commit on the master.

  In ArangoDB 2.2, stopping the replication applier manually should be avoided unless the
  goal is to stop replication permanently or to do a full resync with the master anyway.
  If the replication applier still must be stopped, it should be made sure that the
  slave has fetched and applied all pending operations from a master, and that no
  extra transactions are started on the master before the `stop` command on the slave
  is executed.

  Replication of transactions in ArangoDB 2.2 might also lock the involved collections on
  the slave while a transaction is either committed or aborted on the master and the
  change has been replicated to the slave. This change in behavior may be important for
  slave servers that are used for read-scaling. In order to avoid long lasting collection
  locks on the slave, transactions should be kept small.

  The `_replication` system collection is not used anymore in ArangoDB 2.2 and its usage is
  discouraged.

* INCOMPATIBLE CHANGE: the figures reported by the `collection.figures` method
  now only reflect documents and data contained in the journals and datafiles of
  collections. Documents or deletions contained only in the write-ahead log will
  not influence collection figures until the write-ahead log garbage collection
  kicks in. The figures for a collection might therefore underreport the total
  resource usage of a collection.

  Additionally, the attributes `lastTick` and `uncollectedLogfileEntries` have been
  added to the result of the `figures` operation and the HTTP API method
  `PUT /_api/collection/figures`

* added `insert` method as an alias for `save`. Documents can now be inserted into
  a collection using either method:

      db.test.save({ foo: "bar" });
      db.test.insert({ foo: "bar" });

* added support for data-modification AQL queries

* added AQL keywords `INSERT`, `UPDATE`, `REPLACE` and `REMOVE` (and `WITH`) to
  support data-modification AQL queries.

  Unquoted usage of these keywords for attribute names in AQL queries will likely
  fail in ArangoDB 2.2. If any such attribute name needs to be used in a query, it
  should be enclosed in backticks to indicate the usage of a literal attribute
  name.

  For example, the following query will fail in ArangoDB 2.2 with a parse error:

      FOR i IN foo RETURN i.remove

  and needs to be rewritten like this:

      FOR i IN foo RETURN i.`remove`

* disallow storing of JavaScript objects that contain JavaScript native objects
  of type `Date`, `Function`, `RegExp` or `External`, e.g.

      db.test.save({ foo: /bar/ });
      db.test.save({ foo: new Date() });

  will now print

      Error: <data> cannot be converted into JSON shape: could not shape document

  Previously, objects of these types were silently converted into an empty object
  (i.e. `{ }`).

  To store such objects in a collection, explicitly convert them into strings
  like this:

      db.test.save({ foo: String(/bar/) });
      db.test.save({ foo: String(new Date()) });

* honor startup option `--server.disable-statistics` when deciding whether or not
  to start periodic statistics collection jobs

  Previously, the statistics collection jobs were started even if the server was
  started with the `--server.disable-statistics` flag being set to `true`

* removed startup option `--random.no-seed`

  This option had no effect in previous versions of ArangoDB and was thus removed.

* removed startup option `--database.remove-on-drop`

  This option was used for debugging only.

* removed startup option `--database.force-sync-properties`

  This option is now superfluous as collection properties are now stored in the
  write-ahead log.

* introduced write-ahead log

  All write operations in an ArangoDB server instance are automatically logged
  to the server's write-ahead log. The write-ahead log is a set of append-only
  logfiles, and it is used in case of a crash recovery and for replication.
  Data from the write-ahead log will eventually be moved into the journals or
  datafiles of collections, allowing the server to remove older write-ahead log
  logfiles. Figures of collections will be updated when data are moved from the
  write-ahead log into the journals or datafiles of collections.

  Cross-collection transactions in ArangoDB should benefit considerably by this
  change, as less writes than in previous versions are required to ensure the data
  of multiple collections are atomically and durably committed. All data-modifying
  operations inside transactions (insert, update, remove) will write their
  operations into the write-ahead log directly, making transactions with multiple
  operations also require less physical memory than in previous versions of ArangoDB,
  that required all transaction data to fit into RAM.

  The `_trx` system collection is not used anymore in ArangoDB 2.2 and its usage is
  discouraged.

  The data in the write-ahead log can also be used in the replication context.
  The `_replication` collection that was used in previous versions of ArangoDB to
  store all changes on the server is not used anymore in ArangoDB 2.2. Instead,
  slaves can read from a master's write-ahead log to get informed about most
  recent changes. This removes the need to store data-modifying operations in
  both the actual place and the `_replication` collection.

* removed startup option `--server.disable-replication-logger`

  This option is superfluous in ArangoDB 2.2. There is no dedicated replication
  logger in ArangoDB 2.2. There is now always the write-ahead log, and it is also
  used as the server's replication log. Specifying the startup option
  `--server.disable-replication-logger` will do nothing in ArangoDB 2.2, but the
  option should not be used anymore as it might be removed in a future version.

* changed behavior of replication logger

  There is no dedicated replication logger in ArangoDB 2.2 as there is the
  write-ahead log now. The existing APIs for starting and stopping the replication
  logger still exist in ArangoDB 2.2 for downwards-compatibility, but calling
  the start or stop operations are no-ops in ArangoDB 2.2. When querying the
  replication logger status via the API, the server will always report that the
  replication logger is running. Configuring the replication logger is a no-op
  in ArangoDB 2.2, too. Changing the replication logger configuration has no
  effect. Instead, the write-ahead log configuration can be changed.

* removed MRuby integration for arangod

  ArangoDB had an experimental MRuby integration in some of the publish builds.
  This wasn't continuously developed, and so it has been removed in ArangoDB 2.2.

  This change has led to the following startup options being superfluous:

  - `--ruby.gc-interval`
  - `--ruby.action-directory`
  - `--ruby.modules-path`
  - `--ruby.startup-directory`

  Specifying these startup options will do nothing in ArangoDB 2.2, but the
  options should be avoided from now on as they might be removed in future versions.

* reclaim index memory when last document in collection is deleted

  Previously, deleting documents from a collection did not lead to index sizes being
  reduced. Instead, the already allocated index memory was re-used when a collection
  was refilled.

  Now, index memory for primary indexes and hash indexes is reclaimed instantly when
  the last document from a collection is removed.

* inlined and optimized functions in hash indexes

* added AQL TRANSLATE function

  This function can be used to perform lookups from static lists, e.g.

      LET countryNames = { US: "United States", UK: "United Kingdom", FR: "France" }
      RETURN TRANSLATE("FR", countryNames)

* fixed datafile debugger

* fixed check-version for empty directory

* moved try/catch block to the top of routing chain

* added mountedApp function for foxx-manager

* fixed issue #883: arango 2.1 - when starting multi-machine cluster, UI web
  does not change to cluster overview

* fixed dfdb: should not start any other V8 threads

* cleanup of version-check, added module org/arangodb/database-version,
  added --check-version option

* fixed issue #881: [2.1.0] Bombarded (every 10 sec or so) with
  "WARNING format string is corrupt" when in non-system DB Dashboard

* specialized primary index implementation to allow faster hash table
  rebuilding and reduce lookups in datafiles for the actual value of `_key`.

* issue #862: added `--overwrite` option to arangoimp

* removed number of property lookups for documents during AQL queries that
  access documents

* prevent buffering of long print results in arangosh's and arangod's print
  command

  this change will emit buffered intermediate print results and discard the
  output buffer to quickly deliver print results to the user, and to prevent
  constructing very large buffers for large results

* removed sorting of attribute names for use in a collection's shaper

  sorting attribute names was done on document insert to keep attributes
  of a collection in sorted order for faster comparisons. The sort order
  of attributes was only used in one particular and unlikely case, so it
  was removed. Collections with many different attribute names should
  benefit from this change by faster inserts and slightly less memory usage.

* fixed a bug in arangodump which got the collection name in _from and _to
  attributes of edges wrong (all were "_unknown")

* fixed a bug in arangorestore which did not recognize wrong _from and _to
  attributes of edges

* improved error detection and reporting in arangorestore


v2.1.1 (2014-06-06)
-------------------

* fixed dfdb: should not start any other V8 threads

* signature for collection functions was modified

  The basic change was the substitution of the input parameter of the
  function by an generic options object which can contain multiple
  option parameter of the function.
  Following functions were modified
  remove
  removeBySample
  replace
  replaceBySample
  update
  updateBySample

  Old signature is yet supported but it will be removed in future versions

v2.1.0 (2014-05-29)
-------------------

* implemented upgrade procedure for clusters

* fixed communication issue with agency which prevented reconnect
  after an agent failure

* fixed cluster dashboard in the case that one but not all servers
  in the cluster are down

* fixed a bug with coordinators creating local database objects
  in the wrong order (_system needs to be done first)

* improved cluster dashboard


v2.1.0-rc2 (2014-05-25)
-----------------------

* fixed issue #864: Inconsistent behavior of AQL REVERSE(list) function


v2.1.0-rc1 (XXXX-XX-XX)
-----------------------

* added server-side periodic task management functions:

  - require("org/arangodb/tasks").register(): registers a periodic task
  - require("org/arangodb/tasks").unregister(): unregisters and removes a
    periodic task
  - require("org/arangodb/tasks").get(): retrieves a specific tasks or all
    existing tasks

  the previous undocumented function `internal.definePeriodic` is now
  deprecated and will be removed in a future release.

* decrease the size of some seldom used system collections on creation.

  This will make these collections use less disk space and mapped memory.

* added AQL date functions

* added AQL FLATTEN() list function

* added index memory statistics to `db.<collection>.figures()` function

  The `figures` function will now return a sub-document `indexes`, which lists
  the number of indexes in the `count` sub-attribute, and the total memory
  usage of the indexes in bytes in the `size` sub-attribute.

* added AQL CURRENT_DATABASE() function

  This function returns the current database's name.

* added AQL CURRENT_USER() function

  This function returns the current user from an AQL query. The current user is the
  username that was specified in the `Authorization` HTTP header of the request. If
  authentication is turned off or the query was executed outside a request context,
  the function will return `null`.

* fixed issue #796: Searching with newline chars broken?

  fixed slightly different handling of backslash escape characters in a few
  AQL functions. Now handling of escape sequences should be consistent, and
  searching for newline characters should work the same everywhere

* added OpenSSL version check for configure

  It will report all OpenSSL versions < 1.0.1g as being too old.
  `configure` will only complain about an outdated OpenSSL version but not stop.

* require C++ compiler support (requires g++ 4.8, clang++ 3.4 or Visual Studio 13)

* less string copying returning JSONified documents from ArangoDB, e.g. via
  HTTP GET `/_api/document/<collection>/<document>`

* issue #798: Lower case http headers from arango

  This change allows returning capitalized HTTP headers, e.g.
  `Content-Length` instead of `content-length`.
  The HTTP spec says that headers are case-insensitive, but
  in fact several clients rely on a specific case in response
  headers.
  This change will capitalize HTTP headers if the `X-Arango-Version`
  request header is sent by the client and contains a value of at
  least `20100` (for version 2.1). The default value for the
  compatibility can also be set at server start, using the
  `--server.default-api-compatibility` option.

* simplified usage of `db._createStatement()`

  Previously, the function could not be called with a query string parameter as
  follows:

      db._createStatement(queryString);

  Calling it as above resulted in an error because the function expected an
  object as its parameter. From now on, it's possible to call the function with
  just the query string.

* make ArangoDB not send back a `WWW-Authenticate` header to a client in case the
  client sends the `X-Omit-WWW-Authenticate` HTTP header.

  This is done to prevent browsers from showing their built-in HTTP authentication
  dialog for AJAX requests that require authentication.
  ArangoDB will still return an HTTP 401 (Unauthorized) if the request doesn't
  contain valid credentials, but it will omit the `WWW-Authenticate` header,
  allowing clients to bypass the browser's authentication dialog.

* added REST API method HTTP GET `/_api/job/job-id` to query the status of an
  async job without potentially fetching it from the list of done jobs

* fixed non-intuitive behavior in jobs API: previously, querying the status
  of an async job via the API HTTP PUT `/_api/job/job-id` removed a currently
  executing async job from the list of queryable jobs on the server.
  Now, when querying the result of an async job that is still executing,
  the job is kept in the list of queryable jobs so its result can be fetched
  by a subsequent request.

* use a new data structure for the edge index of an edge collection. This
  improves the performance for the creation of the edge index and in
  particular speeds up removal of edges in graphs. Note however that
  this change might change the order in which edges starting at
  or ending in a vertex are returned. However, this order was never
  guaranteed anyway and it is not sensible to guarantee any particular
  order.

* provide a size hint to edge and hash indexes when initially filling them
  this will lead to less re-allocations when populating these indexes

  this may speed up building indexes when opening an existing collection

* don't requeue identical context methods in V8 threads in case a method is
  already registered

* removed arangod command line option `--database.remove-on-compacted`

* export the sort attribute for graph traversals to the HTTP interface

* add support for arangodump/arangorestore for clusters


v2.0.8 (XXXX-XX-XX)
-------------------

* fixed too-busy iteration over skiplists

  Even when a skiplist query was restricted by a limit clause, the skiplist
  index was queried without the limit. this led to slower-than-necessary
  execution times.

* fixed timeout overflows on 32 bit systems

  this bug has led to problems when select was called with a high timeout
  value (2000+ seconds) on 32bit systems that don't have a forgiving select
  implementation. when the call was made on these systems, select failed
  so no data would be read or sent over the connection

  this might have affected some cluster-internal operations.

* fixed ETCD issues on 32 bit systems

  ETCD was non-functional on 32 bit systems at all. The first call to the
  watch API crashed it. This was because atomic operations worked on data
  structures that were not properly aligned on 32 bit systems.

* fixed issue #848: db.someEdgeCollection.inEdge does not return correct
  value when called the 2nd time after a .save to the edge collection


v2.0.7 (2014-05-05)
-------------------

* issue #839: Foxx Manager missing "unfetch"

* fixed a race condition at startup

  this fixes undefined behavior in case the logger was involved directly at
  startup, before the logger initialization code was called. This should have
  occurred only for code that was executed before the invocation of main(),
  e.g. during ctor calls of statically defined objects.


v2.0.6 (2014-04-22)
-------------------

* fixed issue #835: arangosh doesn't show correct database name



v2.0.5 (2014-04-21)
-------------------

* Fixed a caching problem in IE JS Shell

* added cancelation for async jobs

* upgraded to new gyp for V8

* new Windows installer


v2.0.4 (2014-04-14)
-------------------

* fixed cluster authentication front-end issues for Firefox and IE, there are
  still problems with Chrome


v2.0.3 (2014-04-14)
-------------------

* fixed AQL optimizer bug

* fixed front-end issues

* added password change dialog


v2.0.2 (2014-04-06)
-------------------

* during cluster startup, do not log (somewhat expected) connection errors with
  log level error, but with log level info

* fixed dashboard modals

* fixed connection check for cluster planning front end: firefox does
  not support async:false

* document how to persist a cluster plan in order to relaunch an existing
  cluster later


v2.0.1 (2014-03-31)
-------------------

* make ArangoDB not send back a `WWW-Authenticate` header to a client in case the
  client sends the `X-Omit-WWW-Authenticate` HTTP header.

  This is done to prevent browsers from showing their built-in HTTP authentication
  dialog for AJAX requests that require authentication.
  ArangoDB will still return an HTTP 401 (Unauthorized) if the request doesn't
  contain valid credentials, but it will omit the `WWW-Authenticate` header,
  allowing clients to bypass the browser's authentication dialog.

* fixed isses in arango-dfdb:

  the dfdb was not able to unload certain system collections, so these couldn't be
  inspected with the dfdb sometimes. Additionally, it did not truncate corrupt
  markers from datafiles under some circumstances

* added `changePassword` attribute for users

* fixed non-working "save" button in collection edit view of web interface
  clicking the save button did nothing. one had to press enter in one of the input
  fields to send modified form data

* fixed V8 compile error on MacOS X

* prevent `body length: -9223372036854775808` being logged in development mode for
  some Foxx HTTP responses

* fixed several bugs in web interface dashboard

* fixed issue #783: coffee script not working in manifest file

* fixed issue #783: coffee script not working in manifest file

* fixed issue #781: Cant save current query from AQL editor ui

* bumped version in `X-Arango-Version` compatibility header sent by arangosh and other
  client tools from `1.5` to `2.0`.

* fixed startup options for arango-dfdb, added details option for arango-dfdb

* fixed display of missing error messages and codes in arangosh

* when creating a collection via the web interface, the collection type was always
  "document", regardless of the user's choice


v2.0.0 (2014-03-10)
-------------------

* first 2.0 release


v2.0.0-rc2 (2014-03-07)
-----------------------

* fixed cluster authorization


v2.0.0-rc1 (2014-02-28)
-----------------------

* added sharding :-)

* added collection._dbName attribute to query the name of the database from a collection

  more detailed documentation on the sharding and cluster features can be found in the user
  manual, section **Sharding**

* INCOMPATIBLE CHANGE: using complex values in AQL filter conditions with operators other
  than equality (e.g. >=, >, <=, <) will disable usage of skiplist indexes for filter
  evaluation.

  For example, the following queries will be affected by change:

      FOR doc IN docs FILTER doc.value < { foo: "bar" } RETURN doc
      FOR doc IN docs FILTER doc.value >= [ 1, 2, 3 ] RETURN doc

  The following queries will not be affected by the change:

      FOR doc IN docs FILTER doc.value == 1 RETURN doc
      FOR doc IN docs FILTER doc.value == "foo" RETURN doc
      FOR doc IN docs FILTER doc.value == [ 1, 2, 3 ] RETURN doc
      FOR doc IN docs FILTER doc.value == { foo: "bar" } RETURN doc

* INCOMPATIBLE CHANGE: removed undocumented method `collection.saveOrReplace`

  this feature was never advertised nor documented nor tested.

* INCOMPATIBLE CHANGE: removed undocumented REST API method `/_api/simple/BY-EXAMPLE-HASH`

  this feature was never advertised nor documented nor tested.

* added explicit startup parameter `--server.reuse-address`

  This flag can be used to control whether sockets should be acquired with the SO_REUSEADDR
  flag.

  Regardless of this setting, sockets on Windows are always acquired using the
  SO_EXCLUSIVEADDRUSE flag.

* removed undocumented REST API method GET `/_admin/database-name`

* added user validation API at POST `/_api/user/<username>`

* slightly improved users management API in `/_api/user`:

  Previously, when creating a new user via HTTP POST, the username needed to be
  passed in an attribute `username`. When users were returned via this API,
  the usernames were returned in an attribute named `user`. This was slightly
  confusing and was changed in 2.0 as follows:

  - when adding a user via HTTP POST, the username can be specified in an attribute
  `user`. If this attribute is not used, the API will look into the attribute `username`
  as before and use that value.
  - when users are returned via HTTP GET, the usernames are still returned in an
    attribute `user`.

  This change should be fully downwards-compatible with the previous version of the API.

* added AQL SLICE function to extract slices from lists

* made module loader more node compatible

* the startup option `--javascript.package-path` for arangosh is now deprecated and does
  nothing. Using it will not cause an error, but the option is ignored.

* added coffee script support

* Several UI improvements.

* Exchanged icons in the graphviewer toolbar

* always start networking and HTTP listeners when starting the server (even in
  console mode)

* allow vertex and edge filtering with user-defined functions in TRAVERSAL,
  TRAVERSAL_TREE and SHORTEST_PATH AQL functions:

      // using user-defined AQL functions for edge and vertex filtering
      RETURN TRAVERSAL(friends, friendrelations, "friends/john", "outbound", {
        followEdges: "myfunctions::checkedge",
        filterVertices: "myfunctions::checkvertex"
      })

      // using the following custom filter functions
      var aqlfunctions = require("org/arangodb/aql/functions");
      aqlfunctions.register("myfunctions::checkedge", function (config, vertex, edge, path) {
        return (edge.type !== 'dislikes'); // don't follow these edges
      }, false);

      aqlfunctions.register("myfunctions::checkvertex", function (config, vertex, path) {
        if (vertex.isDeleted || ! vertex.isActive) {
          return [ "prune", "exclude" ]; // exclude these and don't follow them
        }
        return [ ]; // include everything else
      }, false);

* fail if invalid `strategy`, `order` or `itemOrder` attribute values
  are passed to the AQL TRAVERSAL function. Omitting these attributes
  is not considered an error, but specifying an invalid value for any
  of these attributes will make an AQL query fail.

* issue #751: Create database through API should return HTTP status code 201

  By default, the server now returns HTTP 201 (created) when creating a new
  database successfully. To keep compatibility with older ArangoDB versions, the
  startup parameter `--server.default-api-compatibility` can be set to a value
  of `10400` to indicate API compatibility with ArangoDB 1.4. The compatibility
  can also be enforced by setting the `X-Arango-Version` HTTP header in a
  client request to this API on a per-request basis.

* allow direct access from the `db` object to collections whose names start
  with an underscore (e.g. db._users).

  Previously, access to such collections via the `db` object was possible from
  arangosh, but not from arangod (and thus Foxx and actions). The only way
  to access such collections from these places was via the `db._collection(<name>)`
  workaround.

* allow `\n` (as well as `\r\n`) as line terminator in batch requests sent to
  `/_api/batch` HTTP API.

* use `--data-binary` instead of `--data` parameter in generated cURL examples

* issue #703: Also show path of logfile for fm.config()

* issue #675: Dropping a collection used in "graph" module breaks the graph

* added "static" Graph.drop() method for graphs API

* fixed issue #695: arangosh server.password error

* use pretty-printing in `--console` mode by default

* simplified ArangoDB startup options

  Some startup options are now superfluous or their usage is simplified. The
  following options have been changed:

  * `--javascript.modules-path`: this option has been removed. The modules paths
    are determined by arangod and arangosh automatically based on the value of
    `--javascript.startup-directory`.

    If the option is set on startup, it is ignored so startup will not abort with
    an error `unrecognized option`.

  * `--javascript.action-directory`: this option has been removed. The actions
    directory is determined by arangod automatically based on the value of
    `--javascript.startup-directory`.

    If the option is set on startup, it is ignored so startup will not abort with
    an error `unrecognized option`.

  * `--javascript.package-path`: this option is still available but it is not
    required anymore to set the standard package paths (e.g. `js/npm`). arangod
    will automatically use this standard package path regardless of whether it
    was specified via the options.

    It is possible to use this option to add additional package paths to the
    standard value.

  Configuration files included with arangod are adjusted accordingly.

* layout of the graphs tab adapted to better fit with the other tabs

* database selection is moved to the bottom right corner of the web interface

* removed priority queue index type

  this feature was never advertised nor documented nor tested.

* display internal attributes in document source view of web interface

* removed separate shape collections

  When upgrading to ArangoDB 2.0, existing collections will be converted to include
  shapes and attribute markers in the datafiles instead of using separate files for
  shapes.

  When a collection is converted, existing shapes from the SHAPES directory will
  be written to a new datafile in the collection directory, and the SHAPES directory
  will be removed afterwards.

  This saves up to 2 MB of memory and disk space for each collection
  (savings are higher, the less different shapes there are in a collection).
  Additionally, one less file descriptor per opened collection will be used.

  When creating a new collection, the amount of sync calls may be reduced. The same
  may be true for documents with yet-unknown shapes. This may help performance
  in these cases.

* added AQL functions `NTH` and `POSITION`

* added signal handler for arangosh to save last command in more cases

* added extra prompt placeholders for arangosh:
  - `%e`: current endpoint
  - `%u`: current user

* added arangosh option `--javascript.gc-interval` to control amount of
  garbage collection performed by arangosh

* fixed issue #651: Allow addEdge() to take vertex ids in the JS library

* removed command-line option `--log.format`

  In previous versions, this option did not have an effect for most log messages, so
  it got removed.

* removed C++ logger implementation

  Logging inside ArangoDB is now done using the LOG_XXX() macros. The LOGGER_XXX()
  macros are gone.

* added collection status "loading"


v1.4.16 (XXXX-XX-XX)
--------------------

* fixed too eager datafile deletion

  this issue could have caused a crash when the compaction had marked datafiles as obsolete
  and they were removed while "old" temporary query results still pointed to the old datafile
  positions

* fixed issue #826: Replication fails when a collection's configuration changes


v1.4.15 (2014-04-19)
--------------------

* bugfix for AQL query optimizer

  the following type of query was too eagerly optimized, leading to errors in code-generation:

      LET a = (FOR i IN [] RETURN i) LET b = (FOR i IN [] RETURN i) RETURN 1

  the problem occurred when both lists in the subqueries were empty. In this case invalid code
  was generated and the query couldn't be executed.


v1.4.14 (2014-04-05)
--------------------

* fixed race conditions during shape / attribute insertion

  A race condition could have led to spurious `cannot find attribute #xx` or
  `cannot find shape #xx` (where xx is a number) warning messages being logged
  by the server. This happened when a new attribute was inserted and at the same
  time was queried by another thread.

  Also fixed a race condition that may have occurred when a thread tried to
  access the shapes / attributes hash tables while they were resized. In this
  cases, the shape / attribute may have been hashed to a wrong slot.

* fixed a memory barrier / cpu synchronization problem with libev, affecting
  Windows with Visual Studio 2013 (probably earlier versions are affected, too)

  The issue is described in detail here:
  http://lists.schmorp.de/pipermail/libev/2014q1/002318.html


v1.4.13 (2014-03-14)
--------------------

* added diagnostic output for Foxx application upload

* allow dump & restore from ArangoDB 1.4 with an ArangoDB 2.0 server

* allow startup options `temp-path` and `default-language` to be specified from the arangod
  configuration file and not only from the command line

* fixed too eager compaction

  The compaction will now wait for several seconds before trying to re-compact the same
  collection. Additionally, some other limits have been introduced for the compaction.


v1.4.12 (2014-03-05)
--------------------

* fixed display bug in web interface which caused the following problems:
  - documents were displayed in web interface as being empty
  - document attributes view displayed many attributes with content "undefined"
  - document source view displayed many attributes with name "TYPEOF" and value "undefined"
  - an alert popping up in the browser with message "Datatables warning..."

* re-introduced old-style read-write locks to supports Windows versions older than
  Windows 2008R2 and Windows 7. This should re-enable support for Windows Vista and
  Windows 2008.


v1.4.11 (2014-02-27)
--------------------

* added SHORTEST_PATH AQL function

  this calculates the shortest paths between two vertices, using the Dijkstra
  algorithm, employing a min-heap

  By default, ArangoDB does not know the distance between any two vertices and
  will use a default distance of 1. A custom distance function can be registered
  as an AQL user function to make the distance calculation use any document
  attributes or custom logic:

      RETURN SHORTEST_PATH(cities, motorways, "cities/CGN", "cities/MUC", "outbound", {
        paths: true,
        distance: "myfunctions::citydistance"
      })

      // using the following custom distance function
      var aqlfunctions = require("org/arangodb/aql/functions");
      aqlfunctions.register("myfunctions::distance", function (config, vertex1, vertex2, edge) {
        return Math.sqrt(Math.pow(vertex1.x - vertex2.x) + Math.pow(vertex1.y - vertex2.y));
      }, false);

* fixed bug in Graph.pathTo function

* fixed small memleak in AQL optimizer

* fixed access to potentially uninitialized variable when collection had a cap constraint


v1.4.10 (2014-02-21)
--------------------

* fixed graph constructor to allow graph with some parameter to be used

* added node.js "events" and "stream"

* updated npm packages

* added loading of .json file

* Fixed http return code in graph api with waitForSync parameter.

* Fixed documentation in graph, simple and index api.

* removed 2 tests due to change in ruby library.

* issue #756: set access-control-expose-headers on CORS response

  the following headers are now whitelisted by ArangoDB in CORS responses:
  - etag
  - content-encoding
  - content-length
  - location
  - server
  - x-arango-errors
  - x-arango-async-id


v1.4.9 (2014-02-07)
-------------------

* return a document's current etag in response header for HTTP HEAD requests on
  documents that return an HTTP 412 (precondition failed) error. This allows
  retrieving the document's current revision easily.

* added AQL function `SKIPLIST` to directly access skiplist indexes from AQL

  This is a shortcut method to use a skiplist index for retrieving specific documents in
  indexed order. The function capability is rather limited, but it may be used
  for several cases to speed up queries. The documents are returned in index order if
  only one condition is used.

      /* return all documents with mycollection.created > 12345678 */
      FOR doc IN SKIPLIST(mycollection, { created: [[ '>', 12345678 ]] })
        RETURN doc

      /* return first document with mycollection.created > 12345678 */
      FOR doc IN SKIPLIST(mycollection, { created: [[ '>', 12345678 ]] }, 0, 1)
        RETURN doc

      /* return all documents with mycollection.created between 12345678 and 123456790 */
      FOR doc IN SKIPLIST(mycollection, { created: [[ '>', 12345678 ], [ '<=', 123456790 ]] })
        RETURN doc

      /* return all documents with mycollection.a equal 1 and .b equal 2 */
      FOR doc IN SKIPLIST(mycollection, { a: [[ '==', 1 ]], b: [[ '==', 2 ]] })
        RETURN doc

  The function requires a skiplist index with the exact same attributes to
  be present on the specified collection. All attributes present in the skiplist
  index must be specified in the conditions specified for the `SKIPLIST` function.
  Attribute declaration order is important, too: attributes must be specified in the
  same order in the condition as they have been declared in the skiplist index.

* added command-line option `--server.disable-authentication-unix-sockets`

  with this option, authentication can be disabled for all requests coming
  in via UNIX domain sockets, enabling clients located on the same host as
  the ArangoDB server to connect without authentication.
  Other connections (e.g. TCP/IP) are not affected by this option.

  The default value for this option is `false`.
  Note: this option is only supported on platforms that support Unix domain
  sockets.

* call global arangod instance destructor on shutdown

* issue #755: TRAVERSAL does not use strategy, order and itemOrder options

  these options were not honored when configuring a traversal via the AQL
  TRAVERSAL function. Now, these options are used if specified.

* allow vertex and edge filtering with user-defined functions in TRAVERSAL,
  TRAVERSAL_TREE and SHORTEST_PATH AQL functions:

      // using user-defined AQL functions for edge and vertex filtering
      RETURN TRAVERSAL(friends, friendrelations, "friends/john", "outbound", {
        followEdges: "myfunctions::checkedge",
        filterVertices: "myfunctions::checkvertex"
      })

      // using the following custom filter functions
      var aqlfunctions = require("org/arangodb/aql/functions");
      aqlfunctions.register("myfunctions::checkedge", function (config, vertex, edge, path) {
        return (edge.type !== 'dislikes'); // don't follow these edges
      }, false);

      aqlfunctions.register("myfunctions::checkvertex", function (config, vertex, path) {
        if (vertex.isDeleted || ! vertex.isActive) {
          return [ "prune", "exclude" ]; // exclude these and don't follow them
        }
        return [ ]; // include everything else
      }, false);

* issue #748: add vertex filtering to AQL's TRAVERSAL[_TREE]() function


v1.4.8 (2014-01-31)
-------------------

* install foxx apps in the web interface

* fixed a segfault in the import API


v1.4.7 (2014-01-23)
-------------------

* issue #744: Add usage example arangoimp from Command line

* issue #738: added __dirname, __filename pseudo-globals. Fixes #733. (@by pluma)

* mount all Foxx applications in system apps directory on startup


v1.4.6 (2014-01-20)
-------------------

* issue #736: AQL function to parse collection and key from document handle

* added fm.rescan() method for Foxx-Manager

* fixed issue #734: foxx cookie and route problem

* added method `fm.configJson` for arangosh

* include `startupPath` in result of API `/_api/foxx/config`


v1.4.5 (2014-01-15)
-------------------

* fixed issue #726: Alternate Windows Install Method

* fixed issue #716: dpkg -P doesn't remove everything

* fixed bugs in description of HTTP API `_api/index`

* fixed issue #732: Rest API GET revision number

* added missing documentation for several methods in HTTP API `/_api/edge/...`

* fixed typos in description of HTTP API `_api/document`

* defer evaluation of AQL subqueries and logical operators (lazy evaluation)

* Updated font in WebFrontend, it now contains a version that renders properly on Windows

* generally allow function return values as call parameters to AQL functions

* fixed potential deadlock in global context method execution

* added override file "arangod.conf.local" (and co)


v1.4.4 (2013-12-24)
-------------------

* uid and gid are now set in the scripts, there is no longer a separate config file for
  arangod when started from a script

* foxx-manager is now an alias for arangosh

* arango-dfdb is now an alias for arangod, moved from bin to sbin

* changed from readline to linenoise for Windows

* added --install-service and --uninstall-service for Windows

* removed --daemon and --supervisor for Windows

* arangosh and arangod now uses the config-file which maps the binary name, i. e. if you
  rename arangosh to foxx-manager it will use the config file foxx-manager.conf

* fixed lock file for Windows

* fixed issue #711, #687: foxx-manager throws internal errors

* added `--server.ssl-protocol` option for client tools
  this allows connecting from arangosh, arangoimp, arangoimp etc. to an ArangoDB
  server that uses a non-default value for `--server.ssl-protocol`. The default
  value for the SSL protocol is 4 (TLSv1). If the server is configured to use a
  different protocol, it was not possible to connect to it with the client tools.

* added more detailed request statistics

  This adds the number of async-executed HTTP requests plus the number of HTTP
  requests per individual HTTP method type.

* added `--force` option for arangorestore
  this option allows continuing a restore operation even if the server reports errors
  in the middle of the restore operation

* better error reporting for arangorestore
  in case the server returned an HTTP error, arangorestore previously reported this
  error as `internal error` without any details only. Now server-side errors are
  reported by arangorestore with the server's error message

* include more system collections in dumps produced by arangodump
  previously some system collections were intentionally excluded from dumps, even if the
  dump was run with `--include-system-collections`. for example, the collections `_aal`,
  `_modules`, `_routing`, and `_users` were excluded. This makes sense in a replication
  context but not always in a dump context.
  When specifying `--include-system-collections`, arangodump will now include the above-
  mentioned collections in the dump, too. Some other system collections are still excluded
  even when the dump is run with `--include-system-collections`, for example `_replication`
  and `_trx`.

* fixed issue #701: ArangoStatement undefined in arangosh

* fixed typos in configuration files


v1.4.3 (2013-11-25)
-------------------

* fixed a segfault in the AQL optimizer, occurring when a constant non-list value was
  used on the right-hand side of an IN operator that had a collection attribute on the
  left-hand side

* issue #662:

  Fixed access violation errors (crashes) in the Windows version, occurring under some
  circumstances when accessing databases with multiple clients in parallel

* fixed issue #681: Problem with ArchLinux PKGBUILD configuration


v1.4.2 (2013-11-20)
-------------------

* fixed issue #669: Tiny documentation update

* ported Windows version to use native Windows API SRWLocks (slim read-write locks)
  and condition variables instead of homemade versions

  MSDN states the following about the compatibility of SRWLocks and Condition Variables:

      Minimum supported client:
      Windows Server 2008 [desktop apps | Windows Store apps]

      Minimum supported server:
      Windows Vista [desktop apps | Windows Store apps]

* fixed issue #662: ArangoDB on Windows hanging

  This fixes a deadlock issue that occurred on Windows when documents were written to
  a collection at the same time when some other thread tried to drop the collection.

* fixed file-based logging in Windows

  the logger complained on startup if the specified log file already existed

* fixed startup of server in daemon mode (`--daemon` startup option)

* fixed a segfault in the AQL optimizer

* issue #671: Method graph.measurement does not exist

* changed Windows condition variable implementation to use Windows native
  condition variables

  This is an attempt to fix spurious Windows hangs as described in issue #662.

* added documentation for JavaScript traversals

* added --code-page command-line option for Windows version of arangosh

* fixed a problem when creating edges via the web interface.

  The problem only occurred if a collection was created with type "document
  collection" via the web interface, and afterwards was dropped and re-created
  with type "edge collection". If the web interface page was not reloaded,
  the old collection type (document) was cached, making the subsequent creation
  of edges into the (seeming-to-be-document) collection fail.

  The fix is to not cache the collection type in the web interface. Users of
  an older version of the web interface can reload the collections page if they
  are affected.

* fixed a caching problem in arangosh: if a collection was created using the web
  interface, and then removed via arangosh, arangosh did not actually drop the
  collection due to caching.

  Because the `drop` operation was not carried out, this caused misleading error
  messages when trying to re-create the collection (e.g. `cannot create collection:
  duplicate name`).

* fixed ALT-introduced characters for arangosh console input on Windows

  The Windows readline port was not able to handle characters that are built
  using CTRL or ALT keys. Regular characters entered using the CTRL or ALT keys
  were silently swallowed and not passed to the terminal input handler.

  This did not seem to cause problems for the US keyboard layout, but was a
  severe issue for keyboard layouts that require the ALT (or ALT-GR) key to
  construct characters. For example, entering the character `{` with a German
  keyboard layout requires pressing ALT-GR + 9.

* fixed issue #665: Hash/skiplist combo madness bit my ass

  this fixes a problem with missing/non-deterministic rollbacks of inserts in
  case of a unique constraint violation into a collection with multiple secondary
  indexes (with at least one of them unique)

* fixed issue #664: ArangoDB installer on Windows requires drive c:

* partly fixed issue #662: ArangoDB on Windows hanging

  This fixes dropping databases on Windows. In previous 1.4 versions on Windows,
  one shape collection file was not unloaded and removed when dropping a database,
  leaving one directory and one shape collection file in the otherwise-dropped
  database directory.

* fixed issue #660: updated documentation on indexes


v1.4.1 (2013-11-08)
-------------------

* performance improvements for skip-list deletes


v1.4.1-rc1 (2013-11-07)
-----------------------

* fixed issue #635: Web-Interface should have a "Databases" Menu for Management

* fixed issue #624: Web-Interface is missing a Database selector

* fixed segfault in bitarray query

* fixed issue #656: Cannot create unique index through web interface

* fixed issue #654: bitarray index makes server down

* fixed issue #653: Slow query

* fixed issue #650: Randomness of any() should be improved

* made AQL `DOCUMENT()` function polymorphic and work with just one parameter.

  This allows using the `DOCUMENT` function like this:

      DOCUMENT('users/john')
      DOCUMENT([ 'users/john', 'users/amy' ])

  in addition to the existing use cases:

      DOCUMENT(users, 'users/john')
      DOCUMENT(users, 'john')
      DOCUMENT(users, [ 'users/john' ])
      DOCUMENT(users, [ 'users/john', 'users/amy' ])
      DOCUMENT(users, [ 'john', 'amy' ])

* simplified usage of ArangoDB batch API

  It is not necessary anymore to send the batch boundary in the HTTP `Content-Type`
  header. Previously, the batch API expected the client to send a Content-Type header
  of`multipart/form-data; boundary=<some boundary value>`. This is still supported in
  ArangoDB 2.0, but clients can now also omit this header. If the header is not
  present in a client request, ArangoDB will ignore the request content type and
  read the MIME boundary from the beginning of the request body.

  This also allows using the batch API with the Swagger "Try it out" feature (which is
  not too good at sending a different or even dynamic content-type request header).

* added API method GET `/_api/database/user`

  This returns the list of databases a specific user can see without changing the
  username/passwd.

* issue #424: Documentation about IDs needs to be upgraded


v1.4.0 (2013-10-29)
-------------------

* fixed issue #648: /batch API is missing from Web Interface API Documentation (Swagger)

* fixed issue #647: Icon tooltips missing

* fixed issue #646: index creation in web interface

* fixed issue #645: Allow jumping from edge to linked vertices

* merged PR for issue #643: Some minor corrections and a link to "Downloads"

* fixed issue #642: Completion of error handling

* fixed issue #639: compiling v1.4 on maverick produces warnings on -Wstrict-null-sentinel

* fixed issue #634: Web interface bug: Escape does not always propagate

* fixed issue #620: added startup option `--server.default-api-compatibility`

  This adds the following changes to the ArangoDB server and clients:
  - the server provides a new startup option `--server.default-api-compatibility`.
    This option can be used to determine the compatibility of (some) server API
    return values. The value for this parameter is a server version number,
    calculated as follows: `10000 * major + 100 * minor` (e.g. `10400` for ArangoDB
    1.3). The default value is `10400` (1.4), the minimum allowed value is `10300`
    (1.3).

    When setting this option to a value lower than the current server version,
    the server might respond with old-style results to "old" clients, increasing
    compatibility with "old" (non-up-to-date) clients.

  - the server will on each incoming request check for an HTTP header
    `x-arango-version`. Clients can optionally set this header to the API
    version number they support. For example, if a client sends the HTTP header
    `x-arango-version: 10300`, the server will pick this up and might send ArangoDB
    1.3-style responses in some situations.

    Setting either the startup parameter or using the HTTP header (or both) allows
    running "old" clients with newer versions of ArangoDB, without having to adjust
    the clients too much.

  - the `location` headers returned by the server for the APIs `/_api/document/...`
    and `/_api/collection/...` will have different values depending on the used API
    version. If the API compatibility is `10300`, the `location` headers returned
    will look like this:

        location: /_api/document/....

    whereas when an API compatibility of `10400` or higher is used, the `location`
    headers will look like this:

        location: /_db/<database name>/_api/document/...

  Please note that even in the presence of this, old API versions still may not
  be supported forever by the server.

* fixed issue #643: Some minor corrections and a link to "Downloads" by @frankmayer

* started issue #642: Completion of error handling

* fixed issue #639: compiling v1.4 on maverick produces warnings on
  -Wstrict-null-sentinel

* fixed issue #621: Standard Config needs to be fixed

* added function to manage indexes (web interface)

* improved server shutdown time by signaling shutdown to applicationserver,
  logging, cleanup and compactor threads

* added foxx-manager `replace` command

* added foxx-manager `installed` command (a more intuitive alias for `list`)

* fixed issue #617: Swagger API is missing '/_api/version'

* fixed issue #615: Swagger API: Some commands have no parameter entry forms

* fixed issue #614: API : Typo in : Request URL /_api/database/current

* fixed issue #609: Graph viz tool - different background color

* fixed issue #608: arangosh config files - eventually missing in the manual

* fixed issue #607: Admin interface: no core documentation

* fixed issue #603: Aardvark Foxx App Manager

* fixed a bug in type-mapping between AQL user functions and the AQL layer

  The bug caused errors like the following when working with collection documents
  in an AQL user function:

      TypeError: Cannot assign to read only property '_id' of #<ShapedJson>

* create less system collections when creating a new database

  This is achieved by deferring collection creation until the collections are actually
  needed by ArangoDB. The following collections are affected by the change:
  - `_fishbowl`
  - `_structures`


v1.4.0-beta2 (2013-10-14)
-------------------------

* fixed compaction on Windows

  The compaction on Windows did not ftruncate the cleaned datafiles to a smaller size.
  This has been fixed so not only the content of the files is cleaned but also files
  are re-created with potentially smaller sizes.

* only the following system collections will be excluded from replication from now on:
  - `_replication`
  - `_trx`
  - `_users`
  - `_aal`
  - `_fishbowl`
  - `_modules`
  - `_routing`

  Especially the following system collections will now be included in replication:
  - `_aqlfunctions`
  - `_graphs`

  In previous versions of ArangoDB, all system collections were excluded from the
  replication.

  The change also caused a change in the replication logger and applier:
  in previous versions of ArangoDB, only a collection's id was logged for an operation.
  This has not caused problems for non-system collections but for system collections
  there ids might differ. In addition to a collection id ArangoDB will now also log the
  name of a collection for each replication event.

  The replication applier will now look for the collection name attribute in logged
  events preferably.

* added database selection to arango-dfdb

* provide foxx-manager, arangodump, and arangorestore in Windows build

* ArangoDB 1.4 will refuse to start if option `--javascript.app-path` is not set.

* added startup option `--server.allow-method-override`

  This option can be set to allow overriding the HTTP request method in a request using
  one of the following custom headers:

  - x-http-method-override
  - x-http-method
  - x-method-override

  This allows bypassing proxies and tools that would otherwise just let certain types of
  requests pass. Enabling this option may impose a security risk, so it should only be
  used in very controlled environments.

  The default value for this option is `false` (no method overriding allowed).

* added "details" URL parameter for bulk import API

  Setting the `details` URL parameter to `true` in a call to POST `/_api/import` will make
  the import return details about non-imported documents in the `details` attribute. If
  `details` is `false` or omitted, no `details` attribute will be present in the response.
  This is the same behavior that previous ArangoDB versions exposed.

* added "complete" option for bulk import API

  Setting the `complete` URL parameter to `true` in a call to POST `/_api/import` will make
  the import completely fail if at least one of documents cannot be imported successfully.

  It defaults to `false`, which will make ArangoDB continue importing the other documents
  from the import even if some documents cannot be imported. This is the same behavior that
  previous ArangoDB versions exposed.

* added missing swagger documentation for `/_api/log`

* calling `/_api/logs` (or `/_admin/logs`) is only permitted from the `_system` database now.

  Calling this API method for/from other database will result in an HTTP 400.

' ported fix from https://github.com/novus/nvd3/commit/0894152def263b8dee60192f75f66700cea532cc

  This prevents JavaScript errors from occurring in Chrome when in the admin interface,
  section "Dashboard".

* show current database name in web interface (bottom right corner)

* added missing documentation for /_api/import in swagger API docs

* allow specification of database name for replication sync command replication applier

  This allows syncing from a master database with a different name than the slave database.

* issue #601: Show DB in prompt

  arangosh now displays the database name as part of the prompt by default.

  Can change the prompt by using the `--prompt` option, e.g.

      > arangosh --prompt "my db is named \"%d\"> "


v1.4.0-beta1 (2013-10-01)
-------------------------

* make the Foxx manager use per-database app directories

  Each database now has its own subdirectory for Foxx applications. Each database
  can thus use different Foxx applications if required. A Foxx app for a specific
  database resides in `<app-path>/databases/<database-name>/<app-name>`.

  System apps are shared between all databases. They reside in `<app-path>/system/<app-name>`.

* only trigger an engine reset in development mode for URLs starting with `/dev/`

  This prevents ArangoDB from reloading all Foxx applications when it is not
  actually necessary.

* changed error code from 10 (bad parameter) to 1232 (invalid key generator) for
  errors that are due to an invalid key generator specification when creating a new
  collection

* automatic detection of content-type / mime-type for Foxx assets based on filenames,
  added possibility to override auto detection

* added endpoint management API at `/_api/endpoint`

* changed HTTP return code of PUT `/_api/cursor` from 400 to 404 in case a
  non-existing cursor is referred to

* issue #360: added support for asynchronous requests

  Incoming HTTP requests with the headers `x-arango-async: true` or
  `x-arango-async: store` will be answered by the server instantly with a generic
  HTTP 202 (Accepted) response.

  The actual requests will be queued and processed by the server asynchronously,
  allowing the client to continue sending other requests without waiting for the
  server to process the actually requested operation.

  The exact point in time when a queued request is executed is undefined. If an
  error occurs during execution of an asynchronous request, the client will not
  be notified by the server.

  The maximum size of the asynchronous task queue can be controlled using the new
  option `--scheduler.maximal-queue-size`. If the queue contains this many number of
  tasks and a new asynchronous request comes in, the server will reject it with an
  HTTP 500 (internal server error) response.

  Results of incoming requests marked with header `x-arango-async: true` will be
  discarded by the server immediately. Clients have no way of accessing the result
  of such asynchronously executed request. This is just _fire and forget_.

  To later retrieve the result of an asynchronously executed request, clients can
  mark a request with the header `x-arango-async: keep`. This makes the server
  store the result of the request in memory until explicitly fetched by a client
  via the `/_api/job` API. The `/_api/job` API also provides methods for basic
  inspection of which pending or already finished requests there are on the server,
  plus ways for garbage collecting unneeded results.

* Added new option `--scheduler.maximal-queue-size`.

* issue #590: Manifest Lint

* added data dump and restore tools, arangodump and arangorestore.

  arangodump can be used to create a logical dump of an ArangoDB database, or
  just dedicated collections. It can be used to dump both a collection's structure
  (properties and indexes) and data (documents).

  arangorestore can be used to restore data from a dump created with arangodump.
  arangorestore currently does not re-create any indexes, and doesn't yet handle
  referenced documents in edges properly when doing just partial restores.
  This will be fixed until 1.4 stable.

* introduced `--server.database` option for arangosh, arangoimp, and arangob.

  The option allows these client tools to use a certain database for their actions.
  In arangosh, the current database can be switched at any time using the command

      db._useDatabase(<name>);

  When no database is specified, all client tools will assume they should use the
  default database `_system`. This is done for downwards-compatibility reasons.

* added basic multi database support (alpha)

  New databases can be created using the REST API POST `/_api/database` and the
  shell command `db._createDatabase(<name>)`.

  The default database in ArangoDB is called `_system`. This database is always
  present and cannot be deleted by the user. When an older version of ArangoDB is
  upgraded to 1.4, the previously only database will automatically become the
  `_system` database.

  New databases can be created with the above commands, and can be deleted with the
  REST API DELETE `/_api/database/<name>` or the shell command `db._dropDatabase(<name>);`.

  Deleting databases is still unstable in ArangoDB 1.4 alpha and might crash the
  server. This will be fixed until 1.4 stable.

  To access a specific database via the HTTP REST API, the `/_db/<name>/` prefix
  can be used in all URLs. ArangoDB will check if an incoming request starts with
  this prefix, and will automatically pick the database name from it. If the prefix
  is not there, ArangoDB will assume the request is made for the default database
  (`_system`). This is done for downwards-compatibility reasons.

  That means, the following URL pathnames are logically identical:

      /_api/document/mycollection/1234
      /_db/_system/document/mycollection/1234

  To access a different database (e.g. `test`), the URL pathname would look like this:

      /_db/test/document/mycollection/1234

  New databases can also be created and existing databases can only be dropped from
  within the default database (`_system`). It is not possible to drop the `_system`
  database itself.

  Cross-database operations are unintended and unsupported. The intention of the
  multi-database feature is to have the possibility to have a few databases managed
  by ArangoDB in parallel, but to only access one database at a time from a connection
  or a request.

  When accessing the web interface via the URL pathname `/_admin/html/` or `/_admin/aardvark`,
  the web interface for the default database (`_system`) will be displayed.
  To access the web interface for a different database, the database name can be
  put into the URLs as a prefix, e.g. `/_db/test/_admin/html` or
  `/_db/test/_admin/aardvark`.

  All internal request handlers and also all user-defined request handlers and actions
  (including Foxx) will only get to see the unprefixed URL pathnames (i.e. excluding
  any database name prefix). This is to ensure downwards-compatibility.

  To access the name of the requested database from any action (including Foxx), use
  use `req.database`.

  For example, when calling the URL `/myapp/myaction`, the content of `req.database`
  will be `_system` (the default database because no database got specified) and the
  content of `req.url` will be `/myapp/myaction`.

  When calling the URL `/_db/test/myapp/myaction`, the content of `req.database` will be
  `test`, and the content of `req.url` will still be `/myapp/myaction`.

* Foxx now excludes files starting with . (dot) when bundling assets

  This mitigates problems with editor swap files etc.

* made the web interface a Foxx application

  This change caused the files for the web interface to be moved from `html/admin` to
  `js/apps/aardvark` in the file system.

  The base URL for the admin interface changed from `_admin/html/index.html` to
  `_admin/aardvark/index.html`.

  The "old" redirection to `_admin/html/index.html` will now produce a 404 error.

  When starting ArangoDB with the `--upgrade` option, this will automatically be remedied
  by putting in a redirection from `/` to `/_admin/aardvark/index.html`, and from
  `/_admin/html/index.html` to `/_admin/aardvark/index.html`.

  This also obsoletes the following configuration (command-line) options:
  - `--server.admin-directory`
  - `--server.disable-admin-interface`

  when using these now obsolete options when the server is started, no error is produced
  for downwards-compatibility.

* changed User-Agent value sent by arangoimp, arangosh, and arangod from "VOC-Agent" to
  "ArangoDB"

* changed journal file creation behavior as follows:

  Previously, a journal file for a collection was always created when a collection was
  created. When a journal filled up and became full, the current journal was made a
  datafile, and a new (empty) journal was created automatically. There weren't many
  intended situations when a collection did not have at least one journal.

  This is changed now as follows:
  - when a collection is created, no journal file will be created automatically
  - when there is a write into a collection without a journal, the journal will be
    created lazily
  - when there is a write into a collection with a full journal, a new journal will
    be created automatically

  From the end user perspective, nothing should have changed, except that there is now
  less disk usage for empty collections. Disk usage of infrequently updated collections
  might also be reduced significantly by running the `rotate()` method of a collection,
  and not writing into a collection subsequently.

* added method `collection.rotate()`

  This allows premature rotation of a collection's current journal file into a (read-only)
  datafile. The purpose of using `rotate()` is to prematurely allow compaction (which is
  performed on datafiles only) on data, even if the journal was not filled up completely.

  Using `rotate()` may make sense in the following scenario:

      c = db._create("test");
      for (i = 0; i < 1000; ++i) {
        c.save(...); // insert lots of data here
      }

      ...
      c.truncate(); // collection is now empty
      // only data in datafiles will be compacted by following compaction runs
      // all data in the current journal would not be compacted

      // calling rotate will make the current journal a datafile, and thus make it
      // eligible for compaction
      c.rotate();

  Using `rotate()` may also be useful when data in a collection is known to not change
  in the immediate future. After having completed all write operations on a collection,
  performing a `rotate()` will reduce the size of the current journal to the actually
  required size (remember that journals are pre-allocated with a specific size) before
  making the journal a datafile. Thus `rotate()` may cause disk space savings, even if
  the datafiles does not qualify for compaction after rotation.

  Note: rotating the journal is asynchronous, so that the actual rotation may be executed
  after `rotate()` returns to the caller.

* changed compaction to merge small datafiles together (up to 3 datafiles are merged in
  a compaction run)

  In the regular case, this should leave less small datafiles stay around on disk and allow
  using less file descriptors in total.

* added AQL MINUS function

* added AQL UNION_DISTINCT function (more efficient than combination of `UNIQUE(UNION())`)

* updated mruby to 2013-08-22

* issue #587: Add db._create() in help for startup arangosh

* issue #586: Share a link on installation instructions in the User Manual

* issue #585: Bison 2.4 missing on Mac for custom build

* issue #584: Web interface images broken in devel

* issue #583: Small documentation update

* issue #581: Parameter binding for attributes

* issue #580: Small improvements (by @guidoreina)

* issue #577: Missing documentation for collection figures in implementor manual

* issue #576: Get disk usage for collections and graphs

  This extends the result of the REST API for /_api/collection/figures with
  the attributes `compactors.count`, `compactors.fileSize`, `shapefiles.count`,
  and `shapefiles.fileSize`.

* issue #575: installing devel version on mac (low prio)

* issue #574: Documentation (POST /_admin/routing/reload)

* issue #558: HTTP cursors, allow count to ignore LIMIT


v1.4.0-alpha1 (2013-08-02)
--------------------------

* added replication. check online manual for details.

* added server startup options `--server.disable-replication-logger` and
  `--server.disable-replication-applier`

* removed action deployment tool, this now handled with Foxx and its manager or
  by kaerus node utility

* fixed a server crash when using byExample / firstExample inside a transaction
  and the collection contained a usable hash/skiplist index for the example

* defineHttp now only expects a single context

* added collection detail dialog (web interface)

  Shows collection properties, figures (datafiles, journals, attributes, etc.)
  and indexes.

* added documents filter (web interface)

  Allows searching for documents based on attribute values. One or many filter
  conditions can be defined, using comparison operators such as '==', '<=', etc.

* improved AQL editor (web interface)

  Editor supports keyboard shortcuts (Submit, Undo, Redo, Select).
  Editor allows saving and reusing of user-defined queries.
  Added example queries to AQL editor.
  Added comment button.

* added document import (web interface)

  Allows upload of JSON-data from files. Files must have an extension of .json.

* added dashboard (web interface)

  Shows the status of replication and multiple system charts, e.g.
  Virtual Memory Size, Request Time, HTTP Connections etc.

* added API method `/_api/graph` to query all graphs with all properties.

* added example queries in web interface AQL editor

* added arango.reconnect(<host>) method for arangosh to dynamically switch server or
  user name

* added AQL range operator `..`

  The `..` operator can be used to easily iterate over a sequence of numeric
  values. It will produce a list of values in the defined range, with both bounding
  values included.

  Example:

      2010..2013

  will produce the following result:

      [ 2010, 2011, 2012, 2013 ]

* added AQL RANGE function

* added collection.first(count) and collection.last(count) document access functions

  These functions allow accessing the first or last n documents in a collection. The order
  is determined by document insertion/update time.

* added AQL INTERSECTION function

* INCOMPATIBLE CHANGE: changed AQL user function namespace resolution operator from `:` to `::`

  AQL user-defined functions were introduced in ArangoDB 1.3, and the namespace resolution
  operator for them was the single colon (`:`). A function call looked like this:

      RETURN mygroup:myfunc()

  The single colon caused an ambiguity in the AQL grammar, making it indistinguishable from
  named attributes or the ternary operator in some cases, e.g.

      { mygroup:myfunc ? mygroup:myfunc }

  The change of the namespace resolution operator from `:` to `::` fixes this ambiguity.

  Existing user functions in the database will be automatically fixed when starting ArangoDB
  1.4 with the `--upgrade` option. However, queries using user-defined functions need to be
  adjusted on the client side to use the new operator.

* allow multiple AQL LET declarations separated by comma, e.g.
  LET a = 1, b = 2, c = 3

* more useful AQL error messages

  The error position (line/column) is more clearly indicated for parse errors.
  Additionally, if a query references a collection that cannot be found, the error
  message will give a hint on the collection name

* changed return value for AQL `DOCUMENT` function in case document is not found

  Previously, when the AQL `DOCUMENT` function was called with the id of a document and
  the document could not be found, it returned `undefined`. This value is not part of the
  JSON type system and this has caused some problems.
  Starting with ArangoDB 1.4, the `DOCUMENT` function will return `null` if the document
  looked for cannot be found.

  In case the function is called with a list of documents, it will continue to return all
  found documents, and will not return `null` for non-found documents. This has not changed.

* added single line comments for AQL

  Single line comments can be started with a double forward slash: `//`.
  They end at the end of the line, or the end of the query string, whichever is first.

* fixed documentation issues #567, #568, #571.

* added collection.checksum(<withData>) method to calculate CRC checksums for
  collections

  This can be used to
  - check if data in a collection has changed
  - compare the contents of two collections on different ArangoDB instances

* issue #565: add description line to aal.listAvailable()

* fixed several out-of-memory situations when double freeing or invalid memory
  accesses could happen

* less msyncing during the creation of collections

  This is achieved by not syncing the initial (standard) markers in shapes collections.
  After all standard markers are written, the shapes collection will get synced.

* renamed command-line option `--log.filter` to `--log.source-filter` to avoid
  misunderstandings

* introduced new command-line option `--log.content-filter` to optionally restrict
  logging to just specific log messages (containing the filter string, case-sensitive).

  For example, to filter on just log entries which contain `ArangoDB`, use:

      --log.content-filter "ArangoDB"

* added optional command-line option `--log.requests-file` to log incoming HTTP
  requests to a file.

  When used, all HTTP requests will be logged to the specified file, containing the
  client IP address, HTTP method, requests URL, HTTP response code, and size of the
  response body.

* added a signal handler for SIGUSR1 signal:

  when ArangoDB receives this signal, it will respond all further incoming requests
  with an HTTP 503 (Service Unavailable) error. This will be the case until another
  SIGUSR1 signal is caught. This will make ArangoDB start serving requests regularly
  again. Note: this is not implemented on Windows.

* limited maximum request URI length to 16384 bytes:

  Incoming requests with longer request URIs will be responded to with an HTTP
  414 (Request-URI Too Long) error.

* require version 1.0 or 1.1 in HTTP version signature of requests sent by clients:

  Clients sending requests with a non-HTTP 1.0 or non-HTTP 1.1 version number will
  be served with an HTTP 505 (HTTP Version Not Supported) error.

* updated manual on indexes:

  using system attributes such as `_id`, `_key`, `_from`, `_to`, `_rev` in indexes is
  disallowed and will be rejected by the server. This was the case since ArangoDB 1.3,
  but was not properly documented.

* issue #563: can aal become a default object?

  aal is now a prefab object in arangosh

* prevent certain system collections from being renamed, dropped, or even unloaded.

  Which restrictions there are for which system collections may vary from release to
  release, but users should in general not try to modify system collections directly
  anyway.

  Note: there are no such restrictions for user-created collections.

* issue #559: added Foxx documentation to user manual

* added server startup option `--server.authenticate-system-only`. This option can be
  used to restrict the need for HTTP authentication to internal functionality and APIs,
  such as `/_api/*` and `/_admin/*`.
  Setting this option to `true` will thus force authentication for the ArangoDB APIs
  and the web interface, but allow unauthenticated requests for other URLs (including
  user defined actions and Foxx applications).
  The default value of this option is `false`, meaning that if authentication is turned
  on, authentication is still required for *all* incoming requests. Only by setting the
  option to `true` this restriction is lifted and authentication becomes required for
  URLs starting with `/_` only.

  Please note that authentication still needs to be enabled regularly by setting the
  `--server.disable-authentication` parameter to `false`. Otherwise no authentication
  will be required for any URLs as before.

* protect collections against unloading when there are still document barriers around.

* extended cap constraints to optionally limit the active data size in a collection to
  a specific number of bytes.

  The arguments for creating a cap constraint are now:
  `collection.ensureCapConstraint(<count>, <byteSize>);`

  It is supported to specify just a count as in ArangoDB 1.3 and before, to specify
  just a fileSize, or both. The first met constraint will trigger the automated
  document removal.

* added `db._exists(doc)` and `collection.exists(doc)` for easy document existence checks

* added API `/_api/current-database` to retrieve information about the database the
  client is currently connected to (note: the API `/_api/current-database` has been
  removed in the meantime. The functionality is accessible via `/_api/database/current`
  now).

* ensure a proper order of tick values in datafiles/journals/compactors.
  any new files written will have the _tick values of their markers in order. for
  older files, there are edge cases at the beginning and end of the datafiles when
  _tick values are not properly in order.

* prevent caching of static pages in PathHandler.
  whenever a static page is requested that is served by the general PathHandler, the
  server will respond to HTTP GET requests with a "Cache-Control: max-age=86400" header.

* added "doCompact" attribute when creating collections and to collection.properties().
  The attribute controls whether collection datafiles are compacted.

* changed the HTTP return code from 400 to 404 for some cases when there is a referral
  to a non-existing collection or document.

* introduced error code 1909 `too many iterations` that is thrown when graph traversals
  hit the `maxIterations` threshold.

* optionally limit traversals to a certain number of iterations
  the limitation can be achieved via the traversal API by setting the `maxIterations`
  attribute, and also via the AQL `TRAVERSAL` and `TRAVERSAL_TREE` functions by setting
  the same attribute. If traversals are not limited by the end user, a server-defined
  limit for `maxIterations` may be used to prevent server-side traversals from running
  endlessly.

* added graph traversal API at `/_api/traversal`

* added "API" link in web interface, pointing to REST API generated with Swagger

* moved "About" link in web interface into "links" menu

* allow incremental access to the documents in a collection from out of AQL
  this allows reading documents from a collection chunks when a full collection scan
  is required. memory usage might be must lower in this case and queries might finish
  earlier if there is an additional LIMIT statement

* changed AQL COLLECT to use a stable sort, so any previous SORT order is preserved

* issue #547: Javascript error in the web interface

* issue #550: Make AQL graph functions support key in addition to id

* issue #526: Unable to escape when an errorneous command is entered into the js shell

* issue #523: Graph and vertex methods for the javascript api

* issue #517: Foxx: Route parameters with capital letters fail

* issue #512: Binded Parameters for LIMIT


v1.3.3 (2013-08-01)
-------------------

* issue #570: updateFishbowl() fails once

* updated and fixed generated examples

* issue #559: added Foxx documentation to user manual

* added missing error reporting for errors that happened during import of edges


v1.3.2 (2013-06-21)
-------------------

* fixed memleak in internal.download()

* made the shape-collection journal size adaptive:
  if too big shapes come in, a shape journal will be created with a big-enough size
  automatically. the maximum size of a shape journal is still restricted, but to a
  very big value that should never be reached in practice.

* fixed a segfault that occurred when inserting documents with a shape size bigger
  than the default shape journal size (2MB)

* fixed a locking issue in collection.truncate()

* fixed value overflow in accumulated filesizes reported by collection.figures()

* issue #545: AQL FILTER unnecessary (?) loop

* issue #549: wrong return code with --daemon


v1.3.1 (2013-05-24)
-------------------

* removed currently unused _ids collection

* fixed usage of --temp-path in aranogd and arangosh

* issue #540: suppress return of temporary internal variables in AQL

* issue #530: ReferenceError: ArangoError is not a constructor

* issue #535: Problem with AQL user functions javascript API

* set --javascript.app-path for test execution to prevent startup error

* issue #532: Graph _edgesCache returns invalid data?

* issue #531: Arangod errors

* issue #529: Really weird transaction issue

* fixed usage of --temp-path in aranogd and arangosh


v1.3.0 (2013-05-10)
-------------------

* fixed problem on restart ("datafile-xxx is not sealed") when server was killed
  during a compaction run

* fixed leak when using cursors with very small batchSize

* issue #508: `unregistergroup` function not mentioned in http interface docs

* issue #507: GET /_api/aqlfunction returns code inside parentheses

* fixed issue #489: Bug in aal.install

* fixed issue 505: statistics not populated on MacOS


v1.3.0-rc1 (2013-04-24)
-----------------------

* updated documentation for 1.3.0

* added node modules and npm packages

* changed compaction to only compact datafiles with more at least 10% of dead
  documents (byte size-wise)

* issue #498: fixed reload of authentication info when using
  `require("org/arangodb/users").reload()`

* issue #495: Passing an empty array to create a document results in a
  "phantom" document

* added more precision for requests statistics figures

* added "sum" attribute for individual statistics results in statistics API
  at /_admin/statistics

* made "limit" an optional parameter in AQL function NEAR().
  limit can now be either omitted completely, or set to 0. If so, an internal
  default value (currently 100) will be applied for the limit.

* issue #481

* added "attributes.count" to output of `collection.figures()`
  this also affects the REST API /_api/collection/<name>/figures

* added IndexedPropertyGetter for ShapedJson objects

* added API for user-defined AQL functions

* issue #475: A better error message for deleting a non-existent graph

* issue #474: Web interface problems with the JS Shell

* added missing documentation for AQL UNION function

* added transaction support.
  This provides ACID transactions for ArangoDB. Transactions can be invoked
  using the `db._executeTransaction()` function, or the `/_api/transaction`
  REST API.

* switched to semantic versioning (at least for alpha & alpha naming)

* added saveOrReplace() for server-side JS

v1.3.alpha1 (2013-04-05)
------------------------

* cleanup of Module, Package, ArangoApp and modules "internal", "fs", "console"

* use Error instead of string in throw to allow stack-trace

* issue #454: error while creation of Collection

* make `collection.count()` not recalculate the number of documents on the fly, but
  use some internal document counters.

* issue #457: invalid string value in web interface

* make datafile id (datafile->_fid) identical to the numeric part of the filename.
  E.g. the datafile `journal-123456.db` will now have a datafile marker with the same
  fid (i.e. `123456`) instead of a different value. This change will only affect
  datafiles that are created with 1.3 and not any older files.
  The intention behind this change is to make datafile debugging easier.

* consistently discard document attributes with reserved names (system attributes)
  but without any known meaning, for example `_test`, `_foo`, ...

  Previously, these attributes were saved with the document regularly in some cases,
  but were discarded in other cases.
  Now these attributes are discarded consistently. "Real" system attributes such as
  `_key`, `_from`, `_to` are not affected and will work as before.

  Additionally, attributes with an empty name (``) are discarded when documents are
  saved.

  Though using reserved or empty attribute names in documents was not really and
  consistently supported in previous versions of ArangoDB, this change might cause
  an incompatibility for clients that rely on this feature.

* added server startup flag `--database.force-sync-properties` to force syncing of
  collection properties on collection creation, deletion and on property update.
  The default value is true to mimic the behavior of previous versions of ArangoDB.
  If set to false, collection properties are written to disk but no call to sync()
  is made.

* added detailed output of server version and components for REST APIs
  `/_admin/version` and `/_api/version`. To retrieve this extended information,
  call the REST APIs with URL parameter `details=true`.

* issue #443: For git-based builds include commit hash in version

* adjust startup log output to be more compact, less verbose

* set the required minimum number of file descriptors to 256.
  On server start, this number is enforced on systems that have rlimit. If the limit
  cannot be enforced, starting the server will fail.
  Note: 256 is considered to be the absolute minimum value. Depending on the use case
  for ArangoDB, a much higher number of file descriptors should be used.

  To avoid checking & potentially changing the number of maximum open files, use the
  startup option `--server.descriptors-minimum 0`

* fixed shapedjson to json conversion for special numeric values (NaN, +inf, -inf).
  Before, "NaN", "inf", or "-inf" were written into the JSONified output, but these
  values are not allowed in JSON. Now, "null" is written to the JSONified output as
  required.

* added AQL functions VARIANCE_POPULATION(), VARIANCE_SAMPLE(), STDDEV_POPULATION(),
  STDDEV_SAMPLE(), AVERAGE(), MEDIAN() to calculate statistical values for lists

* added AQL SQRT() function

* added AQL TRIM(), LEFT() and RIGHT() string functions

* fixed issue #436: GET /_api/document on edge

* make AQL REVERSE() and LENGTH() functions work on strings, too

* disabled DOT generation in `make doxygen`. this speeds up docs generation

* renamed startup option `--dispatcher.report-intervall` to `--dispatcher.report-interval`

* renamed startup option `--scheduler.report-intervall` to `--scheduler.report-interval`

* slightly changed output of REST API method /_admin/log.
  Previously, the log messages returned also contained the date and log level, now
  they will only contain the log message, and no date and log level information.
  This information can be re-created by API users from the `timestamp` and `level`
  attributes of the result.

* removed configure option `--enable-zone-debug`
  memory zone debugging is now automatically turned on when compiling with ArangoDB
  `--enable-maintainer-mode`

* removed configure option `--enable-arangob`
  arangob is now always included in the build


v1.2.3 (XXXX-XX-XX)
-------------------

* added optional parameter `edgexamples` for AQL function EDGES() and NEIGHBORS()

* added AQL function NEIGHBORS()

* added freebsd support

* fixed firstExample() query with `_id` and `_key` attributes

* issue triAGENS/ArangoDB-PHP#55: AQL optimizer may have mis-optimized duplicate
  filter statements with limit


v1.2.2 (2013-03-26)
-------------------

* fixed save of objects with common sub-objects

* issue #459: fulltext internal memory allocation didn't scale well
  This fix improves loading times for collections with fulltext indexes that have
  lots of equal words indexed.

* issue #212: auto-increment support

  The feature can be used by creating a collection with the extra `keyOptions`
  attribute as follows:

      db._create("mycollection", { keyOptions: { type: "autoincrement", offset: 1, increment: 10, allowUserKeys: true } });

  The `type` attribute will make sure the keys will be auto-generated if no
  `_key` attribute is specified for a document.

  The `allowUserKeys` attribute determines whether users might still supply own
  `_key` values with documents or if this is considered an error.

  The `increment` value determines the actual increment value, whereas the `offset`
  value can be used to seed to value sequence with a specific starting value.
  This will be useful later in a multi-master setup, when multiple servers can use
  different auto-increment seed values and thus generate non-conflicting auto-increment values.

  The default values currently are:

  - `allowUserKeys`: `true`
  - `offset`: `0`
  - `increment`: `1`

  The only other available key generator type currently is `traditional`.
  The `traditional` key generator will auto-generate keys in a fashion as ArangoDB
  always did (some increasing integer value, with a more or less unpredictable
  increment value).

  Note that for the `traditional` key generator there is only the option to disallow
  user-supplied keys and give the server the sole responsibility for key generation.
  This can be achieved by setting the `allowUserKeys` property to `false`.

  This change also introduces the following errors that API implementors may want to check
  the return values for:

  - 1222: `document key unexpected`: will be raised when a document is created with
    a `_key` attribute, but the underlying collection was set up with the `keyOptions`
    attribute `allowUserKeys: false`.

  - 1225: `out of keys`: will be raised when the auto-increment key generator runs
    out of keys. This may happen when the next key to be generated is 2^64 or higher.
    In practice, this will only happen if the values for `increment` or `offset` are
    not set appropriately, or if users are allowed to supply own keys, those keys
    are near the 2^64 threshold, and later the auto-increment feature kicks in and
    generates keys that cross that threshold.

    In practice it should not occur with proper configuration and proper usage of the
    collections.

  This change may also affect the following REST APIs:
  - POST `/_api/collection`: the server does now accept the optional `keyOptions`
    attribute in the second parameter
  - GET `/_api/collection/properties`: will return the `keyOptions` attribute as part
    of the collection's properties. The previous optional attribute `createOptions`
    is now gone.

* fixed `ArangoStatement.explain()` method with bind variables

* fixed misleading "cursor not found" error message in arangosh that occurred when
  `count()` was called for client-side cursors

* fixed handling of empty attribute names, which may have crashed the server under
  certain circumstances before

* fixed usage of invalid pointer in error message output when index description could
  not be opened


v1.2.1 (2013-03-14)
-------------------

* issue #444: please darken light color in arangosh

* issue #442: pls update post install info on osx

* fixed conversion of special double values (NaN, -inf, +inf) when converting from
  shapedjson to JSON

* fixed compaction of markers (location of _key was not updated correctly in memory,
  leading to _keys pointing to undefined memory after datafile rotation)

* fixed edge index key pointers to use document master pointer plus offset instead
  of direct _key address

* fixed case when server could not create any more journal or compactor files.
  Previously a wrong status code may have been returned, and not being able to create
  a new compactor file may have led to an infinite loop with error message
  "could not create compactor".

* fixed value truncation for numeric filename parts when renaming datafiles/journals


v1.2.0 (2013-03-01)
-------------------

* by default statistics are now switch off; in order to enable comment out
  the "disable-statistics = yes" line in "arangod.conf"

* fixed issue #435: csv parser skips data at buffer border

* added server startup option `--server.disable-statistics` to turn off statistics
  gathering without recompilation of ArangoDB.
  This partly addresses issue #432.

* fixed dropping of indexes without collection name, e.g.
  `db.xxx.dropIndex("123456");`
  Dropping an index like this failed with an assertion error.

* fixed issue #426: arangoimp should be able to import edges into edge collections

* fixed issue #425: In case of conflict ArangoDB returns HTTP 400 Bad request
  (with 1207 Error) instead of HTTP 409 Conflict

* fixed too greedy token consumption in AQL for negative values:
  e.g. in the statement `RETURN { a: 1 -2 }` the minus token was consumed as part
  of the value `-2`, and not interpreted as the binary arithmetic operator


v1.2.beta3 (2013-02-22)
-----------------------

* issue #427: ArangoDB Importer Manual has no navigation links (previous|home|next)

* issue #319: Documentation missing for Emergency console and incomplete for datafile debugger.

* issue #370: add documentation for reloadRouting and flushServerModules

* issue #393: added REST API for user management at /_api/user

* issue #393, #128: added simple cryptographic functions for user actions in module "crypto":
  * require("org/arangodb/crypto").md5()
  * require("org/arangodb/crypto").sha256()
  * require("org/arangodb/crypto").rand()

* added replaceByExample() Javascript and REST API method

* added updateByExample() Javascript and REST API method

* added optional "limit" parameter for removeByExample() Javascript and REST API method

* fixed issue #413

* updated bundled V8 version from 3.9.4 to 3.16.14.1
  Note: the Windows version used a more recent version (3.14.0.1) and was not updated.

* fixed issue #404: keep original request url in request object


v1.2.beta2 (2013-02-15)
-----------------------

* fixed issue #405: 1.2 compile warnings

* fixed issue #333: [debian] Group "arangodb" is not used when starting vie init.d script

* added optional parameter 'excludeSystem' to GET /_api/collection
  This parameter can be used to disable returning system collections in the list
  of all collections.

* added AQL functions KEEP() and UNSET()

* fixed issue #348: "HTTP Interface for Administration and Monitoring"
  documentation errors.

* fix stringification of specific positive int64 values. Stringification of int64
  values with the upper 32 bits cleared and the 33rd bit set were broken.

* issue #395:  Collection properties() function should return 'isSystem' for
  Javascript and REST API

* make server stop after upgrade procedure when invoked with `--upgrade option`.
  When started with the `--upgrade` option, the server will perfom
  the upgrade, and then exit with a status code indicating the result of the
  upgrade (0 = success, 1 = failure). To start the server regularly in either
  daemon or console mode, the `--upgrade` option must not be specified.
  This change was introduced to allow init.d scripts check the result of
  the upgrade procedure, even in case an upgrade was successful.
  this was introduced as part of issue #391.

* added AQL function EDGES()

* added more crash-protection when reading corrupted collections at startup

* added documentation for AQL function CONTAINS()

* added AQL function LIKE()

* replaced redundant error return code 1520 (Unable to open collection) with error code
  1203 (Collection not found). These error codes have the same meanings, but one of
  them was returned from AQL queries only, the other got thrown by other parts of
  ArangoDB. Now, error 1203 (Collection not found) is used in AQL too in case a
  non-existing collection is used.

v1.2.beta1 (2013-02-01)
-----------------------

* fixed issue #382: [Documentation error] Maschine... should be Machine...

* unified history file locations for arangod, arangosh, and arangoirb.
  - The readline history for arangod (emergency console) is now stored in file
    $HOME/.arangod. It was stored in $HOME/.arango before.
  - The readline history for arangosh is still stored in $HOME/.arangosh.
  - The readline history for arangoirb is now stored in $HOME/.arangoirb. It was
    stored in $HOME/.arango-mrb before.

* fixed issue #381: _users user should have a unique constraint

* allow negative list indexes in AQL to access elements from the end of a list,
  e.g. ```RETURN values[-1]``` will return the last element of the `values` list.

* collection ids, index ids, cursor ids, and document revision ids created and
  returned by ArangoDB are now returned as strings with numeric content inside.
  This is done to prevent some value overrun/truncation in any part of the
  complete client/server workflow.
  In ArangoDB 1.1 and before, these values were previously returned as
  (potentially very big) integer values. This may cause problems (clipping, overrun,
  precision loss) for clients that do not support big integers natively and store
  such values in IEEE754 doubles internally. This type loses precision after about
  52 bits and is thus not safe to hold an id.
  Javascript and 32 bit-PHP are examples for clients that may cause such problems.
  Therefore, ids are now returned by ArangoDB as strings, with the string
  content being the integer value as before.

  Example for documents ("_rev" attribute):
  - Document returned by ArangoDB 1.1: { "_rev": 1234, ... }
  - Document returned by ArangoDB 1.2: { "_rev": "1234", ... }

  Example for collections ("id" attribute / "_id" property):
  - Collection returned by ArangoDB 1.1: { "id": 9327643, "name": "test", ... }
  - Collection returned by ArangoDB 1.2: { "id": "9327643", "name": "test", ... }

  Example for cursors ("id" attribute):
  - Collection returned by ArangoDB 1.1: { "id": 11734292, "hasMore": true, ... }
  - Collection returned by ArangoDB 1.2: { "id": "11734292", "hasMore": true, ... }

* global variables are not automatically available anymore when starting the
  arangod Javascript emergency console (i.e. ```arangod --console```).

  Especially, the variables `db`, `edges`, and `internal` are not available
  anymore. `db` and `internal` can be made available in 1.2 by
  ```var db = require("org/arangodb").db;``` and
  ```var internal = require("internal");```, respectively.
  The reason for this change is to get rid of global variables in the server
  because this will allow more specific inclusion of functionality.

  For convenience, the global variable `db` is still available by default in
  arangosh. The global variable `edges`, which since ArangoDB 1.1 was kind of
  a redundant wrapper of `db`, has been removed in 1.2 completely.
  Please use `db` instead, and if creating an edge collection, use the explicit
  ```db._createEdgeCollection()``` command.

* issue #374: prevent endless redirects when calling admin interface with
  unexpected URLs

* issue #373: TRAVERSAL() `trackPaths` option does not work. Instead `paths` does work

* issue #358: added support for CORS

* honor optional waitForSync property for document removal, replace, update, and
  save operations in arangosh. The waitForSync parameter for these operations
  was previously honored by the REST API and on the server-side, but not when
  the waitForSync parameter was specified for a document operation in arangosh.

* calls to db.collection.figures() and /_api/collection/<collection>/figures now
  additionally return the number of shapes used in the collection in the
  extra attribute "shapes.count"

* added AQL TRAVERSAL_TREE() function to return a hierarchical result from a traversal

* added AQL TRAVERSAL() function to return the results from a traversal

* added AQL function ATTRIBUTES() to return the attribute names of a document

* removed internal server-side AQL functions from global scope.

  Now the AQL internal functions can only be accessed via the exports of the
  ahuacatl module, which can be included via ```require("org/arangodb/ahuacatl")```.
  It shouldn't be necessary for clients to access this module at all, but
  internal code may use this module.

  The previously global AQL-related server-side functions were moved to the
  internal namespace. This produced the following function name changes on
  the server:

     old name              new name
     ------------------------------------------------------
     AHUACATL_RUN       => require("internal").AQL_QUERY
     AHUACATL_EXPLAIN   => require("internal").AQL_EXPLAIN
     AHUACATL_PARSE     => require("internal").AQL_PARSE

  Again, clients shouldn't have used these functions at all as there is the
  ArangoStatement object to execute AQL queries.

* fixed issue #366: Edges index returns strange description

* added AQL function MATCHES() to check a document against a list of examples

* added documentation and tests for db.collection.removeByExample

* added --progress option for arangoimp. This will show the percentage of the input
  file that has been processed by arangoimp while the import is still running. It can
  be used as a rough indicator of progress for the entire import.

* make the server log documents that cannot be imported via /_api/import into the
  logfile using the warning log level. This may help finding illegal documents in big
  import runs.

* check on server startup whether the database directory and all collection directories
  are writable. if not, the server startup will be aborted. this prevents serious
  problems with collections being non-writable and this being detected at some pointer
  after the server has been started

* allow the following AQL constructs: FUNC(...)[...], FUNC(...).attribute

* fixed issue #361: Bug in Admin Interface. Header disappears when clicking new collection

* Added in-memory only collections

  Added collection creation parameter "isVolatile":
  if set to true, the collection is created as an in-memory only collection,
  meaning that all document data of that collection will reside in memory only,
  and will not be stored permanently to disk.
  This means that all collection data will be lost when the collection is unloaded
  or the server is shut down.
  As this collection type does not have datafile disk overhead for the regular
  document operations, it may be faster than normal disk-backed collections. The
  actual performance gains strongly depend on the underlying OS, filesystem, and
  settings though.
  This collection type should be used for caches only and not for any sensible data
  that cannot be re-created otherwise.
  Some platforms, namely Windows, currently do not support this collection type.
  When creating an in-memory collection on such platform, an error message will be
  returned by ArangoDB telling the user the platform does not support it.

  Note: in-memory collections are an experimental feature. The feature might
  change drastically or even be removed altogether in a future version of ArangoDB.

* fixed issue #353: Please include "pretty print" in Emergency Console

* fixed issue #352: "pretty print" console.log
  This was achieved by adding the dump() function for the "internal" object

* reduced insertion time for edges index
  Inserting into the edges index now avoids costly comparisons in case of a hash
  collision, reducing the prefilling/loading timer for bigger edge collections

* added fulltext queries to AQL via FULLTEXT() function. This allows search
  fulltext indexes from an AQL query to find matching documents

* added fulltext index type. This index type allows indexing words and prefixes of
  words from a specific document attribute. The index can be queries using a
  SimpleQueryFull object, the HTTP REST API at /_api/simple/fulltext, or via AQL

* added collection.revision() method to determine whether a collection has changed.
  The revision method returns a revision string that can be used by client programs
  for equality/inequality comparisons. The value returned by the revision method
  should be treated by clients as an opaque string and clients should not try to
  figure out the sense of the revision id. This is still useful enough to check
  whether data in a collection has changed.

* issue #346: adaptively determine NUMBER_HEADERS_PER_BLOCK

* issue #338: arangosh cursor positioning problems

* issue #326: use limit optimization with filters

* issue #325: use index to avoid sorting

* issue #324: add limit optimization to AQL

* removed arango-password script and added Javascript functionality to add/delete
  users instead. The functionality is contained in module `users` and can be invoked
  as follows from arangosh and arangod:
  * require("users").save("name", "passwd");
  * require("users").replace("name", "newPasswd");
  * require("users").remove("name");
  * require("users").reload();
  These functions are intentionally not offered via the web interface.
  This also addresses issue #313

* changed print output in arangosh and the web interface for JSON objects.
  Previously, printing a JSON object in arangosh resulted in the attribute values
  being printed as proper JSON, but attribute names were printed unquoted and
  unescaped. This was fine for the purpose of arangosh, but lead to invalid
  JSON being produced. Now, arangosh will produce valid JSON that can be used
  to send it back to ArangoDB or use it with arangoimp etc.

* fixed issue #300: allow importing documents via the REST /_api/import API
  from a JSON list, too.
  So far, the API only supported importing from a format that had one JSON object
  on each line. This is sometimes inconvenient, e.g. when the result of an AQL
  query or any other list is to be imported. This list is a JSON list and does not
  necessary have a document per line if pretty-printed.
  arangoimp now supports the JSON list format, too. However, the format requires
  arangoimp and the server to read the entire dataset at once. If the dataset is
  too big (bigger than --max-upload-size) then the import will be rejected. Even if
  increased, the entire list must fit in memory on both the client and the server,
  and this may be more resource-intensive than importing individual lines in chunks.

* removed unused parameter --reuse-ids for arangoimp. This parameter did not have
  any effect in 1.2, was never publicly announced and did evil (TM) things.

* fixed issue #297 (partly): added whitespace between command line and
  command result in arangosh, added shell colors for better usability

* fixed issue #296: system collections not usable from AQL

* fixed issue #295: deadlock on shutdown

* fixed issue #293: AQL queries should exploit edges index

* fixed issue #292: use index when filtering on _key in AQL

* allow user-definable document keys
  users can now define their own document keys by using the _key attribute
  when creating new documents or edges. Once specified, the value of _key is
  immutable.
  The restrictions for user-defined key values are:
  * the key must be at most 254 bytes long
  * it must consist of the letters a-z (lower or upper case), the digits 0-9,
    the underscore (_) or dash (-) characters only
  * any other characters, especially multi-byte sequences, whitespace or
    punctuation characters cannot be used inside key values

  Specifying a document key is optional when creating new documents. If no
  document key is specified, ArangoDB will create a document key itself.
  There are no guarantees about the format and pattern of auto-generated document
  keys other than the above restrictions.
  Clients should therefore treat auto-generated document keys as opaque values.
  Keys can be used to look up and reference documents, e.g.:
  * saving a document: `db.users.save({ "_key": "fred", ... })`
  * looking up a document: `db.users.document("fred")`
  * referencing other documents: `edges.relations.save("users/fred", "users/john", ...)`

  This change is downwards-compatible to ArangoDB 1.1 because in ArangoDB 1.1
  users were not able to define their own keys. If the user does not supply a _key
  attribute when creating a document, ArangoDB 1.2 will still generate a key of
  its own as ArangoDB 1.1 did. However, all documents returned by ArangoDB 1.2 will
  include a _key attribute and clients should be able to handle that (e.g. by
  ignoring it if not needed). Documents returned will still include the _id attribute
  as in ArangoDB 1.1.

* require collection names everywhere where a collection id was allowed in
  ArangoDB 1.1 & 1.0
  This change requires clients to use a collection name in place of a collection id
  at all places the client deals with collections.
  Examples:
  * creating edges: the _from and _to attributes must now contain collection names instead
    of collection ids: `edges.relations.save("test/my-key1", "test/my-key2", ...)`
  * retrieving edges: the returned _from and _to attributes now will contain collection
    names instead of ids, too: _from: `test/fred` instead of `1234/3455`
  * looking up documents: db.users.document("fred") or db._document("users/fred")

  Collection names must be used in REST API calls instead of collection ids, too.
  This change is thus not completely downwards-compatible to ArangoDB 1.1. ArangoDB 1.1
  required users to use collection ids in many places instead of collection names.
  This was unintuitive and caused overhead in cases when just the collection name was
  known on client-side but not its id. This overhead can now be avoided so clients can
  work with the collection names directly. There is no need to work with collection ids
  on the client side anymore.
  This change will likely require adjustments to API calls issued by clients, and also
  requires a change in how clients handle the _id value of returned documents. Previously,
  the _id value of returned documents contained the collection id, a slash separator and
  the document number. Since 1.2, _id will contain the collection name, a slash separator
  and the document key. The same applies to the _from and _to attribute values of edges
  that are returned by ArangoDB.

  Also removed (now unnecessary) location header in responses of the collections REST API.
  The location header was previously returned because it was necessary for clients.
  When clients created a collection, they specified the collection name. The collection
  id was generated on the server, but the client needed to use the server-generated
  collection id for further API calls, e.g. when creating edges etc. Therefore, the
  full collection URL, also containing the collection id, was returned by the server in
  responses to the collection API, in the HTTP location header.
  Returning the location header has become unnecessary in ArangoDB 1.2 because users
  can access collections by name and do not need to care about collection ids.


v1.1.3 (2013-XX-XX)
-------------------

* fix case when an error message was looked up for an error code but no error
  message was found. In this case a NULL ptr was returned and not checked everywhere.
  The place this error popped up was when inserting into a non-unique hash index
  failed with a specific, invalid error code.

* fixed issue #381:  db._collection("_users").getIndexes();

* fixed issue #379: arango-password fatal issue javscript.startup-directory

* fixed issue #372: Command-Line Options for the Authentication and Authorization


v1.1.2 (2013-01-20)
-------------------

* upgraded to mruby 2013-01-20 583983385b81c21f82704b116eab52d606a609f4

* fixed issue #357: Some spelling and grammar errors

* fixed issue #355: fix quotes in pdf manual

* fixed issue #351: Strange arangosh error message for long running query

* fixed randomly hanging connections in arangosh on MacOS

* added "any" query method: this returns a random document from a collection. It
  is also available via REST HTTP at /_api/simple/any.

* added deployment tool

* added getPeerVertex

* small fix for logging of long messages: the last character of log messages longer
  than 256 bytes was not logged.

* fixed truncation of human-readable log messages for web interface: the trailing \0
  byte was not appended for messages longer than 256 bytes

* fixed issue #341: ArangoDB crashes when stressed with Batch jobs
  Contrary to the issue title, this did not have anything to do with batch jobs but
  with too high memory usage. The memory usage of ArangoDB is now reduced for cases
   when there are lots of small collections with few documents each

* started with issue #317: Feature Request (from Google Groups): DATE handling

* backported issue #300: Extend arangoImp to Allow importing result set-like
  (list of documents) formatted files

* fixed issue #337: "WaitForSync" on new collection does not work on Win/X64

* fixed issue #336: Collections REST API docs

* fixed issue #335: mmap errors due to wrong memory address calculation

* fixed issue #332: arangoimp --use-ids parameter seems to have no impact

* added option '--server.disable-authentication' for arangosh as well. No more passwd
  prompts if not needed

* fixed issue #330: session logging for arangosh

* fixed issue #329: Allow passing script file(s) as parameters for arangosh to run

* fixed issue #328: 1.1 compile warnings

* fixed issue #327: Javascript parse errors in front end


v1.1.1 (2012-12-18)
-------------------

* fixed issue #339: DELETE /_api/cursor/cursor-identifier return incollect errorNum

  The fix for this has led to a signature change of the function actions.resultNotFound().
  The meaning of parameter #3 for This function has changed from the error message string
  to the error code. The error message string is now parameter #4.
  Any client code that uses this function in custom actions must be adjusted.

* fixed issue #321: Problem upgrading arangodb 1.0.4 to 1.1.0 with Homebrew (OSX 10.8.2)

* fixed issue #230: add navigation and search for online documentation

* fixed issue #315: Strange result in PATH

* fixed issue #323: Wrong function returned in error message of AQL CHAR_LENGTH()

* fixed some log errors on startup / shutdown due to pid file handling and changing
  of directories


v1.1.0 (2012-12-05)
-------------------

* WARNING:
  arangod now performs a database version check at startup. It will look for a file
  named "VERSION" in its database directory. If the file is not present, arangod will
  perform an automatic upgrade of the database directory. This should be the normal
  case when upgrading from ArangoDB 1.0 to ArangoDB 1.1.

  If the VERSION file is present but is from an older version of ArangoDB, arangod
  will refuse to start and ask the user to run a manual upgrade first. A manual upgrade
  can be performed by starting arangod with the option `--upgrade`.

  This upgrade procedure shall ensure that users have full control over when they
  perform any updates/upgrades of their data, and can plan backups accordingly. The
  procedure also guarantees that the server is not run without any required system
  collections or with in incompatible data state.

* added AQL function DOCUMENT() to retrieve a document by its _id value

* fixed issue #311: fixed segfault on unload

* fixed issue #309: renamed stub "import" button from web interface

* fixed issue #307: added WaitForSync column in collections list in in web interface

* fixed issue #306: naming in web interface

* fixed issue #304: do not clear AQL query text input when switching tabs in
  web interface

* fixed issue #303: added documentation about usage of var keyword in web interface

* fixed issue #301: PATCH does not work in web interface

# fixed issue #269: fix make distclean & clean

* fixed issue #296: system collections not usable from AQL

* fixed issue #295: deadlock on shutdown

* added collection type label to web interface

* fixed issue #290: the web interface now disallows creating non-edges in edge collections
  when creating collections via the web interface, the collection type must also be
  specified (default is document collection)

* fixed issue #289: tab-completion does not insert any spaces

* fixed issue #282: fix escaping in web interface

* made AQL function NOT_NULL take any number of arguments. Will now return its
  first argument that is not null, or null if all arguments are null. This is downwards
  compatible.

* changed misleading AQL function name NOT_LIST() to FIRST_LIST() and slightly changed
  the behavior. The function will now return its first argument that is a list, or null
  if none of the arguments are lists.
  This is mostly downwards-compatible. The only change to the previous implementation in
  1.1-beta will happen if two arguments were passed and the 1st and 2nd arguments were
  both no lists. In previous 1.1, the 2nd argument was returned as is, but now null
  will be returned.

* add AQL function FIRST_DOCUMENT(), with same behavior as FIRST_LIST(), but working
  with documents instead of lists.

* added UPGRADING help text

* fixed issue #284: fixed Javascript errors when adding edges/vertices without own
  attributes

* fixed issue #283: AQL LENGTH() now works on documents, too

* fixed issue #281: documentation for skip lists shows wrong example

* fixed AQL optimizer bug, related to OR-combined conditions that filtered on the
  same attribute but with different conditions

* fixed issue #277: allow usage of collection names when creating edges
  the fix of this issue also implies validation of collection names / ids passed to
  the REST edge create method. edges with invalid collection ids or names in the
  "from" or "to" values will be rejected and not saved


v1.1.beta2 (2012-11-13)
-----------------------

* fixed arangoirb compilation

* fixed doxygen


v1.1.beta1 (2012-10-24)
-----------------------

* fixed AQL optimizer bug

* WARNING:
  - the user has changed from "arango" to "arangodb", the start script has changed from
    "arangod" to "arangodb", the database directory has changed from "/var/arangodb" to
    "/var/lib/arangodb" to be compliant with various Linux policies

  - In 1.1, we have introduced types for collections: regular documents go into document
    collections, and edges go into edge collections. The prefixing (db.xxx vs. edges.xxx)
    works slightly different in 1.1: edges.xxx can still be used to access collections,
    however, it will not determine the type of existing collections anymore. To create an
    edge collection 1.1, you can use db._createEdgeCollection() or edges._create().
    And there's of course also db._createDocumentCollection().
    db._create() is also still there and will create a document collection by default,
    whereas edges._create() will create an edge collection.

  - the admin web interface that was previously available via the simple URL suffix /
    is now available via a dedicated URL suffix only: /_admin/html
    The reason for this is that routing and URLs are now subject to changes by the end user,
    and only URLs parts prefixed with underscores (e.g. /_admin or /_api) are reserved
    for ArangoDB's internal usage.

* the server now handles requests with invalid Content-Length header values as follows:
  - if Content-Length is negative, the server will respond instantly with HTTP 411
    (length required)

  - if Content-Length is positive but shorter than the supplied body, the server will
    respond with HTTP 400 (bad request)

  - if Content-Length is positive but longer than the supplied body, the server will
    wait for the client to send the missing bytes. The server allows 90 seconds for this
    and will close the connection if the client does not send the remaining data

  - if Content-Length is bigger than the maximum allowed size (512 MB), the server will
    fail with HTTP 413 (request entity too large).

  - if the length of the HTTP headers is greater than the maximum allowed size (1 MB),
    the server will fail with HTTP 431 (request header fields too large)

* issue #265: allow optional base64 encoding/decoding of action response data

* issue #252: create _modules collection using arango-upgrade (note: arango-upgrade was
  finally replaced by the `--upgrade` option for arangod)

* issue #251: allow passing arbitrary options to V8 engine using new command line option:
  --javascript.v8-options. Using this option, the Harmony features or other settings in
  v8 can be enabled if the end user requires them

* issue #248: allow AQL optimizer to pull out completely uncorrelated subqueries to the
  top level, resulting in less repeated evaluation of the subquery

* upgraded to Doxygen 1.8.0

* issue #247: added AQL function MERGE_RECURSIVE

* issue #246: added clear() function in arangosh

* issue #245: Documentation: Central place for naming rules/limits inside ArangoDB

* reduced size of hash index elements by 50 %, allowing more index elements to fit in
  memory

* issue #235: GUI Shell throws Error:ReferenceError: db is not defined

* issue #229: methods marked as "under construction"

* issue #228: remove unfinished APIs (/_admin/config/*)

* having the OpenSSL library installed is now a prerequisite to compiling ArangoDB
  Also removed the --enable-ssl configure option because ssl is always required.

* added AQL functions TO_LIST, NOT_LIST

* issue #224: add optional Content-Id for batch requests

* issue #221: more documentation on AQL explain functionality. Also added
  ArangoStatement.explain() client method

* added db._createStatement() method on server as well (was previously available
  on the client only)

* issue #219: continue in case of "document not found" error in PATHS() function

* issue #213: make waitForSync overridable on specific actions

* changed AQL optimizer to use indexes in more cases. Previously, indexes might
  not have been used when in a reference expression the inner collection was
  specified last. Example: FOR u1 IN users FOR u2 IN users FILTER u1._id == u2._id
  Previously, this only checked whether an index could be used for u2._id (not
  possible). It was not checked whether an index on u1._id could be used (possible).
  Now, for expressions that have references/attribute names on both sides of the
  above as above, indexes are checked for both sides.

* issue #204: extend the CSV import by TSV and by user configurable
  separator character(s)

* issue #180: added support for batch operations

* added startup option --server.backlog-size
  this allows setting the value of the backlog for the listen() system call.
  the default value is 10, the maximum value is platform-dependent

* introduced new configure option "--enable-maintainer-mode" for
  ArangoDB maintainers. this option replaces the previous compile switches
  --with-boost-test, --enable-bison, --enable-flex and --enable-errors-dependency
  the individual configure options have been removed. --enable-maintainer-mode
  turns them all on.

* removed potentially unused configure option --enable-memfail

* fixed issue #197: HTML web interface calls /_admin/user-manager/session

* fixed issue #195: VERSION file in database directory

* fixed issue #193: REST API HEAD request returns a message body on 404

* fixed issue #188: intermittent issues with 1.0.0
  (server-side cursors not cleaned up in all cases, pthreads deadlock issue)

* issue #189: key store should use ISO datetime format bug

* issue #187: run arango-upgrade on server start (note: arango-upgrade was finally
  replaced by the `--upgrade` option for arangod)n

* fixed issue #183: strange unittest error

* fixed issue #182: manual pages

* fixed issue #181: use getaddrinfo

* moved default database directory to "/var/lib/arangodb" in accordance with
  http://www.pathname.com/fhs/pub/fhs-2.3.html

* fixed issue #179: strange text in import manual

* fixed issue #178: test for aragoimp is missing

* fixed issue #177: a misleading error message was returned if unknown variables
  were used in certain positions in an AQL query.

* fixed issue #176: explain how to use AQL from the arangosh

* issue #175: re-added hidden (and deprecated) option --server.http-port. This
  option is only there to be downwards-compatible to Arango 1.0.

* fixed issue #174: missing Documentation for `within`

* fixed issue #170: add db.<coll_name>.all().toArray() to arangosh help screen

* fixed issue #169: missing argument in Simple Queries

* added program arango-upgrade. This program must be run after installing ArangoDB
  and after upgrading from a previous version of ArangoDB. The arango-upgrade script
  will ensure all system collections are created and present in the correct state.
  It will also perform any necessary data updates.
  Note: arango-upgrade was finally replaced by the `--upgrade` option for arangod.

* issue #153: edge collection should be a flag for a collection
  collections now have a type so that the distinction between document and edge
  collections can now be done at runtime using a collection's type value.
  A collection's type can be queried in Javascript using the <collection>.type() method.

  When new collections are created using db._create(), they will be document
  collections by default. When edge._create() is called, an edge collection will be created.
  To explicitly create a collection of a specific/different type, use the methods
  _createDocumentCollection() or _createEdgeCollection(), which are available for
  both the db and the edges object.
  The Javascript objects ArangoEdges and ArangoEdgesCollection have been removed
  completely.
  All internal and test code has been adjusted for this, and client code
  that uses edges.* should also still work because edges is still there and creates
  edge collections when _create() is called.

  INCOMPATIBLE CHANGE: Client code might still need to be changed in the following aspect:
  Previously, collections did not have a type so documents and edges could be inserted
  in the same collection. This is now disallowed. Edges can only be inserted into
  edge collections now. As there were no collection types in 1.0, ArangoDB will perform
  an automatic upgrade when migrating from 1.0 to 1.1.
  The automatic upgrade will check every collection and determine its type as follows:
  - if among the first 50 documents in the collection there are documents with
    attributes "_from" and "_to", the collection is typed as an edge collection
  - if among the first 50 documents in the collection there are no documents with
    attributes "_from" and "_to", the collection is made as a document collection

* issue #150: call V8 garbage collection on server periodically

* issue #110: added support for partial updates

  The REST API for documents now offers an HTTP PATCH method to partially update
  documents. Overwriting/replacing documents is still available via the HTTP PUT method
  as before. The Javascript API in the shell also offers a new update() method in extension to
  the previously existing replace() method.


v1.0.4 (2012-11-12)
-------------------

* issue #275: strange error message in arangosh 1.0.3 at startup


v1.0.3 (2012-11-08)
-------------------

* fixed AQL optimizer bug

* issue #273: fixed segfault in arangosh on HTTP 40x

* issue #265: allow optional base64 encoding/decoding of action response data

* issue #252: _modules collection not created automatically


v1.0.2 (2012-10-22)
-------------------

* repository CentOS-X.Y moved to CentOS-X, same for Debian

* bugfix for rollback from edges

* bugfix for hash indexes

* bugfix for StringBuffer::erase_front

* added autoload for modules

* added AQL function TO_LIST


v1.0.1 (2012-09-30)
-------------------

* draft for issue #165: front-end application howto

* updated mruby to cf8fdea4a6598aa470e698e8cbc9b9b492319d

* fix for issue #190: install doesn't create log directory

* fix for issue #194: potential race condition between creating and dropping collections

* fix for issue #193: REST API HEAD request returns a message body on 404

* fix for issue #188: intermittent issues with 1.0.0

* fix for issue #163: server cannot create collection because of abandoned files

* fix for issue #150: call V8 garbage collection on server periodically


v1.0.0 (2012-08-17)
-------------------

* fix for issue #157: check for readline and ncurses headers, not only libraries


v1.0.beta4 (2012-08-15)
-----------------------

* fix for issue #152: fix memleak for barriers


v1.0.beta3 (2012-08-10)
-----------------------

* fix for issue #151: Memleak, collection data not removed

* fix for issue #149: Inconsistent port for admin interface

* fix for issue #163: server cannot create collection because of abandoned files

* fix for issue #157: check for readline and ncurses headers, not only libraries

* fix for issue #108: db.<collection>.truncate() inefficient

* fix for issue #109: added startup note about cached collection names and how to
  refresh them

* fix for issue #156: fixed memleaks in /_api/import

* fix for issue #59: added tests for /_api/import

* modified return value for calls to /_api/import: now, the attribute "empty" is
  returned as well, stating the number of empty lines in the input. Also changed the
  return value of the error code attribute ("errorNum") from 1100 ("corrupted datafile")
  to 400 ("bad request") in case invalid/unexpected JSON data was sent to the server.
  This error code is more appropriate as no datafile is broken but just input data is
  incorrect.

* fix for issue #152: Memleak for barriers

* fix for issue #151: Memleak, collection data not removed

* value of --database.maximal-journal-size parameter is now validated on startup. If
  value is smaller than the minimum value (currently 1048576), an error is thrown and
  the server will not start. Before this change, the global value of maximal journal
  size was not validated at server start, but only on collection level

* increased sleep value in statistics creation loop from 10 to 500 microseconds. This
  reduces accuracy of statistics values somewhere after the decimal points but saves
  CPU time.

* avoid additional sync() calls when writing partial shape data (attribute name data)
  to disk. sync() will still be called when the shape marker (will be written after
  the attributes) is written to disk

* issue #147: added flag --database.force-sync-shapes to force synching of shape data
  to disk. The default value is true so it is the same behavior as in version 1.0.
  if set to false, shape data is synched to disk if waitForSync for the collection is
  set to true, otherwise, shape data is not synched.

* fix for issue #145: strange issue on Travis: added epsilon for numeric comparison in
  geo index

* fix for issue #136: adjusted message during indexing

* issue #131: added timeout for HTTP keep-alive connections. The default value is 300
  seconds. There is a startup parameter server.keep-alive-timeout to configure the value.
  Setting it to 0 will disable keep-alive entirely on the server.

* fix for issue #137: AQL optimizer should use indexes for ref accesses with
  2 named attributes


v1.0.beta2 (2012-08-03)
-----------------------

* fix for issue #134: improvements for centos RPM

* fixed problem with disable-admin-interface in config file


v1.0.beta1 (2012-07-29)
-----------------------

* fixed issue #118: We need a collection "debugger"

* fixed issue #126: Access-Shaper must be cached

* INCOMPATIBLE CHANGE: renamed parameters "connect-timeout" and "request-timeout"
  for arangosh and arangoimp to "--server.connect-timeout" and "--server.request-timeout"

* INCOMPATIBLE CHANGE: authorization is now required on the server side
  Clients sending requests without HTTP authorization will be rejected with HTTP 401
  To allow backwards compatibility, the server can be started with the option
  "--server.disable-authentication"

* added options "--server.username" and "--server.password" for arangosh and arangoimp
  These parameters must be used to specify the user and password to be used when
  connecting to the server. If no password is given on the command line, arangosh/
  arangoimp will interactively prompt for a password.
  If no user name is specified on the command line, the default user "root" will be
  used.

* added startup option "--server.ssl-cipher-list" to determine which ciphers to
  use in SSL context. also added SSL_OP_CIPHER_SERVER_PREFERENCE to SSL default
  options so ciphers are tried in server and not in client order

* changed default SSL protocol to TLSv1 instead of SSLv2

* changed log-level of SSL-related messages

* added SSL connections if server is compiled with OpenSSL support. Use --help-ssl

* INCOMPATIBLE CHANGE: removed startup option "--server.admin-port".
  The new endpoints feature (see --server.endpoint) allows opening multiple endpoints
  anyway, and the distinction between admin and "other" endpoints can be emulated
  later using privileges.

* INCOMPATIBLE CHANGE: removed startup options "--port", "--server.port", and
  "--server.http-port" for arangod.
  These options have been replaced by the new "--server.endpoint" parameter

* INCOMPATIBLE CHANGE: removed startup option "--server" for arangosh and arangoimp.
  These options have been replaced by the new "--server.endpoint" parameter

* Added "--server.endpoint" option to arangod, arangosh, and arangoimp.
  For arangod, this option allows specifying the bind endpoints for the server
  The server can be bound to one or multiple endpoints at once. For arangosh
  and arangoimp, the option specifies the server endpoint to connect to.
  The following endpoint syntax is currently supported:
  - tcp://host:port or http@tcp://host:port (HTTP over IPv4)
  - tcp://[host]:port or http@tcp://[host]:port (HTTP over IPv6)
  - ssl://host:port or http@tcp://host:port (HTTP over SSL-encrypted IPv4)
  - ssl://[host]:port or http@tcp://[host]:port (HTTP over SSL-encrypted IPv6)
  - unix:///path/to/socket or http@unix:///path/to/socket (HTTP over UNIX socket)

  If no port is specified, the default port of 8529 will be used.

* INCOMPATIBLE CHANGE: removed startup options "--server.require-keep-alive" and
  "--server.secure-require-keep-alive".
  The server will now behave as follows which should be more conforming to the
  HTTP standard:
  * if a client sends a "Connection: close" header, the server will close the
    connection
  * if a client sends a "Connection: keep-alive" header, the server will not
    close the connection
  * if a client does not send any "Connection" header, the server will assume
    "keep-alive" if the request was an HTTP/1.1 request, and "close" if the
    request was an HTTP/1.0 request

* (minimal) internal optimizations for HTTP request parsing and response header
  handling

* fixed Unicode unescaping bugs for \f and surrogate pairs in BasicsC/strings.c

* changed implementation of TRI_BlockCrc32 algorithm to use 8 bytes at a time

* fixed issue #122: arangod doesn't start if <log.file> cannot be created

* fixed issue #121: wrong collection size reported

* fixed issue #98: Unable to change journalSize

* fixed issue #88: fds not closed

* fixed escaping of document data in HTML admin front end

* added HTTP basic authentication, this is always turned on

* added server startup option --server.disable-admin-interface to turn off the
  HTML admin interface

* honor server startup option --database.maximal-journal-size when creating new
  collections without specific journalsize setting. Previously, these
  collections were always created with journal file sizes of 32 MB and the
  --database.maximal-journal-size setting was ignored

* added server startup option --database.wait-for-sync to control the default
  behavior

* renamed "--unit-tests" to "--javascript.unit-tests"


v1.0.alpha3 (2012-06-30)
------------------------

* fixed issue #116: createCollection=create option doesn't work

* fixed issue #115: Compilation issue under OSX 10.7 Lion & 10.8 Mountain Lion
  (homebrew)

* fixed issue #114: image not found

* fixed issue #111: crash during "make unittests"

* fixed issue #104: client.js -> ARANGO_QUIET is not defined


v1.0.alpha2 (2012-06-24)
------------------------

* fixed issue #112: do not accept document with duplicate attribute names

* fixed issue #103: Should we cleanup the directory structure

* fixed issue #100: "count" attribute exists in cursor response with "count:
  false"

* fixed issue #84 explain command

* added new MRuby version (2012-06-02)

* added --log.filter

* cleanup of command line options:
** --startup.directory => --javascript.startup-directory
** --quite => --quiet
** --gc.interval => --javascript.gc-interval
** --startup.modules-path => --javascript.modules-path
** --action.system-directory => --javascript.action-directory
** --javascript.action-threads => removed (is now the same pool as --server.threads)

* various bug-fixes

* support for import

* added option SKIP_RANGES=1 for make unittests

* fixed several range-related assertion failures in the AQL query optimizer

* fixed AQL query optimizations for some edge cases (e.g. nested subqueries with
  invalid constant filter expressions)


v1.0.alpha1 (2012-05-28)
------------------------

Alpha Release of ArangoDB 1.0<|MERGE_RESOLUTION|>--- conflicted
+++ resolved
@@ -1,11 +1,9 @@
 devel
 -----
 
-<<<<<<< HEAD
-* fixed issue #7749: AQL Query result changed for COLLECT used on empty data/array
-=======
 * fixed issue #7763: Collect after update does not execute updates
->>>>>>> 259170f1
+
+* fixed issue #7749: AQL query result changed for COLLECT used on empty data/array
 
 * fixed a rare thread local dead lock situation in replication:
   If a follower tries to get in sync in the last steps it requires
