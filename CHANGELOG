--- conflicted
+++ resolved
@@ -1,7 +1,6 @@
 devel
 -----
 
-<<<<<<< HEAD
 * fixed handling of broken Foxx services
 
   Installation now also fails when the service encounters an error when
@@ -19,10 +18,9 @@
 
   Using the `force` flag when upgrading or replacing a service falls back to
   installing the service if it does not already exist.
-=======
+
 * the query editor within the web ui is now catching http 501 responses
   propertly.
->>>>>>> 0dd277d3
 
 * upgraded JEMalloc version to 5.1.0
 
