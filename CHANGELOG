v3.2.7 (XXXX-XX-XX)
-------------------

<<<<<<< HEAD
* only users with read/write rights on the "_system" collection can now execute
  "_admin/shutdown" as well as modify properties of the write-ahead log
=======
* potential fix for issue #3581: Unexpected "rocksdb unique constraint 
  violated" with unique hash index
>>>>>>> 9cea2fc5

* enable JEMalloc background thread for purging and returning unused memory
  back to the operating system (Linux only)

* fix agency precondition check for complex objects

  this fixes issues with several CAS operations in the agency

* fixed issue #3403: How to kill long running AQL queries with the browser console's
  AQL (display issue)

* fixed issue #3549: server reading ENGINE config file fails on common standard 
  newline character

* upgraded bundled V8 engine to bugfix version v5.7.492.77

  the upgrade fixes a memory leak in upstream V8 described in 
  https://bugs.chromium.org/p/v8/issues/detail?id=5945 that will result in memory
  chunks only getting uncommitted but not unmapped

* UI: fixed error notifications for collection modifications


v3.2.6 (2017-10-26)
-------------------

* UI: fixed event cleanup in cluster shards view

* UI: reduced cluster dashboard api calls

* fixed a permission problem that prevented collection contents to be displayed
  in the web interface

* removed posix_fadvise call from RocksDB's PosixSequentialFile::Read(). This is 
  consistent with Facebook PR 2573 (#3505)

  this fix should improve the performance of the replication with the RocksDB
  storage engine

* allow changing of collection replication factor for existing collections

* UI: replicationFactor of a collection is now changeable in a cluster
  environment

* several fixes for the cluster agency

* fixed undefined behavior in the RocksDB-based geo index

* fixed Foxxmaster failover

* purging or removing the Debian/Ubuntu arangodb3 packages now properly stops
  the arangod instance before actuallying purging or removing


v3.2.5 (2017-10-16)
-------------------

* general-graph module and _api/gharial now accept cluster options
  for collection creation. It is now possible to set replicationFactor and
  numberOfShards for all collections created via this graph object.
  So adding a new collection will not result in a singleShard and
  no replication anymore.

* fixed issue #3408: Hard crash in query for pagination

* minimum number of V8 contexts in console mode must be 2, not 1. this is
  required to ensure the console gets one dedicated V8 context and all other
  operations have at least one extra context. This requirement was not enforced
  anymore.

* fixed issue #3395: AQL: cannot instantiate CollectBlock with undetermined 
  aggregation method

* UI: fixed wrong user attribute name validation, issue #3228

* fix potential overflow in CRC marker check when a corrupted CRC marker 
  is found at the very beginning of an MMFiles datafile

* UI: fixed unresponsive events in cluster shards view

* Add statistics about the V8 context counts and number of available/active/busy
 threads we expose through the server statistics interface.


v3.2.4 (2017-09-26)
-------------------

* UI: no default index selected during index creation

* UI: added replicationFactor option during SmartGraph creation

* make the MMFiles compactor perform less writes during normal compaction
  operation

  This partially fixes issue #3144

* make the MMFiles compactor configurable

  The following options have been added:

  * `--compaction.db-sleep-time`: sleep interval between two compaction runs
    (in s)
  * `--compaction.min-interval"`: minimum sleep time between two compaction
     runs (in s)
  * `--compaction.min-small-data-file-size`: minimal filesize threshold
    original datafiles have to be below for a compaction
  * `--compaction.dead-documents-threshold`: minimum unused count of documents
    in a datafile
  * `--compaction.dead-size-threshold`: how many bytes of the source data file
    are allowed to be unused at most
  * `--compaction.dead-size-percent-threshold`: how many percent of the source
    datafile should be unused at least
  * `--compaction.max-files`: Maximum number of files to merge to one file
  * `--compaction.max-result-file-size`: how large may the compaction result
    file become (in bytes)
  * `--compaction.max-file-size-factor`: how large the resulting file may
    be in comparison to the collection's `--database.maximal-journal-size' setting`

  see https://docs.arangodb.com/3.2/Manual/Administration/Configuration/Compaction.html
  for more details.

* fix downwards-incompatibility in /_api/explain REST handler

* fix Windows implementation for fs.getTempPath() to also create a
  sub-directory as we do on linux

* fixed a multi-threading issue in cluster-internal communication

* performance improvements for traversals and edge lookups

* removed internal memory zone handling code. the memory zones were a leftover
  from the early ArangoDB days and did not provide any value in the current
  implementation.

* (Enterprise only) added `skipInaccessibleCollections` option for AQL queries:
  if set, AQL queries (especially graph traversals) will treat collections to
  which a user has no access rights to as if these collections were empty.

* adjusted scheduler thread handling to start and stop less threads in
  normal operations

* leader-follower replication catchup code has been rewritten in C++

* early stage AQL optimization now also uses the C++ implementations of
  AQL functions if present. Previously it always referred to the JavaScript
  implementations and ignored the C++ implementations. This change gives
  more flexibility to the AQL optimizer.

* ArangoDB tty log output is now colored for log messages with levels
  FATAL, ERR and WARN.

* changed the return values of AQL functions `REGEX_TEST` and `REGEX_REPLACE`
  to `null` when the input regex is invalid. Previous versions of ArangoDB
  partly returned `false` for invalid regexes and partly `null`.

* added `--log.role` option for arangod

  When set to `true`, this option will make the ArangoDB logger print a single
  character with the server's role into each logged message. The roles are:

  - U: undefined/unclear (used at startup)
  - S: single server
  - C: coordinator
  - P: primary
  - A: agent

  The default value for this option is `false`, so no roles will be logged.


v3.2.3 (2017-09-07)
-------------------

* fixed issue #3106: orphan collections could not be registered in general-graph module

* fixed wrong selection of the database inside the internal cluster js api

* added startup option `--server.check-max-memory-mappings` to make arangod check
  the number of memory mappings currently used by the process and compare it with
  the maximum number of allowed mappings as determined by /proc/sys/vm/max_map_count

  The default value is `true`, so the checks will be performed. When the current
  number of mappings exceeds 90% of the maximum number of mappings, the creation
  of further V8 contexts will be deferred.

  Note that this option is effective on Linux systems only.

* arangoimp now has a `--remove-attribute` option

* added V8 context lifetime control options
  `--javascript.v8-contexts-max-invocations` and `--javascript.v8-contexts-max-age`

  These options allow specifying after how many invocations a used V8 context is
  disposed, or after what time a V8 context is disposed automatically after its
  creation. If either of the two thresholds is reached, an idl V8 context will be
  disposed.

  The default value of `--javascript.v8-contexts-max-invocations` is 0, meaning that
  the maximum number of invocations per context is unlimited. The default value
  for `--javascript.v8-contexts-max-age` is 60 seconds.

* fixed wrong UI cluster health information

* fixed issue #3070: Add index in _jobs collection

* fixed issue #3125: HTTP Foxx API JSON parsing

* fixed issue #3120: Foxx queue: job isn't running when server.authentication = true

* fixed supervision failure detection and handling, which happened with simultaneous
  agency leadership change


v3.2.2 (2017-08-23)
-------------------

* make "Rebalance shards" button work in selected database only, and not make
  it rebalance the shards of all databases

* fixed issue #2847: adjust the response of the DELETE `/_api/users/database/*` calls

* fixed issue #3075: Error when upgrading arangoDB on linux ubuntu 16.04

* fixed a buffer overrun in linenoise console input library for long input strings

* increase size of the linenoise input buffer to 8 KB

* abort compilation if the detected GCC or CLANG isn't in the range of compilers
  we support

* fixed spurious cluster hangups by always sending AQL-query related requests
  to the correct servers, even after failover or when a follower drops

  The problem with the previous shard-based approach was that responsibilities
  for shards may change from one server to another at runtime, after the query
  was already instanciated. The coordinator and other parts of the query then
  sent further requests for the query to the servers now responsible for the
  shards.
  However, an AQL query must send all further requests to the same servers on
  which the query was originally instanciated, even in case of failover.
  Otherwise this would potentially send requests to servers that do not know
  about the query, and would also send query shutdown requests to the wrong
  servers, leading to abandoned queries piling up and using resources until
  they automatically time out.

* fixed issue with RocksDB engine acquiring the collection count values too
  early, leading to the collection count values potentially being slightly off
  even in exclusive transactions (for which the exclusive access should provide
  an always-correct count value)

* fixed some issues in leader-follower catch-up code, specifically for the
  RocksDB engine

* make V8 log fatal errors to syslog before it terminates the process.
  This change is effective on Linux only.

* fixed issue with MMFiles engine creating superfluous collection journals
  on shutdown

* fixed issue #3067: Upgrade from 3.2 to 3.2.1 reset autoincrement keys

* fixed issue #3044: ArangoDB server shutdown unexpectedly

* fixed issue #3039: Incorrect filter interpretation

* fixed issue #3037: Foxx, internal server error when I try to add a new service

* improved MMFiles fulltext index document removal performance
  and fulltext index query performance for bigger result sets

* ui: fixed a display bug within the slow and running queries view

* ui: fixed a bug when success event triggers twice in a modal

* ui: fixed the appearance of the documents filter

* ui: graph vertex collections not restricted to 10 anymore

* fixed issue #2835: UI detection of JWT token in case of server restart or upgrade

* upgrade jemalloc version to 5.0.1

  This fixes problems with the memory allocator returing "out of memory" when
  calling munmap to free memory in order to return it to the OS.

  It seems that calling munmap on Linux can increase the number of mappings, at least
  when a region is partially unmapped. This can lead to the process exceeding its
  maximum number of mappings, and munmap and future calls to mmap returning errors.

  jemalloc version 5.0.1 does not have the `--enable-munmap` configure option anymore,
  so the problem is avoided. To return memory to the OS eventually, jemalloc 5's
  background purge threads are used on Linux.

* fixed issue #2978: log something more obvious when you log a Buffer

* fixed issue #2982: AQL parse error?

* fixed issue #3125: HTTP Foxx API Json parsing

v3.2.1 (2017-08-09)
-------------------

* added C++ implementations for AQL functions `LEFT()`, `RIGHT()` and `TRIM()`

* fixed docs for issue #2968: Collection _key autoincrement value increases on error

* fixed issue #3011: Optimizer rule reduce-extraction-to-projection breaks queries

* Now allowing to restore users in a sharded environment as well
  It is still not possible to restore collections that are sharded
  differently than by _key.

* fixed an issue with restoring of system collections and user rights.
  It was not possible to restore users into an authenticated server.

* fixed issue #2977: Documentation for db._createDatabase is wrong

* ui: added bind parameters to slow query history view

* fixed issue #1751: Slow Query API should provide bind parameters, webui should display them

* ui: fixed a bug when moving multiple documents was not possible

* fixed docs for issue #2968: Collection _key autoincrement value increases on error

* AQL CHAR_LENGTH(null) returns now 0. Since AQL TO_STRING(null) is '' (string of length 0)

* ui: now supports single js file upload for Foxx services in addition to zip files

* fixed a multi-threading issue in the agency when callElection was called
  while the Supervision was calling updateSnapshot

* added startup option `--query.tracking-with-bindvars`

  This option controls whether the list of currently running queries
  and the list of slow queries should contain the bind variables used
  in the queries or not.

  The option can be changed at runtime using the commands

      // enables tracking of bind variables
      // set to false to turn tracking of bind variables off
      var value = true;
      require("@arangodb/aql/queries").properties({
        trackBindVars: value
      });

* index selectivity estimates are now available in the cluster as well

* fixed issue #2943: loadIndexesIntoMemory not returning the same structure
  as the rest of the collection APIs

* fixed issue #2949: ArangoError 1208: illegal name

* fixed issue #2874: Collection properties do not return `isVolatile`
  attribute

* potential fix for issue #2939: Segmentation fault when starting
  coordinator node

* fixed issue #2810: out of memory error when running UPDATE/REPLACE
  on medium-size collection

* fix potential deadlock errors in collector thread

* disallow the usage of volatile collections in the RocksDB engine
  by throwing an error when a collection is created with attribute
  `isVolatile` set to `true`.
  Volatile collections are unsupported by the RocksDB engine, so
  creating them should not succeed and silently create a non-volatile
  collection

* prevent V8 from issuing SIGILL instructions when it runs out of memory

  Now arangod will attempt to log a FATAL error into its logfile in case V8
  runs out of memory. In case V8 runs out of memory, it will still terminate the
  entire process. But at least there should be something in the ArangoDB logs
  indicating what the problem was. Apart from that, the arangod process should
  now be exited with SIGABRT rather than SIGILL as it shouldn't return into the
  V8 code that aborted the process with `__builtin_trap`.

  this potentially fixes issue #2920: DBServer crashing automatically post upgrade to 3.2

* Foxx queues and tasks now ensure that the scripts in them run with the same
  permissions as the Foxx code who started the task / queue

* fixed issue #2928: Offset problems

* fixed issue #2876: wrong skiplist index usage in edge collection

* fixed issue #2868: cname missing from logger-follow results in rocksdb

* fixed issue #2889: Traversal query using incorrect collection id

* fixed issue #2884: AQL traversal uniqueness constraints "propagating" to other traversals? Weird results

* arangoexport: added `--query` option for passing an AQL query to export the result

* fixed issue #2879: No result when querying for the last record of a query

* ui: allows now to edit default access level for collections in database
  _system for all users except the root user.

* The _users collection is no longer accessible outside the arngod process, _queues is always read-only

* added new option "--rocksdb.max-background-jobs"

* removed options "--rocksdb.max-background-compactions", "--rocksdb.base-background-compactions" and "--rocksdb.max-background-flushes"

* option "--rocksdb.compaction-read-ahead-size" now defaults to 2MB

* change Windows build so that RocksDB doesn't enforce AVX optimizations by default
  This fixes startup crashes on servers that do not have AVX CPU extensions

* speed up RocksDB secondary index creation and dropping

* removed RocksDB note in Geo index docs


v3.2.0 (2017-07-20)
-------------------

* fixed UI issues

* fixed multi-threading issues in Pregel

* fixed Foxx resilience

* added command-line option `--javascript.allow-admin-execute`

  This option can be used to control whether user-defined JavaScript code
  is allowed to be executed on server by sending via HTTP to the API endpoint
  `/_admin/execute`  with an authenticated user account.
  The default value is `false`, which disables the execution of user-defined
  code. This is also the recommended setting for production. In test environments,
  it may be convenient to turn the option on in order to send arbitrary setup
  or teardown commands for execution on the server.


v3.2.beta6 (2017-07-18)
-----------------------

* various bugfixes


v3.2.beta5 (2017-07-16)
-----------------------

* numerous bugfixes


v3.2.beta4 (2017-07-04)
-----------------------

* ui: fixed document view _from and _to linking issue for special characters

* added function `db._parse(query)` for parsing an AQL query and returning information about it

* fixed one medium priority and two low priority security user interface
  issues found by owasp zap.

* ui: added index deduplicate options

* ui: fixed renaming of collections for the rocksdb storage engine

* documentation and js fixes for secondaries

* RocksDB storage format was changed, users of the previous beta/alpha versions
  must delete the database directory and re-import their data

* enabled permissions on database and collection level

* added and changed some user related REST APIs
    * added `PUT /_api/user/{user}/database/{database}/{collection}` to change collection permission
    * added `GET /_api/user/{user}/database/{database}/{collection}`
    * added optional `full` parameter to the `GET /_api/user/{user}/database/` REST call

* added user functions in the arangoshell `@arangodb/users` module
    * added `grantCollection` and `revokeCollection` functions
    * added `permission(user, database, collection)` to retrieve collection specific rights

* added "deduplicate" attribute for array indexes, which controls whether inserting
  duplicate index values from the same document into a unique array index will lead to
  an error or not:

      // with deduplicate = true, which is the default value:
      db._create("test");
      db.test.ensureIndex({ type: "hash", fields: ["tags[*]"], deduplicate: true });
      db.test.insert({ tags: ["a", "b"] });
      db.test.insert({ tags: ["c", "d", "c"] }); // will work, because deduplicate = true
      db.test.insert({ tags: ["a"] }); // will fail

      // with deduplicate = false
      db._create("test");
      db.test.ensureIndex({ type: "hash", fields: ["tags[*]"], deduplicate: false });
      db.test.insert({ tags: ["a", "b"] });
      db.test.insert({ tags: ["c", "d", "c"] }); // will not work, because deduplicate = false
      db.test.insert({ tags: ["a"] }); // will fail

  The "deduplicate" attribute is now also accepted by the index creation HTTP
  API endpoint POST /_api/index and is returned by GET /_api/index.

* added optimizer rule "remove-filters-covered-by-traversal"

* Debian/Ubuntu installer: make messages about future package upgrades more clear

* fix a hangup in VST

  The problem happened when the two first chunks of a VST message arrived
  together on a connection that was newly switched to VST.

* fix deletion of outdated WAL files in RocksDB engine

* make use of selectivity estimates in hash, skiplist and persistent indexes
  in RocksDB engine

* changed VM overcommit recommendation for user-friendliness

* fix a shutdown bug in the cluster: a destroyed query could still be active

* do not terminate the entire server process if a temp file cannot be created
  (Windows only)

* fix log output in the front-end, it stopped in case of too many messages


v3.2.beta3 (2017-06-27)
-----------------------

* numerous bugfixes


v3.2.beta2 (2017-06-20)
-----------------------

* potentially fixed issue #2559: Duplicate _key generated on insertion

* fix invalid results (too many) when a skipping LIMIT was used for a
  traversal. `LIMIT x` or `LIMIT 0, x` were not affected, but `LIMIT s, x`
  may have returned too many results

* fix races in SSL communication code

* fix invalid locking in JWT authentication cache, which could have
  crashed the server

* fix invalid first group results for sorted AQL COLLECT when LIMIT
  was used

* fix potential race, which could make arangod hang on startup

* removed `exception` field from transaction error result; users should throw
  explicit `Error` instances to return custom exceptions (addresses issue #2561)

* fixed issue #2613: Reduce log level when Foxx manager tries to self heal missing database

* add a read only mode for users and collection level authorization

* removed `exception` field from transaction error result; users should throw
  explicit `Error` instances to return custom exceptions (addresses issue #2561)

* fixed issue #2677: Foxx disabling development mode creates non-deterministic service bundle

* fixed issue #2684: Legacy service UI not working


v3.2.beta1 (2017-06-12)
-----------------------

* provide more context for index errors (addresses issue #342)

* arangod now validates several OS/environment settings on startup and warns if
  the settings are non-ideal. Most of the checks are executed on Linux systems only.

* fixed issue #2515: The replace-or-with-in optimization rule might prevent use of indexes

* added `REGEX_REPLACE` AQL function

* the RocksDB storage format was changed, users of the previous alpha versions
  must delete the database directory and re-import their data

* added server startup option `--query.fail-on-warning`

  setting this option to `true` will abort any AQL query with an exception if
  it causes a warning at runtime. The value can be overridden per query by
  setting the `failOnWarning` attribute in a query's options.

* added --rocksdb.num-uncompressed-levels to adjust number of non-compressed levels

* added checks for memory managment and warn (i. e. if hugepages are enabled)

* set default SSL cipher suite string to "HIGH:!EXPORT:!aNULL@STRENGTH"

* fixed issue #2469: Authentication = true does not protect foxx-routes

* fixed issue #2459: compile success but can not run with rocksdb

* `--server.maximal-queue-size` is now an absolute maximum. If the queue is
  full, then 503 is returned. Setting it to 0 means "no limit".

* (Enterprise only) added authentication against an LDAP server

* fixed issue #2083: Foxx services aren't distributed to all coordinators

* fixed issue #2384: new coordinators don't pick up existing Foxx services

* fixed issue #2408: Foxx service validation causes unintended side-effects

* extended HTTP API with routes for managing Foxx services

* added distinction between hasUser and authorized within Foxx
  (cluster internal requests are authorized requests but don't have a user)

* arangoimp now has a `--threads` option to enable parallel imports of data

* PR #2514: Foxx services that can't be fixed by self-healing now serve a 503 error

* added `time` function to `@arangodb` module


v3.2.alpha4 (2017-04-25)
------------------------

* fixed issue #2450: Bad optimization plan on simple query

* fixed issue #2448: ArangoDB Web UI takes no action when Delete button is clicked

* fixed issue #2442: Frontend shows already deleted databases during login

* added 'x-content-type-options: nosniff' to avoid MSIE bug

* set default value for `--ssl.protocol` from TLSv1 to TLSv1.2.

* AQL breaking change in cluster:
  The SHORTEST_PATH statement using edge-collection names instead
  of a graph name now requires to explicitly name the vertex-collection names
  within the AQL query in the cluster. It can be done by adding `WITH <name>`
  at the beginning of the query.

  Example:
  ```
  FOR v,e IN OUTBOUND SHORTEST_PATH @start TO @target edges [...]
  ```

  Now has to be:

  ```
  WITH vertices
  FOR v,e IN OUTBOUND SHORTEST_PATH @start TO @target edges [...]
  ```

  This change is due to avoid dead-lock sitations in clustered case.
  An error stating the above is included.

* add implicit use of geo indexes when using SORT/FILTER in AQL, without
  the need to use the special-purpose geo AQL functions `NEAR` or `WITHIN`.

  the special purpose `NEAR` AQL function can now be substituted with the
  following AQL (provided there is a geo index present on the `doc.latitude`
  and `doc.longitude` attributes):

      FOR doc in geoSort
        SORT DISTANCE(doc.latitude, doc.longitude, 0, 0)
        LIMIT 5
        RETURN doc

  `WITHIN` can be substituted with the following AQL:

      FOR doc in geoFilter
        FILTER DISTANCE(doc.latitude, doc.longitude, 0, 0) < 2000
        RETURN doc

  Compared to using the special purpose AQL functions this approach has the
  advantage that it is more composable, and will also honor any `LIMIT` values
  used in the AQL query.

* potential fix for shutdown hangs on OSX

* added KB, MB, GB prefix for integer parameters, % for integer parameters
  with a base value

* added JEMALLOC 4.5.0

* added `--vm.resident-limit` and `--vm.path` for file-backed memory mapping
  after reaching a configurable maximum RAM size

* try recommended limit for file descriptors in case of unlimited
  hard limit

* issue #2413: improve logging in case of lock timeout and deadlocks

* added log topic attribute to /_admin/log api

* removed internal build option `USE_DEV_TIMERS`

  Enabling this option activated some proprietary timers for only selected
  events in arangod. Instead better use `perf` to gather timings.


v3.2.alpha3 (2017-03-22)
------------------------

* increase default collection lock timeout from 30 to 900 seconds

* added function `db._engine()` for retrieval of storage engine information at
  server runtime

  There is also an HTTP REST handler at GET /_api/engine that returns engine
  information.

* require at least cmake 3.2 for building ArangoDB

* make arangod start with less V8 JavaScript contexts

  This speeds up the server start (a little bit) and makes it use less memory.
  Whenever a V8 context is needed by a Foxx action or some other operation and
  there is no usable V8 context, a new one will be created dynamically now.

  Up to `--javascript.v8-contexts` V8 contexts will be created, so this option
  will change its meaning. Previously as many V8 contexts as specified by this
  option were created at server start, and the number of V8 contexts did not
  change at runtime. Now up to this number of V8 contexts will be in use at the
  same time, but the actual number of V8 contexts is dynamic.

  The garbage collector thread will automatically delete unused V8 contexts after
  a while. The number of spare contexts will go down to as few as configured in
  the new option `--javascript.v8-contexts-minimum`. Actually that many V8 contexts
  are also created at server start.

  The first few requests in new V8 contexts will take longer than in contexts
  that have been there already. Performance may therefore suffer a bit for the
  initial requests sent to ArangoDB or when there are only few but performance-
  critical situations in which new V8 contexts will be created. If this is a
  concern, it can easily be fixed by setting `--javascipt.v8-contexts-minimum`
  and `--javascript.v8-contexts` to a relatively high value, which will guarantee
  that many number of V8 contexts to be created at startup and kept around even
  when unused.

  Waiting for an unused V8 context will now also abort if no V8 context can be
  acquired/created after 120 seconds.

* improved diagnostic messages written to logfiles by supervisor process

* fixed issue #2367

* added "bindVars" to attributes of currently running and slow queries

* added "jsonl" as input file type for arangoimp

* upgraded version of bundled zlib library from 1.2.8 to 1.2.11

* added input file type `auto` for arangoimp so it can automatically detect the
  type of the input file from the filename extension

* fixed variables parsing in GraphQL

* added `--translate` option for arangoimp to translate attribute names from
  the input files to attriubte names expected by ArangoDB

  The `--translate` option can be specified multiple times (once per translation
  to be executed). The following example renames the "id" column from the input
  file to "_key", and the "from" column to "_from", and the "to" column to "_to":

      arangoimp --type csv --file data.csv --translate "id=_key" --translate "from=_from" --translate "to=_to"

  `--translate` works for CSV and TSV inputs only.

* changed default value for `--server.max-packet-size` from 128 MB to 256 MB

* fixed issue #2350

* fixed issue #2349

* fixed issue #2346

* fixed issue #2342

* change default string truncation length from 80 characters to 256 characters for
  `print`/`printShell` functions in ArangoShell and arangod. This will emit longer
  prefixes of string values before truncating them with `...`, which is helpful
  for debugging.

* always validate incoming JSON HTTP requests for duplicate attribute names

  Incoming JSON data with duplicate attribute names will now be rejected as
  invalid. Previous versions of ArangoDB only validated the uniqueness of
  attribute names inside incoming JSON for some API endpoints, but not
  consistently for all APIs.

* don't let read-only transactions block the WAL collector

* allow passing own `graphql-sync` module instance to Foxx GraphQL router

* arangoexport can now export to csv format

* arangoimp: fixed issue #2214

* Foxx: automatically add CORS response headers

* added "OPTIONS" to CORS `access-control-allow-methods` header

* Foxx: Fix arangoUser sometimes not being set correctly

* fixed issue #1974


v3.2.alpha2 (2017-02-20)
------------------------

* ui: fixed issue #2065

* ui: fixed a dashboard related memory issue

* Internal javascript rest actions will now hide their stack traces to the client
  unless maintainer mode is activated. Instead they will always log to the logfile

* Removed undocumented internal HTTP API:
  * PUT _api/edges

  The documented GET _api/edges and the undocumented POST _api/edges remains unmodified.

* updated V8 version to 5.7.0.0

* change undocumented behaviour in case of invalid revision ids in
  If-Match and If-None-Match headers from 400 (BAD) to 412 (PRECONDITION
  FAILED).

* change undocumented behaviour in case of invalid revision ids in
  JavaScript document operations from 1239 ("illegal document revision")
  to 1200 ("conflict").

* added data export tool, arangoexport.

  arangoexport can be used to export collections to json, jsonl or xml
  and export a graph or collections to xgmml.

* fixed a race condition when closing a connection

* raised default hard limit on threads for very small to 64

* fixed negative counting of http connection in UI


v3.2.alpha1 (2017-02-05)
------------------------

* added figure `httpRequests` to AQL query statistics

* removed revisions cache intermediate layer implementation

* obsoleted startup options `--database.revision-cache-chunk-size` and
  `--database.revision-cache-target-size`

* fix potential port number over-/underruns

* added startup option `--log.shorten-filenames` for controlling whether filenames
  in log messages should be shortened to just the filename with the absolute path

* removed IndexThreadFeature, made `--database.index-threads` option obsolete

* changed index filling to make it more parallel, dispatch tasks to boost::asio

* more detailed stacktraces in Foxx apps

* generated Foxx services now use swagger tags


v3.1.24 (XXXX-XX-XX)
--------------------

* fixed one more LIMIT issue in traversals


v3.1.23 (2017-06-19)
--------------------

* potentially fixed issue #2559: Duplicate _key generated on insertion

* fix races in SSL communication code

* fix invalid results (too many) when a skipping LIMIT was used for a
  traversal. `LIMIT x` or `LIMIT 0, x` were not affected, but `LIMIT s, x`
  may have returned too many results

* fix invalid first group results for sorted AQL COLLECT when LIMIT
  was used

* fix invalid locking in JWT authentication cache, which could have
  crashed the server

* fix undefined behavior in traverser when traversals were used inside
  a FOR loop


v3.1.22 (2017-06-07)
--------------------

* fixed issue #2505: Problem with export + report of a bug

* documented changed behavior of WITH

* fixed ui glitch in aardvark

* avoid agency compaction bug

* fixed issue #2283: disabled proxy communication internally


v3.1.21 (2017-05-22)
--------------------

* fixed issue #2488:  AQL operator IN error when data use base64 chars

* more randomness in seeding RNG

v3.1.20 (2016-05-16)
--------------------

* fixed incorrect sorting for distributeShardsLike

* improve reliability of AgencyComm communication with Agency

* fixed shard numbering bug, where ids were erouneously incremented by 1

* remove an unnecessary precondition in createCollectionCoordinator

* funny fail rotation fix

* fix in SimpleHttpClient for correct advancement of readBufferOffset

* forward SIG_HUP in supervisor process to the server process to fix logrotaion
  You need to stop the remaining arangod server process manually for the upgrade to work.


v3.1.19 (2017-04-28)
--------------------

* Fixed a StackOverflow issue in Traversal and ShortestPath. Occured if many (>1000) input
  values in a row do not return any result. Fixes issue: #2445

* fixed issue #2448

* fixed issue #2442

* added 'x-content-type-options: nosniff' to avoid MSIE bug

* fixed issue #2441

* fixed issue #2440

* Fixed a StackOverflow issue in Traversal and ShortestPath. Occured if many (>1000) input
  values in a row do not return any result. Fixes issue: #2445

* fix occasional hanging shutdowns on OS X


v3.1.18 (2017-04-18)
--------------------

* fixed error in continuous synchronization of collections

* fixed spurious hangs on server shutdown

* better error messages during restore collection

* completely overhaul supervision. More detailed tests

* Fixed a dead-lock situation in cluster traversers, it could happen in
  rare cases if the computation on one DBServer could be completed much earlier
  than the other server. It could also be restricted to SmartGraphs only.

* (Enterprise only) Fixed a bug in SmartGraph DepthFirstSearch. In some
  more complicated queries, the maxDepth limit of 1 was not considered strictly
  enough, causing the traverser to do unlimited depth searches.

* fixed issue #2415

* fixed issue #2422

* fixed issue #1974


v3.1.17 (2017-04-04)
--------------------

* (Enterprise only) fixed a bug where replicationFactor was not correctly
  forwarded in SmartGraph creation.

* fixed issue #2404

* fixed issue #2397

* ui - fixed smart graph option not appearing

* fixed issue #2389

* fixed issue #2400


v3.1.16 (2017-03-27)
--------------------

* fixed issue #2392

* try to raise file descriptors to at least 8192, warn otherwise

* ui - aql editor improvements + updated ace editor version (memory leak)

* fixed lost HTTP requests

* ui - fixed some event issues

* avoid name resolution when given connection string is a valid ip address

* helps with issue #1842, bug in COLLECT statement in connection with LIMIT.

* fix locking bug in cluster traversals

* increase lock timeout defaults

* increase various cluster timeouts

* limit default target size for revision cache to 1GB, which is better for
  tight RAM situations (used to be 40% of (totalRAM - 1GB), use
  --database.revision-cache-target-size <VALUEINBYTES> to get back the
  old behaviour

* fixed a bug with restarted servers indicating status as "STARTUP"
  rather that "SERVING" in Nodes UI.


v3.1.15 (2017-03-20)
--------------------

* add logrotate configuration as requested in #2355

* fixed issue #2376

* ui - changed document api due a chrome bug

* ui - fixed a submenu bug

* added endpoint /_api/cluster/endpoints in cluster case to get all
  coordinator endpoints

* fix documentation of /_api/endpoint, declaring this API obsolete.

* Foxx response objects now have a `type` method for manipulating the content-type header

* Foxx tests now support `xunit` and `tap` reporters


v3.1.14 (2017-03-13)
--------------------

* ui - added feature request (multiple start nodes within graph viewer) #2317

* added missing locks to authentication cache methods

* ui - added feature request (multiple start nodes within graph viewer) #2317

* ui - fixed wrong merge of statistics information from different coordinators

* ui - fixed issue #2316

* ui - fixed wrong protocol usage within encrypted environment

* fixed compile error on Mac Yosemite

* minor UI fixes


v3.1.13 (2017-03-06)
--------------------

* fixed variables parsing in GraphQL

* fixed issue #2214

* fixed issue #2342

* changed thread handling to queue only user requests on coordinator

* use exponential backoff when waiting for collection locks

* repair short name server lookup in cluster in the case of a removed
  server


v3.1.12 (2017-02-28)
--------------------

* disable shell color escape sequences on Windows

* fixed issue #2326

* fixed issue #2320

* fixed issue #2315

* fixed a race condition when closing a connection

* raised default hard limit on threads for very small to 64

* fixed negative counting of http connection in UI

* fixed a race when renaming collections

* fixed a race when dropping databases


v3.1.11 (2017-02-17)
--------------------

* fixed a race between connection closing and sending out last chunks of data to clients
  when the "Connection: close" HTTP header was set in requests

* ui: optimized smart graph creation usability

* ui: fixed #2308

* fixed a race in async task cancellation via `require("@arangodb/tasks").unregisterTask()`

* fixed spuriously hanging threads in cluster AQL that could sit idle for a few minutes

* fixed potential numeric overflow for big index ids in index deletion API

* fixed sort issue in cluster, occurring when one of the local sort buffers of a
  GatherNode was empty

* reduce number of HTTP requests made for certain kinds of join queries in cluster,
  leading to speedup of some join queries

* supervision deals with demised coordinators correctly again

* implement a timeout in TraverserEngineRegistry

* agent communication reduced in large batches of append entries RPCs

* inception no longer estimates RAFT timings

* compaction in agents has been moved to a separate thread

* replicated logs hold local timestamps

* supervision jobs failed leader and failed follower revisited for
  function in precarious stability situations

* fixed bug in random number generator for 64bit int


v3.1.10 (2017-02-02)
--------------------

* updated versions of bundled node modules:
  - joi: from 8.4.2 to 9.2.0
  - joi-to-json-schema: from 2.2.0 to 2.3.0
  - sinon: from 1.17.4 to 1.17.6
  - lodash: from 4.13.1 to 4.16.6

* added shortcut for AQL ternary operator
  instead of `condition ? true-part : false-part` it is now possible to also use a
  shortcut variant `condition ? : false-part`, e.g.

      FOR doc IN docs RETURN doc.value ?: 'not present'

  instead of

      FOR doc IN docs RETURN doc.value ? doc.value : 'not present'

* fixed wrong sorting order in cluster, if an index was used to sort with many
  shards.

* added --replication-factor, --number-of-shards and --wait-for-sync to arangobench

* turn on UTF-8 string validation for VelocyPack values received via VST connections

* fixed issue #2257

* upgraded Boost version to 1.62.0

* added optional detail flag for db.<collection>.count()
  setting the flag to `true` will make the count operation returned the per-shard
  counts for the collection:

      db._create("test", { numberOfShards: 10 });
      for (i = 0; i < 1000; ++i) {
        db.test.insert({value: i});
      }
      db.test.count(true);

      {
        "s100058" : 99,
        "s100057" : 103,
        "s100056" : 100,
        "s100050" : 94,
        "s100055" : 90,
        "s100054" : 122,
        "s100051" : 109,
        "s100059" : 99,
        "s100053" : 95,
        "s100052" : 89
      }

* added optional memory limit for AQL queries:

      db._query("FOR i IN 1..100000 SORT i RETURN i", {}, { options: { memoryLimit: 100000 } });

  This option limits the default maximum amount of memory (in bytes) that a single
  AQL query can use.
  When a single AQL query reaches the specified limit value, the query will be
  aborted with a *resource limit exceeded* exception. In a cluster, the memory
  accounting is done per shard, so the limit value is effectively a memory limit per
  query per shard.

  The global limit value can be overriden per query by setting the *memoryLimit*
  option value for individual queries when running an AQL query.

* added server startup option `--query.memory-limit`

* added convenience function to create vertex-centric indexes.

  Usage: `db.collection.ensureVertexCentricIndex("label", {type: "hash", direction: "outbound"})`
  That will create an index that can be used on OUTBOUND with filtering on the
  edge attribute `label`.

* change default log output for tools to stdout (instead of stderr)

* added option -D to define a configuration file environment key=value

* changed encoding behavior for URLs encoded in the C++ code of ArangoDB:
  previously the special characters `-`, `_`, `~` and `.` were returned as-is
  after URL-encoding, now `.` will be encoded to be `%2e`.
  This also changes the behavior of how incoming URIs are processed: previously
  occurrences of `..` in incoming request URIs were collapsed (e.g. `a/../b/` was
  collapsed to a plain `b/`). Now `..` in incoming request URIs are not collapsed.

* Foxx request URL suffix is no longer unescaped

* @arangodb/request option json now defaults to `true` if the response body is not empty and encoding is not explicitly set to `null` (binary).
  The option can still be set to `false` to avoid unnecessary attempts at parsing the response as JSON.

* Foxx configuration values for unknown options will be discarded when saving the configuration in production mode using the web interface

* module.context.dependencies is now immutable

* process.stdout.isTTY now returns `true` in arangosh and when running arangod with the `--console` flag

* add support for Swagger tags in Foxx


v3.1.9 (XXXX-XX-XX)
-------------------

* macos CLI package: store databases and apps in the users home directory

* ui: fixed re-login issue within a non system db, when tab was closed

* fixed a race in the VelocyStream Commtask implementation

* fixed issue #2256


v3.1.8 (2017-01-09)
-------------------

* add Windows silent installer

* add handling of debug symbols during Linux & windows release builds.

* fixed issue #2181

* fixed issue #2248: reduce V8 max old space size from 3 GB to 1 GB on 32 bit systems

* upgraded Boost version to 1.62.0

* fixed issue #2238

* fixed issue #2234

* agents announce new endpoints in inception phase to leader

* agency leadership accepts updatet endpoints to given uuid

* unified endpoints replace localhost with 127.0.0.1

* fix several problems within an authenticated cluster


v3.1.7 (2016-12-29)
-------------------

* fixed one too many elections in RAFT

* new agency comm backported from devel


v3.1.6 (2016-12-20)
-------------------

* fixed issue #2227

* fixed issue #2220

* agency constituent/agent bug fixes in race conditions picking up
  leadership

* supervision does not need waking up anymore as it is running
  regardless

* agents challenge their leadership more rigorously


v3.1.5 (2016-12-16)
-------------------

* lowered default value of `--database.revision-cache-target-size` from 75% of
  RAM to less than 40% of RAM

* fixed issue #2218

* fixed issue #2217

* Foxx router.get/post/etc handler argument can no longer accidentally omitted

* fixed issue #2223


v3.1.4 (2016-12-08)
-------------------

* fixed issue #2211

* fixed issue #2204

* at cluster start, coordinators wait until at least one DBserver is there,
  and either at least two DBservers are there or 15s have passed, before they
  initiate the bootstrap of system collections.

* more robust agency startup from devel

* supervision's AddFollower adds many followers at once

* supervision has new FailedFollower job

* agency's Node has new method getArray

* agency RAFT timing estimates more conservative in waitForSync
  scenario

* agency RAFT timing estimates capped at maximum 2.0/10.0 for low/high


v3.1.3 (2016-12-02)
-------------------

* fix a traversal bug when using skiplist indexes:
  if we have a skiplist of ["a", "unused", "_from"] and a traversal like:
  FOR v,e,p IN OUTBOUND @start @@edges
    FILTER p.edges[0].a == 'foo'
    RETURN v
  And the above index applied on "a" is considered better than EdgeIndex, than
  the executor got into undefined behaviour.

* fix endless loop when trying to create a collection with replicationFactor: -1


v3.1.2 (2016-11-24)
-------------------

* added support for descriptions field in Foxx dependencies

* (Enterprise only) fixed a bug in the statistic report for SmartGraph traversals.
Now they state correctly how many documents were fetched from the index and how many
have been filtered.

* Prevent uniform shard distribution when replicationFactor == numServers

v3.1.1 (2016-11-15)
-------------------

* fixed issue #2176

* fixed issue #2168

* display index usage of traversals in AQL explainer output (previously missing)

* fixed issue #2163

* preserve last-used HLC value across server starts

* allow more control over handling of pre-3.1 _rev values

  this changes the server startup option `--database.check-30-revisions` from a boolean (true/false)
  parameter to a string parameter with the following possible values:

  - "fail":
    will validate _rev values of 3.0 collections on collection loading and throw an exception when invalid _rev values are found.
    in this case collections with invalid _rev values are marked as corrupted and cannot be used in the ArangoDB 3.1 instance.
    the fix procedure for such collections is to export the collections from 3.0 database with arangodump and restore them in 3.1 with arangorestore.
    collections that do not contain invalid _rev values are marked as ok and will not be re-checked on following loads.
    collections that contain invalid _rev values will be re-checked on following loads.

  - "true":
    will validate _rev values of 3.0 collections on collection loading and print a warning when invalid _rev values are found.
    in this case collections with invalid _rev values can be used in the ArangoDB 3.1 instance.
    however, subsequent operations on documents with invalid _rev values may silently fail or fail with explicit errors.
    the fix procedure for such collections is to export the collections from 3.0 database with arangodump and restore them in 3.1 with arangorestore.
    collections that do not contain invalid _rev values are marked as ok and will not be re-checked on following loads.
    collections that contain invalid _rev values will be re-checked on following loads.

  - "false":
    will not validate _rev values on collection loading and not print warnings.
    no hint is given when invalid _rev values are found.
    subsequent operations on documents with invalid _rev values may silently fail or fail with explicit errors.
    this setting does not affect whether collections are re-checked later.
    collections will be re-checked on following loads if `--database.check-30-revisions` is later set to either `true` or `fail`.

  The change also suppresses warnings that were printed when collections were restored using arangorestore, and the restore
  data contained invalid _rev values. Now these warnings are suppressed, and new HLC _rev values are generated for these documents
  as before.

* added missing functions to AQL syntax highlighter in web interface

* fixed display of `ANY` direction in traversal explainer output (direction `ANY` was shown as either
  `INBOUND` or `OUTBOUND`)

* changed behavior of toJSON() function when serializing an object before saving it in the database

  if an object provides a toJSON() function, this function is still called for serializing it.
  the change is that the result of toJSON() is not stringified anymore, but saved as is. previous
  versions of ArangoDB called toJSON() and after that additionally stringified its result.

  This change will affect the saving of JS Buffer objects, which will now be saved as arrays of
  bytes instead of a comma-separated string of the Buffer's byte contents.

* allow creating unique indexes on more attributes than present in shardKeys

  The following combinations of shardKeys and indexKeys are allowed/not allowed:

  shardKeys     indexKeys
      a             a        ok
      a             b    not ok
      a           a b        ok
    a b             a    not ok
    a b             b    not ok
    a b           a b        ok
    a b         a b c        ok
  a b c           a b    not ok
  a b c         a b c        ok

* fixed wrong version in web interface login screen (EE only)

* make web interface not display an exclamation mark next to ArangoDB version number 3.1

* fixed search for arbitrary document attributes in web interface in case multiple
  search values were used on different attribute names. in this case, the search always
  produced an empty result

* disallow updating `_from` and `_to` values of edges in Smart Graphs. Updating these
  attributes would lead to potential redistribution of edges to other shards, which must be
  avoided.

* fixed issue #2148

* updated graphql-sync dependency to 0.6.2

* fixed issue #2156

* fixed CRC4 assembly linkage


v3.1.0 (2016-10-29)
-------------------

* AQL breaking change in cluster:

  from ArangoDB 3.1 onwards `WITH` is required for traversals in a
  clustered environment in order to avoid deadlocks.

  Note that for queries that access only a single collection or that have all
  collection names specified somewhere else in the query string, there is no
  need to use *WITH*. *WITH* is only useful when the AQL query parser cannot
  automatically figure out which collections are going to be used by the query.
  *WITH* is only useful for queries that dynamically access collections, e.g.
  via traversals, shortest path operations or the *DOCUMENT()* function.

  more info can be found [here](https://github.com/arangodb/arangodb/blob/devel/Documentation/Books/AQL/Operations/With.md)

* added AQL function `DISTANCE` to calculate the distance between two arbitrary
  coordinates (haversine formula)

* fixed issue #2110

* added Auto-aptation of RAFT timings as calculations only


v3.1.rc2 (2016-10-10)
---------------------

* second release candidate


v3.1.rc1 (2016-09-30)
---------------------

* first release candidate


v3.1.alpha2 (2016-09-01)
------------------------

* added module.context.createDocumentationRouter to replace module.context.apiDocumentation

* bug in RAFT implementation of reads. dethroned leader still answered requests in isolation

* ui: added new graph viewer

* ui: aql-editor added tabular & graph display

* ui: aql-editor improved usability

* ui: aql-editor: query profiling support

* fixed issue #2109

* fixed issue #2111

* fixed issue #2075

* added AQL function `DISTANCE` to calculate the distance between two arbitrary
  coordinates (haversine formula)

* rewrote scheduler and dispatcher based on boost::asio

  parameters changed:
    `--scheduler.threads` and `--server.threads` are now merged into a single one: `--server.threads`

    hidden `--server.extra-threads` has been removed

    hidden `--server.aql-threads` has been removed

    hidden `--server.backend` has been removed

    hidden `--server.show-backends` has been removed

    hidden `--server.thread-affinity` has been removed

* fixed issue #2086

* fixed issue #2079

* fixed issue #2071

  make the AQL query optimizer inject filter condition expressions referred to
  by variables during filter condition aggregation.
  For example, in the following query

      FOR doc IN collection
        LET cond1 = (doc.value == 1)
        LET cond2 = (doc.value == 2)
        FILTER cond1 || cond2
        RETURN { doc, cond1, cond2 }

  the optimizer will now inject the conditions for `cond1` and `cond2` into the filter
  condition `cond1 || cond2`, expanding it to `(doc.value == 1) || (doc.value == 2)`
  and making these conditions available for index searching.

  Note that the optimizer previously already injected some conditions into other
  conditions, but only if the variable that defined the condition was not used
  elsewhere. For example, the filter condition in the query

      FOR doc IN collection
        LET cond = (doc.value == 1)
        FILTER cond
        RETURN { doc }

  already got optimized before because `cond` was only used once in the query and
  the optimizer decided to inject it into the place where it was used.

  This only worked for variables that were referred to once in the query.
  When a variable was used multiple times, the condition was not injected as
  in the following query:

      FOR doc IN collection
        LET cond = (doc.value == 1)
        FILTER cond
        RETURN { doc, cond }

  The fix for #2070 now will enable this optimization so that the query can
  use an index on `doc.value` if available.

* changed behavior of AQL array comparison operators for empty arrays:
  * `ALL` and `ANY` now always return `false` when the left-hand operand is an
    empty array. The behavior for non-empty arrays does not change:
    * `[] ALL == 1` will return `false`
    * `[1] ALL == 1` will return `true`
    * `[1, 2] ALL == 1` will return `false`
    * `[2, 2] ALL == 1` will return `false`
    * `[] ANY == 1` will return `false`
    * `[1] ANY == 1` will return `true`
    * `[1, 2] ANY == 1` will return `true`
    * `[2, 2] ANY == 1` will return `false`
  * `NONE` now always returns `true` when the left-hand operand is an empty array.
    The behavior for non-empty arrays does not change:
    * `[] NONE == 1` will return `true`
    * `[1] NONE == 1` will return `false`
    * `[1, 2] NONE == 1` will return `false`
    * `[2, 2] NONE == 1` will return `true`

* added experimental AQL functions `JSON_STRINGIFY` and `JSON_PARSE`

* added experimental support for incoming gzip-compressed requests

* added HTTP REST APIs for online loglevel adjustments:

  - GET `/_admin/log/level` returns the current loglevel settings
  - PUT `/_admin/log/level` modifies the current loglevel settings

* PATCH /_api/gharial/{graph-name}/vertex/{collection-name}/{vertex-key}
  - changed default value for keepNull to true

* PATCH /_api/gharial/{graph-name}/edge/{collection-name}/{edge-key}
  - changed default value for keepNull to true

* renamed `maximalSize` attribute in parameter.json files to `journalSize`

  The `maximalSize` attribute will still be picked up from collections that
  have not been adjusted. Responses from the replication API will now also use
  `journalSize` instead of `maximalSize`.

* added `--cluster.system-replication-factor` in order to adjust the
  replication factor for new system collections

* fixed issue #2012

* added a memory expection in case V8 memory gets too low

* added Optimizer Rule for other indexes in Traversals
  this allows AQL traversals to use other indexes than the edge index.
  So traversals with filters on edges can now make use of more specific
  indexes, e.g.

      FOR v, e, p IN 2 OUTBOUND @start @@edge FILTER p.edges[0].foo == "bar"

  will prefer a Hash Index on [_from, foo] above the EdgeIndex.

* fixed epoch computation in hybrid logical clock

* fixed thread affinity

* replaced require("internal").db by require("@arangodb").db

* added option `--skip-lines` for arangoimp
  this allows skipping the first few lines from the import file in case the
  CSV or TSV import are used

* fixed periodic jobs: there should be only one instance running - even if it
  runs longer than the period

* improved performance of primary index and edge index lookups

* optimizations for AQL `[*]` operator in case no filter, no projection and
  no offset/limit are used

* added AQL function `OUTERSECTION` to return the symmetric difference of its
  input arguments

* Foxx manifests of installed services are now saved to disk with indentation

* Foxx tests and scripts in development mode should now always respect updated
  files instead of loading stale modules

* When disabling Foxx development mode the setup script is now re-run

* Foxx now provides an easy way to directly serve GraphQL requests using the
  `@arangodb/foxx/graphql` module and the bundled `graphql-sync` dependency

* Foxx OAuth2 module now correctly passes the `access_token` to the OAuth2 server

* added iconv-lite and timezone modules

* web interface now allows installing GitHub and zip services in legacy mode

* added module.context.createDocumentationRouter to replace module.context.apiDocumentation

* bug in RAFT implementation of reads. dethroned leader still answered
  requests in isolation

* all lambdas in ClusterInfo might have been left with dangling references.

* Agency bug fix for handling of empty json objects as values.

* Foxx tests no longer support the Mocha QUnit interface as this resulted in weird
  inconsistencies in the BDD and TDD interfaces. This fixes the TDD interface
  as well as out-of-sequence problems when using the BDD before/after functions.

* updated bundled JavaScript modules to latest versions; joi has been updated from 8.4 to 9.2
  (see [joi 9.0.0 release notes](https://github.com/hapijs/joi/issues/920) for information on
  breaking changes and new features)

* fixed issue #2139

* updated graphql-sync dependency to 0.6.2

* fixed issue #2156


v3.0.13 (XXXX-XX-XX)
--------------------

* fixed issue #2315

* fixed issue #2210


v3.0.12 (2016-11-23)
--------------------

* fixed issue #2176

* fixed issue #2168

* fixed issues #2149, #2159

* fixed error reporting for issue #2158

* fixed assembly linkage bug in CRC4 module

* added support for descriptions field in Foxx dependencies


v3.0.11 (2016-11-08)
--------------------

* fixed issue #2140: supervisor dies instead of respawning child

* fixed issue #2131: use shard key value entered by user in web interface

* fixed issue #2129: cannot kill a long-run query

* fixed issue #2110

* fixed issue #2081

* fixed issue #2038

* changes to Foxx service configuration or dependencies should now be
  stored correctly when options are cleared or omitted

* Foxx tests no longer support the Mocha QUnit interface as this resulted in weird
  inconsistencies in the BDD and TDD interfaces. This fixes the TDD interface
  as well as out-of-sequence problems when using the BDD before/after functions.

* fixed issue #2148


v3.0.10 (2016-09-26)
--------------------

* fixed issue #2072

* fixed issue #2070

* fixed slow cluster starup issues. supervision will demonstrate more
  patience with db servers


v3.0.9 (2016-09-21)
-------------------

* fixed issue #2064

* fixed issue #2060

* speed up `collection.any()` and skiplist index creation

* fixed multiple issues where ClusterInfo bug hung agency in limbo
  timeouting on multiple collection and database callbacks


v3.0.8 (2016-09-14)
-------------------

* fixed issue #2052

* fixed issue #2005

* fixed issue #2039

* fixed multiple issues where ClusterInfo bug hung agency in limbo
  timeouting on multiple collection and database callbacks


v3.0.7 (2016-09-05)
-------------------

* new supervision job handles db server failure during collection creation.


v3.0.6 (2016-09-02)
-------------------

* fixed issue #2026

* slightly better error diagnostics for AQL query compilation and replication

* fixed issue #2018

* fixed issue #2015

* fixed issue #2012

* fixed wrong default value for arangoimp's `--on-duplicate` value

* fix execution of AQL traversal expressions when there are multiple
  conditions that refer to variables set outside the traversal

* properly return HTTP 503 in JS actions when backend is gone

* supervision creates new key in agency for failed servers

* new shards will not be allocated on failed or cleaned servers


v3.0.5 (2016-08-18)
-------------------

* execute AQL ternary operator via C++ if possible

* fixed issue #1977

* fixed extraction of _id attribute in AQL traversal conditions

* fix SSL agency endpoint

* Minimum RAFT timeout was one order of magnitude to short.

* Optimized RAFT RPCs from leader to followers for efficiency.

* Optimized RAFT RPC handling on followers with respect to compaction.

* Fixed bug in handling of duplicates and overlapping logs

* Fixed bug in supervision take over after leadership change.

v3.0.4 (2016-08-01)
-------------------

* added missing lock for periodic jobs access

* fix multiple foxx related cluster issues

* fix handling of empty AQL query strings

* fixed issue in `INTERSECTION` AQL function with duplicate elements
  in the source arrays

* fixed issue #1970

* fixed issue #1968

* fixed issue #1967

* fixed issue #1962

* fixed issue #1959

* replaced require("internal").db by require("@arangodb").db

* fixed issue #1954

* fixed issue #1953

* fixed issue #1950

* fixed issue #1949

* fixed issue #1943

* fixed segfault in V8, by backporting https://bugs.chromium.org/p/v8/issues/detail?id=5033

* Foxx OAuth2 module now correctly passes the `access_token` to the OAuth2 server

* fixed credentialed CORS requests properly respecting --http.trusted-origin

* fixed a crash in V8Periodic task (forgotten lock)

* fixed two bugs in synchronous replication (syncCollectionFinalize)


v3.0.3 (2016-07-17)
-------------------

* fixed issue #1942

* fixed issue #1941

* fixed array index batch insertion issues for hash indexes that caused problems when
  no elements remained for insertion

* fixed AQL MERGE() function with External objects originating from traversals

* fixed some logfile recovery errors with error message "document not found"

* fixed issue #1937

* fixed issue #1936

* improved performance of arangorestore in clusters with synchronous
  replication

* Foxx tests and scripts in development mode should now always respect updated
  files instead of loading stale modules

* When disabling Foxx development mode the setup script is now re-run

* Foxx manifests of installed services are now saved to disk with indentation


v3.0.2 (2016-07-09)
-------------------

* fixed assertion failure in case multiple remove operations were used in the same query

* fixed upsert behavior in case upsert was used in a loop with the same document example

* fixed issue #1930

* don't expose local file paths in Foxx error messages.

* fixed issue #1929

* make arangodump dump the attribute `isSystem` when dumping the structure
  of a collection, additionally make arangorestore not fail when the attribute
  is missing

* fixed "Could not extract custom attribute" issue when using COLLECT with
  MIN/MAX functions in some contexts

* honor presence of persistent index for sorting

* make AQL query optimizer not skip "use-indexes-rule", even if enough
  plans have been created already

* make AQL optimizer not skip "use-indexes-rule", even if enough execution plans
  have been created already

* fix double precision value loss in VelocyPack JSON parser

* added missing SSL support for arangorestore

* improved cluster import performance

* fix Foxx thumbnails on DC/OS

* fix Foxx configuration not being saved

* fix Foxx app access from within the frontend on DC/OS

* add option --default-replication-factor to arangorestore and simplify
  the control over the number of shards when restoring

* fix a bug in the VPack -> V8 conversion if special attributes _key,
  _id, _rev, _from and _to had non-string values, which is allowed
  below the top level

* fix malloc_usable_size for darwin


v3.0.1 (2016-06-30)
-------------------

* fixed periodic jobs: there should be only one instance running - even if it
  runs longer than the period

* increase max. number of collections in AQL queries from 32 to 256

* fixed issue #1916: header "authorization" is required" when opening
  services page

* fixed issue #1915: Explain: member out of range

* fixed issue #1914: fix unterminated buffer

* don't remove lockfile if we are the same (now stale) pid
  fixes docker setups (our pid will always be 1)

* do not use revision id comparisons in compaction for determining whether a
  revision is obsolete, but marker memory addresses
  this ensures revision ids don't matter when compacting documents

* escape Unicode characters in JSON HTTP responses
  this converts UTF-8 characters in HTTP responses of arangod into `\uXXXX`
  escape sequences. This makes the HTTP responses fit into the 7 bit ASCII
  character range, which speeds up HTTP response parsing for some clients,
  namely node.js/v8

* add write before read collections when starting a user transaction
  this allows specifying the same collection in both read and write mode without
  unintended side effects

* fixed buffer overrun that occurred when building very large result sets

* index lookup optimizations for primary index and edge index

* fixed "collection is a nullptr" issue when starting a traversal from a transaction

* enable /_api/import on coordinator servers


v3.0.0 (2016-06-22)
-------------------

* minor GUI fixxes

* fix for replication and nonces


v3.0.0-rc3 (2016-06-19)
-----------------------

* renamed various Foxx errors to no longer refer to Foxx services as apps

* adjusted various error messages in Foxx to be more informative

* specifying "files" in a Foxx manifest to be mounted at the service root
  no longer results in 404s when trying to access non-file routes

* undeclared path parameters in Foxx no longer break the service

* trusted reverse proxy support is now handled more consistently

* ArangoDB request compatibility and user are now exposed in Foxx

* all bundled NPM modules have been upgraded to their latest versions


v3.0.0-rc2 (2016-06-12)
-----------------------

* added option `--server.max-packet-size` for client tools

* renamed option `--server.ssl-protocol` to `--ssl.protocol` in client tools
  (was already done for arangod, but overlooked for client tools)

* fix handling of `--ssl.protocol` value 5 (TLS v1.2) in client tools, which
  claimed to support it but didn't

* config file can use '@include' to include a different config file as base


v3.0.0-rc1 (2016-06-10)
-----------------------

* the user management has changed: it now has users that are independent of
  databases. A user can have one or more database assigned to the user.

* forward ported V8 Comparator bugfix for inline heuristics from
  https://github.com/v8/v8/commit/5ff7901e24c2c6029114567de5a08ed0f1494c81

* changed to-string conversion for AQL objects and arrays, used by the AQL
  function `TO_STRING()` and implicit to-string casts in AQL

  - arrays are now converted into their JSON-stringify equivalents, e.g.

    - `[ ]` is now converted to `[]`
    - `[ 1, 2, 3 ]` is now converted to `[1,2,3]`
    - `[ "test", 1, 2 ] is now converted to `["test",1,2]`

    Previous versions of ArangoDB converted arrays with no members into the
    empty string, and non-empty arrays into a comma-separated list of member
    values, without the surrounding angular brackets. Additionally, string
    array members were not enclosed in quotes in the result string:

    - `[ ]` was converted to ``
    - `[ 1, 2, 3 ]` was converted to `1,2,3`
    - `[ "test", 1, 2 ] was converted to `test,1,2`

  - objects are now converted to their JSON-stringify equivalents, e.g.

    - `{ }` is converted to `{}`
    - `{ a: 1, b: 2 }` is converted to `{"a":1,"b":2}`
    - `{ "test" : "foobar" }` is converted to `{"test":"foobar"}`

    Previous versions of ArangoDB always converted objects into the string
    `[object Object]`

  This change affects also the AQL functions `CONCAT()` and `CONCAT_SEPARATOR()`
  which treated array values differently in previous versions. Previous versions
  of ArangoDB automatically flattened array values on the first level of the array,
  e.g. `CONCAT([1, 2, 3, [ 4, 5, 6 ]])` produced `1,2,3,4,5,6`. Now this will produce
  `[1,2,3,[4,5,6]]`. To flatten array members on the top level, you can now use
  the more explicit `CONCAT(FLATTEN([1, 2, 3, [4, 5, 6]], 1))`.

* added C++ implementations for AQL functions `SLICE()`, `CONTAINS()` and
  `RANDOM_TOKEN()`

* as a consequence of the upgrade to V8 version 5, the implementation of the
  JavaScript `Buffer` object had to be changed. JavaScript `Buffer` objects in
  ArangoDB now always store their data on the heap. There is no shared pool
  for small Buffer values, and no pointing into existing Buffer data when
  extracting slices. This change may increase the cost of creating Buffers with
  short contents or when peeking into existing Buffers, but was required for
  safer memory management and to prevent leaks.

* the `db` object's function `_listDatabases()` was renamed to just `_databases()`
  in order to make it more consistent with the existing `_collections()` function.
  Additionally the `db` object's `_listEndpoints()` function was renamed to just
  `_endpoints()`.

* changed default value of `--server.authentication` from `false` to `true` in
  configuration files etc/relative/arangod.conf and etc/arangodb/arangod.conf.in.
  This means the server will be started with authentication enabled by default,
  requiring all client connections to provide authentication data when connecting
  to ArangoDB. Authentication can still be turned off via setting the value of
  `--server.authentication` to `false` in ArangoDB's configuration files or by
  specifying the option on the command-line.

* Changed result format for querying all collections via the API GET `/_api/collection`.

  Previous versions of ArangoDB returned an object with an attribute named `collections`
  and an attribute named `names`. Both contained all available collections, but
  `collections` contained the collections as an array, and `names` contained the
  collections again, contained in an object in which the attribute names were the
  collection names, e.g.

  ```
  {
    "collections": [
      {"id":"5874437","name":"test","isSystem":false,"status":3,"type":2},
      {"id":"17343237","name":"something","isSystem":false,"status":3,"type":2},
      ...
    ],
    "names": {
      "test": {"id":"5874437","name":"test","isSystem":false,"status":3,"type":2},
      "something": {"id":"17343237","name":"something","isSystem":false,"status":3,"type":2},
      ...
    }
  }
  ```
  This result structure was redundant, and therefore has been simplified to just

  ```
  {
    "result": [
      {"id":"5874437","name":"test","isSystem":false,"status":3,"type":2},
      {"id":"17343237","name":"something","isSystem":false,"status":3,"type":2},
      ...
    ]
  }
  ```

  in ArangoDB 3.0.

* added AQL functions `TYPENAME()` and `HASH()`

* renamed arangob tool to arangobench

* added AQL string comparison operator `LIKE`

  The operator can be used to compare strings like this:

      value LIKE search

  The operator is currently implemented by calling the already existing AQL
  function `LIKE`.

  This change also makes `LIKE` an AQL keyword. Using `LIKE` in either case as
  an attribute or collection name in AQL thus requires quoting.

* make AQL optimizer rule "remove-unnecessary-calculations" fire in more cases

  The rule will now remove calculations that are used exactly once in other
  expressions (e.g. `LET a = doc RETURN a.value`) and calculations,
  or calculations that are just references (e.g. `LET a = b`).

* renamed AQL optimizer rule "merge-traversal-filter" to "optimize-traversals"
  Additionally, the optimizer rule will remove unused edge and path result variables
  from the traversal in case they are specified in the `FOR` section of the traversal,
  but not referenced later in the query. This saves constructing edges and paths
  results.

* added AQL optimizer rule "inline-subqueries"

  This rule can pull out certain subqueries that are used as an operand to a `FOR`
  loop one level higher, eliminating the subquery completely. For example, the query

      FOR i IN (FOR j IN [1,2,3] RETURN j) RETURN i

  will be transformed by the rule to:

      FOR i IN [1,2,3] RETURN i

  The query

      FOR name IN (FOR doc IN _users FILTER doc.status == 1 RETURN doc.name) LIMIT 2 RETURN name

  will be transformed into

      FOR tmp IN _users FILTER tmp.status == 1 LIMIT 2 RETURN tmp.name

  The rule will only fire when the subquery is used as an operand to a `FOR` loop, and
  if the subquery does not contain a `COLLECT` with an `INTO` variable.

* added new endpoint "srv://" for DNS service records

* The result order of the AQL functions VALUES and ATTRIBUTES has never been
  guaranteed and it only had the "correct" ordering by accident when iterating
  over objects that were not loaded from the database. This accidental behavior
  is now changed by introduction of VelocyPack. No ordering is guaranteed unless
  you specify the sort parameter.

* removed configure option `--enable-logger`

* added AQL array comparison operators

  All AQL comparison operators now also exist in an array variant. In the
  array variant, the operator is preceded with one of the keywords *ALL*, *ANY*
  or *NONE*. Using one of these keywords changes the operator behavior to
  execute the comparison operation for all, any, or none of its left hand
  argument values. It is therefore expected that the left hand argument
  of an array operator is an array.

  Examples:

      [ 1, 2, 3 ] ALL IN [ 2, 3, 4 ]   // false
      [ 1, 2, 3 ] ALL IN [ 1, 2, 3 ]   // true
      [ 1, 2, 3 ] NONE IN [ 3 ]        // false
      [ 1, 2, 3 ] NONE IN [ 23, 42 ]   // true
      [ 1, 2, 3 ] ANY IN [ 4, 5, 6 ]   // false
      [ 1, 2, 3 ] ANY IN [ 1, 42 ]     // true
      [ 1, 2, 3 ] ANY == 2             // true
      [ 1, 2, 3 ] ANY == 4             // false
      [ 1, 2, 3 ] ANY > 0              // true
      [ 1, 2, 3 ] ANY <= 1             // true
      [ 1, 2, 3 ] NONE < 99            // false
      [ 1, 2, 3 ] NONE > 10            // true
      [ 1, 2, 3 ] ALL > 2              // false
      [ 1, 2, 3 ] ALL > 0              // true
      [ 1, 2, 3 ] ALL >= 3             // false
      ["foo", "bar"] ALL != "moo"      // true
      ["foo", "bar"] NONE == "bar"     // false
      ["foo", "bar"] ANY == "foo"      // true

* improved AQL optimizer to remove unnecessary sort operations in more cases

* allow enclosing AQL identifiers in forward ticks in addition to using
  backward ticks

  This allows for convenient writing of AQL queries in JavaScript template strings
  (which are delimited with backticks themselves), e.g.

      var q = `FOR doc IN ´collection´ RETURN doc.´name´`;

* allow to set `print.limitString` to configure the number of characters
  to output before truncating

* make logging configurable per log "topic"

  `--log.level <level>` sets the global log level to <level>, e.g. `info`,
  `debug`, `trace`.

  `--log.level topic=<level>` sets the log level for a specific topic.
  Currently, the following topics exist: `collector`, `compactor`, `mmap`,
  `performance`, `queries`, and `requests`. `performance` and `requests` are
  set to FATAL by default. `queries` is set to info. All others are
  set to the global level by default.

  The new log option `--log.output <definition>` allows directing the global
  or per-topic log output to different outputs. The output definition
  "<definition>" can be one of

    "-" for stdin
    "+" for stderr
    "syslog://<syslog-facility>"
    "syslog://<syslog-facility>/<application-name>"
    "file://<relative-path>"

  The option can be specified multiple times in order to configure the output
  for different log topics. To set up a per-topic output configuration, use
  `--log.output <topic>=<definition>`, e.g.

    queries=file://queries.txt

  logs all queries to the file "queries.txt".

* the option `--log.requests-file` is now deprecated. Instead use

    `--log.level requests=info`
    `--log.output requests=file://requests.txt`

* the option `--log.facility` is now deprecated. Instead use

    `--log.output requests=syslog://facility`

* the option `--log.performance` is now deprecated. Instead use

    `--log.level performance=trace`

* removed option `--log.source-filter`

* removed configure option `--enable-logger`

* change collection directory names to include a random id component at the end

  The new pattern is `collection-<id>-<random>`, where `<id>` is the collection
  id and `<random>` is a random number. Previous versions of ArangoDB used a
  pattern `collection-<id>` without the random number.

  ArangoDB 3.0 understands both the old and name directory name patterns.

* removed mostly unused internal spin-lock implementation

* removed support for pre-Windows 7-style locks. This removes compatibility for
  Windows versions older than Windows 7 (e.g. Windows Vista, Windows XP) and
  Windows 2008R2 (e.g. Windows 2008).

* changed names of sub-threads started by arangod

* added option `--default-number-of-shards` to arangorestore, allowing creating
  collections with a specifiable number of shards from a non-cluster dump

* removed support for CoffeeScript source files

* removed undocumented SleepAndRequeue

* added WorkMonitor to inspect server threads

* when downloading a Foxx service from the web interface the suggested filename
  is now based on the service's mount path instead of simply "app.zip"

* the `@arangodb/request` response object now stores the parsed JSON response
  body in a property `json` instead of `body` when the request was made using the
  `json` option. The `body` instead contains the response body as a string.

* the Foxx API has changed significantly, 2.8 services are still supported
  using a backwards-compatible "legacy mode"


v2.8.12 (XXXX-XX-XX)
--------------------

* issue #2091: decrease connect timeout to 5 seconds on startup

* fixed issue #2072

* slightly better error diagnostics for some replication errors

* fixed issue #1977

* fixed issue in `INTERSECTION` AQL function with duplicate elements
  in the source arrays

* fixed issue #1962

* fixed issue #1959

* export aqlQuery template handler as require('org/arangodb').aql for forwards-compatibility


v2.8.11 (2016-07-13)
--------------------

* fixed array index batch insertion issues for hash indexes that caused problems when
  no elements remained for insertion

* fixed issue #1937


v2.8.10 (2016-07-01)
--------------------

* make sure next local _rev value used for a document is at least as high as the
  _rev value supplied by external sources such as replication

* make adding a collection in both read- and write-mode to a transaction behave as
  expected (write includes read). This prevents the `unregister collection used in
  transaction` error

* fixed sometimes invalid result for `byExample(...).count()` when an index plus
  post-filtering was used

* fixed "collection is a nullptr" issue when starting a traversal from a transaction

* honor the value of startup option `--database.wait-for-sync` (that is used to control
  whether new collections are created with `waitForSync` set to `true` by default) also
  when creating collections via the HTTP API (and thus the ArangoShell). When creating
  a collection via these mechanisms, the option was ignored so far, which was inconsistent.

* fixed issue #1826: arangosh --javascript.execute: internal error (geo index issue)

* fixed issue #1823: Arango crashed hard executing very simple query on windows


v2.8.9 (2016-05-13)
-------------------

* fixed escaping and quoting of extra parameters for executables in Mac OS X App

* added "waiting for" status variable to web interface collection figures view

* fixed undefined behavior in query cache invaldation

* fixed access to /_admin/statistics API in case statistics are disable via option
  `--server.disable-statistics`

* Foxx manager will no longer fail hard when Foxx store is unreachable unless installing
  a service from the Foxx store (e.g. when behind a firewall or GitHub is unreachable).


v2.8.8 (2016-04-19)
-------------------

* fixed issue #1805: Query: internal error (location: arangod/Aql/AqlValue.cpp:182).
  Please report this error to arangodb.com (while executing)

* allow specifying collection name prefixes for `_from` and `_to` in arangoimp:

  To avoid specifying complete document ids (consisting of collection names and document
  keys) for *_from* and *_to* values when importing edges with arangoimp, there are now
  the options *--from-collection-prefix* and *--to-collection-prefix*.

  If specified, these values will be automatically prepended to each value in *_from*
  (or *_to* resp.). This allows specifying only document keys inside *_from* and/or *_to*.

  *Example*

      > arangoimp --from-collection-prefix users --to-collection-prefix products ...

  Importing the following document will then create an edge between *users/1234* and
  *products/4321*:

  ```js
  { "_from" : "1234", "_to" : "4321", "desc" : "users/1234 is connected to products/4321" }
  ```

* requests made with the interactive system API documentation in the web interface
  (Swagger) will now respect the active database instead of always using `_system`


v2.8.7 (2016-04-07)
-------------------

* optimized primary=>secondary failover

* fix to-boolean conversion for documents in AQL

* expose the User-Agent HTTP header from the ArangoShell since Github seems to
  require it now, and we use the ArangoShell for fetching Foxx repositories from Github

* work with http servers that only send

* fixed potential race condition between compactor and collector threads

* fix removal of temporary directories on arangosh exit

* javadoc-style comments in Foxx services are no longer interpreted as
  Foxx comments outside of controller/script/exports files (#1748)

* removed remaining references to class syntax for Foxx Model and Repository
  from the documentation

* added a safe-guard for corrupted master-pointer


v2.8.6 (2016-03-23)
-------------------

* arangosh can now execute JavaScript script files that contain a shebang
  in the first line of the file. This allows executing script files directly.

  Provided there is a script file `/path/to/script.js` with the shebang
  `#!arangosh --javascript.execute`:

      > cat /path/to/script.js
      #!arangosh --javascript.execute
      print("hello from script.js");

  If the script file is made executable

      > chmod a+x /path/to/script.js

  it can be invoked on the shell directly and use arangosh for its execution:

      > /path/to/script.js
      hello from script.js

  This did not work in previous versions of ArangoDB, as the whole script contents
  (including the shebang) were treated as JavaScript code.
  Now shebangs in script files will now be ignored for all files passed to arangosh's
  `--javascript.execute` parameter.

  The alternative way of executing a JavaScript file with arangosh still works:

      > arangosh --javascript.execute /path/to/script.js
      hello from script.js

* added missing reset of traversal state for nested traversals.
  The state of nested traversals (a traversal in an AQL query that was
  located in a repeatedly executed subquery or inside another FOR loop)
  was not reset properly, so that multiple invocations of the same nested
  traversal with different start vertices led to the nested traversal
  always using the start vertex provided on the first invocation.

* fixed issue #1781: ArangoDB startup time increased tremendously

* fixed issue #1783: SIGHUP should rotate the log


v2.8.5 (2016-03-11)
-------------------

* Add OpenSSL handler for TLS V1.2 as sugested by kurtkincaid in #1771

* fixed issue #1765 (The webinterface should display the correct query time)
  and #1770 (Display ACTUAL query time in aardvark's AQL editor)

* Windows: the unhandled exception handler now calls the windows logging
  facilities directly without locks.
  This fixes lockups on crashes from the logging framework.

* improve nullptr handling in logger.

* added new endpoint "srv://" for DNS service records

* `org/arangodb/request` no longer sets the content-type header to the
  string "undefined" when no content-type header should be sent (issue #1776)


v2.8.4 (2016-03-01)
-------------------

* global modules are no longer incorrectly resolved outside the ArangoDB
  JavaScript directory or the Foxx service's root directory (issue #1577)

* improved error messages from Foxx and JavaScript (issues #1564, #1565, #1744)


v2.8.3 (2016-02-22)
-------------------

* fixed AQL filter condition collapsing for deeply-nested cases, potentially
  enabling usage of indexes in some dedicated cases

* added parentheses in AQL explain command output to correctly display precedence
  of logical and arithmetic operators

* Foxx Model event listeners defined on the model are now correctly invoked by
  the Repository methods (issue #1665)

* Deleting a Foxx service in the frontend should now always succeed even if the
  files no longer exist on the file system (issue #1358)

* Routing actions loaded from the database no longer throw exceptions when
  trying to load other modules using "require"

* The `org/arangodb/request` response object now sets a property `json` to the
  parsed JSON response body in addition to overwriting the `body` property when
  the request was made using the `json` option.

* Improved Windows stability

* Fixed a bug in the interactive API documentation that would escape slashes
  in document-handle fields. Document handles are now provided as separate
  fields for collection name and document key.


v2.8.2 (2016-02-09)
-------------------

* the continuous replication applier will now prevent the master's WAL logfiles
  from being removed if they are still needed by the applier on the slave. This
  should help slaves that suffered from masters garbage collection WAL logfiles
  which would have been needed by the slave later.

  The initial synchronization will block removal of still needed WAL logfiles
  on the master for 10 minutes initially, and will extend this period when further
  requests are made to the master. Initial synchronization hands over its handle
  for blocking logfile removal to the continuous replication when started via
  the *setupReplication* function. In this case, continuous replication will
  extend the logfile removal blocking period for the required WAL logfiles when
  the slave makes additional requests.

  All handles that block logfile removal will time out automatically after at
  most 5 minutes should a master not be contacted by the slave anymore (e.g. in
  case the slave's replication is turned off, the slaves loses the connection
  to the master or the slave goes down).

* added all-in-one function *setupReplication* to synchronize data from master
  to slave and start the continuous replication:

      require("@arangodb/replication").setupReplication(configuration);

  The command will return when the initial synchronization is finished and the
  continuous replication has been started, or in case the initial synchronization
  has failed.

  If the initial synchronization is successful, the command will store the given
  configuration on the slave. It also configures the continuous replication to start
  automatically if the slave is restarted, i.e. *autoStart* is set to *true*.

  If the command is run while the slave's replication applier is already running,
  it will first stop the running applier, drop its configuration and do a
  resynchronization of data with the master. It will then use the provided configration,
  overwriting any previously existing replication configuration on the slave.

  The following example demonstrates how to use the command for setting up replication
  for the *_system* database. Note that it should be run on the slave and not the
  master:

      db._useDatabase("_system");
      require("@arangodb/replication").setupReplication({
        endpoint: "tcp://master.domain.org:8529",
        username: "myuser",
        password: "mypasswd",
        verbose: false,
        includeSystem: false,
        incremental: true,
        autoResync: true
      });

* the *sync* and *syncCollection* functions now always start the data synchronization
  as an asynchronous server job. The call to *sync* or *syncCollection* will block
  until synchronization is either complete or has failed with an error. The functions
  will automatically poll the slave periodically for status updates.

  The main benefit is that the connection to the slave does not need to stay open
  permanently and is thus not affected by timeout issues. Additionally the caller does
  not need to query the synchronization status from the slave manually as this is
  now performed automatically by these functions.

* fixed undefined behavior when explaining some types of AQL traversals, fixed
  display of some types of traversals in AQL explain output


v2.8.1 (2016-01-29)
-------------------

* Improved AQL Pattern matching by allowing to specify a different traversal
  direction for one or many of the edge collections.

      FOR v, e, p IN OUTBOUND @start @@ec1, INBOUND @@ec2, @@ec3

  will traverse *ec1* and *ec3* in the OUTBOUND direction and for *ec2* it will use
  the INBOUND direction. These directions can be combined in arbitrary ways, the
  direction defined after *IN [steps]* will we used as default direction and can
  be overriden for specific collections.
  This feature is only available for collection lists, it is not possible to
  combine it with graph names.

* detect more types of transaction deadlocks early

* fixed display of relational operators in traversal explain output

* fixed undefined behavior in AQL function `PARSE_IDENTIFIER`

* added "engines" field to Foxx services generated in the admin interface

* added AQL function `IS_SAME_COLLECTION`:

  *IS_SAME_COLLECTION(collection, document)*: Return true if *document* has the same
  collection id as the collection specified in *collection*. *document* can either be
  a [document handle](../Glossary/README.md#document-handle) string, or a document with
  an *_id* attribute. The function does not validate whether the collection actually
  contains the specified document, but only compares the name of the specified collection
  with the collection name part of the specified document.
  If *document* is neither an object with an *id* attribute nor a *string* value,
  the function will return *null* and raise a warning.

      /* true */
      IS_SAME_COLLECTION('_users', '_users/my-user')
      IS_SAME_COLLECTION('_users', { _id: '_users/my-user' })

      /* false */
      IS_SAME_COLLECTION('_users', 'foobar/baz')
      IS_SAME_COLLECTION('_users', { _id: 'something/else' })


v2.8.0 (2016-01-25)
-------------------

* avoid recursive locking


v2.8.0-beta8 (2016-01-19)
-------------------------

* improved internal datafile statistics for compaction and compaction triggering
  conditions, preventing excessive growth of collection datafiles under some
  workloads. This should also fix issue #1596.

* renamed AQL optimizer rule `remove-collect-into` to `remove-collect-variables`

* fixed primary and edge index lookups prematurely aborting searches when the
  specified id search value contained a different collection than the collection
  the index was created for


v2.8.0-beta7 (2016-01-06)
-------------------------

* added vm.runInThisContext

* added AQL keyword `AGGREGATE` for use in AQL `COLLECT` statement

  Using `AGGREGATE` allows more efficient aggregation (incrementally while building
  the groups) than previous versions of AQL, which built group aggregates afterwards
  from the total of all group values.

  `AGGREGATE` can be used inside a `COLLECT` statement only. If used, it must follow
  the declaration of grouping keys:

      FOR doc IN collection
        COLLECT gender = doc.gender AGGREGATE minAge = MIN(doc.age), maxAge = MAX(doc.age)
        RETURN { gender, minAge, maxAge }

  or, if no grouping keys are used, it can follow the `COLLECT` keyword:

      FOR doc IN collection
        COLLECT AGGREGATE minAge = MIN(doc.age), maxAge = MAX(doc.age)
        RETURN {
  minAge, maxAge
}

  Only specific expressions are allowed on the right-hand side of each `AGGREGATE`
  assignment:

  - on the top level the expression must be a call to one of the supported aggregation
    functions `LENGTH`, `MIN`, `MAX`, `SUM`, `AVERAGE`, `STDDEV_POPULATION`, `STDDEV_SAMPLE`,
    `VARIANCE_POPULATION`, or `VARIANCE_SAMPLE`

  - the expression must not refer to variables introduced in the `COLLECT` itself

* Foxx: mocha test paths with wildcard characters (asterisks) now work on Windows

* reserved AQL keyword `NONE` for future use

* web interface: fixed a graph display bug concerning dashboard view

* web interface: fixed several bugs during the dashboard initialize process

* web interface: included several bugfixes: #1597, #1611, #1623

* AQL query optimizer now converts `LENGTH(collection-name)` to an optimized
  expression that returns the number of documents in a collection

* adjusted the behavior of the expansion (`[*]`) operator in AQL for non-array values

  In ArangoDB 2.8, calling the expansion operator on a non-array value will always
  return an empty array. Previous versions of ArangoDB expanded non-array values by
  calling the `TO_ARRAY()` function for the value, which for example returned an
  array with a single value for boolean, numeric and string input values, and an array
  with the object's values for an object input value. This behavior was inconsistent
  with how the expansion operator works for the array indexes in 2.8, so the behavior
  is now unified:

  - if the left-hand side operand of `[*]` is an array, the array will be returned as
    is when calling `[*]` on it
  - if the left-hand side operand of `[*]` is not an array, an empty array will be
    returned by `[*]`

  AQL queries that rely on the old behavior can be changed by either calling `TO_ARRAY`
  explicitly or by using the `[*]` at the correct position.

  The following example query will change its result in 2.8 compared to 2.7:

      LET values = "foo" RETURN values[*]

  In 2.7 the query has returned the array `[ "foo" ]`, but in 2.8 it will return an
  empty array `[ ]`. To make it return the array `[ "foo" ]` again, an explicit
  `TO_ARRAY` function call is needed in 2.8 (which in this case allows the removal
  of the `[*]` operator altogether). This also works in 2.7:

      LET values = "foo" RETURN TO_ARRAY(values)

  Another example:

      LET values = [ { name: "foo" }, { name: "bar" } ]
      RETURN values[*].name[*]

  The above returned `[ [ "foo" ], [ "bar" ] ] in 2.7. In 2.8 it will return
  `[ [ ], [ ] ]`, because the value of `name` is not an array. To change the results
  to the 2.7 style, the query can be changed to

      LET values = [ { name: "foo" }, { name: "bar" } ]
      RETURN values[* RETURN TO_ARRAY(CURRENT.name)]

  The above also works in 2.7.
  The following types of queries won't change:

      LET values = [ 1, 2, 3 ] RETURN values[*]
      LET values = [ { name: "foo" }, { name: "bar" } ] RETURN values[*].name
      LET values = [ { names: [ "foo", "bar" ] }, { names: [ "baz" ] } ] RETURN values[*].names[*]
      LET values = [ { names: [ "foo", "bar" ] }, { names: [ "baz" ] } ] RETURN values[*].names[**]

* slightly adjusted V8 garbage collection strategy so that collection eventually
  happens in all contexts that hold V8 external references to documents and
  collections.

  also adjusted default value of `--javascript.gc-frequency` from 10 seconds to
  15 seconds, as less internal operations are carried out in JavaScript.

* fixes for AQL optimizer and traversal

* added `--create-collection-type` option to arangoimp

  This allows specifying the type of the collection to be created when
  `--create-collection` is set to `true`.

* Foxx export cache should no longer break if a broken app is loaded in the
  web admin interface.


v2.8.0-beta2 (2015-12-16)
-------------------------

* added AQL query optimizer rule "sort-in-values"

  This rule pre-sorts the right-hand side operand of the `IN` and `NOT IN`
  operators so the operation can use a binary search with logarithmic complexity
  instead of a linear search. The rule is applied when the right-hand side
  operand of an `IN` or `NOT IN` operator in a filter condition is a variable that
  is defined in a different loop/scope than the operator itself. Additionally,
  the filter condition must consist of solely the `IN` or `NOT IN` operation
  in order to avoid any side-effects.

* changed collection status terminology in web interface for collections for
  which an unload request has been issued from `in the process of being unloaded`
  to `will be unloaded`.

* unloading a collection via the web interface will now trigger garbage collection
  in all v8 contexts and force a WAL flush. This increases the chances of perfoming
  the unload faster.

* added the following attributes to the result of `collection.figures()` and the
  corresponding HTTP API at `PUT /_api/collection/<name>/figures`:

  - `documentReferences`: The number of references to documents in datafiles
    that JavaScript code currently holds. This information can be used for
    debugging compaction and unload issues.
  - `waitingFor`: An optional string value that contains information about
    which object type is at the head of the collection's cleanup queue. This
    information can be used for debugging compaction and unload issues.
  - `compactionStatus.time`: The point in time the compaction for the collection
    was last executed. This information can be used for debugging compaction
    issues.
  - `compactionStatus.message`: The action that was performed when the compaction
    was last run for the collection. This information can be used for debugging
    compaction issues.

  Note: `waitingFor` and `compactionStatus` may be empty when called on a coordinator
  in a cluster.

* the compaction will now provide queryable status info that can be used to track
  its progress. The compaction status is displayed in the web interface, too.

* better error reporting for arangodump and arangorestore

* arangodump will now fail by default when trying to dump edges that
  refer to already dropped collections. This can be circumvented by
  specifying the option `--force true` when invoking arangodump

* fixed cluster upgrade procedure

* the AQL functions `NEAR` and `WITHIN` now have stricter validations
  for their input parameters `limit`, `radius` and `distance`. They may now throw
  exceptions when invalid parameters are passed that may have not led
  to exceptions in previous versions.

* deprecation warnings now log stack traces

* Foxx: improved backwards compatibility with 2.5 and 2.6

  - reverted Model and Repository back to non-ES6 "classes" because of
    compatibility issues when using the extend method with a constructor

  - removed deprecation warnings for extend and controller.del

  - restored deprecated method Model.toJSONSchema

  - restored deprecated `type`, `jwt` and `sessionStorageApp` options
    in Controller#activateSessions

* Fixed a deadlock problem in the cluster


v2.8.0-beta1 (2015-12-06)
-------------------------

* added AQL function `IS_DATESTRING(value)`

  Returns true if *value* is a string that can be used in a date function.
  This includes partial dates such as *2015* or *2015-10* and strings containing
  invalid dates such as *2015-02-31*. The function will return false for all
  non-string values, even if some of them may be usable in date functions.


v2.8.0-alpha1 (2015-12-03)
--------------------------

* added AQL keywords `GRAPH`, `OUTBOUND`, `INBOUND` and `ANY` for use in graph
  traversals, reserved AQL keyword `ALL` for future use

  Usage of these keywords as collection names, variable names or attribute names
  in AQL queries will not be possible without quoting. For example, the following
  AQL query will still work as it uses a quoted collection name and a quoted
  attribute name:

      FOR doc IN `OUTBOUND`
        RETURN doc.`any`

* issue #1593: added AQL `POW` function for exponentation

* added cluster execution site info in explain output for AQL queries

* replication improvements:

  - added `autoResync` configuration parameter for continuous replication.

    When set to `true`, a replication slave will automatically trigger a full data
    re-synchronization with the master when the master cannot provide the log data
    the slave had asked for. Note that `autoResync` will only work when the option
    `requireFromPresent` is also set to `true` for the continuous replication, or
    when the continuous syncer is started and detects that no start tick is present.

    Automatic re-synchronization may transfer a lot of data from the master to the
    slave and may be expensive. It is therefore turned off by default.
    When turned off, the slave will never perform an automatic re-synchronization
    with the master.

  - added `idleMinWaitTime` and `idleMaxWaitTime` configuration parameters for
    continuous replication.

    These parameters can be used to control the minimum and maximum wait time the
    slave will (intentionally) idle and not poll for master log changes in case the
    master had sent the full logs already.
    The `idleMaxWaitTime` value will only be used when `adapativePolling` is set
    to `true`. When `adaptivePolling` is disable, only `idleMinWaitTime` will be
    used as a constant time span in which the slave will not poll the master for
    further changes. The default values are 0.5 seconds for `idleMinWaitTime` and
    2.5 seconds for `idleMaxWaitTime`, which correspond to the hard-coded values
    used in previous versions of ArangoDB.

  - added `initialSyncMaxWaitTime` configuration parameter for initial and continuous
    replication

    This option controls the maximum wait time (in seconds) that the initial
    synchronization will wait for a response from the master when fetching initial
    collection data. If no response is received within this time period, the initial
    synchronization will give up and fail. This option is also relevant for
    continuous replication in case *autoResync* is set to *true*, as then the
    continuous replication may trigger a full data re-synchronization in case
    the master cannot the log data the slave had asked for.

  - HTTP requests sent from the slave to the master during initial synchronization
    will now be retried if they fail with connection problems.

  - the initial synchronization now logs its progress so it can be queried using
    the regular replication status check APIs.

  - added `async` attribute for `sync` and `syncCollection` operations called from
    the ArangoShell. Setthing this attribute to `true` will make the synchronization
    job on the server go into the background, so that the shell does not block. The
    status of the started asynchronous synchronization job can be queried from the
    ArangoShell like this:

        /* starts initial synchronization */
        var replication = require("@arangodb/replication");
        var id = replication.sync({
          endpoint: "tcp://master.domain.org:8529",
          username: "myuser",
          password: "mypasswd",
          async: true
       });

       /* now query the id of the returned async job and print the status */
       print(replication.getSyncResult(id));

    The result of `getSyncResult()` will be `false` while the server-side job
    has not completed, and different to `false` if it has completed. When it has
    completed, all job result details will be returned by the call to `getSyncResult()`.


* fixed non-deterministic query results in some cluster queries

* fixed issue #1589

* return HTTP status code 410 (gone) instead of HTTP 408 (request timeout) for
  server-side operations that are canceled / killed. Sending 410 instead of 408
  prevents clients from re-starting the same (canceled) operation. Google Chrome
  for example sends the HTTP request again in case it is responded with an HTTP
  408, and this is exactly the opposite of the desired behavior when an operation
  is canceled / killed by the user.

* web interface: queries in AQL editor now cancelable

* web interface: dashboard - added replication information

* web interface: AQL editor now supports bind parameters

* added startup option `--server.hide-product-header` to make the server not send
  the HTTP response header `"Server: ArangoDB"` in its HTTP responses. By default,
  the option is turned off so the header is still sent as usual.

* added new AQL function `UNSET_RECURSIVE` to recursively unset attritutes from
  objects/documents

* switched command-line editor in ArangoShell and arangod to linenoise-ng

* added automatic deadlock detection for transactions

  In case a deadlock is detected, a multi-collection operation may be rolled back
  automatically and fail with error 29 (`deadlock detected`). Client code for
  operations containing more than one collection should be aware of this potential
  error and handle it accordingly, either by giving up or retrying the transaction.

* Added C++ implementations for the AQL arithmetic operations and the following
  AQL functions:
  - ABS
  - APPEND
  - COLLECTIONS
  - CURRENT_DATABASE
  - DOCUMENT
  - EDGES
  - FIRST
  - FIRST_DOCUMENT
  - FIRST_LIST
  - FLATTEN
  - FLOOR
  - FULLTEXT
  - LAST
  - MEDIAN
  - MERGE_RECURSIVE
  - MINUS
  - NEAR
  - NOT_NULL
  - NTH
  - PARSE_IDENTIFIER
  - PERCENTILE
  - POP
  - POSITION
  - PUSH
  - RAND
  - RANGE
  - REMOVE_NTH
  - REMOVE_VALUE
  - REMOVE_VALUES
  - ROUND
  - SHIFT
  - SQRT
  - STDDEV_POPULATION
  - STDDEV_SAMPLE
  - UNSHIFT
  - VARIANCE_POPULATION
  - VARIANCE_SAMPLE
  - WITHIN
  - ZIP

* improved performance of skipping over many documents in an AQL query when no
  indexes and no filters are used, e.g.

      FOR doc IN collection
        LIMIT 1000000, 10
        RETURN doc

* Added array indexes

  Hash indexes and skiplist indexes can now optionally be defined for array values
  so they index individual array members.

  To define an index for array values, the attribute name is extended with the
  expansion operator `[*]` in the index definition:

      arangosh> db.colName.ensureHashIndex("tags[*]");

  When given the following document

      { tags: [ "AQL", "ArangoDB", "Index" ] }

  the index will now contain the individual values `"AQL"`, `"ArangoDB"` and `"Index"`.

  Now the index can be used for finding all documents having `"ArangoDB"` somewhere in their
  tags array using the following AQL query:

      FOR doc IN colName
        FILTER "ArangoDB" IN doc.tags[*]
        RETURN doc

* rewrote AQL query optimizer rule `use-index-range` and renamed it to `use-indexes`.
  The name change affects rule names in the optimizer's output.

* rewrote AQL execution node `IndexRangeNode` and renamed it to `IndexNode`. The name
  change affects node names in the optimizer's explain output.

* added convenience function `db._explain(query)` for human-readable explanation
  of AQL queries

* module resolution as used by `require` now behaves more like in node.js

* the `org/arangodb/request` module now returns response bodies for error responses
  by default. The old behavior of not returning bodies for error responses can be
  re-enabled by explicitly setting the option `returnBodyOnError` to `false` (#1437)


v2.7.6 (2016-01-30)
-------------------

* detect more types of transaction deadlocks early


v2.7.5 (2016-01-22)
-------------------

* backported added automatic deadlock detection for transactions

  In case a deadlock is detected, a multi-collection operation may be rolled back
  automatically and fail with error 29 (`deadlock detected`). Client code for
  operations containing more than one collection should be aware of this potential
  error and handle it accordingly, either by giving up or retrying the transaction.

* improved internal datafile statistics for compaction and compaction triggering
  conditions, preventing excessive growth of collection datafiles under some
  workloads. This should also fix issue #1596.

* Foxx export cache should no longer break if a broken app is loaded in the
  web admin interface.

* Foxx: removed some incorrect deprecation warnings.

* Foxx: mocha test paths with wildcard characters (asterisks) now work on Windows


v2.7.4 (2015-12-21)
-------------------

* slightly adjusted V8 garbage collection strategy so that collection eventually
  happens in all contexts that hold V8 external references to documents and
  collections.

* added the following attributes to the result of `collection.figures()` and the
  corresponding HTTP API at `PUT /_api/collection/<name>/figures`:

  - `documentReferences`: The number of references to documents in datafiles
    that JavaScript code currently holds. This information can be used for
    debugging compaction and unload issues.
  - `waitingFor`: An optional string value that contains information about
    which object type is at the head of the collection's cleanup queue. This
    information can be used for debugging compaction and unload issues.
  - `compactionStatus.time`: The point in time the compaction for the collection
    was last executed. This information can be used for debugging compaction
    issues.
  - `compactionStatus.message`: The action that was performed when the compaction
    was last run for the collection. This information can be used for debugging
    compaction issues.

  Note: `waitingFor` and `compactionStatus` may be empty when called on a coordinator
  in a cluster.

* the compaction will now provide queryable status info that can be used to track
  its progress. The compaction status is displayed in the web interface, too.


v2.7.3 (2015-12-17)
-------------------

* fixed some replication value conversion issues when replication applier properties
  were set via ArangoShell

* fixed disappearing of documents for collections transferred via `sync` or
  `syncCollection` if the collection was dropped right before synchronization
  and drop and (re-)create collection markers were located in the same WAL file


* fixed an issue where overwriting the system sessions collection would break
  the web interface when authentication is enabled

v2.7.2 (2015-12-01)
-------------------

* replication improvements:

  - added `autoResync` configuration parameter for continuous replication.

    When set to `true`, a replication slave will automatically trigger a full data
    re-synchronization with the master when the master cannot provide the log data
    the slave had asked for. Note that `autoResync` will only work when the option
    `requireFromPresent` is also set to `true` for the continuous replication, or
    when the continuous syncer is started and detects that no start tick is present.

    Automatic re-synchronization may transfer a lot of data from the master to the
    slave and may be expensive. It is therefore turned off by default.
    When turned off, the slave will never perform an automatic re-synchronization
    with the master.

  - added `idleMinWaitTime` and `idleMaxWaitTime` configuration parameters for
    continuous replication.

    These parameters can be used to control the minimum and maximum wait time the
    slave will (intentionally) idle and not poll for master log changes in case the
    master had sent the full logs already.
    The `idleMaxWaitTime` value will only be used when `adapativePolling` is set
    to `true`. When `adaptivePolling` is disable, only `idleMinWaitTime` will be
    used as a constant time span in which the slave will not poll the master for
    further changes. The default values are 0.5 seconds for `idleMinWaitTime` and
    2.5 seconds for `idleMaxWaitTime`, which correspond to the hard-coded values
    used in previous versions of ArangoDB.

  - added `initialSyncMaxWaitTime` configuration parameter for initial and continuous
    replication

    This option controls the maximum wait time (in seconds) that the initial
    synchronization will wait for a response from the master when fetching initial
    collection data. If no response is received within this time period, the initial
    synchronization will give up and fail. This option is also relevant for
    continuous replication in case *autoResync* is set to *true*, as then the
    continuous replication may trigger a full data re-synchronization in case
    the master cannot the log data the slave had asked for.

  - HTTP requests sent from the slave to the master during initial synchronization
    will now be retried if they fail with connection problems.

  - the initial synchronization now logs its progress so it can be queried using
    the regular replication status check APIs.

* fixed non-deterministic query results in some cluster queries

* added missing lock instruction for primary index in compactor size calculation

* fixed issue #1589

* fixed issue #1583

* fixed undefined behavior when accessing the top level of a document with the `[*]`
  operator

* fixed potentially invalid pointer access in shaper when the currently accessed
  document got re-located by the WAL collector at the very same time

* Foxx: optional configuration options no longer log validation errors when assigned
  empty values (#1495)

* Foxx: constructors provided to Repository and Model sub-classes via extend are
  now correctly called (#1592)


v2.7.1 (2015-11-07)
-------------------

* switch to linenoise next generation

* exclude `_apps` collection from replication

  The slave has its own `_apps` collection which it populates on server start.
  When replicating data from the master to the slave, the data from the master may
  clash with the slave's own data in the `_apps` collection. Excluding the `_apps`
  collection from replication avoids this.

* disable replication appliers when starting in modes `--upgrade`, `--no-server`
  and `--check-upgrade`

* more detailed output in arango-dfdb

* fixed "no start tick" issue in replication applier

  This error could occur after restarting a slave server after a shutdown
  when no data was ever transferred from the master to the slave via the
  continuous replication

* fixed problem during SSL client connection abort that led to scheduler thread
  staying at 100% CPU saturation

* fixed potential segfault in AQL `NEIGHBORS` function implementation when C++ function
  variant was used and collection names were passed as strings

* removed duplicate target for some frontend JavaScript files from the Makefile

* make AQL function `MERGE()` work on a single array parameter, too.
  This allows combining the attributes of multiple objects from an array into
  a single object, e.g.

      RETURN MERGE([
        { foo: 'bar' },
        { quux: 'quetzalcoatl', ruled: true },
        { bar: 'baz', foo: 'done' }
      ])

  will now return:

      {
        "foo": "done",
        "quux": "quetzalcoatl",
        "ruled": true,
        "bar": "baz"
      }

* fixed potential deadlock in collection status changing on Windows

* fixed hard-coded `incremental` parameter in shell implementation of
  `syncCollection` function in replication module

* fix for GCC5: added check for '-stdlib' option


v2.7.0 (2015-10-09)
-------------------

* fixed request statistics aggregation
  When arangod was started in supervisor mode, the request statistics always showed
  0 requests, as the statistics aggregation thread did not run then.

* read server configuration files before dropping privileges. this ensures that
  the SSL keyfile specified in the configuration can be read with the server's start
  privileges (i.e. root when using a standard ArangoDB package).

* fixed replication with a 2.6 replication configuration and issues with a 2.6 master

* raised default value of `--server.descriptors-minimum` to 1024

* allow Foxx apps to be installed underneath URL path `/_open/`, so they can be
  (intentionally) accessed without authentication.

* added *allowImplicit* sub-attribute in collections declaration of transactions.
  The *allowImplicit* attributes allows making transactions fail should they
  read-access a collection that was not explicitly declared in the *collections*
  array of the transaction.

* added "special" password ARANGODB_DEFAULT_ROOT_PASSWORD. If you pass
  ARANGODB_DEFAULT_ROOT_PASSWORD as password, it will read the password
  from the environment variable ARANGODB_DEFAULT_ROOT_PASSWORD


v2.7.0-rc2 (2015-09-22)
-----------------------

* fix over-eager datafile compaction

  This should reduce the need to compact directly after loading a collection when a
  collection datafile contained many insertions and updates for the same documents. It
  should also prevent from re-compacting already merged datafiles in case not many
  changes were made. Compaction will also make fewer index lookups than before.

* added `syncCollection()` function in module `org/arangodb/replication`

  This allows synchronizing the data of a single collection from a master to a slave
  server. Synchronization can either restore the whole collection by transferring all
  documents from the master to the slave, or incrementally by only transferring documents
  that differ. This is done by partitioning the collection's entire key space into smaller
  chunks and comparing the data chunk-wise between master and slave. Only chunks that are
  different will be re-transferred.

  The `syncCollection()` function can be used as follows:

      require("org/arangodb/replication").syncCollection(collectionName, options);

  e.g.

      require("org/arangodb/replication").syncCollection("myCollection", {
        endpoint: "tcp://127.0.0.1:8529",  /* master */
        username: "root",                  /* username for master */
        password: "secret",                /* password for master */
        incremental: true                  /* use incremental mode */
      });


* additionally allow the following characters in document keys:

  `(` `)` `+` `,` `=` `;` `$` `!` `*` `'` `%`


v2.7.0-rc1 (2015-09-17)
-----------------------

* removed undocumented server-side-only collection functions:
  * collection.OFFSET()
  * collection.NTH()
  * collection.NTH2()
  * collection.NTH3()

* upgraded Swagger to version 2.0 for the Documentation

  This gives the user better prepared test request structures.
  More conversions will follow so finally client libraries can be auto-generated.

* added extra AQL functions for date and time calculation and manipulation.
  These functions were contributed by GitHub users @CoDEmanX and @friday.
  A big thanks for their work!

  The following extra date functions are available from 2.7 on:

  * `DATE_DAYOFYEAR(date)`: Returns the day of year number of *date*.
    The return values range from 1 to 365, or 366 in a leap year respectively.

  * `DATE_ISOWEEK(date)`: Returns the ISO week date of *date*.
    The return values range from 1 to 53. Monday is considered the first day of the week.
    There are no fractional weeks, thus the last days in December may belong to the first
    week of the next year, and the first days in January may be part of the previous year's
    last week.

  * `DATE_LEAPYEAR(date)`: Returns whether the year of *date* is a leap year.

  * `DATE_QUARTER(date)`: Returns the quarter of the given date (1-based):
    * 1: January, February, March
    * 2: April, May, June
    * 3: July, August, September
    * 4: October, November, December

  - *DATE_DAYS_IN_MONTH(date)*: Returns the number of days in *date*'s month (28..31).

  * `DATE_ADD(date, amount, unit)`: Adds *amount* given in *unit* to *date* and
    returns the calculated date.

    *unit* can be either of the following to specify the time unit to add or
    subtract (case-insensitive):
    - y, year, years
    - m, month, months
    - w, week, weeks
    - d, day, days
    - h, hour, hours
    - i, minute, minutes
    - s, second, seconds
    - f, millisecond, milliseconds

    *amount* is the number of *unit*s to add (positive value) or subtract
    (negative value).

  * `DATE_SUBTRACT(date, amount, unit)`: Subtracts *amount* given in *unit* from
    *date* and returns the calculated date.

    It works the same as `DATE_ADD()`, except that it subtracts. It is equivalent
    to calling `DATE_ADD()` with a negative amount, except that `DATE_SUBTRACT()`
    can also subtract ISO durations. Note that negative ISO durations are not
    supported (i.e. starting with `-P`, like `-P1Y`).

  * `DATE_DIFF(date1, date2, unit, asFloat)`: Calculate the difference
    between two dates in given time *unit*, optionally with decimal places.
    Returns a negative value if *date1* is greater than *date2*.

  * `DATE_COMPARE(date1, date2, unitRangeStart, unitRangeEnd)`: Compare two
    partial dates and return true if they match, false otherwise. The parts to
    compare are defined by a range of time units.

    The full range is: years, months, days, hours, minutes, seconds, milliseconds.
    Pass the unit to start from as *unitRangeStart*, and the unit to end with as
    *unitRangeEnd*. All units in between will be compared. Leave out *unitRangeEnd*
    to only compare *unitRangeStart*.

  * `DATE_FORMAT(date, format)`: Format a date according to the given format string.
    It supports the following placeholders (case-insensitive):
    - %t: timestamp, in milliseconds since midnight 1970-01-01
    - %z: ISO date (0000-00-00T00:00:00.000Z)
    - %w: day of week (0..6)
    - %y: year (0..9999)
    - %yy: year (00..99), abbreviated (last two digits)
    - %yyyy: year (0000..9999), padded to length of 4
    - %yyyyyy: year (-009999 .. +009999), with sign prefix and padded to length of 6
    - %m: month (1..12)
    - %mm: month (01..12), padded to length of 2
    - %d: day (1..31)
    - %dd: day (01..31), padded to length of 2
    - %h: hour (0..23)
    - %hh: hour (00..23), padded to length of 2
    - %i: minute (0..59)
    - %ii: minute (00..59), padded to length of 2
    - %s: second (0..59)
    - %ss: second (00..59), padded to length of 2
    - %f: millisecond (0..999)
    - %fff: millisecond (000..999), padded to length of 3
    - %x: day of year (1..366)
    - %xxx: day of year (001..366), padded to length of 3
    - %k: ISO week date (1..53)
    - %kk: ISO week date (01..53), padded to length of 2
    - %l: leap year (0 or 1)
    - %q: quarter (1..4)
    - %a: days in month (28..31)
    - %mmm: abbreviated English name of month (Jan..Dec)
    - %mmmm: English name of month (January..December)
    - %www: abbreviated English name of weekday (Sun..Sat)
    - %wwww: English name of weekday (Sunday..Saturday)
    - %&: special escape sequence for rare occasions
    - %%: literal %
    - %: ignored

* new WAL logfiles and datafiles are now created non-sparse

  This prevents SIGBUS signals being raised when memory of a sparse datafile is accessed
  and the disk is full and the accessed file part is not actually disk-backed. In
  this case the mapped memory region is not necessarily backed by physical memory, and
  accessing the memory may raise SIGBUS and crash arangod.

* the `internal.download()` function and the module `org/arangodb/request` used some
  internal library function that handled the sending of HTTP requests from inside of
  ArangoDB. This library unconditionally set an HTTP header `Accept-Encoding: gzip`
  in all outgoing HTTP requests.

  This has been fixed in 2.7, so `Accept-Encoding: gzip` is not set automatically anymore.
  Additionally, the header `User-Agent: ArangoDB` is not set automatically either. If
  client applications desire to send these headers, they are free to add it when
  constructing the requests using the `download` function or the request module.

* fixed issue #1436: org/arangodb/request advertises deflate without supporting it

* added template string generator function `aqlQuery` for generating AQL queries

  This can be used to generate safe AQL queries with JavaScript parameter
  variables or expressions easily:

      var name = 'test';
      var attributeName = '_key';
      var query = aqlQuery`FOR u IN users FILTER u.name == ${name} RETURN u.${attributeName}`;
      db._query(query);

* report memory usage for document header data (revision id, pointer to data etc.)
  in `db.collection.figures()`. The memory used for document headers will now
  show up in the already existing attribute `indexes.size`. Due to that, the index
  sizes reported by `figures()` in 2.7 will be higher than those reported by 2.6,
  but the 2.7 values are more accurate.

* IMPORTANT CHANGE: the filenames in dumps created by arangodump now contain
  not only the name of the dumped collection, but also an additional 32-digit hash
  value. This is done to prevent overwriting dump files in case-insensitive file
  systems when there exist multiple collections with the same name (but with
  different cases).

  For example, if a database has two collections: `test` and `Test`, previous
  versions of ArangoDB created the files

  * `test.structure.json` and `test.data.json` for collection `test`
  * `Test.structure.json` and `Test.data.json` for collection `Test`

  This did not work for case-insensitive filesystems, because the files for the
  second collection would have overwritten the files of the first. arangodump in
  2.7 will create the following filenames instead:

  * `test_098f6bcd4621d373cade4e832627b4f6.structure.json` and `test_098f6bcd4621d373cade4e832627b4f6.data.json`
  * `Test_0cbc6611f5540bd0809a388dc95a615b.structure.json` and `Test_0cbc6611f5540bd0809a388dc95a615b.data.json`

  These filenames will be unambiguous even in case-insensitive filesystems.

* IMPORTANT CHANGE: make arangod actually close lingering client connections
  when idle for at least the duration specified via `--server.keep-alive-timeout`.
  In previous versions of ArangoDB, connections were not closed by the server
  when the timeout was reached and the client was still connected. Now the
  connection is properly closed by the server in case of timeout. Client
  applications relying on the old behavior may now need to reconnect to the
  server when their idle connections time out and get closed (note: connections
  being idle for a long time may be closed by the OS or firewalls anyway -
  client applications should be aware of that and try to reconnect).

* IMPORTANT CHANGE: when starting arangod, the server will drop the process
  privileges to the specified values in options `--server.uid` and `--server.gid`
  instantly after parsing the startup options.

  That means when either `--server.uid` or `--server.gid` are set, the privilege
  change will happen earlier. This may prevent binding the server to an endpoint
  with a port number lower than 1024 if the arangodb user has no privileges
  for that. Previous versions of ArangoDB changed the privileges later, so some
  startup actions were still carried out under the invoking user (i.e. likely
  *root* when started via init.d or system scripts) and especially binding to
  low port numbers was still possible there.

  The default privileges for user *arangodb* will not be sufficient for binding
  to port numbers lower than 1024. To have an ArangoDB 2.7 bind to a port number
  lower than 1024, it needs to be started with either a different privileged user,
  or the privileges of the *arangodb* user have to raised manually beforehand.

* added AQL optimizer rule `patch-update-statements`

* Linux startup scripts and systemd configuration for arangod now try to
  adjust the NOFILE (number of open files) limits for the process. The limit
  value is set to 131072 (128k) when ArangoDB is started via start/stop
  commands

* When ArangoDB is started/stopped manually via the start/stop commands, the
  main process will wait for up to 10 seconds after it forks the supervisor
  and arangod child processes. If the startup fails within that period, the
  start/stop script will fail with an exit code other than zero. If the
  startup of the supervisor or arangod is still ongoing after 10 seconds,
  the main program will still return with exit code 0. The limit of 10 seconds
  is arbitrary because the time required for a startup is not known in advance.

* added startup option `--database.throw-collection-not-loaded-error`

  Accessing a not-yet loaded collection will automatically load a collection
  on first access. This flag controls what happens in case an operation
  would need to wait for another thread to finalize loading a collection. If
  set to *true*, then the first operation that accesses an unloaded collection
  will load it. Further threads that try to access the same collection while
  it is still loading immediately fail with an error (1238, *collection not loaded*).
  This is to prevent all server threads from being blocked while waiting on the
  same collection to finish loading. When the first thread has completed loading
  the collection, the collection becomes regularly available, and all operations
  from that point on can be carried out normally, and error 1238 will not be
  thrown anymore for that collection.

  If set to *false*, the first thread that accesses a not-yet loaded collection
  will still load it. Other threads that try to access the collection while
  loading will not fail with error 1238 but instead block until the collection
  is fully loaded. This configuration might lead to all server threads being
  blocked because they are all waiting for the same collection to complete
  loading. Setting the option to *true* will prevent this from happening, but
  requires clients to catch error 1238 and react on it (maybe by scheduling
  a retry for later).

  The default value is *false*.

* added better control-C support in arangosh

  When CTRL-C is pressed in arangosh, it will now print a `^C` first. Pressing
  CTRL-C again will reset the prompt if something was entered before, or quit
  arangosh if no command was entered directly before.

  This affects the arangosh version build with Readline-support only (Linux
  and MacOS).

  The MacOS version of ArangoDB for Homebrew now depends on Readline, too. The
  Homebrew formula has been changed accordingly.
  When self-compiling ArangoDB on MacOS without Homebrew, Readline now is a
  prerequisite.

* increased default value for collection-specific `indexBuckets` value from 1 to 8

  Collections created from 2.7 on will use the new default value of `8` if not
  overridden on collection creation or later using
  `collection.properties({ indexBuckets: ... })`.

  The `indexBuckets` value determines the number of buckets to use for indexes of
  type `primary`, `hash` and `edge`. Having multiple index buckets allows splitting
  an index into smaller components, which can be filled in parallel when a collection
  is loading. Additionally, resizing and reallocation of indexes are faster and
  less intrusive if the index uses multiple buckets, because resize and reallocation
  will affect only data in a single bucket instead of all index values.

  The index buckets will be filled in parallel when loading a collection if the collection
  has an `indexBuckets` value greater than 1 and the collection contains a significant
  amount of documents/edges (the current threshold is 256K documents but this value
  may change in future versions of ArangoDB).

* changed HTTP client to use poll instead of select on Linux and MacOS

  This affects the ArangoShell and user-defined JavaScript code running inside
  arangod that initiates its own HTTP calls.

  Using poll instead of select allows using arbitrary high file descriptors
  (bigger than the compiled in FD_SETSIZE). Server connections are still handled using
  epoll, which has never been affected by FD_SETSIZE.

* implemented AQL `LIKE` function using ICU regexes

* added `RETURN DISTINCT` for AQL queries to return unique results:

      FOR doc IN collection
        RETURN DISTINCT doc.status

  This change also introduces `DISTINCT` as an AQL keyword.

* removed `createNamedQueue()` and `addJob()` functions from org/arangodb/tasks

* use less locks and more atomic variables in the internal dispatcher
  and V8 context handling implementations. This leads to improved throughput in
  some ArangoDB internals and allows for higher HTTP request throughput for
  many operations.

  A short overview of the improvements can be found here:

  https://www.arangodb.com/2015/08/throughput-enhancements/

* added shorthand notation for attribute names in AQL object literals:

      LET name = "Peter"
      LET age = 42
      RETURN { name, age }

  The above is the shorthand equivalent of the generic form

      LET name = "Peter"
      LET age = 42
      RETURN { name : name, age : age }

* removed configure option `--enable-timings`

  This option did not have any effect.

* removed configure option `--enable-figures`

  This option previously controlled whether HTTP request statistics code was
  compiled into ArangoDB or not. The previous default value was `true` so
  statistics code was available in official packages. Setting the option to
  `false` led to compile errors so it is doubtful the default value was
  ever changed. By removing the option some internal statistics code was also
  simplified.

* removed run-time manipulation methods for server endpoints:

  * `db._removeEndpoint()`
  * `db._configureEndpoint()`
  * HTTP POST `/_api/endpoint`
  * HTTP DELETE `/_api/endpoint`

* AQL query result cache

  The query result cache can optionally cache the complete results of all or selected AQL queries.
  It can be operated in the following modes:

  * `off`: the cache is disabled. No query results will be stored
  * `on`: the cache will store the results of all AQL queries unless their `cache`
    attribute flag is set to `false`
  * `demand`: the cache will store the results of AQL queries that have their
    `cache` attribute set to `true`, but will ignore all others

  The mode can be set at server startup using the `--database.query-cache-mode` configuration
  option and later changed at runtime.

  The following HTTP REST APIs have been added for controlling the query cache:

  * HTTP GET `/_api/query-cache/properties`: returns the global query cache configuration
  * HTTP PUT `/_api/query-cache/properties`: modifies the global query cache configuration
  * HTTP DELETE `/_api/query-cache`: invalidates all results in the query cache

  The following JavaScript functions have been added for controlling the query cache:

  * `require("org/arangodb/aql/cache").properties()`: returns the global query cache configuration
  * `require("org/arangodb/aql/cache").properties(properties)`: modifies the global query cache configuration
  * `require("org/arangodb/aql/cache").clear()`: invalidates all results in the query cache

* do not link arangoimp against V8

* AQL function call arguments optimization

  This will lead to arguments in function calls inside AQL queries not being copied but passed
  by reference. This may speed up calls to functions with bigger argument values or queries that
  call functions a lot of times.

* upgraded V8 version to 4.3.61

* removed deprecated AQL `SKIPLIST` function.

  This function was introduced in older versions of ArangoDB with a less powerful query optimizer to
  retrieve data from a skiplist index using a `LIMIT` clause. It was marked as deprecated in ArangoDB
  2.6.

  Since ArangoDB 2.3 the behavior of the `SKIPLIST` function can be emulated using regular AQL
  constructs, e.g.

      FOR doc IN @@collection
        FILTER doc.value >= @value
        SORT doc.value DESC
        LIMIT 1
        RETURN doc

* the `skip()` function for simple queries does not accept negative input any longer.
  This feature was deprecated in 2.6.0.

* fix exception handling

  In some cases JavaScript exceptions would re-throw without information of the original problem.
  Now the original exception is logged for failure analysis.

* based REST API method PUT `/_api/simple/all` on the cursor API and make it use AQL internally.

  The change speeds up this REST API method and will lead to additional query information being
  returned by the REST API. Clients can use this extra information or ignore it.

* Foxx Queue job success/failure handlers arguments have changed from `(jobId, jobData, result, jobFailures)` to `(result, jobData, job)`.

* added Foxx Queue job options `repeatTimes`, `repeatUntil` and `repeatDelay` to automatically re-schedule jobs when they are completed.

* added Foxx manifest configuration type `password` to mask values in the web interface.

* fixed default values in Foxx manifest configurations sometimes not being used as defaults.

* fixed optional parameters in Foxx manifest configurations sometimes not being cleared correctly.

* Foxx dependencies can now be marked as optional using a slightly more verbose syntax in your manifest file.

* converted Foxx constructors to ES6 classes so you can extend them using class syntax.

* updated aqb to 2.0.

* updated chai to 3.0.

* Use more madvise calls to speed up things when memory is tight, in particular
  at load time but also for random accesses later.

* Overhauled web interface

  The web interface now has a new design.

  The API documentation for ArangoDB has been moved from "Tools" to "Links" in the web interface.

  The "Applications" tab in the web interfaces has been renamed to "Services".


v2.6.12 (2015-12-02)
--------------------

* fixed disappearing of documents for collections transferred via `sync` if the
  the collection was dropped right before synchronization and drop and (re-)create
  collection markers were located in the same WAL file

* added missing lock instruction for primary index in compactor size calculation

* fixed issue #1589

* fixed issue #1583

* Foxx: optional configuration options no longer log validation errors when assigned
  empty values (#1495)


v2.6.11 (2015-11-18)
--------------------

* fixed potentially invalid pointer access in shaper when the currently accessed
  document got re-located by the WAL collector at the very same time


v2.6.10 (2015-11-10)
--------------------

* disable replication appliers when starting in modes `--upgrade`, `--no-server`
  and `--check-upgrade`

* more detailed output in arango-dfdb

* fixed potential deadlock in collection status changing on Windows

* issue #1521: Can't dump/restore with user and password


v2.6.9 (2015-09-29)
-------------------

* added "special" password ARANGODB_DEFAULT_ROOT_PASSWORD. If you pass
  ARANGODB_DEFAULT_ROOT_PASSWORD as password, it will read the password
  from the environment variable ARANGODB_DEFAULT_ROOT_PASSWORD

* fixed failing AQL skiplist, sort and limit combination

  When using a Skiplist index on an attribute (say "a") and then using sort
  and skip on this attribute caused the result to be empty e.g.:

    require("internal").db.test.ensureSkiplist("a");
    require("internal").db._query("FOR x IN test SORT x.a LIMIT 10, 10");

  Was always empty no matter how many documents are stored in test.
  This is now fixed.

v2.6.8 (2015-09-09)
-------------------

* ARM only:

  The ArangoDB packages for ARM require the kernel to allow unaligned memory access.
  How the kernel handles unaligned memory access is configurable at runtime by
  checking and adjusting the contents `/proc/cpu/alignment`.

  In order to operate on ARM, ArangoDB requires the bit 1 to be set. This will
  make the kernel trap and adjust unaligned memory accesses. If this bit is not
  set, the kernel may send a SIGBUS signal to ArangoDB and terminate it.

  To set bit 1 in `/proc/cpu/alignment` use the following command as a privileged
  user (e.g. root):

      echo "2" > /proc/cpu/alignment

  Note that this setting affects all user processes and not just ArangoDB. Setting
  the alignment with the above command will also not make the setting permanent,
  so it will be lost after a restart of the system. In order to make the setting
  permanent, it should be executed during system startup or before starting arangod.

  The ArangoDB start/stop scripts do not adjust the alignment setting, but rely on
  the environment to have the correct alignment setting already. The reason for this
  is that the alignment settings also affect all other user processes (which ArangoDB
  is not aware of) and thus may have side-effects outside of ArangoDB. It is therefore
  more reasonable to have the system administrator carry out the change.


v2.6.7 (2015-08-25)
-------------------

* improved AssocMulti index performance when resizing.

  This makes the edge index perform less I/O when under memory pressure.


v2.6.6 (2015-08-23)
-------------------

* added startup option `--server.additional-threads` to create separate queues
  for slow requests.


v2.6.5 (2015-08-17)
-------------------

* added startup option `--database.throw-collection-not-loaded-error`

  Accessing a not-yet loaded collection will automatically load a collection
  on first access. This flag controls what happens in case an operation
  would need to wait for another thread to finalize loading a collection. If
  set to *true*, then the first operation that accesses an unloaded collection
  will load it. Further threads that try to access the same collection while
  it is still loading immediately fail with an error (1238, *collection not loaded*).
  This is to prevent all server threads from being blocked while waiting on the
  same collection to finish loading. When the first thread has completed loading
  the collection, the collection becomes regularly available, and all operations
  from that point on can be carried out normally, and error 1238 will not be
  thrown anymore for that collection.

  If set to *false*, the first thread that accesses a not-yet loaded collection
  will still load it. Other threads that try to access the collection while
  loading will not fail with error 1238 but instead block until the collection
  is fully loaded. This configuration might lead to all server threads being
  blocked because they are all waiting for the same collection to complete
  loading. Setting the option to *true* will prevent this from happening, but
  requires clients to catch error 1238 and react on it (maybe by scheduling
  a retry for later).

  The default value is *false*.

* fixed busy wait loop in scheduler threads that sometimes consumed 100% CPU while
  waiting for events on connections closed unexpectedly by the client side

* handle attribute `indexBuckets` when restoring collections via arangorestore.
  Previously the `indexBuckets` attribute value from the dump was ignored, and the
   server default value for `indexBuckets` was used when restoring a collection.

* fixed "EscapeValue already set error" crash in V8 actions that might have occurred when
  canceling V8-based operations.


v2.6.4 (2015-08-01)
-------------------

* V8: Upgrade to version 4.1.0.27 - this is intended to be the stable V8 version.

* fixed issue #1424: Arango shell should not processing arrows pushing on keyboard


v2.6.3 (2015-07-21)
-------------------

* issue #1409: Document values with null character truncated


v2.6.2 (2015-07-04)
-------------------

* fixed issue #1383: bindVars for HTTP API doesn't work with empty string

* fixed handling of default values in Foxx manifest configurations

* fixed handling of optional parameters in Foxx manifest configurations

* fixed a reference error being thrown in Foxx queues when a function-based job type is used that is not available and no options object is passed to queue.push


v2.6.1 (2015-06-24)
-------------------

* Add missing swagger files to cmake build. fixes #1368

* fixed documentation errors


v2.6.0 (2015-06-20)
-------------------

* using negative values for `SimpleQuery.skip()` is deprecated.
  This functionality will be removed in future versions of ArangoDB.

* The following simple query functions are now deprecated:

  * collection.near
  * collection.within
  * collection.geo
  * collection.fulltext
  * collection.range
  * collection.closedRange

  This also lead to the following REST API methods being deprecated from now on:

  * PUT /_api/simple/near
  * PUT /_api/simple/within
  * PUT /_api/simple/fulltext
  * PUT /_api/simple/range

  It is recommended to replace calls to these functions or APIs with equivalent AQL queries,
  which are more flexible because they can be combined with other operations:

      FOR doc IN NEAR(@@collection, @latitude, @longitude, @limit)
        RETURN doc

      FOR doc IN WITHIN(@@collection, @latitude, @longitude, @radius, @distanceAttributeName)
        RETURN doc

      FOR doc IN FULLTEXT(@@collection, @attributeName, @queryString, @limit)
        RETURN doc

      FOR doc IN @@collection
        FILTER doc.value >= @left && doc.value < @right
        LIMIT @skip, @limit
        RETURN doc`

  The above simple query functions and REST API methods may be removed in future versions
  of ArangoDB.

* deprecated now-obsolete AQL `SKIPLIST` function

  The function was introduced in older versions of ArangoDB with a less powerful query optimizer to
  retrieve data from a skiplist index using a `LIMIT` clause.

  Since 2.3 the same goal can be achieved by using regular AQL constructs, e.g.

      FOR doc IN collection FILTER doc.value >= @value SORT doc.value DESC LIMIT 1 RETURN doc

* fixed issues when switching the database inside tasks and during shutdown of database cursors

  These features were added during 2.6 alpha stage so the fixes affect devel/2.6-alpha builds only

* issue #1360: improved foxx-manager help

* added `--enable-tcmalloc` configure option.

  When this option is set, arangod and the client tools will be linked against tcmalloc, which replaces
  the system allocator. When the option is set, a tcmalloc library must be present on the system under
  one of the names `libtcmalloc`, `libtcmalloc_minimal` or `libtcmalloc_debug`.

  As this is a configure option, it is supported for manual builds on Linux-like systems only. tcmalloc
  support is currently experimental.

* issue #1353: Windows: HTTP API - incorrect path in errorMessage

* issue #1347: added option `--create-database` for arangorestore.

  Setting this option to `true` will now create the target database if it does not exist. When creating
  the target database, the username and passwords passed to arangorestore will be used to create an
  initial user for the new database.

* issue #1345: advanced debug information for User Functions

* issue #1341: Can't use bindvars in UPSERT

* fixed vulnerability in JWT implementation.

* changed default value of option `--database.ignore-datafile-errors` from `true` to `false`

  If the new default value of `false` is used, then arangod will refuse loading collections that contain
  datafiles with CRC mismatches or other errors. A collection with datafile errors will then become
  unavailable. This prevents follow up errors from happening.

  The only way to access such collection is to use the datafile debugger (arango-dfdb) and try to repair
  or truncate the datafile with it.

  If `--database.ignore-datafile-errors` is set to `true`, then collections will become available
  even if parts of their data cannot be loaded. This helps availability, but may cause (partial) data
  loss and follow up errors.

* added server startup option `--server.session-timeout` for controlling the timeout of user sessions
  in the web interface

* add sessions and cookie authentication for ArangoDB's web interface

  ArangoDB's built-in web interface now uses sessions. Session information ids are stored in cookies,
  so clients using the web interface must accept cookies in order to use it

* web interface: display query execution time in AQL editor

* web interface: renamed AQL query *submit* button to *execute*

* web interface: added query explain feature in AQL editor

* web interface: demo page added. only working if demo data is available, hidden otherwise

* web interface: added support for custom app scripts with optional arguments and results

* web interface: mounted apps that need to be configured are now indicated in the app overview

* web interface: added button for running tests to app details

* web interface: added button for configuring app dependencies to app details

* web interface: upgraded API documentation to use Swagger 2

* INCOMPATIBLE CHANGE

  removed startup option `--log.severity`

  The docs for `--log.severity` mentioned lots of severities (e.g. `exception`, `technical`, `functional`, `development`)
  but only a few severities (e.g. `all`, `human`) were actually used, with `human` being the default and `all` enabling the
  additional logging of requests. So the option pretended to control a lot of things which it actually didn't. Additionally,
  the option `--log.requests-file` was around for a long time already, also controlling request logging.

  Because the `--log.severity` option effectively did not control that much, it was removed. A side effect of removing the
  option is that 2.5 installations which used `--log.severity all` will not log requests after the upgrade to 2.6. This can
  be adjusted by setting the `--log.requests-file` option.

* add backtrace to fatal log events

* added optional `limit` parameter for AQL function `FULLTEXT`

* make fulltext index also index text values contained in direct sub-objects of the indexed
  attribute.

  Previous versions of ArangoDB only indexed the attribute value if it was a string. Sub-attributes
  of the index attribute were ignored when fulltext indexing.

  Now, if the index attribute value is an object, the object's values will each be included in the
  fulltext index if they are strings. If the index attribute value is an array, the array's values
  will each be included in the fulltext index if they are strings.

  For example, with a fulltext index present on the `translations` attribute, the following text
  values will now be indexed:

      var c = db._create("example");
      c.ensureFulltextIndex("translations");
      c.insert({ translations: { en: "fox", de: "Fuchs", fr: "renard", ru: "лиса" } });
      c.insert({ translations: "Fox is the English translation of the German word Fuchs" });
      c.insert({ translations: [ "ArangoDB", "document", "database", "Foxx" ] });

      c.fulltext("translations", "лиса").toArray();       // returns only first document
      c.fulltext("translations", "Fox").toArray();        // returns first and second documents
      c.fulltext("translations", "prefix:Fox").toArray(); // returns all three documents

* added batch document removal and lookup commands:

      collection.lookupByKeys(keys)
      collection.removeByKeys(keys)

  These commands can be used to perform multi-document lookup and removal operations efficiently
  from the ArangoShell. The argument to these operations is an array of document keys.

  Also added HTTP APIs for batch document commands:

  * PUT /_api/simple/lookup-by-keys
  * PUT /_api/simple/remove-by-keys

* properly prefix document address URLs with the current database name for calls to the REST
  API method GET `/_api/document?collection=...` (that method will return partial URLs to all
  documents in the collection).

  Previous versions of ArangoDB returned the URLs starting with `/_api/` but without the current
  database name, e.g. `/_api/document/mycollection/mykey`. Starting with 2.6, the response URLs
  will include the database name as well, e.g. `/_db/_system/_api/document/mycollection/mykey`.

* added dedicated collection export HTTP REST API

  ArangoDB now provides a dedicated collection export API, which can take snapshots of entire
  collections more efficiently than the general-purpose cursor API. The export API is useful
  to transfer the contents of an entire collection to a client application. It provides optional
  filtering on specific attributes.

  The export API is available at endpoint `POST /_api/export?collection=...`. The API has the
  same return value structure as the already established cursor API (`POST /_api/cursor`).

  An introduction to the export API is given in this blog post:
  http://jsteemann.github.io/blog/2015/04/04/more-efficient-data-exports/

* subquery optimizations for AQL queries

  This optimization avoids copying intermediate results into subqueries that are not required
  by the subquery.

  A brief description can be found here:
  http://jsteemann.github.io/blog/2015/05/04/subquery-optimizations/

* return value optimization for AQL queries

  This optimization avoids copying the final query result inside the query's main `ReturnNode`.

  A brief description can be found here:
  http://jsteemann.github.io/blog/2015/05/04/return-value-optimization-for-aql/

* speed up AQL queries containing big `IN` lists for index lookups

  `IN` lists used for index lookups had performance issues in previous versions of ArangoDB.
  These issues have been addressed in 2.6 so using bigger `IN` lists for filtering is much
  faster.

  A brief description can be found here:
  http://jsteemann.github.io/blog/2015/05/07/in-list-improvements/

* allow `@` and `.` characters in document keys, too

  This change also leads to document keys being URL-encoded when returned in HTTP `location`
  response headers.

* added alternative implementation for AQL COLLECT

  The alternative method uses a hash table for grouping and does not require its input elements
  to be sorted. It will be taken into account by the optimizer for `COLLECT` statements that do
  not use an `INTO` clause.

  In case a `COLLECT` statement can use the hash table variant, the optimizer will create an extra
  plan for it at the beginning of the planning phase. In this plan, no extra `SORT` node will be
  added in front of the `COLLECT` because the hash table variant of `COLLECT` does not require
  sorted input. Instead, a `SORT` node will be added after it to sort its output. This `SORT` node
  may be optimized away again in later stages. If the sort order of the result is irrelevant to
  the user, adding an extra `SORT null` after a hash `COLLECT` operation will allow the optimizer to
  remove the sorts altogether.

  In addition to the hash table variant of `COLLECT`, the optimizer will modify the original plan
  to use the regular `COLLECT` implementation. As this implementation requires sorted input, the
  optimizer will insert a `SORT` node in front of the `COLLECT`. This `SORT` node may be optimized
  away in later stages.

  The created plans will then be shipped through the regular optimization pipeline. In the end,
  the optimizer will pick the plan with the lowest estimated total cost as usual. The hash table
  variant does not require an up-front sort of the input, and will thus be preferred over the
  regular `COLLECT` if the optimizer estimates many input elements for the `COLLECT` node and
  cannot use an index to sort them.

  The optimizer can be explicitly told to use the regular *sorted* variant of `COLLECT` by
  suffixing a `COLLECT` statement with `OPTIONS { "method" : "sorted" }`. This will override the
  optimizer guesswork and only produce the *sorted* variant of `COLLECT`.

  A blog post on the new `COLLECT` implementation can be found here:
  http://jsteemann.github.io/blog/2015/04/22/collecting-with-a-hash-table/

* refactored HTTP REST API for cursors

  The HTTP REST API for cursors (`/_api/cursor`) has been refactored to improve its performance
  and use less memory.

  A post showing some of the performance improvements can be found here:
  http://jsteemann.github.io/blog/2015/04/01/improvements-for-the-cursor-api/

* simplified return value syntax for data-modification AQL queries

  ArangoDB 2.4 since version allows to return results from data-modification AQL queries. The
  syntax for this was quite limited and verbose:

      FOR i IN 1..10
        INSERT { value: i } IN test
        LET inserted = NEW
        RETURN inserted

  The `LET inserted = NEW RETURN inserted` was required literally to return the inserted
  documents. No calculations could be made using the inserted documents.

  This is now more flexible. After a data-modification clause (e.g. `INSERT`, `UPDATE`, `REPLACE`,
  `REMOVE`, `UPSERT`) there can follow any number of `LET` calculations. These calculations can
  refer to the pseudo-values `OLD` and `NEW` that are created by the data-modification statements.

  This allows returning projections of inserted or updated documents, e.g.:

      FOR i IN 1..10
        INSERT { value: i } IN test
        RETURN { _key: NEW._key, value: i }

  Still not every construct is allowed after a data-modification clause. For example, no functions
  can be called that may access documents.

  More information can be found here:
  http://jsteemann.github.io/blog/2015/03/27/improvements-for-data-modification-queries/

* added AQL `UPSERT` statement

  This adds an `UPSERT` statement to AQL that is a combination of both `INSERT` and `UPDATE` /
  `REPLACE`. The `UPSERT` will search for a matching document using a user-provided example.
  If no document matches the example, the *insert* part of the `UPSERT` statement will be
  executed. If there is a match, the *update* / *replace* part will be carried out:

      UPSERT { page: 'index.html' }                 /* search example */
        INSERT { page: 'index.html', pageViews: 1 } /* insert part */
        UPDATE { pageViews: OLD.pageViews + 1 }     /* update part */
        IN pageViews

  `UPSERT` can be used with an `UPDATE` or `REPLACE` clause. The `UPDATE` clause will perform
  a partial update of the found document, whereas the `REPLACE` clause will replace the found
  document entirely. The `UPDATE` or `REPLACE` parts can refer to the pseudo-value `OLD`, which
  contains all attributes of the found document.

  `UPSERT` statements can optionally return values. In the following query, the return
  attribute `found` will return the found document before the `UPDATE` was applied. If no
  document was found, `found` will contain a value of `null`. The `updated` result attribute will
  contain the inserted / updated document:

      UPSERT { page: 'index.html' }                 /* search example */
        INSERT { page: 'index.html', pageViews: 1 } /* insert part */
        UPDATE { pageViews: OLD.pageViews + 1 }     /* update part */
        IN pageViews
        RETURN { found: OLD, updated: NEW }

  A more detailed description of `UPSERT` can be found here:
  http://jsteemann.github.io/blog/2015/03/27/preview-of-the-upsert-command/

* adjusted default configuration value for `--server.backlog-size` from 10 to 64.

* issue #1231: bug xor feature in AQL: LENGTH(null) == 4

  This changes the behavior of the AQL `LENGTH` function as follows:

  - if the single argument to `LENGTH()` is `null`, then the result will now be `0`. In previous
    versions of ArangoDB, the result of `LENGTH(null)` was `4`.

  - if the single argument to `LENGTH()` is `true`, then the result will now be `1`. In previous
    versions of ArangoDB, the result of `LENGTH(true)` was `4`.

  - if the single argument to `LENGTH()` is `false`, then the result will now be `0`. In previous
    versions of ArangoDB, the result of `LENGTH(false)` was `5`.

  The results of `LENGTH()` with string, numeric, array object argument values do not change.

* issue #1298: Bulk import if data already exists (#1298)

  This change extends the HTTP REST API for bulk imports as follows:

  When documents are imported and the `_key` attribute is specified for them, the import can be
  used for inserting and updating/replacing documents. Previously, the import could be used for
  inserting new documents only, and re-inserting a document with an existing key would have failed
  with a *unique key constraint violated* error.

  The above behavior is still the default. However, the API now allows controlling the behavior
  in case of a unique key constraint error via the optional URL parameter `onDuplicate`.

  This parameter can have one of the following values:

  - `error`: when a unique key constraint error occurs, do not import or update the document but
    report an error. This is the default.

  - `update`: when a unique key constraint error occurs, try to (partially) update the existing
    document with the data specified in the import. This may still fail if the document would
    violate secondary unique indexes. Only the attributes present in the import data will be
    updated and other attributes already present will be preserved. The number of updated documents
    will be reported in the `updated` attribute of the HTTP API result.

  - `replace`: when a unique key constraint error occurs, try to fully replace the existing
    document with the data specified in the import. This may still fail if the document would
    violate secondary unique indexes. The number of replaced documents will be reported in the
    `updated` attribute of the HTTP API result.

  - `ignore`: when a unique key constraint error occurs, ignore this error. There will be no
    insert, update or replace for the particular document. Ignored documents will be reported
    separately in the `ignored` attribute of the HTTP API result.

  The result of the HTTP import API will now contain the attributes `ignored` and `updated`, which
  contain the number of ignored and updated documents respectively. These attributes will contain a
  value of zero unless the `onDuplicate` URL parameter is set to either `update` or `replace`
  (in this case the `updated` attribute may contain non-zero values) or `ignore` (in this case the
  `ignored` attribute may contain a non-zero value).

  To support the feature, arangoimp also has a new command line option `--on-duplicate` which can
  have one of the values `error`, `update`, `replace`, `ignore`. The default value is `error`.

  A few examples for using arangoimp with the `--on-duplicate` option can be found here:
  http://jsteemann.github.io/blog/2015/04/14/updating-documents-with-arangoimp/

* changed behavior of `db._query()` in the ArangoShell:

  if the command's result is printed in the shell, the first 10 results will be printed. Previously
  only a basic description of the underlying query result cursor was printed. Additionally, if the
  cursor result contains more than 10 results, the cursor is assigned to a global variable `more`,
  which can be used to iterate over the cursor result.

  Example:

      arangosh [_system]> db._query("FOR i IN 1..15 RETURN i")
      [object ArangoQueryCursor, count: 15, hasMore: true]

      [
        1,
        2,
        3,
        4,
        5,
        6,
        7,
        8,
        9,
        10
      ]

      type 'more' to show more documents


      arangosh [_system]> more
      [object ArangoQueryCursor, count: 15, hasMore: false]

      [
        11,
        12,
        13,
        14,
        15
      ]

* Disallow batchSize value 0 in HTTP `POST /_api/cursor`:

  The HTTP REST API `POST /_api/cursor` does not accept a `batchSize` parameter value of
  `0` any longer. A batch size of 0 never made much sense, but previous versions of ArangoDB
  did not check for this value. Now creating a cursor using a `batchSize` value 0 will
  result in an HTTP 400 error response

* REST Server: fix memory leaks when failing to add jobs

* 'EDGES' AQL Function

  The AQL function `EDGES` got a new fifth option parameter.
  Right now only one option is available: 'includeVertices'. This is a boolean parameter
  that allows to modify the result of the `EDGES` function.
  Default is 'includeVertices: false' which does not have any effect.
  'includeVertices: true' modifies the result, such that
  {vertex: <vertexDocument>, edge: <edgeDocument>} is returned.

* INCOMPATIBLE CHANGE:

  The result format of the AQL function `NEIGHBORS` has been changed.
  Before it has returned an array of objects containing 'vertex' and 'edge'.
  Now it will only contain the vertex directly.
  Also an additional option 'includeData' has been added.
  This is used to define if only the 'vertex._id' value should be returned (false, default),
  or if the vertex should be looked up in the collection and the complete JSON should be returned
  (true).
  Using only the id values can lead to significantly improved performance if this is the only information
  required.

  In order to get the old result format prior to ArangoDB 2.6, please use the function EDGES instead.
  Edges allows for a new option 'includeVertices' which, set to true, returns exactly the format of NEIGHBORS.
  Example:

      NEIGHBORS(<vertexCollection>, <edgeCollection>, <vertex>, <direction>, <example>)

  This can now be achieved by:

      EDGES(<edgeCollection>, <vertex>, <direction>, <example>, {includeVertices: true})

  If you are nesting several NEIGHBORS steps you can speed up their performance in the following way:

  Old Example:

  FOR va IN NEIGHBORS(Users, relations, 'Users/123', 'outbound') FOR vc IN NEIGHBORS(Products, relations, va.vertex._id, 'outbound') RETURN vc

  This can now be achieved by:

  FOR va IN NEIGHBORS(Users, relations, 'Users/123', 'outbound') FOR vc IN NEIGHBORS(Products, relations, va, 'outbound', null, {includeData: true}) RETURN vc
                                                                                                          ^^^^                  ^^^^^^^^^^^^^^^^^^^
                                                                                                  Use intermediate directly     include Data for final

* INCOMPATIBLE CHANGE:

  The AQL function `GRAPH_NEIGHBORS` now provides an additional option `includeData`.
  This option allows controlling whether the function should return the complete vertices
  or just their IDs. Returning only the IDs instead of the full vertices can lead to
  improved performance .

  If provided, `includeData` is set to `true`, all vertices in the result will be returned
  with all their attributes. The default value of `includeData` is `false`.
  This makes the default function results incompatible with previous versions of ArangoDB.

  To get the old result style in ArangoDB 2.6, please set the options as follows in calls
  to `GRAPH_NEIGHBORS`:

      GRAPH_NEIGHBORS(<graph>, <vertex>, { includeData: true })

* INCOMPATIBLE CHANGE:

  The AQL function `GRAPH_COMMON_NEIGHBORS` now provides an additional option `includeData`.
  This option allows controlling whether the function should return the complete vertices
  or just their IDs. Returning only the IDs instead of the full vertices can lead to
  improved performance .

  If provided, `includeData` is set to `true`, all vertices in the result will be returned
  with all their attributes. The default value of `includeData` is `false`.
  This makes the default function results incompatible with previous versions of ArangoDB.

  To get the old result style in ArangoDB 2.6, please set the options as follows in calls
  to `GRAPH_COMMON_NEIGHBORS`:

      GRAPH_COMMON_NEIGHBORS(<graph>, <vertexExamples1>, <vertexExamples2>, { includeData: true }, { includeData: true })

* INCOMPATIBLE CHANGE:

  The AQL function `GRAPH_SHORTEST_PATH` now provides an additional option `includeData`.
  This option allows controlling whether the function should return the complete vertices
  and edges or just their IDs. Returning only the IDs instead of full vertices and edges
  can lead to improved performance .

  If provided, `includeData` is set to `true`, all vertices and edges in the result will
  be returned with all their attributes. There is also an optional parameter `includePath` of
  type object.
  It has two optional sub-attributes `vertices` and `edges`, both of type boolean.
  Both can be set individually and the result will include all vertices on the path if
  `includePath.vertices == true` and all edges if `includePath.edges == true` respectively.

  The default value of `includeData` is `false`, and paths are now excluded by default.
  This makes the default function results incompatible with previous versions of ArangoDB.

  To get the old result style in ArangoDB 2.6, please set the options as follows in calls
  to `GRAPH_SHORTEST_PATH`:

      GRAPH_SHORTEST_PATH(<graph>, <source>, <target>, { includeData: true, includePath: { edges: true, vertices: true } })

  The attributes `startVertex` and `vertex` that were present in the results of `GRAPH_SHORTEST_PATH`
  in previous versions of ArangoDB will not be produced in 2.6. To calculate these attributes in 2.6,
  please extract the first and last elements from the `vertices` result attribute.

* INCOMPATIBLE CHANGE:

  The AQL function `GRAPH_DISTANCE_TO` will now return only the id the destination vertex
  in the `vertex` attribute, and not the full vertex data with all vertex attributes.

* INCOMPATIBLE CHANGE:

  All graph measurements functions in JavaScript module `general-graph` that calculated a
  single figure previously returned an array containing just the figure. Now these functions
  will return the figure directly and not put it inside an array.

  The affected functions are:

  * `graph._absoluteEccentricity`
  * `graph._eccentricity`
  * `graph._absoluteCloseness`
  * `graph._closeness`
  * `graph._absoluteBetweenness`
  * `graph._betweenness`
  * `graph._radius`
  * `graph._diameter`

* Create the `_graphs` collection in new databases with `waitForSync` attribute set to `false`

  The previous `waitForSync` value was `true`, so default the behavior when creating and dropping
  graphs via the HTTP REST API changes as follows if the new settings are in effect:

  * `POST /_api/graph` by default returns `HTTP 202` instead of `HTTP 201`
  * `DELETE /_api/graph/graph-name` by default returns `HTTP 202` instead of `HTTP 201`

  If the `_graphs` collection still has its `waitForSync` value set to `true`, then the HTTP status
  code will not change.

* Upgraded ICU to version 54; this increases performance in many places.
  based on https://code.google.com/p/chromium/issues/detail?id=428145

* added support for HTTP push aka chunked encoding

* issue #1051: add info whether server is running in service or user mode?

  This will add a "mode" attribute to the result of the result of HTTP GET `/_api/version?details=true`

  "mode" can have the following values:

  - `standalone`: server was started manually (e.g. on command-line)
  - `service`: service is running as Windows service, in daemon mode or under the supervisor

* improve system error messages in Windows port

* increased default value of `--server.request-timeout` from 300 to 1200 seconds for client tools
  (arangosh, arangoimp, arangodump, arangorestore)

* increased default value of `--server.connect-timeout` from 3 to 5 seconds for client tools
  (arangosh, arangoimp, arangodump, arangorestore)

* added startup option `--server.foxx-queues-poll-interval`

  This startup option controls the frequency with which the Foxx queues manager is checking
  the queue (or queues) for jobs to be executed.

  The default value is `1` second. Lowering this value will result in the queue manager waking
  up and checking the queues more frequently, which may increase CPU usage of the server.
  When not using Foxx queues, this value can be raised to save some CPU time.

* added startup option `--server.foxx-queues`

  This startup option controls whether the Foxx queue manager will check queue and job entries.
  Disabling this option can reduce server load but will prevent jobs added to Foxx queues from
  being processed at all.

  The default value is `true`, enabling the Foxx queues feature.

* make Foxx queues really database-specific.

  Foxx queues were and are stored in a database-specific collection `_queues`. However, a global
  cache variable for the queues led to the queue names being treated database-independently, which
  was wrong.

  Since 2.6, Foxx queues names are truly database-specific, so the same queue name can be used in
  two different databases for two different queues. Until then, it is advisable to think of queues
  as already being database-specific, and using the database name as a queue name prefix to be
  avoid name conflicts, e.g.:

      var queueName = "myQueue";
      var Foxx = require("org/arangodb/foxx");
      Foxx.queues.create(db._name() + ":" + queueName);

* added support for Foxx queue job types defined as app scripts.

  The old job types introduced in 2.4 are still supported but are known to cause issues in 2.5
  and later when the server is restarted or the job types are not defined in every thread.

  The new job types avoid this issue by storing an explicit mount path and script name rather
  than an assuming the job type is defined globally. It is strongly recommended to convert your
  job types to the new script-based system.

* renamed Foxx sessions option "sessionStorageApp" to "sessionStorage". The option now also accepts session storages directly.

* Added the following JavaScript methods for file access:
  * fs.copyFile() to copy single files
  * fs.copyRecursive() to copy directory trees
  * fs.chmod() to set the file permissions (non-Windows only)

* Added process.env for accessing the process environment from JavaScript code

* Cluster: kickstarter shutdown routines will more precisely follow the shutdown of its nodes.

* Cluster: don't delete agency connection objects that are currently in use.

* Cluster: improve passing along of HTTP errors

* fixed issue #1247: debian init script problems

* multi-threaded index creation on collection load

  When a collection contains more than one secondary index, they can be built in memory in
  parallel when the collection is loaded. How many threads are used for parallel index creation
  is determined by the new configuration parameter `--database.index-threads`. If this is set
  to 0, indexes are built by the opening thread only and sequentially. This is equivalent to
  the behavior in 2.5 and before.

* speed up building up primary index when loading collections

* added `count` attribute to `parameters.json` files of collections. This attribute indicates
  the number of live documents in the collection on unload. It is read when the collection is
  (re)loaded to determine the initial size for the collection's primary index

* removed remainders of MRuby integration, removed arangoirb

* simplified `controllers` property in Foxx manifests. You can now specify a filename directly
  if you only want to use a single file mounted at the base URL of your Foxx app.

* simplified `exports` property in Foxx manifests. You can now specify a filename directly if
  you only want to export variables from a single file in your Foxx app.

* added support for node.js-style exports in Foxx exports. Your Foxx exports file can now export
  arbitrary values using the `module.exports` property instead of adding properties to the
  `exports` object.

* added `scripts` property to Foxx manifests. You should now specify the `setup` and `teardown`
  files as properties of the `scripts` object in your manifests and can define custom,
  app-specific scripts that can be executed from the web interface or the CLI.

* added `tests` property to Foxx manifests. You can now define test cases using the `mocha`
  framework which can then be executed inside ArangoDB.

* updated `joi` package to 6.0.8.

* added `extendible` package.

* added Foxx model lifecycle events to repositories. See #1257.

* speed up resizing of edge index.

* allow to split an edge index into buckets which are resized individually.
  This is controlled by the `indexBuckets` attribute in the `properties`
  of the collection.

* fix a cluster deadlock bug in larger clusters by marking a thread waiting
  for a lock on a DBserver as blocked


v2.5.7 (2015-08-02)
-------------------

* V8: Upgrade to version 4.1.0.27 - this is intended to be the stable V8 version.


v2.5.6 (2015-07-21)
-------------------

* alter Windows build infrastructure so we can properly store pdb files.

* potentially fixed issue #1313: Wrong metric calculation at dashboard

  Escape whitespace in process name when scanning /proc/pid/stats

  This fixes statistics values read from that file

* Fixed variable naming in AQL `COLLECT INTO` results in case the COLLECT is placed
  in a subquery which itself is followed by other constructs that require variables


v2.5.5 (2015-05-29)
-------------------

* fixed vulnerability in JWT implementation.

* fixed format string for reading /proc/pid/stat

* take into account barriers used in different V8 contexts


v2.5.4 (2015-05-14)
-------------------

* added startup option `--log.performance`: specifying this option at startup will log
  performance-related info messages, mainly timings via the regular logging mechanisms

* cluster fixes

* fix for recursive copy under Windows


v2.5.3 (2015-04-29)
-------------------

* Fix fs.move to work across filesystem borders; Fixes Foxx app installation problems;
  issue #1292.

* Fix Foxx app install when installed on a different drive on Windows

* issue #1322: strange AQL result

* issue #1318: Inconsistent db._create() syntax

* issue #1315: queries to a collection fail with an empty response if the
  collection contains specific JSON data

* issue #1300: Make arangodump not fail if target directory exists but is empty

* allow specifying higher values than SOMAXCONN for `--server.backlog-size`

  Previously, arangod would not start when a `--server.backlog-size` value was
  specified that was higher than the platform's SOMAXCONN header value.

  Now, arangod will use the user-provided value for `--server.backlog-size` and
  pass it to the listen system call even if the value is higher than SOMAXCONN.
  If the user-provided value is higher than SOMAXCONN, arangod will log a warning
  on startup.

* Fixed a cluster deadlock bug. Mark a thread that is in a RemoteBlock as
  blocked to allow for additional dispatcher threads to be started.

* Fix locking in cluster by using another ReadWriteLock class for collections.

* Add a second DispatcherQueue for AQL in the cluster. This fixes a
  cluster-AQL thread explosion bug.


v2.5.2 (2015-04-11)
-------------------

* modules stored in _modules are automatically flushed when changed

* added missing query-id parameter in documentation of HTTP DELETE `/_api/query` endpoint

* added iterator for edge index in AQL queries

  this change may lead to less edges being read when used together with a LIMIT clause

* make graph viewer in web interface issue less expensive queries for determining
  a random vertex from the graph, and for determining vertex attributes

* issue #1285: syntax error, unexpected $undefined near '@_to RETURN obj

  this allows AQL bind parameter names to also start with underscores

* moved /_api/query to C++

* issue #1289: Foxx models created from database documents expose an internal method

* added `Foxx.Repository#exists`

* parallelize initialization of V8 context in multiple threads

* fixed a possible crash when the debug-level was TRACE

* cluster: do not initialize statistics collection on each
  coordinator, this fixes a race condition at startup

* cluster: fix a startup race w.r.t. the _configuration collection

* search for db:// JavaScript modules only after all local files have been
  considered, this speeds up the require command in a cluster considerably

* general cluster speedup in certain areas


v2.5.1 (2015-03-19)
-------------------

* fixed bug that caused undefined behavior when an AQL query was killed inside
  a calculation block

* fixed memleaks in AQL query cleanup in case out-of-memory errors are thrown

* by default, Debian and RedHat packages are built with debug symbols

* added option `--database.ignore-logfile-errors`

  This option controls how collection datafiles with a CRC mismatch are treated.

  If set to `false`, CRC mismatch errors in collection datafiles will lead
  to a collection not being loaded at all. If a collection needs to be loaded
  during WAL recovery, the WAL recovery will also abort (if not forced with
  `--wal.ignore-recovery-errors true`). Setting this flag to `false` protects
  users from unintentionally using a collection with corrupted datafiles, from
  which only a subset of the original data can be recovered.

  If set to `true`, CRC mismatch errors in collection datafiles will lead to
  the datafile being partially loaded. All data up to until the mismatch will
  be loaded. This will enable users to continue with collection datafiles
  that are corrupted, but will result in only a partial load of the data.
  The WAL recovery will still abort when encountering a collection with a
  corrupted datafile, at least if `--wal.ignore-recovery-errors` is not set to
  `true`.

  The default value is *true*, so for collections with corrupted datafiles
  there might be partial data loads once the WAL recovery has finished. If
  the WAL recovery will need to load a collection with a corrupted datafile,
  it will still stop when using the default values.

* INCOMPATIBLE CHANGE:

  make the arangod server refuse to start if during startup it finds a non-readable
  `parameter.json` file for a database or a collection.

  Stopping the startup process in this case requires manual intervention (fixing
  the unreadable files), but prevents follow-up errors due to ignored databases or
  collections from happening.

* datafiles and `parameter.json` files written by arangod are now created with read and write
  privileges for the arangod process user, and with read and write privileges for the arangod
  process group.

  Previously, these files were created with user read and write permissions only.

* INCOMPATIBLE CHANGE:

  abort WAL recovery if one of the collection's datafiles cannot be opened

* INCOMPATIBLE CHANGE:

  never try to raise the privileges after dropping them, this can lead to a race condition while
  running the recovery

  If you require to run ArangoDB on a port lower than 1024, you must run ArangoDB as root.

* fixed inefficiencies in `remove` methods of general-graph module

* added option `--database.slow-query-threshold` for controlling the default AQL slow query
  threshold value on server start

* add system error strings for Windows on many places

* rework service startup so we announce 'RUNNING' only when we're finished starting.

* use the Windows eventlog for FATAL and ERROR - log messages

* fix service handling in NSIS Windows installer, specify human readable name

* add the ICU_DATA environment variable to the fatal error messages

* fixed issue #1265: arangod crashed with SIGSEGV

* fixed issue #1241: Wildcards in examples


v2.5.0 (2015-03-09)
-------------------

* installer fixes for Windows

* fix for downloading Foxx

* fixed issue #1258: http pipelining not working?


v2.5.0-beta4 (2015-03-05)
-------------------------

* fixed issue #1247: debian init script problems


v2.5.0-beta3 (2015-02-27)
-------------------------

* fix Windows install path calculation in arango

* fix Windows logging of long strings

* fix possible undefinedness of const strings in Windows


v2.5.0-beta2 (2015-02-23)
-------------------------

* fixed issue #1256: agency binary not found #1256

* fixed issue #1230: API: document/col-name/_key and cursor return different floats

* front-end: dashboard tries not to (re)load statistics if user has no access

* V8: Upgrade to version 3.31.74.1

* etcd: Upgrade to version 2.0 - This requires go 1.3 to compile at least.

* refuse to startup if ICU wasn't initialized, this will i.e. prevent errors from being printed,
  and libraries from being loaded.

* front-end: unwanted removal of index table header after creating new index

* fixed issue #1248: chrome: applications filtering not working

* fixed issue #1198: queries remain in aql editor (front-end) if you navigate through different tabs

* Simplify usage of Foxx

  Thanks to our user feedback we learned that Foxx is a powerful, yet rather complicated concept.
  With this release we tried to make it less complicated while keeping all its strength.
  That includes a rewrite of the documentation as well as some code changes as listed below:

  * Moved Foxx applications to a different folder.

    The naming convention now is: <app-path>/_db/<dbname>/<mountpoint>/APP
    Before it was: <app-path>/databases/<dbname>/<appname>:<appversion>
    This caused some trouble as apps where cached based on name and version and updates did not apply.
    Hence the path on filesystem and the app's access URL had no relation to one another.
    Now the path on filesystem is identical to the URL (except for slashes and the appended APP)

  * Rewrite of Foxx routing

    The routing of Foxx has been exposed to major internal changes we adjusted because of user feedback.
    This allows us to set the development mode per mountpoint without having to change paths and hold
    apps at separate locations.

  * Foxx Development mode

    The development mode used until 2.4 is gone. It has been replaced by a much more mature version.
    This includes the deprecation of the javascript.dev-app-path parameter, which is useless since 2.5.
    Instead of having two separate app directories for production and development, apps now reside in
    one place, which is used for production as well as for development.
    Apps can still be put into development mode, changing their behavior compared to production mode.
    Development mode apps are still reread from disk at every request, and still they ship more debug
    output.

    This change has also made the startup options `--javascript.frontend-development-mode` and
    `--javascript.dev-app-path` obsolete. The former option will not have any effect when set, and the
    latter option is only read and used during the upgrade to 2.5 and does not have any effects later.

  * Foxx install process

    Installing Foxx apps has been a two step process: import them into ArangoDB and mount them at a
    specific mountpoint. These operations have been joined together. You can install an app at one
    mountpoint, that's it. No fetch, mount, unmount, purge cycle anymore. The commands have been
    simplified to just:

    * install: get your Foxx app up and running
    * uninstall: shut it down and erase it from disk

  * Foxx error output

    Until 2.4 the errors produced by Foxx were not optimal. Often, the error message was just
    `unable to parse manifest` and contained only an internal stack trace.
    In 2.5 we made major improvements there, including a much more fine-grained error output that
    helps you debug your Foxx apps. The error message printed is now much closer to its source and
    should help you track it down.

    Also we added the default handlers for unhandled errors in Foxx apps:

    * You will get a nice internal error page whenever your Foxx app is called but was not installed
      due to any error
    * You will get a proper error message when having an uncaught error appears in any app route

    In production mode the messages above will NOT contain any information about your Foxx internals
    and are safe to be exposed to third party users.
    In development mode the messages above will contain the stacktrace (if available), making it easier for
    your in-house devs to track down errors in the application.

* added `console` object to Foxx apps. All Foxx apps now have a console object implementing
  the familiar Console API in their global scope, which can be used to log diagnostic
  messages to the database.

* added `org/arangodb/request` module, which provides a simple API for making HTTP requests
  to external services.

* added optimizer rule `propagate-constant-attributes`

  This rule will look inside `FILTER` conditions for constant value equality comparisons,
  and insert the constant values in other places in `FILTER`s. For example, the rule will
  insert `42` instead of `i.value` in the second `FILTER` of the following query:

      FOR i IN c1 FOR j IN c2 FILTER i.value == 42 FILTER j.value == i.value RETURN 1

* added `filtered` value to AQL query execution statistics

  This value indicates how many documents were filtered by `FilterNode`s in the AQL query.
  Note that `IndexRangeNode`s can also filter documents by selecting only the required ranges
  from the index. The `filtered` value will not include the work done by `IndexRangeNode`s,
  but only the work performed by `FilterNode`s.

* added support for sparse hash and skiplist indexes

  Hash and skiplist indexes can optionally be made sparse. Sparse indexes exclude documents
  in which at least one of the index attributes is either not set or has a value of `null`.

  As such documents are excluded from sparse indexes, they may contain fewer documents than
  their non-sparse counterparts. This enables faster indexing and can lead to reduced memory
  usage in case the indexed attribute does occur only in some, but not all documents of the
  collection. Sparse indexes will also reduce the number of collisions in non-unique hash
  indexes in case non-existing or optional attributes are indexed.

  In order to create a sparse index, an object with the attribute `sparse` can be added to
  the index creation commands:

      db.collection.ensureHashIndex(attributeName, { sparse: true });
      db.collection.ensureHashIndex(attributeName1, attributeName2, { sparse: true });
      db.collection.ensureUniqueConstraint(attributeName, { sparse: true });
      db.collection.ensureUniqueConstraint(attributeName1, attributeName2, { sparse: true });

      db.collection.ensureSkiplist(attributeName, { sparse: true });
      db.collection.ensureSkiplist(attributeName1, attributeName2, { sparse: true });
      db.collection.ensureUniqueSkiplist(attributeName, { sparse: true });
      db.collection.ensureUniqueSkiplist(attributeName1, attributeName2, { sparse: true });

  Note that in place of the above specialized index creation commands, it is recommended to use
  the more general index creation command `ensureIndex`:

  ```js
  db.collection.ensureIndex({ type: "hash", sparse: true, unique: true, fields: [ attributeName ] });
  db.collection.ensureIndex({ type: "skiplist", sparse: false, unique: false, fields: [ "a", "b" ] });
  ```

  When not explicitly set, the `sparse` attribute defaults to `false` for new indexes.

  This causes a change in behavior when creating a unique hash index without specifying the
  sparse flag: in 2.4, unique hash indexes were implicitly sparse, always excluding `null` values.
  There was no option to control this behavior, and sparsity was neither supported for non-unique
  hash indexes nor skiplists in 2.4. This implicit sparsity of unique hash indexes was considered
  an inconsistency, and therefore the behavior was cleaned up in 2.5. As of 2.5, indexes will
  only be created sparse if sparsity is explicitly requested. Existing unique hash indexes from 2.4
  or before will automatically be migrated so they are still sparse after the upgrade to 2.5.

  Geo indexes are implicitly sparse, meaning documents without the indexed location attribute or
  containing invalid location coordinate values will be excluded from the index automatically. This
  is also a change when compared to pre-2.5 behavior, when documents with missing or invalid
  coordinate values may have caused errors on insertion when the geo index' `unique` flag was set
  and its `ignoreNull` flag was not.

  This was confusing and has been rectified in 2.5. The method `ensureGeoConstaint()` now does the
  same as `ensureGeoIndex()`. Furthermore, the attributes `constraint`, `unique`, `ignoreNull` and
  `sparse` flags are now completely ignored when creating geo indexes.

  The same is true for fulltext indexes. There is no need to specify non-uniqueness or sparsity for
  geo or fulltext indexes. They will always be non-unique and sparse.

  As sparse indexes may exclude some documents, they cannot be used for every type of query.
  Sparse hash indexes cannot be used to find documents for which at least one of the indexed
  attributes has a value of `null`. For example, the following AQL query cannot use a sparse
  index, even if one was created on attribute `attr`:

      FOR doc In collection
        FILTER doc.attr == null
        RETURN doc

  If the lookup value is non-constant, a sparse index may or may not be used, depending on
  the other types of conditions in the query. If the optimizer can safely determine that
  the lookup value cannot be `null`, a sparse index may be used. When uncertain, the optimizer
  will not make use of a sparse index in a query in order to produce correct results.

  For example, the following queries cannot use a sparse index on `attr` because the optimizer
  will not know beforehand whether the comparison values for `doc.attr` will include `null`:

      FOR doc In collection
        FILTER doc.attr == SOME_FUNCTION(...)
        RETURN doc

      FOR other IN otherCollection
        FOR doc In collection
          FILTER doc.attr == other.attr
          RETURN doc

  Sparse skiplist indexes can be used for sorting if the optimizer can safely detect that the
  index range does not include `null` for any of the index attributes.

* inspection of AQL data-modification queries will now detect if the data-modification part
  of the query can run in lockstep with the data retrieval part of the query, or if the data
  retrieval part must be executed before the data modification can start.

  Executing the two in lockstep allows using much smaller buffers for intermediate results
  and starts the actual data-modification operations much earlier than if the two phases
  were executed separately.

* Allow dynamic attribute names in AQL object literals

  This allows using arbitrary expressions to construct attribute names in object
  literals specified in AQL queries. To disambiguate expressions and other unquoted
  attribute names, dynamic attribute names need to be enclosed in brackets (`[` and `]`).
  Example:

      FOR i IN 1..100
        RETURN { [ CONCAT('value-of-', i) ] : i }

* make AQL optimizer rule "use-index-for-sort" remove sort also in case a non-sorted
  index (e.g. a hash index) is used for only equality lookups and all sort attributes
  are covered by the index.

  Example that does not require an extra sort (needs hash index on `value`):

      FOR doc IN collection FILTER doc.value == 1 SORT doc.value RETURN doc

  Another example that does not require an extra sort (with hash index on `value1`, `value2`):

      FOR doc IN collection FILTER doc.value1 == 1 && doc.value2 == 2 SORT doc.value1, doc.value2 RETURN doc

* make AQL optimizer rule "use-index-for-sort" remove sort also in case the sort criteria
  excludes the left-most index attributes, but the left-most index attributes are used
  by the index for equality-only lookups.

  Example that can use the index for sorting (needs skiplist index on `value1`, `value2`):

      FOR doc IN collection FILTER doc.value1 == 1 SORT doc.value2 RETURN doc

* added selectivity estimates for primary index, edge index, and hash index

  The selectivity estimates are returned by the `GET /_api/index` REST API method
  in a sub-attribute `selectivityEstimate` for each index that supports it. This
  attribute will be omitted for indexes that do not provide selectivity estimates.
  If provided, the selectivity estimate will be a numeric value between 0 and 1.

  Selectivity estimates will also be reported in the result of `collection.getIndexes()`
  for all indexes that support this. If no selectivity estimate can be determined for
  an index, the attribute `selectivityEstimate` will be omitted here, too.

  The web interface also shows selectivity estimates for each index that supports this.

  Currently the following index types can provide selectivity estimates:
  - primary index
  - edge index
  - hash index (unique and non-unique)

  No selectivity estimates will be provided when running in cluster mode.

* fixed issue #1226: arangod log issues

* added additional logger if arangod is started in foreground mode on a tty

* added AQL optimizer rule "move-calculations-down"

* use exclusive native SRWLocks on Windows instead of native mutexes

* added AQL functions `MD5`, `SHA1`, and `RANDOM_TOKEN`.

* reduced number of string allocations when parsing certain AQL queries

  parsing numbers (integers or doubles) does not require a string allocation
  per number anymore

* RequestContext#bodyParam now accepts arbitrary joi schemas and rejects invalid (but well-formed) request bodies.

* enforce that AQL user functions are wrapped inside JavaScript function () declarations

  AQL user functions were always expected to be wrapped inside a JavaScript function, but previously
  this was not enforced when registering a user function. Enforcing the AQL user functions to be contained
  inside functions prevents functions from doing some unexpected things that may have led to undefined
  behavior.

* Windows service uninstalling: only remove service if it points to the currently running binary,
  or --force was specified.

* Windows (debug only): print stacktraces on crash and run minidump

* Windows (cygwin): if you run arangosh in a cygwin shell or via ssh we will detect this and use
  the appropriate output functions.

* Windows: improve process management

* fix IPv6 reverse ip lookups - so far we only did IPv4 addresses.

* improve join documentation, add outer join example

* run jslint for unit tests too, to prevent "memory leaks" by global js objects with native code.

* fix error logging for exceptions - we wouldn't log the exception message itself so far.

* improve error reporting in the http client (Windows & *nix)

* improve error reports in cluster

* Standard errors can now contain custom messages.


v2.4.7 (XXXX-XX-XX)
-------------------

* fixed issue #1282: Geo WITHIN_RECTANGLE for nested lat/lng


v2.4.6 (2015-03-18)
-------------------

* added option `--database.ignore-logfile-errors`

  This option controls how collection datafiles with a CRC mismatch are treated.

  If set to `false`, CRC mismatch errors in collection datafiles will lead
  to a collection not being loaded at all. If a collection needs to be loaded
  during WAL recovery, the WAL recovery will also abort (if not forced with
  `--wal.ignore-recovery-errors true`). Setting this flag to `false` protects
  users from unintentionally using a collection with corrupted datafiles, from
  which only a subset of the original data can be recovered.

  If set to `true`, CRC mismatch errors in collection datafiles will lead to
  the datafile being partially loaded. All data up to until the mismatch will
  be loaded. This will enable users to continue with a collection datafiles
  that are corrupted, but will result in only a partial load of the data.
  The WAL recovery will still abort when encountering a collection with a
  corrupted datafile, at least if `--wal.ignore-recovery-errors` is not set to
  `true`.

  The default value is *true*, so for collections with corrupted datafiles
  there might be partial data loads once the WAL recovery has finished. If
  the WAL recovery will need to load a collection with a corrupted datafile,
  it will still stop when using the default values.

* INCOMPATIBLE CHANGE:

  make the arangod server refuse to start if during startup it finds a non-readable
  `parameter.json` file for a database or a collection.

  Stopping the startup process in this case requires manual intervention (fixing
  the unreadable files), but prevents follow-up errors due to ignored databases or
  collections from happening.

* datafiles and `parameter.json` files written by arangod are now created with read and write
  privileges for the arangod process user, and with read and write privileges for the arangod
  process group.

  Previously, these files were created with user read and write permissions only.

* INCOMPATIBLE CHANGE:

  abort WAL recovery if one of the collection's datafiles cannot be opened

* INCOMPATIBLE CHANGE:

  never try to raise the privileges after dropping them, this can lead to a race condition while
  running the recovery

  If you require to run ArangoDB on a port lower than 1024, you must run ArangoDB as root.

* fixed inefficiencies in `remove` methods of general-graph module

* added option `--database.slow-query-threshold` for controlling the default AQL slow query
  threshold value on server start


v2.4.5 (2015-03-16)
-------------------

* added elapsed time to HTTP request logging output (`--log.requests-file`)

* added AQL current and slow query tracking, killing of AQL queries

  This change enables retrieving the list of currently running AQL queries inside the selected database.
  AQL queries with an execution time beyond a certain threshold can be moved to a "slow query" facility
  and retrieved from there. Queries can also be killed by specifying the query id.

  This change adds the following HTTP REST APIs:

  - `GET /_api/query/current`: for retrieving the list of currently running queries
  - `GET /_api/query/slow`: for retrieving the list of slow queries
  - `DELETE /_api/query/slow`: for clearing the list of slow queries
  - `GET /_api/query/properties`: for retrieving the properties for query tracking
  - `PUT /_api/query/properties`: for adjusting the properties for query tracking
  - `DELETE /_api/query/<id>`: for killing an AQL query

  The following JavaScript APIs have been added:

  - require("org/arangodb/aql/queries").current();
  - require("org/arangodb/aql/queries").slow();
  - require("org/arangodb/aql/queries").clearSlow();
  - require("org/arangodb/aql/queries").properties();
  - require("org/arangodb/aql/queries").kill();

* fixed issue #1265: arangod crashed with SIGSEGV

* fixed issue #1241: Wildcards in examples

* fixed comment parsing in Foxx controllers


v2.4.4 (2015-02-24)
-------------------

* fixed the generation template for foxx apps. It now does not create deprecated functions anymore

* add custom visitor functionality for `GRAPH_NEIGHBORS` function, too

* increased default value of traversal option *maxIterations* to 100 times of its previous
  default value


v2.4.3 (2015-02-06)
-------------------

* fix multi-threading with openssl when running under Windows

* fix timeout on socket operations when running under Windows

* Fixed an error in Foxx routing which caused some apps that worked in 2.4.1 to fail with status 500: `undefined is not a function` errors in 2.4.2
  This error was occurring due to seldom internal rerouting introduced by the malformed application handler.


v2.4.2 (2015-01-30)
-------------------

* added custom visitor functionality for AQL traversals

  This allows more complex result processing in traversals triggered by AQL. A few examples
  are shown in [this article](http://jsteemann.github.io/blog/2015/01/28/using-custom-visitors-in-aql-graph-traversals/).

* improved number of results estimated for nodes of type EnumerateListNode and SubqueryNode
  in AQL explain output

* added AQL explain helper to explain arbitrary AQL queries

  The helper function prints the query execution plan and the indexes to be used in the
  query. It can be invoked from the ArangoShell or the web interface as follows:

      require("org/arangodb/aql/explainer").explain(query);

* enable use of indexes for certain AQL conditions with non-equality predicates, in
  case the condition(s) also refer to indexed attributes

  The following queries will now be able to use indexes:

      FILTER a.indexed == ... && a.indexed != ...
      FILTER a.indexed == ... && a.nonIndexed != ...
      FILTER a.indexed == ... && ! (a.indexed == ...)
      FILTER a.indexed == ... && ! (a.nonIndexed == ...)
      FILTER a.indexed == ... && ! (a.indexed != ...)
      FILTER a.indexed == ... && ! (a.nonIndexed != ...)
      FILTER (a.indexed == ... && a.nonIndexed == ...) || (a.indexed == ... && a.nonIndexed == ...)
      FILTER (a.indexed == ... && a.nonIndexed != ...) || (a.indexed == ... && a.nonIndexed != ...)

* Fixed spuriously occurring "collection not found" errors when running queries on local
  collections on a cluster DB server

* Fixed upload of Foxx applications to the server for apps exceeding approx. 1 MB zipped.

* Malformed Foxx applications will now return a more useful error when any route is requested.

  In Production a Foxx app mounted on /app will display an html page on /app/* stating a 503 Service temporarily not available.
  It will not state any information about your Application.
  Before it was a 404 Not Found without any information and not distinguishable from a correct not found on your route.

  In Development Mode the html page also contains information about the error occurred.

* Unhandled errors thrown in Foxx routes are now handled by the Foxx framework itself.

  In Production the route will return a status 500 with a body {error: "Error statement"}.
  In Development the route will return a status 500 with a body {error: "Error statement", stack: "..."}

  Before, it was status 500 with a plain text stack including ArangoDB internal routing information.

* The Applications tab in web interface will now request development apps more often.
  So if you have a fixed a syntax error in your app it should always be visible after reload.


v2.4.1 (2015-01-19)
-------------------

* improved WAL recovery output

* fixed certain OR optimizations in AQL optimizer

* better diagnostics for arangoimp

* fixed invalid result of HTTP REST API method `/_admin/foxx/rescan`

* fixed possible segmentation fault when passing a Buffer object into a V8 function
  as a parameter

* updated AQB module to 1.8.0.


v2.4.0 (2015-01-13)
-------------------

* updated AQB module to 1.7.0.

* fixed V8 integration-related crashes

* make `fs.move(src, dest)` also fail when both `src` and `dest` are
  existing directories. This ensures the same behavior of the move operation
  on different platforms.

* fixed AQL insert operation for multi-shard collections in cluster

* added optional return value for AQL data-modification queries.
  This allows returning the documents inserted, removed or updated with the query, e.g.

      FOR doc IN docs REMOVE doc._key IN docs LET removed = OLD RETURN removed
      FOR doc IN docs INSERT { } IN docs LET inserted = NEW RETURN inserted
      FOR doc IN docs UPDATE doc._key WITH { } IN docs LET previous = OLD RETURN previous
      FOR doc IN docs UPDATE doc._key WITH { } IN docs LET updated = NEW RETURN updated

  The variables `OLD` and `NEW` are automatically available when a `REMOVE`, `INSERT`,
  `UPDATE` or `REPLACE` statement is immediately followed by a `LET` statement.
  Note that the `LET` and `RETURN` statements in data-modification queries are not as
  flexible as the general versions of `LET` and `RETURN`. When returning documents from
  data-modification operations, only a single variable can be assigned using `LET`, and
  the assignment can only be either `OLD` or `NEW`, but not an arbitrary expression. The
  `RETURN` statement also allows using the just-created variable only, and no arbitrary
  expressions.


v2.4.0-beta1 (2014-12-26)
--------------------------

* fixed superstates in FoxxGenerator

* fixed issue #1065: Aardvark: added creation of documents and edges with _key property

* fixed issue #1198: Aardvark: current AQL editor query is now cached

* Upgraded V8 version from 3.16.14 to 3.29.59

  The built-in version of V8 has been upgraded from 3.16.14 to 3.29.59.
  This activates several ES6 (also dubbed *Harmony* or *ES.next*) features in
  ArangoDB, both in the ArangoShell and the ArangoDB server. They can be
  used for scripting and in server-side actions such as Foxx routes, traversals
  etc.

  The following ES6 features are available in ArangoDB 2.4 by default:

  * iterators
  * the `of` operator
  * symbols
  * predefined collections types (Map, Set etc.)
  * typed arrays

  Many other ES6 features are disabled by default, but can be made available by
  starting arangod or arangosh with the appropriate options:

  * arrow functions
  * proxies
  * generators
  * String, Array, and Number enhancements
  * constants
  * enhanced object and numeric literals

  To activate all these ES6 features in arangod or arangosh, start it with
  the following options:

      arangosh --javascript.v8-options="--harmony --harmony_generators"

  More details on the available ES6 features can be found in
  [this blog](https://jsteemann.github.io/blog/2014/12/19/using-es6-features-in-arangodb/).

* Added Foxx generator for building Hypermedia APIs

  A more detailed description is [here](https://www.arangodb.com/2014/12/08/building-hypermedia-apis-foxxgenerator)

* New `Applications` tab in web interface:

  The `applications` tab got a complete redesign.
  It will now only show applications that are currently running on ArangoDB.
  For a selected application, a new detailed view has been created.
  This view provides a better overview of the app:
  * author
  * license
  * version
  * contributors
  * download links
  * API documentation

  To install a new application, a new dialog is now available.
  It provides the features already available in the console application `foxx-manager` plus some more:
  * install an application from Github
  * install an application from a zip file
  * install an application from ArangoDB's application store
  * create a new application from scratch: this feature uses a generator to
    create a Foxx application with pre-defined CRUD methods for a given list
    of collections. The generated Foxx app can either be downloaded as a zip file or
    be installed on the server. Starting with a new Foxx app has never been easier.

* fixed issue #1102: Aardvark: Layout bug in documents overview

  The documents overview was entirely destroyed in some situations on Firefox.
  We replaced the plugin we used there.

* fixed issue #1168: Aardvark: pagination buttons jumping

* fixed issue #1161: Aardvark: Click on Import JSON imports previously uploaded file

* removed configure options `--enable-all-in-one-v8`, `--enable-all-in-one-icu`,
  and `--enable-all-in-one-libev`.

* global internal rename to fix naming incompatibilities with JSON:

  Internal functions with names containing `array` have been renamed to `object`,
  internal functions with names containing `list` have been renamed to `array`.
  The renaming was mainly done in the C++ parts. The documentation has also been
  adjusted so that the correct JSON type names are used in most places.

  The change also led to the addition of a few function aliases in AQL:

  * `TO_LIST` now is an alias of the new `TO_ARRAY`
  * `IS_LIST` now is an alias of the new `IS_ARRAY`
  * `IS_DOCUMENT` now is an alias of the new `IS_OBJECT`

  The changed also renamed the option `mergeArrays` to `mergeObjects` for AQL
  data-modification query options and HTTP document modification API

* AQL: added optimizer rule "remove-filter-covered-by-index"

  This rule removes FilterNodes and CalculationNodes from an execution plan if the
  filter is already covered by a previous IndexRangeNode. Removing the CalculationNode
  and the FilterNode will speed up query execution because the query requires less
  computation.

* AQL: added optimizer rule "remove-sort-rand"

  This rule removes a `SORT RAND()` expression from a query and moves the random
  iteration into the appropriate `EnumerateCollectionNode`. This is more efficient
  than individually enumerating and then sorting randomly.

* AQL: range optimizations for IN and OR

  This change enables usage of indexes for several additional cases. Filters containing
  the `IN` operator can now make use of indexes, and multiple OR- or AND-combined filter
  conditions can now also use indexes if the filters are accessing the same indexed
  attribute.

  Here are a few examples of queries that can now use indexes but couldn't before:

    FOR doc IN collection
      FILTER doc.indexedAttribute == 1 || doc.indexedAttribute > 99
      RETURN doc

    FOR doc IN collection
      FILTER doc.indexedAttribute IN [ 3, 42 ] || doc.indexedAttribute > 99
      RETURN doc

    FOR doc IN collection
      FILTER (doc.indexedAttribute > 2 && doc.indexedAttribute < 10) ||
             (doc.indexedAttribute > 23 && doc.indexedAttribute < 42)
      RETURN doc

* fixed issue #500: AQL parentheses issue

  This change allows passing subqueries as AQL function parameters without using
  duplicate brackets (e.g. `FUNC(query)` instead of `FUNC((query))`

* added optional `COUNT` clause to AQL `COLLECT`

  This allows more efficient group count calculation queries, e.g.

      FOR doc IN collection
        COLLECT age = doc.age WITH COUNT INTO length
        RETURN { age: age, count: length }

  A count-only query is also possible:

      FOR doc IN collection
        COLLECT WITH COUNT INTO length
        RETURN length

* fixed missing makeDirectory when fetching a Foxx application from a zip file

* fixed issue #1134: Change the default endpoint to localhost

  This change will modify the IP address ArangoDB listens on to 127.0.0.1 by default.
  This will make new ArangoDB installations unaccessible from clients other than
  localhost unless changed. This is a security feature.

  To make ArangoDB accessible from any client, change the server's configuration
  (`--server.endpoint`) to either `tcp://0.0.0.0:8529` or the server's publicly
  visible IP address.

* deprecated `Repository#modelPrototype`. Use `Repository#model` instead.

* IMPORTANT CHANGE: by default, system collections are included in replication and all
  replication API return values. This will lead to user accounts and credentials
  data being replicated from master to slave servers. This may overwrite
  slave-specific database users.

  If this is undesired, the `_users` collection can be excluded from replication
  easily by setting the `includeSystem` attribute to `false` in the following commands:

  * replication.sync({ includeSystem: false });
  * replication.applier.properties({ includeSystem: false });

  This will exclude all system collections (including `_aqlfunctions`, `_graphs` etc.)
  from the initial synchronization and the continuous replication.

  If this is also undesired, it is also possible to specify a list of collections to
  exclude from the initial synchronization and the continuous replication using the
  `restrictCollections` attribute, e.g.:

      replication.applier.properties({
        includeSystem: true,
        restrictType: "exclude",
        restrictCollections: [ "_users", "_graphs", "foo" ]
      });

  The HTTP API methods for fetching the replication inventory and for dumping collections
  also support the `includeSystem` control flag via a URL parameter.

* removed DEPRECATED replication methods:
  * `replication.logger.start()`
  * `replication.logger.stop()`
  * `replication.logger.properties()`
  * HTTP PUT `/_api/replication/logger-start`
  * HTTP PUT `/_api/replication/logger-stop`
  * HTTP GET `/_api/replication/logger-config`
  * HTTP PUT `/_api/replication/logger-config`

* fixed issue #1174, which was due to locking problems in distributed
  AQL execution

* improved cluster locking for AQL avoiding deadlocks

* use DistributeNode for modifying queries with REPLACE and UPDATE, if
  possible


v2.3.6 (2015-XX-XX)
-------------------

* fixed AQL subquery optimization that produced wrong result when multiple subqueries
  directly followed each other and and a directly following `LET` statement did refer
  to any but the first subquery.


v2.3.5 (2015-01-16)
-------------------

* fixed intermittent 404 errors in Foxx apps after mounting or unmounting apps

* fixed issue #1200: Expansion operator results in "Cannot call method 'forEach' of null"

* fixed issue #1199: Cannot unlink root node of plan


v2.3.4 (2014-12-23)
-------------------

* fixed cerberus path for MyArangoDB


v2.3.3 (2014-12-17)
-------------------

* fixed error handling in instantiation of distributed AQL queries, this
  also fixes a bug in cluster startup with many servers

* issue #1185: parse non-fractional JSON numbers with exponent (e.g. `4e-261`)

* issue #1159: allow --server.request-timeout and --server.connect-timeout of 0


v2.3.2 (2014-12-09)
-------------------

* fixed issue #1177: Fix bug in the user app's storage

* fixed issue #1173: AQL Editor "Save current query" resets user password

* fixed missing makeDirectory when fetching a Foxx application from a zip file

* put in warning about default changed: fixed issue #1134: Change the default endpoint to localhost

* fixed issue #1163: invalid fullCount value returned from AQL

* fixed range operator precedence

* limit default maximum number of plans created by AQL optimizer to 256 (from 1024)

* make AQL optimizer not generate an extra plan if an index can be used, but modify
  existing plans in place

* fixed AQL cursor ttl (time-to-live) issue

  Any user-specified cursor ttl value was not honored since 2.3.0.

* fixed segfault in AQL query hash index setup with unknown shapes

* fixed memleaks

* added AQL optimizer rule for removing `INTO` from a `COLLECT` statement if not needed

* fixed issue #1131

  This change provides the `KEEP` clause for `COLLECT ... INTO`. The `KEEP` clause
  allows controlling which variables will be kept in the variable created by `INTO`.

* fixed issue #1147, must protect dispatcher ID for etcd

v2.3.1 (2014-11-28)
-------------------

* recreate password if missing during upgrade

* fixed issue #1126

* fixed non-working subquery index optimizations

* do not restrict summary of Foxx applications to 60 characters

* fixed display of "required" path parameters in Foxx application documentation

* added more optimizations of constants values in AQL FILTER conditions

* fixed invalid or-to-in optimization for FILTERs containing comparisons
  with boolean values

* fixed replication of `_graphs` collection

* added AQL list functions `PUSH`, `POP`, `UNSHIFT`, `SHIFT`, `REMOVE_VALUES`,
  `REMOVE_VALUE`, `REMOVE_NTH` and `APPEND`

* added AQL functions `CALL` and `APPLY` to dynamically call other functions

* fixed AQL optimizer cost estimation for LIMIT node

* prevent Foxx queues from permanently writing to the journal even when
  server is idle

* fixed AQL COLLECT statement with INTO clause, which copied more variables
  than v2.2 and thus lead to too much memory consumption.
  This deals with #1107.

* fixed AQL COLLECT statement, this concerned every COLLECT statement,
  only the first group had access to the values of the variables before
  the COLLECT statement. This deals with #1127.

* fixed some AQL internals, where sometimes too many items were
  fetched from upstream in the presence of a LIMIT clause. This should
  generally improve performance.


v2.3.0 (2014-11-18)
-------------------

* fixed syslog flags. `--log.syslog` is deprecated and setting it has no effect,
  `--log.facility` now works as described. Application name has been changed from
  `triagens` to `arangod`. It can be changed using `--log.application`. The syslog
  will only contain the actual log message. The datetime prefix is omitted.

* fixed deflate in SimpleHttpClient

* fixed issue #1104: edgeExamples broken or changed

* fixed issue #1103: Error while importing user queries

* fixed issue #1100: AQL: HAS() fails on doc[attribute_name]

* fixed issue #1098: runtime error when creating graph vertex

* hide system applications in **Applications** tab by default

  Display of system applications can be toggled by using the *system applications*
  toggle in the UI.

* added HTTP REST API for managing tasks (`/_api/tasks`)

* allow passing character lists as optional parameter to AQL functions `TRIM`,
  `LTRIM` and `RTRIM`

  These functions now support trimming using custom character lists. If no character
  lists are specified, all whitespace characters will be removed as previously:

      TRIM("  foobar\t \r\n ")         // "foobar"
      TRIM(";foo;bar;baz, ", "; ")     // "foo;bar;baz"

* added AQL string functions `LTRIM`, `RTRIM`, `FIND_FIRST`, `FIND_LAST`, `SPLIT`,
  `SUBSTITUTE`

* added AQL functions `ZIP`, `VALUES` and `PERCENTILE`

* made AQL functions `CONCAT` and `CONCAT_SEPARATOR` work with list arguments

* dynamically create extra dispatcher threads if required

* fixed issue #1097: schemas in the API docs no longer show required properties as optional


v2.3.0-beta2 (2014-11-08)
-------------------------

* front-end: new icons for uploading and downloading JSON documents into a collection

* front-end: fixed documents pagination css display error

* front-end: fixed flickering of the progress view

* front-end: fixed missing event for documents filter function

* front-end: jsoneditor: added CMD+Return (Mac) CTRL+Return (Linux/Win) shortkey for
  saving a document

* front-end: added information tooltip for uploading json documents.

* front-end: added database management view to the collapsed navigation menu

* front-end: added collection truncation feature

* fixed issue #1086: arangoimp: Odd errors if arguments are not given properly

* performance improvements for AQL queries that use JavaScript-based expressions
  internally

* added AQL geo functions `WITHIN_RECTANGLE` and `IS_IN_POLYGON`

* fixed non-working query results download in AQL editor of web interface

* removed debug print message in AQL editor query export routine

* fixed issue #1075: Aardvark: user name required even if auth is off #1075

  The fix for this prefills the username input field with the current user's
  account name if any and `root` (the default username) otherwise. Additionally,
  the tooltip text has been slightly adjusted.

* fixed issue #1069: Add 'raw' link to swagger ui so that the raw swagger
  json can easily be retrieved

  This adds a link to the Swagger API docs to an application's detail view in
  the **Applications** tab of the web interface. The link produces the Swagger
  JSON directly. If authentication is turned on, the link requires authentication,
  too.

* documentation updates


v2.3.0-beta1 (2014-11-01)
-------------------------

* added dedicated `NOT IN` operator for AQL

  Previously, a `NOT IN` was only achievable by writing a negated `IN` condition:

      FOR i IN ... FILTER ! (i IN [ 23, 42 ]) ...

  This can now alternatively be expressed more intuitively as follows:

      FOR i IN ... FILTER i NOT IN [ 23, 42 ] ...

* added alternative logical operator syntax for AQL

  Previously, the logical operators in AQL could only be written as:
  - `&&`: logical and
  - `||`: logical or
  - `!`: negation

  ArangoDB 2.3 introduces the alternative variants for these operators:
  - `AND`: logical and
  - `OR`: logical or
  - `NOT`: negation

  The new syntax is just an alternative to the old syntax, allowing easier
  migration from SQL. The old syntax is still fully supported and will be.

* improved output of `ArangoStatement.parse()` and POST `/_api/query`

  If an AQL query can be parsed without problems, The return value of
  `ArangoStatement.parse()` now contains an attribute `ast` with the abstract
  syntax tree of the query (before optimizations). Though this is an internal
  representation of the query and is subject to change, it can be used to inspect
  how ArangoDB interprets a given query.

* improved `ArangoStatement.explain()` and POST `/_api/explain`

  The commands for explaining AQL queries have been improved.

* added command-line option `--javascript.v8-contexts` to control the number of
  V8 contexts created in arangod.

  Previously, the number of V8 contexts was equal to the number of server threads
  (as specified by option `--server.threads`).

  However, it may be sensible to create different amounts of threads and V8
  contexts. If the option is not specified, the number of V8 contexts created
  will be equal to the number of server threads. Thus no change in configuration
  is required to keep the old behavior.

  If you are using the default config files or merge them with your local config
  files, please review if the default number of server threads is okay in your
  environment. Additionally you should verify that the number of V8 contexts
  created (as specified in option `--javascript.v8-contexts`) is okay.

* the number of server.threads specified is now the minimum of threads
  started. There are situation in which threads are waiting for results of
  distributed database servers. In this case the number of threads is
  dynamically increased.

* removed index type "bitarray"

  Bitarray indexes were only half-way documented and integrated in previous versions
  of ArangoDB so their benefit was limited. The support for bitarray indexes has
  thus been removed in ArangoDB 2.3. It is not possible to create indexes of type
  "bitarray" with ArangoDB 2.3.

  When a collection is opened that contains a bitarray index definition created
  with a previous version of ArangoDB, ArangoDB will ignore it and log the following
  warning:

      index type 'bitarray' is not supported in this version of ArangoDB and is ignored

  Future versions of ArangoDB may automatically remove such index definitions so the
  warnings will eventually disappear.

* removed internal "_admin/modules/flush" in order to fix requireApp

* added basic support for handling binary data in Foxx

  Requests with binary payload can be processed in Foxx applications by
  using the new method `res.rawBodyBuffer()`. This will return the unparsed request
  body as a Buffer object.

  There is now also the method `req.requestParts()` available in Foxx to retrieve
  the individual components of a multipart HTTP request.

  Buffer objects can now be used when setting the response body of any Foxx action.
  Additionally, `res.send()` has been added as a convenience method for returning
  strings, JSON objects or buffers from a Foxx action:

      res.send("<p>some HTML</p>");
      res.send({ success: true });
      res.send(new Buffer("some binary data"));

  The convenience method `res.sendFile()` can now be used to easily return the
  contents of a file from a Foxx action:

      res.sendFile(applicationContext.foxxFilename("image.png"));

  `fs.write` now accepts not only strings but also Buffer objects as second parameter:

      fs.write(filename, "some data");
      fs.write(filename, new Buffer("some binary data"));

  `fs.readBuffer` can be used to return the contents of a file in a Buffer object.

* improved performance of insertion into non-unique hash indexes significantly in case
  many duplicate keys are used in the index

* issue #1042: set time zone in log output

  the command-line option `--log.use-local-time` was added to print dates and times in
  the server-local timezone instead of UTC

* command-line options that require a boolean value now validate the
  value given on the command-line

  This prevents issues if no value is specified for an option that
  requires a boolean value. For example, the following command-line would
  have caused trouble in 2.2, because `--server.endpoint` would have been
  used as the value for the `--server.disable-authentication` options
  (which requires a boolean value):

      arangod --server.disable-authentication --server.endpoint tcp://127.0.0.1:8529 data

  In 2.3, running this command will fail with an error and requires to
  be modified to:

      arangod --server.disable-authentication true --server.endpoint tcp://127.0.0.1:8529 data

* improved performance of CSV import in arangoimp

* fixed issue #1027: Stack traces are off-by-one

* fixed issue #1026: Modules loaded in different files within the same app
  should refer to the same module

* fixed issue #1025: Traversal not as expected in undirected graph

* added a _relation function in the general-graph module.

  This deprecated _directedRelation and _undirectedRelation.
  ArangoDB does not offer any constraints for undirected edges
  which caused some confusion of users how undirected relations
  have to be handled. Relation now only supports directed relations
  and the user can actively simulate undirected relations.

* changed return value of Foxx.applicationContext#collectionName:

  Previously, the function could return invalid collection names because
  invalid characters were not replaced in the application name prefix, only
  in the collection name passed.

  Now, the function replaces invalid characters also in the application name
  prefix, which might to slightly different results for application names that
  contained any characters outside the ranges [a-z], [A-Z] and [0-9].

* prevent XSS in AQL editor and logs view

* integrated tutorial into ArangoShell and web interface

* added option `--backslash-escape` for arangoimp when running CSV file imports

* front-end: added download feature for (filtered) documents

* front-end: added download feature for the results of a user query

* front-end: added function to move documents to another collection

* front-end: added sort-by attribute to the documents filter

* front-end: added sorting feature to database, graph management and user management view.

* issue #989: front-end: Databases view not refreshing after deleting a database

* issue #991: front-end: Database search broken

* front-end: added infobox which shows more information about a document (_id, _rev, _key) or
  an edge (_id, _rev, _key, _from, _to). The from and to attributes are clickable and redirect
  to their document location.

* front-end: added edit-mode for deleting multiple documents at the same time.

* front-end: added delete button to the detailed document/edge view.

* front-end: added visual feedback for saving documents/edges inside the editor (error/success).

* front-end: added auto-focusing for the first input field in a modal.

* front-end: added validation for user input in a modal.

* front-end: user defined queries are now stored inside the database and are bound to the current
  user, instead of using the local storage functionality of the browsers. The outcome of this is
  that user defined queries are now independently usable from any device. Also queries can now be
  edited through the standard document editor of the front-end through the _users collection.

* front-end: added import and export functionality for user defined queries.

* front-end: added new keywords and functions to the aql-editor theme

* front-end: applied tile-style to the graph view

* front-end: now using the new graph api including multi-collection support

* front-end: foxx apps are now deletable

* front-end: foxx apps are now installable and updateable through github, if github is their
  origin.

* front-end: added foxx app version control. Multiple versions of a single foxx app are now
  installable and easy to manage and are also arranged in groups.

* front-end: the user-set filter of a collection is now stored until the user navigates to
  another collection.

* front-end: fetching and filtering of documents, statistics, and query operations are now
  handled with asynchronous ajax calls.

* front-end: added progress indicator if the front-end is waiting for a server operation.

* front-end: fixed wrong count of documents in the documents view of a collection.

* front-end: fixed unexpected styling of the manage db view and navigation.

* front-end: fixed wrong handling of select fields in a modal view.

* front-end: fixed wrong positioning of some tooltips.

* automatically call `toJSON` function of JavaScript objects (if present)
  when serializing them into database documents. This change allows
  storing JavaScript date objects in the database in a sensible manner.


v2.2.7 (2014-11-19)
-------------------

* fixed issue #998: Incorrect application URL for non-system Foxx apps

* fixed issue #1079: AQL editor: keyword WITH in UPDATE query is not highlighted

* fix memory leak in cluster nodes

* fixed registration of AQL user-defined functions in Web UI (JS shell)

* fixed error display in Web UI for certain errors
  (now error message is printed instead of 'undefined')

* fixed issue #1059: bug in js module console

* fixed issue #1056: "fs": zip functions fail with passwords

* fixed issue #1063: Docs: measuring unit of --wal.logfile-size?

* fixed issue #1062: Docs: typo in 14.2 Example data


v2.2.6 (2014-10-20)
-------------------

* fixed issue #972: Compilation Issue

* fixed issue #743: temporary directories are now unique and one can read
  off the tool that created them, if empty, they are removed atexit

* Highly improved performance of all AQL GRAPH_* functions.

* Orphan collections in general graphs can now be found via GRAPH_VERTICES
  if either "any" or no direction is defined

* Fixed documentation for AQL function GRAPH_NEIGHBORS.
  The option "vertexCollectionRestriction" is meant to filter the target
  vertices only, and should not filter the path.

* Fixed a bug in GRAPH_NEIGHBORS which enforced only empty results
  under certain conditions


v2.2.5 (2014-10-09)
-------------------

* fixed issue #961: allow non-JSON values in undocument request bodies

* fixed issue 1028: libicu is now statically linked

* fixed cached lookups of collections on the server, which may have caused spurious
  problems after collection rename operations


v2.2.4 (2014-10-01)
-------------------

* fixed accessing `_from` and `_to` attributes in `collection.byExample` and
  `collection.firstExample`

  These internal attributes were not handled properly in the mentioned functions, so
  searching for them did not always produce documents

* fixed issue #1030: arangoimp 2.2.3 crashing, not logging on large Windows CSV file

* fixed issue #1025: Traversal not as expected in undirected graph

* fixed issue #1020

  This requires re-introducing the startup option `--database.force-sync-properties`.

  This option can again be used to force fsyncs of collection, index and database properties
  stored as JSON strings on disk in files named `parameter.json`. Syncing these files after
  a write may be necessary if the underlying storage does not sync file contents by itself
  in a "sensible" amount of time after a file has been written and closed.

  The default value is `true` so collection, index and database properties will always be
  synced to disk immediately. This affects creating, renaming and dropping collections as
  well as creating and dropping databases and indexes. Each of these operations will perform
  an additional fsync on the `parameter.json` file if the option is set to `true`.

  It might be sensible to set this option to `false` for workloads that create and drop a
  lot of collections (e.g. test runs).

  Document operations such as creating, updating and dropping documents are not affected
  by this option.

* fixed issue #1016: AQL editor bug

* fixed issue #1014: WITHIN function returns wrong distance

* fixed AQL shortest path calculation in function `GRAPH_SHORTEST_PATH` to return
  complete vertex objects instead of just vertex ids

* allow changing of attributes of documents stored in server-side JavaScript variables

  Previously, the following did not work:

      var doc = db.collection.document(key);
      doc._key = "abc"; // overwriting internal attributes not supported
      doc.value = 123;  // overwriting existing attributes not supported

  Now, modifying documents stored in server-side variables (e.g. `doc` in the above case)
  is supported. Modifying the variables will not update the documents in the database,
  but will modify the JavaScript object (which can be written back to the database using
  `db.collection.update` or `db.collection.replace`)

* fixed issue #997: arangoimp apparently doesn't support files >2gig on Windows

  large file support (requires using `_stat64` instead of `stat`) is now supported on
  Windows


v2.2.3 (2014-09-02)
-------------------

* added `around` for Foxx controller

* added `type` option for HTTP API `GET /_api/document?collection=...`

  This allows controlling the type of results to be returned. By default, paths to
  documents will be returned, e.g.

      [
        `/_api/document/test/mykey1`,
        `/_api/document/test/mykey2`,
        ...
      ]

  To return a list of document ids instead of paths, the `type` URL parameter can be
  set to `id`:

      [
        `test/mykey1`,
        `test/mykey2`,
        ...
      ]

  To return a list of document keys only, the `type` URL parameter can be set to `key`:

      [
        `mykey1`,
        `mykey2`,
        ...
      ]


* properly capitalize HTTP response header field names in case the `x-arango-async`
  HTTP header was used in a request.

* fixed several documentation issues

* speedup for several general-graph functions, AQL functions starting with `GRAPH_`
  and traversals


v2.2.2 (2014-08-08)
-------------------

* allow storing non-reserved attribute names starting with an underscore

  Previous versions of ArangoDB parsed away all attribute names that started with an
  underscore (e.g. `_test', '_foo', `_bar`) on all levels of a document (root level
  and sub-attribute levels). While this behavior was documented, it was unintuitive and
  prevented storing documents inside other documents, e.g.:

      {
        "_key" : "foo",
        "_type" : "mydoc",
        "references" : [
          {
            "_key" : "something",
            "_rev" : "...",
            "value" : 1
          },
          {
            "_key" : "something else",
            "_rev" : "...",
            "value" : 2
          }
        ]
      }

  In the above example, previous versions of ArangoDB removed all attributes and
  sub-attributes that started with underscores, meaning the embedded documents would lose
  some of their attributes. 2.2.2 should preserve such attributes, and will also allow
  storing user-defined attribute names on the top-level even if they start with underscores
  (such as `_type` in the above example).

* fix conversion of JavaScript String, Number and Boolean objects to JSON.

  Objects created in JavaScript using `new Number(...)`, `new String(...)`, or
  `new Boolean(...)` were not converted to JSON correctly.

* fixed a race condition on task registration (i.e. `require("org/arangodb/tasks").register()`)

  this race condition led to undefined behavior when a just-created task with no offset and
  no period was instantly executed and deleted by the task scheduler, before the `register`
  function returned to the caller.

* changed run-tests.sh to execute all suitable tests.

* switch to new version of gyp

* fixed upgrade button


v2.2.1 (2014-07-24)
-------------------

* fixed hanging write-ahead log recovery for certain cases that involved dropping
  databases

* fixed issue with --check-version: when creating a new database the check failed

* issue #947 Foxx applicationContext missing some properties

* fixed issue with --check-version: when creating a new database the check failed

* added startup option `--wal.suppress-shape-information`

  Setting this option to `true` will reduce memory and disk space usage and require
  less CPU time when modifying documents or edges. It should therefore be turned on
  for standalone ArangoDB servers. However, for servers that are used as replication
  masters, setting this option to `true` will effectively disable the usage of the
  write-ahead log for replication, so it should be set to `false` for any replication
  master servers.

  The default value for this option is `false`.

* added optional `ttl` attribute to specify result cursor expiration for HTTP API method
  `POST /_api/cursor`

  The `ttl` attribute can be used to prevent cursor results from timing out too early.

* issue #947: Foxx applicationContext missing some properties

* (reported by Christian Neubauer):

  The problem was that in Google's V8, signed and unsigned chars are not always declared cleanly.
  so we need to force v8 to compile with forced signed chars which is done by the Flag:
    -fsigned-char
  at least it is enough to follow the instructions of compiling arango on rasperry
  and add "CFLAGS='-fsigned-char'" to the make command of V8 and remove the armv7=0

* Fixed a bug with the replication client. In the case of single document
  transactions the collection was not write locked.


v2.2.0 (2014-07-10)
-------------------

* The replication methods `logger.start`, `logger.stop` and `logger.properties` are
  no-ops in ArangoDB 2.2 as there is no separate replication logger anymore. Data changes
  are logged into the write-ahead log in ArangoDB 2.2, and not separately by the
  replication logger. The replication logger object is still there in ArangoDB 2.2 to
  ensure backwards-compatibility, however, logging cannot be started, stopped or
  configured anymore. Using any of these methods will do nothing.

  This also affects the following HTTP API methods:
  - `PUT /_api/replication/logger-start`
  - `PUT /_api/replication/logger-stop`
  - `GET /_api/replication/logger-config`
  - `PUT /_api/replication/logger-config`

  Using any of these methods is discouraged from now on as they will be removed in
  future versions of ArangoDB.

* INCOMPATIBLE CHANGE: replication of transactions has changed. Previously, transactions
  were logged on a master in one big block and shipped to a slave in one block, too.
  Now transactions will be logged and replicated as separate entries, allowing transactions
  to be bigger and also ensure replication progress.

  This change also affects the behavior of the `stop` method of the replication applier.
  If the replication applier is now stopped manually using the `stop` method and later
  restarted using the `start` method, any transactions that were unfinished at the
  point of stopping will be aborted on a slave, even if they later commit on the master.

  In ArangoDB 2.2, stopping the replication applier manually should be avoided unless the
  goal is to stop replication permanently or to do a full resync with the master anyway.
  If the replication applier still must be stopped, it should be made sure that the
  slave has fetched and applied all pending operations from a master, and that no
  extra transactions are started on the master before the `stop` command on the slave
  is executed.

  Replication of transactions in ArangoDB 2.2 might also lock the involved collections on
  the slave while a transaction is either committed or aborted on the master and the
  change has been replicated to the slave. This change in behavior may be important for
  slave servers that are used for read-scaling. In order to avoid long lasting collection
  locks on the slave, transactions should be kept small.

  The `_replication` system collection is not used anymore in ArangoDB 2.2 and its usage is
  discouraged.

* INCOMPATIBLE CHANGE: the figures reported by the `collection.figures` method
  now only reflect documents and data contained in the journals and datafiles of
  collections. Documents or deletions contained only in the write-ahead log will
  not influence collection figures until the write-ahead log garbage collection
  kicks in. The figures for a collection might therefore underreport the total
  resource usage of a collection.

  Additionally, the attributes `lastTick` and `uncollectedLogfileEntries` have been
  added to the result of the `figures` operation and the HTTP API method
  `PUT /_api/collection/figures`

* added `insert` method as an alias for `save`. Documents can now be inserted into
  a collection using either method:

      db.test.save({ foo: "bar" });
      db.test.insert({ foo: "bar" });

* added support for data-modification AQL queries

* added AQL keywords `INSERT`, `UPDATE`, `REPLACE` and `REMOVE` (and `WITH`) to
  support data-modification AQL queries.

  Unquoted usage of these keywords for attribute names in AQL queries will likely
  fail in ArangoDB 2.2. If any such attribute name needs to be used in a query, it
  should be enclosed in backticks to indicate the usage of a literal attribute
  name.

  For example, the following query will fail in ArangoDB 2.2 with a parse error:

      FOR i IN foo RETURN i.remove

  and needs to be rewritten like this:

      FOR i IN foo RETURN i.`remove`

* disallow storing of JavaScript objects that contain JavaScript native objects
  of type `Date`, `Function`, `RegExp` or `External`, e.g.

      db.test.save({ foo: /bar/ });
      db.test.save({ foo: new Date() });

  will now print

      Error: <data> cannot be converted into JSON shape: could not shape document

  Previously, objects of these types were silently converted into an empty object
  (i.e. `{ }`).

  To store such objects in a collection, explicitly convert them into strings
  like this:

      db.test.save({ foo: String(/bar/) });
      db.test.save({ foo: String(new Date()) });

* The replication methods `logger.start`, `logger.stop` and `logger.properties` are
  no-ops in ArangoDB 2.2 as there is no separate replication logger anymore. Data changes
  are logged into the write-ahead log in ArangoDB 2.2, and not separately by the
  replication logger. The replication logger object is still there in ArangoDB 2.2 to
  ensure backwards-compatibility, however, logging cannot be started, stopped or
  configured anymore. Using any of these methods will do nothing.

  This also affects the following HTTP API methods:
  - `PUT /_api/replication/logger-start`
  - `PUT /_api/replication/logger-stop`
  - `GET /_api/replication/logger-config`
  - `PUT /_api/replication/logger-config`

  Using any of these methods is discouraged from now on as they will be removed in
  future versions of ArangoDB.

* INCOMPATIBLE CHANGE: replication of transactions has changed. Previously, transactions
  were logged on a master in one big block and shipped to a slave in one block, too.
  Now transactions will be logged and replicated as separate entries, allowing transactions
  to be bigger and also ensure replication progress.

  This change also affects the behavior of the `stop` method of the replication applier.
  If the replication applier is now stopped manually using the `stop` method and later
  restarted using the `start` method, any transactions that were unfinished at the
  point of stopping will be aborted on a slave, even if they later commit on the master.

  In ArangoDB 2.2, stopping the replication applier manually should be avoided unless the
  goal is to stop replication permanently or to do a full resync with the master anyway.
  If the replication applier still must be stopped, it should be made sure that the
  slave has fetched and applied all pending operations from a master, and that no
  extra transactions are started on the master before the `stop` command on the slave
  is executed.

  Replication of transactions in ArangoDB 2.2 might also lock the involved collections on
  the slave while a transaction is either committed or aborted on the master and the
  change has been replicated to the slave. This change in behavior may be important for
  slave servers that are used for read-scaling. In order to avoid long lasting collection
  locks on the slave, transactions should be kept small.

  The `_replication` system collection is not used anymore in ArangoDB 2.2 and its usage is
  discouraged.

* INCOMPATIBLE CHANGE: the figures reported by the `collection.figures` method
  now only reflect documents and data contained in the journals and datafiles of
  collections. Documents or deletions contained only in the write-ahead log will
  not influence collection figures until the write-ahead log garbage collection
  kicks in. The figures for a collection might therefore underreport the total
  resource usage of a collection.

  Additionally, the attributes `lastTick` and `uncollectedLogfileEntries` have been
  added to the result of the `figures` operation and the HTTP API method
  `PUT /_api/collection/figures`

* added `insert` method as an alias for `save`. Documents can now be inserted into
  a collection using either method:

      db.test.save({ foo: "bar" });
      db.test.insert({ foo: "bar" });

* added support for data-modification AQL queries

* added AQL keywords `INSERT`, `UPDATE`, `REPLACE` and `REMOVE` (and `WITH`) to
  support data-modification AQL queries.

  Unquoted usage of these keywords for attribute names in AQL queries will likely
  fail in ArangoDB 2.2. If any such attribute name needs to be used in a query, it
  should be enclosed in backticks to indicate the usage of a literal attribute
  name.

  For example, the following query will fail in ArangoDB 2.2 with a parse error:

      FOR i IN foo RETURN i.remove

  and needs to be rewritten like this:

      FOR i IN foo RETURN i.`remove`

* disallow storing of JavaScript objects that contain JavaScript native objects
  of type `Date`, `Function`, `RegExp` or `External`, e.g.

      db.test.save({ foo: /bar/ });
      db.test.save({ foo: new Date() });

  will now print

      Error: <data> cannot be converted into JSON shape: could not shape document

  Previously, objects of these types were silently converted into an empty object
  (i.e. `{ }`).

  To store such objects in a collection, explicitly convert them into strings
  like this:

      db.test.save({ foo: String(/bar/) });
      db.test.save({ foo: String(new Date()) });

* honor startup option `--server.disable-statistics` when deciding whether or not
  to start periodic statistics collection jobs

  Previously, the statistics collection jobs were started even if the server was
  started with the `--server.disable-statistics` flag being set to `true`

* removed startup option `--random.no-seed`

  This option had no effect in previous versions of ArangoDB and was thus removed.

* removed startup option `--database.remove-on-drop`

  This option was used for debugging only.

* removed startup option `--database.force-sync-properties`

  This option is now superfluous as collection properties are now stored in the
  write-ahead log.

* introduced write-ahead log

  All write operations in an ArangoDB server instance are automatically logged
  to the server's write-ahead log. The write-ahead log is a set of append-only
  logfiles, and it is used in case of a crash recovery and for replication.
  Data from the write-ahead log will eventually be moved into the journals or
  datafiles of collections, allowing the server to remove older write-ahead log
  logfiles. Figures of collections will be updated when data are moved from the
  write-ahead log into the journals or datafiles of collections.

  Cross-collection transactions in ArangoDB should benefit considerably by this
  change, as less writes than in previous versions are required to ensure the data
  of multiple collections are atomically and durably committed. All data-modifying
  operations inside transactions (insert, update, remove) will write their
  operations into the write-ahead log directly, making transactions with multiple
  operations also require less physical memory than in previous versions of ArangoDB,
  that required all transaction data to fit into RAM.

  The `_trx` system collection is not used anymore in ArangoDB 2.2 and its usage is
  discouraged.

  The data in the write-ahead log can also be used in the replication context.
  The `_replication` collection that was used in previous versions of ArangoDB to
  store all changes on the server is not used anymore in ArangoDB 2.2. Instead,
  slaves can read from a master's write-ahead log to get informed about most
  recent changes. This removes the need to store data-modifying operations in
  both the actual place and the `_replication` collection.

* removed startup option `--server.disable-replication-logger`

  This option is superfluous in ArangoDB 2.2. There is no dedicated replication
  logger in ArangoDB 2.2. There is now always the write-ahead log, and it is also
  used as the server's replication log. Specifying the startup option
  `--server.disable-replication-logger` will do nothing in ArangoDB 2.2, but the
  option should not be used anymore as it might be removed in a future version.

* changed behavior of replication logger

  There is no dedicated replication logger in ArangoDB 2.2 as there is the
  write-ahead log now. The existing APIs for starting and stopping the replication
  logger still exist in ArangoDB 2.2 for downwards-compatibility, but calling
  the start or stop operations are no-ops in ArangoDB 2.2. When querying the
  replication logger status via the API, the server will always report that the
  replication logger is running. Configuring the replication logger is a no-op
  in ArangoDB 2.2, too. Changing the replication logger configuration has no
  effect. Instead, the write-ahead log configuration can be changed.

* removed MRuby integration for arangod

  ArangoDB had an experimental MRuby integration in some of the publish builds.
  This wasn't continuously developed, and so it has been removed in ArangoDB 2.2.

  This change has led to the following startup options being superfluous:

  - `--ruby.gc-interval`
  - `--ruby.action-directory`
  - `--ruby.modules-path`
  - `--ruby.startup-directory`

  Specifying these startup options will do nothing in ArangoDB 2.2, but the
  options should be avoided from now on as they might be removed in future versions.

* reclaim index memory when last document in collection is deleted

  Previously, deleting documents from a collection did not lead to index sizes being
  reduced. Instead, the already allocated index memory was re-used when a collection
  was refilled.

  Now, index memory for primary indexes and hash indexes is reclaimed instantly when
  the last document from a collection is removed.

* inlined and optimized functions in hash indexes

* added AQL TRANSLATE function

  This function can be used to perform lookups from static lists, e.g.

      LET countryNames = { US: "United States", UK: "United Kingdom", FR: "France" }
      RETURN TRANSLATE("FR", countryNames)

* fixed datafile debugger

* fixed check-version for empty directory

* moved try/catch block to the top of routing chain

* added mountedApp function for foxx-manager

* fixed issue #883: arango 2.1 - when starting multi-machine cluster, UI web
  does not change to cluster overview

* fixed dfdb: should not start any other V8 threads

* cleanup of version-check, added module org/arangodb/database-version,
  added --check-version option

* fixed issue #881: [2.1.0] Bombarded (every 10 sec or so) with
  "WARNING format string is corrupt" when in non-system DB Dashboard

* specialized primary index implementation to allow faster hash table
  rebuilding and reduce lookups in datafiles for the actual value of `_key`.

* issue #862: added `--overwrite` option to arangoimp

* removed number of property lookups for documents during AQL queries that
  access documents

* prevent buffering of long print results in arangosh's and arangod's print
  command

  this change will emit buffered intermediate print results and discard the
  output buffer to quickly deliver print results to the user, and to prevent
  constructing very large buffers for large results

* removed sorting of attribute names for use in a collection's shaper

  sorting attribute names was done on document insert to keep attributes
  of a collection in sorted order for faster comparisons. The sort order
  of attributes was only used in one particular and unlikely case, so it
  was removed. Collections with many different attribute names should
  benefit from this change by faster inserts and slightly less memory usage.

* fixed a bug in arangodump which got the collection name in _from and _to
  attributes of edges wrong (all were "_unknown")

* fixed a bug in arangorestore which did not recognize wrong _from and _to
  attributes of edges

* improved error detection and reporting in arangorestore


v2.1.1 (2014-06-06)
-------------------

* fixed dfdb: should not start any other V8 threads

* signature for collection functions was modified

  The basic change was the substitution of the input parameter of the
  function by an generic options object which can contain multiple
  option parameter of the function.
  Following functions were modified
  remove
  removeBySample
  replace
  replaceBySample
  update
  updateBySample

  Old signature is yet supported but it will be removed in future versions

v2.1.0 (2014-05-29)
-------------------

* implemented upgrade procedure for clusters

* fixed communication issue with agency which prevented reconnect
  after an agent failure

* fixed cluster dashboard in the case that one but not all servers
  in the cluster are down

* fixed a bug with coordinators creating local database objects
  in the wrong order (_system needs to be done first)

* improved cluster dashboard


v2.1.0-rc2 (2014-05-25)
-----------------------

* fixed issue #864: Inconsistent behavior of AQL REVERSE(list) function


v2.1.0-rc1 (XXXX-XX-XX)
-----------------------

* added server-side periodic task management functions:

  - require("org/arangodb/tasks").register(): registers a periodic task
  - require("org/arangodb/tasks").unregister(): unregisters and removes a
    periodic task
  - require("org/arangodb/tasks").get(): retrieves a specific tasks or all
    existing tasks

  the previous undocumented function `internal.definePeriodic` is now
  deprecated and will be removed in a future release.

* decrease the size of some seldom used system collections on creation.

  This will make these collections use less disk space and mapped memory.

* added AQL date functions

* added AQL FLATTEN() list function

* added index memory statistics to `db.<collection>.figures()` function

  The `figures` function will now return a sub-document `indexes`, which lists
  the number of indexes in the `count` sub-attribute, and the total memory
  usage of the indexes in bytes in the `size` sub-attribute.

* added AQL CURRENT_DATABASE() function

  This function returns the current database's name.

* added AQL CURRENT_USER() function

  This function returns the current user from an AQL query. The current user is the
  username that was specified in the `Authorization` HTTP header of the request. If
  authentication is turned off or the query was executed outside a request context,
  the function will return `null`.

* fixed issue #796: Searching with newline chars broken?

  fixed slightly different handling of backslash escape characters in a few
  AQL functions. Now handling of escape sequences should be consistent, and
  searching for newline characters should work the same everywhere

* added OpenSSL version check for configure

  It will report all OpenSSL versions < 1.0.1g as being too old.
  `configure` will only complain about an outdated OpenSSL version but not stop.

* require C++ compiler support (requires g++ 4.8, clang++ 3.4 or Visual Studio 13)

* less string copying returning JSONified documents from ArangoDB, e.g. via
  HTTP GET `/_api/document/<collection>/<document>`

* issue #798: Lower case http headers from arango

  This change allows returning capitalized HTTP headers, e.g.
  `Content-Length` instead of `content-length`.
  The HTTP spec says that headers are case-insensitive, but
  in fact several clients rely on a specific case in response
  headers.
  This change will capitalize HTTP headers if the `X-Arango-Version`
  request header is sent by the client and contains a value of at
  least `20100` (for version 2.1). The default value for the
  compatibility can also be set at server start, using the
  `--server.default-api-compatibility` option.

* simplified usage of `db._createStatement()`

  Previously, the function could not be called with a query string parameter as
  follows:

      db._createStatement(queryString);

  Calling it as above resulted in an error because the function expected an
  object as its parameter. From now on, it's possible to call the function with
  just the query string.

* make ArangoDB not send back a `WWW-Authenticate` header to a client in case the
  client sends the `X-Omit-WWW-Authenticate` HTTP header.

  This is done to prevent browsers from showing their built-in HTTP authentication
  dialog for AJAX requests that require authentication.
  ArangoDB will still return an HTTP 401 (Unauthorized) if the request doesn't
  contain valid credentials, but it will omit the `WWW-Authenticate` header,
  allowing clients to bypass the browser's authentication dialog.

* added REST API method HTTP GET `/_api/job/job-id` to query the status of an
  async job without potentially fetching it from the list of done jobs

* fixed non-intuitive behavior in jobs API: previously, querying the status
  of an async job via the API HTTP PUT `/_api/job/job-id` removed a currently
  executing async job from the list of queryable jobs on the server.
  Now, when querying the result of an async job that is still executing,
  the job is kept in the list of queryable jobs so its result can be fetched
  by a subsequent request.

* use a new data structure for the edge index of an edge collection. This
  improves the performance for the creation of the edge index and in
  particular speeds up removal of edges in graphs. Note however that
  this change might change the order in which edges starting at
  or ending in a vertex are returned. However, this order was never
  guaranteed anyway and it is not sensible to guarantee any particular
  order.

* provide a size hint to edge and hash indexes when initially filling them
  this will lead to less re-allocations when populating these indexes

  this may speed up building indexes when opening an existing collection

* don't requeue identical context methods in V8 threads in case a method is
  already registered

* removed arangod command line option `--database.remove-on-compacted`

* export the sort attribute for graph traversals to the HTTP interface

* add support for arangodump/arangorestore for clusters


v2.0.8 (XXXX-XX-XX)
-------------------

* fixed too-busy iteration over skiplists

  Even when a skiplist query was restricted by a limit clause, the skiplist
  index was queried without the limit. this led to slower-than-necessary
  execution times.

* fixed timeout overflows on 32 bit systems

  this bug has led to problems when select was called with a high timeout
  value (2000+ seconds) on 32bit systems that don't have a forgiving select
  implementation. when the call was made on these systems, select failed
  so no data would be read or sent over the connection

  this might have affected some cluster-internal operations.

* fixed ETCD issues on 32 bit systems

  ETCD was non-functional on 32 bit systems at all. The first call to the
  watch API crashed it. This was because atomic operations worked on data
  structures that were not properly aligned on 32 bit systems.

* fixed issue #848: db.someEdgeCollection.inEdge does not return correct
  value when called the 2nd time after a .save to the edge collection


v2.0.7 (2014-05-05)
-------------------

* issue #839: Foxx Manager missing "unfetch"

* fixed a race condition at startup

  this fixes undefined behavior in case the logger was involved directly at
  startup, before the logger initialization code was called. This should have
  occurred only for code that was executed before the invocation of main(),
  e.g. during ctor calls of statically defined objects.


v2.0.6 (2014-04-22)
-------------------

* fixed issue #835: arangosh doesn't show correct database name



v2.0.5 (2014-04-21)
-------------------

* Fixed a caching problem in IE JS Shell

* added cancelation for async jobs

* upgraded to new gyp for V8

* new Windows installer


v2.0.4 (2014-04-14)
-------------------

* fixed cluster authentication front-end issues for Firefox and IE, there are
  still problems with Chrome


v2.0.3 (2014-04-14)
-------------------

* fixed AQL optimizer bug

* fixed front-end issues

* added password change dialog


v2.0.2 (2014-04-06)
-------------------

* during cluster startup, do not log (somewhat expected) connection errors with
  log level error, but with log level info

* fixed dashboard modals

* fixed connection check for cluster planning front end: firefox does
  not support async:false

* document how to persist a cluster plan in order to relaunch an existing
  cluster later


v2.0.1 (2014-03-31)
-------------------

* make ArangoDB not send back a `WWW-Authenticate` header to a client in case the
  client sends the `X-Omit-WWW-Authenticate` HTTP header.

  This is done to prevent browsers from showing their built-in HTTP authentication
  dialog for AJAX requests that require authentication.
  ArangoDB will still return an HTTP 401 (Unauthorized) if the request doesn't
  contain valid credentials, but it will omit the `WWW-Authenticate` header,
  allowing clients to bypass the browser's authentication dialog.

* fixed isses in arango-dfdb:

  the dfdb was not able to unload certain system collections, so these couldn't be
  inspected with the dfdb sometimes. Additionally, it did not truncate corrupt
  markers from datafiles under some circumstances

* added `changePassword` attribute for users

* fixed non-working "save" button in collection edit view of web interface
  clicking the save button did nothing. one had to press enter in one of the input
  fields to send modified form data

* fixed V8 compile error on MacOS X

* prevent `body length: -9223372036854775808` being logged in development mode for
  some Foxx HTTP responses

* fixed several bugs in web interface dashboard

* fixed issue #783: coffee script not working in manifest file

* fixed issue #783: coffee script not working in manifest file

* fixed issue #781: Cant save current query from AQL editor ui

* bumped version in `X-Arango-Version` compatibility header sent by arangosh and other
  client tools from `1.5` to `2.0`.

* fixed startup options for arango-dfdb, added details option for arango-dfdb

* fixed display of missing error messages and codes in arangosh

* when creating a collection via the web interface, the collection type was always
  "document", regardless of the user's choice


v2.0.0 (2014-03-10)
-------------------

* first 2.0 release


v2.0.0-rc2 (2014-03-07)
-----------------------

* fixed cluster authorization


v2.0.0-rc1 (2014-02-28)
-----------------------

* added sharding :-)

* added collection._dbName attribute to query the name of the database from a collection

  more detailed documentation on the sharding and cluster features can be found in the user
  manual, section **Sharding**

* INCOMPATIBLE CHANGE: using complex values in AQL filter conditions with operators other
  than equality (e.g. >=, >, <=, <) will disable usage of skiplist indexes for filter
  evaluation.

  For example, the following queries will be affected by change:

      FOR doc IN docs FILTER doc.value < { foo: "bar" } RETURN doc
      FOR doc IN docs FILTER doc.value >= [ 1, 2, 3 ] RETURN doc

  The following queries will not be affected by the change:

      FOR doc IN docs FILTER doc.value == 1 RETURN doc
      FOR doc IN docs FILTER doc.value == "foo" RETURN doc
      FOR doc IN docs FILTER doc.value == [ 1, 2, 3 ] RETURN doc
      FOR doc IN docs FILTER doc.value == { foo: "bar" } RETURN doc

* INCOMPATIBLE CHANGE: removed undocumented method `collection.saveOrReplace`

  this feature was never advertised nor documented nor tested.

* INCOMPATIBLE CHANGE: removed undocumented REST API method `/_api/simple/BY-EXAMPLE-HASH`

  this feature was never advertised nor documented nor tested.

* added explicit startup parameter `--server.reuse-address`

  This flag can be used to control whether sockets should be acquired with the SO_REUSEADDR
  flag.

  Regardless of this setting, sockets on Windows are always acquired using the
  SO_EXCLUSIVEADDRUSE flag.

* removed undocumented REST API method GET `/_admin/database-name`

* added user validation API at POST `/_api/user/<username>`

* slightly improved users management API in `/_api/user`:

  Previously, when creating a new user via HTTP POST, the username needed to be
  passed in an attribute `username`. When users were returned via this API,
  the usernames were returned in an attribute named `user`. This was slightly
  confusing and was changed in 2.0 as follows:

  - when adding a user via HTTP POST, the username can be specified in an attribute
  `user`. If this attribute is not used, the API will look into the attribute `username`
  as before and use that value.
  - when users are returned via HTTP GET, the usernames are still returned in an
    attribute `user`.

  This change should be fully downwards-compatible with the previous version of the API.

* added AQL SLICE function to extract slices from lists

* made module loader more node compatible

* the startup option `--javascript.package-path` for arangosh is now deprecated and does
  nothing. Using it will not cause an error, but the option is ignored.

* added coffee script support

* Several UI improvements.

* Exchanged icons in the graphviewer toolbar

* always start networking and HTTP listeners when starting the server (even in
  console mode)

* allow vertex and edge filtering with user-defined functions in TRAVERSAL,
  TRAVERSAL_TREE and SHORTEST_PATH AQL functions:

      // using user-defined AQL functions for edge and vertex filtering
      RETURN TRAVERSAL(friends, friendrelations, "friends/john", "outbound", {
        followEdges: "myfunctions::checkedge",
        filterVertices: "myfunctions::checkvertex"
      })

      // using the following custom filter functions
      var aqlfunctions = require("org/arangodb/aql/functions");
      aqlfunctions.register("myfunctions::checkedge", function (config, vertex, edge, path) {
        return (edge.type !== 'dislikes'); // don't follow these edges
      }, false);

      aqlfunctions.register("myfunctions::checkvertex", function (config, vertex, path) {
        if (vertex.isDeleted || ! vertex.isActive) {
          return [ "prune", "exclude" ]; // exclude these and don't follow them
        }
        return [ ]; // include everything else
      }, false);

* fail if invalid `strategy`, `order` or `itemOrder` attribute values
  are passed to the AQL TRAVERSAL function. Omitting these attributes
  is not considered an error, but specifying an invalid value for any
  of these attributes will make an AQL query fail.

* issue #751: Create database through API should return HTTP status code 201

  By default, the server now returns HTTP 201 (created) when creating a new
  database successfully. To keep compatibility with older ArangoDB versions, the
  startup parameter `--server.default-api-compatibility` can be set to a value
  of `10400` to indicate API compatibility with ArangoDB 1.4. The compatibility
  can also be enforced by setting the `X-Arango-Version` HTTP header in a
  client request to this API on a per-request basis.

* allow direct access from the `db` object to collections whose names start
  with an underscore (e.g. db._users).

  Previously, access to such collections via the `db` object was possible from
  arangosh, but not from arangod (and thus Foxx and actions). The only way
  to access such collections from these places was via the `db._collection(<name>)`
  workaround.

* allow `\n` (as well as `\r\n`) as line terminator in batch requests sent to
  `/_api/batch` HTTP API.

* use `--data-binary` instead of `--data` parameter in generated cURL examples

* issue #703: Also show path of logfile for fm.config()

* issue #675: Dropping a collection used in "graph" module breaks the graph

* added "static" Graph.drop() method for graphs API

* fixed issue #695: arangosh server.password error

* use pretty-printing in `--console` mode by default

* simplified ArangoDB startup options

  Some startup options are now superfluous or their usage is simplified. The
  following options have been changed:

  * `--javascript.modules-path`: this option has been removed. The modules paths
    are determined by arangod and arangosh automatically based on the value of
    `--javascript.startup-directory`.

    If the option is set on startup, it is ignored so startup will not abort with
    an error `unrecognized option`.

  * `--javascript.action-directory`: this option has been removed. The actions
    directory is determined by arangod automatically based on the value of
    `--javascript.startup-directory`.

    If the option is set on startup, it is ignored so startup will not abort with
    an error `unrecognized option`.

  * `--javascript.package-path`: this option is still available but it is not
    required anymore to set the standard package paths (e.g. `js/npm`). arangod
    will automatically use this standard package path regardless of whether it
    was specified via the options.

    It is possible to use this option to add additional package paths to the
    standard value.

  Configuration files included with arangod are adjusted accordingly.

* layout of the graphs tab adapted to better fit with the other tabs

* database selection is moved to the bottom right corner of the web interface

* removed priority queue index type

  this feature was never advertised nor documented nor tested.

* display internal attributes in document source view of web interface

* removed separate shape collections

  When upgrading to ArangoDB 2.0, existing collections will be converted to include
  shapes and attribute markers in the datafiles instead of using separate files for
  shapes.

  When a collection is converted, existing shapes from the SHAPES directory will
  be written to a new datafile in the collection directory, and the SHAPES directory
  will be removed afterwards.

  This saves up to 2 MB of memory and disk space for each collection
  (savings are higher, the less different shapes there are in a collection).
  Additionally, one less file descriptor per opened collection will be used.

  When creating a new collection, the amount of sync calls may be reduced. The same
  may be true for documents with yet-unknown shapes. This may help performance
  in these cases.

* added AQL functions `NTH` and `POSITION`

* added signal handler for arangosh to save last command in more cases

* added extra prompt placeholders for arangosh:
  - `%e`: current endpoint
  - `%u`: current user

* added arangosh option `--javascript.gc-interval` to control amount of
  garbage collection performed by arangosh

* fixed issue #651: Allow addEdge() to take vertex ids in the JS library

* removed command-line option `--log.format`

  In previous versions, this option did not have an effect for most log messages, so
  it got removed.

* removed C++ logger implementation

  Logging inside ArangoDB is now done using the LOG_XXX() macros. The LOGGER_XXX()
  macros are gone.

* added collection status "loading"


v1.4.16 (XXXX-XX-XX)
--------------------

* fixed too eager datafile deletion

  this issue could have caused a crash when the compaction had marked datafiles as obsolete
  and they were removed while "old" temporary query results still pointed to the old datafile
  positions

* fixed issue #826: Replication fails when a collection's configuration changes


v1.4.15 (2014-04-19)
--------------------

* bugfix for AQL query optimizer

  the following type of query was too eagerly optimized, leading to errors in code-generation:

      LET a = (FOR i IN [] RETURN i) LET b = (FOR i IN [] RETURN i) RETURN 1

  the problem occurred when both lists in the subqueries were empty. In this case invalid code
  was generated and the query couldn't be executed.


v1.4.14 (2014-04-05)
--------------------

* fixed race conditions during shape / attribute insertion

  A race condition could have led to spurious `cannot find attribute #xx` or
  `cannot find shape #xx` (where xx is a number) warning messages being logged
  by the server. This happened when a new attribute was inserted and at the same
  time was queried by another thread.

  Also fixed a race condition that may have occurred when a thread tried to
  access the shapes / attributes hash tables while they were resized. In this
  cases, the shape / attribute may have been hashed to a wrong slot.

* fixed a memory barrier / cpu synchronization problem with libev, affecting
  Windows with Visual Studio 2013 (probably earlier versions are affected, too)

  The issue is described in detail here:
  http://lists.schmorp.de/pipermail/libev/2014q1/002318.html


v1.4.13 (2014-03-14)
--------------------

* added diagnostic output for Foxx application upload

* allow dump & restore from ArangoDB 1.4 with an ArangoDB 2.0 server

* allow startup options `temp-path` and `default-language` to be specified from the arangod
  configuration file and not only from the command line

* fixed too eager compaction

  The compaction will now wait for several seconds before trying to re-compact the same
  collection. Additionally, some other limits have been introduced for the compaction.


v1.4.12 (2014-03-05)
--------------------

* fixed display bug in web interface which caused the following problems:
  - documents were displayed in web interface as being empty
  - document attributes view displayed many attributes with content "undefined"
  - document source view displayed many attributes with name "TYPEOF" and value "undefined"
  - an alert popping up in the browser with message "Datatables warning..."

* re-introduced old-style read-write locks to supports Windows versions older than
  Windows 2008R2 and Windows 7. This should re-enable support for Windows Vista and
  Windows 2008.


v1.4.11 (2014-02-27)
--------------------

* added SHORTEST_PATH AQL function

  this calculates the shortest paths between two vertices, using the Dijkstra
  algorithm, employing a min-heap

  By default, ArangoDB does not know the distance between any two vertices and
  will use a default distance of 1. A custom distance function can be registered
  as an AQL user function to make the distance calculation use any document
  attributes or custom logic:

      RETURN SHORTEST_PATH(cities, motorways, "cities/CGN", "cities/MUC", "outbound", {
        paths: true,
        distance: "myfunctions::citydistance"
      })

      // using the following custom distance function
      var aqlfunctions = require("org/arangodb/aql/functions");
      aqlfunctions.register("myfunctions::distance", function (config, vertex1, vertex2, edge) {
        return Math.sqrt(Math.pow(vertex1.x - vertex2.x) + Math.pow(vertex1.y - vertex2.y));
      }, false);

* fixed bug in Graph.pathTo function

* fixed small memleak in AQL optimizer

* fixed access to potentially uninitialized variable when collection had a cap constraint


v1.4.10 (2014-02-21)
--------------------

* fixed graph constructor to allow graph with some parameter to be used

* added node.js "events" and "stream"

* updated npm packages

* added loading of .json file

* Fixed http return code in graph api with waitForSync parameter.

* Fixed documentation in graph, simple and index api.

* removed 2 tests due to change in ruby library.

* issue #756: set access-control-expose-headers on CORS response

  the following headers are now whitelisted by ArangoDB in CORS responses:
  - etag
  - content-encoding
  - content-length
  - location
  - server
  - x-arango-errors
  - x-arango-async-id


v1.4.9 (2014-02-07)
-------------------

* return a document's current etag in response header for HTTP HEAD requests on
  documents that return an HTTP 412 (precondition failed) error. This allows
  retrieving the document's current revision easily.

* added AQL function `SKIPLIST` to directly access skiplist indexes from AQL

  This is a shortcut method to use a skiplist index for retrieving specific documents in
  indexed order. The function capability is rather limited, but it may be used
  for several cases to speed up queries. The documents are returned in index order if
  only one condition is used.

      /* return all documents with mycollection.created > 12345678 */
      FOR doc IN SKIPLIST(mycollection, { created: [[ '>', 12345678 ]] })
        RETURN doc

      /* return first document with mycollection.created > 12345678 */
      FOR doc IN SKIPLIST(mycollection, { created: [[ '>', 12345678 ]] }, 0, 1)
        RETURN doc

      /* return all documents with mycollection.created between 12345678 and 123456790 */
      FOR doc IN SKIPLIST(mycollection, { created: [[ '>', 12345678 ], [ '<=', 123456790 ]] })
        RETURN doc

      /* return all documents with mycollection.a equal 1 and .b equal 2 */
      FOR doc IN SKIPLIST(mycollection, { a: [[ '==', 1 ]], b: [[ '==', 2 ]] })
        RETURN doc

  The function requires a skiplist index with the exact same attributes to
  be present on the specified collection. All attributes present in the skiplist
  index must be specified in the conditions specified for the `SKIPLIST` function.
  Attribute declaration order is important, too: attributes must be specified in the
  same order in the condition as they have been declared in the skiplist index.

* added command-line option `--server.disable-authentication-unix-sockets`

  with this option, authentication can be disabled for all requests coming
  in via UNIX domain sockets, enabling clients located on the same host as
  the ArangoDB server to connect without authentication.
  Other connections (e.g. TCP/IP) are not affected by this option.

  The default value for this option is `false`.
  Note: this option is only supported on platforms that support Unix domain
  sockets.

* call global arangod instance destructor on shutdown

* issue #755: TRAVERSAL does not use strategy, order and itemOrder options

  these options were not honored when configuring a traversal via the AQL
  TRAVERSAL function. Now, these options are used if specified.

* allow vertex and edge filtering with user-defined functions in TRAVERSAL,
  TRAVERSAL_TREE and SHORTEST_PATH AQL functions:

      // using user-defined AQL functions for edge and vertex filtering
      RETURN TRAVERSAL(friends, friendrelations, "friends/john", "outbound", {
        followEdges: "myfunctions::checkedge",
        filterVertices: "myfunctions::checkvertex"
      })

      // using the following custom filter functions
      var aqlfunctions = require("org/arangodb/aql/functions");
      aqlfunctions.register("myfunctions::checkedge", function (config, vertex, edge, path) {
        return (edge.type !== 'dislikes'); // don't follow these edges
      }, false);

      aqlfunctions.register("myfunctions::checkvertex", function (config, vertex, path) {
        if (vertex.isDeleted || ! vertex.isActive) {
          return [ "prune", "exclude" ]; // exclude these and don't follow them
        }
        return [ ]; // include everything else
      }, false);

* issue #748: add vertex filtering to AQL's TRAVERSAL[_TREE]() function


v1.4.8 (2014-01-31)
-------------------

* install foxx apps in the web interface

* fixed a segfault in the import API


v1.4.7 (2014-01-23)
-------------------

* issue #744: Add usage example arangoimp from Command line

* issue #738: added __dirname, __filename pseudo-globals. Fixes #733. (@by pluma)

* mount all Foxx applications in system apps directory on startup


v1.4.6 (2014-01-20)
-------------------

* issue #736: AQL function to parse collection and key from document handle

* added fm.rescan() method for Foxx-Manager

* fixed issue #734: foxx cookie and route problem

* added method `fm.configJson` for arangosh

* include `startupPath` in result of API `/_api/foxx/config`


v1.4.5 (2014-01-15)
-------------------

* fixed issue #726: Alternate Windows Install Method

* fixed issue #716: dpkg -P doesn't remove everything

* fixed bugs in description of HTTP API `_api/index`

* fixed issue #732: Rest API GET revision number

* added missing documentation for several methods in HTTP API `/_api/edge/...`

* fixed typos in description of HTTP API `_api/document`

* defer evaluation of AQL subqueries and logical operators (lazy evaluation)

* Updated font in WebFrontend, it now contains a version that renders properly on Windows

* generally allow function return values as call parameters to AQL functions

* fixed potential deadlock in global context method execution

* added override file "arangod.conf.local" (and co)


v1.4.4 (2013-12-24)
-------------------

* uid and gid are now set in the scripts, there is no longer a separate config file for
  arangod when started from a script

* foxx-manager is now an alias for arangosh

* arango-dfdb is now an alias for arangod, moved from bin to sbin

* changed from readline to linenoise for Windows

* added --install-service and --uninstall-service for Windows

* removed --daemon and --supervisor for Windows

* arangosh and arangod now uses the config-file which maps the binary name, i. e. if you
  rename arangosh to foxx-manager it will use the config file foxx-manager.conf

* fixed lock file for Windows

* fixed issue #711, #687: foxx-manager throws internal errors

* added `--server.ssl-protocol` option for client tools
  this allows connecting from arangosh, arangoimp, arangoimp etc. to an ArangoDB
  server that uses a non-default value for `--server.ssl-protocol`. The default
  value for the SSL protocol is 4 (TLSv1). If the server is configured to use a
  different protocol, it was not possible to connect to it with the client tools.

* added more detailed request statistics

  This adds the number of async-executed HTTP requests plus the number of HTTP
  requests per individual HTTP method type.

* added `--force` option for arangorestore
  this option allows continuing a restore operation even if the server reports errors
  in the middle of the restore operation

* better error reporting for arangorestore
  in case the server returned an HTTP error, arangorestore previously reported this
  error as `internal error` without any details only. Now server-side errors are
  reported by arangorestore with the server's error message

* include more system collections in dumps produced by arangodump
  previously some system collections were intentionally excluded from dumps, even if the
  dump was run with `--include-system-collections`. for example, the collections `_aal`,
  `_modules`, `_routing`, and `_users` were excluded. This makes sense in a replication
  context but not always in a dump context.
  When specifying `--include-system-collections`, arangodump will now include the above-
  mentioned collections in the dump, too. Some other system collections are still excluded
  even when the dump is run with `--include-system-collections`, for example `_replication`
  and `_trx`.

* fixed issue #701: ArangoStatement undefined in arangosh

* fixed typos in configuration files


v1.4.3 (2013-11-25)
-------------------

* fixed a segfault in the AQL optimizer, occurring when a constant non-list value was
  used on the right-hand side of an IN operator that had a collection attribute on the
  left-hand side

* issue #662:

  Fixed access violation errors (crashes) in the Windows version, occurring under some
  circumstances when accessing databases with multiple clients in parallel

* fixed issue #681: Problem with ArchLinux PKGBUILD configuration


v1.4.2 (2013-11-20)
-------------------

* fixed issue #669: Tiny documentation update

* ported Windows version to use native Windows API SRWLocks (slim read-write locks)
  and condition variables instead of homemade versions

  MSDN states the following about the compatibility of SRWLocks and Condition Variables:

      Minimum supported client:
      Windows Server 2008 [desktop apps | Windows Store apps]

      Minimum supported server:
      Windows Vista [desktop apps | Windows Store apps]

* fixed issue #662: ArangoDB on Windows hanging

  This fixes a deadlock issue that occurred on Windows when documents were written to
  a collection at the same time when some other thread tried to drop the collection.

* fixed file-based logging in Windows

  the logger complained on startup if the specified log file already existed

* fixed startup of server in daemon mode (`--daemon` startup option)

* fixed a segfault in the AQL optimizer

* issue #671: Method graph.measurement does not exist

* changed Windows condition variable implementation to use Windows native
  condition variables

  This is an attempt to fix spurious Windows hangs as described in issue #662.

* added documentation for JavaScript traversals

* added --code-page command-line option for Windows version of arangosh

* fixed a problem when creating edges via the web interface.

  The problem only occurred if a collection was created with type "document
  collection" via the web interface, and afterwards was dropped and re-created
  with type "edge collection". If the web interface page was not reloaded,
  the old collection type (document) was cached, making the subsequent creation
  of edges into the (seeming-to-be-document) collection fail.

  The fix is to not cache the collection type in the web interface. Users of
  an older version of the web interface can reload the collections page if they
  are affected.

* fixed a caching problem in arangosh: if a collection was created using the web
  interface, and then removed via arangosh, arangosh did not actually drop the
  collection due to caching.

  Because the `drop` operation was not carried out, this caused misleading error
  messages when trying to re-create the collection (e.g. `cannot create collection:
  duplicate name`).

* fixed ALT-introduced characters for arangosh console input on Windows

  The Windows readline port was not able to handle characters that are built
  using CTRL or ALT keys. Regular characters entered using the CTRL or ALT keys
  were silently swallowed and not passed to the terminal input handler.

  This did not seem to cause problems for the US keyboard layout, but was a
  severe issue for keyboard layouts that require the ALT (or ALT-GR) key to
  construct characters. For example, entering the character `{` with a German
  keyboard layout requires pressing ALT-GR + 9.

* fixed issue #665: Hash/skiplist combo madness bit my ass

  this fixes a problem with missing/non-deterministic rollbacks of inserts in
  case of a unique constraint violation into a collection with multiple secondary
  indexes (with at least one of them unique)

* fixed issue #664: ArangoDB installer on Windows requires drive c:

* partly fixed issue #662: ArangoDB on Windows hanging

  This fixes dropping databases on Windows. In previous 1.4 versions on Windows,
  one shape collection file was not unloaded and removed when dropping a database,
  leaving one directory and one shape collection file in the otherwise-dropped
  database directory.

* fixed issue #660: updated documentation on indexes


v1.4.1 (2013-11-08)
-------------------

* performance improvements for skip-list deletes


v1.4.1-rc1 (2013-11-07)
-----------------------

* fixed issue #635: Web-Interface should have a "Databases" Menu for Management

* fixed issue #624: Web-Interface is missing a Database selector

* fixed segfault in bitarray query

* fixed issue #656: Cannot create unique index through web interface

* fixed issue #654: bitarray index makes server down

* fixed issue #653: Slow query

* fixed issue #650: Randomness of any() should be improved

* made AQL `DOCUMENT()` function polymorphic and work with just one parameter.

  This allows using the `DOCUMENT` function like this:

      DOCUMENT('users/john')
      DOCUMENT([ 'users/john', 'users/amy' ])

  in addition to the existing use cases:

      DOCUMENT(users, 'users/john')
      DOCUMENT(users, 'john')
      DOCUMENT(users, [ 'users/john' ])
      DOCUMENT(users, [ 'users/john', 'users/amy' ])
      DOCUMENT(users, [ 'john', 'amy' ])

* simplified usage of ArangoDB batch API

  It is not necessary anymore to send the batch boundary in the HTTP `Content-Type`
  header. Previously, the batch API expected the client to send a Content-Type header
  of`multipart/form-data; boundary=<some boundary value>`. This is still supported in
  ArangoDB 2.0, but clients can now also omit this header. If the header is not
  present in a client request, ArangoDB will ignore the request content type and
  read the MIME boundary from the beginning of the request body.

  This also allows using the batch API with the Swagger "Try it out" feature (which is
  not too good at sending a different or even dynamic content-type request header).

* added API method GET `/_api/database/user`

  This returns the list of databases a specific user can see without changing the
  username/passwd.

* issue #424: Documentation about IDs needs to be upgraded


v1.4.0 (2013-10-29)
-------------------

* fixed issue #648: /batch API is missing from Web Interface API Documentation (Swagger)

* fixed issue #647: Icon tooltips missing

* fixed issue #646: index creation in web interface

* fixed issue #645: Allow jumping from edge to linked vertices

* merged PR for issue #643: Some minor corrections and a link to "Downloads"

* fixed issue #642: Completion of error handling

* fixed issue #639: compiling v1.4 on maverick produces warnings on -Wstrict-null-sentinel

* fixed issue #634: Web interface bug: Escape does not always propagate

* fixed issue #620: added startup option `--server.default-api-compatibility`

  This adds the following changes to the ArangoDB server and clients:
  - the server provides a new startup option `--server.default-api-compatibility`.
    This option can be used to determine the compatibility of (some) server API
    return values. The value for this parameter is a server version number,
    calculated as follows: `10000 * major + 100 * minor` (e.g. `10400` for ArangoDB
    1.3). The default value is `10400` (1.4), the minimum allowed value is `10300`
    (1.3).

    When setting this option to a value lower than the current server version,
    the server might respond with old-style results to "old" clients, increasing
    compatibility with "old" (non-up-to-date) clients.

  - the server will on each incoming request check for an HTTP header
    `x-arango-version`. Clients can optionally set this header to the API
    version number they support. For example, if a client sends the HTTP header
    `x-arango-version: 10300`, the server will pick this up and might send ArangoDB
    1.3-style responses in some situations.

    Setting either the startup parameter or using the HTTP header (or both) allows
    running "old" clients with newer versions of ArangoDB, without having to adjust
    the clients too much.

  - the `location` headers returned by the server for the APIs `/_api/document/...`
    and `/_api/collection/...` will have different values depending on the used API
    version. If the API compatibility is `10300`, the `location` headers returned
    will look like this:

        location: /_api/document/....

    whereas when an API compatibility of `10400` or higher is used, the `location`
    headers will look like this:

        location: /_db/<database name>/_api/document/...

  Please note that even in the presence of this, old API versions still may not
  be supported forever by the server.

* fixed issue #643: Some minor corrections and a link to "Downloads" by @frankmayer

* started issue #642: Completion of error handling

* fixed issue #639: compiling v1.4 on maverick produces warnings on
  -Wstrict-null-sentinel

* fixed issue #621: Standard Config needs to be fixed

* added function to manage indexes (web interface)

* improved server shutdown time by signaling shutdown to applicationserver,
  logging, cleanup and compactor threads

* added foxx-manager `replace` command

* added foxx-manager `installed` command (a more intuitive alias for `list`)

* fixed issue #617: Swagger API is missing '/_api/version'

* fixed issue #615: Swagger API: Some commands have no parameter entry forms

* fixed issue #614: API : Typo in : Request URL /_api/database/current

* fixed issue #609: Graph viz tool - different background color

* fixed issue #608: arangosh config files - eventually missing in the manual

* fixed issue #607: Admin interface: no core documentation

* fixed issue #603: Aardvark Foxx App Manager

* fixed a bug in type-mapping between AQL user functions and the AQL layer

  The bug caused errors like the following when working with collection documents
  in an AQL user function:

      TypeError: Cannot assign to read only property '_id' of #<ShapedJson>

* create less system collections when creating a new database

  This is achieved by deferring collection creation until the collections are actually
  needed by ArangoDB. The following collections are affected by the change:
  - `_fishbowl`
  - `_structures`


v1.4.0-beta2 (2013-10-14)
-------------------------

* fixed compaction on Windows

  The compaction on Windows did not ftruncate the cleaned datafiles to a smaller size.
  This has been fixed so not only the content of the files is cleaned but also files
  are re-created with potentially smaller sizes.

* only the following system collections will be excluded from replication from now on:
  - `_replication`
  - `_trx`
  - `_users`
  - `_aal`
  - `_fishbowl`
  - `_modules`
  - `_routing`

  Especially the following system collections will now be included in replication:
  - `_aqlfunctions`
  - `_graphs`

  In previous versions of ArangoDB, all system collections were excluded from the
  replication.

  The change also caused a change in the replication logger and applier:
  in previous versions of ArangoDB, only a collection's id was logged for an operation.
  This has not caused problems for non-system collections but for system collections
  there ids might differ. In addition to a collection id ArangoDB will now also log the
  name of a collection for each replication event.

  The replication applier will now look for the collection name attribute in logged
  events preferably.

* added database selection to arango-dfdb

* provide foxx-manager, arangodump, and arangorestore in Windows build

* ArangoDB 1.4 will refuse to start if option `--javascript.app-path` is not set.

* added startup option `--server.allow-method-override`

  This option can be set to allow overriding the HTTP request method in a request using
  one of the following custom headers:

  - x-http-method-override
  - x-http-method
  - x-method-override

  This allows bypassing proxies and tools that would otherwise just let certain types of
  requests pass. Enabling this option may impose a security risk, so it should only be
  used in very controlled environments.

  The default value for this option is `false` (no method overriding allowed).

* added "details" URL parameter for bulk import API

  Setting the `details` URL parameter to `true` in a call to POST `/_api/import` will make
  the import return details about non-imported documents in the `details` attribute. If
  `details` is `false` or omitted, no `details` attribute will be present in the response.
  This is the same behavior that previous ArangoDB versions exposed.

* added "complete" option for bulk import API

  Setting the `complete` URL parameter to `true` in a call to POST `/_api/import` will make
  the import completely fail if at least one of documents cannot be imported successfully.

  It defaults to `false`, which will make ArangoDB continue importing the other documents
  from the import even if some documents cannot be imported. This is the same behavior that
  previous ArangoDB versions exposed.

* added missing swagger documentation for `/_api/log`

* calling `/_api/logs` (or `/_admin/logs`) is only permitted from the `_system` database now.

  Calling this API method for/from other database will result in an HTTP 400.

' ported fix from https://github.com/novus/nvd3/commit/0894152def263b8dee60192f75f66700cea532cc

  This prevents JavaScript errors from occurring in Chrome when in the admin interface,
  section "Dashboard".

* show current database name in web interface (bottom right corner)

* added missing documentation for /_api/import in swagger API docs

* allow specification of database name for replication sync command replication applier

  This allows syncing from a master database with a different name than the slave database.

* issue #601: Show DB in prompt

  arangosh now displays the database name as part of the prompt by default.

  Can change the prompt by using the `--prompt` option, e.g.

      > arangosh --prompt "my db is named \"%d\"> "


v1.4.0-beta1 (2013-10-01)
-------------------------

* make the Foxx manager use per-database app directories

  Each database now has its own subdirectory for Foxx applications. Each database
  can thus use different Foxx applications if required. A Foxx app for a specific
  database resides in `<app-path>/databases/<database-name>/<app-name>`.

  System apps are shared between all databases. They reside in `<app-path>/system/<app-name>`.

* only trigger an engine reset in development mode for URLs starting with `/dev/`

  This prevents ArangoDB from reloading all Foxx applications when it is not
  actually necessary.

* changed error code from 10 (bad parameter) to 1232 (invalid key generator) for
  errors that are due to an invalid key generator specification when creating a new
  collection

* automatic detection of content-type / mime-type for Foxx assets based on filenames,
  added possibility to override auto detection

* added endpoint management API at `/_api/endpoint`

* changed HTTP return code of PUT `/_api/cursor` from 400 to 404 in case a
  non-existing cursor is referred to

* issue #360: added support for asynchronous requests

  Incoming HTTP requests with the headers `x-arango-async: true` or
  `x-arango-async: store` will be answered by the server instantly with a generic
  HTTP 202 (Accepted) response.

  The actual requests will be queued and processed by the server asynchronously,
  allowing the client to continue sending other requests without waiting for the
  server to process the actually requested operation.

  The exact point in time when a queued request is executed is undefined. If an
  error occurs during execution of an asynchronous request, the client will not
  be notified by the server.

  The maximum size of the asynchronous task queue can be controlled using the new
  option `--scheduler.maximal-queue-size`. If the queue contains this many number of
  tasks and a new asynchronous request comes in, the server will reject it with an
  HTTP 500 (internal server error) response.

  Results of incoming requests marked with header `x-arango-async: true` will be
  discarded by the server immediately. Clients have no way of accessing the result
  of such asynchronously executed request. This is just _fire and forget_.

  To later retrieve the result of an asynchronously executed request, clients can
  mark a request with the header `x-arango-async: keep`. This makes the server
  store the result of the request in memory until explicitly fetched by a client
  via the `/_api/job` API. The `/_api/job` API also provides methods for basic
  inspection of which pending or already finished requests there are on the server,
  plus ways for garbage collecting unneeded results.

* Added new option `--scheduler.maximal-queue-size`.

* issue #590: Manifest Lint

* added data dump and restore tools, arangodump and arangorestore.

  arangodump can be used to create a logical dump of an ArangoDB database, or
  just dedicated collections. It can be used to dump both a collection's structure
  (properties and indexes) and data (documents).

  arangorestore can be used to restore data from a dump created with arangodump.
  arangorestore currently does not re-create any indexes, and doesn't yet handle
  referenced documents in edges properly when doing just partial restores.
  This will be fixed until 1.4 stable.

* introduced `--server.database` option for arangosh, arangoimp, and arangob.

  The option allows these client tools to use a certain database for their actions.
  In arangosh, the current database can be switched at any time using the command

      db._useDatabase(<name>);

  When no database is specified, all client tools will assume they should use the
  default database `_system`. This is done for downwards-compatibility reasons.

* added basic multi database support (alpha)

  New databases can be created using the REST API POST `/_api/database` and the
  shell command `db._createDatabase(<name>)`.

  The default database in ArangoDB is called `_system`. This database is always
  present and cannot be deleted by the user. When an older version of ArangoDB is
  upgraded to 1.4, the previously only database will automatically become the
  `_system` database.

  New databases can be created with the above commands, and can be deleted with the
  REST API DELETE `/_api/database/<name>` or the shell command `db._dropDatabase(<name>);`.

  Deleting databases is still unstable in ArangoDB 1.4 alpha and might crash the
  server. This will be fixed until 1.4 stable.

  To access a specific database via the HTTP REST API, the `/_db/<name>/` prefix
  can be used in all URLs. ArangoDB will check if an incoming request starts with
  this prefix, and will automatically pick the database name from it. If the prefix
  is not there, ArangoDB will assume the request is made for the default database
  (`_system`). This is done for downwards-compatibility reasons.

  That means, the following URL pathnames are logically identical:

      /_api/document/mycollection/1234
      /_db/_system/document/mycollection/1234

  To access a different database (e.g. `test`), the URL pathname would look like this:

      /_db/test/document/mycollection/1234

  New databases can also be created and existing databases can only be dropped from
  within the default database (`_system`). It is not possible to drop the `_system`
  database itself.

  Cross-database operations are unintended and unsupported. The intention of the
  multi-database feature is to have the possibility to have a few databases managed
  by ArangoDB in parallel, but to only access one database at a time from a connection
  or a request.

  When accessing the web interface via the URL pathname `/_admin/html/` or `/_admin/aardvark`,
  the web interface for the default database (`_system`) will be displayed.
  To access the web interface for a different database, the database name can be
  put into the URLs as a prefix, e.g. `/_db/test/_admin/html` or
  `/_db/test/_admin/aardvark`.

  All internal request handlers and also all user-defined request handlers and actions
  (including Foxx) will only get to see the unprefixed URL pathnames (i.e. excluding
  any database name prefix). This is to ensure downwards-compatibility.

  To access the name of the requested database from any action (including Foxx), use
  use `req.database`.

  For example, when calling the URL `/myapp/myaction`, the content of `req.database`
  will be `_system` (the default database because no database got specified) and the
  content of `req.url` will be `/myapp/myaction`.

  When calling the URL `/_db/test/myapp/myaction`, the content of `req.database` will be
  `test`, and the content of `req.url` will still be `/myapp/myaction`.

* Foxx now excludes files starting with . (dot) when bundling assets

  This mitigates problems with editor swap files etc.

* made the web interface a Foxx application

  This change caused the files for the web interface to be moved from `html/admin` to
  `js/apps/aardvark` in the file system.

  The base URL for the admin interface changed from `_admin/html/index.html` to
  `_admin/aardvark/index.html`.

  The "old" redirection to `_admin/html/index.html` will now produce a 404 error.

  When starting ArangoDB with the `--upgrade` option, this will automatically be remedied
  by putting in a redirection from `/` to `/_admin/aardvark/index.html`, and from
  `/_admin/html/index.html` to `/_admin/aardvark/index.html`.

  This also obsoletes the following configuration (command-line) options:
  - `--server.admin-directory`
  - `--server.disable-admin-interface`

  when using these now obsolete options when the server is started, no error is produced
  for downwards-compatibility.

* changed User-Agent value sent by arangoimp, arangosh, and arangod from "VOC-Agent" to
  "ArangoDB"

* changed journal file creation behavior as follows:

  Previously, a journal file for a collection was always created when a collection was
  created. When a journal filled up and became full, the current journal was made a
  datafile, and a new (empty) journal was created automatically. There weren't many
  intended situations when a collection did not have at least one journal.

  This is changed now as follows:
  - when a collection is created, no journal file will be created automatically
  - when there is a write into a collection without a journal, the journal will be
    created lazily
  - when there is a write into a collection with a full journal, a new journal will
    be created automatically

  From the end user perspective, nothing should have changed, except that there is now
  less disk usage for empty collections. Disk usage of infrequently updated collections
  might also be reduced significantly by running the `rotate()` method of a collection,
  and not writing into a collection subsequently.

* added method `collection.rotate()`

  This allows premature rotation of a collection's current journal file into a (read-only)
  datafile. The purpose of using `rotate()` is to prematurely allow compaction (which is
  performed on datafiles only) on data, even if the journal was not filled up completely.

  Using `rotate()` may make sense in the following scenario:

      c = db._create("test");
      for (i = 0; i < 1000; ++i) {
        c.save(...); // insert lots of data here
      }

      ...
      c.truncate(); // collection is now empty
      // only data in datafiles will be compacted by following compaction runs
      // all data in the current journal would not be compacted

      // calling rotate will make the current journal a datafile, and thus make it
      // eligible for compaction
      c.rotate();

  Using `rotate()` may also be useful when data in a collection is known to not change
  in the immediate future. After having completed all write operations on a collection,
  performing a `rotate()` will reduce the size of the current journal to the actually
  required size (remember that journals are pre-allocated with a specific size) before
  making the journal a datafile. Thus `rotate()` may cause disk space savings, even if
  the datafiles does not qualify for compaction after rotation.

  Note: rotating the journal is asynchronous, so that the actual rotation may be executed
  after `rotate()` returns to the caller.

* changed compaction to merge small datafiles together (up to 3 datafiles are merged in
  a compaction run)

  In the regular case, this should leave less small datafiles stay around on disk and allow
  using less file descriptors in total.

* added AQL MINUS function

* added AQL UNION_DISTINCT function (more efficient than combination of `UNIQUE(UNION())`)

* updated mruby to 2013-08-22

* issue #587: Add db._create() in help for startup arangosh

* issue #586: Share a link on installation instructions in the User Manual

* issue #585: Bison 2.4 missing on Mac for custom build

* issue #584: Web interface images broken in devel

* issue #583: Small documentation update

* issue #581: Parameter binding for attributes

* issue #580: Small improvements (by @guidoreina)

* issue #577: Missing documentation for collection figures in implementor manual

* issue #576: Get disk usage for collections and graphs

  This extends the result of the REST API for /_api/collection/figures with
  the attributes `compactors.count`, `compactors.fileSize`, `shapefiles.count`,
  and `shapefiles.fileSize`.

* issue #575: installing devel version on mac (low prio)

* issue #574: Documentation (POST /_admin/routing/reload)

* issue #558: HTTP cursors, allow count to ignore LIMIT


v1.4.0-alpha1 (2013-08-02)
--------------------------

* added replication. check online manual for details.

* added server startup options `--server.disable-replication-logger` and
  `--server.disable-replication-applier`

* removed action deployment tool, this now handled with Foxx and its manager or
  by kaerus node utility

* fixed a server crash when using byExample / firstExample inside a transaction
  and the collection contained a usable hash/skiplist index for the example

* defineHttp now only expects a single context

* added collection detail dialog (web interface)

  Shows collection properties, figures (datafiles, journals, attributes, etc.)
  and indexes.

* added documents filter (web interface)

  Allows searching for documents based on attribute values. One or many filter
  conditions can be defined, using comparison operators such as '==', '<=', etc.

* improved AQL editor (web interface)

  Editor supports keyboard shortcuts (Submit, Undo, Redo, Select).
  Editor allows saving and reusing of user-defined queries.
  Added example queries to AQL editor.
  Added comment button.

* added document import (web interface)

  Allows upload of JSON-data from files. Files must have an extension of .json.

* added dashboard (web interface)

  Shows the status of replication and multiple system charts, e.g.
  Virtual Memory Size, Request Time, HTTP Connections etc.

* added API method `/_api/graph` to query all graphs with all properties.

* added example queries in web interface AQL editor

* added arango.reconnect(<host>) method for arangosh to dynamically switch server or
  user name

* added AQL range operator `..`

  The `..` operator can be used to easily iterate over a sequence of numeric
  values. It will produce a list of values in the defined range, with both bounding
  values included.

  Example:

      2010..2013

  will produce the following result:

      [ 2010, 2011, 2012, 2013 ]

* added AQL RANGE function

* added collection.first(count) and collection.last(count) document access functions

  These functions allow accessing the first or last n documents in a collection. The order
  is determined by document insertion/update time.

* added AQL INTERSECTION function

* INCOMPATIBLE CHANGE: changed AQL user function namespace resolution operator from `:` to `::`

  AQL user-defined functions were introduced in ArangoDB 1.3, and the namespace resolution
  operator for them was the single colon (`:`). A function call looked like this:

      RETURN mygroup:myfunc()

  The single colon caused an ambiguity in the AQL grammar, making it indistinguishable from
  named attributes or the ternary operator in some cases, e.g.

      { mygroup:myfunc ? mygroup:myfunc }

  The change of the namespace resolution operator from `:` to `::` fixes this ambiguity.

  Existing user functions in the database will be automatically fixed when starting ArangoDB
  1.4 with the `--upgrade` option. However, queries using user-defined functions need to be
  adjusted on the client side to use the new operator.

* allow multiple AQL LET declarations separated by comma, e.g.
  LET a = 1, b = 2, c = 3

* more useful AQL error messages

  The error position (line/column) is more clearly indicated for parse errors.
  Additionally, if a query references a collection that cannot be found, the error
  message will give a hint on the collection name

* changed return value for AQL `DOCUMENT` function in case document is not found

  Previously, when the AQL `DOCUMENT` function was called with the id of a document and
  the document could not be found, it returned `undefined`. This value is not part of the
  JSON type system and this has caused some problems.
  Starting with ArangoDB 1.4, the `DOCUMENT` function will return `null` if the document
  looked for cannot be found.

  In case the function is called with a list of documents, it will continue to return all
  found documents, and will not return `null` for non-found documents. This has not changed.

* added single line comments for AQL

  Single line comments can be started with a double forward slash: `//`.
  They end at the end of the line, or the end of the query string, whichever is first.

* fixed documentation issues #567, #568, #571.

* added collection.checksum(<withData>) method to calculate CRC checksums for
  collections

  This can be used to
  - check if data in a collection has changed
  - compare the contents of two collections on different ArangoDB instances

* issue #565: add description line to aal.listAvailable()

* fixed several out-of-memory situations when double freeing or invalid memory
  accesses could happen

* less msyncing during the creation of collections

  This is achieved by not syncing the initial (standard) markers in shapes collections.
  After all standard markers are written, the shapes collection will get synced.

* renamed command-line option `--log.filter` to `--log.source-filter` to avoid
  misunderstandings

* introduced new command-line option `--log.content-filter` to optionally restrict
  logging to just specific log messages (containing the filter string, case-sensitive).

  For example, to filter on just log entries which contain `ArangoDB`, use:

      --log.content-filter "ArangoDB"

* added optional command-line option `--log.requests-file` to log incoming HTTP
  requests to a file.

  When used, all HTTP requests will be logged to the specified file, containing the
  client IP address, HTTP method, requests URL, HTTP response code, and size of the
  response body.

* added a signal handler for SIGUSR1 signal:

  when ArangoDB receives this signal, it will respond all further incoming requests
  with an HTTP 503 (Service Unavailable) error. This will be the case until another
  SIGUSR1 signal is caught. This will make ArangoDB start serving requests regularly
  again. Note: this is not implemented on Windows.

* limited maximum request URI length to 16384 bytes:

  Incoming requests with longer request URIs will be responded to with an HTTP
  414 (Request-URI Too Long) error.

* require version 1.0 or 1.1 in HTTP version signature of requests sent by clients:

  Clients sending requests with a non-HTTP 1.0 or non-HTTP 1.1 version number will
  be served with an HTTP 505 (HTTP Version Not Supported) error.

* updated manual on indexes:

  using system attributes such as `_id`, `_key`, `_from`, `_to`, `_rev` in indexes is
  disallowed and will be rejected by the server. This was the case since ArangoDB 1.3,
  but was not properly documented.

* issue #563: can aal become a default object?

  aal is now a prefab object in arangosh

* prevent certain system collections from being renamed, dropped, or even unloaded.

  Which restrictions there are for which system collections may vary from release to
  release, but users should in general not try to modify system collections directly
  anyway.

  Note: there are no such restrictions for user-created collections.

* issue #559: added Foxx documentation to user manual

* added server startup option `--server.authenticate-system-only`. This option can be
  used to restrict the need for HTTP authentication to internal functionality and APIs,
  such as `/_api/*` and `/_admin/*`.
  Setting this option to `true` will thus force authentication for the ArangoDB APIs
  and the web interface, but allow unauthenticated requests for other URLs (including
  user defined actions and Foxx applications).
  The default value of this option is `false`, meaning that if authentication is turned
  on, authentication is still required for *all* incoming requests. Only by setting the
  option to `true` this restriction is lifted and authentication becomes required for
  URLs starting with `/_` only.

  Please note that authentication still needs to be enabled regularly by setting the
  `--server.disable-authentication` parameter to `false`. Otherwise no authentication
  will be required for any URLs as before.

* protect collections against unloading when there are still document barriers around.

* extended cap constraints to optionally limit the active data size in a collection to
  a specific number of bytes.

  The arguments for creating a cap constraint are now:
  `collection.ensureCapConstraint(<count>, <byteSize>);`

  It is supported to specify just a count as in ArangoDB 1.3 and before, to specify
  just a fileSize, or both. The first met constraint will trigger the automated
  document removal.

* added `db._exists(doc)` and `collection.exists(doc)` for easy document existence checks

* added API `/_api/current-database` to retrieve information about the database the
  client is currently connected to (note: the API `/_api/current-database` has been
  removed in the meantime. The functionality is accessible via `/_api/database/current`
  now).

* ensure a proper order of tick values in datafiles/journals/compactors.
  any new files written will have the _tick values of their markers in order. for
  older files, there are edge cases at the beginning and end of the datafiles when
  _tick values are not properly in order.

* prevent caching of static pages in PathHandler.
  whenever a static page is requested that is served by the general PathHandler, the
  server will respond to HTTP GET requests with a "Cache-Control: max-age=86400" header.

* added "doCompact" attribute when creating collections and to collection.properties().
  The attribute controls whether collection datafiles are compacted.

* changed the HTTP return code from 400 to 404 for some cases when there is a referral
  to a non-existing collection or document.

* introduced error code 1909 `too many iterations` that is thrown when graph traversals
  hit the `maxIterations` threshold.

* optionally limit traversals to a certain number of iterations
  the limitation can be achieved via the traversal API by setting the `maxIterations`
  attribute, and also via the AQL `TRAVERSAL` and `TRAVERSAL_TREE` functions by setting
  the same attribute. If traversals are not limited by the end user, a server-defined
  limit for `maxIterations` may be used to prevent server-side traversals from running
  endlessly.

* added graph traversal API at `/_api/traversal`

* added "API" link in web interface, pointing to REST API generated with Swagger

* moved "About" link in web interface into "links" menu

* allow incremental access to the documents in a collection from out of AQL
  this allows reading documents from a collection chunks when a full collection scan
  is required. memory usage might be must lower in this case and queries might finish
  earlier if there is an additional LIMIT statement

* changed AQL COLLECT to use a stable sort, so any previous SORT order is preserved

* issue #547: Javascript error in the web interface

* issue #550: Make AQL graph functions support key in addition to id

* issue #526: Unable to escape when an errorneous command is entered into the js shell

* issue #523: Graph and vertex methods for the javascript api

* issue #517: Foxx: Route parameters with capital letters fail

* issue #512: Binded Parameters for LIMIT


v1.3.3 (2013-08-01)
-------------------

* issue #570: updateFishbowl() fails once

* updated and fixed generated examples

* issue #559: added Foxx documentation to user manual

* added missing error reporting for errors that happened during import of edges


v1.3.2 (2013-06-21)
-------------------

* fixed memleak in internal.download()

* made the shape-collection journal size adaptive:
  if too big shapes come in, a shape journal will be created with a big-enough size
  automatically. the maximum size of a shape journal is still restricted, but to a
  very big value that should never be reached in practice.

* fixed a segfault that occurred when inserting documents with a shape size bigger
  than the default shape journal size (2MB)

* fixed a locking issue in collection.truncate()

* fixed value overflow in accumulated filesizes reported by collection.figures()

* issue #545: AQL FILTER unnecessary (?) loop

* issue #549: wrong return code with --daemon


v1.3.1 (2013-05-24)
-------------------

* removed currently unused _ids collection

* fixed usage of --temp-path in aranogd and arangosh

* issue #540: suppress return of temporary internal variables in AQL

* issue #530: ReferenceError: ArangoError is not a constructor

* issue #535: Problem with AQL user functions javascript API

* set --javascript.app-path for test execution to prevent startup error

* issue #532: Graph _edgesCache returns invalid data?

* issue #531: Arangod errors

* issue #529: Really weird transaction issue

* fixed usage of --temp-path in aranogd and arangosh


v1.3.0 (2013-05-10)
-------------------

* fixed problem on restart ("datafile-xxx is not sealed") when server was killed
  during a compaction run

* fixed leak when using cursors with very small batchSize

* issue #508: `unregistergroup` function not mentioned in http interface docs

* issue #507: GET /_api/aqlfunction returns code inside parentheses

* fixed issue #489: Bug in aal.install

* fixed issue 505: statistics not populated on MacOS


v1.3.0-rc1 (2013-04-24)
-----------------------

* updated documentation for 1.3.0

* added node modules and npm packages

* changed compaction to only compact datafiles with more at least 10% of dead
  documents (byte size-wise)

* issue #498: fixed reload of authentication info when using
  `require("org/arangodb/users").reload()`

* issue #495: Passing an empty array to create a document results in a
  "phantom" document

* added more precision for requests statistics figures

* added "sum" attribute for individual statistics results in statistics API
  at /_admin/statistics

* made "limit" an optional parameter in AQL function NEAR().
  limit can now be either omitted completely, or set to 0. If so, an internal
  default value (currently 100) will be applied for the limit.

* issue #481

* added "attributes.count" to output of `collection.figures()`
  this also affects the REST API /_api/collection/<name>/figures

* added IndexedPropertyGetter for ShapedJson objects

* added API for user-defined AQL functions

* issue #475: A better error message for deleting a non-existent graph

* issue #474: Web interface problems with the JS Shell

* added missing documentation for AQL UNION function

* added transaction support.
  This provides ACID transactions for ArangoDB. Transactions can be invoked
  using the `db._executeTransaction()` function, or the `/_api/transaction`
  REST API.

* switched to semantic versioning (at least for alpha & alpha naming)

* added saveOrReplace() for server-side JS

v1.3.alpha1 (2013-04-05)
------------------------

* cleanup of Module, Package, ArangoApp and modules "internal", "fs", "console"

* use Error instead of string in throw to allow stack-trace

* issue #454: error while creation of Collection

* make `collection.count()` not recalculate the number of documents on the fly, but
  use some internal document counters.

* issue #457: invalid string value in web interface

* make datafile id (datafile->_fid) identical to the numeric part of the filename.
  E.g. the datafile `journal-123456.db` will now have a datafile marker with the same
  fid (i.e. `123456`) instead of a different value. This change will only affect
  datafiles that are created with 1.3 and not any older files.
  The intention behind this change is to make datafile debugging easier.

* consistently discard document attributes with reserved names (system attributes)
  but without any known meaning, for example `_test`, `_foo`, ...

  Previously, these attributes were saved with the document regularly in some cases,
  but were discarded in other cases.
  Now these attributes are discarded consistently. "Real" system attributes such as
  `_key`, `_from`, `_to` are not affected and will work as before.

  Additionally, attributes with an empty name (``) are discarded when documents are
  saved.

  Though using reserved or empty attribute names in documents was not really and
  consistently supported in previous versions of ArangoDB, this change might cause
  an incompatibility for clients that rely on this feature.

* added server startup flag `--database.force-sync-properties` to force syncing of
  collection properties on collection creation, deletion and on property update.
  The default value is true to mimic the behavior of previous versions of ArangoDB.
  If set to false, collection properties are written to disk but no call to sync()
  is made.

* added detailed output of server version and components for REST APIs
  `/_admin/version` and `/_api/version`. To retrieve this extended information,
  call the REST APIs with URL parameter `details=true`.

* issue #443: For git-based builds include commit hash in version

* adjust startup log output to be more compact, less verbose

* set the required minimum number of file descriptors to 256.
  On server start, this number is enforced on systems that have rlimit. If the limit
  cannot be enforced, starting the server will fail.
  Note: 256 is considered to be the absolute minimum value. Depending on the use case
  for ArangoDB, a much higher number of file descriptors should be used.

  To avoid checking & potentially changing the number of maximum open files, use the
  startup option `--server.descriptors-minimum 0`

* fixed shapedjson to json conversion for special numeric values (NaN, +inf, -inf).
  Before, "NaN", "inf", or "-inf" were written into the JSONified output, but these
  values are not allowed in JSON. Now, "null" is written to the JSONified output as
  required.

* added AQL functions VARIANCE_POPULATION(), VARIANCE_SAMPLE(), STDDEV_POPULATION(),
  STDDEV_SAMPLE(), AVERAGE(), MEDIAN() to calculate statistical values for lists

* added AQL SQRT() function

* added AQL TRIM(), LEFT() and RIGHT() string functions

* fixed issue #436: GET /_api/document on edge

* make AQL REVERSE() and LENGTH() functions work on strings, too

* disabled DOT generation in `make doxygen`. this speeds up docs generation

* renamed startup option `--dispatcher.report-intervall` to `--dispatcher.report-interval`

* renamed startup option `--scheduler.report-intervall` to `--scheduler.report-interval`

* slightly changed output of REST API method /_admin/log.
  Previously, the log messages returned also contained the date and log level, now
  they will only contain the log message, and no date and log level information.
  This information can be re-created by API users from the `timestamp` and `level`
  attributes of the result.

* removed configure option `--enable-zone-debug`
  memory zone debugging is now automatically turned on when compiling with ArangoDB
  `--enable-maintainer-mode`

* removed configure option `--enable-arangob`
  arangob is now always included in the build


v1.2.3 (XXXX-XX-XX)
-------------------

* added optional parameter `edgexamples` for AQL function EDGES() and NEIGHBORS()

* added AQL function NEIGHBORS()

* added freebsd support

* fixed firstExample() query with `_id` and `_key` attributes

* issue triAGENS/ArangoDB-PHP#55: AQL optimizer may have mis-optimized duplicate
  filter statements with limit


v1.2.2 (2013-03-26)
-------------------

* fixed save of objects with common sub-objects

* issue #459: fulltext internal memory allocation didn't scale well
  This fix improves loading times for collections with fulltext indexes that have
  lots of equal words indexed.

* issue #212: auto-increment support

  The feature can be used by creating a collection with the extra `keyOptions`
  attribute as follows:

      db._create("mycollection", { keyOptions: { type: "autoincrement", offset: 1, increment: 10, allowUserKeys: true } });

  The `type` attribute will make sure the keys will be auto-generated if no
  `_key` attribute is specified for a document.

  The `allowUserKeys` attribute determines whether users might still supply own
  `_key` values with documents or if this is considered an error.

  The `increment` value determines the actual increment value, whereas the `offset`
  value can be used to seed to value sequence with a specific starting value.
  This will be useful later in a multi-master setup, when multiple servers can use
  different auto-increment seed values and thus generate non-conflicting auto-increment values.

  The default values currently are:

  - `allowUserKeys`: `true`
  - `offset`: `0`
  - `increment`: `1`

  The only other available key generator type currently is `traditional`.
  The `traditional` key generator will auto-generate keys in a fashion as ArangoDB
  always did (some increasing integer value, with a more or less unpredictable
  increment value).

  Note that for the `traditional` key generator there is only the option to disallow
  user-supplied keys and give the server the sole responsibility for key generation.
  This can be achieved by setting the `allowUserKeys` property to `false`.

  This change also introduces the following errors that API implementors may want to check
  the return values for:

  - 1222: `document key unexpected`: will be raised when a document is created with
    a `_key` attribute, but the underlying collection was set up with the `keyOptions`
    attribute `allowUserKeys: false`.

  - 1225: `out of keys`: will be raised when the auto-increment key generator runs
    out of keys. This may happen when the next key to be generated is 2^64 or higher.
    In practice, this will only happen if the values for `increment` or `offset` are
    not set appropriately, or if users are allowed to supply own keys, those keys
    are near the 2^64 threshold, and later the auto-increment feature kicks in and
    generates keys that cross that threshold.

    In practice it should not occur with proper configuration and proper usage of the
    collections.

  This change may also affect the following REST APIs:
  - POST `/_api/collection`: the server does now accept the optional `keyOptions`
    attribute in the second parameter
  - GET `/_api/collection/properties`: will return the `keyOptions` attribute as part
    of the collection's properties. The previous optional attribute `createOptions`
    is now gone.

* fixed `ArangoStatement.explain()` method with bind variables

* fixed misleading "cursor not found" error message in arangosh that occurred when
  `count()` was called for client-side cursors

* fixed handling of empty attribute names, which may have crashed the server under
  certain circumstances before

* fixed usage of invalid pointer in error message output when index description could
  not be opened


v1.2.1 (2013-03-14)
-------------------

* issue #444: please darken light color in arangosh

* issue #442: pls update post install info on osx

* fixed conversion of special double values (NaN, -inf, +inf) when converting from
  shapedjson to JSON

* fixed compaction of markers (location of _key was not updated correctly in memory,
  leading to _keys pointing to undefined memory after datafile rotation)

* fixed edge index key pointers to use document master pointer plus offset instead
  of direct _key address

* fixed case when server could not create any more journal or compactor files.
  Previously a wrong status code may have been returned, and not being able to create
  a new compactor file may have led to an infinite loop with error message
  "could not create compactor".

* fixed value truncation for numeric filename parts when renaming datafiles/journals


v1.2.0 (2013-03-01)
-------------------

* by default statistics are now switch off; in order to enable comment out
  the "disable-statistics = yes" line in "arangod.conf"

* fixed issue #435: csv parser skips data at buffer border

* added server startup option `--server.disable-statistics` to turn off statistics
  gathering without recompilation of ArangoDB.
  This partly addresses issue #432.

* fixed dropping of indexes without collection name, e.g.
  `db.xxx.dropIndex("123456");`
  Dropping an index like this failed with an assertion error.

* fixed issue #426: arangoimp should be able to import edges into edge collections

* fixed issue #425: In case of conflict ArangoDB returns HTTP 400 Bad request
  (with 1207 Error) instead of HTTP 409 Conflict

* fixed too greedy token consumption in AQL for negative values:
  e.g. in the statement `RETURN { a: 1 -2 }` the minus token was consumed as part
  of the value `-2`, and not interpreted as the binary arithmetic operator


v1.2.beta3 (2013-02-22)
-----------------------

* issue #427: ArangoDB Importer Manual has no navigation links (previous|home|next)

* issue #319: Documentation missing for Emergency console and incomplete for datafile debugger.

* issue #370: add documentation for reloadRouting and flushServerModules

* issue #393: added REST API for user management at /_api/user

* issue #393, #128: added simple cryptographic functions for user actions in module "crypto":
  * require("org/arangodb/crypto").md5()
  * require("org/arangodb/crypto").sha256()
  * require("org/arangodb/crypto").rand()

* added replaceByExample() Javascript and REST API method

* added updateByExample() Javascript and REST API method

* added optional "limit" parameter for removeByExample() Javascript and REST API method

* fixed issue #413

* updated bundled V8 version from 3.9.4 to 3.16.14.1
  Note: the Windows version used a more recent version (3.14.0.1) and was not updated.

* fixed issue #404: keep original request url in request object


v1.2.beta2 (2013-02-15)
-----------------------

* fixed issue #405: 1.2 compile warnings

* fixed issue #333: [debian] Group "arangodb" is not used when starting vie init.d script

* added optional parameter 'excludeSystem' to GET /_api/collection
  This parameter can be used to disable returning system collections in the list
  of all collections.

* added AQL functions KEEP() and UNSET()

* fixed issue #348: "HTTP Interface for Administration and Monitoring"
  documentation errors.

* fix stringification of specific positive int64 values. Stringification of int64
  values with the upper 32 bits cleared and the 33rd bit set were broken.

* issue #395:  Collection properties() function should return 'isSystem' for
  Javascript and REST API

* make server stop after upgrade procedure when invoked with `--upgrade option`.
  When started with the `--upgrade` option, the server will perfom
  the upgrade, and then exit with a status code indicating the result of the
  upgrade (0 = success, 1 = failure). To start the server regularly in either
  daemon or console mode, the `--upgrade` option must not be specified.
  This change was introduced to allow init.d scripts check the result of
  the upgrade procedure, even in case an upgrade was successful.
  this was introduced as part of issue #391.

* added AQL function EDGES()

* added more crash-protection when reading corrupted collections at startup

* added documentation for AQL function CONTAINS()

* added AQL function LIKE()

* replaced redundant error return code 1520 (Unable to open collection) with error code
  1203 (Collection not found). These error codes have the same meanings, but one of
  them was returned from AQL queries only, the other got thrown by other parts of
  ArangoDB. Now, error 1203 (Collection not found) is used in AQL too in case a
  non-existing collection is used.

v1.2.beta1 (2013-02-01)
-----------------------

* fixed issue #382: [Documentation error] Maschine... should be Machine...

* unified history file locations for arangod, arangosh, and arangoirb.
  - The readline history for arangod (emergency console) is now stored in file
    $HOME/.arangod. It was stored in $HOME/.arango before.
  - The readline history for arangosh is still stored in $HOME/.arangosh.
  - The readline history for arangoirb is now stored in $HOME/.arangoirb. It was
    stored in $HOME/.arango-mrb before.

* fixed issue #381: _users user should have a unique constraint

* allow negative list indexes in AQL to access elements from the end of a list,
  e.g. ```RETURN values[-1]``` will return the last element of the `values` list.

* collection ids, index ids, cursor ids, and document revision ids created and
  returned by ArangoDB are now returned as strings with numeric content inside.
  This is done to prevent some value overrun/truncation in any part of the
  complete client/server workflow.
  In ArangoDB 1.1 and before, these values were previously returned as
  (potentially very big) integer values. This may cause problems (clipping, overrun,
  precision loss) for clients that do not support big integers natively and store
  such values in IEEE754 doubles internally. This type loses precision after about
  52 bits and is thus not safe to hold an id.
  Javascript and 32 bit-PHP are examples for clients that may cause such problems.
  Therefore, ids are now returned by ArangoDB as strings, with the string
  content being the integer value as before.

  Example for documents ("_rev" attribute):
  - Document returned by ArangoDB 1.1: { "_rev": 1234, ... }
  - Document returned by ArangoDB 1.2: { "_rev": "1234", ... }

  Example for collections ("id" attribute / "_id" property):
  - Collection returned by ArangoDB 1.1: { "id": 9327643, "name": "test", ... }
  - Collection returned by ArangoDB 1.2: { "id": "9327643", "name": "test", ... }

  Example for cursors ("id" attribute):
  - Collection returned by ArangoDB 1.1: { "id": 11734292, "hasMore": true, ... }
  - Collection returned by ArangoDB 1.2: { "id": "11734292", "hasMore": true, ... }

* global variables are not automatically available anymore when starting the
  arangod Javascript emergency console (i.e. ```arangod --console```).

  Especially, the variables `db`, `edges`, and `internal` are not available
  anymore. `db` and `internal` can be made available in 1.2 by
  ```var db = require("org/arangodb").db;``` and
  ```var internal = require("internal");```, respectively.
  The reason for this change is to get rid of global variables in the server
  because this will allow more specific inclusion of functionality.

  For convenience, the global variable `db` is still available by default in
  arangosh. The global variable `edges`, which since ArangoDB 1.1 was kind of
  a redundant wrapper of `db`, has been removed in 1.2 completely.
  Please use `db` instead, and if creating an edge collection, use the explicit
  ```db._createEdgeCollection()``` command.

* issue #374: prevent endless redirects when calling admin interface with
  unexpected URLs

* issue #373: TRAVERSAL() `trackPaths` option does not work. Instead `paths` does work

* issue #358: added support for CORS

* honor optional waitForSync property for document removal, replace, update, and
  save operations in arangosh. The waitForSync parameter for these operations
  was previously honored by the REST API and on the server-side, but not when
  the waitForSync parameter was specified for a document operation in arangosh.

* calls to db.collection.figures() and /_api/collection/<collection>/figures now
  additionally return the number of shapes used in the collection in the
  extra attribute "shapes.count"

* added AQL TRAVERSAL_TREE() function to return a hierarchical result from a traversal

* added AQL TRAVERSAL() function to return the results from a traversal

* added AQL function ATTRIBUTES() to return the attribute names of a document

* removed internal server-side AQL functions from global scope.

  Now the AQL internal functions can only be accessed via the exports of the
  ahuacatl module, which can be included via ```require("org/arangodb/ahuacatl")```.
  It shouldn't be necessary for clients to access this module at all, but
  internal code may use this module.

  The previously global AQL-related server-side functions were moved to the
  internal namespace. This produced the following function name changes on
  the server:

     old name              new name
     ------------------------------------------------------
     AHUACATL_RUN       => require("internal").AQL_QUERY
     AHUACATL_EXPLAIN   => require("internal").AQL_EXPLAIN
     AHUACATL_PARSE     => require("internal").AQL_PARSE

  Again, clients shouldn't have used these functions at all as there is the
  ArangoStatement object to execute AQL queries.

* fixed issue #366: Edges index returns strange description

* added AQL function MATCHES() to check a document against a list of examples

* added documentation and tests for db.collection.removeByExample

* added --progress option for arangoimp. This will show the percentage of the input
  file that has been processed by arangoimp while the import is still running. It can
  be used as a rough indicator of progress for the entire import.

* make the server log documents that cannot be imported via /_api/import into the
  logfile using the warning log level. This may help finding illegal documents in big
  import runs.

* check on server startup whether the database directory and all collection directories
  are writable. if not, the server startup will be aborted. this prevents serious
  problems with collections being non-writable and this being detected at some pointer
  after the server has been started

* allow the following AQL constructs: FUNC(...)[...], FUNC(...).attribute

* fixed issue #361: Bug in Admin Interface. Header disappears when clicking new collection

* Added in-memory only collections

  Added collection creation parameter "isVolatile":
  if set to true, the collection is created as an in-memory only collection,
  meaning that all document data of that collection will reside in memory only,
  and will not be stored permanently to disk.
  This means that all collection data will be lost when the collection is unloaded
  or the server is shut down.
  As this collection type does not have datafile disk overhead for the regular
  document operations, it may be faster than normal disk-backed collections. The
  actual performance gains strongly depend on the underlying OS, filesystem, and
  settings though.
  This collection type should be used for caches only and not for any sensible data
  that cannot be re-created otherwise.
  Some platforms, namely Windows, currently do not support this collection type.
  When creating an in-memory collection on such platform, an error message will be
  returned by ArangoDB telling the user the platform does not support it.

  Note: in-memory collections are an experimental feature. The feature might
  change drastically or even be removed altogether in a future version of ArangoDB.

* fixed issue #353: Please include "pretty print" in Emergency Console

* fixed issue #352: "pretty print" console.log
  This was achieved by adding the dump() function for the "internal" object

* reduced insertion time for edges index
  Inserting into the edges index now avoids costly comparisons in case of a hash
  collision, reducing the prefilling/loading timer for bigger edge collections

* added fulltext queries to AQL via FULLTEXT() function. This allows search
  fulltext indexes from an AQL query to find matching documents

* added fulltext index type. This index type allows indexing words and prefixes of
  words from a specific document attribute. The index can be queries using a
  SimpleQueryFull object, the HTTP REST API at /_api/simple/fulltext, or via AQL

* added collection.revision() method to determine whether a collection has changed.
  The revision method returns a revision string that can be used by client programs
  for equality/inequality comparisons. The value returned by the revision method
  should be treated by clients as an opaque string and clients should not try to
  figure out the sense of the revision id. This is still useful enough to check
  whether data in a collection has changed.

* issue #346: adaptively determine NUMBER_HEADERS_PER_BLOCK

* issue #338: arangosh cursor positioning problems

* issue #326: use limit optimization with filters

* issue #325: use index to avoid sorting

* issue #324: add limit optimization to AQL

* removed arango-password script and added Javascript functionality to add/delete
  users instead. The functionality is contained in module `users` and can be invoked
  as follows from arangosh and arangod:
  * require("users").save("name", "passwd");
  * require("users").replace("name", "newPasswd");
  * require("users").remove("name");
  * require("users").reload();
  These functions are intentionally not offered via the web interface.
  This also addresses issue #313

* changed print output in arangosh and the web interface for JSON objects.
  Previously, printing a JSON object in arangosh resulted in the attribute values
  being printed as proper JSON, but attribute names were printed unquoted and
  unescaped. This was fine for the purpose of arangosh, but lead to invalid
  JSON being produced. Now, arangosh will produce valid JSON that can be used
  to send it back to ArangoDB or use it with arangoimp etc.

* fixed issue #300: allow importing documents via the REST /_api/import API
  from a JSON list, too.
  So far, the API only supported importing from a format that had one JSON object
  on each line. This is sometimes inconvenient, e.g. when the result of an AQL
  query or any other list is to be imported. This list is a JSON list and does not
  necessary have a document per line if pretty-printed.
  arangoimp now supports the JSON list format, too. However, the format requires
  arangoimp and the server to read the entire dataset at once. If the dataset is
  too big (bigger than --max-upload-size) then the import will be rejected. Even if
  increased, the entire list must fit in memory on both the client and the server,
  and this may be more resource-intensive than importing individual lines in chunks.

* removed unused parameter --reuse-ids for arangoimp. This parameter did not have
  any effect in 1.2, was never publicly announced and did evil (TM) things.

* fixed issue #297 (partly): added whitespace between command line and
  command result in arangosh, added shell colors for better usability

* fixed issue #296: system collections not usable from AQL

* fixed issue #295: deadlock on shutdown

* fixed issue #293: AQL queries should exploit edges index

* fixed issue #292: use index when filtering on _key in AQL

* allow user-definable document keys
  users can now define their own document keys by using the _key attribute
  when creating new documents or edges. Once specified, the value of _key is
  immutable.
  The restrictions for user-defined key values are:
  * the key must be at most 254 bytes long
  * it must consist of the letters a-z (lower or upper case), the digits 0-9,
    the underscore (_) or dash (-) characters only
  * any other characters, especially multi-byte sequences, whitespace or
    punctuation characters cannot be used inside key values

  Specifying a document key is optional when creating new documents. If no
  document key is specified, ArangoDB will create a document key itself.
  There are no guarantees about the format and pattern of auto-generated document
  keys other than the above restrictions.
  Clients should therefore treat auto-generated document keys as opaque values.
  Keys can be used to look up and reference documents, e.g.:
  * saving a document: `db.users.save({ "_key": "fred", ... })`
  * looking up a document: `db.users.document("fred")`
  * referencing other documents: `edges.relations.save("users/fred", "users/john", ...)`

  This change is downwards-compatible to ArangoDB 1.1 because in ArangoDB 1.1
  users were not able to define their own keys. If the user does not supply a _key
  attribute when creating a document, ArangoDB 1.2 will still generate a key of
  its own as ArangoDB 1.1 did. However, all documents returned by ArangoDB 1.2 will
  include a _key attribute and clients should be able to handle that (e.g. by
  ignoring it if not needed). Documents returned will still include the _id attribute
  as in ArangoDB 1.1.

* require collection names everywhere where a collection id was allowed in
  ArangoDB 1.1 & 1.0
  This change requires clients to use a collection name in place of a collection id
  at all places the client deals with collections.
  Examples:
  * creating edges: the _from and _to attributes must now contain collection names instead
    of collection ids: `edges.relations.save("test/my-key1", "test/my-key2", ...)`
  * retrieving edges: the returned _from and _to attributes now will contain collection
    names instead of ids, too: _from: `test/fred` instead of `1234/3455`
  * looking up documents: db.users.document("fred") or db._document("users/fred")

  Collection names must be used in REST API calls instead of collection ids, too.
  This change is thus not completely downwards-compatible to ArangoDB 1.1. ArangoDB 1.1
  required users to use collection ids in many places instead of collection names.
  This was unintuitive and caused overhead in cases when just the collection name was
  known on client-side but not its id. This overhead can now be avoided so clients can
  work with the collection names directly. There is no need to work with collection ids
  on the client side anymore.
  This change will likely require adjustments to API calls issued by clients, and also
  requires a change in how clients handle the _id value of returned documents. Previously,
  the _id value of returned documents contained the collection id, a slash separator and
  the document number. Since 1.2, _id will contain the collection name, a slash separator
  and the document key. The same applies to the _from and _to attribute values of edges
  that are returned by ArangoDB.

  Also removed (now unnecessary) location header in responses of the collections REST API.
  The location header was previously returned because it was necessary for clients.
  When clients created a collection, they specified the collection name. The collection
  id was generated on the server, but the client needed to use the server-generated
  collection id for further API calls, e.g. when creating edges etc. Therefore, the
  full collection URL, also containing the collection id, was returned by the server in
  responses to the collection API, in the HTTP location header.
  Returning the location header has become unnecessary in ArangoDB 1.2 because users
  can access collections by name and do not need to care about collection ids.


v1.1.3 (2013-XX-XX)
-------------------

* fix case when an error message was looked up for an error code but no error
  message was found. In this case a NULL ptr was returned and not checked everywhere.
  The place this error popped up was when inserting into a non-unique hash index
  failed with a specific, invalid error code.

* fixed issue #381:  db._collection("_users").getIndexes();

* fixed issue #379: arango-password fatal issue javscript.startup-directory

* fixed issue #372: Command-Line Options for the Authentication and Authorization


v1.1.2 (2013-01-20)
-------------------

* upgraded to mruby 2013-01-20 583983385b81c21f82704b116eab52d606a609f4

* fixed issue #357: Some spelling and grammar errors

* fixed issue #355: fix quotes in pdf manual

* fixed issue #351: Strange arangosh error message for long running query

* fixed randomly hanging connections in arangosh on MacOS

* added "any" query method: this returns a random document from a collection. It
  is also available via REST HTTP at /_api/simple/any.

* added deployment tool

* added getPeerVertex

* small fix for logging of long messages: the last character of log messages longer
  than 256 bytes was not logged.

* fixed truncation of human-readable log messages for web interface: the trailing \0
  byte was not appended for messages longer than 256 bytes

* fixed issue #341: ArangoDB crashes when stressed with Batch jobs
  Contrary to the issue title, this did not have anything to do with batch jobs but
  with too high memory usage. The memory usage of ArangoDB is now reduced for cases
   when there are lots of small collections with few documents each

* started with issue #317: Feature Request (from Google Groups): DATE handling

* backported issue #300: Extend arangoImp to Allow importing resultset-like
  (list of documents) formatted files

* fixed issue #337: "WaitForSync" on new collection does not work on Win/X64

* fixed issue #336: Collections REST API docs

* fixed issue #335: mmap errors due to wrong memory address calculation

* fixed issue #332: arangoimp --use-ids parameter seems to have no impact

* added option '--server.disable-authentication' for arangosh as well. No more passwd
  prompts if not needed

* fixed issue #330: session logging for arangosh

* fixed issue #329: Allow passing script file(s) as parameters for arangosh to run

* fixed issue #328: 1.1 compile warnings

* fixed issue #327: Javascript parse errors in front end


v1.1.1 (2012-12-18)
-------------------

* fixed issue #339: DELETE /_api/cursor/cursor-identifier return incollect errorNum

  The fix for this has led to a signature change of the function actions.resultNotFound().
  The meaning of parameter #3 for This function has changed from the error message string
  to the error code. The error message string is now parameter #4.
  Any client code that uses this function in custom actions must be adjusted.

* fixed issue #321: Problem upgrading arangodb 1.0.4 to 1.1.0 with Homebrew (OSX 10.8.2)

* fixed issue #230: add navigation and search for online documentation

* fixed issue #315: Strange result in PATH

* fixed issue #323: Wrong function returned in error message of AQL CHAR_LENGTH()

* fixed some log errors on startup / shutdown due to pid file handling and changing
  of directories


v1.1.0 (2012-12-05)
-------------------

* WARNING:
  arangod now performs a database version check at startup. It will look for a file
  named "VERSION" in its database directory. If the file is not present, arangod will
  perform an automatic upgrade of the database directory. This should be the normal
  case when upgrading from ArangoDB 1.0 to ArangoDB 1.1.

  If the VERSION file is present but is from an older version of ArangoDB, arangod
  will refuse to start and ask the user to run a manual upgrade first. A manual upgrade
  can be performed by starting arangod with the option `--upgrade`.

  This upgrade procedure shall ensure that users have full control over when they
  perform any updates/upgrades of their data, and can plan backups accordingly. The
  procedure also guarantees that the server is not run without any required system
  collections or with in incompatible data state.

* added AQL function DOCUMENT() to retrieve a document by its _id value

* fixed issue #311: fixed segfault on unload

* fixed issue #309: renamed stub "import" button from web interface

* fixed issue #307: added WaitForSync column in collections list in in web interface

* fixed issue #306: naming in web interface

* fixed issue #304: do not clear AQL query text input when switching tabs in
  web interface

* fixed issue #303: added documentation about usage of var keyword in web interface

* fixed issue #301: PATCH does not work in web interface

# fixed issue #269: fix make distclean & clean

* fixed issue #296: system collections not usable from AQL

* fixed issue #295: deadlock on shutdown

* added collection type label to web interface

* fixed issue #290: the web interface now disallows creating non-edges in edge collections
  when creating collections via the web interface, the collection type must also be
  specified (default is document collection)

* fixed issue #289: tab-completion does not insert any spaces

* fixed issue #282: fix escaping in web interface

* made AQL function NOT_NULL take any number of arguments. Will now return its
  first argument that is not null, or null if all arguments are null. This is downwards
  compatible.

* changed misleading AQL function name NOT_LIST() to FIRST_LIST() and slightly changed
  the behavior. The function will now return its first argument that is a list, or null
  if none of the arguments are lists.
  This is mostly downwards-compatible. The only change to the previous implementation in
  1.1-beta will happen if two arguments were passed and the 1st and 2nd arguments were
  both no lists. In previous 1.1, the 2nd argument was returned as is, but now null
  will be returned.

* add AQL function FIRST_DOCUMENT(), with same behavior as FIRST_LIST(), but working
  with documents instead of lists.

* added UPGRADING help text

* fixed issue #284: fixed Javascript errors when adding edges/vertices without own
  attributes

* fixed issue #283: AQL LENGTH() now works on documents, too

* fixed issue #281: documentation for skip lists shows wrong example

* fixed AQL optimizer bug, related to OR-combined conditions that filtered on the
  same attribute but with different conditions

* fixed issue #277: allow usage of collection names when creating edges
  the fix of this issue also implies validation of collection names / ids passed to
  the REST edge create method. edges with invalid collection ids or names in the
  "from" or "to" values will be rejected and not saved


v1.1.beta2 (2012-11-13)
-----------------------

* fixed arangoirb compilation

* fixed doxygen


v1.1.beta1 (2012-10-24)
-----------------------

* fixed AQL optimizer bug

* WARNING:
  - the user has changed from "arango" to "arangodb", the start script has changed from
    "arangod" to "arangodb", the database directory has changed from "/var/arangodb" to
    "/var/lib/arangodb" to be compliant with various Linux policies

  - In 1.1, we have introduced types for collections: regular documents go into document
    collections, and edges go into edge collections. The prefixing (db.xxx vs. edges.xxx)
    works slightly different in 1.1: edges.xxx can still be used to access collections,
    however, it will not determine the type of existing collections anymore. To create an
    edge collection 1.1, you can use db._createEdgeCollection() or edges._create().
    And there's of course also db._createDocumentCollection().
    db._create() is also still there and will create a document collection by default,
    whereas edges._create() will create an edge collection.

  - the admin web interface that was previously available via the simple URL suffix /
    is now available via a dedicated URL suffix only: /_admin/html
    The reason for this is that routing and URLs are now subject to changes by the end user,
    and only URLs parts prefixed with underscores (e.g. /_admin or /_api) are reserved
    for ArangoDB's internal usage.

* the server now handles requests with invalid Content-Length header values as follows:
  - if Content-Length is negative, the server will respond instantly with HTTP 411
    (length required)

  - if Content-Length is positive but shorter than the supplied body, the server will
    respond with HTTP 400 (bad request)

  - if Content-Length is positive but longer than the supplied body, the server will
    wait for the client to send the missing bytes. The server allows 90 seconds for this
    and will close the connection if the client does not send the remaining data

  - if Content-Length is bigger than the maximum allowed size (512 MB), the server will
    fail with HTTP 413 (request entity too large).

  - if the length of the HTTP headers is greater than the maximum allowed size (1 MB),
    the server will fail with HTTP 431 (request header fields too large)

* issue #265: allow optional base64 encoding/decoding of action response data

* issue #252: create _modules collection using arango-upgrade (note: arango-upgrade was
  finally replaced by the `--upgrade` option for arangod)

* issue #251: allow passing arbitrary options to V8 engine using new command line option:
  --javascript.v8-options. Using this option, the Harmony features or other settings in
  v8 can be enabled if the end user requires them

* issue #248: allow AQL optimizer to pull out completely uncorrelated subqueries to the
  top level, resulting in less repeated evaluation of the subquery

* upgraded to Doxygen 1.8.0

* issue #247: added AQL function MERGE_RECURSIVE

* issue #246: added clear() function in arangosh

* issue #245: Documentation: Central place for naming rules/limits inside ArangoDB

* reduced size of hash index elements by 50 %, allowing more index elements to fit in
  memory

* issue #235: GUI Shell throws Error:ReferenceError: db is not defined

* issue #229: methods marked as "under construction"

* issue #228: remove unfinished APIs (/_admin/config/*)

* having the OpenSSL library installed is now a prerequisite to compiling ArangoDB
  Also removed the --enable-ssl configure option because ssl is always required.

* added AQL functions TO_LIST, NOT_LIST

* issue #224: add optional Content-Id for batch requests

* issue #221: more documentation on AQL explain functionality. Also added
  ArangoStatement.explain() client method

* added db._createStatement() method on server as well (was previously available
  on the client only)

* issue #219: continue in case of "document not found" error in PATHS() function

* issue #213: make waitForSync overridable on specific actions

* changed AQL optimizer to use indexes in more cases. Previously, indexes might
  not have been used when in a reference expression the inner collection was
  specified last. Example: FOR u1 IN users FOR u2 IN users FILTER u1._id == u2._id
  Previously, this only checked whether an index could be used for u2._id (not
  possible). It was not checked whether an index on u1._id could be used (possible).
  Now, for expressions that have references/attribute names on both sides of the
  above as above, indexes are checked for both sides.

* issue #204: extend the CSV import by TSV and by user configurable
  separator character(s)

* issue #180: added support for batch operations

* added startup option --server.backlog-size
  this allows setting the value of the backlog for the listen() system call.
  the default value is 10, the maximum value is platform-dependent

* introduced new configure option "--enable-maintainer-mode" for
  ArangoDB maintainers. this option replaces the previous compile switches
  --with-boost-test, --enable-bison, --enable-flex and --enable-errors-dependency
  the individual configure options have been removed. --enable-maintainer-mode
  turns them all on.

* removed potentially unused configure option --enable-memfail

* fixed issue #197: HTML web interface calls /_admin/user-manager/session

* fixed issue #195: VERSION file in database directory

* fixed issue #193: REST API HEAD request returns a message body on 404

* fixed issue #188: intermittent issues with 1.0.0
  (server-side cursors not cleaned up in all cases, pthreads deadlock issue)

* issue #189: key store should use ISO datetime format bug

* issue #187: run arango-upgrade on server start (note: arango-upgrade was finally
  replaced by the `--upgrade` option for arangod)n

* fixed issue #183: strange unittest error

* fixed issue #182: manual pages

* fixed issue #181: use getaddrinfo

* moved default database directory to "/var/lib/arangodb" in accordance with
  http://www.pathname.com/fhs/pub/fhs-2.3.html

* fixed issue #179: strange text in import manual

* fixed issue #178: test for aragoimp is missing

* fixed issue #177: a misleading error message was returned if unknown variables
  were used in certain positions in an AQL query.

* fixed issue #176: explain how to use AQL from the arangosh

* issue #175: re-added hidden (and deprecated) option --server.http-port. This
  option is only there to be downwards-compatible to Arango 1.0.

* fixed issue #174: missing Documentation for `within`

* fixed issue #170: add db.<coll_name>.all().toArray() to arangosh help screen

* fixed issue #169: missing argument in Simple Queries

* added program arango-upgrade. This program must be run after installing ArangoDB
  and after upgrading from a previous version of ArangoDB. The arango-upgrade script
  will ensure all system collections are created and present in the correct state.
  It will also perform any necessary data updates.
  Note: arango-upgrade was finally replaced by the `--upgrade` option for arangod.

* issue #153: edge collection should be a flag for a collection
  collections now have a type so that the distinction between document and edge
  collections can now be done at runtime using a collection's type value.
  A collection's type can be queried in Javascript using the <collection>.type() method.

  When new collections are created using db._create(), they will be document
  collections by default. When edge._create() is called, an edge collection will be created.
  To explicitly create a collection of a specific/different type, use the methods
  _createDocumentCollection() or _createEdgeCollection(), which are available for
  both the db and the edges object.
  The Javascript objects ArangoEdges and ArangoEdgesCollection have been removed
  completely.
  All internal and test code has been adjusted for this, and client code
  that uses edges.* should also still work because edges is still there and creates
  edge collections when _create() is called.

  INCOMPATIBLE CHANGE: Client code might still need to be changed in the following aspect:
  Previously, collections did not have a type so documents and edges could be inserted
  in the same collection. This is now disallowed. Edges can only be inserted into
  edge collections now. As there were no collection types in 1.0, ArangoDB will perform
  an automatic upgrade when migrating from 1.0 to 1.1.
  The automatic upgrade will check every collection and determine its type as follows:
  - if among the first 50 documents in the collection there are documents with
    attributes "_from" and "_to", the collection is typed as an edge collection
  - if among the first 50 documents in the collection there are no documents with
    attributes "_from" and "_to", the collection is made as a document collection

* issue #150: call V8 garbage collection on server periodically

* issue #110: added support for partial updates

  The REST API for documents now offers an HTTP PATCH method to partially update
  documents. Overwriting/replacing documents is still available via the HTTP PUT method
  as before. The Javascript API in the shell also offers a new update() method in extension to
  the previously existing replace() method.


v1.0.4 (2012-11-12)
-------------------

* issue #275: strange error message in arangosh 1.0.3 at startup


v1.0.3 (2012-11-08)
-------------------

* fixed AQL optimizer bug

* issue #273: fixed segfault in arangosh on HTTP 40x

* issue #265: allow optional base64 encoding/decoding of action response data

* issue #252: _modules collection not created automatically


v1.0.2 (2012-10-22)
-------------------

* repository CentOS-X.Y moved to CentOS-X, same for Debian

* bugfix for rollback from edges

* bugfix for hash indexes

* bugfix for StringBuffer::erase_front

* added autoload for modules

* added AQL function TO_LIST


v1.0.1 (2012-09-30)
-------------------

* draft for issue #165: front-end application howto

* updated mruby to cf8fdea4a6598aa470e698e8cbc9b9b492319d

* fix for issue #190: install doesn't create log directory

* fix for issue #194: potential race condition between creating and dropping collections

* fix for issue #193: REST API HEAD request returns a message body on 404

* fix for issue #188: intermittent issues with 1.0.0

* fix for issue #163: server cannot create collection because of abandoned files

* fix for issue #150: call V8 garbage collection on server periodically


v1.0.0 (2012-08-17)
-------------------

* fix for issue #157: check for readline and ncurses headers, not only libraries


v1.0.beta4 (2012-08-15)
-----------------------

* fix for issue #152: fix memleak for barriers


v1.0.beta3 (2012-08-10)
-----------------------

* fix for issue #151: Memleak, collection data not removed

* fix for issue #149: Inconsistent port for admin interface

* fix for issue #163: server cannot create collection because of abandoned files

* fix for issue #157: check for readline and ncurses headers, not only libraries

* fix for issue #108: db.<collection>.truncate() inefficient

* fix for issue #109: added startup note about cached collection names and how to
  refresh them

* fix for issue #156: fixed memleaks in /_api/import

* fix for issue #59: added tests for /_api/import

* modified return value for calls to /_api/import: now, the attribute "empty" is
  returned as well, stating the number of empty lines in the input. Also changed the
  return value of the error code attribute ("errorNum") from 1100 ("corrupted datafile")
  to 400 ("bad request") in case invalid/unexpected JSON data was sent to the server.
  This error code is more appropriate as no datafile is broken but just input data is
  incorrect.

* fix for issue #152: Memleak for barriers

* fix for issue #151: Memleak, collection data not removed

* value of --database.maximal-journal-size parameter is now validated on startup. If
  value is smaller than the minimum value (currently 1048576), an error is thrown and
  the server will not start. Before this change, the global value of maximal journal
  size was not validated at server start, but only on collection level

* increased sleep value in statistics creation loop from 10 to 500 microseconds. This
  reduces accuracy of statistics values somewhere after the decimal points but saves
  CPU time.

* avoid additional sync() calls when writing partial shape data (attribute name data)
  to disk. sync() will still be called when the shape marker (will be written after
  the attributes) is written to disk

* issue #147: added flag --database.force-sync-shapes to force synching of shape data
  to disk. The default value is true so it is the same behavior as in version 1.0.
  if set to false, shape data is synched to disk if waitForSync for the collection is
  set to true, otherwise, shape data is not synched.

* fix for issue #145: strange issue on Travis: added epsilon for numeric comparison in
  geo index

* fix for issue #136: adjusted message during indexing

* issue #131: added timeout for HTTP keep-alive connections. The default value is 300
  seconds. There is a startup parameter server.keep-alive-timeout to configure the value.
  Setting it to 0 will disable keep-alive entirely on the server.

* fix for issue #137: AQL optimizer should use indexes for ref accesses with
  2 named attributes


v1.0.beta2 (2012-08-03)
-----------------------

* fix for issue #134: improvements for centos RPM

* fixed problem with disable-admin-interface in config file


v1.0.beta1 (2012-07-29)
-----------------------

* fixed issue #118: We need a collection "debugger"

* fixed issue #126: Access-Shaper must be cached

* INCOMPATIBLE CHANGE: renamed parameters "connect-timeout" and "request-timeout"
  for arangosh and arangoimp to "--server.connect-timeout" and "--server.request-timeout"

* INCOMPATIBLE CHANGE: authorization is now required on the server side
  Clients sending requests without HTTP authorization will be rejected with HTTP 401
  To allow backwards compatibility, the server can be started with the option
  "--server.disable-authentication"

* added options "--server.username" and "--server.password" for arangosh and arangoimp
  These parameters must be used to specify the user and password to be used when
  connecting to the server. If no password is given on the command line, arangosh/
  arangoimp will interactively prompt for a password.
  If no user name is specified on the command line, the default user "root" will be
  used.

* added startup option "--server.ssl-cipher-list" to determine which ciphers to
  use in SSL context. also added SSL_OP_CIPHER_SERVER_PREFERENCE to SSL default
  options so ciphers are tried in server and not in client order

* changed default SSL protocol to TLSv1 instead of SSLv2

* changed log-level of SSL-related messages

* added SSL connections if server is compiled with OpenSSL support. Use --help-ssl

* INCOMPATIBLE CHANGE: removed startup option "--server.admin-port".
  The new endpoints feature (see --server.endpoint) allows opening multiple endpoints
  anyway, and the distinction between admin and "other" endpoints can be emulated
  later using privileges.

* INCOMPATIBLE CHANGE: removed startup options "--port", "--server.port", and
  "--server.http-port" for arangod.
  These options have been replaced by the new "--server.endpoint" parameter

* INCOMPATIBLE CHANGE: removed startup option "--server" for arangosh and arangoimp.
  These options have been replaced by the new "--server.endpoint" parameter

* Added "--server.endpoint" option to arangod, arangosh, and arangoimp.
  For arangod, this option allows specifying the bind endpoints for the server
  The server can be bound to one or multiple endpoints at once. For arangosh
  and arangoimp, the option specifies the server endpoint to connect to.
  The following endpoint syntax is currently supported:
  - tcp://host:port or http@tcp://host:port (HTTP over IPv4)
  - tcp://[host]:port or http@tcp://[host]:port (HTTP over IPv6)
  - ssl://host:port or http@tcp://host:port (HTTP over SSL-encrypted IPv4)
  - ssl://[host]:port or http@tcp://[host]:port (HTTP over SSL-encrypted IPv6)
  - unix:///path/to/socket or http@unix:///path/to/socket (HTTP over UNIX socket)

  If no port is specified, the default port of 8529 will be used.

* INCOMPATIBLE CHANGE: removed startup options "--server.require-keep-alive" and
  "--server.secure-require-keep-alive".
  The server will now behave as follows which should be more conforming to the
  HTTP standard:
  * if a client sends a "Connection: close" header, the server will close the
    connection
  * if a client sends a "Connection: keep-alive" header, the server will not
    close the connection
  * if a client does not send any "Connection" header, the server will assume
    "keep-alive" if the request was an HTTP/1.1 request, and "close" if the
    request was an HTTP/1.0 request

* (minimal) internal optimizations for HTTP request parsing and response header
  handling

* fixed Unicode unescaping bugs for \f and surrogate pairs in BasicsC/strings.c

* changed implementation of TRI_BlockCrc32 algorithm to use 8 bytes at a time

* fixed issue #122: arangod doesn't start if <log.file> cannot be created

* fixed issue #121: wrong collection size reported

* fixed issue #98: Unable to change journalSize

* fixed issue #88: fds not closed

* fixed escaping of document data in HTML admin front end

* added HTTP basic authentication, this is always turned on

* added server startup option --server.disable-admin-interface to turn off the
  HTML admin interface

* honor server startup option --database.maximal-journal-size when creating new
  collections without specific journalsize setting. Previously, these
  collections were always created with journal file sizes of 32 MB and the
  --database.maximal-journal-size setting was ignored

* added server startup option --database.wait-for-sync to control the default
  behavior

* renamed "--unit-tests" to "--javascript.unit-tests"


v1.0.alpha3 (2012-06-30)
------------------------

* fixed issue #116: createCollection=create option doesn't work

* fixed issue #115: Compilation issue under OSX 10.7 Lion & 10.8 Mountain Lion
  (homebrew)

* fixed issue #114: image not found

* fixed issue #111: crash during "make unittests"

* fixed issue #104: client.js -> ARANGO_QUIET is not defined


v1.0.alpha2 (2012-06-24)
------------------------

* fixed issue #112: do not accept document with duplicate attribute names

* fixed issue #103: Should we cleanup the directory structure

* fixed issue #100: "count" attribute exists in cursor response with "count:
  false"

* fixed issue #84 explain command

* added new MRuby version (2012-06-02)

* added --log.filter

* cleanup of command line options:
** --startup.directory => --javascript.startup-directory
** --quite => --quiet
** --gc.interval => --javascript.gc-interval
** --startup.modules-path => --javascript.modules-path
** --action.system-directory => --javascript.action-directory
** --javascript.action-threads => removed (is now the same pool as --server.threads)

* various bug-fixes

* support for import

* added option SKIP_RANGES=1 for make unittests

* fixed several range-related assertion failures in the AQL query optimizer

* fixed AQL query optimizations for some edge cases (e.g. nested subqueries with
  invalid constant filter expressions)


v1.0.alpha1 (2012-05-28)
------------------------

Alpha Release of ArangoDB 1.0<|MERGE_RESOLUTION|>--- conflicted
+++ resolved
@@ -1,13 +1,11 @@
 v3.2.7 (XXXX-XX-XX)
 -------------------
 
-<<<<<<< HEAD
-* only users with read/write rights on the "_system" collection can now execute
+* only users with read/write rights on the "_system" database can now execute
   "_admin/shutdown" as well as modify properties of the write-ahead log
-=======
+
 * potential fix for issue #3581: Unexpected "rocksdb unique constraint 
   violated" with unique hash index
->>>>>>> 9cea2fc5
 
 * enable JEMalloc background thread for purging and returning unused memory
   back to the operating system (Linux only)
