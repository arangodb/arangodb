--- conflicted
+++ resolved
@@ -53,12 +53,9 @@
 * fix move leader shard: wait until all but the old leader are in sync.
   This fixes some unstable tests.
 
-<<<<<<< HEAD
 * cluster health features more elaborate agent records
 
 * agency's supervision edited for advertised endpoints
-=======
->>>>>>> b9d45132
 
 v3.4.0-rc.4 (2018-11-04)
 ------------------------
