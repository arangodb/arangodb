devel
-----

<<<<<<< HEAD
* added nesting support for `aql` template strings

* added support for `undefined` and AQL literals to `aql.literal`

* added `aql.join` function
=======
* fixed issue #6601: Context cancelled (never ending query)
>>>>>>> fbf2904a

* added more AQL query results cache inspection and control functionality

* the query editor within the web ui is now catching HTTP 501 responses
  properly

* upgraded JEMalloc version to 5.1.0

* use `-std=c++14` for ArangoDB compilation

* added startup parameter advertised-endpoints


v3.4.0-rc.2 (XXXX-XX-XX)
------------------------

* added AQL VERSION function to return the server version as a string

* the ArangoDB starter is now part of the Windows packages (was missing before)

* The Windows installer now offers a way to continue the installation if it 
  failed because of a locked database


v3.4.0-rc.1 (2018-09-06)
------------------------

* Release Candidate for 3.4.0, please check the `ReleaseNotes/KnownIssues34.md`
  file for a list of known issues

* upgraded bundled RocksDB version to 5.16.0

* upgraded bundled Snappy compression library to 1.1.7

* fixed issue #5941 if using breadth first search in traversals uniqueness checks
  on path (vertices and edges) have not been applied. In SmartGraphs the checks
  have been executed properly.

* added more detailed progress output to arangorestore, showing the percentage of
  how much data is restored for bigger collections plus a set of overview statistics
  after each processed collection

* added option `--rocksdb.use-file-logging` to enable writing of RocksDB's own
  informational LOG files into RocksDB's database directory.

  This option is turned off by default, but can be enabled for debugging RocksDB
  internals and performance.

* improved error messages when managing Foxx services

  Install/replace/upgrade will now provide additional information when an error
  is encountered during setup. Errors encountered during a `require` call will
  also include information about the underlying cause in the error message.

* fixed some Foxx script names being displayed incorrectly in web UI and Foxx CLI

* major revision of the maintenance feature

* added `uuidv4` and `genRandomBytes` methods to crypto module

* added `hexSlice` methods `hexWrite` to JS Buffer type

* added `Buffer.from`, `Buffer.of`, `Buffer.alloc` and `Buffer.allocUnsafe`
  for improved compatibility with Node.js

* Foxx HTTP API errors now log stacktraces

* fixed issue #5831: custom queries in the ui could not be loaded if the user
  only has read access to the _system database.

* fixed issue #6128: ArangoDb Cluster: Task moved from DBS to Coordinator

* fixed some web ui action events related to Running Queries view and Slow
  Queries History view

* fixed internal issue #2566: corrected web UI alignment of the nodes table

* fixed issue #5736: Foxx HTTP API responds with 500 error when request body
  is too short

* fixed issue #6106: Arithmetic operator type casting documentation incorrect

* The arangosh now supports the velocystream transport protocol via the schemas
  "vst+tcp://", "vst+ssl://", "vst+unix://" schemes.

* The server will no longer lowercase the input in --server.endpoint. This means
  Unix domain socket paths will now  be treated as specified, previously they were lowercased

* fixed logging of requests. A wrong log level was used

* fixed issue #5943: misplaced database ui icon and wrong cursor type were used

* fixed issue #5354: updated the web UI JSON editor, improved usability

* fixed issue #5648: fixed error message when saving unsupported document types

* fixed internal issue #2812: Cluster fails to create many indexes in parallel

* Added C++ implementation, load balancer support, and user restriction to Pregel API.

  If an execution is accessed on a different coordinator than where it was
  created, the request(s) will be forwarded to the correct coordinator. If an
  execution is accessed by a different user than the one who created it, the
  request will be denied.

* the AQL editor in the web UI now supports detailed AQL query profiling

* fixed issue #5884: Subquery nodes are no longer created on DBServers

* intermediate commits in the RocksDB engine are now only enabled in standalone AQL queries

  (not within a JS transaction), standalone truncate as well as for the "import" API

* the AQL editor in the web UI now supports GeoJSON types and is able to render them.

* fixed issue #5035: fixed a vulnerability issue within the web ui's index view

* PR #5552: add "--latency true" option to arangoimport.  Lists microsecond latency

* added `"pbkdf2"` method to `@arangodb/foxx/auth` module

* the `@arangodb/foxx/auth` module now uses a different method to generate salts,
  so salts are no longer guaranteed to be alphanumeric

* fixed internal issue #2567: the Web UI was showing the possibility to move a shard
  from a follower to the current leader

* Renamed RocksDB engine-specific statistics figure `rocksdb.block-cache-used`
  to `rocksdb.block-cache-usage` in output of `db._engineStats()`

  The new figure name is in line with the statistics that the RocksDB library
  provides in its new versions.

* Added RocksDB engine-specific statistics figures `rocksdb.block-cache-capacity`,
  `rocksdb.block-cache-pinned-usage` as well as level-specific figures
  `rocksdb.num-files-at-level` and `rocksdb.compression-ratio-at-level` in
  output of `db._engineStats()`

* Added RocksDB-engine configuration option `--rocksdb.block-align-data-blocks`

  If set to true, data blocks are aligned on lesser of page size and block size,
  which may waste some memory but may reduce the number of cross-page I/Os operations.

* Usage RocksDB format version 3 for new block-based tables

* Bugfix: The AQL syntax variants `UPDATE/REPLACE k WITH d` now correctly take
  _rev from k instead of d (when ignoreRevs is false) and ignore d._rev.

* Added C++ implementation, load balancer support, and user restriction to tasks API

  If a task is accessed on a different coordinator than where it was created,
  the request(s) will be forwarded to the correct coordinator. If a
  task is accessed by a different user than the one who created it, the request
  will be denied.

* Added load balancer support and user-restriction to async jobs API.

  If an async job is accessed on a different coordinator than where it was
  created, the request(s) will be forwarded to the correct coordinator. If a
  job is accessed by a different user than the one who created it, the request
  will be denied.

* switch default storage engine from MMFiles to RocksDB

  In ArangoDB 3.4, the default storage engine for new installations is the RocksDB
  engine. This differs to previous versions (3.2 and 3.3), in which the default
  storage engine was the MMFiles engine.

  The MMFiles engine can still be explicitly selected as the storage engine for
  all new installations. It's only that the "auto" setting for selecting the storage
  engine will now use the RocksDB engine instead of MMFiles engine.

  In the following scenarios, the effectively selected storage engine for new
  installations will be RocksDB:

  * `--server.storage-engine rocksdb`
  * `--server.storage-engine auto`
  * `--server.storage-engine` option not specified

  The MMFiles storage engine will be selected for new installations only when
  explicitly selected:

  * `--server.storage-engine mmfiles`

  On upgrade, any existing ArangoDB installation will keep its previously selected
  storage engine. The change of the default storage engine is thus only relevant
  for new ArangoDB installations and/or existing cluster setups for which new server
  nodes get added later. All server nodes in a cluster setup should use the same
  storage engine to work reliably. Using different storage engines in a cluster is
  unsupported.

* added collection.indexes() as an alias for collection.getIndexes()

* disable V8 engine and JavaScript APIs for agency nodes

* renamed MMFiles engine compactor thread from "Compactor" to "MMFilesCompactor".

  This change will be visible only on systems which allow assigning names to
  threads.

* added configuration option `--rocksdb.sync-interval`

  This option specifies interval (in milliseconds) that ArangoDB will use to
  automatically synchronize data in RocksDB's write-ahead log (WAL) files to
  disk. Automatic syncs will only be performed for not-yet synchronized data,
  and only for operations that have been executed without the *waitForSync*
  attribute.

  Automatic synchronization is performed by a background thread. The default
  sync interval is 100 milliseconds.

  Note: this option is not supported on Windows platforms. Setting the sync
  interval to a value greater 0 will produce a startup warning.

* added AQL functions `TO_BASE64`, `TO_HEX`, `ENCODE_URI_COMPONENT` and `SOUNDEX`

* PR #5857: RocksDB engine would frequently request a new DelayToken.  This caused
  excessive write delay on the next Put() call.  Alternate approach taken.

* changed the thread handling in the scheduler. `--server.maximal-threads` will be
  the maximum number of threads for the scheduler.

* The option `--server.threads` is now obsolete.

* use sparse indexes in more cases now, when it is clear that the index attribute
  value cannot be null

* introduce SingleRemoteOperationNode via "optimize-cluster-single-document-operations"
  optimizer rule, which triggers single document operations directly from the coordinator
  instead of using a full-featured AQL setup. This saves cluster roundtrips.

  Queries directly referencing the document key benefit from this:

      UPDATE {_key: '1'} WITH {foo: 'bar'} IN collection RETURN OLD

* Added load balancer support and user-restriction to cursor API.

  If a cursor is accessed on a different coordinator than where it was created,
  the requests will be forwarded to the correct coordinator. If a cursor is
  accessed by a different user than the one who created it, the request will
  be denied.

* if authentication is turned on requests to databases by users with insufficient rights
 will be answered with the HTTP forbidden (401) response.

* upgraded bundled RocksDB library version to 5.15

* added key generators `uuid` and `padded`

  The `uuid` key generator generates universally unique 128 bit keys, which are
  stored in hexadecimal human-readable format.
  The `padded` key generator generates keys of a fixed length (16 bytes) in
  ascending lexicographical sort order.

* The REST API of `/_admin/status` added: "operationMode" filed with same meaning as
  the "mode" field and field "readOnly" that has the inverted meaning of the field
  "writeOpsEnabled". The old field names will be deprecated in upcoming versions.

* added `COUNT_DISTINCT` AQL function

* make AQL optimizer rule `collect-in-cluster` optimize aggregation functions
  `AVERAGE`, `VARIANCE`, `STDDEV`, `UNIQUE`, `SORTED_UNIQUE` and `COUNT_DISTINCT`
  in a cluster by pushing parts of the aggregation onto the DB servers and only
  doing the total aggregation on the coordinator

* replace JavaScript functions FULLTEXT, NEAR, WITHIN and WITHIN_RECTANGLE with
  regular AQL subqueries via a new optimizer rule "replace-function-with-index".

* the existing "fulltext-index-optimizer" optimizer rule has been removed because its
  duty is now handled by the "replace-function-with-index" rule.

* added option "--latency true" option to arangoimport. Lists microsecond latency
  statistics on 10 second intervals.

* fixed internal issue #2256: ui, document id not showing up when deleting a document

* fixed internal issue #2163: wrong labels within foxx validation of service
  input parameters

* fixed internal issue #2160: fixed misplaced tooltips in indices view

* Added exclusive option for rocksdb collections. Modifying AQL queries can
  now set the exclusive option as well as it can be set on JavaScript transactions.

* added optimizer rule "optimize-subqueries", which makes qualifying subqueries
  return less data

  The rule fires in the following situations:
  * in case only a few results are used from a non-modifying subquery, the rule
    will add a LIMIT statement into the subquery. For example

        LET docs = (
          FOR doc IN collection
            FILTER ...
            RETURN doc
        )
        RETURN docs[0]

    will be turned into

        LET docs = (
          FOR doc IN collection
            FILTER ...
            LIMIT 1
            RETURN doc
        )
        RETURN docs[0]

    Another optimization performed by this rule is to modify the result value
    of subqueries in case only the number of results is checked later. For example

        RETURN LENGTH(
          FOR doc IN collection
            FILTER ...
            RETURN doc
        )

    will be turned into

        RETURN LENGTH(
          FOR doc IN collection
            FILTER ...
            RETURN true
        )

  This saves copying the document data from the subquery to the outer scope and may
  enable follow-up optimizations.

* fixed Foxx queues bug when queues are created in a request handler with an
  ArangoDB authentication header

* abort startup when using SSLv2 for a server endpoint, or when connecting with
  a client tool via an SSLv2 connection.

  SSLv2 has been disabled in the OpenSSL library by default in recent versions
  because of security vulnerabilities inherent in this protocol.

  As it is not safe at all to use this protocol, the support for it has also
  been stopped in ArangoDB. End users that use SSLv2 for connecting to ArangoDB
  should change the protocol from SSLv2 to TLSv12 if possible, by adjusting
  the value of the `--ssl.protocol` startup option.

* added `overwrite` option to document insert operations to allow for easier syncing.

  This implements almost the much inquired UPSERT. In reality it is a REPSERT
  (replace/insert) because only replacement and not modification of documents
  is possible. The option does not work in cluster collections with custom
  sharding.

* added startup option `--log.escape`

  This option toggles the escaping of log output.

  If set to `true` (which is the default value), then the logging will work
  as before, and the following characters in the log output are escaped:

  * the carriage return character (hex 0d)
  * the newline character (hex 0a)
  * the tabstop character (hex 09)
  * any other characters with an ordinal value less than hex 20

  If the option is set to `false`, no characters are escaped. Characters with
  an ordinal value less than hex 20 will not be printed in this mode but will
  be replaced with a space character (hex 20).

  A side effect of turning off the escaping is that it will reduce the CPU
  overhead for the logging. However, this will only be noticable when logging
  is set to a very verbose level (e.g. debug or trace).

* increased the default values for the startup options `--javascript.gc-interval`
  from every 1000 to every 2000 requests, and for `--javascript.gc-frequency` from
  30 to 60 seconds

  This will make the V8 garbage collection run less often by default than in previous
  versions, reducing CPU load a bit and leaving more contexts available on average.

* added `/_admin/repair/distributeShardsLike` that repairs collections with
  distributeShardsLike where the shards aren't actually distributed like in the
  prototype collection, as could happen due to internal issue #1770

* Fixed issue #4271: Change the behavior of the `fullCount` option for AQL query
  cursors so that it will only take into account `LIMIT` statements on the top level
  of the query.

  `LIMIT` statements in subqueries will not have any effect on the `fullCount` results
  any more.

* We added a new geo-spatial index implementation. On the RocksDB storage engine all
  installations will need to be upgraded with `--database.auto-upgrade true`. New geo
  indexes will now only report with the type `geo` instead of `geo1` or `geo2`.
  The index types `geo1` and `geo2` are now deprecated.
  Additionally we removed the deprecated flags `constraint` and `ignoreNull` from geo
  index definitions, these fields were initially deprecated in ArangoDB 2.5

* Add revision id to RocksDB values in primary indexes to speed up replication (~10x).

* PR #5238: Create a default pacing algorithm for arangoimport to avoid TimeoutErrors
  on VMs with limited disk throughput

* Starting a cluster with coordinators and DB servers using different storage engines
  is unsupported. Doing it anyway will now produce a warning on startup

* fixed issue #4919: C++ implementation of LIKE function now matches the old and correct
  behaviour of the javascript implementation.

* added `--json` option to arangovpack, allowing to treat its input as plain JSON data
  make arangovpack work without any configuration file

* added experimental arangodb startup option `--javascript.enabled` to enable/disable the
  initialization of the V8 JavaScript engine. Only expected to work on single-servers and
  agency deployments

* pull request #5201: eliminate race scenario where handlePlanChange could run infinite times
  after an execution exceeded 7.4 second time span

* UI: fixed an unreasonable event bug within the modal view engine

* pull request #5114: detect shutdown more quickly on heartbeat thread of coordinator and
  DB servers

* fixed issue #3811: gharial api is now checking existence of `_from` and `_to` vertices
  during edge creation

* There is a new method `_profileQuery` on the database object to execute a query and
  print an explain with annotated runtime information.

* Query cursors can now be created with option `profile`, with a value of 0, 1 or 2.
  This will cause queries to include more statistics in their results and will allow tracing
  of queries.

* fixed internal issue #2147: fixed database filter in UI

* fixed internal issue #2149: number of documents in the UI is not adjusted after moving them

* fixed internal issue #2150: UI - loading a saved query does not update the list of bind
  parameters

* removed option `--cluster.my-local-info` in favor of persisted server UUIDs

  The option `--cluster.my-local-info` was deprecated since ArangoDB 3.3.

* added new collection property `cacheEnabled` which enables in-memory caching for
  documents and primary index entries. Available only when using RocksDB

* arangodump now supports `--threads` option to dump collections in parallel

* arangorestore now supports `--threads` option to restore collections in parallel

* Improvement: The AQL query planner in cluster is now a bit more clever and
  can prepare AQL queries with less network overhead.

  This should speed up simple queries in cluster mode, on complex queries it
  will most likely not show any performance effect.
  It will especially show effects on collections with a very high amount of Shards.

* removed remainders of dysfunctional `/_admin/cluster-test` and `/_admin/clusterCheckPort`
  API endpoints and removed them from documentation

* added new query option `stream` to enable streaming query execution via the
  `POST /_api/cursor` rest interface.

* fixed issue #4698: databases within the UI are now displayed in a sorted order.

* Behavior of permissions for databases and collections changed:
  The new fallback rule for databases for which an access level is not explicitly specified:
  Choose the higher access level of:
    * A wildcard database grant
    * A database grant on the `_system` database
  The new fallback rule for collections for which an access level is not explicitly specified:
  Choose the higher access level of:
    * Any wildcard access grant in the same database, or on "*/*"
    * The access level for the current database
    * The access level for the `_system` database

* fixed issue #4583: add AQL ASSERT and AQL WARN

* renamed startup option `--replication.automatic-failover` to
  `--replication.active-failover`
  using the old option name will still work in ArangoDB 3.4, but the old option
  will be removed afterwards

* index selectivity estimates for RocksDB engine are now eventually consistent

  This change addresses a previous issue where some index updates could be
  "lost" from the view of the internal selectivity estimate, leading to
  inaccurate estimates. The issue is solved now, but there can be up to a second
  or so delay before updates are reflected in the estimates.

* support `returnOld` and `returnNew` attributes for in the following HTTP REST
  APIs:

  * /_api/gharial/<graph>/vertex/<collection>
  * /_api/gharial/<graph>/edge/<collection>

  The exception from this is that the HTTP DELETE verb for these APIs does not
  support `returnOld` because that would make the existing API incompatible

* fixed internal issue #478: remove unused and undocumented REST API endpoints
  _admin/statistics/short and _admin/statistics/long

  These APIs were available in ArangoDB's REST API, but have not been called by
  ArangoDB itself nor have they been part of the documented API. They have been
  superseded by other REST APIs and were partially dysfunctional. Therefore
  these two endpoints have been removed entirely.

* fixed issue #1532: reload users on restore

* fixed internal issue #1475: when restoring a cluster dump to a single server
  ignore indexes of type primary and edge since we mustn't create them here.

* fixed internal issue #1439: improve performance of any-iterator for RocksDB

* issue #1190: added option `--create-database` for arangoimport

* UI: updated dygraph js library to version 2.1.0

* renamed arangoimp to arangoimport for consistency
  Release packages will still install arangoimp as a symlink so user scripts
  invoking arangoimp do not need to be changed

* UI: Shard distribution view now has an accordion view instead of displaying
  all shards of all collections at once.

* fixed issue #4393: broken handling of unix domain sockets in JS_Download

* added AQL function `IS_KEY`
  this function checks if the value passed to it can be used as a document key,
  i.e. as the value of the `_key` attribute

* added AQL functions `SORTED` and `SORTED_UNIQUE`

  `SORTED` will return a sorted version of the input array using AQL's internal
  comparison order
  `SORTED_UNIQUE` will do the same, but additionally removes duplicates.

* added C++ implementation for AQL functions `DATE_NOW`, `DATE_ISO8601`,
  `DATE_TIMESTAMP`, `IS_DATESTRING`, `DATE_DAYOFWEEK`, `DATE_YEAR`,
  `DATE_MONTH`, `DATE_DAY`, `DATE_HOUR`, `DATE_MINUTE`, `DATE_SECOND`,
  `DATE_MILLISECOND`, `DATE_DAYOFYEAR`, `DATE_ISOWEEK`, `DATE_LEAPYEAR`,
  `DATE_QUARTER`, `DATE_DAYS_IN_MONTH`, `DATE_ADD`, `DATE_SUBTRACT`,
  `DATE_DIFF`, `DATE_COMPARE`, `TRANSLATE` and `SHA512`

* fixed a bug where clusterinfo missed changes to plan after agency
  callback is registred for create collection

* Foxx manifest.json files can now contain a $schema key with the value
  of "http://json.schemastore.org/foxx-manifest" to improve tooling support.

* fixed agency restart from compaction without data

* fixed agency's log compaction for internal issue #2249

* only load Plan and Current from agency when actually needed


v3.3.15 (XXXX-XX-XX)
--------------------

* fixed issue #5941 if using breadth-first search in traversals uniqueness checks
  on path (vertices and edges) have not been applied. In SmartGraphs the checks
  have been executed properly.

* added more detailed progress output to arangorestore, showing the percentage of
  how much data is restored for bigger collections plus a set of overview statistics
  after each processed collection

* added option `--rocksdb.use-file-logging` to enable writing of RocksDB's own
  informational LOG files into RocksDB's database directory.

  This option is turned off by default, but can be enabled for debugging RocksDB
  internals and performance.

* improved error messages when managing Foxx services

  Install/replace/upgrade will now provide additional information when an error
  is encountered during setup. Errors encountered during a `require` call will
  also include information about the underlying cause in the error message.

* fixed some Foxx script names being displayed incorrectly in web UI and Foxx CLI

* added startup option `--query.optimizer-max-plans value`

  This option allows limiting the number of query execution plans created by the 
  AQL optimizer for any incoming queries. The default value is `128`.

  By adjusting this value it can be controlled how many different query execution 
  plans the AQL query optimizer will generate at most for any given AQL query. 
  Normally the AQL query optimizer will generate a single execution plan per AQL query, 
  but there are some cases in which it creates multiple competing plans. More plans
  can lead to better optimized queries, however, plan creation has its costs. The
  more plans are created and shipped through the optimization pipeline, the more time 
  will be spent in the optimizer.

  Lowering this option's value will make the optimizer stop creating additional plans 
  when it has already created enough plans.

  Note that this setting controls the default maximum number of plans to create. The
  value can still be adjusted on a per-query basis by setting the *maxNumberOfPlans*
  attribute when running a query.

  This change also lowers the default maximum number of query plans from 192 to 128.

* bug fix: facilitate faster shutdown of coordinators and db servers

* upgraded arangodb starter version to 0.13.2

* cluster nodes should retry registering in agency until successful

* fixed some web ui action events related to Running Queries view and Slow
  Queries History view

* Create a default pacing algorithm for arangoimport to avoid TimeoutErrors
  on VMs with limited disk throughput

* backport PR 6150: establish unique function to indicate when
  application is terminating and therefore network retries should not occur

* backport PR #5201: eliminate race scenario where handlePlanChange
  could run infinite times after an execution exceeded 7.4 second time span


v3.3.14 (2018-08-15)
--------------------

* upgraded arangodb starter version to 0.13.1

* Foxx HTTP API errors now log stacktraces

* fixed issue #5736: Foxx HTTP API responds with 500 error when request body
  is too short

* fixed issue #5831: custom queries in the ui could not be loaded if the user
  only has read access to the _system database.

* fixed internal issue #2566: corrected web UI alignment of the nodes table

* fixed internal issue #2869: when attaching a follower with global applier to an
  authenticated leader already existing users have not been replicated, all users
  created/modified later are replicated.

* fixed internal issue #2865: dumping from an authenticated arangodb the users have
  not been included

* fixed issue #5943: misplaced database ui icon and wrong cursor type were used

* fixed issue #5354: updated the web UI JSON editor, improved usability

* fixed issue #5648: fixed error message when saving unsupported document types

* fixed issue #6076: Segmentation fault after AQL query

  This also fixes issues #6131 and #6174

* fixed issue #5884: Subquery nodes are no longer created on DBServers

* fixed issue #6031: Broken LIMIT in nested list iterations

* fixed internal issue #2812: Cluster fails to create many indexes in parallel

* intermediate commits in the RocksDB engine are now only enabled in standalone AQL
  queries (not within a JS transaction), standalone truncate as well as for the
  "import" API

* Bug fix: race condition could request data from Agency registry that did not
  exist yet.  This caused a throw that would end the Supervision thread.
  All registry query APIs no longer throw exceptions.


v3.3.13 (2018-07-26)
--------------------

* fixed internal issue #2567: the Web UI was showing the possibility to move a
  shard from a follower to the current leader

* fixed issue #5977: Unexpected execution plan when subquery contains COLLECT

* Bugfix: The AQL syntax variants `UPDATE/REPLACE k WITH d` now correctly take
  _rev from k instead of d (when ignoreRevs is false) and ignore d._rev.

* put an upper bound on the number of documents to be scanned when using
  `db.<collection>.any()` in the RocksDB storage engine

  previous versions of ArangoDB did a scan of a random amount of documents in
  the collection, up to the total number of documents available. this produced
  a random selection with a good quality, but needed to scan half the number
  of documents in the collection on average.

  The new version will only scan up to 500 documents, so it produces a less
  random result, but will be a lot faster especially for large collections.

  The implementation of `any()` for the MMFiles engine remains unchanged. The
  MMFiles engine will pick a random document from the entire range of the
  in-memory primary index without performing scans.

* return an empty result set instead of an "out of memory" exception when
  querying the geo index with invalid (out of range) coordinates

* added load balancer support and user-restriction to cursor API.

  If a cursor is accessed on a different coordinator than where it was created,
  the requests will be forwarded to the correct coordinator. If a cursor is
  accessed by a different user than the one who created it, the request will
  be denied.

* keep failed follower in followers list in Plan.

  This increases the changes of a failed follower getting back into sync if the
  follower comes back after a short time. In this case the follower can try to
  get in sync again, which normally takes less time than seeding a completely
  new follower.

* fix assertion failure and undefined behavior in Unix domain socket connections,
  introduced by 3.3.12

* added configuration option `--rocksdb.sync-interval`

  This option specifies interval (in milliseconds) that ArangoDB will use to
  automatically synchronize data in RocksDB's write-ahead log (WAL) files to
  disk. Automatic syncs will only be performed for not-yet synchronized data,
  and only for operations that have been executed without the *waitForSync*
  attribute.

  Automatic synchronization is performed by a background thread. The default
  sync interval is 0, meaning the automatic background syncing is turned off.
  Background syncing in 3.3 is opt-in, whereas in ArangoDB 3.4 the default sync
  interval will be 100 milliseconds.

  Note: this option is not supported on Windows platforms. Setting the sync
  interval to a value greater 0 will produce a startup warning.

* fixed graph creation sometimes failing with 'edge collection
  already used in edge def' when the edge definition contained multiple vertex
  collections, despite the edge definitions being identical

* inception could get caught in a trap, where agent configuration
  version and timeout multiplier lead to incapacitated agency

* fixed issue #5827: Batch request handling incompatible with .NET's default
  ContentType format

* fixed agency's log compaction for internal issue #2249

* inspector collects additionally disk data size and storage engine statistics


v3.3.12 (2018-07-12)
--------------------

* issue #5854: RocksDB engine would frequently request a new DelayToken.  This caused
  excessive write delay on the next Put() call.  Alternate approach taken.

* fixed graph creation under some circumstances failing with 'edge collection
  already used in edge def' despite the edge definitions being identical

* fixed issue #5727: Edge document with user provided key is inserted as many
  times as the number of shards, violating the primary index

* fixed internal issue #2658: AQL modification queries did not allow `_rev`
  checking. There is now a new option `ignoreRevs` which can be set to `false`
  in order to force AQL modification queries to match revision ids before
  doing any modifications

* fixed issue #5679: Replication applier restrictions will crash synchronisation
  after initial sync

* fixed potential issue in RETURN DISTINCT CollectBlock implementation
  that led to the block producing an empty result

* changed communication tasks to use boost strands instead of locks,
  this fixes a race condition with parallel VST communication over
  SSL

* fixed agency restart from compaction without data

* fixed for agent coming back to agency with changed endpoint and
  total data loss

* more patient agency tests to allow for ASAN tests to successfully finish


v3.3.11 (2018-06-26)
--------------------

* upgraded arangosync version to 0.5.3

* upgraded arangodb starter version to 0.12.0

* fixed internal issue #2559: "unexpected document key" error when custom
  shard keys are used and the "allowUserKeys" key generator option is set
  to false

* fixed AQL DOCUMENT lookup function for documents for sharded collections with
  more than a single shard and using a custom shard key (i.e. some shard
  key attribute other than `_key`).
  The previous implementation of DOCUMENT restricted to lookup to a single
  shard in all cases, though this restriction was invalid. That lead to
  `DOCUMENT` not finding documents in cases the wrong shard was contacted. The
  fixed implementation in 3.3.11 will reach out to all shards to find the
  document, meaning it will produce the correct result, but will cause more
  cluster-internal traffic. This increase in traffic may be high if the number
  of shards is also high, because each invocation of `DOCUMENT` will have to
  contact all shards.
  There will be no performance difference for non-sharded collections or
  collections that are sharded by `_key` or that only have a single shard.

* reimplemented replication view in web UI

* fixed internal issue #2256: ui, document id not showing up when deleting a document

* fixed internal issue #2163: wrong labels within foxx validation of service
  input parameters

* fixed internal issue #2160: fixed misplaced tooltips in indices view

* added new arangoinspect client tool, to help users and customers easily collect
  information of any ArangoDB server setup, and facilitate troubleshooting for the
  ArangoDB Support Team


v3.3.10 (2018-06-04)
--------------------

* make optimizer rule "remove-filter-covered-by-index" not stop after removing
  a sub-condition from a FILTER statement, but pass the optimized FILTER
  statement again into the optimizer rule for further optimizations.
  This allows optimizing away some more FILTER conditions than before.

* allow accessing /_admin/status URL on followers too in active failover setup

* fix cluster COLLECT optimization for attributes that were in "sorted" variant of
  COLLECT and that were provided by a sorted index on the collected attribute

* apply fulltext index optimization rule for multiple fulltext searches in
  the same query

  this fixes https://stackoverflow.com/questions/50496274/two-fulltext-searches-on-arangodb-cluster-v8-is-involved

* validate `_from` and `_to` values of edges on updates consistently

* fixed issue #5400: Unexpected AQL Result

* fixed issue #5429: Frequent 'updated local foxx repository' messages

* fixed issue #5252: Empty result if FULLTEXT() is used together with LIMIT offset

* fixed issue #5035: fixed a vulnerability issue within the web ui's index view

* inception was ignoring leader's configuration


v3.3.9 (2018-05-17)
-------------------

* added `/_admin/repair/distributeShardsLike` that repairs collections with
  distributeShardsLike where the shards aren't actually distributed like in the
  prototype collection, as could happen due to internal issue #1770

* fixed Foxx queues bug when queues are created in a request handler with an
  ArangoDB authentication header

* upgraded arangosync version to 0.5.1

* upgraded arangodb starter version to 0.11.3

* fix cluster upgrading issue introduced in 3.3.8

  the issue made arangod crash when starting a DB server with option
  `--database.auto-upgrade true`

* fix C++ implementation of AQL ZIP function to return each distinct attribute
  name only once. The previous implementation added non-unique attribute names
  multiple times, which led to follow-up issues.
  Now if an attribute name occurs multiple times in the input list of attribute
  names, it will only be incorporated once into the result object, with the
  value that corresponds to the first occurrence.
  This fix also changes the V8 implementation of the ZIP function, which now
  will always return the first value for non-unique attribute names and not the
  last occurring value.

* self heal during a Foxx service install, upgrade or replace no longer breaks
  the respective operation

* make /_api/index, /_api/database and /_api/user REST handlers use the scheduler's
  internal queue, so they do not run in an I/O handling thread

* fixed issue #4919: C++ implementation of LIKE function now matches the old and
  correct behavior of the JavaScript implementation.

* added REST API endpoint /_admin/server/availability for monitoring purposes

* UI: fixed an unreasonable event bug within the modal view engine

* fixed issue #3811: gharial api is now checking existence of _from and _to vertices
  during edge creation

* fixed internal issue #2149: number of documents in the UI is not adjusted after
  moving them

* fixed internal issue #2150: UI - loading a saved query does not update the list
  of bind parameters

* fixed internal issue #2147 - fixed database filter in UI

* fixed issue #4934: Wrong used GeoIndex depending on FILTER order

* added `query` and `aql.literal` helpers to `@arangodb` module.

* remove post-sort from GatherNode in cluster AQL queries that do use indexes
  for filtering but that do not require a sorted result

  This optimization can speed up gathering data from multiple shards, because
  it allows to remove a merge sort of the individual shards' results.

* extend the already existing "reduce-extraction-to-projection" AQL optimizer
  rule for RocksDB to provide projections of up to 5 document attributes. The
  previous implementation only supported a projection for a single document
  attribute. The new implementation will extract up to 5 document attributes from
  a document while scanning a collection via an EnumerateCollectionNode.
  Additionally the new version of the optimizer rule can also produce projections
  when scanning an index via an IndexNode.
  The optimization is benefial especially for huge documents because it will copy
  out only the projected attributes from the document instead of copying the entire
  document data from the storage engine.

  When applied, the explainer will show the projected attributes in a `projections`
  remark for an EnumerateCollectionNode or IndexNode. The optimization is limited
  to the RocksDB storage engine.

* added index-only optimization for AQL queries that can satisfy the retrieval of
  all required document attributes directly from an index.

  This optimization will be triggered for the RocksDB engine if an index is used
  that covers all required attributes of the document used later on in the query.
  If applied, it will save retrieving the actual document data (which would require
  an extra lookup in RocksDB), but will instead build the document data solely
  from the index values found. It will only be applied when using up to 5 attributes
  from the document, and only if the rest of the document data is not used later
  on in the query.

  The optimization is currently available for the RocksDB engine for the index types
  primary, edge, hash, skiplist and persistent.

  If the optimization is applied, it will show up as "index only" in an AQL
  query's execution plan for an IndexNode.

* added scan-only optimization for AQL queries that iterate over collections or
  indexes and that do not need to return the actual document values.

  Not fetching the document values from the storage engine will provide a
  considerable speedup when using the RocksDB engine, but may also help a bit
  in case of the MMFiles engine. The optimization will only be applied when
  full-scanning or index-scanning a collection without refering to any of its
  documents later on, and, for an IndexNode, if all filter conditions for the
  documents of the collection are covered by the index.

  If the optimization is applied, it will show up as "scan only" in an AQL
  query's execution plan for an EnumerateCollectionNode or an IndexNode.

* extend existing "collect-in-cluster" optimizer rule to run grouping, counting
  and deduplication on the DB servers in several cases, so that the coordinator
  will only need to sum up the potentially smaller results from the individual shards.

  The following types of COLLECT queries are covered now:
  - RETURN DISTINCT expr
  - COLLECT WITH COUNT INTO ...
  - COLLECT var1 = expr1, ..., varn = exprn (WITH COUNT INTO ...), without INTO or KEEP
  - COLLECT var1 = expr1, ..., varn = exprn AGGREGATE ..., without INTO or KEEP, for
    aggregate functions COUNT/LENGTH, SUM, MIN and MAX.

* honor specified COLLECT method in AQL COLLECT options

  for example, when the user explicitly asks for the COLLECT method
  to be `sorted`, the optimizer will now not produce an alternative
  version of the plan using the hash method.

  additionally, if the user explcitly asks for the COLLECT method to
  be `hash`, the optimizer will now change the existing plan to use
  the hash method if possible instead of just creating an alternative
  plan.

  `COLLECT ... OPTIONS { method: 'sorted' }` => always use sorted method
  `COLLECT ... OPTIONS { method: 'hash' }`   => use hash if this is technically possible
  `COLLECT ...` (no options)                 => create a plan using sorted, and another plan using hash method

* added bulk document lookups for MMFiles engine, which will improve the performance
  of document lookups from an inside an index in case the index lookup produces many
  documents


v3.3.8 (2018-04-24)
-------------------

* included version of ArangoDB Starter (`arangodb` binary) updated to v0.10.11,
  see [Starter changelog](https://github.com/arangodb-helper/arangodb/blob/master/CHANGELOG.md)

* added arangod startup option `--dump-options` to print all configuration parameters
  as a JSON object

* fixed: (Enterprise only) If you restore a SmartGraph where the collections
  are still existing and are supposed to be dropped on restore we ended up in
  duplicate name error. This is now gone and the SmartGraph is correctly restored.

* fix lookups by `_id` in smart graph edge collections

* improve startup resilience in case there are datafile errors (MMFiles)

  also allow repairing broken VERSION files automatically on startup by
  specifying the option `--database.ignore-datafile-errors true`

* fix issue #4582: UI query editor now supports usage of empty string as bind parameter value

* fixed internal issue #2148: Number of documents found by filter is misleading in web UI

* added startup option `--database.required-directory-state`

  using this option it is possible to require the database directory to be
  in a specific state on startup. the options for this value are:

  - non-existing: database directory must not exist
  - existing: database directory must exist
  - empty: database directory must exist but be empty
  - populated: database directory must exist and contain specific files already
  - any: any state allowed

* field "$schema" in Foxx manifest.json files no longer produce warnings

* added `@arangodb/locals` module to expose the Foxx service context as an
  alternative to using `module.context` directly.

* `db._executeTransaction` now accepts collection objects as collections.

* supervision can be put into maintenance mode


v3.3.7 (2018-04-11)
-------------------

* added hidden option `--query.registry-ttl` to control the lifetime of cluster AQL
  query parts

* fixed internal issue #2237: AQL queries on collections with replicationFactor:
  "satellite" crashed arangod in single server mode

* fixed restore of satellite collections: replicationFactor was set to 1 during
  restore

* fixed dump and restore of smart graphs:
  a) The dump will not include the hidden shadow collections anymore, they were dumped
     accidentially and only contain duplicated data.
  b) Restore will now ignore hidden shadow collections as all data is contained
     in the smart-edge collection. You can manually include these collections from an
     old dump (3.3.5 or earlier) by using `--force`.
  c) Restore of a smart-graph will now create smart collections properly instead
     of getting into `TIMEOUT_IN_CLUSTER_OPERATION`

* fixed issue in AQL query optimizer rule "restrict-to-single-shard", which
  may have sent documents to a wrong shard in AQL INSERT queries that specified
  the value for `_key` using an expression (and not a constant value)
  Important: if you were affected by this bug in v3.3.5 it is required that you
  recreate your dataset in v3.3.6 (i.e. dumping and restoring) instead of doing
  a simple binary upgrade

* added /_admin/status HTTP API for debugging purposes

* added ArangoShell helper function for packaging all information about an
  AQL query so it can be run and analyzed elsewhere:

  query = "FOR doc IN mycollection FILTER doc.value > 42 RETURN doc";
  require("@arangodb/aql/explainer").debugDump("/tmp/query-debug-info", query);

  Entitled users can send the generated file to the ArangoDB support to facilitate
  reproduction and debugging.

* added hidden option `--server.ask-jwt-secret`. This is an internal option
  for debugging and should not be exposed to end-users.

* fix for internal issue #2215. supervision will now wait for agent to
  fully prepare before adding 10 second grace period after leadership change

* fixed internal issue #2215's FailedLeader timeout bug

v3.3.5 (2018-03-28)
-------------------

* fixed issue #4934: Wrong used GeoIndex depending on FILTER order

* make build id appear in startup log message alongside with other version info

* make AQL data modification operations that are sent to all shards and that are
  supposed to return values (i.e. `RETURN OLD` or `RETURN NEW`) not return fake
  empty result rows if the document to be updated/replaced/removed was not present
  on the target shard

* added AQL optimizer rule `restrict-to-single-shard`

  This rule will kick in if a collection operation (index lookup or data
  modification operation) will only affect a single shard, and the operation can be
  restricted to the single shard and is not applied for all shards. This optimization
  can be applied for queries that access a collection only once in the query, and that
  do not use traversals, shortest path queries and that do not access collection data
  dynamically using the `DOCUMENT`, `FULLTEXT`, `NEAR` or `WITHIN` AQL functions.
  Additionally, the optimizer will only pull off this optimization if can safely
  determine the values of all the collection's shard keys from the query, and when the
  shard keys are covered by a single index (this is always true if the shard key is
  the default `_key`)

* display missing attributes of GatherNodes in AQL explain output

* make AQL optimizer rule `undistribute-remove-after-enum-coll` fire in a few
  more cases in which it is possible

* slightly improve index selection for the RocksDB engine when there are multiple
  competing indexes with the same attribute prefixes, but different amount of
  attributes covered. In this case, the more specialized index will be preferred
  now

* fix issue #4924: removeFollower now prefers to remove the last follower(s)

* added "collect-in-cluster" optimizer rule to have COLLECT WITH COUNT queries
  without grouping being executed on the DB servers and the coordinator only summing
  up the counts from the individual shards

* fixed issue #4900: Nested FOR query uses index but ignores other filters

* properly exit v8::Context in one place where it was missing before

* added hidden option `--cluster.index-create-timeout` for controlling the
  default value of the index creation timeout in cluster
  under normal circumstances, this option does not need to be adjusted

* increase default timeout for index creation in cluster to 3600s

* fixed issue #4843: Query-Result has more Docs than the Collection itself

* fixed the behavior of ClusterInfo when waiting for current to catch
  up with plan in create collection.

* fixed issue #4827: COLLECT on edge _to field doesn't group distinct values as expected (MMFiles)


v3.3.4 (2018-03-01)
-------------------

* fix AQL `fullCount` result value in some cluster cases when it was off a bit

* fix issue #4651: Simple query taking forever until a request timeout error

* fix issue #4657: fixed incomplete content type header

* Vastly improved the Foxx Store UI

* fix issue #4677: AQL WITH with bind parameters results in "access after data-modification"
  for two independent UPSERTs

* remove unused startup option `--ldap.permissions-attribute-name`

* fix issue #4457: create /var/tmp/arangod with correct user in supervisor mode

* remove long disfunctional admin/long_echo handler

* fixed Foxx API:

  * PUT /_api/foxx/service: Respect force flag
  * PATCH /_api/foxx/service: Check whether a service under given mount exists

* internal issue #1726: supervision failed to remove multiple servers
  from health monitoring at once.

* more information from inception, why agent is activated

* fixed a bug where supervision tried to deal with shards of virtual collections

* fix internal issue #1770: collection creation using distributeShardsLike yields
  errors and did not distribute shards correctly in the following cases:
  1. If numberOfShards * replicationFactor % nrDBServers != 0
     (shards * replication is not divisible by DBServers).
  2. If there was failover / move shard case on the leading collection
     and creating the follower collection afterwards.

* fix timeout issues in replication client expiration

* added missing edge filter to neighbors-only traversals
  in case a filter condition was moved into the traverser and the traversal was
  executed in breadth-first mode and was returning each visited vertex exactly
  once, and there was a filter on the edges of the path and the resulting vertices
  and edges were not used later, the edge filter was not applied

* fixed issue #4160: Run arangod with "--database.auto-upgrade" option always crash silently without error log

* fix internal issue #1848: AQL optimizer was trying to resolve attribute accesses
  to attributes of constant object values at query compile time, but only did so far
  the very first attribute in each object

  this fixes https://stackoverflow.com/questions/48648737/beginner-bug-in-for-loops-from-objects

* fix inconvenience: If we want to start server with a non-existing
  --javascript.app-path it will now be created (if possible)

* fixed: REST API `POST _api/foxx` now returns HTTP code 201 on success, as documented.
         returned 200 before.

* fixed: REST API `PATCH _api/foxx/dependencies` now updates the existing dependencies
         instead of replacing them.

* fixed: Foxx upload of single javascript file. You now can upload via http-url pointing
         to a javascript file.

* fixed issue #4395: If your foxx app includes an `APP` folder it got
         accidently removed by selfhealing this is not the case anymore.

* fixed internal issue #1969 - command apt-get purge/remove arangodb3e was failing


v3.3.3 (2018-01-16)
-------------------

* fix issue #4272: VERSION file keeps disappearing

* fix internal issue #81: quotation marks disappeared when switching table/json
  editor in the query editor ui

* added option `--rocksdb.throttle` to control whether write-throttling is enabled
  Write-throttling is turned on by default, to reduce chances of compactions getting
  too far behind and blocking incoming writes.

* fixed issue #4308: Crash when getter for error.name throws an error (on Windows)

* UI: fixed a query editor caching and parsing issue

* Fixed internal issue #1683: fixes an UI issue where a collection name gets wrongly cached
  within the documents overview of a collection.

* Fixed an issue with the index estimates in RocksDB in the case a transaction is aborted.
  Former the index estimates were modified if the transaction commited or not.
  Now they will only be modified if the transaction commited successfully.

* UI: optimized login view for very small screen sizes

* Truncate in RocksDB will now do intermediate commits every 10.000 documents
  if truncate fails or the server crashes during this operation all deletes
  that have been commited so far are persisted.

* make the default value of `--rocksdb.block-cache-shard-bits` use the RocksDB
  default value. This will mostly mean the default number block cache shard
  bits is lower than before, allowing each shard to store more data and cause
  less evictions from block cache

* issue #4222: Permission error preventing AQL query import / export on webui

* UI: optimized error messages for invalid query bind parameter

* UI: upgraded swagger ui to version 3.9.0

* issue #3504: added option `--force-same-database` for arangorestore

  with this option set to true, it is possible to make any arangorestore attempt
  fail if the specified target database does not match the database name
  specified in the source dump's "dump.json" file. it can thus be used to
  prevent restoring data into the "wrong" database

  The option is set to `false` by default to ensure backwards-compatibility

* make the default value of `--rocksdb.block-cache-shard-bits` use the RocksDB
  default value. This will mostly mean the default number block cache shard
  bits is lower than before, allowing each shard to store more data and cause
  less evictions from block cache

* fixed issue #4255: AQL SORT consuming too much memory

* fixed incorrect persistence of RAFT vote and term


v3.3.2 (2018-01-04)
-------------------

* fixed issue #4199: Internal failure: JavaScript exception in file 'arangosh.js'
  at 98,7: ArangoError 4: Expecting type String

* fixed issue in agency supervision with a good server being left in
  failedServers

* distinguish isReady and allInSync in clusterInventory

* fixed issue #4197: AQL statement not working in 3.3.1 when upgraded from 3.2.10

* do not reuse collection ids when restoring collections from a dump, but assign new collection ids, this should prevent collection id conflicts


v3.3.1 (2017-12-28)
-------------------

* UI: displayed wrong wfs property for a collection when using RocksDB as
  storage engine

* added `--ignore-missing` option to arangoimp
  this option allows importing lines with less fields than specified in the CSV
  header line

* changed misleading error message from "no leader" to "not a leader"

* optimize usage of AQL FULLTEXT index function to a FOR loop with index
  usage in some cases
  When the optimization is applied, this especially speeds up fulltext index
  queries in the cluster

* UI: improved the behavior during collection creation in a cluster environment

* Agency lockup fixes for very small machines.

* Agency performance improvement by finer grained locking.

* Use steady_clock in agency whereever possible.

* Agency prevent Supervision thread crash.

* Fix agency integer overflow in timeout calculation.


v3.3.0 (2012-12-14)
-------------------

* release version

* added a missing try/catch block in the supervision thread


v3.3.rc8 (2017-12-12)
---------------------

* UI: fixed broken Foxx configuration keys. Some valid configuration values
  could not be edited via the ui.

* UI: pressing the return key inside a select2 box no longer triggers the modal's
  success function

* UI: coordinators and db servers are now in sorted order (ascending)


v3.3.rc7 (2017-12-07)
---------------------

* fixed issue #3741: fix terminal color output in Windows

* UI: fixed issue #3822: disabled name input field for system collections

* fixed issue #3640: limit in subquery

* fixed issue #3745: Invalid result when using OLD object with array attribute in UPSERT statement

* UI: edge collections were wrongly added to from and to vertices select box during graph creation

* UI: added not found views for documents and collections

* UI: using default user database api during database creation now

* UI: the graph viewer backend now picks one random start vertex of the
  first 1000 documents instead of calling any(). The implementation of
  "any" is known to scale bad on huge collections with RocksDB.

* UI: fixed disappearing of the navigation label in some case special case

* UI: the graph viewer now displays updated label values correctly.
  Additionally the included node/edge editor now closes automatically
  after a successful node/edge update.

* fixed issue #3917: traversals with high maximal depth take extremely long
  in planning phase.


v3.3.rc4 (2017-11-28)
---------------------

* minor bug-fixes


v3.3.rc3 (2017-11-24)
---------------------

* bug-fixes


v3.3.rc2 (2017-11-22)
---------------------

* UI: document/edge editor now remembering their modes (e.g. code or tree)

* UI: optimized error messages for invalid graph definitions. Also fixed a
  graph renderer cleanup error.

* UI: added a delay within the graph viewer while changing the colors of the
  graph. Necessary due different browser behaviour.

* added options `--encryption.keyfile` and `--encryption.key-generator` to arangodump
  and arangorestore

* UI: the graph viewer now displays updated label values correctly.
  Additionally the included node/edge editor now closes automatically
  after a successful node/edge update.

* removed `--recycle-ids` option for arangorestore

  using that option could have led to problems on the restore, with potential
  id conflicts between the originating server (the source dump server) and the
  target server (the restore server)


v3.3.rc1 (2017-11-17)
---------------------

* add readonly mode REST API

* allow compilation of ArangoDB source code with g++ 7

* upgrade minimum required g++ compiler version to g++ 5.4
  That means ArangoDB source code will not compile with g++ 4.x or g++ < 5.4 anymore.

* AQL: during a traversal if a vertex is not found. It will not print an ERROR to the log and continue
  with a NULL value, but will register a warning at the query and continue with a NULL value.
  The situation is not desired as an ERROR as ArangoDB can store edges pointing to non-existing
  vertex which is perfectly valid, but it may be a n issue on the data model, so users
  can directly see it on the query now and do not "by accident" have to check the LOG output.

* introduce `enforceReplicationFactor` attribute for creating collections:
  this optional parameter controls if the coordinator should bail out during collection
  creation if there are not enough DBServers available for the desired `replicationFactor`.

* fixed issue #3516: Show execution time in arangosh

  this change adds more dynamic prompt components for arangosh
  The following components are now available for dynamic prompts,
  settable via the `--console.prompt` option in arangosh:

  - '%t': current time as timestamp
  - '%a': elpased time since ArangoShell start in seconds
  - '%p': duration of last command in seconds
  - '%d': name of current database
  - '%e': current endpoint
  - '%E': current endpoint without protocol
  - '%u': current user

  The time a command takes can be displayed easily by starting arangosh with `--console.prompt "%p> "`.

* make the ArangoShell refill its collection cache when a yet-unknown collection
  is first accessed. This fixes the following problem:

      arangosh1> db._collections();  // shell1 lists all collections
      arangosh2> db._create("test"); // shell2 now creates a new collection 'test'
      arangosh1> db.test.insert({}); // shell1 is not aware of the collection created
                                     // in shell2, so the insert will fail

* make AQL `DISTINCT` not change the order of the results it is applied on

* incremental transfer of initial collection data now can handle partial
  responses for a chunk, allowing the leader/master to send smaller chunks
  (in terms of HTTP response size) and limit memory usage

  this optimization is only active if client applications send the "offset" parameter
  in their requests to PUT `/_api/replication/keys/<id>?type=docs`

* initial creation of shards for cluster collections is now faster with
  `replicationFactor` values bigger than 1. this is achieved by an optimization
  for the case when the collection on the leader is still empty

* potential fix for issue #3517: several "filesystem full" errors in logs
  while there's a lot of disk space

* added C++ implementations for AQL function `SUBSTRING()`, `LEFT()`, `RIGHT()` and `TRIM()`

* show C++ function name of call site in ArangoDB log output

  this requires option `--log.line-number` to be set to *true*

* UI: added word wrapping to query editor

* UI: fixed wrong user attribute name validation, issue #3228

* make AQL return a proper error message in case of a unique key constraint
  violation. previously it only returned the generic "unique constraint violated"
  error message but omitted the details about which index caused the problem.

  This addresses https://stackoverflow.com/questions/46427126/arangodb-3-2-unique-constraint-violation-id-or-key

* added option `--server.local-authentication`

* UI: added user roles

* added config option `--log.color` to toggle colorful logging to terminal

* added config option `--log.thread-name` to additionally log thread names

* usernames must not start with `:role:`, added new options:
    --server.authentication-timeout
    --ldap.roles-attribute-name
    --ldap.roles-transformation
    --ldap.roles-search
    --ldap.superuser-role
    --ldap.roles-include
    --ldap.roles-exclude

* performance improvements for full collection scans and a few other operations
  in MMFiles engine

* added `--rocksdb.encryption-key-generator` for enterprise

* removed `--compat28` parameter from arangodump and replication API

  older ArangoDB versions will no longer be supported by these tools.

* increase the recommended value for `/proc/sys/vm/max_map_count` to a value
  eight times as high as the previous recommended value. Increasing the
  values helps to prevent an ArangoDB server from running out of memory mappings.

  The raised minimum recommended value may lead to ArangoDB showing some startup
  warnings as follows:

      WARNING {memory} maximum number of memory mappings per process is 65530, which seems too low. it is recommended to set it to at least 512000
      WARNING {memory} execute 'sudo sysctl -w "vm.max_map_count=512000"'

* Foxx now warns about malformed configuration/dependency names and aliases in the manifest.


v3.2.16 (2018-07-12)
--------------------

* make edge cache initialization and invalidation more portable by avoiding memset
  on non-POD types

* fixed internal issue #2256: ui, document id not showing up when deleting a document

* fixed issue #5400: Unexpected AQL Result

* Fixed issue #5035: fixed a vulnerability issue within the web ui's index view

* issue one HTTP call less per cluster AQL query

* self heal during a Foxx service install, upgrade or replace no longer breaks
  the respective operation

* inception was ignoring leader's configuration

* more patient agency tests to allow for ASAN tests to successfully finish

* fixed for agent coming back to agency with changed endpoint and
  total data loss

* fixed agency restart from compaction without data


v3.2.15 (2018-05-13)
--------------------

* upgraded arangodb starter version to 0.11.2

* make /_api/index and /_api/database REST handlers use the scheduler's internal
  queue, so they do not run in an I/O handling thread

* fixed issue #3811: gharial api is now checking existence of _from and _to vertices
  during edge creation


v3.2.14 (2018-04-20)
--------------------

* field "$schema" in Foxx manifest.json files no longer produce warnings

* added `@arangodb/locals` module to expose the Foxx service context as an
  alternative to using `module.context` directly.

* the internal implementation of REST API `/_api/simple/by-example` now uses
  C++ instead of JavaScript

* supervision can be switched to maintenance mode f.e. for rolling upgrades


v3.2.13 (2018-04-13)
--------------------

* improve startup resilience in case there are datafile errors (MMFiles)

  also allow repairing broken VERSION files automatically on startup by
  specifying the option `--database.ignore-datafile-errors true`

* fix issue #4582: UI query editor now supports usage of empty string as bind parameter value

* fix issue #4924: removeFollower now prefers to remove the last follower(s)

* fixed issue #4934: Wrong used GeoIndex depending on FILTER order

* fixed the behavior of clusterinfo when waiting for current to catch
  up with plan in create collection.

* fix for internal issue #2215. supervision will now wait for agent to
  fully prepare before adding 10 second grace period after leadership change

* fixed interal issue #2215 FailedLeader timeout bug


v3.2.12 (2018-02-27)
--------------------

* remove long disfunctional admin/long_echo handler

* fixed Foxx API:

  * PUT /_api/foxx/service: Respect force flag
  * PATCH /_api/foxx/service: Check whether a service under given mount exists

* fix issue #4457: create /var/tmp/arangod with correct user in supervisor mode

* fix internal issue #1848

  AQL optimizer was trying to resolve attribute accesses
  to attributes of constant object values at query compile time, but only did so far
  the very first attribute in each object

  this fixes https://stackoverflow.com/questions/48648737/beginner-bug-in-for-loops-from-objects

* fix inconvenience: If we want to start server with a non-existing
  --javascript.app-path it will now be created (if possible)

* fixed: REST API `POST _api/foxx` now returns HTTP code 201 on success, as documented.
         returned 200 before.

* fixed: REST API `PATCH _api/foxx/dependencies` now updates the existing dependencies
         instead of replacing them.

* fixed: Foxx upload of single javascript file. You now can upload via http-url pointing
         to a javascript file.

* fixed issue #4395: If your foxx app includes an `APP` folder it got accidently removed by selfhealing
         this is not the case anymore.

* fix internal issue 1770: collection creation using distributeShardsLike yields
  errors and did not distribute shards correctly in the following cases:
  1. If numberOfShards * replicationFactor % nrDBServers != 0
     (shards * replication is not divisible by DBServers).
  2. If there was failover / move shard case on the leading collection
     and creating the follower collection afterwards.

* fix timeout issues in replication client expiration

+ fix some inconsistencies in replication for RocksDB engine that could have led
  to some operations not being shipped from master to slave servers

* fix issue #4272: VERSION file keeps disappearing

* fix internal issue #81: quotation marks disappeared when switching table/json
  editor in the query editor ui

* make the default value of `--rocksdb.block-cache-shard-bits` use the RocksDB
  default value. This will mostly mean the default number block cache shard
  bits is lower than before, allowing each shard to store more data and cause
  less evictions from block cache

* fix issue #4393: broken handling of unix domain sockets in
  JS_Download

* fix internal bug #1726: supervision failed to remove multiple
  removed servers from health UI

* fixed internal issue #1969 - command apt-get purge/remove arangodb3e was failing

* fixed a bug where supervision tried to deal with shards of virtual collections


v3.2.11 (2018-01-17)
--------------------

* Fixed an issue with the index estimates in RocksDB in the case a transaction is aborted.
  Former the index estimates were modified if the transaction commited or not.
  Now they will only be modified if the transaction commited successfully.

* Truncate in RocksDB will now do intermediate commits every 10.000 documents
  if truncate fails or the server crashes during this operation all deletes
  that have been commited so far are persisted.

* fixed issue #4308: Crash when getter for error.name throws an error (on Windows)

* UI: fixed a query editor caching and parsing issue for arrays and objects

* Fixed internal issue #1684: Web UI: saving arrays/objects as bind parameters faulty

* Fixed internal issue #1683: fixes an UI issue where a collection name gets wrongly cached
  within the documents overview of a collection.

* issue #4222: Permission error preventing AQL query import / export on webui

* UI: optimized login view for very small screen sizes

* UI: Shard distribution view now has an accordion view instead of displaying
  all shards of all collections at once.

* UI: optimized error messages for invalid query bind parameter

* fixed missing transaction events in RocksDB asynchronous replication

* fixed issue #4255: AQL SORT consuming too much memory

* fixed issue #4199: Internal failure: JavaScript exception in file 'arangosh.js'
  at 98,7: ArangoError 4: Expecting type String

* fixed issue #3818: Foxx configuration keys cannot contain spaces (will not save)

* UI: displayed wrong "waitForSync" property for a collection when
  using RocksDB as storage engine

* prevent binding to the same combination of IP and port on Windows

* fixed incorrect persistence of RAFT vote and term


v3.2.10 (2017-12-22)
--------------------

* replication: more robust initial sync

* fixed a bug in the RocksDB engine that would prevent recalculated
  collection counts to be actually stored

* fixed issue #4095: Inconsistent query execution plan

* fixed issue #4056: Executing empty query causes crash

* fixed issue #4045: Out of memory in `arangorestore` when no access
  rights to dump files

* fixed issue #3031: New Graph: Edge definitions with edges in
  fromCollections and toCollections

* fixed issue #2668: UI: when following wrong link from edge to vertex in
  nonexisting collection misleading error is printed

* UI: improved the behavior during collection creation in a cluster environment

* UI: the graph viewer backend now picks one random start vertex of the
  first 1000 documents instead of calling any(). The implementation of
  any is known to scale bad on huge collections with rocksdb.

* fixed snapshots becoming potentially invalid after intermediate commits in
  the RocksDB engine

* backport agency inquire API changes

* fixed issue #3822: Field validation error in ArangoDB UI - Minor

* UI: fixed disappearing of the navigation label in some cases

* UI: fixed broken foxx configuration keys. Some valid configuration values
  could not be edited via the ui.

* fixed issue #3640: limit in subquery

* UI: edge collections were wrongly added to from and to vertices select
  box during graph creation

* fixed issue #3741: fix terminal color output in Windows

* fixed issue #3917: traversals with high maximal depth take extremely long
  in planning phase.

* fix equality comparison for MMFiles documents in AQL functions UNIQUE
  and UNION_DISTINCT


v3.2.9 (2017-12-04)
-------------------

* under certain conditions, replication could stop. Now fixed by adding an
  equality check for requireFromPresent tick value

* fixed locking for replication context info in RocksDB engine
  this fixes undefined behavior when parallel requests are made to the
  same replication context

* UI: added not found views for documents and collections

* fixed issue #3858: Foxx queues stuck in 'progress' status

* allow compilation of ArangoDB source code with g++ 7

* fixed issue #3224: Issue in the Foxx microservices examples

* fixed a deadlock in user privilege/permission change routine

* fixed a deadlock on server shutdown

* fixed some collection locking issues in MMFiles engine

* properly report commit errors in AQL write queries to the caller for the
  RocksDB engine

* UI: optimized error messages for invalid graph definitions. Also fixed a
  graph renderer cleanrenderer cleanup error.

* UI: document/edge editor now remembering their modes (e.g. code or tree)

* UI: added a delay within the graph viewer while changing the colors of the
  graph. Necessary due different browser behaviour.

* fix removal of failed cluster nodes via web interface

* back port of ClusterComm::wait fix in devel
  among other things this fixes too eager dropping of other followers in case
  one of the followers does not respond in time

* transact interface in agency should not be inquired as of now

* inquiry tests and blocking of inquiry on AgencyGeneralTransaction

v3.2.8 (2017-11-18)
-------------------

* fixed a race condition occuring when upgrading via linux package manager

* fixed authentication issue during replication


v3.2.7 (2017-11-13)
-------------------

* Cluster customers, which have upgraded from 3.1 to 3.2 need to upgrade
  to 3.2.7. The cluster supervision is otherwise not operational.

* Fixed issue #3597: AQL with path filters returns unexpected results
  In some cases breadth first search in combination with vertex filters
  yields wrong result, the filter was not applied correctly.

* fixed some undefined behavior in some internal value caches for AQL GatherNodes
  and SortNodes, which could have led to sorted results being effectively not
  correctly sorted.

* make the replication applier for the RocksDB engine start automatically after a
  restart of the server if the applier was configured with its `autoStart` property
  set to `true`. previously the replication appliers were only automatically restarted
  at server start for the MMFiles engine.

* fixed arangodump batch size adaptivity in cluster mode and upped default batch size
  for arangodump

  these changes speed up arangodump in cluster context

* smart graphs now return a proper inventory in response to replication inventory
  requests

* fixed issue #3618: Inconsistent behavior of OR statement with object bind parameters

* only users with read/write rights on the "_system" database can now execute
  "_admin/shutdown" as well as modify properties of the write-ahead log (WAL)

* increase default maximum number of V8 contexts to at least 16 if not explicitly
  configured otherwise.
  the procedure for determining the actual maximum value of V8 contexts is unchanged
  apart from the value `16` and works as follows:
  - if explicitly set, the value of the configuration option `--javascript.v8-contexts`
    is used as the maximum number of V8 contexts
  - when the option is not set, the maximum number of V8 contexts is determined
    by the configuration option `--server.threads` if that option is set. if
    `--server.threads` is not set, then the maximum number of V8 contexts is the
    server's reported hardware concurrency (number of processors visible
    to the arangod process). if that would result in a maximum value of less than 16
    in any of these two cases, then the maximum value will be increased to 16.

* fixed issue #3447: ArangoError 1202: AQL: NotFound: (while executing) when
  updating collection

* potential fix for issue #3581: Unexpected "rocksdb unique constraint
  violated" with unique hash index

* fixed geo index optimizer rule for geo indexes with a single (array of coordinates)
  attribute.

* improved the speed of the shards overview in cluster (API endpoint /_api/cluster/shardDistribution API)
  It is now guaranteed to return after ~2 seconds even if the entire cluster is unresponsive.

* fix agency precondition check for complex objects
  this fixes issues with several CAS operations in the agency

* several fixes for agency restart and shutdown

* the cluster-internal representation of planned collection objects is now more
  lightweight than before, using less memory and not allocating any cache for indexes
  etc.

* fixed issue #3403: How to kill long running AQL queries with the browser console's
  AQL (display issue)

* fixed issue #3549: server reading ENGINE config file fails on common standard
  newline character

* UI: fixed error notifications for collection modifications

* several improvements for the truncate operation on collections:

  * the timeout for the truncate operation was increased in cluster mode in
    order to prevent too frequent "could not truncate collection" errors

  * after a truncate operation, collections in MMFiles still used disk space.
    to reclaim disk space used by truncated collection, the truncate actions
    in the web interface and from the ArangoShell now issue an extra WAL flush
    command (in cluster mode, this command is also propagated to all servers).
    the WAL flush allows all servers to write out any pending operations into the
    datafiles of the truncated collection. afterwards, a final journal rotate
    command is sent, which enables the compaction to entirely remove all datafiles
    and journals for the truncated collection, so that all disk space can be
    reclaimed

  * for MMFiles a special method will be called after a truncate operation so that
    all indexes of the collection can free most of their memory. previously some
    indexes (hash and skiplist indexes) partially kept already allocated memory
    in order to avoid future memory allocations

  * after a truncate operation in the RocksDB engine, an additional compaction
    will be triggered for the truncated collection. this compaction removes all
    deletions from the key space so that follow-up scans over the collection's key
    range do not have to filter out lots of already-removed values

  These changes make truncate operations potentially more time-consuming than before,
  but allow for memory/disk space savings afterwards.

* enable JEMalloc background threads for purging and returning unused memory
  back to the operating system (Linux only)

  JEMalloc will create its background threads on demand. The number of background
  threads is capped by the number of CPUs or active arenas. The background threads run
  periodically and purge unused memory pages, allowing memory to be returned to the
  operating system.

  This change will make the arangod process create several additional threads.
  It is accompanied by an increased `TasksMax` value in the systemd service configuration
  file for the arangodb3 service.

* upgraded bundled V8 engine to bugfix version v5.7.492.77

  this upgrade fixes a memory leak in upstream V8 described in
  https://bugs.chromium.org/p/v8/issues/detail?id=5945 that will result in memory
  chunks only getting uncommitted but not unmapped


v3.2.6 (2017-10-26)
-------------------

* UI: fixed event cleanup in cluster shards view

* UI: reduced cluster dashboard api calls

* fixed a permission problem that prevented collection contents to be displayed
  in the web interface

* removed posix_fadvise call from RocksDB's PosixSequentialFile::Read(). This is
  consistent with Facebook PR 2573 (#3505)

  this fix should improve the performance of the replication with the RocksDB
  storage engine

* allow changing of collection replication factor for existing collections

* UI: replicationFactor of a collection is now changeable in a cluster
  environment

* several fixes for the cluster agency

* fixed undefined behavior in the RocksDB-based geo index

* fixed Foxxmaster failover

* purging or removing the Debian/Ubuntu arangodb3 packages now properly stops
  the arangod instance before actuallying purging or removing


v3.2.5 (2017-10-16)
-------------------

* general-graph module and _api/gharial now accept cluster options
  for collection creation. It is now possible to set replicationFactor and
  numberOfShards for all collections created via this graph object.
  So adding a new collection will not result in a singleShard and
  no replication anymore.

* fixed issue #3408: Hard crash in query for pagination

* minimum number of V8 contexts in console mode must be 2, not 1. this is
  required to ensure the console gets one dedicated V8 context and all other
  operations have at least one extra context. This requirement was not enforced
  anymore.

* fixed issue #3395: AQL: cannot instantiate CollectBlock with undetermined
  aggregation method

* UI: fixed wrong user attribute name validation, issue #3228

* fix potential overflow in CRC marker check when a corrupted CRC marker
  is found at the very beginning of an MMFiles datafile

* UI: fixed unresponsive events in cluster shards view

* Add statistics about the V8 context counts and number of available/active/busy
  threads we expose through the server statistics interface.


v3.2.4 (2017-09-26)
-------------------

* UI: no default index selected during index creation

* UI: added replicationFactor option during SmartGraph creation

* make the MMFiles compactor perform less writes during normal compaction
  operation

  This partially fixes issue #3144

* make the MMFiles compactor configurable

  The following options have been added:

* `--compaction.db-sleep-time`: sleep interval between two compaction runs
    (in s)
  * `--compaction.min-interval"`: minimum sleep time between two compaction
     runs (in s)
  * `--compaction.min-small-data-file-size`: minimal filesize threshold
    original datafiles have to be below for a compaction
  * `--compaction.dead-documents-threshold`: minimum unused count of documents
    in a datafile
  * `--compaction.dead-size-threshold`: how many bytes of the source data file
    are allowed to be unused at most
  * `--compaction.dead-size-percent-threshold`: how many percent of the source
    datafile should be unused at least
  * `--compaction.max-files`: Maximum number of files to merge to one file
  * `--compaction.max-result-file-size`: how large may the compaction result
    file become (in bytes)
  * `--compaction.max-file-size-factor`: how large the resulting file may
    be in comparison to the collection's `--database.maximal-journal-size' setting`

* fix downwards-incompatibility in /_api/explain REST handler

* fix Windows implementation for fs.getTempPath() to also create a
  sub-directory as we do on linux

* fixed a multi-threading issue in cluster-internal communication

* performance improvements for traversals and edge lookups

* removed internal memory zone handling code. the memory zones were a leftover
  from the early ArangoDB days and did not provide any value in the current
  implementation.

* (Enterprise only) added `skipInaccessibleCollections` option for AQL queries:
  if set, AQL queries (especially graph traversals) will treat collections to
  which a user has no access rights to as if these collections were empty.

* adjusted scheduler thread handling to start and stop less threads in
  normal operations

* leader-follower replication catchup code has been rewritten in C++

* early stage AQL optimization now also uses the C++ implementations of
  AQL functions if present. Previously it always referred to the JavaScript
  implementations and ignored the C++ implementations. This change gives
  more flexibility to the AQL optimizer.

* ArangoDB tty log output is now colored for log messages with levels
  FATAL, ERR and WARN.

* changed the return values of AQL functions `REGEX_TEST` and `REGEX_REPLACE`
  to `null` when the input regex is invalid. Previous versions of ArangoDB
  partly returned `false` for invalid regexes and partly `null`.

* added `--log.role` option for arangod

  When set to `true`, this option will make the ArangoDB logger print a single
  character with the server's role into each logged message. The roles are:

  - U: undefined/unclear (used at startup)
  - S: single server
  - C: coordinator
  - P: primary
  - A: agent

  The default value for this option is `false`, so no roles will be logged.


v3.2.3 (2017-09-07)
-------------------

* fixed issue #3106: orphan collections could not be registered in general-graph module

* fixed wrong selection of the database inside the internal cluster js api

* added startup option `--server.check-max-memory-mappings` to make arangod check
  the number of memory mappings currently used by the process and compare it with
  the maximum number of allowed mappings as determined by /proc/sys/vm/max_map_count

  The default value is `true`, so the checks will be performed. When the current
  number of mappings exceeds 90% of the maximum number of mappings, the creation
  of further V8 contexts will be deferred.

  Note that this option is effective on Linux systems only.

* arangoimp now has a `--remove-attribute` option

* added V8 context lifetime control options
  `--javascript.v8-contexts-max-invocations` and `--javascript.v8-contexts-max-age`

  These options allow specifying after how many invocations a used V8 context is
  disposed, or after what time a V8 context is disposed automatically after its
  creation. If either of the two thresholds is reached, an idl V8 context will be
  disposed.

  The default value of `--javascript.v8-contexts-max-invocations` is 0, meaning that
  the maximum number of invocations per context is unlimited. The default value
  for `--javascript.v8-contexts-max-age` is 60 seconds.

* fixed wrong UI cluster health information

* fixed issue #3070: Add index in _jobs collection

* fixed issue #3125: HTTP Foxx API JSON parsing

* fixed issue #3120: Foxx queue: job isn't running when server.authentication = true

* fixed supervision failure detection and handling, which happened with simultaneous
  agency leadership change


v3.2.2 (2017-08-23)
-------------------

* make "Rebalance shards" button work in selected database only, and not make
  it rebalance the shards of all databases

* fixed issue #2847: adjust the response of the DELETE `/_api/users/database/*` calls

* fixed issue #3075: Error when upgrading arangoDB on linux ubuntu 16.04

* fixed a buffer overrun in linenoise console input library for long input strings

* increase size of the linenoise input buffer to 8 KB

* abort compilation if the detected GCC or CLANG isn't in the range of compilers
  we support

* fixed spurious cluster hangups by always sending AQL-query related requests
  to the correct servers, even after failover or when a follower drops

  The problem with the previous shard-based approach was that responsibilities
  for shards may change from one server to another at runtime, after the query
  was already instanciated. The coordinator and other parts of the query then
  sent further requests for the query to the servers now responsible for the
  shards.
  However, an AQL query must send all further requests to the same servers on
  which the query was originally instanciated, even in case of failover.
  Otherwise this would potentially send requests to servers that do not know
  about the query, and would also send query shutdown requests to the wrong
  servers, leading to abandoned queries piling up and using resources until
  they automatically time out.

* fixed issue with RocksDB engine acquiring the collection count values too
  early, leading to the collection count values potentially being slightly off
  even in exclusive transactions (for which the exclusive access should provide
  an always-correct count value)

* fixed some issues in leader-follower catch-up code, specifically for the
  RocksDB engine

* make V8 log fatal errors to syslog before it terminates the process.
  This change is effective on Linux only.

* fixed issue with MMFiles engine creating superfluous collection journals
  on shutdown

* fixed issue #3067: Upgrade from 3.2 to 3.2.1 reset autoincrement keys

* fixed issue #3044: ArangoDB server shutdown unexpectedly

* fixed issue #3039: Incorrect filter interpretation

* fixed issue #3037: Foxx, internal server error when I try to add a new service

* improved MMFiles fulltext index document removal performance
  and fulltext index query performance for bigger result sets

* ui: fixed a display bug within the slow and running queries view

* ui: fixed a bug when success event triggers twice in a modal

* ui: fixed the appearance of the documents filter

* ui: graph vertex collections not restricted to 10 anymore

* fixed issue #2835: UI detection of JWT token in case of server restart or upgrade

* upgrade jemalloc version to 5.0.1

  This fixes problems with the memory allocator returing "out of memory" when
  calling munmap to free memory in order to return it to the OS.

  It seems that calling munmap on Linux can increase the number of mappings, at least
  when a region is partially unmapped. This can lead to the process exceeding its
  maximum number of mappings, and munmap and future calls to mmap returning errors.

  jemalloc version 5.0.1 does not have the `--enable-munmap` configure option anymore,
  so the problem is avoided. To return memory to the OS eventually, jemalloc 5's
  background purge threads are used on Linux.

* fixed issue #2978: log something more obvious when you log a Buffer

* fixed issue #2982: AQL parse error?

* fixed issue #3125: HTTP Foxx API Json parsing

v3.2.1 (2017-08-09)
-------------------

* added C++ implementations for AQL functions `LEFT()`, `RIGHT()` and `TRIM()`

* fixed docs for issue #2968: Collection _key autoincrement value increases on error

* fixed issue #3011: Optimizer rule reduce-extraction-to-projection breaks queries

* Now allowing to restore users in a sharded environment as well
  It is still not possible to restore collections that are sharded
  differently than by _key.

* fixed an issue with restoring of system collections and user rights.
  It was not possible to restore users into an authenticated server.

* fixed issue #2977: Documentation for db._createDatabase is wrong

* ui: added bind parameters to slow query history view

* fixed issue #1751: Slow Query API should provide bind parameters, webui should display them

* ui: fixed a bug when moving multiple documents was not possible

* fixed docs for issue #2968: Collection _key autoincrement value increases on error

* AQL CHAR_LENGTH(null) returns now 0. Since AQL TO_STRING(null) is '' (string of length 0)

* ui: now supports single js file upload for Foxx services in addition to zip files

* fixed a multi-threading issue in the agency when callElection was called
  while the Supervision was calling updateSnapshot

* added startup option `--query.tracking-with-bindvars`

  This option controls whether the list of currently running queries
  and the list of slow queries should contain the bind variables used
  in the queries or not.

  The option can be changed at runtime using the commands

      // enables tracking of bind variables
      // set to false to turn tracking of bind variables off
      var value = true;
      require("@arangodb/aql/queries").properties({
        trackBindVars: value
      });

* index selectivity estimates are now available in the cluster as well

* fixed issue #2943: loadIndexesIntoMemory not returning the same structure
  as the rest of the collection APIs

* fixed issue #2949: ArangoError 1208: illegal name

* fixed issue #2874: Collection properties do not return `isVolatile`
  attribute

* potential fix for issue #2939: Segmentation fault when starting
  coordinator node

* fixed issue #2810: out of memory error when running UPDATE/REPLACE
  on medium-size collection

* fix potential deadlock errors in collector thread

* disallow the usage of volatile collections in the RocksDB engine
  by throwing an error when a collection is created with attribute
  `isVolatile` set to `true`.
  Volatile collections are unsupported by the RocksDB engine, so
  creating them should not succeed and silently create a non-volatile
  collection

* prevent V8 from issuing SIGILL instructions when it runs out of memory

  Now arangod will attempt to log a FATAL error into its logfile in case V8
  runs out of memory. In case V8 runs out of memory, it will still terminate the
  entire process. But at least there should be something in the ArangoDB logs
  indicating what the problem was. Apart from that, the arangod process should
  now be exited with SIGABRT rather than SIGILL as it shouldn't return into the
  V8 code that aborted the process with `__builtin_trap`.

  this potentially fixes issue #2920: DBServer crashing automatically post upgrade to 3.2

* Foxx queues and tasks now ensure that the scripts in them run with the same
  permissions as the Foxx code who started the task / queue

* fixed issue #2928: Offset problems

* fixed issue #2876: wrong skiplist index usage in edge collection

* fixed issue #2868: cname missing from logger-follow results in rocksdb

* fixed issue #2889: Traversal query using incorrect collection id

* fixed issue #2884: AQL traversal uniqueness constraints "propagating" to other traversals? Weird results

* arangoexport: added `--query` option for passing an AQL query to export the result

* fixed issue #2879: No result when querying for the last record of a query

* ui: allows now to edit default access level for collections in database
  _system for all users except the root user.

* The _users collection is no longer accessible outside the arngod process, _queues is always read-only

* added new option "--rocksdb.max-background-jobs"

* removed options "--rocksdb.max-background-compactions", "--rocksdb.base-background-compactions" and "--rocksdb.max-background-flushes"

* option "--rocksdb.compaction-read-ahead-size" now defaults to 2MB

* change Windows build so that RocksDB doesn't enforce AVX optimizations by default
  This fixes startup crashes on servers that do not have AVX CPU extensions

* speed up RocksDB secondary index creation and dropping

* removed RocksDB note in Geo index docs


v3.2.0 (2017-07-20)
-------------------

* fixed UI issues

* fixed multi-threading issues in Pregel

* fixed Foxx resilience

* added command-line option `--javascript.allow-admin-execute`

  This option can be used to control whether user-defined JavaScript code
  is allowed to be executed on server by sending via HTTP to the API endpoint
  `/_admin/execute`  with an authenticated user account.
  The default value is `false`, which disables the execution of user-defined
  code. This is also the recommended setting for production. In test environments,
  it may be convenient to turn the option on in order to send arbitrary setup
  or teardown commands for execution on the server.


v3.2.beta6 (2017-07-18)
-----------------------

* various bugfixes


v3.2.beta5 (2017-07-16)
-----------------------

* numerous bugfixes


v3.2.beta4 (2017-07-04)
-----------------------

* ui: fixed document view _from and _to linking issue for special characters

* added function `db._parse(query)` for parsing an AQL query and returning information about it

* fixed one medium priority and two low priority security user interface
  issues found by owasp zap.

* ui: added index deduplicate options

* ui: fixed renaming of collections for the rocksdb storage engine

* documentation and js fixes for secondaries

* RocksDB storage format was changed, users of the previous beta/alpha versions
  must delete the database directory and re-import their data

* enabled permissions on database and collection level

* added and changed some user related REST APIs
    * added `PUT /_api/user/{user}/database/{database}/{collection}` to change collection permission
    * added `GET /_api/user/{user}/database/{database}/{collection}`
    * added optional `full` parameter to the `GET /_api/user/{user}/database/` REST call

* added user functions in the arangoshell `@arangodb/users` module
    * added `grantCollection` and `revokeCollection` functions
    * added `permission(user, database, collection)` to retrieve collection specific rights

* added "deduplicate" attribute for array indexes, which controls whether inserting
  duplicate index values from the same document into a unique array index will lead to
  an error or not:

      // with deduplicate = true, which is the default value:
      db._create("test");
      db.test.ensureIndex({ type: "hash", fields: ["tags[*]"], deduplicate: true });
      db.test.insert({ tags: ["a", "b"] });
      db.test.insert({ tags: ["c", "d", "c"] }); // will work, because deduplicate = true
      db.test.insert({ tags: ["a"] }); // will fail

      // with deduplicate = false
      db._create("test");
      db.test.ensureIndex({ type: "hash", fields: ["tags[*]"], deduplicate: false });
      db.test.insert({ tags: ["a", "b"] });
      db.test.insert({ tags: ["c", "d", "c"] }); // will not work, because deduplicate = false
      db.test.insert({ tags: ["a"] }); // will fail

  The "deduplicate" attribute is now also accepted by the index creation HTTP
  API endpoint POST /_api/index and is returned by GET /_api/index.

* added optimizer rule "remove-filters-covered-by-traversal"

* Debian/Ubuntu installer: make messages about future package upgrades more clear

* fix a hangup in VST

  The problem happened when the two first chunks of a VST message arrived
  together on a connection that was newly switched to VST.

* fix deletion of outdated WAL files in RocksDB engine

* make use of selectivity estimates in hash, skiplist and persistent indexes
  in RocksDB engine

* changed VM overcommit recommendation for user-friendliness

* fix a shutdown bug in the cluster: a destroyed query could still be active

* do not terminate the entire server process if a temp file cannot be created
  (Windows only)

* fix log output in the front-end, it stopped in case of too many messages


v3.2.beta3 (2017-06-27)
-----------------------

* numerous bugfixes


v3.2.beta2 (2017-06-20)
-----------------------

* potentially fixed issue #2559: Duplicate _key generated on insertion

* fix invalid results (too many) when a skipping LIMIT was used for a
  traversal. `LIMIT x` or `LIMIT 0, x` were not affected, but `LIMIT s, x`
  may have returned too many results

* fix races in SSL communication code

* fix invalid locking in JWT authentication cache, which could have
  crashed the server

* fix invalid first group results for sorted AQL COLLECT when LIMIT
  was used

* fix potential race, which could make arangod hang on startup

* removed `exception` field from transaction error result; users should throw
  explicit `Error` instances to return custom exceptions (addresses issue #2561)

* fixed issue #2613: Reduce log level when Foxx manager tries to self heal missing database

* add a read only mode for users and collection level authorization

* removed `exception` field from transaction error result; users should throw
  explicit `Error` instances to return custom exceptions (addresses issue #2561)

* fixed issue #2677: Foxx disabling development mode creates non-deterministic service bundle

* fixed issue #2684: Legacy service UI not working


v3.2.beta1 (2017-06-12)
-----------------------

* provide more context for index errors (addresses issue #342)

* arangod now validates several OS/environment settings on startup and warns if
  the settings are non-ideal. Most of the checks are executed on Linux systems only.

* fixed issue #2515: The replace-or-with-in optimization rule might prevent use of indexes

* added `REGEX_REPLACE` AQL function

* the RocksDB storage format was changed, users of the previous alpha versions
  must delete the database directory and re-import their data

* added server startup option `--query.fail-on-warning`

  setting this option to `true` will abort any AQL query with an exception if
  it causes a warning at runtime. The value can be overridden per query by
  setting the `failOnWarning` attribute in a query's options.

* added --rocksdb.num-uncompressed-levels to adjust number of non-compressed levels

* added checks for memory managment and warn (i. e. if hugepages are enabled)

* set default SSL cipher suite string to "HIGH:!EXPORT:!aNULL@STRENGTH"

* fixed issue #2469: Authentication = true does not protect foxx-routes

* fixed issue #2459: compile success but can not run with rocksdb

* `--server.maximal-queue-size` is now an absolute maximum. If the queue is
  full, then 503 is returned. Setting it to 0 means "no limit".

* (Enterprise only) added authentication against an LDAP server

* fixed issue #2083: Foxx services aren't distributed to all coordinators

* fixed issue #2384: new coordinators don't pick up existing Foxx services

* fixed issue #2408: Foxx service validation causes unintended side-effects

* extended HTTP API with routes for managing Foxx services

* added distinction between hasUser and authorized within Foxx
  (cluster internal requests are authorized requests but don't have a user)

* arangoimp now has a `--threads` option to enable parallel imports of data

* PR #2514: Foxx services that can't be fixed by self-healing now serve a 503 error

* added `time` function to `@arangodb` module


v3.2.alpha4 (2017-04-25)
------------------------

* fixed issue #2450: Bad optimization plan on simple query

* fixed issue #2448: ArangoDB Web UI takes no action when Delete button is clicked

* fixed issue #2442: Frontend shows already deleted databases during login

* added 'x-content-type-options: nosniff' to avoid MSIE bug

* set default value for `--ssl.protocol` from TLSv1 to TLSv1.2.

* AQL breaking change in cluster:
  The SHORTEST_PATH statement using edge-collection names instead
  of a graph name now requires to explicitly name the vertex-collection names
  within the AQL query in the cluster. It can be done by adding `WITH <name>`
  at the beginning of the query.

  Example:
  ```
  FOR v,e IN OUTBOUND SHORTEST_PATH @start TO @target edges [...]
  ```

  Now has to be:

  ```
  WITH vertices
  FOR v,e IN OUTBOUND SHORTEST_PATH @start TO @target edges [...]
  ```

  This change is due to avoid dead-lock sitations in clustered case.
  An error stating the above is included.

* add implicit use of geo indexes when using SORT/FILTER in AQL, without
  the need to use the special-purpose geo AQL functions `NEAR` or `WITHIN`.

  the special purpose `NEAR` AQL function can now be substituted with the
  following AQL (provided there is a geo index present on the `doc.latitude`
  and `doc.longitude` attributes):

      FOR doc in geoSort
        SORT DISTANCE(doc.latitude, doc.longitude, 0, 0)
        LIMIT 5
        RETURN doc

  `WITHIN` can be substituted with the following AQL:

      FOR doc in geoFilter
        FILTER DISTANCE(doc.latitude, doc.longitude, 0, 0) < 2000
        RETURN doc

  Compared to using the special purpose AQL functions this approach has the
  advantage that it is more composable, and will also honor any `LIMIT` values
  used in the AQL query.

* potential fix for shutdown hangs on OSX

* added KB, MB, GB prefix for integer parameters, % for integer parameters
  with a base value

* added JEMALLOC 4.5.0

* added `--vm.resident-limit` and `--vm.path` for file-backed memory mapping
  after reaching a configurable maximum RAM size

* try recommended limit for file descriptors in case of unlimited
  hard limit

* issue #2413: improve logging in case of lock timeout and deadlocks

* added log topic attribute to /_admin/log api

* removed internal build option `USE_DEV_TIMERS`

  Enabling this option activated some proprietary timers for only selected
  events in arangod. Instead better use `perf` to gather timings.


v3.2.alpha3 (2017-03-22)
------------------------

* increase default collection lock timeout from 30 to 900 seconds

* added function `db._engine()` for retrieval of storage engine information at
  server runtime

  There is also an HTTP REST handler at GET /_api/engine that returns engine
  information.

* require at least cmake 3.2 for building ArangoDB

* make arangod start with less V8 JavaScript contexts

  This speeds up the server start (a little bit) and makes it use less memory.
  Whenever a V8 context is needed by a Foxx action or some other operation and
  there is no usable V8 context, a new one will be created dynamically now.

  Up to `--javascript.v8-contexts` V8 contexts will be created, so this option
  will change its meaning. Previously as many V8 contexts as specified by this
  option were created at server start, and the number of V8 contexts did not
  change at runtime. Now up to this number of V8 contexts will be in use at the
  same time, but the actual number of V8 contexts is dynamic.

  The garbage collector thread will automatically delete unused V8 contexts after
  a while. The number of spare contexts will go down to as few as configured in
  the new option `--javascript.v8-contexts-minimum`. Actually that many V8 contexts
  are also created at server start.

  The first few requests in new V8 contexts will take longer than in contexts
  that have been there already. Performance may therefore suffer a bit for the
  initial requests sent to ArangoDB or when there are only few but performance-
  critical situations in which new V8 contexts will be created. If this is a
  concern, it can easily be fixed by setting `--javascipt.v8-contexts-minimum`
  and `--javascript.v8-contexts` to a relatively high value, which will guarantee
  that many number of V8 contexts to be created at startup and kept around even
  when unused.

  Waiting for an unused V8 context will now also abort if no V8 context can be
  acquired/created after 120 seconds.

* improved diagnostic messages written to logfiles by supervisor process

* fixed issue #2367

* added "bindVars" to attributes of currently running and slow queries

* added "jsonl" as input file type for arangoimp

* upgraded version of bundled zlib library from 1.2.8 to 1.2.11

* added input file type `auto` for arangoimp so it can automatically detect the
  type of the input file from the filename extension

* fixed variables parsing in GraphQL

* added `--translate` option for arangoimp to translate attribute names from
  the input files to attriubte names expected by ArangoDB

  The `--translate` option can be specified multiple times (once per translation
  to be executed). The following example renames the "id" column from the input
  file to "_key", and the "from" column to "_from", and the "to" column to "_to":

      arangoimp --type csv --file data.csv --translate "id=_key" --translate "from=_from" --translate "to=_to"

  `--translate` works for CSV and TSV inputs only.

* changed default value for `--server.max-packet-size` from 128 MB to 256 MB

* fixed issue #2350

* fixed issue #2349

* fixed issue #2346

* fixed issue #2342

* change default string truncation length from 80 characters to 256 characters for
  `print`/`printShell` functions in ArangoShell and arangod. This will emit longer
  prefixes of string values before truncating them with `...`, which is helpful
  for debugging.

* always validate incoming JSON HTTP requests for duplicate attribute names

  Incoming JSON data with duplicate attribute names will now be rejected as
  invalid. Previous versions of ArangoDB only validated the uniqueness of
  attribute names inside incoming JSON for some API endpoints, but not
  consistently for all APIs.

* don't let read-only transactions block the WAL collector

* allow passing own `graphql-sync` module instance to Foxx GraphQL router

* arangoexport can now export to csv format

* arangoimp: fixed issue #2214

* Foxx: automatically add CORS response headers

* added "OPTIONS" to CORS `access-control-allow-methods` header

* Foxx: Fix arangoUser sometimes not being set correctly

* fixed issue #1974


v3.2.alpha2 (2017-02-20)
------------------------

* ui: fixed issue #2065

* ui: fixed a dashboard related memory issue

* Internal javascript rest actions will now hide their stack traces to the client
  unless maintainer mode is activated. Instead they will always log to the logfile

* Removed undocumented internal HTTP API:
  * PUT _api/edges

  The documented GET _api/edges and the undocumented POST _api/edges remains unmodified.

* updated V8 version to 5.7.0.0

* change undocumented behaviour in case of invalid revision ids in
  If-Match and If-None-Match headers from 400 (BAD) to 412 (PRECONDITION
  FAILED).

* change undocumented behaviour in case of invalid revision ids in
  JavaScript document operations from 1239 ("illegal document revision")
  to 1200 ("conflict").

* added data export tool, arangoexport.

  arangoexport can be used to export collections to json, jsonl or xml
  and export a graph or collections to xgmml.

* fixed a race condition when closing a connection

* raised default hard limit on threads for very small to 64

* fixed negative counting of http connection in UI


v3.2.alpha1 (2017-02-05)
------------------------

* added figure `httpRequests` to AQL query statistics

* removed revisions cache intermediate layer implementation

* obsoleted startup options `--database.revision-cache-chunk-size` and
  `--database.revision-cache-target-size`

* fix potential port number over-/underruns

* added startup option `--log.shorten-filenames` for controlling whether filenames
  in log messages should be shortened to just the filename with the absolute path

* removed IndexThreadFeature, made `--database.index-threads` option obsolete

* changed index filling to make it more parallel, dispatch tasks to boost::asio

* more detailed stacktraces in Foxx apps

* generated Foxx services now use swagger tags


v3.1.24 (XXXX-XX-XX)
--------------------

* fixed one more LIMIT issue in traversals


v3.1.23 (2017-06-19)
--------------------

* potentially fixed issue #2559: Duplicate _key generated on insertion

* fix races in SSL communication code

* fix invalid results (too many) when a skipping LIMIT was used for a
  traversal. `LIMIT x` or `LIMIT 0, x` were not affected, but `LIMIT s, x`
  may have returned too many results

* fix invalid first group results for sorted AQL COLLECT when LIMIT
  was used

* fix invalid locking in JWT authentication cache, which could have
  crashed the server

* fix undefined behavior in traverser when traversals were used inside
  a FOR loop


v3.1.22 (2017-06-07)
--------------------

* fixed issue #2505: Problem with export + report of a bug

* documented changed behavior of WITH

* fixed ui glitch in aardvark

* avoid agency compaction bug

* fixed issue #2283: disabled proxy communication internally


v3.1.21 (2017-05-22)
--------------------

* fixed issue #2488:  AQL operator IN error when data use base64 chars

* more randomness in seeding RNG

v3.1.20 (2016-05-16)
--------------------

* fixed incorrect sorting for distributeShardsLike

* improve reliability of AgencyComm communication with Agency

* fixed shard numbering bug, where ids were erouneously incremented by 1

* remove an unnecessary precondition in createCollectionCoordinator

* funny fail rotation fix

* fix in SimpleHttpClient for correct advancement of readBufferOffset

* forward SIG_HUP in supervisor process to the server process to fix logrotaion
  You need to stop the remaining arangod server process manually for the upgrade to work.


v3.1.19 (2017-04-28)
--------------------

* Fixed a StackOverflow issue in Traversal and ShortestPath. Occured if many (>1000) input
  values in a row do not return any result. Fixes issue: #2445

* fixed issue #2448

* fixed issue #2442

* added 'x-content-type-options: nosniff' to avoid MSIE bug

* fixed issue #2441

* fixed issue #2440

* Fixed a StackOverflow issue in Traversal and ShortestPath. Occured if many (>1000) input
  values in a row do not return any result. Fixes issue: #2445

* fix occasional hanging shutdowns on OS X


v3.1.18 (2017-04-18)
--------------------

* fixed error in continuous synchronization of collections

* fixed spurious hangs on server shutdown

* better error messages during restore collection

* completely overhaul supervision. More detailed tests

* Fixed a dead-lock situation in cluster traversers, it could happen in
  rare cases if the computation on one DBServer could be completed much earlier
  than the other server. It could also be restricted to SmartGraphs only.

* (Enterprise only) Fixed a bug in SmartGraph DepthFirstSearch. In some
  more complicated queries, the maxDepth limit of 1 was not considered strictly
  enough, causing the traverser to do unlimited depth searches.

* fixed issue #2415

* fixed issue #2422

* fixed issue #1974


v3.1.17 (2017-04-04)
--------------------

* (Enterprise only) fixed a bug where replicationFactor was not correctly
  forwarded in SmartGraph creation.

* fixed issue #2404

* fixed issue #2397

* ui - fixed smart graph option not appearing

* fixed issue #2389

* fixed issue #2400


v3.1.16 (2017-03-27)
--------------------

* fixed issue #2392

* try to raise file descriptors to at least 8192, warn otherwise

* ui - aql editor improvements + updated ace editor version (memory leak)

* fixed lost HTTP requests

* ui - fixed some event issues

* avoid name resolution when given connection string is a valid ip address

* helps with issue #1842, bug in COLLECT statement in connection with LIMIT.

* fix locking bug in cluster traversals

* increase lock timeout defaults

* increase various cluster timeouts

* limit default target size for revision cache to 1GB, which is better for
  tight RAM situations (used to be 40% of (totalRAM - 1GB), use
  --database.revision-cache-target-size <VALUEINBYTES> to get back the
  old behaviour

* fixed a bug with restarted servers indicating status as "STARTUP"
  rather that "SERVING" in Nodes UI.


v3.1.15 (2017-03-20)
--------------------

* add logrotate configuration as requested in #2355

* fixed issue #2376

* ui - changed document api due a chrome bug

* ui - fixed a submenu bug

* added endpoint /_api/cluster/endpoints in cluster case to get all
  coordinator endpoints

* fix documentation of /_api/endpoint, declaring this API obsolete.

* Foxx response objects now have a `type` method for manipulating the content-type header

* Foxx tests now support `xunit` and `tap` reporters


v3.1.14 (2017-03-13)
--------------------

* ui - added feature request (multiple start nodes within graph viewer) #2317

* added missing locks to authentication cache methods

* ui - added feature request (multiple start nodes within graph viewer) #2317

* ui - fixed wrong merge of statistics information from different coordinators

* ui - fixed issue #2316

* ui - fixed wrong protocol usage within encrypted environment

* fixed compile error on Mac Yosemite

* minor UI fixes


v3.1.13 (2017-03-06)
--------------------

* fixed variables parsing in GraphQL

* fixed issue #2214

* fixed issue #2342

* changed thread handling to queue only user requests on coordinator

* use exponential backoff when waiting for collection locks

* repair short name server lookup in cluster in the case of a removed
  server


v3.1.12 (2017-02-28)
--------------------

* disable shell color escape sequences on Windows

* fixed issue #2326

* fixed issue #2320

* fixed issue #2315

* fixed a race condition when closing a connection

* raised default hard limit on threads for very small to 64

* fixed negative counting of http connection in UI

* fixed a race when renaming collections

* fixed a race when dropping databases


v3.1.11 (2017-02-17)
--------------------

* fixed a race between connection closing and sending out last chunks of data to clients
  when the "Connection: close" HTTP header was set in requests

* ui: optimized smart graph creation usability

* ui: fixed #2308

* fixed a race in async task cancellation via `require("@arangodb/tasks").unregisterTask()`

* fixed spuriously hanging threads in cluster AQL that could sit idle for a few minutes

* fixed potential numeric overflow for big index ids in index deletion API

* fixed sort issue in cluster, occurring when one of the local sort buffers of a
  GatherNode was empty

* reduce number of HTTP requests made for certain kinds of join queries in cluster,
  leading to speedup of some join queries

* supervision deals with demised coordinators correctly again

* implement a timeout in TraverserEngineRegistry

* agent communication reduced in large batches of append entries RPCs

* inception no longer estimates RAFT timings

* compaction in agents has been moved to a separate thread

* replicated logs hold local timestamps

* supervision jobs failed leader and failed follower revisited for
  function in precarious stability situations

* fixed bug in random number generator for 64bit int


v3.1.10 (2017-02-02)
--------------------

* updated versions of bundled node modules:
  - joi: from 8.4.2 to 9.2.0
  - joi-to-json-schema: from 2.2.0 to 2.3.0
  - sinon: from 1.17.4 to 1.17.6
  - lodash: from 4.13.1 to 4.16.6

* added shortcut for AQL ternary operator
  instead of `condition ? true-part : false-part` it is now possible to also use a
  shortcut variant `condition ? : false-part`, e.g.

      FOR doc IN docs RETURN doc.value ?: 'not present'

  instead of

      FOR doc IN docs RETURN doc.value ? doc.value : 'not present'

* fixed wrong sorting order in cluster, if an index was used to sort with many
  shards.

* added --replication-factor, --number-of-shards and --wait-for-sync to arangobench

* turn on UTF-8 string validation for VelocyPack values received via VST connections

* fixed issue #2257

* upgraded Boost version to 1.62.0

* added optional detail flag for db.<collection>.count()
  setting the flag to `true` will make the count operation returned the per-shard
  counts for the collection:

      db._create("test", { numberOfShards: 10 });
      for (i = 0; i < 1000; ++i) {
        db.test.insert({value: i});
      }
      db.test.count(true);

      {
        "s100058" : 99,
        "s100057" : 103,
        "s100056" : 100,
        "s100050" : 94,
        "s100055" : 90,
        "s100054" : 122,
        "s100051" : 109,
        "s100059" : 99,
        "s100053" : 95,
        "s100052" : 89
      }

* added optional memory limit for AQL queries:

      db._query("FOR i IN 1..100000 SORT i RETURN i", {}, { options: { memoryLimit: 100000 } });

  This option limits the default maximum amount of memory (in bytes) that a single
  AQL query can use.
  When a single AQL query reaches the specified limit value, the query will be
  aborted with a *resource limit exceeded* exception. In a cluster, the memory
  accounting is done per shard, so the limit value is effectively a memory limit per
  query per shard.

  The global limit value can be overriden per query by setting the *memoryLimit*
  option value for individual queries when running an AQL query.

* added server startup option `--query.memory-limit`

* added convenience function to create vertex-centric indexes.

  Usage: `db.collection.ensureVertexCentricIndex("label", {type: "hash", direction: "outbound"})`
  That will create an index that can be used on OUTBOUND with filtering on the
  edge attribute `label`.

* change default log output for tools to stdout (instead of stderr)

* added option -D to define a configuration file environment key=value

* changed encoding behavior for URLs encoded in the C++ code of ArangoDB:
  previously the special characters `-`, `_`, `~` and `.` were returned as-is
  after URL-encoding, now `.` will be encoded to be `%2e`.
  This also changes the behavior of how incoming URIs are processed: previously
  occurrences of `..` in incoming request URIs were collapsed (e.g. `a/../b/` was
  collapsed to a plain `b/`). Now `..` in incoming request URIs are not collapsed.

* Foxx request URL suffix is no longer unescaped

* @arangodb/request option json now defaults to `true` if the response body is not empty and encoding is not explicitly set to `null` (binary).
  The option can still be set to `false` to avoid unnecessary attempts at parsing the response as JSON.

* Foxx configuration values for unknown options will be discarded when saving the configuration in production mode using the web interface

* module.context.dependencies is now immutable

* process.stdout.isTTY now returns `true` in arangosh and when running arangod with the `--console` flag

* add support for Swagger tags in Foxx


v3.1.9 (XXXX-XX-XX)
-------------------

* macos CLI package: store databases and apps in the users home directory

* ui: fixed re-login issue within a non system db, when tab was closed

* fixed a race in the VelocyStream Commtask implementation

* fixed issue #2256


v3.1.8 (2017-01-09)
-------------------

* add Windows silent installer

* add handling of debug symbols during Linux & windows release builds.

* fixed issue #2181

* fixed issue #2248: reduce V8 max old space size from 3 GB to 1 GB on 32 bit systems

* upgraded Boost version to 1.62.0

* fixed issue #2238

* fixed issue #2234

* agents announce new endpoints in inception phase to leader

* agency leadership accepts updatet endpoints to given uuid

* unified endpoints replace localhost with 127.0.0.1

* fix several problems within an authenticated cluster


v3.1.7 (2016-12-29)
-------------------

* fixed one too many elections in RAFT

* new agency comm backported from devel


v3.1.6 (2016-12-20)
-------------------

* fixed issue #2227

* fixed issue #2220

* agency constituent/agent bug fixes in race conditions picking up
  leadership

* supervision does not need waking up anymore as it is running
  regardless

* agents challenge their leadership more rigorously


v3.1.5 (2016-12-16)
-------------------

* lowered default value of `--database.revision-cache-target-size` from 75% of
  RAM to less than 40% of RAM

* fixed issue #2218

* fixed issue #2217

* Foxx router.get/post/etc handler argument can no longer accidentally omitted

* fixed issue #2223


v3.1.4 (2016-12-08)
-------------------

* fixed issue #2211

* fixed issue #2204

* at cluster start, coordinators wait until at least one DBserver is there,
  and either at least two DBservers are there or 15s have passed, before they
  initiate the bootstrap of system collections.

* more robust agency startup from devel

* supervision's AddFollower adds many followers at once

* supervision has new FailedFollower job

* agency's Node has new method getArray

* agency RAFT timing estimates more conservative in waitForSync
  scenario

* agency RAFT timing estimates capped at maximum 2.0/10.0 for low/high


v3.1.3 (2016-12-02)
-------------------

* fix a traversal bug when using skiplist indexes:
  if we have a skiplist of ["a", "unused", "_from"] and a traversal like:
  FOR v,e,p IN OUTBOUND @start @@edges
    FILTER p.edges[0].a == 'foo'
    RETURN v
  And the above index applied on "a" is considered better than EdgeIndex, than
  the executor got into undefined behaviour.

* fix endless loop when trying to create a collection with replicationFactor: -1


v3.1.2 (2016-11-24)
-------------------

* added support for descriptions field in Foxx dependencies

* (Enterprise only) fixed a bug in the statistic report for SmartGraph traversals.
Now they state correctly how many documents were fetched from the index and how many
have been filtered.

* Prevent uniform shard distribution when replicationFactor == numServers

v3.1.1 (2016-11-15)
-------------------

* fixed issue #2176

* fixed issue #2168

* display index usage of traversals in AQL explainer output (previously missing)

* fixed issue #2163

* preserve last-used HLC value across server starts

* allow more control over handling of pre-3.1 _rev values

  this changes the server startup option `--database.check-30-revisions` from a boolean (true/false)
  parameter to a string parameter with the following possible values:

  - "fail":
    will validate _rev values of 3.0 collections on collection loading and throw an exception when invalid _rev values are found.
    in this case collections with invalid _rev values are marked as corrupted and cannot be used in the ArangoDB 3.1 instance.
    the fix procedure for such collections is to export the collections from 3.0 database with arangodump and restore them in 3.1 with arangorestore.
    collections that do not contain invalid _rev values are marked as ok and will not be re-checked on following loads.
    collections that contain invalid _rev values will be re-checked on following loads.

  - "true":
    will validate _rev values of 3.0 collections on collection loading and print a warning when invalid _rev values are found.
    in this case collections with invalid _rev values can be used in the ArangoDB 3.1 instance.
    however, subsequent operations on documents with invalid _rev values may silently fail or fail with explicit errors.
    the fix procedure for such collections is to export the collections from 3.0 database with arangodump and restore them in 3.1 with arangorestore.
    collections that do not contain invalid _rev values are marked as ok and will not be re-checked on following loads.
    collections that contain invalid _rev values will be re-checked on following loads.

  - "false":
    will not validate _rev values on collection loading and not print warnings.
    no hint is given when invalid _rev values are found.
    subsequent operations on documents with invalid _rev values may silently fail or fail with explicit errors.
    this setting does not affect whether collections are re-checked later.
    collections will be re-checked on following loads if `--database.check-30-revisions` is later set to either `true` or `fail`.

  The change also suppresses warnings that were printed when collections were restored using arangorestore, and the restore
  data contained invalid _rev values. Now these warnings are suppressed, and new HLC _rev values are generated for these documents
  as before.

* added missing functions to AQL syntax highlighter in web interface

* fixed display of `ANY` direction in traversal explainer output (direction `ANY` was shown as either
  `INBOUND` or `OUTBOUND`)

* changed behavior of toJSON() function when serializing an object before saving it in the database

  if an object provides a toJSON() function, this function is still called for serializing it.
  the change is that the result of toJSON() is not stringified anymore, but saved as is. previous
  versions of ArangoDB called toJSON() and after that additionally stringified its result.

  This change will affect the saving of JS Buffer objects, which will now be saved as arrays of
  bytes instead of a comma-separated string of the Buffer's byte contents.

* allow creating unique indexes on more attributes than present in shardKeys

  The following combinations of shardKeys and indexKeys are allowed/not allowed:

  shardKeys     indexKeys
      a             a        ok
      a             b    not ok
      a           a b        ok
    a b             a    not ok
    a b             b    not ok
    a b           a b        ok
    a b         a b c        ok
  a b c           a b    not ok
  a b c         a b c        ok

* fixed wrong version in web interface login screen (EE only)

* make web interface not display an exclamation mark next to ArangoDB version number 3.1

* fixed search for arbitrary document attributes in web interface in case multiple
  search values were used on different attribute names. in this case, the search always
  produced an empty result

* disallow updating `_from` and `_to` values of edges in Smart Graphs. Updating these
  attributes would lead to potential redistribution of edges to other shards, which must be
  avoided.

* fixed issue #2148

* updated graphql-sync dependency to 0.6.2

* fixed issue #2156

* fixed CRC4 assembly linkage


v3.1.0 (2016-10-29)
-------------------

* AQL breaking change in cluster:

  from ArangoDB 3.1 onwards `WITH` is required for traversals in a
  clustered environment in order to avoid deadlocks.

  Note that for queries that access only a single collection or that have all
  collection names specified somewhere else in the query string, there is no
  need to use *WITH*. *WITH* is only useful when the AQL query parser cannot
  automatically figure out which collections are going to be used by the query.
  *WITH* is only useful for queries that dynamically access collections, e.g.
  via traversals, shortest path operations or the *DOCUMENT()* function.

  more info can be found [here](https://github.com/arangodb/arangodb/blob/devel/Documentation/Books/AQL/Operations/With.md)

* added AQL function `DISTANCE` to calculate the distance between two arbitrary
  coordinates (haversine formula)

* fixed issue #2110

* added Auto-aptation of RAFT timings as calculations only


v3.1.rc2 (2016-10-10)
---------------------

* second release candidate


v3.1.rc1 (2016-09-30)
---------------------

* first release candidate


v3.1.alpha2 (2016-09-01)
------------------------

* added module.context.createDocumentationRouter to replace module.context.apiDocumentation

* bug in RAFT implementation of reads. dethroned leader still answered requests in isolation

* ui: added new graph viewer

* ui: aql-editor added tabular & graph display

* ui: aql-editor improved usability

* ui: aql-editor: query profiling support

* fixed issue #2109

* fixed issue #2111

* fixed issue #2075

* added AQL function `DISTANCE` to calculate the distance between two arbitrary
  coordinates (haversine formula)

* rewrote scheduler and dispatcher based on boost::asio

  parameters changed:
    `--scheduler.threads` and `--server.threads` are now merged into a single one: `--server.threads`

    hidden `--server.extra-threads` has been removed

    hidden `--server.aql-threads` has been removed

    hidden `--server.backend` has been removed

    hidden `--server.show-backends` has been removed

    hidden `--server.thread-affinity` has been removed

* fixed issue #2086

* fixed issue #2079

* fixed issue #2071

  make the AQL query optimizer inject filter condition expressions referred to
  by variables during filter condition aggregation.
  For example, in the following query

      FOR doc IN collection
        LET cond1 = (doc.value == 1)
        LET cond2 = (doc.value == 2)
        FILTER cond1 || cond2
        RETURN { doc, cond1, cond2 }

  the optimizer will now inject the conditions for `cond1` and `cond2` into the filter
  condition `cond1 || cond2`, expanding it to `(doc.value == 1) || (doc.value == 2)`
  and making these conditions available for index searching.

  Note that the optimizer previously already injected some conditions into other
  conditions, but only if the variable that defined the condition was not used
  elsewhere. For example, the filter condition in the query

      FOR doc IN collection
        LET cond = (doc.value == 1)
        FILTER cond
        RETURN { doc }

  already got optimized before because `cond` was only used once in the query and
  the optimizer decided to inject it into the place where it was used.

  This only worked for variables that were referred to once in the query.
  When a variable was used multiple times, the condition was not injected as
  in the following query:

      FOR doc IN collection
        LET cond = (doc.value == 1)
        FILTER cond
        RETURN { doc, cond }

  The fix for #2070 now will enable this optimization so that the query can
  use an index on `doc.value` if available.

* changed behavior of AQL array comparison operators for empty arrays:
  * `ALL` and `ANY` now always return `false` when the left-hand operand is an
    empty array. The behavior for non-empty arrays does not change:
    * `[] ALL == 1` will return `false`
    * `[1] ALL == 1` will return `true`
    * `[1, 2] ALL == 1` will return `false`
    * `[2, 2] ALL == 1` will return `false`
    * `[] ANY == 1` will return `false`
    * `[1] ANY == 1` will return `true`
    * `[1, 2] ANY == 1` will return `true`
    * `[2, 2] ANY == 1` will return `false`
  * `NONE` now always returns `true` when the left-hand operand is an empty array.
    The behavior for non-empty arrays does not change:
    * `[] NONE == 1` will return `true`
    * `[1] NONE == 1` will return `false`
    * `[1, 2] NONE == 1` will return `false`
    * `[2, 2] NONE == 1` will return `true`

* added experimental AQL functions `JSON_STRINGIFY` and `JSON_PARSE`

* added experimental support for incoming gzip-compressed requests

* added HTTP REST APIs for online log level adjustments:

  - GET `/_admin/log/level` returns the current log level settings
  - PUT `/_admin/log/level` modifies the current log level settings

* PATCH /_api/gharial/{graph-name}/vertex/{collection-name}/{vertex-key}
  - changed default value for keepNull to true

* PATCH /_api/gharial/{graph-name}/edge/{collection-name}/{edge-key}
  - changed default value for keepNull to true

* renamed `maximalSize` attribute in parameter.json files to `journalSize`

  The `maximalSize` attribute will still be picked up from collections that
  have not been adjusted. Responses from the replication API will now also use
  `journalSize` instead of `maximalSize`.

* added `--cluster.system-replication-factor` in order to adjust the
  replication factor for new system collections

* fixed issue #2012

* added a memory expection in case V8 memory gets too low

* added Optimizer Rule for other indexes in Traversals
  this allows AQL traversals to use other indexes than the edge index.
  So traversals with filters on edges can now make use of more specific
  indexes, e.g.

      FOR v, e, p IN 2 OUTBOUND @start @@edge FILTER p.edges[0].foo == "bar"

  will prefer a Hash Index on [_from, foo] above the EdgeIndex.

* fixed epoch computation in hybrid logical clock

* fixed thread affinity

* replaced require("internal").db by require("@arangodb").db

* added option `--skip-lines` for arangoimp
  this allows skipping the first few lines from the import file in case the
  CSV or TSV import are used

* fixed periodic jobs: there should be only one instance running - even if it
  runs longer than the period

* improved performance of primary index and edge index lookups

* optimizations for AQL `[*]` operator in case no filter, no projection and
  no offset/limit are used

* added AQL function `OUTERSECTION` to return the symmetric difference of its
  input arguments

* Foxx manifests of installed services are now saved to disk with indentation

* Foxx tests and scripts in development mode should now always respect updated
  files instead of loading stale modules

* When disabling Foxx development mode the setup script is now re-run

* Foxx now provides an easy way to directly serve GraphQL requests using the
  `@arangodb/foxx/graphql` module and the bundled `graphql-sync` dependency

* Foxx OAuth2 module now correctly passes the `access_token` to the OAuth2 server

* added iconv-lite and timezone modules

* web interface now allows installing GitHub and zip services in legacy mode

* added module.context.createDocumentationRouter to replace module.context.apiDocumentation

* bug in RAFT implementation of reads. dethroned leader still answered
  requests in isolation

* all lambdas in ClusterInfo might have been left with dangling references.

* Agency bug fix for handling of empty json objects as values.

* Foxx tests no longer support the Mocha QUnit interface as this resulted in weird
  inconsistencies in the BDD and TDD interfaces. This fixes the TDD interface
  as well as out-of-sequence problems when using the BDD before/after functions.

* updated bundled JavaScript modules to latest versions; joi has been updated from 8.4 to 9.2
  (see [joi 9.0.0 release notes](https://github.com/hapijs/joi/issues/920) for information on
  breaking changes and new features)

* fixed issue #2139

* updated graphql-sync dependency to 0.6.2

* fixed issue #2156


v3.0.13 (XXXX-XX-XX)
--------------------

* fixed issue #2315

* fixed issue #2210


v3.0.12 (2016-11-23)
--------------------

* fixed issue #2176

* fixed issue #2168

* fixed issues #2149, #2159

* fixed error reporting for issue #2158

* fixed assembly linkage bug in CRC4 module

* added support for descriptions field in Foxx dependencies


v3.0.11 (2016-11-08)
--------------------

* fixed issue #2140: supervisor dies instead of respawning child

* fixed issue #2131: use shard key value entered by user in web interface

* fixed issue #2129: cannot kill a long-run query

* fixed issue #2110

* fixed issue #2081

* fixed issue #2038

* changes to Foxx service configuration or dependencies should now be
  stored correctly when options are cleared or omitted

* Foxx tests no longer support the Mocha QUnit interface as this resulted in weird
  inconsistencies in the BDD and TDD interfaces. This fixes the TDD interface
  as well as out-of-sequence problems when using the BDD before/after functions.

* fixed issue #2148


v3.0.10 (2016-09-26)
--------------------

* fixed issue #2072

* fixed issue #2070

* fixed slow cluster starup issues. supervision will demonstrate more
  patience with db servers


v3.0.9 (2016-09-21)
-------------------

* fixed issue #2064

* fixed issue #2060

* speed up `collection.any()` and skiplist index creation

* fixed multiple issues where ClusterInfo bug hung agency in limbo
  timeouting on multiple collection and database callbacks


v3.0.8 (2016-09-14)
-------------------

* fixed issue #2052

* fixed issue #2005

* fixed issue #2039

* fixed multiple issues where ClusterInfo bug hung agency in limbo
  timeouting on multiple collection and database callbacks


v3.0.7 (2016-09-05)
-------------------

* new supervision job handles db server failure during collection creation.


v3.0.6 (2016-09-02)
-------------------

* fixed issue #2026

* slightly better error diagnostics for AQL query compilation and replication

* fixed issue #2018

* fixed issue #2015

* fixed issue #2012

* fixed wrong default value for arangoimp's `--on-duplicate` value

* fix execution of AQL traversal expressions when there are multiple
  conditions that refer to variables set outside the traversal

* properly return HTTP 503 in JS actions when backend is gone

* supervision creates new key in agency for failed servers

* new shards will not be allocated on failed or cleaned servers


v3.0.5 (2016-08-18)
-------------------

* execute AQL ternary operator via C++ if possible

* fixed issue #1977

* fixed extraction of _id attribute in AQL traversal conditions

* fix SSL agency endpoint

* Minimum RAFT timeout was one order of magnitude to short.

* Optimized RAFT RPCs from leader to followers for efficiency.

* Optimized RAFT RPC handling on followers with respect to compaction.

* Fixed bug in handling of duplicates and overlapping logs

* Fixed bug in supervision take over after leadership change.

v3.0.4 (2016-08-01)
-------------------

* added missing lock for periodic jobs access

* fix multiple Foxx related cluster issues

* fix handling of empty AQL query strings

* fixed issue in `INTERSECTION` AQL function with duplicate elements
  in the source arrays

* fixed issue #1970

* fixed issue #1968

* fixed issue #1967

* fixed issue #1962

* fixed issue #1959

* replaced require("internal").db by require("@arangodb").db

* fixed issue #1954

* fixed issue #1953

* fixed issue #1950

* fixed issue #1949

* fixed issue #1943

* fixed segfault in V8, by backporting https://bugs.chromium.org/p/v8/issues/detail?id=5033

* Foxx OAuth2 module now correctly passes the `access_token` to the OAuth2 server

* fixed credentialed CORS requests properly respecting --http.trusted-origin

* fixed a crash in V8Periodic task (forgotten lock)

* fixed two bugs in synchronous replication (syncCollectionFinalize)


v3.0.3 (2016-07-17)
-------------------

* fixed issue #1942

* fixed issue #1941

* fixed array index batch insertion issues for hash indexes that caused problems when
  no elements remained for insertion

* fixed AQL MERGE() function with External objects originating from traversals

* fixed some logfile recovery errors with error message "document not found"

* fixed issue #1937

* fixed issue #1936

* improved performance of arangorestore in clusters with synchronous
  replication

* Foxx tests and scripts in development mode should now always respect updated
  files instead of loading stale modules

* When disabling Foxx development mode the setup script is now re-run

* Foxx manifests of installed services are now saved to disk with indentation


v3.0.2 (2016-07-09)
-------------------

* fixed assertion failure in case multiple remove operations were used in the same query

* fixed upsert behavior in case upsert was used in a loop with the same document example

* fixed issue #1930

* don't expose local file paths in Foxx error messages.

* fixed issue #1929

* make arangodump dump the attribute `isSystem` when dumping the structure
  of a collection, additionally make arangorestore not fail when the attribute
  is missing

* fixed "Could not extract custom attribute" issue when using COLLECT with
  MIN/MAX functions in some contexts

* honor presence of persistent index for sorting

* make AQL query optimizer not skip "use-indexes-rule", even if enough
  plans have been created already

* make AQL optimizer not skip "use-indexes-rule", even if enough execution plans
  have been created already

* fix double precision value loss in VelocyPack JSON parser

* added missing SSL support for arangorestore

* improved cluster import performance

* fix Foxx thumbnails on DC/OS

* fix Foxx configuration not being saved

* fix Foxx app access from within the frontend on DC/OS

* add option --default-replication-factor to arangorestore and simplify
  the control over the number of shards when restoring

* fix a bug in the VPack -> V8 conversion if special attributes _key,
  _id, _rev, _from and _to had non-string values, which is allowed
  below the top level

* fix malloc_usable_size for darwin


v3.0.1 (2016-06-30)
-------------------

* fixed periodic jobs: there should be only one instance running - even if it
  runs longer than the period

* increase max. number of collections in AQL queries from 32 to 256

* fixed issue #1916: header "authorization" is required" when opening
  services page

* fixed issue #1915: Explain: member out of range

* fixed issue #1914: fix unterminated buffer

* don't remove lockfile if we are the same (now stale) pid
  fixes docker setups (our pid will always be 1)

* do not use revision id comparisons in compaction for determining whether a
  revision is obsolete, but marker memory addresses
  this ensures revision ids don't matter when compacting documents

* escape Unicode characters in JSON HTTP responses
  this converts UTF-8 characters in HTTP responses of arangod into `\uXXXX`
  escape sequences. This makes the HTTP responses fit into the 7 bit ASCII
  character range, which speeds up HTTP response parsing for some clients,
  namely node.js/v8

* add write before read collections when starting a user transaction
  this allows specifying the same collection in both read and write mode without
  unintended side effects

* fixed buffer overrun that occurred when building very large result sets

* index lookup optimizations for primary index and edge index

* fixed "collection is a nullptr" issue when starting a traversal from a transaction

* enable /_api/import on coordinator servers


v3.0.0 (2016-06-22)
-------------------

* minor GUI fixxes

* fix for replication and nonces


v3.0.0-rc3 (2016-06-19)
-----------------------

* renamed various Foxx errors to no longer refer to Foxx services as apps

* adjusted various error messages in Foxx to be more informative

* specifying "files" in a Foxx manifest to be mounted at the service root
  no longer results in 404s when trying to access non-file routes

* undeclared path parameters in Foxx no longer break the service

* trusted reverse proxy support is now handled more consistently

* ArangoDB request compatibility and user are now exposed in Foxx

* all bundled NPM modules have been upgraded to their latest versions


v3.0.0-rc2 (2016-06-12)
-----------------------

* added option `--server.max-packet-size` for client tools

* renamed option `--server.ssl-protocol` to `--ssl.protocol` in client tools
  (was already done for arangod, but overlooked for client tools)

* fix handling of `--ssl.protocol` value 5 (TLS v1.2) in client tools, which
  claimed to support it but didn't

* config file can use '@include' to include a different config file as base


v3.0.0-rc1 (2016-06-10)
-----------------------

* the user management has changed: it now has users that are independent of
  databases. A user can have one or more database assigned to the user.

* forward ported V8 Comparator bugfix for inline heuristics from
  https://github.com/v8/v8/commit/5ff7901e24c2c6029114567de5a08ed0f1494c81

* changed to-string conversion for AQL objects and arrays, used by the AQL
  function `TO_STRING()` and implicit to-string casts in AQL

  - arrays are now converted into their JSON-stringify equivalents, e.g.

    - `[ ]` is now converted to `[]`
    - `[ 1, 2, 3 ]` is now converted to `[1,2,3]`
    - `[ "test", 1, 2 ] is now converted to `["test",1,2]`

    Previous versions of ArangoDB converted arrays with no members into the
    empty string, and non-empty arrays into a comma-separated list of member
    values, without the surrounding angular brackets. Additionally, string
    array members were not enclosed in quotes in the result string:

    - `[ ]` was converted to ``
    - `[ 1, 2, 3 ]` was converted to `1,2,3`
    - `[ "test", 1, 2 ] was converted to `test,1,2`

  - objects are now converted to their JSON-stringify equivalents, e.g.

    - `{ }` is converted to `{}`
    - `{ a: 1, b: 2 }` is converted to `{"a":1,"b":2}`
    - `{ "test" : "foobar" }` is converted to `{"test":"foobar"}`

    Previous versions of ArangoDB always converted objects into the string
    `[object Object]`

  This change affects also the AQL functions `CONCAT()` and `CONCAT_SEPARATOR()`
  which treated array values differently in previous versions. Previous versions
  of ArangoDB automatically flattened array values on the first level of the array,
  e.g. `CONCAT([1, 2, 3, [ 4, 5, 6 ]])` produced `1,2,3,4,5,6`. Now this will produce
  `[1,2,3,[4,5,6]]`. To flatten array members on the top level, you can now use
  the more explicit `CONCAT(FLATTEN([1, 2, 3, [4, 5, 6]], 1))`.

* added C++ implementations for AQL functions `SLICE()`, `CONTAINS()` and
  `RANDOM_TOKEN()`

* as a consequence of the upgrade to V8 version 5, the implementation of the
  JavaScript `Buffer` object had to be changed. JavaScript `Buffer` objects in
  ArangoDB now always store their data on the heap. There is no shared pool
  for small Buffer values, and no pointing into existing Buffer data when
  extracting slices. This change may increase the cost of creating Buffers with
  short contents or when peeking into existing Buffers, but was required for
  safer memory management and to prevent leaks.

* the `db` object's function `_listDatabases()` was renamed to just `_databases()`
  in order to make it more consistent with the existing `_collections()` function.
  Additionally the `db` object's `_listEndpoints()` function was renamed to just
  `_endpoints()`.

* changed default value of `--server.authentication` from `false` to `true` in
  configuration files etc/relative/arangod.conf and etc/arangodb/arangod.conf.in.
  This means the server will be started with authentication enabled by default,
  requiring all client connections to provide authentication data when connecting
  to ArangoDB. Authentication can still be turned off via setting the value of
  `--server.authentication` to `false` in ArangoDB's configuration files or by
  specifying the option on the command-line.

* Changed result format for querying all collections via the API GET `/_api/collection`.

  Previous versions of ArangoDB returned an object with an attribute named `collections`
  and an attribute named `names`. Both contained all available collections, but
  `collections` contained the collections as an array, and `names` contained the
  collections again, contained in an object in which the attribute names were the
  collection names, e.g.

  ```
  {
    "collections": [
      {"id":"5874437","name":"test","isSystem":false,"status":3,"type":2},
      {"id":"17343237","name":"something","isSystem":false,"status":3,"type":2},
      ...
    ],
    "names": {
      "test": {"id":"5874437","name":"test","isSystem":false,"status":3,"type":2},
      "something": {"id":"17343237","name":"something","isSystem":false,"status":3,"type":2},
      ...
    }
  }
  ```
  This result structure was redundant, and therefore has been simplified to just

  ```
  {
    "result": [
      {"id":"5874437","name":"test","isSystem":false,"status":3,"type":2},
      {"id":"17343237","name":"something","isSystem":false,"status":3,"type":2},
      ...
    ]
  }
  ```

  in ArangoDB 3.0.

* added AQL functions `TYPENAME()` and `HASH()`

* renamed arangob tool to arangobench

* added AQL string comparison operator `LIKE`

  The operator can be used to compare strings like this:

      value LIKE search

  The operator is currently implemented by calling the already existing AQL
  function `LIKE`.

  This change also makes `LIKE` an AQL keyword. Using `LIKE` in either case as
  an attribute or collection name in AQL thus requires quoting.

* make AQL optimizer rule "remove-unnecessary-calculations" fire in more cases

  The rule will now remove calculations that are used exactly once in other
  expressions (e.g. `LET a = doc RETURN a.value`) and calculations,
  or calculations that are just references (e.g. `LET a = b`).

* renamed AQL optimizer rule "merge-traversal-filter" to "optimize-traversals"
  Additionally, the optimizer rule will remove unused edge and path result variables
  from the traversal in case they are specified in the `FOR` section of the traversal,
  but not referenced later in the query. This saves constructing edges and paths
  results.

* added AQL optimizer rule "inline-subqueries"

  This rule can pull out certain subqueries that are used as an operand to a `FOR`
  loop one level higher, eliminating the subquery completely. For example, the query

      FOR i IN (FOR j IN [1,2,3] RETURN j) RETURN i

  will be transformed by the rule to:

      FOR i IN [1,2,3] RETURN i

  The query

      FOR name IN (FOR doc IN _users FILTER doc.status == 1 RETURN doc.name) LIMIT 2 RETURN name

  will be transformed into

      FOR tmp IN _users FILTER tmp.status == 1 LIMIT 2 RETURN tmp.name

  The rule will only fire when the subquery is used as an operand to a `FOR` loop, and
  if the subquery does not contain a `COLLECT` with an `INTO` variable.

* added new endpoint "srv://" for DNS service records

* The result order of the AQL functions VALUES and ATTRIBUTES has never been
  guaranteed and it only had the "correct" ordering by accident when iterating
  over objects that were not loaded from the database. This accidental behavior
  is now changed by introduction of VelocyPack. No ordering is guaranteed unless
  you specify the sort parameter.

* removed configure option `--enable-logger`

* added AQL array comparison operators

  All AQL comparison operators now also exist in an array variant. In the
  array variant, the operator is preceded with one of the keywords *ALL*, *ANY*
  or *NONE*. Using one of these keywords changes the operator behavior to
  execute the comparison operation for all, any, or none of its left hand
  argument values. It is therefore expected that the left hand argument
  of an array operator is an array.

  Examples:

      [ 1, 2, 3 ] ALL IN [ 2, 3, 4 ]   // false
      [ 1, 2, 3 ] ALL IN [ 1, 2, 3 ]   // true
      [ 1, 2, 3 ] NONE IN [ 3 ]        // false
      [ 1, 2, 3 ] NONE IN [ 23, 42 ]   // true
      [ 1, 2, 3 ] ANY IN [ 4, 5, 6 ]   // false
      [ 1, 2, 3 ] ANY IN [ 1, 42 ]     // true
      [ 1, 2, 3 ] ANY == 2             // true
      [ 1, 2, 3 ] ANY == 4             // false
      [ 1, 2, 3 ] ANY > 0              // true
      [ 1, 2, 3 ] ANY <= 1             // true
      [ 1, 2, 3 ] NONE < 99            // false
      [ 1, 2, 3 ] NONE > 10            // true
      [ 1, 2, 3 ] ALL > 2              // false
      [ 1, 2, 3 ] ALL > 0              // true
      [ 1, 2, 3 ] ALL >= 3             // false
      ["foo", "bar"] ALL != "moo"      // true
      ["foo", "bar"] NONE == "bar"     // false
      ["foo", "bar"] ANY == "foo"      // true

* improved AQL optimizer to remove unnecessary sort operations in more cases

* allow enclosing AQL identifiers in forward ticks in addition to using
  backward ticks

  This allows for convenient writing of AQL queries in JavaScript template strings
  (which are delimited with backticks themselves), e.g.

      var q = `FOR doc IN ´collection´ RETURN doc.´name´`;

* allow to set `print.limitString` to configure the number of characters
  to output before truncating

* make logging configurable per log "topic"

  `--log.level <level>` sets the global log level to <level>, e.g. `info`,
  `debug`, `trace`.

  `--log.level topic=<level>` sets the log level for a specific topic.
  Currently, the following topics exist: `collector`, `compactor`, `mmap`,
  `performance`, `queries`, and `requests`. `performance` and `requests` are
  set to FATAL by default. `queries` is set to info. All others are
  set to the global level by default.

  The new log option `--log.output <definition>` allows directing the global
  or per-topic log output to different outputs. The output definition
  "<definition>" can be one of

    "-" for stdin
    "+" for stderr
    "syslog://<syslog-facility>"
    "syslog://<syslog-facility>/<application-name>"
    "file://<relative-path>"

  The option can be specified multiple times in order to configure the output
  for different log topics. To set up a per-topic output configuration, use
  `--log.output <topic>=<definition>`, e.g.

    queries=file://queries.txt

  logs all queries to the file "queries.txt".

* the option `--log.requests-file` is now deprecated. Instead use

    `--log.level requests=info`
    `--log.output requests=file://requests.txt`

* the option `--log.facility` is now deprecated. Instead use

    `--log.output requests=syslog://facility`

* the option `--log.performance` is now deprecated. Instead use

    `--log.level performance=trace`

* removed option `--log.source-filter`

* removed configure option `--enable-logger`

* change collection directory names to include a random id component at the end

  The new pattern is `collection-<id>-<random>`, where `<id>` is the collection
  id and `<random>` is a random number. Previous versions of ArangoDB used a
  pattern `collection-<id>` without the random number.

  ArangoDB 3.0 understands both the old and name directory name patterns.

* removed mostly unused internal spin-lock implementation

* removed support for pre-Windows 7-style locks. This removes compatibility for
  Windows versions older than Windows 7 (e.g. Windows Vista, Windows XP) and
  Windows 2008R2 (e.g. Windows 2008).

* changed names of sub-threads started by arangod

* added option `--default-number-of-shards` to arangorestore, allowing creating
  collections with a specifiable number of shards from a non-cluster dump

* removed support for CoffeeScript source files

* removed undocumented SleepAndRequeue

* added WorkMonitor to inspect server threads

* when downloading a Foxx service from the web interface the suggested filename
  is now based on the service's mount path instead of simply "app.zip"

* the `@arangodb/request` response object now stores the parsed JSON response
  body in a property `json` instead of `body` when the request was made using the
  `json` option. The `body` instead contains the response body as a string.

* the Foxx API has changed significantly, 2.8 services are still supported
  using a backwards-compatible "legacy mode"


v2.8.12 (XXXX-XX-XX)
--------------------

* issue #2091: decrease connect timeout to 5 seconds on startup

* fixed issue #2072

* slightly better error diagnostics for some replication errors

* fixed issue #1977

* fixed issue in `INTERSECTION` AQL function with duplicate elements
  in the source arrays

* fixed issue #1962

* fixed issue #1959

* export aqlQuery template handler as require('org/arangodb').aql for forwards-compatibility


v2.8.11 (2016-07-13)
--------------------

* fixed array index batch insertion issues for hash indexes that caused problems when
  no elements remained for insertion

* fixed issue #1937


v2.8.10 (2016-07-01)
--------------------

* make sure next local _rev value used for a document is at least as high as the
  _rev value supplied by external sources such as replication

* make adding a collection in both read- and write-mode to a transaction behave as
  expected (write includes read). This prevents the `unregister collection used in
  transaction` error

* fixed sometimes invalid result for `byExample(...).count()` when an index plus
  post-filtering was used

* fixed "collection is a nullptr" issue when starting a traversal from a transaction

* honor the value of startup option `--database.wait-for-sync` (that is used to control
  whether new collections are created with `waitForSync` set to `true` by default) also
  when creating collections via the HTTP API (and thus the ArangoShell). When creating
  a collection via these mechanisms, the option was ignored so far, which was inconsistent.

* fixed issue #1826: arangosh --javascript.execute: internal error (geo index issue)

* fixed issue #1823: Arango crashed hard executing very simple query on windows


v2.8.9 (2016-05-13)
-------------------

* fixed escaping and quoting of extra parameters for executables in Mac OS X App

* added "waiting for" status variable to web interface collection figures view

* fixed undefined behavior in query cache invaldation

* fixed access to /_admin/statistics API in case statistics are disable via option
  `--server.disable-statistics`

* Foxx manager will no longer fail hard when Foxx store is unreachable unless installing
  a service from the Foxx store (e.g. when behind a firewall or GitHub is unreachable).


v2.8.8 (2016-04-19)
-------------------

* fixed issue #1805: Query: internal error (location: arangod/Aql/AqlValue.cpp:182).
  Please report this error to arangodb.com (while executing)

* allow specifying collection name prefixes for `_from` and `_to` in arangoimp:

  To avoid specifying complete document ids (consisting of collection names and document
  keys) for *_from* and *_to* values when importing edges with arangoimp, there are now
  the options *--from-collection-prefix* and *--to-collection-prefix*.

  If specified, these values will be automatically prepended to each value in *_from*
  (or *_to* resp.). This allows specifying only document keys inside *_from* and/or *_to*.

  *Example*

      > arangoimp --from-collection-prefix users --to-collection-prefix products ...

  Importing the following document will then create an edge between *users/1234* and
  *products/4321*:

  ```js
  { "_from" : "1234", "_to" : "4321", "desc" : "users/1234 is connected to products/4321" }
  ```

* requests made with the interactive system API documentation in the web interface
  (Swagger) will now respect the active database instead of always using `_system`


v2.8.7 (2016-04-07)
-------------------

* optimized primary=>secondary failover

* fix to-boolean conversion for documents in AQL

* expose the User-Agent HTTP header from the ArangoShell since Github seems to
  require it now, and we use the ArangoShell for fetching Foxx repositories from Github

* work with http servers that only send

* fixed potential race condition between compactor and collector threads

* fix removal of temporary directories on arangosh exit

* javadoc-style comments in Foxx services are no longer interpreted as
  Foxx comments outside of controller/script/exports files (#1748)

* removed remaining references to class syntax for Foxx Model and Repository
  from the documentation

* added a safe-guard for corrupted master-pointer


v2.8.6 (2016-03-23)
-------------------

* arangosh can now execute JavaScript script files that contain a shebang
  in the first line of the file. This allows executing script files directly.

  Provided there is a script file `/path/to/script.js` with the shebang
  `#!arangosh --javascript.execute`:

      > cat /path/to/script.js
      #!arangosh --javascript.execute
      print("hello from script.js");

  If the script file is made executable

      > chmod a+x /path/to/script.js

  it can be invoked on the shell directly and use arangosh for its execution:

      > /path/to/script.js
      hello from script.js

  This did not work in previous versions of ArangoDB, as the whole script contents
  (including the shebang) were treated as JavaScript code.
  Now shebangs in script files will now be ignored for all files passed to arangosh's
  `--javascript.execute` parameter.

  The alternative way of executing a JavaScript file with arangosh still works:

      > arangosh --javascript.execute /path/to/script.js
      hello from script.js

* added missing reset of traversal state for nested traversals.
  The state of nested traversals (a traversal in an AQL query that was
  located in a repeatedly executed subquery or inside another FOR loop)
  was not reset properly, so that multiple invocations of the same nested
  traversal with different start vertices led to the nested traversal
  always using the start vertex provided on the first invocation.

* fixed issue #1781: ArangoDB startup time increased tremendously

* fixed issue #1783: SIGHUP should rotate the log


v2.8.5 (2016-03-11)
-------------------

* Add OpenSSL handler for TLS V1.2 as sugested by kurtkincaid in #1771

* fixed issue #1765 (The webinterface should display the correct query time)
  and #1770 (Display ACTUAL query time in aardvark's AQL editor)

* Windows: the unhandled exception handler now calls the windows logging
  facilities directly without locks.
  This fixes lockups on crashes from the logging framework.

* improve nullptr handling in logger.

* added new endpoint "srv://" for DNS service records

* `org/arangodb/request` no longer sets the content-type header to the
  string "undefined" when no content-type header should be sent (issue #1776)


v2.8.4 (2016-03-01)
-------------------

* global modules are no longer incorrectly resolved outside the ArangoDB
  JavaScript directory or the Foxx service's root directory (issue #1577)

* improved error messages from Foxx and JavaScript (issues #1564, #1565, #1744)


v2.8.3 (2016-02-22)
-------------------

* fixed AQL filter condition collapsing for deeply-nested cases, potentially
  enabling usage of indexes in some dedicated cases

* added parentheses in AQL explain command output to correctly display precedence
  of logical and arithmetic operators

* Foxx Model event listeners defined on the model are now correctly invoked by
  the Repository methods (issue #1665)

* Deleting a Foxx service in the frontend should now always succeed even if the
  files no longer exist on the file system (issue #1358)

* Routing actions loaded from the database no longer throw exceptions when
  trying to load other modules using "require"

* The `org/arangodb/request` response object now sets a property `json` to the
  parsed JSON response body in addition to overwriting the `body` property when
  the request was made using the `json` option.

* Improved Windows stability

* Fixed a bug in the interactive API documentation that would escape slashes
  in document-handle fields. Document handles are now provided as separate
  fields for collection name and document key.


v2.8.2 (2016-02-09)
-------------------

* the continuous replication applier will now prevent the master's WAL logfiles
  from being removed if they are still needed by the applier on the slave. This
  should help slaves that suffered from masters garbage collection WAL logfiles
  which would have been needed by the slave later.

  The initial synchronization will block removal of still needed WAL logfiles
  on the master for 10 minutes initially, and will extend this period when further
  requests are made to the master. Initial synchronization hands over its handle
  for blocking logfile removal to the continuous replication when started via
  the *setupReplication* function. In this case, continuous replication will
  extend the logfile removal blocking period for the required WAL logfiles when
  the slave makes additional requests.

  All handles that block logfile removal will time out automatically after at
  most 5 minutes should a master not be contacted by the slave anymore (e.g. in
  case the slave's replication is turned off, the slaves loses the connection
  to the master or the slave goes down).

* added all-in-one function *setupReplication* to synchronize data from master
  to slave and start the continuous replication:

      require("@arangodb/replication").setupReplication(configuration);

  The command will return when the initial synchronization is finished and the
  continuous replication has been started, or in case the initial synchronization
  has failed.

  If the initial synchronization is successful, the command will store the given
  configuration on the slave. It also configures the continuous replication to start
  automatically if the slave is restarted, i.e. *autoStart* is set to *true*.

  If the command is run while the slave's replication applier is already running,
  it will first stop the running applier, drop its configuration and do a
  resynchronization of data with the master. It will then use the provided configration,
  overwriting any previously existing replication configuration on the slave.

  The following example demonstrates how to use the command for setting up replication
  for the *_system* database. Note that it should be run on the slave and not the
  master:

      db._useDatabase("_system");
      require("@arangodb/replication").setupReplication({
        endpoint: "tcp://master.domain.org:8529",
        username: "myuser",
        password: "mypasswd",
        verbose: false,
        includeSystem: false,
        incremental: true,
        autoResync: true
      });

* the *sync* and *syncCollection* functions now always start the data synchronization
  as an asynchronous server job. The call to *sync* or *syncCollection* will block
  until synchronization is either complete or has failed with an error. The functions
  will automatically poll the slave periodically for status updates.

  The main benefit is that the connection to the slave does not need to stay open
  permanently and is thus not affected by timeout issues. Additionally the caller does
  not need to query the synchronization status from the slave manually as this is
  now performed automatically by these functions.

* fixed undefined behavior when explaining some types of AQL traversals, fixed
  display of some types of traversals in AQL explain output


v2.8.1 (2016-01-29)
-------------------

* Improved AQL Pattern matching by allowing to specify a different traversal
  direction for one or many of the edge collections.

      FOR v, e, p IN OUTBOUND @start @@ec1, INBOUND @@ec2, @@ec3

  will traverse *ec1* and *ec3* in the OUTBOUND direction and for *ec2* it will use
  the INBOUND direction. These directions can be combined in arbitrary ways, the
  direction defined after *IN [steps]* will we used as default direction and can
  be overriden for specific collections.
  This feature is only available for collection lists, it is not possible to
  combine it with graph names.

* detect more types of transaction deadlocks early

* fixed display of relational operators in traversal explain output

* fixed undefined behavior in AQL function `PARSE_IDENTIFIER`

* added "engines" field to Foxx services generated in the admin interface

* added AQL function `IS_SAME_COLLECTION`:

  *IS_SAME_COLLECTION(collection, document)*: Return true if *document* has the same
  collection id as the collection specified in *collection*. *document* can either be
  a [document handle](../Glossary/README.md#document-handle) string, or a document with
  an *_id* attribute. The function does not validate whether the collection actually
  contains the specified document, but only compares the name of the specified collection
  with the collection name part of the specified document.
  If *document* is neither an object with an *id* attribute nor a *string* value,
  the function will return *null* and raise a warning.

      /* true */
      IS_SAME_COLLECTION('_users', '_users/my-user')
      IS_SAME_COLLECTION('_users', { _id: '_users/my-user' })

      /* false */
      IS_SAME_COLLECTION('_users', 'foobar/baz')
      IS_SAME_COLLECTION('_users', { _id: 'something/else' })


v2.8.0 (2016-01-25)
-------------------

* avoid recursive locking


v2.8.0-beta8 (2016-01-19)
-------------------------

* improved internal datafile statistics for compaction and compaction triggering
  conditions, preventing excessive growth of collection datafiles under some
  workloads. This should also fix issue #1596.

* renamed AQL optimizer rule `remove-collect-into` to `remove-collect-variables`

* fixed primary and edge index lookups prematurely aborting searches when the
  specified id search value contained a different collection than the collection
  the index was created for


v2.8.0-beta7 (2016-01-06)
-------------------------

* added vm.runInThisContext

* added AQL keyword `AGGREGATE` for use in AQL `COLLECT` statement

  Using `AGGREGATE` allows more efficient aggregation (incrementally while building
  the groups) than previous versions of AQL, which built group aggregates afterwards
  from the total of all group values.

  `AGGREGATE` can be used inside a `COLLECT` statement only. If used, it must follow
  the declaration of grouping keys:

      FOR doc IN collection
        COLLECT gender = doc.gender AGGREGATE minAge = MIN(doc.age), maxAge = MAX(doc.age)
        RETURN { gender, minAge, maxAge }

  or, if no grouping keys are used, it can follow the `COLLECT` keyword:

      FOR doc IN collection
        COLLECT AGGREGATE minAge = MIN(doc.age), maxAge = MAX(doc.age)
        RETURN {
  minAge, maxAge
}

  Only specific expressions are allowed on the right-hand side of each `AGGREGATE`
  assignment:

  - on the top level the expression must be a call to one of the supported aggregation
    functions `LENGTH`, `MIN`, `MAX`, `SUM`, `AVERAGE`, `STDDEV_POPULATION`, `STDDEV_SAMPLE`,
    `VARIANCE_POPULATION`, or `VARIANCE_SAMPLE`

  - the expression must not refer to variables introduced in the `COLLECT` itself

* Foxx: mocha test paths with wildcard characters (asterisks) now work on Windows

* reserved AQL keyword `NONE` for future use

* web interface: fixed a graph display bug concerning dashboard view

* web interface: fixed several bugs during the dashboard initialize process

* web interface: included several bugfixes: #1597, #1611, #1623

* AQL query optimizer now converts `LENGTH(collection-name)` to an optimized
  expression that returns the number of documents in a collection

* adjusted the behavior of the expansion (`[*]`) operator in AQL for non-array values

  In ArangoDB 2.8, calling the expansion operator on a non-array value will always
  return an empty array. Previous versions of ArangoDB expanded non-array values by
  calling the `TO_ARRAY()` function for the value, which for example returned an
  array with a single value for boolean, numeric and string input values, and an array
  with the object's values for an object input value. This behavior was inconsistent
  with how the expansion operator works for the array indexes in 2.8, so the behavior
  is now unified:

  - if the left-hand side operand of `[*]` is an array, the array will be returned as
    is when calling `[*]` on it
  - if the left-hand side operand of `[*]` is not an array, an empty array will be
    returned by `[*]`

  AQL queries that rely on the old behavior can be changed by either calling `TO_ARRAY`
  explicitly or by using the `[*]` at the correct position.

  The following example query will change its result in 2.8 compared to 2.7:

      LET values = "foo" RETURN values[*]

  In 2.7 the query has returned the array `[ "foo" ]`, but in 2.8 it will return an
  empty array `[ ]`. To make it return the array `[ "foo" ]` again, an explicit
  `TO_ARRAY` function call is needed in 2.8 (which in this case allows the removal
  of the `[*]` operator altogether). This also works in 2.7:

      LET values = "foo" RETURN TO_ARRAY(values)

  Another example:

      LET values = [ { name: "foo" }, { name: "bar" } ]
      RETURN values[*].name[*]

  The above returned `[ [ "foo" ], [ "bar" ] ] in 2.7. In 2.8 it will return
  `[ [ ], [ ] ]`, because the value of `name` is not an array. To change the results
  to the 2.7 style, the query can be changed to

      LET values = [ { name: "foo" }, { name: "bar" } ]
      RETURN values[* RETURN TO_ARRAY(CURRENT.name)]

  The above also works in 2.7.
  The following types of queries won't change:

      LET values = [ 1, 2, 3 ] RETURN values[*]
      LET values = [ { name: "foo" }, { name: "bar" } ] RETURN values[*].name
      LET values = [ { names: [ "foo", "bar" ] }, { names: [ "baz" ] } ] RETURN values[*].names[*]
      LET values = [ { names: [ "foo", "bar" ] }, { names: [ "baz" ] } ] RETURN values[*].names[**]

* slightly adjusted V8 garbage collection strategy so that collection eventually
  happens in all contexts that hold V8 external references to documents and
  collections.

  also adjusted default value of `--javascript.gc-frequency` from 10 seconds to
  15 seconds, as less internal operations are carried out in JavaScript.

* fixes for AQL optimizer and traversal

* added `--create-collection-type` option to arangoimp

  This allows specifying the type of the collection to be created when
  `--create-collection` is set to `true`.

* Foxx export cache should no longer break if a broken app is loaded in the
  web admin interface.


v2.8.0-beta2 (2015-12-16)
-------------------------

* added AQL query optimizer rule "sort-in-values"

  This rule pre-sorts the right-hand side operand of the `IN` and `NOT IN`
  operators so the operation can use a binary search with logarithmic complexity
  instead of a linear search. The rule is applied when the right-hand side
  operand of an `IN` or `NOT IN` operator in a filter condition is a variable that
  is defined in a different loop/scope than the operator itself. Additionally,
  the filter condition must consist of solely the `IN` or `NOT IN` operation
  in order to avoid any side-effects.

* changed collection status terminology in web interface for collections for
  which an unload request has been issued from `in the process of being unloaded`
  to `will be unloaded`.

* unloading a collection via the web interface will now trigger garbage collection
  in all v8 contexts and force a WAL flush. This increases the chances of perfoming
  the unload faster.

* added the following attributes to the result of `collection.figures()` and the
  corresponding HTTP API at `PUT /_api/collection/<name>/figures`:

  - `documentReferences`: The number of references to documents in datafiles
    that JavaScript code currently holds. This information can be used for
    debugging compaction and unload issues.
  - `waitingFor`: An optional string value that contains information about
    which object type is at the head of the collection's cleanup queue. This
    information can be used for debugging compaction and unload issues.
  - `compactionStatus.time`: The point in time the compaction for the collection
    was last executed. This information can be used for debugging compaction
    issues.
  - `compactionStatus.message`: The action that was performed when the compaction
    was last run for the collection. This information can be used for debugging
    compaction issues.

  Note: `waitingFor` and `compactionStatus` may be empty when called on a coordinator
  in a cluster.

* the compaction will now provide queryable status info that can be used to track
  its progress. The compaction status is displayed in the web interface, too.

* better error reporting for arangodump and arangorestore

* arangodump will now fail by default when trying to dump edges that
  refer to already dropped collections. This can be circumvented by
  specifying the option `--force true` when invoking arangodump

* fixed cluster upgrade procedure

* the AQL functions `NEAR` and `WITHIN` now have stricter validations
  for their input parameters `limit`, `radius` and `distance`. They may now throw
  exceptions when invalid parameters are passed that may have not led
  to exceptions in previous versions.

* deprecation warnings now log stack traces

* Foxx: improved backwards compatibility with 2.5 and 2.6

  - reverted Model and Repository back to non-ES6 "classes" because of
    compatibility issues when using the extend method with a constructor

  - removed deprecation warnings for extend and controller.del

  - restored deprecated method Model.toJSONSchema

  - restored deprecated `type`, `jwt` and `sessionStorageApp` options
    in Controller#activateSessions

* Fixed a deadlock problem in the cluster


v2.8.0-beta1 (2015-12-06)
-------------------------

* added AQL function `IS_DATESTRING(value)`

  Returns true if *value* is a string that can be used in a date function.
  This includes partial dates such as *2015* or *2015-10* and strings containing
  invalid dates such as *2015-02-31*. The function will return false for all
  non-string values, even if some of them may be usable in date functions.


v2.8.0-alpha1 (2015-12-03)
--------------------------

* added AQL keywords `GRAPH`, `OUTBOUND`, `INBOUND` and `ANY` for use in graph
  traversals, reserved AQL keyword `ALL` for future use

  Usage of these keywords as collection names, variable names or attribute names
  in AQL queries will not be possible without quoting. For example, the following
  AQL query will still work as it uses a quoted collection name and a quoted
  attribute name:

      FOR doc IN `OUTBOUND`
        RETURN doc.`any`

* issue #1593: added AQL `POW` function for exponentation

* added cluster execution site info in explain output for AQL queries

* replication improvements:

  - added `autoResync` configuration parameter for continuous replication.

    When set to `true`, a replication slave will automatically trigger a full data
    re-synchronization with the master when the master cannot provide the log data
    the slave had asked for. Note that `autoResync` will only work when the option
    `requireFromPresent` is also set to `true` for the continuous replication, or
    when the continuous syncer is started and detects that no start tick is present.

    Automatic re-synchronization may transfer a lot of data from the master to the
    slave and may be expensive. It is therefore turned off by default.
    When turned off, the slave will never perform an automatic re-synchronization
    with the master.

  - added `idleMinWaitTime` and `idleMaxWaitTime` configuration parameters for
    continuous replication.

    These parameters can be used to control the minimum and maximum wait time the
    slave will (intentionally) idle and not poll for master log changes in case the
    master had sent the full logs already.
    The `idleMaxWaitTime` value will only be used when `adapativePolling` is set
    to `true`. When `adaptivePolling` is disable, only `idleMinWaitTime` will be
    used as a constant time span in which the slave will not poll the master for
    further changes. The default values are 0.5 seconds for `idleMinWaitTime` and
    2.5 seconds for `idleMaxWaitTime`, which correspond to the hard-coded values
    used in previous versions of ArangoDB.

  - added `initialSyncMaxWaitTime` configuration parameter for initial and continuous
    replication

    This option controls the maximum wait time (in seconds) that the initial
    synchronization will wait for a response from the master when fetching initial
    collection data. If no response is received within this time period, the initial
    synchronization will give up and fail. This option is also relevant for
    continuous replication in case *autoResync* is set to *true*, as then the
    continuous replication may trigger a full data re-synchronization in case
    the master cannot the log data the slave had asked for.

  - HTTP requests sent from the slave to the master during initial synchronization
    will now be retried if they fail with connection problems.

  - the initial synchronization now logs its progress so it can be queried using
    the regular replication status check APIs.

  - added `async` attribute for `sync` and `syncCollection` operations called from
    the ArangoShell. Setthing this attribute to `true` will make the synchronization
    job on the server go into the background, so that the shell does not block. The
    status of the started asynchronous synchronization job can be queried from the
    ArangoShell like this:

        /* starts initial synchronization */
        var replication = require("@arangodb/replication");
        var id = replication.sync({
          endpoint: "tcp://master.domain.org:8529",
          username: "myuser",
          password: "mypasswd",
          async: true
       });

       /* now query the id of the returned async job and print the status */
       print(replication.getSyncResult(id));

    The result of `getSyncResult()` will be `false` while the server-side job
    has not completed, and different to `false` if it has completed. When it has
    completed, all job result details will be returned by the call to `getSyncResult()`.


* fixed non-deterministic query results in some cluster queries

* fixed issue #1589

* return HTTP status code 410 (gone) instead of HTTP 408 (request timeout) for
  server-side operations that are canceled / killed. Sending 410 instead of 408
  prevents clients from re-starting the same (canceled) operation. Google Chrome
  for example sends the HTTP request again in case it is responded with an HTTP
  408, and this is exactly the opposite of the desired behavior when an operation
  is canceled / killed by the user.

* web interface: queries in AQL editor now cancelable

* web interface: dashboard - added replication information

* web interface: AQL editor now supports bind parameters

* added startup option `--server.hide-product-header` to make the server not send
  the HTTP response header `"Server: ArangoDB"` in its HTTP responses. By default,
  the option is turned off so the header is still sent as usual.

* added new AQL function `UNSET_RECURSIVE` to recursively unset attritutes from
  objects/documents

* switched command-line editor in ArangoShell and arangod to linenoise-ng

* added automatic deadlock detection for transactions

  In case a deadlock is detected, a multi-collection operation may be rolled back
  automatically and fail with error 29 (`deadlock detected`). Client code for
  operations containing more than one collection should be aware of this potential
  error and handle it accordingly, either by giving up or retrying the transaction.

* Added C++ implementations for the AQL arithmetic operations and the following
  AQL functions:
  - ABS
  - APPEND
  - COLLECTIONS
  - CURRENT_DATABASE
  - DOCUMENT
  - EDGES
  - FIRST
  - FIRST_DOCUMENT
  - FIRST_LIST
  - FLATTEN
  - FLOOR
  - FULLTEXT
  - LAST
  - MEDIAN
  - MERGE_RECURSIVE
  - MINUS
  - NEAR
  - NOT_NULL
  - NTH
  - PARSE_IDENTIFIER
  - PERCENTILE
  - POP
  - POSITION
  - PUSH
  - RAND
  - RANGE
  - REMOVE_NTH
  - REMOVE_VALUE
  - REMOVE_VALUES
  - ROUND
  - SHIFT
  - SQRT
  - STDDEV_POPULATION
  - STDDEV_SAMPLE
  - UNSHIFT
  - VARIANCE_POPULATION
  - VARIANCE_SAMPLE
  - WITHIN
  - ZIP

* improved performance of skipping over many documents in an AQL query when no
  indexes and no filters are used, e.g.

      FOR doc IN collection
        LIMIT 1000000, 10
        RETURN doc

* Added array indexes

  Hash indexes and skiplist indexes can now optionally be defined for array values
  so they index individual array members.

  To define an index for array values, the attribute name is extended with the
  expansion operator `[*]` in the index definition:

      arangosh> db.colName.ensureHashIndex("tags[*]");

  When given the following document

      { tags: [ "AQL", "ArangoDB", "Index" ] }

  the index will now contain the individual values `"AQL"`, `"ArangoDB"` and `"Index"`.

  Now the index can be used for finding all documents having `"ArangoDB"` somewhere in their
  tags array using the following AQL query:

      FOR doc IN colName
        FILTER "ArangoDB" IN doc.tags[*]
        RETURN doc

* rewrote AQL query optimizer rule `use-index-range` and renamed it to `use-indexes`.
  The name change affects rule names in the optimizer's output.

* rewrote AQL execution node `IndexRangeNode` and renamed it to `IndexNode`. The name
  change affects node names in the optimizer's explain output.

* added convenience function `db._explain(query)` for human-readable explanation
  of AQL queries

* module resolution as used by `require` now behaves more like in node.js

* the `org/arangodb/request` module now returns response bodies for error responses
  by default. The old behavior of not returning bodies for error responses can be
  re-enabled by explicitly setting the option `returnBodyOnError` to `false` (#1437)


v2.7.6 (2016-01-30)
-------------------

* detect more types of transaction deadlocks early


v2.7.5 (2016-01-22)
-------------------

* backported added automatic deadlock detection for transactions

  In case a deadlock is detected, a multi-collection operation may be rolled back
  automatically and fail with error 29 (`deadlock detected`). Client code for
  operations containing more than one collection should be aware of this potential
  error and handle it accordingly, either by giving up or retrying the transaction.

* improved internal datafile statistics for compaction and compaction triggering
  conditions, preventing excessive growth of collection datafiles under some
  workloads. This should also fix issue #1596.

* Foxx export cache should no longer break if a broken app is loaded in the
  web admin interface.

* Foxx: removed some incorrect deprecation warnings.

* Foxx: mocha test paths with wildcard characters (asterisks) now work on Windows


v2.7.4 (2015-12-21)
-------------------

* slightly adjusted V8 garbage collection strategy so that collection eventually
  happens in all contexts that hold V8 external references to documents and
  collections.

* added the following attributes to the result of `collection.figures()` and the
  corresponding HTTP API at `PUT /_api/collection/<name>/figures`:

  - `documentReferences`: The number of references to documents in datafiles
    that JavaScript code currently holds. This information can be used for
    debugging compaction and unload issues.
  - `waitingFor`: An optional string value that contains information about
    which object type is at the head of the collection's cleanup queue. This
    information can be used for debugging compaction and unload issues.
  - `compactionStatus.time`: The point in time the compaction for the collection
    was last executed. This information can be used for debugging compaction
    issues.
  - `compactionStatus.message`: The action that was performed when the compaction
    was last run for the collection. This information can be used for debugging
    compaction issues.

  Note: `waitingFor` and `compactionStatus` may be empty when called on a coordinator
  in a cluster.

* the compaction will now provide queryable status info that can be used to track
  its progress. The compaction status is displayed in the web interface, too.


v2.7.3 (2015-12-17)
-------------------

* fixed some replication value conversion issues when replication applier properties
  were set via ArangoShell

* fixed disappearing of documents for collections transferred via `sync` or
  `syncCollection` if the collection was dropped right before synchronization
  and drop and (re-)create collection markers were located in the same WAL file

* fixed an issue where overwriting the system sessions collection would break
  the web interface when authentication is enabled


v2.7.2 (2015-12-01)
-------------------

* replication improvements:

  - added `autoResync` configuration parameter for continuous replication.

    When set to `true`, a replication slave will automatically trigger a full data
    re-synchronization with the master when the master cannot provide the log data
    the slave had asked for. Note that `autoResync` will only work when the option
    `requireFromPresent` is also set to `true` for the continuous replication, or
    when the continuous syncer is started and detects that no start tick is present.

    Automatic re-synchronization may transfer a lot of data from the master to the
    slave and may be expensive. It is therefore turned off by default.
    When turned off, the slave will never perform an automatic re-synchronization
    with the master.

  - added `idleMinWaitTime` and `idleMaxWaitTime` configuration parameters for
    continuous replication.

    These parameters can be used to control the minimum and maximum wait time the
    slave will (intentionally) idle and not poll for master log changes in case the
    master had sent the full logs already.
    The `idleMaxWaitTime` value will only be used when `adapativePolling` is set
    to `true`. When `adaptivePolling` is disable, only `idleMinWaitTime` will be
    used as a constant time span in which the slave will not poll the master for
    further changes. The default values are 0.5 seconds for `idleMinWaitTime` and
    2.5 seconds for `idleMaxWaitTime`, which correspond to the hard-coded values
    used in previous versions of ArangoDB.

  - added `initialSyncMaxWaitTime` configuration parameter for initial and continuous
    replication

    This option controls the maximum wait time (in seconds) that the initial
    synchronization will wait for a response from the master when fetching initial
    collection data. If no response is received within this time period, the initial
    synchronization will give up and fail. This option is also relevant for
    continuous replication in case *autoResync* is set to *true*, as then the
    continuous replication may trigger a full data re-synchronization in case
    the master cannot the log data the slave had asked for.

  - HTTP requests sent from the slave to the master during initial synchronization
    will now be retried if they fail with connection problems.

  - the initial synchronization now logs its progress so it can be queried using
    the regular replication status check APIs.

* fixed non-deterministic query results in some cluster queries

* added missing lock instruction for primary index in compactor size calculation

* fixed issue #1589

* fixed issue #1583

* fixed undefined behavior when accessing the top level of a document with the `[*]`
  operator

* fixed potentially invalid pointer access in shaper when the currently accessed
  document got re-located by the WAL collector at the very same time

* Foxx: optional configuration options no longer log validation errors when assigned
  empty values (#1495)

* Foxx: constructors provided to Repository and Model sub-classes via extend are
  now correctly called (#1592)


v2.7.1 (2015-11-07)
-------------------

* switch to linenoise next generation

* exclude `_apps` collection from replication

  The slave has its own `_apps` collection which it populates on server start.
  When replicating data from the master to the slave, the data from the master may
  clash with the slave's own data in the `_apps` collection. Excluding the `_apps`
  collection from replication avoids this.

* disable replication appliers when starting in modes `--upgrade`, `--no-server`
  and `--check-upgrade`

* more detailed output in arango-dfdb

* fixed "no start tick" issue in replication applier

  This error could occur after restarting a slave server after a shutdown
  when no data was ever transferred from the master to the slave via the
  continuous replication

* fixed problem during SSL client connection abort that led to scheduler thread
  staying at 100% CPU saturation

* fixed potential segfault in AQL `NEIGHBORS` function implementation when C++ function
  variant was used and collection names were passed as strings

* removed duplicate target for some frontend JavaScript files from the Makefile

* make AQL function `MERGE()` work on a single array parameter, too.
  This allows combining the attributes of multiple objects from an array into
  a single object, e.g.

      RETURN MERGE([
        { foo: 'bar' },
        { quux: 'quetzalcoatl', ruled: true },
        { bar: 'baz', foo: 'done' }
      ])

  will now return:

      {
        "foo": "done",
        "quux": "quetzalcoatl",
        "ruled": true,
        "bar": "baz"
      }

* fixed potential deadlock in collection status changing on Windows

* fixed hard-coded `incremental` parameter in shell implementation of
  `syncCollection` function in replication module

* fix for GCC5: added check for '-stdlib' option


v2.7.0 (2015-10-09)
-------------------

* fixed request statistics aggregation
  When arangod was started in supervisor mode, the request statistics always showed
  0 requests, as the statistics aggregation thread did not run then.

* read server configuration files before dropping privileges. this ensures that
  the SSL keyfile specified in the configuration can be read with the server's start
  privileges (i.e. root when using a standard ArangoDB package).

* fixed replication with a 2.6 replication configuration and issues with a 2.6 master

* raised default value of `--server.descriptors-minimum` to 1024

* allow Foxx apps to be installed underneath URL path `/_open/`, so they can be
  (intentionally) accessed without authentication.

* added *allowImplicit* sub-attribute in collections declaration of transactions.
  The *allowImplicit* attributes allows making transactions fail should they
  read-access a collection that was not explicitly declared in the *collections*
  array of the transaction.

* added "special" password ARANGODB_DEFAULT_ROOT_PASSWORD. If you pass
  ARANGODB_DEFAULT_ROOT_PASSWORD as password, it will read the password
  from the environment variable ARANGODB_DEFAULT_ROOT_PASSWORD


v2.7.0-rc2 (2015-09-22)
-----------------------

* fix over-eager datafile compaction

  This should reduce the need to compact directly after loading a collection when a
  collection datafile contained many insertions and updates for the same documents. It
  should also prevent from re-compacting already merged datafiles in case not many
  changes were made. Compaction will also make fewer index lookups than before.

* added `syncCollection()` function in module `org/arangodb/replication`

  This allows synchronizing the data of a single collection from a master to a slave
  server. Synchronization can either restore the whole collection by transferring all
  documents from the master to the slave, or incrementally by only transferring documents
  that differ. This is done by partitioning the collection's entire key space into smaller
  chunks and comparing the data chunk-wise between master and slave. Only chunks that are
  different will be re-transferred.

  The `syncCollection()` function can be used as follows:

      require("org/arangodb/replication").syncCollection(collectionName, options);

  e.g.

      require("org/arangodb/replication").syncCollection("myCollection", {
        endpoint: "tcp://127.0.0.1:8529",  /* master */
        username: "root",                  /* username for master */
        password: "secret",                /* password for master */
        incremental: true                  /* use incremental mode */
      });


* additionally allow the following characters in document keys:

  `(` `)` `+` `,` `=` `;` `$` `!` `*` `'` `%`


v2.7.0-rc1 (2015-09-17)
-----------------------

* removed undocumented server-side-only collection functions:
  * collection.OFFSET()
  * collection.NTH()
  * collection.NTH2()
  * collection.NTH3()

* upgraded Swagger to version 2.0 for the Documentation

  This gives the user better prepared test request structures.
  More conversions will follow so finally client libraries can be auto-generated.

* added extra AQL functions for date and time calculation and manipulation.
  These functions were contributed by GitHub users @CoDEmanX and @friday.
  A big thanks for their work!

  The following extra date functions are available from 2.7 on:

  * `DATE_DAYOFYEAR(date)`: Returns the day of year number of *date*.
    The return values range from 1 to 365, or 366 in a leap year respectively.

  * `DATE_ISOWEEK(date)`: Returns the ISO week date of *date*.
    The return values range from 1 to 53. Monday is considered the first day of the week.
    There are no fractional weeks, thus the last days in December may belong to the first
    week of the next year, and the first days in January may be part of the previous year's
    last week.

  * `DATE_LEAPYEAR(date)`: Returns whether the year of *date* is a leap year.

  * `DATE_QUARTER(date)`: Returns the quarter of the given date (1-based):
    * 1: January, February, March
    * 2: April, May, June
    * 3: July, August, September
    * 4: October, November, December

  - *DATE_DAYS_IN_MONTH(date)*: Returns the number of days in *date*'s month (28..31).

  * `DATE_ADD(date, amount, unit)`: Adds *amount* given in *unit* to *date* and
    returns the calculated date.

    *unit* can be either of the following to specify the time unit to add or
    subtract (case-insensitive):
    - y, year, years
    - m, month, months
    - w, week, weeks
    - d, day, days
    - h, hour, hours
    - i, minute, minutes
    - s, second, seconds
    - f, millisecond, milliseconds

    *amount* is the number of *unit*s to add (positive value) or subtract
    (negative value).

  * `DATE_SUBTRACT(date, amount, unit)`: Subtracts *amount* given in *unit* from
    *date* and returns the calculated date.

    It works the same as `DATE_ADD()`, except that it subtracts. It is equivalent
    to calling `DATE_ADD()` with a negative amount, except that `DATE_SUBTRACT()`
    can also subtract ISO durations. Note that negative ISO durations are not
    supported (i.e. starting with `-P`, like `-P1Y`).

  * `DATE_DIFF(date1, date2, unit, asFloat)`: Calculate the difference
    between two dates in given time *unit*, optionally with decimal places.
    Returns a negative value if *date1* is greater than *date2*.

  * `DATE_COMPARE(date1, date2, unitRangeStart, unitRangeEnd)`: Compare two
    partial dates and return true if they match, false otherwise. The parts to
    compare are defined by a range of time units.

    The full range is: years, months, days, hours, minutes, seconds, milliseconds.
    Pass the unit to start from as *unitRangeStart*, and the unit to end with as
    *unitRangeEnd*. All units in between will be compared. Leave out *unitRangeEnd*
    to only compare *unitRangeStart*.

  * `DATE_FORMAT(date, format)`: Format a date according to the given format string.
    It supports the following placeholders (case-insensitive):
    - %t: timestamp, in milliseconds since midnight 1970-01-01
    - %z: ISO date (0000-00-00T00:00:00.000Z)
    - %w: day of week (0..6)
    - %y: year (0..9999)
    - %yy: year (00..99), abbreviated (last two digits)
    - %yyyy: year (0000..9999), padded to length of 4
    - %yyyyyy: year (-009999 .. +009999), with sign prefix and padded to length of 6
    - %m: month (1..12)
    - %mm: month (01..12), padded to length of 2
    - %d: day (1..31)
    - %dd: day (01..31), padded to length of 2
    - %h: hour (0..23)
    - %hh: hour (00..23), padded to length of 2
    - %i: minute (0..59)
    - %ii: minute (00..59), padded to length of 2
    - %s: second (0..59)
    - %ss: second (00..59), padded to length of 2
    - %f: millisecond (0..999)
    - %fff: millisecond (000..999), padded to length of 3
    - %x: day of year (1..366)
    - %xxx: day of year (001..366), padded to length of 3
    - %k: ISO week date (1..53)
    - %kk: ISO week date (01..53), padded to length of 2
    - %l: leap year (0 or 1)
    - %q: quarter (1..4)
    - %a: days in month (28..31)
    - %mmm: abbreviated English name of month (Jan..Dec)
    - %mmmm: English name of month (January..December)
    - %www: abbreviated English name of weekday (Sun..Sat)
    - %wwww: English name of weekday (Sunday..Saturday)
    - %&: special escape sequence for rare occasions
    - %%: literal %
    - %: ignored

* new WAL logfiles and datafiles are now created non-sparse

  This prevents SIGBUS signals being raised when memory of a sparse datafile is accessed
  and the disk is full and the accessed file part is not actually disk-backed. In
  this case the mapped memory region is not necessarily backed by physical memory, and
  accessing the memory may raise SIGBUS and crash arangod.

* the `internal.download()` function and the module `org/arangodb/request` used some
  internal library function that handled the sending of HTTP requests from inside of
  ArangoDB. This library unconditionally set an HTTP header `Accept-Encoding: gzip`
  in all outgoing HTTP requests.

  This has been fixed in 2.7, so `Accept-Encoding: gzip` is not set automatically anymore.
  Additionally, the header `User-Agent: ArangoDB` is not set automatically either. If
  client applications desire to send these headers, they are free to add it when
  constructing the requests using the `download` function or the request module.

* fixed issue #1436: org/arangodb/request advertises deflate without supporting it

* added template string generator function `aqlQuery` for generating AQL queries

  This can be used to generate safe AQL queries with JavaScript parameter
  variables or expressions easily:

      var name = 'test';
      var attributeName = '_key';
      var query = aqlQuery`FOR u IN users FILTER u.name == ${name} RETURN u.${attributeName}`;
      db._query(query);

* report memory usage for document header data (revision id, pointer to data etc.)
  in `db.collection.figures()`. The memory used for document headers will now
  show up in the already existing attribute `indexes.size`. Due to that, the index
  sizes reported by `figures()` in 2.7 will be higher than those reported by 2.6,
  but the 2.7 values are more accurate.

* IMPORTANT CHANGE: the filenames in dumps created by arangodump now contain
  not only the name of the dumped collection, but also an additional 32-digit hash
  value. This is done to prevent overwriting dump files in case-insensitive file
  systems when there exist multiple collections with the same name (but with
  different cases).

  For example, if a database has two collections: `test` and `Test`, previous
  versions of ArangoDB created the files

  * `test.structure.json` and `test.data.json` for collection `test`
  * `Test.structure.json` and `Test.data.json` for collection `Test`

  This did not work for case-insensitive filesystems, because the files for the
  second collection would have overwritten the files of the first. arangodump in
  2.7 will create the following filenames instead:

  * `test_098f6bcd4621d373cade4e832627b4f6.structure.json` and `test_098f6bcd4621d373cade4e832627b4f6.data.json`
  * `Test_0cbc6611f5540bd0809a388dc95a615b.structure.json` and `Test_0cbc6611f5540bd0809a388dc95a615b.data.json`

  These filenames will be unambiguous even in case-insensitive filesystems.

* IMPORTANT CHANGE: make arangod actually close lingering client connections
  when idle for at least the duration specified via `--server.keep-alive-timeout`.
  In previous versions of ArangoDB, connections were not closed by the server
  when the timeout was reached and the client was still connected. Now the
  connection is properly closed by the server in case of timeout. Client
  applications relying on the old behavior may now need to reconnect to the
  server when their idle connections time out and get closed (note: connections
  being idle for a long time may be closed by the OS or firewalls anyway -
  client applications should be aware of that and try to reconnect).

* IMPORTANT CHANGE: when starting arangod, the server will drop the process
  privileges to the specified values in options `--server.uid` and `--server.gid`
  instantly after parsing the startup options.

  That means when either `--server.uid` or `--server.gid` are set, the privilege
  change will happen earlier. This may prevent binding the server to an endpoint
  with a port number lower than 1024 if the arangodb user has no privileges
  for that. Previous versions of ArangoDB changed the privileges later, so some
  startup actions were still carried out under the invoking user (i.e. likely
  *root* when started via init.d or system scripts) and especially binding to
  low port numbers was still possible there.

  The default privileges for user *arangodb* will not be sufficient for binding
  to port numbers lower than 1024. To have an ArangoDB 2.7 bind to a port number
  lower than 1024, it needs to be started with either a different privileged user,
  or the privileges of the *arangodb* user have to raised manually beforehand.

* added AQL optimizer rule `patch-update-statements`

* Linux startup scripts and systemd configuration for arangod now try to
  adjust the NOFILE (number of open files) limits for the process. The limit
  value is set to 131072 (128k) when ArangoDB is started via start/stop
  commands

* When ArangoDB is started/stopped manually via the start/stop commands, the
  main process will wait for up to 10 seconds after it forks the supervisor
  and arangod child processes. If the startup fails within that period, the
  start/stop script will fail with an exit code other than zero. If the
  startup of the supervisor or arangod is still ongoing after 10 seconds,
  the main program will still return with exit code 0. The limit of 10 seconds
  is arbitrary because the time required for a startup is not known in advance.

* added startup option `--database.throw-collection-not-loaded-error`

  Accessing a not-yet loaded collection will automatically load a collection
  on first access. This flag controls what happens in case an operation
  would need to wait for another thread to finalize loading a collection. If
  set to *true*, then the first operation that accesses an unloaded collection
  will load it. Further threads that try to access the same collection while
  it is still loading immediately fail with an error (1238, *collection not loaded*).
  This is to prevent all server threads from being blocked while waiting on the
  same collection to finish loading. When the first thread has completed loading
  the collection, the collection becomes regularly available, and all operations
  from that point on can be carried out normally, and error 1238 will not be
  thrown anymore for that collection.

  If set to *false*, the first thread that accesses a not-yet loaded collection
  will still load it. Other threads that try to access the collection while
  loading will not fail with error 1238 but instead block until the collection
  is fully loaded. This configuration might lead to all server threads being
  blocked because they are all waiting for the same collection to complete
  loading. Setting the option to *true* will prevent this from happening, but
  requires clients to catch error 1238 and react on it (maybe by scheduling
  a retry for later).

  The default value is *false*.

* added better control-C support in arangosh

  When CTRL-C is pressed in arangosh, it will now print a `^C` first. Pressing
  CTRL-C again will reset the prompt if something was entered before, or quit
  arangosh if no command was entered directly before.

  This affects the arangosh version build with Readline-support only (Linux
  and MacOS).

  The MacOS version of ArangoDB for Homebrew now depends on Readline, too. The
  Homebrew formula has been changed accordingly.
  When self-compiling ArangoDB on MacOS without Homebrew, Readline now is a
  prerequisite.

* increased default value for collection-specific `indexBuckets` value from 1 to 8

  Collections created from 2.7 on will use the new default value of `8` if not
  overridden on collection creation or later using
  `collection.properties({ indexBuckets: ... })`.

  The `indexBuckets` value determines the number of buckets to use for indexes of
  type `primary`, `hash` and `edge`. Having multiple index buckets allows splitting
  an index into smaller components, which can be filled in parallel when a collection
  is loading. Additionally, resizing and reallocation of indexes are faster and
  less intrusive if the index uses multiple buckets, because resize and reallocation
  will affect only data in a single bucket instead of all index values.

  The index buckets will be filled in parallel when loading a collection if the collection
  has an `indexBuckets` value greater than 1 and the collection contains a significant
  amount of documents/edges (the current threshold is 256K documents but this value
  may change in future versions of ArangoDB).

* changed HTTP client to use poll instead of select on Linux and MacOS

  This affects the ArangoShell and user-defined JavaScript code running inside
  arangod that initiates its own HTTP calls.

  Using poll instead of select allows using arbitrary high file descriptors
  (bigger than the compiled in FD_SETSIZE). Server connections are still handled using
  epoll, which has never been affected by FD_SETSIZE.

* implemented AQL `LIKE` function using ICU regexes

* added `RETURN DISTINCT` for AQL queries to return unique results:

      FOR doc IN collection
        RETURN DISTINCT doc.status

  This change also introduces `DISTINCT` as an AQL keyword.

* removed `createNamedQueue()` and `addJob()` functions from org/arangodb/tasks

* use less locks and more atomic variables in the internal dispatcher
  and V8 context handling implementations. This leads to improved throughput in
  some ArangoDB internals and allows for higher HTTP request throughput for
  many operations.

  A short overview of the improvements can be found here:

  https://www.arangodb.com/2015/08/throughput-enhancements/

* added shorthand notation for attribute names in AQL object literals:

      LET name = "Peter"
      LET age = 42
      RETURN { name, age }

  The above is the shorthand equivalent of the generic form

      LET name = "Peter"
      LET age = 42
      RETURN { name : name, age : age }

* removed configure option `--enable-timings`

  This option did not have any effect.

* removed configure option `--enable-figures`

  This option previously controlled whether HTTP request statistics code was
  compiled into ArangoDB or not. The previous default value was `true` so
  statistics code was available in official packages. Setting the option to
  `false` led to compile errors so it is doubtful the default value was
  ever changed. By removing the option some internal statistics code was also
  simplified.

* removed run-time manipulation methods for server endpoints:

  * `db._removeEndpoint()`
  * `db._configureEndpoint()`
  * HTTP POST `/_api/endpoint`
  * HTTP DELETE `/_api/endpoint`

* AQL query result cache

  The query result cache can optionally cache the complete results of all or selected AQL queries.
  It can be operated in the following modes:

  * `off`: the cache is disabled. No query results will be stored
  * `on`: the cache will store the results of all AQL queries unless their `cache`
    attribute flag is set to `false`
  * `demand`: the cache will store the results of AQL queries that have their
    `cache` attribute set to `true`, but will ignore all others

  The mode can be set at server startup using the `--database.query-cache-mode` configuration
  option and later changed at runtime.

  The following HTTP REST APIs have been added for controlling the query cache:

  * HTTP GET `/_api/query-cache/properties`: returns the global query cache configuration
  * HTTP PUT `/_api/query-cache/properties`: modifies the global query cache configuration
  * HTTP DELETE `/_api/query-cache`: invalidates all results in the query cache

  The following JavaScript functions have been added for controlling the query cache:

  * `require("org/arangodb/aql/cache").properties()`: returns the global query cache configuration
  * `require("org/arangodb/aql/cache").properties(properties)`: modifies the global query cache configuration
  * `require("org/arangodb/aql/cache").clear()`: invalidates all results in the query cache

* do not link arangoimp against V8

* AQL function call arguments optimization

  This will lead to arguments in function calls inside AQL queries not being copied but passed
  by reference. This may speed up calls to functions with bigger argument values or queries that
  call functions a lot of times.

* upgraded V8 version to 4.3.61

* removed deprecated AQL `SKIPLIST` function.

  This function was introduced in older versions of ArangoDB with a less powerful query optimizer to
  retrieve data from a skiplist index using a `LIMIT` clause. It was marked as deprecated in ArangoDB
  2.6.

  Since ArangoDB 2.3 the behavior of the `SKIPLIST` function can be emulated using regular AQL
  constructs, e.g.

      FOR doc IN @@collection
        FILTER doc.value >= @value
        SORT doc.value DESC
        LIMIT 1
        RETURN doc

* the `skip()` function for simple queries does not accept negative input any longer.
  This feature was deprecated in 2.6.0.

* fix exception handling

  In some cases JavaScript exceptions would re-throw without information of the original problem.
  Now the original exception is logged for failure analysis.

* based REST API method PUT `/_api/simple/all` on the cursor API and make it use AQL internally.

  The change speeds up this REST API method and will lead to additional query information being
  returned by the REST API. Clients can use this extra information or ignore it.

* Foxx Queue job success/failure handlers arguments have changed from `(jobId, jobData, result, jobFailures)` to `(result, jobData, job)`.

* added Foxx Queue job options `repeatTimes`, `repeatUntil` and `repeatDelay` to automatically re-schedule jobs when they are completed.

* added Foxx manifest configuration type `password` to mask values in the web interface.

* fixed default values in Foxx manifest configurations sometimes not being used as defaults.

* fixed optional parameters in Foxx manifest configurations sometimes not being cleared correctly.

* Foxx dependencies can now be marked as optional using a slightly more verbose syntax in your manifest file.

* converted Foxx constructors to ES6 classes so you can extend them using class syntax.

* updated aqb to 2.0.

* updated chai to 3.0.

* Use more madvise calls to speed up things when memory is tight, in particular
  at load time but also for random accesses later.

* Overhauled web interface

  The web interface now has a new design.

  The API documentation for ArangoDB has been moved from "Tools" to "Links" in the web interface.

  The "Applications" tab in the web interfaces has been renamed to "Services".


v2.6.12 (2015-12-02)
--------------------

* fixed disappearing of documents for collections transferred via `sync` if the
  the collection was dropped right before synchronization and drop and (re-)create
  collection markers were located in the same WAL file

* added missing lock instruction for primary index in compactor size calculation

* fixed issue #1589

* fixed issue #1583

* Foxx: optional configuration options no longer log validation errors when assigned
  empty values (#1495)


v2.6.11 (2015-11-18)
--------------------

* fixed potentially invalid pointer access in shaper when the currently accessed
  document got re-located by the WAL collector at the very same time


v2.6.10 (2015-11-10)
--------------------

* disable replication appliers when starting in modes `--upgrade`, `--no-server`
  and `--check-upgrade`

* more detailed output in arango-dfdb

* fixed potential deadlock in collection status changing on Windows

* issue #1521: Can't dump/restore with user and password


v2.6.9 (2015-09-29)
-------------------

* added "special" password ARANGODB_DEFAULT_ROOT_PASSWORD. If you pass
  ARANGODB_DEFAULT_ROOT_PASSWORD as password, it will read the password
  from the environment variable ARANGODB_DEFAULT_ROOT_PASSWORD

* fixed failing AQL skiplist, sort and limit combination

  When using a Skiplist index on an attribute (say "a") and then using sort
  and skip on this attribute caused the result to be empty e.g.:

    require("internal").db.test.ensureSkiplist("a");
    require("internal").db._query("FOR x IN test SORT x.a LIMIT 10, 10");

  Was always empty no matter how many documents are stored in test.
  This is now fixed.

v2.6.8 (2015-09-09)
-------------------

* ARM only:

  The ArangoDB packages for ARM require the kernel to allow unaligned memory access.
  How the kernel handles unaligned memory access is configurable at runtime by
  checking and adjusting the contents `/proc/cpu/alignment`.

  In order to operate on ARM, ArangoDB requires the bit 1 to be set. This will
  make the kernel trap and adjust unaligned memory accesses. If this bit is not
  set, the kernel may send a SIGBUS signal to ArangoDB and terminate it.

  To set bit 1 in `/proc/cpu/alignment` use the following command as a privileged
  user (e.g. root):

      echo "2" > /proc/cpu/alignment

  Note that this setting affects all user processes and not just ArangoDB. Setting
  the alignment with the above command will also not make the setting permanent,
  so it will be lost after a restart of the system. In order to make the setting
  permanent, it should be executed during system startup or before starting arangod.

  The ArangoDB start/stop scripts do not adjust the alignment setting, but rely on
  the environment to have the correct alignment setting already. The reason for this
  is that the alignment settings also affect all other user processes (which ArangoDB
  is not aware of) and thus may have side-effects outside of ArangoDB. It is therefore
  more reasonable to have the system administrator carry out the change.


v2.6.7 (2015-08-25)
-------------------

* improved AssocMulti index performance when resizing.

  This makes the edge index perform less I/O when under memory pressure.


v2.6.6 (2015-08-23)
-------------------

* added startup option `--server.additional-threads` to create separate queues
  for slow requests.


v2.6.5 (2015-08-17)
-------------------

* added startup option `--database.throw-collection-not-loaded-error`

  Accessing a not-yet loaded collection will automatically load a collection
  on first access. This flag controls what happens in case an operation
  would need to wait for another thread to finalize loading a collection. If
  set to *true*, then the first operation that accesses an unloaded collection
  will load it. Further threads that try to access the same collection while
  it is still loading immediately fail with an error (1238, *collection not loaded*).
  This is to prevent all server threads from being blocked while waiting on the
  same collection to finish loading. When the first thread has completed loading
  the collection, the collection becomes regularly available, and all operations
  from that point on can be carried out normally, and error 1238 will not be
  thrown anymore for that collection.

  If set to *false*, the first thread that accesses a not-yet loaded collection
  will still load it. Other threads that try to access the collection while
  loading will not fail with error 1238 but instead block until the collection
  is fully loaded. This configuration might lead to all server threads being
  blocked because they are all waiting for the same collection to complete
  loading. Setting the option to *true* will prevent this from happening, but
  requires clients to catch error 1238 and react on it (maybe by scheduling
  a retry for later).

  The default value is *false*.

* fixed busy wait loop in scheduler threads that sometimes consumed 100% CPU while
  waiting for events on connections closed unexpectedly by the client side

* handle attribute `indexBuckets` when restoring collections via arangorestore.
  Previously the `indexBuckets` attribute value from the dump was ignored, and the
   server default value for `indexBuckets` was used when restoring a collection.

* fixed "EscapeValue already set error" crash in V8 actions that might have occurred when
  canceling V8-based operations.


v2.6.4 (2015-08-01)
-------------------

* V8: Upgrade to version 4.1.0.27 - this is intended to be the stable V8 version.

* fixed issue #1424: Arango shell should not processing arrows pushing on keyboard


v2.6.3 (2015-07-21)
-------------------

* issue #1409: Document values with null character truncated


v2.6.2 (2015-07-04)
-------------------

* fixed issue #1383: bindVars for HTTP API doesn't work with empty string

* fixed handling of default values in Foxx manifest configurations

* fixed handling of optional parameters in Foxx manifest configurations

* fixed a reference error being thrown in Foxx queues when a function-based job type is used that is not available and no options object is passed to queue.push


v2.6.1 (2015-06-24)
-------------------

* Add missing swagger files to cmake build. fixes #1368

* fixed documentation errors


v2.6.0 (2015-06-20)
-------------------

* using negative values for `SimpleQuery.skip()` is deprecated.
  This functionality will be removed in future versions of ArangoDB.

* The following simple query functions are now deprecated:

  * collection.near
  * collection.within
  * collection.geo
  * collection.fulltext
  * collection.range
  * collection.closedRange

  This also lead to the following REST API methods being deprecated from now on:

  * PUT /_api/simple/near
  * PUT /_api/simple/within
  * PUT /_api/simple/fulltext
  * PUT /_api/simple/range

  It is recommended to replace calls to these functions or APIs with equivalent AQL queries,
  which are more flexible because they can be combined with other operations:

      FOR doc IN NEAR(@@collection, @latitude, @longitude, @limit)
        RETURN doc

      FOR doc IN WITHIN(@@collection, @latitude, @longitude, @radius, @distanceAttributeName)
        RETURN doc

      FOR doc IN FULLTEXT(@@collection, @attributeName, @queryString, @limit)
        RETURN doc

      FOR doc IN @@collection
        FILTER doc.value >= @left && doc.value < @right
        LIMIT @skip, @limit
        RETURN doc`

  The above simple query functions and REST API methods may be removed in future versions
  of ArangoDB.

* deprecated now-obsolete AQL `SKIPLIST` function

  The function was introduced in older versions of ArangoDB with a less powerful query optimizer to
  retrieve data from a skiplist index using a `LIMIT` clause.

  Since 2.3 the same goal can be achieved by using regular AQL constructs, e.g.

      FOR doc IN collection FILTER doc.value >= @value SORT doc.value DESC LIMIT 1 RETURN doc

* fixed issues when switching the database inside tasks and during shutdown of database cursors

  These features were added during 2.6 alpha stage so the fixes affect devel/2.6-alpha builds only

* issue #1360: improved foxx-manager help

* added `--enable-tcmalloc` configure option.

  When this option is set, arangod and the client tools will be linked against tcmalloc, which replaces
  the system allocator. When the option is set, a tcmalloc library must be present on the system under
  one of the names `libtcmalloc`, `libtcmalloc_minimal` or `libtcmalloc_debug`.

  As this is a configure option, it is supported for manual builds on Linux-like systems only. tcmalloc
  support is currently experimental.

* issue #1353: Windows: HTTP API - incorrect path in errorMessage

* issue #1347: added option `--create-database` for arangorestore.

  Setting this option to `true` will now create the target database if it does not exist. When creating
  the target database, the username and passwords passed to arangorestore will be used to create an
  initial user for the new database.

* issue #1345: advanced debug information for User Functions

* issue #1341: Can't use bindvars in UPSERT

* fixed vulnerability in JWT implementation.

* changed default value of option `--database.ignore-datafile-errors` from `true` to `false`

  If the new default value of `false` is used, then arangod will refuse loading collections that contain
  datafiles with CRC mismatches or other errors. A collection with datafile errors will then become
  unavailable. This prevents follow up errors from happening.

  The only way to access such collection is to use the datafile debugger (arango-dfdb) and try to repair
  or truncate the datafile with it.

  If `--database.ignore-datafile-errors` is set to `true`, then collections will become available
  even if parts of their data cannot be loaded. This helps availability, but may cause (partial) data
  loss and follow up errors.

* added server startup option `--server.session-timeout` for controlling the timeout of user sessions
  in the web interface

* add sessions and cookie authentication for ArangoDB's web interface

  ArangoDB's built-in web interface now uses sessions. Session information ids are stored in cookies,
  so clients using the web interface must accept cookies in order to use it

* web interface: display query execution time in AQL editor

* web interface: renamed AQL query *submit* button to *execute*

* web interface: added query explain feature in AQL editor

* web interface: demo page added. only working if demo data is available, hidden otherwise

* web interface: added support for custom app scripts with optional arguments and results

* web interface: mounted apps that need to be configured are now indicated in the app overview

* web interface: added button for running tests to app details

* web interface: added button for configuring app dependencies to app details

* web interface: upgraded API documentation to use Swagger 2

* INCOMPATIBLE CHANGE

  removed startup option `--log.severity`

  The docs for `--log.severity` mentioned lots of severities (e.g. `exception`, `technical`, `functional`, `development`)
  but only a few severities (e.g. `all`, `human`) were actually used, with `human` being the default and `all` enabling the
  additional logging of requests. So the option pretended to control a lot of things which it actually didn't. Additionally,
  the option `--log.requests-file` was around for a long time already, also controlling request logging.

  Because the `--log.severity` option effectively did not control that much, it was removed. A side effect of removing the
  option is that 2.5 installations which used `--log.severity all` will not log requests after the upgrade to 2.6. This can
  be adjusted by setting the `--log.requests-file` option.

* add backtrace to fatal log events

* added optional `limit` parameter for AQL function `FULLTEXT`

* make fulltext index also index text values contained in direct sub-objects of the indexed
  attribute.

  Previous versions of ArangoDB only indexed the attribute value if it was a string. Sub-attributes
  of the index attribute were ignored when fulltext indexing.

  Now, if the index attribute value is an object, the object's values will each be included in the
  fulltext index if they are strings. If the index attribute value is an array, the array's values
  will each be included in the fulltext index if they are strings.

  For example, with a fulltext index present on the `translations` attribute, the following text
  values will now be indexed:

      var c = db._create("example");
      c.ensureFulltextIndex("translations");
      c.insert({ translations: { en: "fox", de: "Fuchs", fr: "renard", ru: "лиса" } });
      c.insert({ translations: "Fox is the English translation of the German word Fuchs" });
      c.insert({ translations: [ "ArangoDB", "document", "database", "Foxx" ] });

      c.fulltext("translations", "лиса").toArray();       // returns only first document
      c.fulltext("translations", "Fox").toArray();        // returns first and second documents
      c.fulltext("translations", "prefix:Fox").toArray(); // returns all three documents

* added batch document removal and lookup commands:

      collection.lookupByKeys(keys)
      collection.removeByKeys(keys)

  These commands can be used to perform multi-document lookup and removal operations efficiently
  from the ArangoShell. The argument to these operations is an array of document keys.

  Also added HTTP APIs for batch document commands:

  * PUT /_api/simple/lookup-by-keys
  * PUT /_api/simple/remove-by-keys

* properly prefix document address URLs with the current database name for calls to the REST
  API method GET `/_api/document?collection=...` (that method will return partial URLs to all
  documents in the collection).

  Previous versions of ArangoDB returned the URLs starting with `/_api/` but without the current
  database name, e.g. `/_api/document/mycollection/mykey`. Starting with 2.6, the response URLs
  will include the database name as well, e.g. `/_db/_system/_api/document/mycollection/mykey`.

* added dedicated collection export HTTP REST API

  ArangoDB now provides a dedicated collection export API, which can take snapshots of entire
  collections more efficiently than the general-purpose cursor API. The export API is useful
  to transfer the contents of an entire collection to a client application. It provides optional
  filtering on specific attributes.

  The export API is available at endpoint `POST /_api/export?collection=...`. The API has the
  same return value structure as the already established cursor API (`POST /_api/cursor`).

  An introduction to the export API is given in this blog post:
  http://jsteemann.github.io/blog/2015/04/04/more-efficient-data-exports/

* subquery optimizations for AQL queries

  This optimization avoids copying intermediate results into subqueries that are not required
  by the subquery.

  A brief description can be found here:
  http://jsteemann.github.io/blog/2015/05/04/subquery-optimizations/

* return value optimization for AQL queries

  This optimization avoids copying the final query result inside the query's main `ReturnNode`.

  A brief description can be found here:
  http://jsteemann.github.io/blog/2015/05/04/return-value-optimization-for-aql/

* speed up AQL queries containing big `IN` lists for index lookups

  `IN` lists used for index lookups had performance issues in previous versions of ArangoDB.
  These issues have been addressed in 2.6 so using bigger `IN` lists for filtering is much
  faster.

  A brief description can be found here:
  http://jsteemann.github.io/blog/2015/05/07/in-list-improvements/

* allow `@` and `.` characters in document keys, too

  This change also leads to document keys being URL-encoded when returned in HTTP `location`
  response headers.

* added alternative implementation for AQL COLLECT

  The alternative method uses a hash table for grouping and does not require its input elements
  to be sorted. It will be taken into account by the optimizer for `COLLECT` statements that do
  not use an `INTO` clause.

  In case a `COLLECT` statement can use the hash table variant, the optimizer will create an extra
  plan for it at the beginning of the planning phase. In this plan, no extra `SORT` node will be
  added in front of the `COLLECT` because the hash table variant of `COLLECT` does not require
  sorted input. Instead, a `SORT` node will be added after it to sort its output. This `SORT` node
  may be optimized away again in later stages. If the sort order of the result is irrelevant to
  the user, adding an extra `SORT null` after a hash `COLLECT` operation will allow the optimizer to
  remove the sorts altogether.

  In addition to the hash table variant of `COLLECT`, the optimizer will modify the original plan
  to use the regular `COLLECT` implementation. As this implementation requires sorted input, the
  optimizer will insert a `SORT` node in front of the `COLLECT`. This `SORT` node may be optimized
  away in later stages.

  The created plans will then be shipped through the regular optimization pipeline. In the end,
  the optimizer will pick the plan with the lowest estimated total cost as usual. The hash table
  variant does not require an up-front sort of the input, and will thus be preferred over the
  regular `COLLECT` if the optimizer estimates many input elements for the `COLLECT` node and
  cannot use an index to sort them.

  The optimizer can be explicitly told to use the regular *sorted* variant of `COLLECT` by
  suffixing a `COLLECT` statement with `OPTIONS { "method" : "sorted" }`. This will override the
  optimizer guesswork and only produce the *sorted* variant of `COLLECT`.

  A blog post on the new `COLLECT` implementation can be found here:
  http://jsteemann.github.io/blog/2015/04/22/collecting-with-a-hash-table/

* refactored HTTP REST API for cursors

  The HTTP REST API for cursors (`/_api/cursor`) has been refactored to improve its performance
  and use less memory.

  A post showing some of the performance improvements can be found here:
  http://jsteemann.github.io/blog/2015/04/01/improvements-for-the-cursor-api/

* simplified return value syntax for data-modification AQL queries

  ArangoDB 2.4 since version allows to return results from data-modification AQL queries. The
  syntax for this was quite limited and verbose:

      FOR i IN 1..10
        INSERT { value: i } IN test
        LET inserted = NEW
        RETURN inserted

  The `LET inserted = NEW RETURN inserted` was required literally to return the inserted
  documents. No calculations could be made using the inserted documents.

  This is now more flexible. After a data-modification clause (e.g. `INSERT`, `UPDATE`, `REPLACE`,
  `REMOVE`, `UPSERT`) there can follow any number of `LET` calculations. These calculations can
  refer to the pseudo-values `OLD` and `NEW` that are created by the data-modification statements.

  This allows returning projections of inserted or updated documents, e.g.:

      FOR i IN 1..10
        INSERT { value: i } IN test
        RETURN { _key: NEW._key, value: i }

  Still not every construct is allowed after a data-modification clause. For example, no functions
  can be called that may access documents.

  More information can be found here:
  http://jsteemann.github.io/blog/2015/03/27/improvements-for-data-modification-queries/

* added AQL `UPSERT` statement

  This adds an `UPSERT` statement to AQL that is a combination of both `INSERT` and `UPDATE` /
  `REPLACE`. The `UPSERT` will search for a matching document using a user-provided example.
  If no document matches the example, the *insert* part of the `UPSERT` statement will be
  executed. If there is a match, the *update* / *replace* part will be carried out:

      UPSERT { page: 'index.html' }                 /* search example */
        INSERT { page: 'index.html', pageViews: 1 } /* insert part */
        UPDATE { pageViews: OLD.pageViews + 1 }     /* update part */
        IN pageViews

  `UPSERT` can be used with an `UPDATE` or `REPLACE` clause. The `UPDATE` clause will perform
  a partial update of the found document, whereas the `REPLACE` clause will replace the found
  document entirely. The `UPDATE` or `REPLACE` parts can refer to the pseudo-value `OLD`, which
  contains all attributes of the found document.

  `UPSERT` statements can optionally return values. In the following query, the return
  attribute `found` will return the found document before the `UPDATE` was applied. If no
  document was found, `found` will contain a value of `null`. The `updated` result attribute will
  contain the inserted / updated document:

      UPSERT { page: 'index.html' }                 /* search example */
        INSERT { page: 'index.html', pageViews: 1 } /* insert part */
        UPDATE { pageViews: OLD.pageViews + 1 }     /* update part */
        IN pageViews
        RETURN { found: OLD, updated: NEW }

  A more detailed description of `UPSERT` can be found here:
  http://jsteemann.github.io/blog/2015/03/27/preview-of-the-upsert-command/

* adjusted default configuration value for `--server.backlog-size` from 10 to 64.

* issue #1231: bug xor feature in AQL: LENGTH(null) == 4

  This changes the behavior of the AQL `LENGTH` function as follows:

  - if the single argument to `LENGTH()` is `null`, then the result will now be `0`. In previous
    versions of ArangoDB, the result of `LENGTH(null)` was `4`.

  - if the single argument to `LENGTH()` is `true`, then the result will now be `1`. In previous
    versions of ArangoDB, the result of `LENGTH(true)` was `4`.

  - if the single argument to `LENGTH()` is `false`, then the result will now be `0`. In previous
    versions of ArangoDB, the result of `LENGTH(false)` was `5`.

  The results of `LENGTH()` with string, numeric, array object argument values do not change.

* issue #1298: Bulk import if data already exists (#1298)

  This change extends the HTTP REST API for bulk imports as follows:

  When documents are imported and the `_key` attribute is specified for them, the import can be
  used for inserting and updating/replacing documents. Previously, the import could be used for
  inserting new documents only, and re-inserting a document with an existing key would have failed
  with a *unique key constraint violated* error.

  The above behavior is still the default. However, the API now allows controlling the behavior
  in case of a unique key constraint error via the optional URL parameter `onDuplicate`.

  This parameter can have one of the following values:

  - `error`: when a unique key constraint error occurs, do not import or update the document but
    report an error. This is the default.

  - `update`: when a unique key constraint error occurs, try to (partially) update the existing
    document with the data specified in the import. This may still fail if the document would
    violate secondary unique indexes. Only the attributes present in the import data will be
    updated and other attributes already present will be preserved. The number of updated documents
    will be reported in the `updated` attribute of the HTTP API result.

  - `replace`: when a unique key constraint error occurs, try to fully replace the existing
    document with the data specified in the import. This may still fail if the document would
    violate secondary unique indexes. The number of replaced documents will be reported in the
    `updated` attribute of the HTTP API result.

  - `ignore`: when a unique key constraint error occurs, ignore this error. There will be no
    insert, update or replace for the particular document. Ignored documents will be reported
    separately in the `ignored` attribute of the HTTP API result.

  The result of the HTTP import API will now contain the attributes `ignored` and `updated`, which
  contain the number of ignored and updated documents respectively. These attributes will contain a
  value of zero unless the `onDuplicate` URL parameter is set to either `update` or `replace`
  (in this case the `updated` attribute may contain non-zero values) or `ignore` (in this case the
  `ignored` attribute may contain a non-zero value).

  To support the feature, arangoimp also has a new command line option `--on-duplicate` which can
  have one of the values `error`, `update`, `replace`, `ignore`. The default value is `error`.

  A few examples for using arangoimp with the `--on-duplicate` option can be found here:
  http://jsteemann.github.io/blog/2015/04/14/updating-documents-with-arangoimp/

* changed behavior of `db._query()` in the ArangoShell:

  if the command's result is printed in the shell, the first 10 results will be printed. Previously
  only a basic description of the underlying query result cursor was printed. Additionally, if the
  cursor result contains more than 10 results, the cursor is assigned to a global variable `more`,
  which can be used to iterate over the cursor result.

  Example:

      arangosh [_system]> db._query("FOR i IN 1..15 RETURN i")
      [object ArangoQueryCursor, count: 15, hasMore: true]

      [
        1,
        2,
        3,
        4,
        5,
        6,
        7,
        8,
        9,
        10
      ]

      type 'more' to show more documents


      arangosh [_system]> more
      [object ArangoQueryCursor, count: 15, hasMore: false]

      [
        11,
        12,
        13,
        14,
        15
      ]

* Disallow batchSize value 0 in HTTP `POST /_api/cursor`:

  The HTTP REST API `POST /_api/cursor` does not accept a `batchSize` parameter value of
  `0` any longer. A batch size of 0 never made much sense, but previous versions of ArangoDB
  did not check for this value. Now creating a cursor using a `batchSize` value 0 will
  result in an HTTP 400 error response

* REST Server: fix memory leaks when failing to add jobs

* 'EDGES' AQL Function

  The AQL function `EDGES` got a new fifth option parameter.
  Right now only one option is available: 'includeVertices'. This is a boolean parameter
  that allows to modify the result of the `EDGES` function.
  Default is 'includeVertices: false' which does not have any effect.
  'includeVertices: true' modifies the result, such that
  {vertex: <vertexDocument>, edge: <edgeDocument>} is returned.

* INCOMPATIBLE CHANGE:

  The result format of the AQL function `NEIGHBORS` has been changed.
  Before it has returned an array of objects containing 'vertex' and 'edge'.
  Now it will only contain the vertex directly.
  Also an additional option 'includeData' has been added.
  This is used to define if only the 'vertex._id' value should be returned (false, default),
  or if the vertex should be looked up in the collection and the complete JSON should be returned
  (true).
  Using only the id values can lead to significantly improved performance if this is the only information
  required.

  In order to get the old result format prior to ArangoDB 2.6, please use the function EDGES instead.
  Edges allows for a new option 'includeVertices' which, set to true, returns exactly the format of NEIGHBORS.
  Example:

      NEIGHBORS(<vertexCollection>, <edgeCollection>, <vertex>, <direction>, <example>)

  This can now be achieved by:

      EDGES(<edgeCollection>, <vertex>, <direction>, <example>, {includeVertices: true})

  If you are nesting several NEIGHBORS steps you can speed up their performance in the following way:

  Old Example:

  FOR va IN NEIGHBORS(Users, relations, 'Users/123', 'outbound') FOR vc IN NEIGHBORS(Products, relations, va.vertex._id, 'outbound') RETURN vc

  This can now be achieved by:

  FOR va IN NEIGHBORS(Users, relations, 'Users/123', 'outbound') FOR vc IN NEIGHBORS(Products, relations, va, 'outbound', null, {includeData: true}) RETURN vc
                                                                                                          ^^^^                  ^^^^^^^^^^^^^^^^^^^
                                                                                                  Use intermediate directly     include Data for final

* INCOMPATIBLE CHANGE:

  The AQL function `GRAPH_NEIGHBORS` now provides an additional option `includeData`.
  This option allows controlling whether the function should return the complete vertices
  or just their IDs. Returning only the IDs instead of the full vertices can lead to
  improved performance .

  If provided, `includeData` is set to `true`, all vertices in the result will be returned
  with all their attributes. The default value of `includeData` is `false`.
  This makes the default function results incompatible with previous versions of ArangoDB.

  To get the old result style in ArangoDB 2.6, please set the options as follows in calls
  to `GRAPH_NEIGHBORS`:

      GRAPH_NEIGHBORS(<graph>, <vertex>, { includeData: true })

* INCOMPATIBLE CHANGE:

  The AQL function `GRAPH_COMMON_NEIGHBORS` now provides an additional option `includeData`.
  This option allows controlling whether the function should return the complete vertices
  or just their IDs. Returning only the IDs instead of the full vertices can lead to
  improved performance .

  If provided, `includeData` is set to `true`, all vertices in the result will be returned
  with all their attributes. The default value of `includeData` is `false`.
  This makes the default function results incompatible with previous versions of ArangoDB.

  To get the old result style in ArangoDB 2.6, please set the options as follows in calls
  to `GRAPH_COMMON_NEIGHBORS`:

      GRAPH_COMMON_NEIGHBORS(<graph>, <vertexExamples1>, <vertexExamples2>, { includeData: true }, { includeData: true })

* INCOMPATIBLE CHANGE:

  The AQL function `GRAPH_SHORTEST_PATH` now provides an additional option `includeData`.
  This option allows controlling whether the function should return the complete vertices
  and edges or just their IDs. Returning only the IDs instead of full vertices and edges
  can lead to improved performance .

  If provided, `includeData` is set to `true`, all vertices and edges in the result will
  be returned with all their attributes. There is also an optional parameter `includePath` of
  type object.
  It has two optional sub-attributes `vertices` and `edges`, both of type boolean.
  Both can be set individually and the result will include all vertices on the path if
  `includePath.vertices == true` and all edges if `includePath.edges == true` respectively.

  The default value of `includeData` is `false`, and paths are now excluded by default.
  This makes the default function results incompatible with previous versions of ArangoDB.

  To get the old result style in ArangoDB 2.6, please set the options as follows in calls
  to `GRAPH_SHORTEST_PATH`:

      GRAPH_SHORTEST_PATH(<graph>, <source>, <target>, { includeData: true, includePath: { edges: true, vertices: true } })

  The attributes `startVertex` and `vertex` that were present in the results of `GRAPH_SHORTEST_PATH`
  in previous versions of ArangoDB will not be produced in 2.6. To calculate these attributes in 2.6,
  please extract the first and last elements from the `vertices` result attribute.

* INCOMPATIBLE CHANGE:

  The AQL function `GRAPH_DISTANCE_TO` will now return only the id the destination vertex
  in the `vertex` attribute, and not the full vertex data with all vertex attributes.

* INCOMPATIBLE CHANGE:

  All graph measurements functions in JavaScript module `general-graph` that calculated a
  single figure previously returned an array containing just the figure. Now these functions
  will return the figure directly and not put it inside an array.

  The affected functions are:

  * `graph._absoluteEccentricity`
  * `graph._eccentricity`
  * `graph._absoluteCloseness`
  * `graph._closeness`
  * `graph._absoluteBetweenness`
  * `graph._betweenness`
  * `graph._radius`
  * `graph._diameter`

* Create the `_graphs` collection in new databases with `waitForSync` attribute set to `false`

  The previous `waitForSync` value was `true`, so default the behavior when creating and dropping
  graphs via the HTTP REST API changes as follows if the new settings are in effect:

  * `POST /_api/graph` by default returns `HTTP 202` instead of `HTTP 201`
  * `DELETE /_api/graph/graph-name` by default returns `HTTP 202` instead of `HTTP 201`

  If the `_graphs` collection still has its `waitForSync` value set to `true`, then the HTTP status
  code will not change.

* Upgraded ICU to version 54; this increases performance in many places.
  based on https://code.google.com/p/chromium/issues/detail?id=428145

* added support for HTTP push aka chunked encoding

* issue #1051: add info whether server is running in service or user mode?

  This will add a "mode" attribute to the result of the result of HTTP GET `/_api/version?details=true`

  "mode" can have the following values:

  - `standalone`: server was started manually (e.g. on command-line)
  - `service`: service is running as Windows service, in daemon mode or under the supervisor

* improve system error messages in Windows port

* increased default value of `--server.request-timeout` from 300 to 1200 seconds for client tools
  (arangosh, arangoimp, arangodump, arangorestore)

* increased default value of `--server.connect-timeout` from 3 to 5 seconds for client tools
  (arangosh, arangoimp, arangodump, arangorestore)

* added startup option `--server.foxx-queues-poll-interval`

  This startup option controls the frequency with which the Foxx queues manager is checking
  the queue (or queues) for jobs to be executed.

  The default value is `1` second. Lowering this value will result in the queue manager waking
  up and checking the queues more frequently, which may increase CPU usage of the server.
  When not using Foxx queues, this value can be raised to save some CPU time.

* added startup option `--server.foxx-queues`

  This startup option controls whether the Foxx queue manager will check queue and job entries.
  Disabling this option can reduce server load but will prevent jobs added to Foxx queues from
  being processed at all.

  The default value is `true`, enabling the Foxx queues feature.

* make Foxx queues really database-specific.

  Foxx queues were and are stored in a database-specific collection `_queues`. However, a global
  cache variable for the queues led to the queue names being treated database-independently, which
  was wrong.

  Since 2.6, Foxx queues names are truly database-specific, so the same queue name can be used in
  two different databases for two different queues. Until then, it is advisable to think of queues
  as already being database-specific, and using the database name as a queue name prefix to be
  avoid name conflicts, e.g.:

      var queueName = "myQueue";
      var Foxx = require("org/arangodb/foxx");
      Foxx.queues.create(db._name() + ":" + queueName);

* added support for Foxx queue job types defined as app scripts.

  The old job types introduced in 2.4 are still supported but are known to cause issues in 2.5
  and later when the server is restarted or the job types are not defined in every thread.

  The new job types avoid this issue by storing an explicit mount path and script name rather
  than an assuming the job type is defined globally. It is strongly recommended to convert your
  job types to the new script-based system.

* renamed Foxx sessions option "sessionStorageApp" to "sessionStorage". The option now also accepts session storages directly.

* Added the following JavaScript methods for file access:
  * fs.copyFile() to copy single files
  * fs.copyRecursive() to copy directory trees
  * fs.chmod() to set the file permissions (non-Windows only)

* Added process.env for accessing the process environment from JavaScript code

* Cluster: kickstarter shutdown routines will more precisely follow the shutdown of its nodes.

* Cluster: don't delete agency connection objects that are currently in use.

* Cluster: improve passing along of HTTP errors

* fixed issue #1247: debian init script problems

* multi-threaded index creation on collection load

  When a collection contains more than one secondary index, they can be built in memory in
  parallel when the collection is loaded. How many threads are used for parallel index creation
  is determined by the new configuration parameter `--database.index-threads`. If this is set
  to 0, indexes are built by the opening thread only and sequentially. This is equivalent to
  the behavior in 2.5 and before.

* speed up building up primary index when loading collections

* added `count` attribute to `parameters.json` files of collections. This attribute indicates
  the number of live documents in the collection on unload. It is read when the collection is
  (re)loaded to determine the initial size for the collection's primary index

* removed remainders of MRuby integration, removed arangoirb

* simplified `controllers` property in Foxx manifests. You can now specify a filename directly
  if you only want to use a single file mounted at the base URL of your Foxx app.

* simplified `exports` property in Foxx manifests. You can now specify a filename directly if
  you only want to export variables from a single file in your Foxx app.

* added support for node.js-style exports in Foxx exports. Your Foxx exports file can now export
  arbitrary values using the `module.exports` property instead of adding properties to the
  `exports` object.

* added `scripts` property to Foxx manifests. You should now specify the `setup` and `teardown`
  files as properties of the `scripts` object in your manifests and can define custom,
  app-specific scripts that can be executed from the web interface or the CLI.

* added `tests` property to Foxx manifests. You can now define test cases using the `mocha`
  framework which can then be executed inside ArangoDB.

* updated `joi` package to 6.0.8.

* added `extendible` package.

* added Foxx model lifecycle events to repositories. See #1257.

* speed up resizing of edge index.

* allow to split an edge index into buckets which are resized individually.
  This is controlled by the `indexBuckets` attribute in the `properties`
  of the collection.

* fix a cluster deadlock bug in larger clusters by marking a thread waiting
  for a lock on a DBserver as blocked


v2.5.7 (2015-08-02)
-------------------

* V8: Upgrade to version 4.1.0.27 - this is intended to be the stable V8 version.


v2.5.6 (2015-07-21)
-------------------

* alter Windows build infrastructure so we can properly store pdb files.

* potentially fixed issue #1313: Wrong metric calculation at dashboard

  Escape whitespace in process name when scanning /proc/pid/stats

  This fixes statistics values read from that file

* Fixed variable naming in AQL `COLLECT INTO` results in case the COLLECT is placed
  in a subquery which itself is followed by other constructs that require variables


v2.5.5 (2015-05-29)
-------------------

* fixed vulnerability in JWT implementation.

* fixed format string for reading /proc/pid/stat

* take into account barriers used in different V8 contexts


v2.5.4 (2015-05-14)
-------------------

* added startup option `--log.performance`: specifying this option at startup will log
  performance-related info messages, mainly timings via the regular logging mechanisms

* cluster fixes

* fix for recursive copy under Windows


v2.5.3 (2015-04-29)
-------------------

* Fix fs.move to work across filesystem borders; Fixes Foxx app installation problems;
  issue #1292.

* Fix Foxx app install when installed on a different drive on Windows

* issue #1322: strange AQL result

* issue #1318: Inconsistent db._create() syntax

* issue #1315: queries to a collection fail with an empty response if the
  collection contains specific JSON data

* issue #1300: Make arangodump not fail if target directory exists but is empty

* allow specifying higher values than SOMAXCONN for `--server.backlog-size`

  Previously, arangod would not start when a `--server.backlog-size` value was
  specified that was higher than the platform's SOMAXCONN header value.

  Now, arangod will use the user-provided value for `--server.backlog-size` and
  pass it to the listen system call even if the value is higher than SOMAXCONN.
  If the user-provided value is higher than SOMAXCONN, arangod will log a warning
  on startup.

* Fixed a cluster deadlock bug. Mark a thread that is in a RemoteBlock as
  blocked to allow for additional dispatcher threads to be started.

* Fix locking in cluster by using another ReadWriteLock class for collections.

* Add a second DispatcherQueue for AQL in the cluster. This fixes a
  cluster-AQL thread explosion bug.


v2.5.2 (2015-04-11)
-------------------

* modules stored in _modules are automatically flushed when changed

* added missing query-id parameter in documentation of HTTP DELETE `/_api/query` endpoint

* added iterator for edge index in AQL queries

  this change may lead to less edges being read when used together with a LIMIT clause

* make graph viewer in web interface issue less expensive queries for determining
  a random vertex from the graph, and for determining vertex attributes

* issue #1285: syntax error, unexpected $undefined near '@_to RETURN obj

  this allows AQL bind parameter names to also start with underscores

* moved /_api/query to C++

* issue #1289: Foxx models created from database documents expose an internal method

* added `Foxx.Repository#exists`

* parallelize initialization of V8 context in multiple threads

* fixed a possible crash when the debug-level was TRACE

* cluster: do not initialize statistics collection on each
  coordinator, this fixes a race condition at startup

* cluster: fix a startup race w.r.t. the _configuration collection

* search for db:// JavaScript modules only after all local files have been
  considered, this speeds up the require command in a cluster considerably

* general cluster speedup in certain areas


v2.5.1 (2015-03-19)
-------------------

* fixed bug that caused undefined behavior when an AQL query was killed inside
  a calculation block

* fixed memleaks in AQL query cleanup in case out-of-memory errors are thrown

* by default, Debian and RedHat packages are built with debug symbols

* added option `--database.ignore-logfile-errors`

  This option controls how collection datafiles with a CRC mismatch are treated.

  If set to `false`, CRC mismatch errors in collection datafiles will lead
  to a collection not being loaded at all. If a collection needs to be loaded
  during WAL recovery, the WAL recovery will also abort (if not forced with
  `--wal.ignore-recovery-errors true`). Setting this flag to `false` protects
  users from unintentionally using a collection with corrupted datafiles, from
  which only a subset of the original data can be recovered.

  If set to `true`, CRC mismatch errors in collection datafiles will lead to
  the datafile being partially loaded. All data up to until the mismatch will
  be loaded. This will enable users to continue with collection datafiles
  that are corrupted, but will result in only a partial load of the data.
  The WAL recovery will still abort when encountering a collection with a
  corrupted datafile, at least if `--wal.ignore-recovery-errors` is not set to
  `true`.

  The default value is *true*, so for collections with corrupted datafiles
  there might be partial data loads once the WAL recovery has finished. If
  the WAL recovery will need to load a collection with a corrupted datafile,
  it will still stop when using the default values.

* INCOMPATIBLE CHANGE:

  make the arangod server refuse to start if during startup it finds a non-readable
  `parameter.json` file for a database or a collection.

  Stopping the startup process in this case requires manual intervention (fixing
  the unreadable files), but prevents follow-up errors due to ignored databases or
  collections from happening.

* datafiles and `parameter.json` files written by arangod are now created with read and write
  privileges for the arangod process user, and with read and write privileges for the arangod
  process group.

  Previously, these files were created with user read and write permissions only.

* INCOMPATIBLE CHANGE:

  abort WAL recovery if one of the collection's datafiles cannot be opened

* INCOMPATIBLE CHANGE:

  never try to raise the privileges after dropping them, this can lead to a race condition while
  running the recovery

  If you require to run ArangoDB on a port lower than 1024, you must run ArangoDB as root.

* fixed inefficiencies in `remove` methods of general-graph module

* added option `--database.slow-query-threshold` for controlling the default AQL slow query
  threshold value on server start

* add system error strings for Windows on many places

* rework service startup so we announce 'RUNNING' only when we're finished starting.

* use the Windows eventlog for FATAL and ERROR - log messages

* fix service handling in NSIS Windows installer, specify human readable name

* add the ICU_DATA environment variable to the fatal error messages

* fixed issue #1265: arangod crashed with SIGSEGV

* fixed issue #1241: Wildcards in examples


v2.5.0 (2015-03-09)
-------------------

* installer fixes for Windows

* fix for downloading Foxx

* fixed issue #1258: http pipelining not working?


v2.5.0-beta4 (2015-03-05)
-------------------------

* fixed issue #1247: debian init script problems


v2.5.0-beta3 (2015-02-27)
-------------------------

* fix Windows install path calculation in arango

* fix Windows logging of long strings

* fix possible undefinedness of const strings in Windows


v2.5.0-beta2 (2015-02-23)
-------------------------

* fixed issue #1256: agency binary not found #1256

* fixed issue #1230: API: document/col-name/_key and cursor return different floats

* front-end: dashboard tries not to (re)load statistics if user has no access

* V8: Upgrade to version 3.31.74.1

* etcd: Upgrade to version 2.0 - This requires go 1.3 to compile at least.

* refuse to startup if ICU wasn't initialized, this will i.e. prevent errors from being printed,
  and libraries from being loaded.

* front-end: unwanted removal of index table header after creating new index

* fixed issue #1248: chrome: applications filtering not working

* fixed issue #1198: queries remain in aql editor (front-end) if you navigate through different tabs

* Simplify usage of Foxx

  Thanks to our user feedback we learned that Foxx is a powerful, yet rather complicated concept.
  With this release we tried to make it less complicated while keeping all its strength.
  That includes a rewrite of the documentation as well as some code changes as listed below:

  * Moved Foxx applications to a different folder.

    The naming convention now is: <app-path>/_db/<dbname>/<mountpoint>/APP
    Before it was: <app-path>/databases/<dbname>/<appname>:<appversion>
    This caused some trouble as apps where cached based on name and version and updates did not apply.
    Hence the path on filesystem and the app's access URL had no relation to one another.
    Now the path on filesystem is identical to the URL (except for slashes and the appended APP)

  * Rewrite of Foxx routing

    The routing of Foxx has been exposed to major internal changes we adjusted because of user feedback.
    This allows us to set the development mode per mount point without having to change paths and hold
    apps at separate locations.

  * Foxx Development mode

    The development mode used until 2.4 is gone. It has been replaced by a much more mature version.
    This includes the deprecation of the javascript.dev-app-path parameter, which is useless since 2.5.
    Instead of having two separate app directories for production and development, apps now reside in
    one place, which is used for production as well as for development.
    Apps can still be put into development mode, changing their behavior compared to production mode.
    Development mode apps are still reread from disk at every request, and still they ship more debug
    output.

    This change has also made the startup options `--javascript.frontend-development-mode` and
    `--javascript.dev-app-path` obsolete. The former option will not have any effect when set, and the
    latter option is only read and used during the upgrade to 2.5 and does not have any effects later.

  * Foxx install process

    Installing Foxx apps has been a two step process: import them into ArangoDB and mount them at a
    specific mount point. These operations have been joined together. You can install an app at one
    mount point, that's it. No fetch, mount, unmount, purge cycle anymore. The commands have been
    simplified to just:

    * install: get your Foxx app up and running
    * uninstall: shut it down and erase it from disk

  * Foxx error output

    Until 2.4 the errors produced by Foxx were not optimal. Often, the error message was just
    `unable to parse manifest` and contained only an internal stack trace.
    In 2.5 we made major improvements there, including a much more fine-grained error output that
    helps you debug your Foxx apps. The error message printed is now much closer to its source and
    should help you track it down.

    Also we added the default handlers for unhandled errors in Foxx apps:

    * You will get a nice internal error page whenever your Foxx app is called but was not installed
      due to any error
    * You will get a proper error message when having an uncaught error appears in any app route

    In production mode the messages above will NOT contain any information about your Foxx internals
    and are safe to be exposed to third party users.
    In development mode the messages above will contain the stacktrace (if available), making it easier for
    your in-house devs to track down errors in the application.

* added `console` object to Foxx apps. All Foxx apps now have a console object implementing
  the familiar Console API in their global scope, which can be used to log diagnostic
  messages to the database.

* added `org/arangodb/request` module, which provides a simple API for making HTTP requests
  to external services.

* added optimizer rule `propagate-constant-attributes`

  This rule will look inside `FILTER` conditions for constant value equality comparisons,
  and insert the constant values in other places in `FILTER`s. For example, the rule will
  insert `42` instead of `i.value` in the second `FILTER` of the following query:

      FOR i IN c1 FOR j IN c2 FILTER i.value == 42 FILTER j.value == i.value RETURN 1

* added `filtered` value to AQL query execution statistics

  This value indicates how many documents were filtered by `FilterNode`s in the AQL query.
  Note that `IndexRangeNode`s can also filter documents by selecting only the required ranges
  from the index. The `filtered` value will not include the work done by `IndexRangeNode`s,
  but only the work performed by `FilterNode`s.

* added support for sparse hash and skiplist indexes

  Hash and skiplist indexes can optionally be made sparse. Sparse indexes exclude documents
  in which at least one of the index attributes is either not set or has a value of `null`.

  As such documents are excluded from sparse indexes, they may contain fewer documents than
  their non-sparse counterparts. This enables faster indexing and can lead to reduced memory
  usage in case the indexed attribute does occur only in some, but not all documents of the
  collection. Sparse indexes will also reduce the number of collisions in non-unique hash
  indexes in case non-existing or optional attributes are indexed.

  In order to create a sparse index, an object with the attribute `sparse` can be added to
  the index creation commands:

      db.collection.ensureHashIndex(attributeName, { sparse: true });
      db.collection.ensureHashIndex(attributeName1, attributeName2, { sparse: true });
      db.collection.ensureUniqueConstraint(attributeName, { sparse: true });
      db.collection.ensureUniqueConstraint(attributeName1, attributeName2, { sparse: true });

      db.collection.ensureSkiplist(attributeName, { sparse: true });
      db.collection.ensureSkiplist(attributeName1, attributeName2, { sparse: true });
      db.collection.ensureUniqueSkiplist(attributeName, { sparse: true });
      db.collection.ensureUniqueSkiplist(attributeName1, attributeName2, { sparse: true });

  Note that in place of the above specialized index creation commands, it is recommended to use
  the more general index creation command `ensureIndex`:

  ```js
  db.collection.ensureIndex({ type: "hash", sparse: true, unique: true, fields: [ attributeName ] });
  db.collection.ensureIndex({ type: "skiplist", sparse: false, unique: false, fields: [ "a", "b" ] });
  ```

  When not explicitly set, the `sparse` attribute defaults to `false` for new indexes.

  This causes a change in behavior when creating a unique hash index without specifying the
  sparse flag: in 2.4, unique hash indexes were implicitly sparse, always excluding `null` values.
  There was no option to control this behavior, and sparsity was neither supported for non-unique
  hash indexes nor skiplists in 2.4. This implicit sparsity of unique hash indexes was considered
  an inconsistency, and therefore the behavior was cleaned up in 2.5. As of 2.5, indexes will
  only be created sparse if sparsity is explicitly requested. Existing unique hash indexes from 2.4
  or before will automatically be migrated so they are still sparse after the upgrade to 2.5.

  Geo indexes are implicitly sparse, meaning documents without the indexed location attribute or
  containing invalid location coordinate values will be excluded from the index automatically. This
  is also a change when compared to pre-2.5 behavior, when documents with missing or invalid
  coordinate values may have caused errors on insertion when the geo index' `unique` flag was set
  and its `ignoreNull` flag was not.

  This was confusing and has been rectified in 2.5. The method `ensureGeoConstaint()` now does the
  same as `ensureGeoIndex()`. Furthermore, the attributes `constraint`, `unique`, `ignoreNull` and
  `sparse` flags are now completely ignored when creating geo indexes.

  The same is true for fulltext indexes. There is no need to specify non-uniqueness or sparsity for
  geo or fulltext indexes. They will always be non-unique and sparse.

  As sparse indexes may exclude some documents, they cannot be used for every type of query.
  Sparse hash indexes cannot be used to find documents for which at least one of the indexed
  attributes has a value of `null`. For example, the following AQL query cannot use a sparse
  index, even if one was created on attribute `attr`:

      FOR doc In collection
        FILTER doc.attr == null
        RETURN doc

  If the lookup value is non-constant, a sparse index may or may not be used, depending on
  the other types of conditions in the query. If the optimizer can safely determine that
  the lookup value cannot be `null`, a sparse index may be used. When uncertain, the optimizer
  will not make use of a sparse index in a query in order to produce correct results.

  For example, the following queries cannot use a sparse index on `attr` because the optimizer
  will not know beforehand whether the comparison values for `doc.attr` will include `null`:

      FOR doc In collection
        FILTER doc.attr == SOME_FUNCTION(...)
        RETURN doc

      FOR other IN otherCollection
        FOR doc In collection
          FILTER doc.attr == other.attr
          RETURN doc

  Sparse skiplist indexes can be used for sorting if the optimizer can safely detect that the
  index range does not include `null` for any of the index attributes.

* inspection of AQL data-modification queries will now detect if the data-modification part
  of the query can run in lockstep with the data retrieval part of the query, or if the data
  retrieval part must be executed before the data modification can start.

  Executing the two in lockstep allows using much smaller buffers for intermediate results
  and starts the actual data-modification operations much earlier than if the two phases
  were executed separately.

* Allow dynamic attribute names in AQL object literals

  This allows using arbitrary expressions to construct attribute names in object
  literals specified in AQL queries. To disambiguate expressions and other unquoted
  attribute names, dynamic attribute names need to be enclosed in brackets (`[` and `]`).
  Example:

      FOR i IN 1..100
        RETURN { [ CONCAT('value-of-', i) ] : i }

* make AQL optimizer rule "use-index-for-sort" remove sort also in case a non-sorted
  index (e.g. a hash index) is used for only equality lookups and all sort attributes
  are covered by the index.

  Example that does not require an extra sort (needs hash index on `value`):

      FOR doc IN collection FILTER doc.value == 1 SORT doc.value RETURN doc

  Another example that does not require an extra sort (with hash index on `value1`, `value2`):

      FOR doc IN collection FILTER doc.value1 == 1 && doc.value2 == 2 SORT doc.value1, doc.value2 RETURN doc

* make AQL optimizer rule "use-index-for-sort" remove sort also in case the sort criteria
  excludes the left-most index attributes, but the left-most index attributes are used
  by the index for equality-only lookups.

  Example that can use the index for sorting (needs skiplist index on `value1`, `value2`):

      FOR doc IN collection FILTER doc.value1 == 1 SORT doc.value2 RETURN doc

* added selectivity estimates for primary index, edge index, and hash index

  The selectivity estimates are returned by the `GET /_api/index` REST API method
  in a sub-attribute `selectivityEstimate` for each index that supports it. This
  attribute will be omitted for indexes that do not provide selectivity estimates.
  If provided, the selectivity estimate will be a numeric value between 0 and 1.

  Selectivity estimates will also be reported in the result of `collection.getIndexes()`
  for all indexes that support this. If no selectivity estimate can be determined for
  an index, the attribute `selectivityEstimate` will be omitted here, too.

  The web interface also shows selectivity estimates for each index that supports this.

  Currently the following index types can provide selectivity estimates:
  - primary index
  - edge index
  - hash index (unique and non-unique)

  No selectivity estimates will be provided when running in cluster mode.

* fixed issue #1226: arangod log issues

* added additional logger if arangod is started in foreground mode on a tty

* added AQL optimizer rule "move-calculations-down"

* use exclusive native SRWLocks on Windows instead of native mutexes

* added AQL functions `MD5`, `SHA1`, and `RANDOM_TOKEN`.

* reduced number of string allocations when parsing certain AQL queries

  parsing numbers (integers or doubles) does not require a string allocation
  per number anymore

* RequestContext#bodyParam now accepts arbitrary joi schemas and rejects invalid (but well-formed) request bodies.

* enforce that AQL user functions are wrapped inside JavaScript function () declarations

  AQL user functions were always expected to be wrapped inside a JavaScript function, but previously
  this was not enforced when registering a user function. Enforcing the AQL user functions to be contained
  inside functions prevents functions from doing some unexpected things that may have led to undefined
  behavior.

* Windows service uninstalling: only remove service if it points to the currently running binary,
  or --force was specified.

* Windows (debug only): print stacktraces on crash and run minidump

* Windows (cygwin): if you run arangosh in a cygwin shell or via ssh we will detect this and use
  the appropriate output functions.

* Windows: improve process management

* fix IPv6 reverse ip lookups - so far we only did IPv4 addresses.

* improve join documentation, add outer join example

* run jslint for unit tests too, to prevent "memory leaks" by global js objects with native code.

* fix error logging for exceptions - we wouldn't log the exception message itself so far.

* improve error reporting in the http client (Windows & *nix)

* improve error reports in cluster

* Standard errors can now contain custom messages.


v2.4.7 (XXXX-XX-XX)
-------------------

* fixed issue #1282: Geo WITHIN_RECTANGLE for nested lat/lng


v2.4.6 (2015-03-18)
-------------------

* added option `--database.ignore-logfile-errors`

  This option controls how collection datafiles with a CRC mismatch are treated.

  If set to `false`, CRC mismatch errors in collection datafiles will lead
  to a collection not being loaded at all. If a collection needs to be loaded
  during WAL recovery, the WAL recovery will also abort (if not forced with
  `--wal.ignore-recovery-errors true`). Setting this flag to `false` protects
  users from unintentionally using a collection with corrupted datafiles, from
  which only a subset of the original data can be recovered.

  If set to `true`, CRC mismatch errors in collection datafiles will lead to
  the datafile being partially loaded. All data up to until the mismatch will
  be loaded. This will enable users to continue with a collection datafiles
  that are corrupted, but will result in only a partial load of the data.
  The WAL recovery will still abort when encountering a collection with a
  corrupted datafile, at least if `--wal.ignore-recovery-errors` is not set to
  `true`.

  The default value is *true*, so for collections with corrupted datafiles
  there might be partial data loads once the WAL recovery has finished. If
  the WAL recovery will need to load a collection with a corrupted datafile,
  it will still stop when using the default values.

* INCOMPATIBLE CHANGE:

  make the arangod server refuse to start if during startup it finds a non-readable
  `parameter.json` file for a database or a collection.

  Stopping the startup process in this case requires manual intervention (fixing
  the unreadable files), but prevents follow-up errors due to ignored databases or
  collections from happening.

* datafiles and `parameter.json` files written by arangod are now created with read and write
  privileges for the arangod process user, and with read and write privileges for the arangod
  process group.

  Previously, these files were created with user read and write permissions only.

* INCOMPATIBLE CHANGE:

  abort WAL recovery if one of the collection's datafiles cannot be opened

* INCOMPATIBLE CHANGE:

  never try to raise the privileges after dropping them, this can lead to a race condition while
  running the recovery

  If you require to run ArangoDB on a port lower than 1024, you must run ArangoDB as root.

* fixed inefficiencies in `remove` methods of general-graph module

* added option `--database.slow-query-threshold` for controlling the default AQL slow query
  threshold value on server start


v2.4.5 (2015-03-16)
-------------------

* added elapsed time to HTTP request logging output (`--log.requests-file`)

* added AQL current and slow query tracking, killing of AQL queries

  This change enables retrieving the list of currently running AQL queries inside the selected database.
  AQL queries with an execution time beyond a certain threshold can be moved to a "slow query" facility
  and retrieved from there. Queries can also be killed by specifying the query id.

  This change adds the following HTTP REST APIs:

  - `GET /_api/query/current`: for retrieving the list of currently running queries
  - `GET /_api/query/slow`: for retrieving the list of slow queries
  - `DELETE /_api/query/slow`: for clearing the list of slow queries
  - `GET /_api/query/properties`: for retrieving the properties for query tracking
  - `PUT /_api/query/properties`: for adjusting the properties for query tracking
  - `DELETE /_api/query/<id>`: for killing an AQL query

  The following JavaScript APIs have been added:

  - require("org/arangodb/aql/queries").current();
  - require("org/arangodb/aql/queries").slow();
  - require("org/arangodb/aql/queries").clearSlow();
  - require("org/arangodb/aql/queries").properties();
  - require("org/arangodb/aql/queries").kill();

* fixed issue #1265: arangod crashed with SIGSEGV

* fixed issue #1241: Wildcards in examples

* fixed comment parsing in Foxx controllers


v2.4.4 (2015-02-24)
-------------------

* fixed the generation template for foxx apps. It now does not create deprecated functions anymore

* add custom visitor functionality for `GRAPH_NEIGHBORS` function, too

* increased default value of traversal option *maxIterations* to 100 times of its previous
  default value


v2.4.3 (2015-02-06)
-------------------

* fix multi-threading with openssl when running under Windows

* fix timeout on socket operations when running under Windows

* Fixed an error in Foxx routing which caused some apps that worked in 2.4.1 to fail with status 500: `undefined is not a function` errors in 2.4.2
  This error was occurring due to seldom internal rerouting introduced by the malformed application handler.


v2.4.2 (2015-01-30)
-------------------

* added custom visitor functionality for AQL traversals

  This allows more complex result processing in traversals triggered by AQL. A few examples
  are shown in [this article](http://jsteemann.github.io/blog/2015/01/28/using-custom-visitors-in-aql-graph-traversals/).

* improved number of results estimated for nodes of type EnumerateListNode and SubqueryNode
  in AQL explain output

* added AQL explain helper to explain arbitrary AQL queries

  The helper function prints the query execution plan and the indexes to be used in the
  query. It can be invoked from the ArangoShell or the web interface as follows:

      require("org/arangodb/aql/explainer").explain(query);

* enable use of indexes for certain AQL conditions with non-equality predicates, in
  case the condition(s) also refer to indexed attributes

  The following queries will now be able to use indexes:

      FILTER a.indexed == ... && a.indexed != ...
      FILTER a.indexed == ... && a.nonIndexed != ...
      FILTER a.indexed == ... && ! (a.indexed == ...)
      FILTER a.indexed == ... && ! (a.nonIndexed == ...)
      FILTER a.indexed == ... && ! (a.indexed != ...)
      FILTER a.indexed == ... && ! (a.nonIndexed != ...)
      FILTER (a.indexed == ... && a.nonIndexed == ...) || (a.indexed == ... && a.nonIndexed == ...)
      FILTER (a.indexed == ... && a.nonIndexed != ...) || (a.indexed == ... && a.nonIndexed != ...)

* Fixed spuriously occurring "collection not found" errors when running queries on local
  collections on a cluster DB server

* Fixed upload of Foxx applications to the server for apps exceeding approx. 1 MB zipped.

* Malformed Foxx applications will now return a more useful error when any route is requested.

  In Production a Foxx app mounted on /app will display an html page on /app/* stating a 503 Service temporarily not available.
  It will not state any information about your Application.
  Before it was a 404 Not Found without any information and not distinguishable from a correct not found on your route.

  In Development Mode the html page also contains information about the error occurred.

* Unhandled errors thrown in Foxx routes are now handled by the Foxx framework itself.

  In Production the route will return a status 500 with a body {error: "Error statement"}.
  In Development the route will return a status 500 with a body {error: "Error statement", stack: "..."}

  Before, it was status 500 with a plain text stack including ArangoDB internal routing information.

* The Applications tab in web interface will now request development apps more often.
  So if you have a fixed a syntax error in your app it should always be visible after reload.


v2.4.1 (2015-01-19)
-------------------

* improved WAL recovery output

* fixed certain OR optimizations in AQL optimizer

* better diagnostics for arangoimp

* fixed invalid result of HTTP REST API method `/_admin/foxx/rescan`

* fixed possible segmentation fault when passing a Buffer object into a V8 function
  as a parameter

* updated AQB module to 1.8.0.


v2.4.0 (2015-01-13)
-------------------

* updated AQB module to 1.7.0.

* fixed V8 integration-related crashes

* make `fs.move(src, dest)` also fail when both `src` and `dest` are
  existing directories. This ensures the same behavior of the move operation
  on different platforms.

* fixed AQL insert operation for multi-shard collections in cluster

* added optional return value for AQL data-modification queries.
  This allows returning the documents inserted, removed or updated with the query, e.g.

      FOR doc IN docs REMOVE doc._key IN docs LET removed = OLD RETURN removed
      FOR doc IN docs INSERT { } IN docs LET inserted = NEW RETURN inserted
      FOR doc IN docs UPDATE doc._key WITH { } IN docs LET previous = OLD RETURN previous
      FOR doc IN docs UPDATE doc._key WITH { } IN docs LET updated = NEW RETURN updated

  The variables `OLD` and `NEW` are automatically available when a `REMOVE`, `INSERT`,
  `UPDATE` or `REPLACE` statement is immediately followed by a `LET` statement.
  Note that the `LET` and `RETURN` statements in data-modification queries are not as
  flexible as the general versions of `LET` and `RETURN`. When returning documents from
  data-modification operations, only a single variable can be assigned using `LET`, and
  the assignment can only be either `OLD` or `NEW`, but not an arbitrary expression. The
  `RETURN` statement also allows using the just-created variable only, and no arbitrary
  expressions.


v2.4.0-beta1 (2014-12-26)
--------------------------

* fixed superstates in FoxxGenerator

* fixed issue #1065: Aardvark: added creation of documents and edges with _key property

* fixed issue #1198: Aardvark: current AQL editor query is now cached

* Upgraded V8 version from 3.16.14 to 3.29.59

  The built-in version of V8 has been upgraded from 3.16.14 to 3.29.59.
  This activates several ES6 (also dubbed *Harmony* or *ES.next*) features in
  ArangoDB, both in the ArangoShell and the ArangoDB server. They can be
  used for scripting and in server-side actions such as Foxx routes, traversals
  etc.

  The following ES6 features are available in ArangoDB 2.4 by default:

  * iterators
  * the `of` operator
  * symbols
  * predefined collections types (Map, Set etc.)
  * typed arrays

  Many other ES6 features are disabled by default, but can be made available by
  starting arangod or arangosh with the appropriate options:

  * arrow functions
  * proxies
  * generators
  * String, Array, and Number enhancements
  * constants
  * enhanced object and numeric literals

  To activate all these ES6 features in arangod or arangosh, start it with
  the following options:

      arangosh --javascript.v8-options="--harmony --harmony_generators"

  More details on the available ES6 features can be found in
  [this blog](https://jsteemann.github.io/blog/2014/12/19/using-es6-features-in-arangodb/).

* Added Foxx generator for building Hypermedia APIs

  A more detailed description is [here](https://www.arangodb.com/2014/12/08/building-hypermedia-apis-foxxgenerator)

* New `Applications` tab in web interface:

  The `applications` tab got a complete redesign.
  It will now only show applications that are currently running on ArangoDB.
  For a selected application, a new detailed view has been created.
  This view provides a better overview of the app:
  * author
  * license
  * version
  * contributors
  * download links
  * API documentation

  To install a new application, a new dialog is now available.
  It provides the features already available in the console application `foxx-manager` plus some more:
  * install an application from Github
  * install an application from a zip file
  * install an application from ArangoDB's application store
  * create a new application from scratch: this feature uses a generator to
    create a Foxx application with pre-defined CRUD methods for a given list
    of collections. The generated Foxx app can either be downloaded as a zip file or
    be installed on the server. Starting with a new Foxx app has never been easier.

* fixed issue #1102: Aardvark: Layout bug in documents overview

  The documents overview was entirely destroyed in some situations on Firefox.
  We replaced the plugin we used there.

* fixed issue #1168: Aardvark: pagination buttons jumping

* fixed issue #1161: Aardvark: Click on Import JSON imports previously uploaded file

* removed configure options `--enable-all-in-one-v8`, `--enable-all-in-one-icu`,
  and `--enable-all-in-one-libev`.

* global internal rename to fix naming incompatibilities with JSON:

  Internal functions with names containing `array` have been renamed to `object`,
  internal functions with names containing `list` have been renamed to `array`.
  The renaming was mainly done in the C++ parts. The documentation has also been
  adjusted so that the correct JSON type names are used in most places.

  The change also led to the addition of a few function aliases in AQL:

  * `TO_LIST` now is an alias of the new `TO_ARRAY`
  * `IS_LIST` now is an alias of the new `IS_ARRAY`
  * `IS_DOCUMENT` now is an alias of the new `IS_OBJECT`

  The changed also renamed the option `mergeArrays` to `mergeObjects` for AQL
  data-modification query options and HTTP document modification API

* AQL: added optimizer rule "remove-filter-covered-by-index"

  This rule removes FilterNodes and CalculationNodes from an execution plan if the
  filter is already covered by a previous IndexRangeNode. Removing the CalculationNode
  and the FilterNode will speed up query execution because the query requires less
  computation.

* AQL: added optimizer rule "remove-sort-rand"

  This rule removes a `SORT RAND()` expression from a query and moves the random
  iteration into the appropriate `EnumerateCollectionNode`. This is more efficient
  than individually enumerating and then sorting randomly.

* AQL: range optimizations for IN and OR

  This change enables usage of indexes for several additional cases. Filters containing
  the `IN` operator can now make use of indexes, and multiple OR- or AND-combined filter
  conditions can now also use indexes if the filters are accessing the same indexed
  attribute.

  Here are a few examples of queries that can now use indexes but couldn't before:

    FOR doc IN collection
      FILTER doc.indexedAttribute == 1 || doc.indexedAttribute > 99
      RETURN doc

    FOR doc IN collection
      FILTER doc.indexedAttribute IN [ 3, 42 ] || doc.indexedAttribute > 99
      RETURN doc

    FOR doc IN collection
      FILTER (doc.indexedAttribute > 2 && doc.indexedAttribute < 10) ||
             (doc.indexedAttribute > 23 && doc.indexedAttribute < 42)
      RETURN doc

* fixed issue #500: AQL parentheses issue

  This change allows passing subqueries as AQL function parameters without using
  duplicate brackets (e.g. `FUNC(query)` instead of `FUNC((query))`

* added optional `COUNT` clause to AQL `COLLECT`

  This allows more efficient group count calculation queries, e.g.

      FOR doc IN collection
        COLLECT age = doc.age WITH COUNT INTO length
        RETURN { age: age, count: length }

  A count-only query is also possible:

      FOR doc IN collection
        COLLECT WITH COUNT INTO length
        RETURN length

* fixed missing makeDirectory when fetching a Foxx application from a zip file

* fixed issue #1134: Change the default endpoint to localhost

  This change will modify the IP address ArangoDB listens on to 127.0.0.1 by default.
  This will make new ArangoDB installations unaccessible from clients other than
  localhost unless changed. This is a security feature.

  To make ArangoDB accessible from any client, change the server's configuration
  (`--server.endpoint`) to either `tcp://0.0.0.0:8529` or the server's publicly
  visible IP address.

* deprecated `Repository#modelPrototype`. Use `Repository#model` instead.

* IMPORTANT CHANGE: by default, system collections are included in replication and all
  replication API return values. This will lead to user accounts and credentials
  data being replicated from master to slave servers. This may overwrite
  slave-specific database users.

  If this is undesired, the `_users` collection can be excluded from replication
  easily by setting the `includeSystem` attribute to `false` in the following commands:

  * replication.sync({ includeSystem: false });
  * replication.applier.properties({ includeSystem: false });

  This will exclude all system collections (including `_aqlfunctions`, `_graphs` etc.)
  from the initial synchronization and the continuous replication.

  If this is also undesired, it is also possible to specify a list of collections to
  exclude from the initial synchronization and the continuous replication using the
  `restrictCollections` attribute, e.g.:

      replication.applier.properties({
        includeSystem: true,
        restrictType: "exclude",
        restrictCollections: [ "_users", "_graphs", "foo" ]
      });

  The HTTP API methods for fetching the replication inventory and for dumping collections
  also support the `includeSystem` control flag via a URL parameter.

* removed DEPRECATED replication methods:
  * `replication.logger.start()`
  * `replication.logger.stop()`
  * `replication.logger.properties()`
  * HTTP PUT `/_api/replication/logger-start`
  * HTTP PUT `/_api/replication/logger-stop`
  * HTTP GET `/_api/replication/logger-config`
  * HTTP PUT `/_api/replication/logger-config`

* fixed issue #1174, which was due to locking problems in distributed
  AQL execution

* improved cluster locking for AQL avoiding deadlocks

* use DistributeNode for modifying queries with REPLACE and UPDATE, if
  possible


v2.3.6 (2015-XX-XX)
-------------------

* fixed AQL subquery optimization that produced wrong result when multiple subqueries
  directly followed each other and and a directly following `LET` statement did refer
  to any but the first subquery.


v2.3.5 (2015-01-16)
-------------------

* fixed intermittent 404 errors in Foxx apps after mounting or unmounting apps

* fixed issue #1200: Expansion operator results in "Cannot call method 'forEach' of null"

* fixed issue #1199: Cannot unlink root node of plan


v2.3.4 (2014-12-23)
-------------------

* fixed cerberus path for MyArangoDB


v2.3.3 (2014-12-17)
-------------------

* fixed error handling in instantiation of distributed AQL queries, this
  also fixes a bug in cluster startup with many servers

* issue #1185: parse non-fractional JSON numbers with exponent (e.g. `4e-261`)

* issue #1159: allow --server.request-timeout and --server.connect-timeout of 0


v2.3.2 (2014-12-09)
-------------------

* fixed issue #1177: Fix bug in the user app's storage

* fixed issue #1173: AQL Editor "Save current query" resets user password

* fixed missing makeDirectory when fetching a Foxx application from a zip file

* put in warning about default changed: fixed issue #1134: Change the default endpoint to localhost

* fixed issue #1163: invalid fullCount value returned from AQL

* fixed range operator precedence

* limit default maximum number of plans created by AQL optimizer to 256 (from 1024)

* make AQL optimizer not generate an extra plan if an index can be used, but modify
  existing plans in place

* fixed AQL cursor ttl (time-to-live) issue

  Any user-specified cursor ttl value was not honored since 2.3.0.

* fixed segfault in AQL query hash index setup with unknown shapes

* fixed memleaks

* added AQL optimizer rule for removing `INTO` from a `COLLECT` statement if not needed

* fixed issue #1131

  This change provides the `KEEP` clause for `COLLECT ... INTO`. The `KEEP` clause
  allows controlling which variables will be kept in the variable created by `INTO`.

* fixed issue #1147, must protect dispatcher ID for etcd

v2.3.1 (2014-11-28)
-------------------

* recreate password if missing during upgrade

* fixed issue #1126

* fixed non-working subquery index optimizations

* do not restrict summary of Foxx applications to 60 characters

* fixed display of "required" path parameters in Foxx application documentation

* added more optimizations of constants values in AQL FILTER conditions

* fixed invalid or-to-in optimization for FILTERs containing comparisons
  with boolean values

* fixed replication of `_graphs` collection

* added AQL list functions `PUSH`, `POP`, `UNSHIFT`, `SHIFT`, `REMOVE_VALUES`,
  `REMOVE_VALUE`, `REMOVE_NTH` and `APPEND`

* added AQL functions `CALL` and `APPLY` to dynamically call other functions

* fixed AQL optimizer cost estimation for LIMIT node

* prevent Foxx queues from permanently writing to the journal even when
  server is idle

* fixed AQL COLLECT statement with INTO clause, which copied more variables
  than v2.2 and thus lead to too much memory consumption.
  This deals with #1107.

* fixed AQL COLLECT statement, this concerned every COLLECT statement,
  only the first group had access to the values of the variables before
  the COLLECT statement. This deals with #1127.

* fixed some AQL internals, where sometimes too many items were
  fetched from upstream in the presence of a LIMIT clause. This should
  generally improve performance.


v2.3.0 (2014-11-18)
-------------------

* fixed syslog flags. `--log.syslog` is deprecated and setting it has no effect,
  `--log.facility` now works as described. Application name has been changed from
  `triagens` to `arangod`. It can be changed using `--log.application`. The syslog
  will only contain the actual log message. The datetime prefix is omitted.

* fixed deflate in SimpleHttpClient

* fixed issue #1104: edgeExamples broken or changed

* fixed issue #1103: Error while importing user queries

* fixed issue #1100: AQL: HAS() fails on doc[attribute_name]

* fixed issue #1098: runtime error when creating graph vertex

* hide system applications in **Applications** tab by default

  Display of system applications can be toggled by using the *system applications*
  toggle in the UI.

* added HTTP REST API for managing tasks (`/_api/tasks`)

* allow passing character lists as optional parameter to AQL functions `TRIM`,
  `LTRIM` and `RTRIM`

  These functions now support trimming using custom character lists. If no character
  lists are specified, all whitespace characters will be removed as previously:

      TRIM("  foobar\t \r\n ")         // "foobar"
      TRIM(";foo;bar;baz, ", "; ")     // "foo;bar;baz"

* added AQL string functions `LTRIM`, `RTRIM`, `FIND_FIRST`, `FIND_LAST`, `SPLIT`,
  `SUBSTITUTE`

* added AQL functions `ZIP`, `VALUES` and `PERCENTILE`

* made AQL functions `CONCAT` and `CONCAT_SEPARATOR` work with list arguments

* dynamically create extra dispatcher threads if required

* fixed issue #1097: schemas in the API docs no longer show required properties as optional


v2.3.0-beta2 (2014-11-08)
-------------------------

* front-end: new icons for uploading and downloading JSON documents into a collection

* front-end: fixed documents pagination css display error

* front-end: fixed flickering of the progress view

* front-end: fixed missing event for documents filter function

* front-end: jsoneditor: added CMD+Return (Mac) CTRL+Return (Linux/Win) shortkey for
  saving a document

* front-end: added information tooltip for uploading json documents.

* front-end: added database management view to the collapsed navigation menu

* front-end: added collection truncation feature

* fixed issue #1086: arangoimp: Odd errors if arguments are not given properly

* performance improvements for AQL queries that use JavaScript-based expressions
  internally

* added AQL geo functions `WITHIN_RECTANGLE` and `IS_IN_POLYGON`

* fixed non-working query results download in AQL editor of web interface

* removed debug print message in AQL editor query export routine

* fixed issue #1075: Aardvark: user name required even if auth is off #1075

  The fix for this prefills the username input field with the current user's
  account name if any and `root` (the default username) otherwise. Additionally,
  the tooltip text has been slightly adjusted.

* fixed issue #1069: Add 'raw' link to swagger ui so that the raw swagger
  json can easily be retrieved

  This adds a link to the Swagger API docs to an application's detail view in
  the **Applications** tab of the web interface. The link produces the Swagger
  JSON directly. If authentication is turned on, the link requires authentication,
  too.

* documentation updates


v2.3.0-beta1 (2014-11-01)
-------------------------

* added dedicated `NOT IN` operator for AQL

  Previously, a `NOT IN` was only achievable by writing a negated `IN` condition:

      FOR i IN ... FILTER ! (i IN [ 23, 42 ]) ...

  This can now alternatively be expressed more intuitively as follows:

      FOR i IN ... FILTER i NOT IN [ 23, 42 ] ...

* added alternative logical operator syntax for AQL

  Previously, the logical operators in AQL could only be written as:
  - `&&`: logical and
  - `||`: logical or
  - `!`: negation

  ArangoDB 2.3 introduces the alternative variants for these operators:
  - `AND`: logical and
  - `OR`: logical or
  - `NOT`: negation

  The new syntax is just an alternative to the old syntax, allowing easier
  migration from SQL. The old syntax is still fully supported and will be.

* improved output of `ArangoStatement.parse()` and POST `/_api/query`

  If an AQL query can be parsed without problems, The return value of
  `ArangoStatement.parse()` now contains an attribute `ast` with the abstract
  syntax tree of the query (before optimizations). Though this is an internal
  representation of the query and is subject to change, it can be used to inspect
  how ArangoDB interprets a given query.

* improved `ArangoStatement.explain()` and POST `/_api/explain`

  The commands for explaining AQL queries have been improved.

* added command-line option `--javascript.v8-contexts` to control the number of
  V8 contexts created in arangod.

  Previously, the number of V8 contexts was equal to the number of server threads
  (as specified by option `--server.threads`).

  However, it may be sensible to create different amounts of threads and V8
  contexts. If the option is not specified, the number of V8 contexts created
  will be equal to the number of server threads. Thus no change in configuration
  is required to keep the old behavior.

  If you are using the default config files or merge them with your local config
  files, please review if the default number of server threads is okay in your
  environment. Additionally you should verify that the number of V8 contexts
  created (as specified in option `--javascript.v8-contexts`) is okay.

* the number of server.threads specified is now the minimum of threads
  started. There are situation in which threads are waiting for results of
  distributed database servers. In this case the number of threads is
  dynamically increased.

* removed index type "bitarray"

  Bitarray indexes were only half-way documented and integrated in previous versions
  of ArangoDB so their benefit was limited. The support for bitarray indexes has
  thus been removed in ArangoDB 2.3. It is not possible to create indexes of type
  "bitarray" with ArangoDB 2.3.

  When a collection is opened that contains a bitarray index definition created
  with a previous version of ArangoDB, ArangoDB will ignore it and log the following
  warning:

      index type 'bitarray' is not supported in this version of ArangoDB and is ignored

  Future versions of ArangoDB may automatically remove such index definitions so the
  warnings will eventually disappear.

* removed internal "_admin/modules/flush" in order to fix requireApp

* added basic support for handling binary data in Foxx

  Requests with binary payload can be processed in Foxx applications by
  using the new method `res.rawBodyBuffer()`. This will return the unparsed request
  body as a Buffer object.

  There is now also the method `req.requestParts()` available in Foxx to retrieve
  the individual components of a multipart HTTP request.

  Buffer objects can now be used when setting the response body of any Foxx action.
  Additionally, `res.send()` has been added as a convenience method for returning
  strings, JSON objects or buffers from a Foxx action:

      res.send("<p>some HTML</p>");
      res.send({ success: true });
      res.send(new Buffer("some binary data"));

  The convenience method `res.sendFile()` can now be used to easily return the
  contents of a file from a Foxx action:

      res.sendFile(applicationContext.foxxFilename("image.png"));

  `fs.write` now accepts not only strings but also Buffer objects as second parameter:

      fs.write(filename, "some data");
      fs.write(filename, new Buffer("some binary data"));

  `fs.readBuffer` can be used to return the contents of a file in a Buffer object.

* improved performance of insertion into non-unique hash indexes significantly in case
  many duplicate keys are used in the index

* issue #1042: set time zone in log output

  the command-line option `--log.use-local-time` was added to print dates and times in
  the server-local timezone instead of UTC

* command-line options that require a boolean value now validate the
  value given on the command-line

  This prevents issues if no value is specified for an option that
  requires a boolean value. For example, the following command-line would
  have caused trouble in 2.2, because `--server.endpoint` would have been
  used as the value for the `--server.disable-authentication` options
  (which requires a boolean value):

      arangod --server.disable-authentication --server.endpoint tcp://127.0.0.1:8529 data

  In 2.3, running this command will fail with an error and requires to
  be modified to:

      arangod --server.disable-authentication true --server.endpoint tcp://127.0.0.1:8529 data

* improved performance of CSV import in arangoimp

* fixed issue #1027: Stack traces are off-by-one

* fixed issue #1026: Modules loaded in different files within the same app
  should refer to the same module

* fixed issue #1025: Traversal not as expected in undirected graph

* added a _relation function in the general-graph module.

  This deprecated _directedRelation and _undirectedRelation.
  ArangoDB does not offer any constraints for undirected edges
  which caused some confusion of users how undirected relations
  have to be handled. Relation now only supports directed relations
  and the user can actively simulate undirected relations.

* changed return value of Foxx.applicationContext#collectionName:

  Previously, the function could return invalid collection names because
  invalid characters were not replaced in the application name prefix, only
  in the collection name passed.

  Now, the function replaces invalid characters also in the application name
  prefix, which might to slightly different results for application names that
  contained any characters outside the ranges [a-z], [A-Z] and [0-9].

* prevent XSS in AQL editor and logs view

* integrated tutorial into ArangoShell and web interface

* added option `--backslash-escape` for arangoimp when running CSV file imports

* front-end: added download feature for (filtered) documents

* front-end: added download feature for the results of a user query

* front-end: added function to move documents to another collection

* front-end: added sort-by attribute to the documents filter

* front-end: added sorting feature to database, graph management and user management view.

* issue #989: front-end: Databases view not refreshing after deleting a database

* issue #991: front-end: Database search broken

* front-end: added infobox which shows more information about a document (_id, _rev, _key) or
  an edge (_id, _rev, _key, _from, _to). The from and to attributes are clickable and redirect
  to their document location.

* front-end: added edit-mode for deleting multiple documents at the same time.

* front-end: added delete button to the detailed document/edge view.

* front-end: added visual feedback for saving documents/edges inside the editor (error/success).

* front-end: added auto-focusing for the first input field in a modal.

* front-end: added validation for user input in a modal.

* front-end: user defined queries are now stored inside the database and are bound to the current
  user, instead of using the local storage functionality of the browsers. The outcome of this is
  that user defined queries are now independently usable from any device. Also queries can now be
  edited through the standard document editor of the front-end through the _users collection.

* front-end: added import and export functionality for user defined queries.

* front-end: added new keywords and functions to the aql-editor theme

* front-end: applied tile-style to the graph view

* front-end: now using the new graph api including multi-collection support

* front-end: foxx apps are now deletable

* front-end: foxx apps are now installable and updateable through github, if github is their
  origin.

* front-end: added foxx app version control. Multiple versions of a single foxx app are now
  installable and easy to manage and are also arranged in groups.

* front-end: the user-set filter of a collection is now stored until the user navigates to
  another collection.

* front-end: fetching and filtering of documents, statistics, and query operations are now
  handled with asynchronous ajax calls.

* front-end: added progress indicator if the front-end is waiting for a server operation.

* front-end: fixed wrong count of documents in the documents view of a collection.

* front-end: fixed unexpected styling of the manage db view and navigation.

* front-end: fixed wrong handling of select fields in a modal view.

* front-end: fixed wrong positioning of some tooltips.

* automatically call `toJSON` function of JavaScript objects (if present)
  when serializing them into database documents. This change allows
  storing JavaScript date objects in the database in a sensible manner.


v2.2.7 (2014-11-19)
-------------------

* fixed issue #998: Incorrect application URL for non-system Foxx apps

* fixed issue #1079: AQL editor: keyword WITH in UPDATE query is not highlighted

* fix memory leak in cluster nodes

* fixed registration of AQL user-defined functions in Web UI (JS shell)

* fixed error display in Web UI for certain errors
  (now error message is printed instead of 'undefined')

* fixed issue #1059: bug in js module console

* fixed issue #1056: "fs": zip functions fail with passwords

* fixed issue #1063: Docs: measuring unit of --wal.logfile-size?

* fixed issue #1062: Docs: typo in 14.2 Example data


v2.2.6 (2014-10-20)
-------------------

* fixed issue #972: Compilation Issue

* fixed issue #743: temporary directories are now unique and one can read
  off the tool that created them, if empty, they are removed atexit

* Highly improved performance of all AQL GRAPH_* functions.

* Orphan collections in general graphs can now be found via GRAPH_VERTICES
  if either "any" or no direction is defined

* Fixed documentation for AQL function GRAPH_NEIGHBORS.
  The option "vertexCollectionRestriction" is meant to filter the target
  vertices only, and should not filter the path.

* Fixed a bug in GRAPH_NEIGHBORS which enforced only empty results
  under certain conditions


v2.2.5 (2014-10-09)
-------------------

* fixed issue #961: allow non-JSON values in undocument request bodies

* fixed issue 1028: libicu is now statically linked

* fixed cached lookups of collections on the server, which may have caused spurious
  problems after collection rename operations


v2.2.4 (2014-10-01)
-------------------

* fixed accessing `_from` and `_to` attributes in `collection.byExample` and
  `collection.firstExample`

  These internal attributes were not handled properly in the mentioned functions, so
  searching for them did not always produce documents

* fixed issue #1030: arangoimp 2.2.3 crashing, not logging on large Windows CSV file

* fixed issue #1025: Traversal not as expected in undirected graph

* fixed issue #1020

  This requires re-introducing the startup option `--database.force-sync-properties`.

  This option can again be used to force fsyncs of collection, index and database properties
  stored as JSON strings on disk in files named `parameter.json`. Syncing these files after
  a write may be necessary if the underlying storage does not sync file contents by itself
  in a "sensible" amount of time after a file has been written and closed.

  The default value is `true` so collection, index and database properties will always be
  synced to disk immediately. This affects creating, renaming and dropping collections as
  well as creating and dropping databases and indexes. Each of these operations will perform
  an additional fsync on the `parameter.json` file if the option is set to `true`.

  It might be sensible to set this option to `false` for workloads that create and drop a
  lot of collections (e.g. test runs).

  Document operations such as creating, updating and dropping documents are not affected
  by this option.

* fixed issue #1016: AQL editor bug

* fixed issue #1014: WITHIN function returns wrong distance

* fixed AQL shortest path calculation in function `GRAPH_SHORTEST_PATH` to return
  complete vertex objects instead of just vertex ids

* allow changing of attributes of documents stored in server-side JavaScript variables

  Previously, the following did not work:

      var doc = db.collection.document(key);
      doc._key = "abc"; // overwriting internal attributes not supported
      doc.value = 123;  // overwriting existing attributes not supported

  Now, modifying documents stored in server-side variables (e.g. `doc` in the above case)
  is supported. Modifying the variables will not update the documents in the database,
  but will modify the JavaScript object (which can be written back to the database using
  `db.collection.update` or `db.collection.replace`)

* fixed issue #997: arangoimp apparently doesn't support files >2gig on Windows

  large file support (requires using `_stat64` instead of `stat`) is now supported on
  Windows


v2.2.3 (2014-09-02)
-------------------

* added `around` for Foxx controller

* added `type` option for HTTP API `GET /_api/document?collection=...`

  This allows controlling the type of results to be returned. By default, paths to
  documents will be returned, e.g.

      [
        `/_api/document/test/mykey1`,
        `/_api/document/test/mykey2`,
        ...
      ]

  To return a list of document ids instead of paths, the `type` URL parameter can be
  set to `id`:

      [
        `test/mykey1`,
        `test/mykey2`,
        ...
      ]

  To return a list of document keys only, the `type` URL parameter can be set to `key`:

      [
        `mykey1`,
        `mykey2`,
        ...
      ]


* properly capitalize HTTP response header field names in case the `x-arango-async`
  HTTP header was used in a request.

* fixed several documentation issues

* speedup for several general-graph functions, AQL functions starting with `GRAPH_`
  and traversals


v2.2.2 (2014-08-08)
-------------------

* allow storing non-reserved attribute names starting with an underscore

  Previous versions of ArangoDB parsed away all attribute names that started with an
  underscore (e.g. `_test', '_foo', `_bar`) on all levels of a document (root level
  and sub-attribute levels). While this behavior was documented, it was unintuitive and
  prevented storing documents inside other documents, e.g.:

      {
        "_key" : "foo",
        "_type" : "mydoc",
        "references" : [
          {
            "_key" : "something",
            "_rev" : "...",
            "value" : 1
          },
          {
            "_key" : "something else",
            "_rev" : "...",
            "value" : 2
          }
        ]
      }

  In the above example, previous versions of ArangoDB removed all attributes and
  sub-attributes that started with underscores, meaning the embedded documents would lose
  some of their attributes. 2.2.2 should preserve such attributes, and will also allow
  storing user-defined attribute names on the top-level even if they start with underscores
  (such as `_type` in the above example).

* fix conversion of JavaScript String, Number and Boolean objects to JSON.

  Objects created in JavaScript using `new Number(...)`, `new String(...)`, or
  `new Boolean(...)` were not converted to JSON correctly.

* fixed a race condition on task registration (i.e. `require("org/arangodb/tasks").register()`)

  this race condition led to undefined behavior when a just-created task with no offset and
  no period was instantly executed and deleted by the task scheduler, before the `register`
  function returned to the caller.

* changed run-tests.sh to execute all suitable tests.

* switch to new version of gyp

* fixed upgrade button


v2.2.1 (2014-07-24)
-------------------

* fixed hanging write-ahead log recovery for certain cases that involved dropping
  databases

* fixed issue with --check-version: when creating a new database the check failed

* issue #947 Foxx applicationContext missing some properties

* fixed issue with --check-version: when creating a new database the check failed

* added startup option `--wal.suppress-shape-information`

  Setting this option to `true` will reduce memory and disk space usage and require
  less CPU time when modifying documents or edges. It should therefore be turned on
  for standalone ArangoDB servers. However, for servers that are used as replication
  masters, setting this option to `true` will effectively disable the usage of the
  write-ahead log for replication, so it should be set to `false` for any replication
  master servers.

  The default value for this option is `false`.

* added optional `ttl` attribute to specify result cursor expiration for HTTP API method
  `POST /_api/cursor`

  The `ttl` attribute can be used to prevent cursor results from timing out too early.

* issue #947: Foxx applicationContext missing some properties

* (reported by Christian Neubauer):

  The problem was that in Google's V8, signed and unsigned chars are not always declared cleanly.
  so we need to force v8 to compile with forced signed chars which is done by the Flag:
    -fsigned-char
  at least it is enough to follow the instructions of compiling arango on rasperry
  and add "CFLAGS='-fsigned-char'" to the make command of V8 and remove the armv7=0

* Fixed a bug with the replication client. In the case of single document
  transactions the collection was not write locked.


v2.2.0 (2014-07-10)
-------------------

* The replication methods `logger.start`, `logger.stop` and `logger.properties` are
  no-ops in ArangoDB 2.2 as there is no separate replication logger anymore. Data changes
  are logged into the write-ahead log in ArangoDB 2.2, and not separately by the
  replication logger. The replication logger object is still there in ArangoDB 2.2 to
  ensure backwards-compatibility, however, logging cannot be started, stopped or
  configured anymore. Using any of these methods will do nothing.

  This also affects the following HTTP API methods:
  - `PUT /_api/replication/logger-start`
  - `PUT /_api/replication/logger-stop`
  - `GET /_api/replication/logger-config`
  - `PUT /_api/replication/logger-config`

  Using any of these methods is discouraged from now on as they will be removed in
  future versions of ArangoDB.

* INCOMPATIBLE CHANGE: replication of transactions has changed. Previously, transactions
  were logged on a master in one big block and shipped to a slave in one block, too.
  Now transactions will be logged and replicated as separate entries, allowing transactions
  to be bigger and also ensure replication progress.

  This change also affects the behavior of the `stop` method of the replication applier.
  If the replication applier is now stopped manually using the `stop` method and later
  restarted using the `start` method, any transactions that were unfinished at the
  point of stopping will be aborted on a slave, even if they later commit on the master.

  In ArangoDB 2.2, stopping the replication applier manually should be avoided unless the
  goal is to stop replication permanently or to do a full resync with the master anyway.
  If the replication applier still must be stopped, it should be made sure that the
  slave has fetched and applied all pending operations from a master, and that no
  extra transactions are started on the master before the `stop` command on the slave
  is executed.

  Replication of transactions in ArangoDB 2.2 might also lock the involved collections on
  the slave while a transaction is either committed or aborted on the master and the
  change has been replicated to the slave. This change in behavior may be important for
  slave servers that are used for read-scaling. In order to avoid long lasting collection
  locks on the slave, transactions should be kept small.

  The `_replication` system collection is not used anymore in ArangoDB 2.2 and its usage is
  discouraged.

* INCOMPATIBLE CHANGE: the figures reported by the `collection.figures` method
  now only reflect documents and data contained in the journals and datafiles of
  collections. Documents or deletions contained only in the write-ahead log will
  not influence collection figures until the write-ahead log garbage collection
  kicks in. The figures for a collection might therefore underreport the total
  resource usage of a collection.

  Additionally, the attributes `lastTick` and `uncollectedLogfileEntries` have been
  added to the result of the `figures` operation and the HTTP API method
  `PUT /_api/collection/figures`

* added `insert` method as an alias for `save`. Documents can now be inserted into
  a collection using either method:

      db.test.save({ foo: "bar" });
      db.test.insert({ foo: "bar" });

* added support for data-modification AQL queries

* added AQL keywords `INSERT`, `UPDATE`, `REPLACE` and `REMOVE` (and `WITH`) to
  support data-modification AQL queries.

  Unquoted usage of these keywords for attribute names in AQL queries will likely
  fail in ArangoDB 2.2. If any such attribute name needs to be used in a query, it
  should be enclosed in backticks to indicate the usage of a literal attribute
  name.

  For example, the following query will fail in ArangoDB 2.2 with a parse error:

      FOR i IN foo RETURN i.remove

  and needs to be rewritten like this:

      FOR i IN foo RETURN i.`remove`

* disallow storing of JavaScript objects that contain JavaScript native objects
  of type `Date`, `Function`, `RegExp` or `External`, e.g.

      db.test.save({ foo: /bar/ });
      db.test.save({ foo: new Date() });

  will now print

      Error: <data> cannot be converted into JSON shape: could not shape document

  Previously, objects of these types were silently converted into an empty object
  (i.e. `{ }`).

  To store such objects in a collection, explicitly convert them into strings
  like this:

      db.test.save({ foo: String(/bar/) });
      db.test.save({ foo: String(new Date()) });

* The replication methods `logger.start`, `logger.stop` and `logger.properties` are
  no-ops in ArangoDB 2.2 as there is no separate replication logger anymore. Data changes
  are logged into the write-ahead log in ArangoDB 2.2, and not separately by the
  replication logger. The replication logger object is still there in ArangoDB 2.2 to
  ensure backwards-compatibility, however, logging cannot be started, stopped or
  configured anymore. Using any of these methods will do nothing.

  This also affects the following HTTP API methods:
  - `PUT /_api/replication/logger-start`
  - `PUT /_api/replication/logger-stop`
  - `GET /_api/replication/logger-config`
  - `PUT /_api/replication/logger-config`

  Using any of these methods is discouraged from now on as they will be removed in
  future versions of ArangoDB.

* INCOMPATIBLE CHANGE: replication of transactions has changed. Previously, transactions
  were logged on a master in one big block and shipped to a slave in one block, too.
  Now transactions will be logged and replicated as separate entries, allowing transactions
  to be bigger and also ensure replication progress.

  This change also affects the behavior of the `stop` method of the replication applier.
  If the replication applier is now stopped manually using the `stop` method and later
  restarted using the `start` method, any transactions that were unfinished at the
  point of stopping will be aborted on a slave, even if they later commit on the master.

  In ArangoDB 2.2, stopping the replication applier manually should be avoided unless the
  goal is to stop replication permanently or to do a full resync with the master anyway.
  If the replication applier still must be stopped, it should be made sure that the
  slave has fetched and applied all pending operations from a master, and that no
  extra transactions are started on the master before the `stop` command on the slave
  is executed.

  Replication of transactions in ArangoDB 2.2 might also lock the involved collections on
  the slave while a transaction is either committed or aborted on the master and the
  change has been replicated to the slave. This change in behavior may be important for
  slave servers that are used for read-scaling. In order to avoid long lasting collection
  locks on the slave, transactions should be kept small.

  The `_replication` system collection is not used anymore in ArangoDB 2.2 and its usage is
  discouraged.

* INCOMPATIBLE CHANGE: the figures reported by the `collection.figures` method
  now only reflect documents and data contained in the journals and datafiles of
  collections. Documents or deletions contained only in the write-ahead log will
  not influence collection figures until the write-ahead log garbage collection
  kicks in. The figures for a collection might therefore underreport the total
  resource usage of a collection.

  Additionally, the attributes `lastTick` and `uncollectedLogfileEntries` have been
  added to the result of the `figures` operation and the HTTP API method
  `PUT /_api/collection/figures`

* added `insert` method as an alias for `save`. Documents can now be inserted into
  a collection using either method:

      db.test.save({ foo: "bar" });
      db.test.insert({ foo: "bar" });

* added support for data-modification AQL queries

* added AQL keywords `INSERT`, `UPDATE`, `REPLACE` and `REMOVE` (and `WITH`) to
  support data-modification AQL queries.

  Unquoted usage of these keywords for attribute names in AQL queries will likely
  fail in ArangoDB 2.2. If any such attribute name needs to be used in a query, it
  should be enclosed in backticks to indicate the usage of a literal attribute
  name.

  For example, the following query will fail in ArangoDB 2.2 with a parse error:

      FOR i IN foo RETURN i.remove

  and needs to be rewritten like this:

      FOR i IN foo RETURN i.`remove`

* disallow storing of JavaScript objects that contain JavaScript native objects
  of type `Date`, `Function`, `RegExp` or `External`, e.g.

      db.test.save({ foo: /bar/ });
      db.test.save({ foo: new Date() });

  will now print

      Error: <data> cannot be converted into JSON shape: could not shape document

  Previously, objects of these types were silently converted into an empty object
  (i.e. `{ }`).

  To store such objects in a collection, explicitly convert them into strings
  like this:

      db.test.save({ foo: String(/bar/) });
      db.test.save({ foo: String(new Date()) });

* honor startup option `--server.disable-statistics` when deciding whether or not
  to start periodic statistics collection jobs

  Previously, the statistics collection jobs were started even if the server was
  started with the `--server.disable-statistics` flag being set to `true`

* removed startup option `--random.no-seed`

  This option had no effect in previous versions of ArangoDB and was thus removed.

* removed startup option `--database.remove-on-drop`

  This option was used for debugging only.

* removed startup option `--database.force-sync-properties`

  This option is now superfluous as collection properties are now stored in the
  write-ahead log.

* introduced write-ahead log

  All write operations in an ArangoDB server instance are automatically logged
  to the server's write-ahead log. The write-ahead log is a set of append-only
  logfiles, and it is used in case of a crash recovery and for replication.
  Data from the write-ahead log will eventually be moved into the journals or
  datafiles of collections, allowing the server to remove older write-ahead log
  logfiles. Figures of collections will be updated when data are moved from the
  write-ahead log into the journals or datafiles of collections.

  Cross-collection transactions in ArangoDB should benefit considerably by this
  change, as less writes than in previous versions are required to ensure the data
  of multiple collections are atomically and durably committed. All data-modifying
  operations inside transactions (insert, update, remove) will write their
  operations into the write-ahead log directly, making transactions with multiple
  operations also require less physical memory than in previous versions of ArangoDB,
  that required all transaction data to fit into RAM.

  The `_trx` system collection is not used anymore in ArangoDB 2.2 and its usage is
  discouraged.

  The data in the write-ahead log can also be used in the replication context.
  The `_replication` collection that was used in previous versions of ArangoDB to
  store all changes on the server is not used anymore in ArangoDB 2.2. Instead,
  slaves can read from a master's write-ahead log to get informed about most
  recent changes. This removes the need to store data-modifying operations in
  both the actual place and the `_replication` collection.

* removed startup option `--server.disable-replication-logger`

  This option is superfluous in ArangoDB 2.2. There is no dedicated replication
  logger in ArangoDB 2.2. There is now always the write-ahead log, and it is also
  used as the server's replication log. Specifying the startup option
  `--server.disable-replication-logger` will do nothing in ArangoDB 2.2, but the
  option should not be used anymore as it might be removed in a future version.

* changed behavior of replication logger

  There is no dedicated replication logger in ArangoDB 2.2 as there is the
  write-ahead log now. The existing APIs for starting and stopping the replication
  logger still exist in ArangoDB 2.2 for downwards-compatibility, but calling
  the start or stop operations are no-ops in ArangoDB 2.2. When querying the
  replication logger status via the API, the server will always report that the
  replication logger is running. Configuring the replication logger is a no-op
  in ArangoDB 2.2, too. Changing the replication logger configuration has no
  effect. Instead, the write-ahead log configuration can be changed.

* removed MRuby integration for arangod

  ArangoDB had an experimental MRuby integration in some of the publish builds.
  This wasn't continuously developed, and so it has been removed in ArangoDB 2.2.

  This change has led to the following startup options being superfluous:

  - `--ruby.gc-interval`
  - `--ruby.action-directory`
  - `--ruby.modules-path`
  - `--ruby.startup-directory`

  Specifying these startup options will do nothing in ArangoDB 2.2, but the
  options should be avoided from now on as they might be removed in future versions.

* reclaim index memory when last document in collection is deleted

  Previously, deleting documents from a collection did not lead to index sizes being
  reduced. Instead, the already allocated index memory was re-used when a collection
  was refilled.

  Now, index memory for primary indexes and hash indexes is reclaimed instantly when
  the last document from a collection is removed.

* inlined and optimized functions in hash indexes

* added AQL TRANSLATE function

  This function can be used to perform lookups from static lists, e.g.

      LET countryNames = { US: "United States", UK: "United Kingdom", FR: "France" }
      RETURN TRANSLATE("FR", countryNames)

* fixed datafile debugger

* fixed check-version for empty directory

* moved try/catch block to the top of routing chain

* added mountedApp function for foxx-manager

* fixed issue #883: arango 2.1 - when starting multi-machine cluster, UI web
  does not change to cluster overview

* fixed dfdb: should not start any other V8 threads

* cleanup of version-check, added module org/arangodb/database-version,
  added --check-version option

* fixed issue #881: [2.1.0] Bombarded (every 10 sec or so) with
  "WARNING format string is corrupt" when in non-system DB Dashboard

* specialized primary index implementation to allow faster hash table
  rebuilding and reduce lookups in datafiles for the actual value of `_key`.

* issue #862: added `--overwrite` option to arangoimp

* removed number of property lookups for documents during AQL queries that
  access documents

* prevent buffering of long print results in arangosh's and arangod's print
  command

  this change will emit buffered intermediate print results and discard the
  output buffer to quickly deliver print results to the user, and to prevent
  constructing very large buffers for large results

* removed sorting of attribute names for use in a collection's shaper

  sorting attribute names was done on document insert to keep attributes
  of a collection in sorted order for faster comparisons. The sort order
  of attributes was only used in one particular and unlikely case, so it
  was removed. Collections with many different attribute names should
  benefit from this change by faster inserts and slightly less memory usage.

* fixed a bug in arangodump which got the collection name in _from and _to
  attributes of edges wrong (all were "_unknown")

* fixed a bug in arangorestore which did not recognize wrong _from and _to
  attributes of edges

* improved error detection and reporting in arangorestore


v2.1.1 (2014-06-06)
-------------------

* fixed dfdb: should not start any other V8 threads

* signature for collection functions was modified

  The basic change was the substitution of the input parameter of the
  function by an generic options object which can contain multiple
  option parameter of the function.
  Following functions were modified
  remove
  removeBySample
  replace
  replaceBySample
  update
  updateBySample

  Old signature is yet supported but it will be removed in future versions

v2.1.0 (2014-05-29)
-------------------

* implemented upgrade procedure for clusters

* fixed communication issue with agency which prevented reconnect
  after an agent failure

* fixed cluster dashboard in the case that one but not all servers
  in the cluster are down

* fixed a bug with coordinators creating local database objects
  in the wrong order (_system needs to be done first)

* improved cluster dashboard


v2.1.0-rc2 (2014-05-25)
-----------------------

* fixed issue #864: Inconsistent behavior of AQL REVERSE(list) function


v2.1.0-rc1 (XXXX-XX-XX)
-----------------------

* added server-side periodic task management functions:

  - require("org/arangodb/tasks").register(): registers a periodic task
  - require("org/arangodb/tasks").unregister(): unregisters and removes a
    periodic task
  - require("org/arangodb/tasks").get(): retrieves a specific tasks or all
    existing tasks

  the previous undocumented function `internal.definePeriodic` is now
  deprecated and will be removed in a future release.

* decrease the size of some seldom used system collections on creation.

  This will make these collections use less disk space and mapped memory.

* added AQL date functions

* added AQL FLATTEN() list function

* added index memory statistics to `db.<collection>.figures()` function

  The `figures` function will now return a sub-document `indexes`, which lists
  the number of indexes in the `count` sub-attribute, and the total memory
  usage of the indexes in bytes in the `size` sub-attribute.

* added AQL CURRENT_DATABASE() function

  This function returns the current database's name.

* added AQL CURRENT_USER() function

  This function returns the current user from an AQL query. The current user is the
  username that was specified in the `Authorization` HTTP header of the request. If
  authentication is turned off or the query was executed outside a request context,
  the function will return `null`.

* fixed issue #796: Searching with newline chars broken?

  fixed slightly different handling of backslash escape characters in a few
  AQL functions. Now handling of escape sequences should be consistent, and
  searching for newline characters should work the same everywhere

* added OpenSSL version check for configure

  It will report all OpenSSL versions < 1.0.1g as being too old.
  `configure` will only complain about an outdated OpenSSL version but not stop.

* require C++ compiler support (requires g++ 4.8, clang++ 3.4 or Visual Studio 13)

* less string copying returning JSONified documents from ArangoDB, e.g. via
  HTTP GET `/_api/document/<collection>/<document>`

* issue #798: Lower case http headers from arango

  This change allows returning capitalized HTTP headers, e.g.
  `Content-Length` instead of `content-length`.
  The HTTP spec says that headers are case-insensitive, but
  in fact several clients rely on a specific case in response
  headers.
  This change will capitalize HTTP headers if the `X-Arango-Version`
  request header is sent by the client and contains a value of at
  least `20100` (for version 2.1). The default value for the
  compatibility can also be set at server start, using the
  `--server.default-api-compatibility` option.

* simplified usage of `db._createStatement()`

  Previously, the function could not be called with a query string parameter as
  follows:

      db._createStatement(queryString);

  Calling it as above resulted in an error because the function expected an
  object as its parameter. From now on, it's possible to call the function with
  just the query string.

* make ArangoDB not send back a `WWW-Authenticate` header to a client in case the
  client sends the `X-Omit-WWW-Authenticate` HTTP header.

  This is done to prevent browsers from showing their built-in HTTP authentication
  dialog for AJAX requests that require authentication.
  ArangoDB will still return an HTTP 401 (Unauthorized) if the request doesn't
  contain valid credentials, but it will omit the `WWW-Authenticate` header,
  allowing clients to bypass the browser's authentication dialog.

* added REST API method HTTP GET `/_api/job/job-id` to query the status of an
  async job without potentially fetching it from the list of done jobs

* fixed non-intuitive behavior in jobs API: previously, querying the status
  of an async job via the API HTTP PUT `/_api/job/job-id` removed a currently
  executing async job from the list of queryable jobs on the server.
  Now, when querying the result of an async job that is still executing,
  the job is kept in the list of queryable jobs so its result can be fetched
  by a subsequent request.

* use a new data structure for the edge index of an edge collection. This
  improves the performance for the creation of the edge index and in
  particular speeds up removal of edges in graphs. Note however that
  this change might change the order in which edges starting at
  or ending in a vertex are returned. However, this order was never
  guaranteed anyway and it is not sensible to guarantee any particular
  order.

* provide a size hint to edge and hash indexes when initially filling them
  this will lead to less re-allocations when populating these indexes

  this may speed up building indexes when opening an existing collection

* don't requeue identical context methods in V8 threads in case a method is
  already registered

* removed arangod command line option `--database.remove-on-compacted`

* export the sort attribute for graph traversals to the HTTP interface

* add support for arangodump/arangorestore for clusters


v2.0.8 (XXXX-XX-XX)
-------------------

* fixed too-busy iteration over skiplists

  Even when a skiplist query was restricted by a limit clause, the skiplist
  index was queried without the limit. this led to slower-than-necessary
  execution times.

* fixed timeout overflows on 32 bit systems

  this bug has led to problems when select was called with a high timeout
  value (2000+ seconds) on 32bit systems that don't have a forgiving select
  implementation. when the call was made on these systems, select failed
  so no data would be read or sent over the connection

  this might have affected some cluster-internal operations.

* fixed ETCD issues on 32 bit systems

  ETCD was non-functional on 32 bit systems at all. The first call to the
  watch API crashed it. This was because atomic operations worked on data
  structures that were not properly aligned on 32 bit systems.

* fixed issue #848: db.someEdgeCollection.inEdge does not return correct
  value when called the 2nd time after a .save to the edge collection


v2.0.7 (2014-05-05)
-------------------

* issue #839: Foxx Manager missing "unfetch"

* fixed a race condition at startup

  this fixes undefined behavior in case the logger was involved directly at
  startup, before the logger initialization code was called. This should have
  occurred only for code that was executed before the invocation of main(),
  e.g. during ctor calls of statically defined objects.


v2.0.6 (2014-04-22)
-------------------

* fixed issue #835: arangosh doesn't show correct database name



v2.0.5 (2014-04-21)
-------------------

* Fixed a caching problem in IE JS Shell

* added cancelation for async jobs

* upgraded to new gyp for V8

* new Windows installer


v2.0.4 (2014-04-14)
-------------------

* fixed cluster authentication front-end issues for Firefox and IE, there are
  still problems with Chrome


v2.0.3 (2014-04-14)
-------------------

* fixed AQL optimizer bug

* fixed front-end issues

* added password change dialog


v2.0.2 (2014-04-06)
-------------------

* during cluster startup, do not log (somewhat expected) connection errors with
  log level error, but with log level info

* fixed dashboard modals

* fixed connection check for cluster planning front end: firefox does
  not support async:false

* document how to persist a cluster plan in order to relaunch an existing
  cluster later


v2.0.1 (2014-03-31)
-------------------

* make ArangoDB not send back a `WWW-Authenticate` header to a client in case the
  client sends the `X-Omit-WWW-Authenticate` HTTP header.

  This is done to prevent browsers from showing their built-in HTTP authentication
  dialog for AJAX requests that require authentication.
  ArangoDB will still return an HTTP 401 (Unauthorized) if the request doesn't
  contain valid credentials, but it will omit the `WWW-Authenticate` header,
  allowing clients to bypass the browser's authentication dialog.

* fixed isses in arango-dfdb:

  the dfdb was not able to unload certain system collections, so these couldn't be
  inspected with the dfdb sometimes. Additionally, it did not truncate corrupt
  markers from datafiles under some circumstances

* added `changePassword` attribute for users

* fixed non-working "save" button in collection edit view of web interface
  clicking the save button did nothing. one had to press enter in one of the input
  fields to send modified form data

* fixed V8 compile error on MacOS X

* prevent `body length: -9223372036854775808` being logged in development mode for
  some Foxx HTTP responses

* fixed several bugs in web interface dashboard

* fixed issue #783: coffee script not working in manifest file

* fixed issue #783: coffee script not working in manifest file

* fixed issue #781: Cant save current query from AQL editor ui

* bumped version in `X-Arango-Version` compatibility header sent by arangosh and other
  client tools from `1.5` to `2.0`.

* fixed startup options for arango-dfdb, added details option for arango-dfdb

* fixed display of missing error messages and codes in arangosh

* when creating a collection via the web interface, the collection type was always
  "document", regardless of the user's choice


v2.0.0 (2014-03-10)
-------------------

* first 2.0 release


v2.0.0-rc2 (2014-03-07)
-----------------------

* fixed cluster authorization


v2.0.0-rc1 (2014-02-28)
-----------------------

* added sharding :-)

* added collection._dbName attribute to query the name of the database from a collection

  more detailed documentation on the sharding and cluster features can be found in the user
  manual, section **Sharding**

* INCOMPATIBLE CHANGE: using complex values in AQL filter conditions with operators other
  than equality (e.g. >=, >, <=, <) will disable usage of skiplist indexes for filter
  evaluation.

  For example, the following queries will be affected by change:

      FOR doc IN docs FILTER doc.value < { foo: "bar" } RETURN doc
      FOR doc IN docs FILTER doc.value >= [ 1, 2, 3 ] RETURN doc

  The following queries will not be affected by the change:

      FOR doc IN docs FILTER doc.value == 1 RETURN doc
      FOR doc IN docs FILTER doc.value == "foo" RETURN doc
      FOR doc IN docs FILTER doc.value == [ 1, 2, 3 ] RETURN doc
      FOR doc IN docs FILTER doc.value == { foo: "bar" } RETURN doc

* INCOMPATIBLE CHANGE: removed undocumented method `collection.saveOrReplace`

  this feature was never advertised nor documented nor tested.

* INCOMPATIBLE CHANGE: removed undocumented REST API method `/_api/simple/BY-EXAMPLE-HASH`

  this feature was never advertised nor documented nor tested.

* added explicit startup parameter `--server.reuse-address`

  This flag can be used to control whether sockets should be acquired with the SO_REUSEADDR
  flag.

  Regardless of this setting, sockets on Windows are always acquired using the
  SO_EXCLUSIVEADDRUSE flag.

* removed undocumented REST API method GET `/_admin/database-name`

* added user validation API at POST `/_api/user/<username>`

* slightly improved users management API in `/_api/user`:

  Previously, when creating a new user via HTTP POST, the username needed to be
  passed in an attribute `username`. When users were returned via this API,
  the usernames were returned in an attribute named `user`. This was slightly
  confusing and was changed in 2.0 as follows:

  - when adding a user via HTTP POST, the username can be specified in an attribute
  `user`. If this attribute is not used, the API will look into the attribute `username`
  as before and use that value.
  - when users are returned via HTTP GET, the usernames are still returned in an
    attribute `user`.

  This change should be fully downwards-compatible with the previous version of the API.

* added AQL SLICE function to extract slices from lists

* made module loader more node compatible

* the startup option `--javascript.package-path` for arangosh is now deprecated and does
  nothing. Using it will not cause an error, but the option is ignored.

* added coffee script support

* Several UI improvements.

* Exchanged icons in the graphviewer toolbar

* always start networking and HTTP listeners when starting the server (even in
  console mode)

* allow vertex and edge filtering with user-defined functions in TRAVERSAL,
  TRAVERSAL_TREE and SHORTEST_PATH AQL functions:

      // using user-defined AQL functions for edge and vertex filtering
      RETURN TRAVERSAL(friends, friendrelations, "friends/john", "outbound", {
        followEdges: "myfunctions::checkedge",
        filterVertices: "myfunctions::checkvertex"
      })

      // using the following custom filter functions
      var aqlfunctions = require("org/arangodb/aql/functions");
      aqlfunctions.register("myfunctions::checkedge", function (config, vertex, edge, path) {
        return (edge.type !== 'dislikes'); // don't follow these edges
      }, false);

      aqlfunctions.register("myfunctions::checkvertex", function (config, vertex, path) {
        if (vertex.isDeleted || ! vertex.isActive) {
          return [ "prune", "exclude" ]; // exclude these and don't follow them
        }
        return [ ]; // include everything else
      }, false);

* fail if invalid `strategy`, `order` or `itemOrder` attribute values
  are passed to the AQL TRAVERSAL function. Omitting these attributes
  is not considered an error, but specifying an invalid value for any
  of these attributes will make an AQL query fail.

* issue #751: Create database through API should return HTTP status code 201

  By default, the server now returns HTTP 201 (created) when creating a new
  database successfully. To keep compatibility with older ArangoDB versions, the
  startup parameter `--server.default-api-compatibility` can be set to a value
  of `10400` to indicate API compatibility with ArangoDB 1.4. The compatibility
  can also be enforced by setting the `X-Arango-Version` HTTP header in a
  client request to this API on a per-request basis.

* allow direct access from the `db` object to collections whose names start
  with an underscore (e.g. db._users).

  Previously, access to such collections via the `db` object was possible from
  arangosh, but not from arangod (and thus Foxx and actions). The only way
  to access such collections from these places was via the `db._collection(<name>)`
  workaround.

* allow `\n` (as well as `\r\n`) as line terminator in batch requests sent to
  `/_api/batch` HTTP API.

* use `--data-binary` instead of `--data` parameter in generated cURL examples

* issue #703: Also show path of logfile for fm.config()

* issue #675: Dropping a collection used in "graph" module breaks the graph

* added "static" Graph.drop() method for graphs API

* fixed issue #695: arangosh server.password error

* use pretty-printing in `--console` mode by default

* simplified ArangoDB startup options

  Some startup options are now superfluous or their usage is simplified. The
  following options have been changed:

  * `--javascript.modules-path`: this option has been removed. The modules paths
    are determined by arangod and arangosh automatically based on the value of
    `--javascript.startup-directory`.

    If the option is set on startup, it is ignored so startup will not abort with
    an error `unrecognized option`.

  * `--javascript.action-directory`: this option has been removed. The actions
    directory is determined by arangod automatically based on the value of
    `--javascript.startup-directory`.

    If the option is set on startup, it is ignored so startup will not abort with
    an error `unrecognized option`.

  * `--javascript.package-path`: this option is still available but it is not
    required anymore to set the standard package paths (e.g. `js/npm`). arangod
    will automatically use this standard package path regardless of whether it
    was specified via the options.

    It is possible to use this option to add additional package paths to the
    standard value.

  Configuration files included with arangod are adjusted accordingly.

* layout of the graphs tab adapted to better fit with the other tabs

* database selection is moved to the bottom right corner of the web interface

* removed priority queue index type

  this feature was never advertised nor documented nor tested.

* display internal attributes in document source view of web interface

* removed separate shape collections

  When upgrading to ArangoDB 2.0, existing collections will be converted to include
  shapes and attribute markers in the datafiles instead of using separate files for
  shapes.

  When a collection is converted, existing shapes from the SHAPES directory will
  be written to a new datafile in the collection directory, and the SHAPES directory
  will be removed afterwards.

  This saves up to 2 MB of memory and disk space for each collection
  (savings are higher, the less different shapes there are in a collection).
  Additionally, one less file descriptor per opened collection will be used.

  When creating a new collection, the amount of sync calls may be reduced. The same
  may be true for documents with yet-unknown shapes. This may help performance
  in these cases.

* added AQL functions `NTH` and `POSITION`

* added signal handler for arangosh to save last command in more cases

* added extra prompt placeholders for arangosh:
  - `%e`: current endpoint
  - `%u`: current user

* added arangosh option `--javascript.gc-interval` to control amount of
  garbage collection performed by arangosh

* fixed issue #651: Allow addEdge() to take vertex ids in the JS library

* removed command-line option `--log.format`

  In previous versions, this option did not have an effect for most log messages, so
  it got removed.

* removed C++ logger implementation

  Logging inside ArangoDB is now done using the LOG_XXX() macros. The LOGGER_XXX()
  macros are gone.

* added collection status "loading"


v1.4.16 (XXXX-XX-XX)
--------------------

* fixed too eager datafile deletion

  this issue could have caused a crash when the compaction had marked datafiles as obsolete
  and they were removed while "old" temporary query results still pointed to the old datafile
  positions

* fixed issue #826: Replication fails when a collection's configuration changes


v1.4.15 (2014-04-19)
--------------------

* bugfix for AQL query optimizer

  the following type of query was too eagerly optimized, leading to errors in code-generation:

      LET a = (FOR i IN [] RETURN i) LET b = (FOR i IN [] RETURN i) RETURN 1

  the problem occurred when both lists in the subqueries were empty. In this case invalid code
  was generated and the query couldn't be executed.


v1.4.14 (2014-04-05)
--------------------

* fixed race conditions during shape / attribute insertion

  A race condition could have led to spurious `cannot find attribute #xx` or
  `cannot find shape #xx` (where xx is a number) warning messages being logged
  by the server. This happened when a new attribute was inserted and at the same
  time was queried by another thread.

  Also fixed a race condition that may have occurred when a thread tried to
  access the shapes / attributes hash tables while they were resized. In this
  cases, the shape / attribute may have been hashed to a wrong slot.

* fixed a memory barrier / cpu synchronization problem with libev, affecting
  Windows with Visual Studio 2013 (probably earlier versions are affected, too)

  The issue is described in detail here:
  http://lists.schmorp.de/pipermail/libev/2014q1/002318.html


v1.4.13 (2014-03-14)
--------------------

* added diagnostic output for Foxx application upload

* allow dump & restore from ArangoDB 1.4 with an ArangoDB 2.0 server

* allow startup options `temp-path` and `default-language` to be specified from the arangod
  configuration file and not only from the command line

* fixed too eager compaction

  The compaction will now wait for several seconds before trying to re-compact the same
  collection. Additionally, some other limits have been introduced for the compaction.


v1.4.12 (2014-03-05)
--------------------

* fixed display bug in web interface which caused the following problems:
  - documents were displayed in web interface as being empty
  - document attributes view displayed many attributes with content "undefined"
  - document source view displayed many attributes with name "TYPEOF" and value "undefined"
  - an alert popping up in the browser with message "Datatables warning..."

* re-introduced old-style read-write locks to supports Windows versions older than
  Windows 2008R2 and Windows 7. This should re-enable support for Windows Vista and
  Windows 2008.


v1.4.11 (2014-02-27)
--------------------

* added SHORTEST_PATH AQL function

  this calculates the shortest paths between two vertices, using the Dijkstra
  algorithm, employing a min-heap

  By default, ArangoDB does not know the distance between any two vertices and
  will use a default distance of 1. A custom distance function can be registered
  as an AQL user function to make the distance calculation use any document
  attributes or custom logic:

      RETURN SHORTEST_PATH(cities, motorways, "cities/CGN", "cities/MUC", "outbound", {
        paths: true,
        distance: "myfunctions::citydistance"
      })

      // using the following custom distance function
      var aqlfunctions = require("org/arangodb/aql/functions");
      aqlfunctions.register("myfunctions::distance", function (config, vertex1, vertex2, edge) {
        return Math.sqrt(Math.pow(vertex1.x - vertex2.x) + Math.pow(vertex1.y - vertex2.y));
      }, false);

* fixed bug in Graph.pathTo function

* fixed small memleak in AQL optimizer

* fixed access to potentially uninitialized variable when collection had a cap constraint


v1.4.10 (2014-02-21)
--------------------

* fixed graph constructor to allow graph with some parameter to be used

* added node.js "events" and "stream"

* updated npm packages

* added loading of .json file

* Fixed http return code in graph api with waitForSync parameter.

* Fixed documentation in graph, simple and index api.

* removed 2 tests due to change in ruby library.

* issue #756: set access-control-expose-headers on CORS response

  the following headers are now whitelisted by ArangoDB in CORS responses:
  - etag
  - content-encoding
  - content-length
  - location
  - server
  - x-arango-errors
  - x-arango-async-id


v1.4.9 (2014-02-07)
-------------------

* return a document's current etag in response header for HTTP HEAD requests on
  documents that return an HTTP 412 (precondition failed) error. This allows
  retrieving the document's current revision easily.

* added AQL function `SKIPLIST` to directly access skiplist indexes from AQL

  This is a shortcut method to use a skiplist index for retrieving specific documents in
  indexed order. The function capability is rather limited, but it may be used
  for several cases to speed up queries. The documents are returned in index order if
  only one condition is used.

      /* return all documents with mycollection.created > 12345678 */
      FOR doc IN SKIPLIST(mycollection, { created: [[ '>', 12345678 ]] })
        RETURN doc

      /* return first document with mycollection.created > 12345678 */
      FOR doc IN SKIPLIST(mycollection, { created: [[ '>', 12345678 ]] }, 0, 1)
        RETURN doc

      /* return all documents with mycollection.created between 12345678 and 123456790 */
      FOR doc IN SKIPLIST(mycollection, { created: [[ '>', 12345678 ], [ '<=', 123456790 ]] })
        RETURN doc

      /* return all documents with mycollection.a equal 1 and .b equal 2 */
      FOR doc IN SKIPLIST(mycollection, { a: [[ '==', 1 ]], b: [[ '==', 2 ]] })
        RETURN doc

  The function requires a skiplist index with the exact same attributes to
  be present on the specified collection. All attributes present in the skiplist
  index must be specified in the conditions specified for the `SKIPLIST` function.
  Attribute declaration order is important, too: attributes must be specified in the
  same order in the condition as they have been declared in the skiplist index.

* added command-line option `--server.disable-authentication-unix-sockets`

  with this option, authentication can be disabled for all requests coming
  in via UNIX domain sockets, enabling clients located on the same host as
  the ArangoDB server to connect without authentication.
  Other connections (e.g. TCP/IP) are not affected by this option.

  The default value for this option is `false`.
  Note: this option is only supported on platforms that support Unix domain
  sockets.

* call global arangod instance destructor on shutdown

* issue #755: TRAVERSAL does not use strategy, order and itemOrder options

  these options were not honored when configuring a traversal via the AQL
  TRAVERSAL function. Now, these options are used if specified.

* allow vertex and edge filtering with user-defined functions in TRAVERSAL,
  TRAVERSAL_TREE and SHORTEST_PATH AQL functions:

      // using user-defined AQL functions for edge and vertex filtering
      RETURN TRAVERSAL(friends, friendrelations, "friends/john", "outbound", {
        followEdges: "myfunctions::checkedge",
        filterVertices: "myfunctions::checkvertex"
      })

      // using the following custom filter functions
      var aqlfunctions = require("org/arangodb/aql/functions");
      aqlfunctions.register("myfunctions::checkedge", function (config, vertex, edge, path) {
        return (edge.type !== 'dislikes'); // don't follow these edges
      }, false);

      aqlfunctions.register("myfunctions::checkvertex", function (config, vertex, path) {
        if (vertex.isDeleted || ! vertex.isActive) {
          return [ "prune", "exclude" ]; // exclude these and don't follow them
        }
        return [ ]; // include everything else
      }, false);

* issue #748: add vertex filtering to AQL's TRAVERSAL[_TREE]() function


v1.4.8 (2014-01-31)
-------------------

* install foxx apps in the web interface

* fixed a segfault in the import API


v1.4.7 (2014-01-23)
-------------------

* issue #744: Add usage example arangoimp from Command line

* issue #738: added __dirname, __filename pseudo-globals. Fixes #733. (@by pluma)

* mount all Foxx applications in system apps directory on startup


v1.4.6 (2014-01-20)
-------------------

* issue #736: AQL function to parse collection and key from document handle

* added fm.rescan() method for Foxx-Manager

* fixed issue #734: foxx cookie and route problem

* added method `fm.configJson` for arangosh

* include `startupPath` in result of API `/_api/foxx/config`


v1.4.5 (2014-01-15)
-------------------

* fixed issue #726: Alternate Windows Install Method

* fixed issue #716: dpkg -P doesn't remove everything

* fixed bugs in description of HTTP API `_api/index`

* fixed issue #732: Rest API GET revision number

* added missing documentation for several methods in HTTP API `/_api/edge/...`

* fixed typos in description of HTTP API `_api/document`

* defer evaluation of AQL subqueries and logical operators (lazy evaluation)

* Updated font in WebFrontend, it now contains a version that renders properly on Windows

* generally allow function return values as call parameters to AQL functions

* fixed potential deadlock in global context method execution

* added override file "arangod.conf.local" (and co)


v1.4.4 (2013-12-24)
-------------------

* uid and gid are now set in the scripts, there is no longer a separate config file for
  arangod when started from a script

* foxx-manager is now an alias for arangosh

* arango-dfdb is now an alias for arangod, moved from bin to sbin

* changed from readline to linenoise for Windows

* added --install-service and --uninstall-service for Windows

* removed --daemon and --supervisor for Windows

* arangosh and arangod now uses the config-file which maps the binary name, i. e. if you
  rename arangosh to foxx-manager it will use the config file foxx-manager.conf

* fixed lock file for Windows

* fixed issue #711, #687: foxx-manager throws internal errors

* added `--server.ssl-protocol` option for client tools
  this allows connecting from arangosh, arangoimp, arangoimp etc. to an ArangoDB
  server that uses a non-default value for `--server.ssl-protocol`. The default
  value for the SSL protocol is 4 (TLSv1). If the server is configured to use a
  different protocol, it was not possible to connect to it with the client tools.

* added more detailed request statistics

  This adds the number of async-executed HTTP requests plus the number of HTTP
  requests per individual HTTP method type.

* added `--force` option for arangorestore
  this option allows continuing a restore operation even if the server reports errors
  in the middle of the restore operation

* better error reporting for arangorestore
  in case the server returned an HTTP error, arangorestore previously reported this
  error as `internal error` without any details only. Now server-side errors are
  reported by arangorestore with the server's error message

* include more system collections in dumps produced by arangodump
  previously some system collections were intentionally excluded from dumps, even if the
  dump was run with `--include-system-collections`. for example, the collections `_aal`,
  `_modules`, `_routing`, and `_users` were excluded. This makes sense in a replication
  context but not always in a dump context.
  When specifying `--include-system-collections`, arangodump will now include the above-
  mentioned collections in the dump, too. Some other system collections are still excluded
  even when the dump is run with `--include-system-collections`, for example `_replication`
  and `_trx`.

* fixed issue #701: ArangoStatement undefined in arangosh

* fixed typos in configuration files


v1.4.3 (2013-11-25)
-------------------

* fixed a segfault in the AQL optimizer, occurring when a constant non-list value was
  used on the right-hand side of an IN operator that had a collection attribute on the
  left-hand side

* issue #662:

  Fixed access violation errors (crashes) in the Windows version, occurring under some
  circumstances when accessing databases with multiple clients in parallel

* fixed issue #681: Problem with ArchLinux PKGBUILD configuration


v1.4.2 (2013-11-20)
-------------------

* fixed issue #669: Tiny documentation update

* ported Windows version to use native Windows API SRWLocks (slim read-write locks)
  and condition variables instead of homemade versions

  MSDN states the following about the compatibility of SRWLocks and Condition Variables:

      Minimum supported client:
      Windows Server 2008 [desktop apps | Windows Store apps]

      Minimum supported server:
      Windows Vista [desktop apps | Windows Store apps]

* fixed issue #662: ArangoDB on Windows hanging

  This fixes a deadlock issue that occurred on Windows when documents were written to
  a collection at the same time when some other thread tried to drop the collection.

* fixed file-based logging in Windows

  the logger complained on startup if the specified log file already existed

* fixed startup of server in daemon mode (`--daemon` startup option)

* fixed a segfault in the AQL optimizer

* issue #671: Method graph.measurement does not exist

* changed Windows condition variable implementation to use Windows native
  condition variables

  This is an attempt to fix spurious Windows hangs as described in issue #662.

* added documentation for JavaScript traversals

* added --code-page command-line option for Windows version of arangosh

* fixed a problem when creating edges via the web interface.

  The problem only occurred if a collection was created with type "document
  collection" via the web interface, and afterwards was dropped and re-created
  with type "edge collection". If the web interface page was not reloaded,
  the old collection type (document) was cached, making the subsequent creation
  of edges into the (seeming-to-be-document) collection fail.

  The fix is to not cache the collection type in the web interface. Users of
  an older version of the web interface can reload the collections page if they
  are affected.

* fixed a caching problem in arangosh: if a collection was created using the web
  interface, and then removed via arangosh, arangosh did not actually drop the
  collection due to caching.

  Because the `drop` operation was not carried out, this caused misleading error
  messages when trying to re-create the collection (e.g. `cannot create collection:
  duplicate name`).

* fixed ALT-introduced characters for arangosh console input on Windows

  The Windows readline port was not able to handle characters that are built
  using CTRL or ALT keys. Regular characters entered using the CTRL or ALT keys
  were silently swallowed and not passed to the terminal input handler.

  This did not seem to cause problems for the US keyboard layout, but was a
  severe issue for keyboard layouts that require the ALT (or ALT-GR) key to
  construct characters. For example, entering the character `{` with a German
  keyboard layout requires pressing ALT-GR + 9.

* fixed issue #665: Hash/skiplist combo madness bit my ass

  this fixes a problem with missing/non-deterministic rollbacks of inserts in
  case of a unique constraint violation into a collection with multiple secondary
  indexes (with at least one of them unique)

* fixed issue #664: ArangoDB installer on Windows requires drive c:

* partly fixed issue #662: ArangoDB on Windows hanging

  This fixes dropping databases on Windows. In previous 1.4 versions on Windows,
  one shape collection file was not unloaded and removed when dropping a database,
  leaving one directory and one shape collection file in the otherwise-dropped
  database directory.

* fixed issue #660: updated documentation on indexes


v1.4.1 (2013-11-08)
-------------------

* performance improvements for skip-list deletes


v1.4.1-rc1 (2013-11-07)
-----------------------

* fixed issue #635: Web-Interface should have a "Databases" Menu for Management

* fixed issue #624: Web-Interface is missing a Database selector

* fixed segfault in bitarray query

* fixed issue #656: Cannot create unique index through web interface

* fixed issue #654: bitarray index makes server down

* fixed issue #653: Slow query

* fixed issue #650: Randomness of any() should be improved

* made AQL `DOCUMENT()` function polymorphic and work with just one parameter.

  This allows using the `DOCUMENT` function like this:

      DOCUMENT('users/john')
      DOCUMENT([ 'users/john', 'users/amy' ])

  in addition to the existing use cases:

      DOCUMENT(users, 'users/john')
      DOCUMENT(users, 'john')
      DOCUMENT(users, [ 'users/john' ])
      DOCUMENT(users, [ 'users/john', 'users/amy' ])
      DOCUMENT(users, [ 'john', 'amy' ])

* simplified usage of ArangoDB batch API

  It is not necessary anymore to send the batch boundary in the HTTP `Content-Type`
  header. Previously, the batch API expected the client to send a Content-Type header
  of`multipart/form-data; boundary=<some boundary value>`. This is still supported in
  ArangoDB 2.0, but clients can now also omit this header. If the header is not
  present in a client request, ArangoDB will ignore the request content type and
  read the MIME boundary from the beginning of the request body.

  This also allows using the batch API with the Swagger "Try it out" feature (which is
  not too good at sending a different or even dynamic content-type request header).

* added API method GET `/_api/database/user`

  This returns the list of databases a specific user can see without changing the
  username/passwd.

* issue #424: Documentation about IDs needs to be upgraded


v1.4.0 (2013-10-29)
-------------------

* fixed issue #648: /batch API is missing from Web Interface API Documentation (Swagger)

* fixed issue #647: Icon tooltips missing

* fixed issue #646: index creation in web interface

* fixed issue #645: Allow jumping from edge to linked vertices

* merged PR for issue #643: Some minor corrections and a link to "Downloads"

* fixed issue #642: Completion of error handling

* fixed issue #639: compiling v1.4 on maverick produces warnings on -Wstrict-null-sentinel

* fixed issue #634: Web interface bug: Escape does not always propagate

* fixed issue #620: added startup option `--server.default-api-compatibility`

  This adds the following changes to the ArangoDB server and clients:
  - the server provides a new startup option `--server.default-api-compatibility`.
    This option can be used to determine the compatibility of (some) server API
    return values. The value for this parameter is a server version number,
    calculated as follows: `10000 * major + 100 * minor` (e.g. `10400` for ArangoDB
    1.3). The default value is `10400` (1.4), the minimum allowed value is `10300`
    (1.3).

    When setting this option to a value lower than the current server version,
    the server might respond with old-style results to "old" clients, increasing
    compatibility with "old" (non-up-to-date) clients.

  - the server will on each incoming request check for an HTTP header
    `x-arango-version`. Clients can optionally set this header to the API
    version number they support. For example, if a client sends the HTTP header
    `x-arango-version: 10300`, the server will pick this up and might send ArangoDB
    1.3-style responses in some situations.

    Setting either the startup parameter or using the HTTP header (or both) allows
    running "old" clients with newer versions of ArangoDB, without having to adjust
    the clients too much.

  - the `location` headers returned by the server for the APIs `/_api/document/...`
    and `/_api/collection/...` will have different values depending on the used API
    version. If the API compatibility is `10300`, the `location` headers returned
    will look like this:

        location: /_api/document/....

    whereas when an API compatibility of `10400` or higher is used, the `location`
    headers will look like this:

        location: /_db/<database name>/_api/document/...

  Please note that even in the presence of this, old API versions still may not
  be supported forever by the server.

* fixed issue #643: Some minor corrections and a link to "Downloads" by @frankmayer

* started issue #642: Completion of error handling

* fixed issue #639: compiling v1.4 on maverick produces warnings on
  -Wstrict-null-sentinel

* fixed issue #621: Standard Config needs to be fixed

* added function to manage indexes (web interface)

* improved server shutdown time by signaling shutdown to applicationserver,
  logging, cleanup and compactor threads

* added foxx-manager `replace` command

* added foxx-manager `installed` command (a more intuitive alias for `list`)

* fixed issue #617: Swagger API is missing '/_api/version'

* fixed issue #615: Swagger API: Some commands have no parameter entry forms

* fixed issue #614: API : Typo in : Request URL /_api/database/current

* fixed issue #609: Graph viz tool - different background color

* fixed issue #608: arangosh config files - eventually missing in the manual

* fixed issue #607: Admin interface: no core documentation

* fixed issue #603: Aardvark Foxx App Manager

* fixed a bug in type-mapping between AQL user functions and the AQL layer

  The bug caused errors like the following when working with collection documents
  in an AQL user function:

      TypeError: Cannot assign to read only property '_id' of #<ShapedJson>

* create less system collections when creating a new database

  This is achieved by deferring collection creation until the collections are actually
  needed by ArangoDB. The following collections are affected by the change:
  - `_fishbowl`
  - `_structures`


v1.4.0-beta2 (2013-10-14)
-------------------------

* fixed compaction on Windows

  The compaction on Windows did not ftruncate the cleaned datafiles to a smaller size.
  This has been fixed so not only the content of the files is cleaned but also files
  are re-created with potentially smaller sizes.

* only the following system collections will be excluded from replication from now on:
  - `_replication`
  - `_trx`
  - `_users`
  - `_aal`
  - `_fishbowl`
  - `_modules`
  - `_routing`

  Especially the following system collections will now be included in replication:
  - `_aqlfunctions`
  - `_graphs`

  In previous versions of ArangoDB, all system collections were excluded from the
  replication.

  The change also caused a change in the replication logger and applier:
  in previous versions of ArangoDB, only a collection's id was logged for an operation.
  This has not caused problems for non-system collections but for system collections
  there ids might differ. In addition to a collection id ArangoDB will now also log the
  name of a collection for each replication event.

  The replication applier will now look for the collection name attribute in logged
  events preferably.

* added database selection to arango-dfdb

* provide foxx-manager, arangodump, and arangorestore in Windows build

* ArangoDB 1.4 will refuse to start if option `--javascript.app-path` is not set.

* added startup option `--server.allow-method-override`

  This option can be set to allow overriding the HTTP request method in a request using
  one of the following custom headers:

  - x-http-method-override
  - x-http-method
  - x-method-override

  This allows bypassing proxies and tools that would otherwise just let certain types of
  requests pass. Enabling this option may impose a security risk, so it should only be
  used in very controlled environments.

  The default value for this option is `false` (no method overriding allowed).

* added "details" URL parameter for bulk import API

  Setting the `details` URL parameter to `true` in a call to POST `/_api/import` will make
  the import return details about non-imported documents in the `details` attribute. If
  `details` is `false` or omitted, no `details` attribute will be present in the response.
  This is the same behavior that previous ArangoDB versions exposed.

* added "complete" option for bulk import API

  Setting the `complete` URL parameter to `true` in a call to POST `/_api/import` will make
  the import completely fail if at least one of documents cannot be imported successfully.

  It defaults to `false`, which will make ArangoDB continue importing the other documents
  from the import even if some documents cannot be imported. This is the same behavior that
  previous ArangoDB versions exposed.

* added missing swagger documentation for `/_api/log`

* calling `/_api/logs` (or `/_admin/logs`) is only permitted from the `_system` database now.

  Calling this API method for/from other database will result in an HTTP 400.

' ported fix from https://github.com/novus/nvd3/commit/0894152def263b8dee60192f75f66700cea532cc

  This prevents JavaScript errors from occurring in Chrome when in the admin interface,
  section "Dashboard".

* show current database name in web interface (bottom right corner)

* added missing documentation for /_api/import in swagger API docs

* allow specification of database name for replication sync command replication applier

  This allows syncing from a master database with a different name than the slave database.

* issue #601: Show DB in prompt

  arangosh now displays the database name as part of the prompt by default.

  Can change the prompt by using the `--prompt` option, e.g.

      > arangosh --prompt "my db is named \"%d\"> "


v1.4.0-beta1 (2013-10-01)
-------------------------

* make the Foxx manager use per-database app directories

  Each database now has its own subdirectory for Foxx applications. Each database
  can thus use different Foxx applications if required. A Foxx app for a specific
  database resides in `<app-path>/databases/<database-name>/<app-name>`.

  System apps are shared between all databases. They reside in `<app-path>/system/<app-name>`.

* only trigger an engine reset in development mode for URLs starting with `/dev/`

  This prevents ArangoDB from reloading all Foxx applications when it is not
  actually necessary.

* changed error code from 10 (bad parameter) to 1232 (invalid key generator) for
  errors that are due to an invalid key generator specification when creating a new
  collection

* automatic detection of content-type / mime-type for Foxx assets based on filenames,
  added possibility to override auto detection

* added endpoint management API at `/_api/endpoint`

* changed HTTP return code of PUT `/_api/cursor` from 400 to 404 in case a
  non-existing cursor is referred to

* issue #360: added support for asynchronous requests

  Incoming HTTP requests with the headers `x-arango-async: true` or
  `x-arango-async: store` will be answered by the server instantly with a generic
  HTTP 202 (Accepted) response.

  The actual requests will be queued and processed by the server asynchronously,
  allowing the client to continue sending other requests without waiting for the
  server to process the actually requested operation.

  The exact point in time when a queued request is executed is undefined. If an
  error occurs during execution of an asynchronous request, the client will not
  be notified by the server.

  The maximum size of the asynchronous task queue can be controlled using the new
  option `--scheduler.maximal-queue-size`. If the queue contains this many number of
  tasks and a new asynchronous request comes in, the server will reject it with an
  HTTP 500 (internal server error) response.

  Results of incoming requests marked with header `x-arango-async: true` will be
  discarded by the server immediately. Clients have no way of accessing the result
  of such asynchronously executed request. This is just _fire and forget_.

  To later retrieve the result of an asynchronously executed request, clients can
  mark a request with the header `x-arango-async: keep`. This makes the server
  store the result of the request in memory until explicitly fetched by a client
  via the `/_api/job` API. The `/_api/job` API also provides methods for basic
  inspection of which pending or already finished requests there are on the server,
  plus ways for garbage collecting unneeded results.

* Added new option `--scheduler.maximal-queue-size`.

* issue #590: Manifest Lint

* added data dump and restore tools, arangodump and arangorestore.

  arangodump can be used to create a logical dump of an ArangoDB database, or
  just dedicated collections. It can be used to dump both a collection's structure
  (properties and indexes) and data (documents).

  arangorestore can be used to restore data from a dump created with arangodump.
  arangorestore currently does not re-create any indexes, and doesn't yet handle
  referenced documents in edges properly when doing just partial restores.
  This will be fixed until 1.4 stable.

* introduced `--server.database` option for arangosh, arangoimp, and arangob.

  The option allows these client tools to use a certain database for their actions.
  In arangosh, the current database can be switched at any time using the command

      db._useDatabase(<name>);

  When no database is specified, all client tools will assume they should use the
  default database `_system`. This is done for downwards-compatibility reasons.

* added basic multi database support (alpha)

  New databases can be created using the REST API POST `/_api/database` and the
  shell command `db._createDatabase(<name>)`.

  The default database in ArangoDB is called `_system`. This database is always
  present and cannot be deleted by the user. When an older version of ArangoDB is
  upgraded to 1.4, the previously only database will automatically become the
  `_system` database.

  New databases can be created with the above commands, and can be deleted with the
  REST API DELETE `/_api/database/<name>` or the shell command `db._dropDatabase(<name>);`.

  Deleting databases is still unstable in ArangoDB 1.4 alpha and might crash the
  server. This will be fixed until 1.4 stable.

  To access a specific database via the HTTP REST API, the `/_db/<name>/` prefix
  can be used in all URLs. ArangoDB will check if an incoming request starts with
  this prefix, and will automatically pick the database name from it. If the prefix
  is not there, ArangoDB will assume the request is made for the default database
  (`_system`). This is done for downwards-compatibility reasons.

  That means, the following URL pathnames are logically identical:

      /_api/document/mycollection/1234
      /_db/_system/document/mycollection/1234

  To access a different database (e.g. `test`), the URL pathname would look like this:

      /_db/test/document/mycollection/1234

  New databases can also be created and existing databases can only be dropped from
  within the default database (`_system`). It is not possible to drop the `_system`
  database itself.

  Cross-database operations are unintended and unsupported. The intention of the
  multi-database feature is to have the possibility to have a few databases managed
  by ArangoDB in parallel, but to only access one database at a time from a connection
  or a request.

  When accessing the web interface via the URL pathname `/_admin/html/` or `/_admin/aardvark`,
  the web interface for the default database (`_system`) will be displayed.
  To access the web interface for a different database, the database name can be
  put into the URLs as a prefix, e.g. `/_db/test/_admin/html` or
  `/_db/test/_admin/aardvark`.

  All internal request handlers and also all user-defined request handlers and actions
  (including Foxx) will only get to see the unprefixed URL pathnames (i.e. excluding
  any database name prefix). This is to ensure downwards-compatibility.

  To access the name of the requested database from any action (including Foxx), use
  use `req.database`.

  For example, when calling the URL `/myapp/myaction`, the content of `req.database`
  will be `_system` (the default database because no database got specified) and the
  content of `req.url` will be `/myapp/myaction`.

  When calling the URL `/_db/test/myapp/myaction`, the content of `req.database` will be
  `test`, and the content of `req.url` will still be `/myapp/myaction`.

* Foxx now excludes files starting with . (dot) when bundling assets

  This mitigates problems with editor swap files etc.

* made the web interface a Foxx application

  This change caused the files for the web interface to be moved from `html/admin` to
  `js/apps/aardvark` in the file system.

  The base URL for the admin interface changed from `_admin/html/index.html` to
  `_admin/aardvark/index.html`.

  The "old" redirection to `_admin/html/index.html` will now produce a 404 error.

  When starting ArangoDB with the `--upgrade` option, this will automatically be remedied
  by putting in a redirection from `/` to `/_admin/aardvark/index.html`, and from
  `/_admin/html/index.html` to `/_admin/aardvark/index.html`.

  This also obsoletes the following configuration (command-line) options:
  - `--server.admin-directory`
  - `--server.disable-admin-interface`

  when using these now obsolete options when the server is started, no error is produced
  for downwards-compatibility.

* changed User-Agent value sent by arangoimp, arangosh, and arangod from "VOC-Agent" to
  "ArangoDB"

* changed journal file creation behavior as follows:

  Previously, a journal file for a collection was always created when a collection was
  created. When a journal filled up and became full, the current journal was made a
  datafile, and a new (empty) journal was created automatically. There weren't many
  intended situations when a collection did not have at least one journal.

  This is changed now as follows:
  - when a collection is created, no journal file will be created automatically
  - when there is a write into a collection without a journal, the journal will be
    created lazily
  - when there is a write into a collection with a full journal, a new journal will
    be created automatically

  From the end user perspective, nothing should have changed, except that there is now
  less disk usage for empty collections. Disk usage of infrequently updated collections
  might also be reduced significantly by running the `rotate()` method of a collection,
  and not writing into a collection subsequently.

* added method `collection.rotate()`

  This allows premature rotation of a collection's current journal file into a (read-only)
  datafile. The purpose of using `rotate()` is to prematurely allow compaction (which is
  performed on datafiles only) on data, even if the journal was not filled up completely.

  Using `rotate()` may make sense in the following scenario:

      c = db._create("test");
      for (i = 0; i < 1000; ++i) {
        c.save(...); // insert lots of data here
      }

      ...
      c.truncate(); // collection is now empty
      // only data in datafiles will be compacted by following compaction runs
      // all data in the current journal would not be compacted

      // calling rotate will make the current journal a datafile, and thus make it
      // eligible for compaction
      c.rotate();

  Using `rotate()` may also be useful when data in a collection is known to not change
  in the immediate future. After having completed all write operations on a collection,
  performing a `rotate()` will reduce the size of the current journal to the actually
  required size (remember that journals are pre-allocated with a specific size) before
  making the journal a datafile. Thus `rotate()` may cause disk space savings, even if
  the datafiles does not qualify for compaction after rotation.

  Note: rotating the journal is asynchronous, so that the actual rotation may be executed
  after `rotate()` returns to the caller.

* changed compaction to merge small datafiles together (up to 3 datafiles are merged in
  a compaction run)

  In the regular case, this should leave less small datafiles stay around on disk and allow
  using less file descriptors in total.

* added AQL MINUS function

* added AQL UNION_DISTINCT function (more efficient than combination of `UNIQUE(UNION())`)

* updated mruby to 2013-08-22

* issue #587: Add db._create() in help for startup arangosh

* issue #586: Share a link on installation instructions in the User Manual

* issue #585: Bison 2.4 missing on Mac for custom build

* issue #584: Web interface images broken in devel

* issue #583: Small documentation update

* issue #581: Parameter binding for attributes

* issue #580: Small improvements (by @guidoreina)

* issue #577: Missing documentation for collection figures in implementor manual

* issue #576: Get disk usage for collections and graphs

  This extends the result of the REST API for /_api/collection/figures with
  the attributes `compactors.count`, `compactors.fileSize`, `shapefiles.count`,
  and `shapefiles.fileSize`.

* issue #575: installing devel version on mac (low prio)

* issue #574: Documentation (POST /_admin/routing/reload)

* issue #558: HTTP cursors, allow count to ignore LIMIT


v1.4.0-alpha1 (2013-08-02)
--------------------------

* added replication. check online manual for details.

* added server startup options `--server.disable-replication-logger` and
  `--server.disable-replication-applier`

* removed action deployment tool, this now handled with Foxx and its manager or
  by kaerus node utility

* fixed a server crash when using byExample / firstExample inside a transaction
  and the collection contained a usable hash/skiplist index for the example

* defineHttp now only expects a single context

* added collection detail dialog (web interface)

  Shows collection properties, figures (datafiles, journals, attributes, etc.)
  and indexes.

* added documents filter (web interface)

  Allows searching for documents based on attribute values. One or many filter
  conditions can be defined, using comparison operators such as '==', '<=', etc.

* improved AQL editor (web interface)

  Editor supports keyboard shortcuts (Submit, Undo, Redo, Select).
  Editor allows saving and reusing of user-defined queries.
  Added example queries to AQL editor.
  Added comment button.

* added document import (web interface)

  Allows upload of JSON-data from files. Files must have an extension of .json.

* added dashboard (web interface)

  Shows the status of replication and multiple system charts, e.g.
  Virtual Memory Size, Request Time, HTTP Connections etc.

* added API method `/_api/graph` to query all graphs with all properties.

* added example queries in web interface AQL editor

* added arango.reconnect(<host>) method for arangosh to dynamically switch server or
  user name

* added AQL range operator `..`

  The `..` operator can be used to easily iterate over a sequence of numeric
  values. It will produce a list of values in the defined range, with both bounding
  values included.

  Example:

      2010..2013

  will produce the following result:

      [ 2010, 2011, 2012, 2013 ]

* added AQL RANGE function

* added collection.first(count) and collection.last(count) document access functions

  These functions allow accessing the first or last n documents in a collection. The order
  is determined by document insertion/update time.

* added AQL INTERSECTION function

* INCOMPATIBLE CHANGE: changed AQL user function namespace resolution operator from `:` to `::`

  AQL user-defined functions were introduced in ArangoDB 1.3, and the namespace resolution
  operator for them was the single colon (`:`). A function call looked like this:

      RETURN mygroup:myfunc()

  The single colon caused an ambiguity in the AQL grammar, making it indistinguishable from
  named attributes or the ternary operator in some cases, e.g.

      { mygroup:myfunc ? mygroup:myfunc }

  The change of the namespace resolution operator from `:` to `::` fixes this ambiguity.

  Existing user functions in the database will be automatically fixed when starting ArangoDB
  1.4 with the `--upgrade` option. However, queries using user-defined functions need to be
  adjusted on the client side to use the new operator.

* allow multiple AQL LET declarations separated by comma, e.g.
  LET a = 1, b = 2, c = 3

* more useful AQL error messages

  The error position (line/column) is more clearly indicated for parse errors.
  Additionally, if a query references a collection that cannot be found, the error
  message will give a hint on the collection name

* changed return value for AQL `DOCUMENT` function in case document is not found

  Previously, when the AQL `DOCUMENT` function was called with the id of a document and
  the document could not be found, it returned `undefined`. This value is not part of the
  JSON type system and this has caused some problems.
  Starting with ArangoDB 1.4, the `DOCUMENT` function will return `null` if the document
  looked for cannot be found.

  In case the function is called with a list of documents, it will continue to return all
  found documents, and will not return `null` for non-found documents. This has not changed.

* added single line comments for AQL

  Single line comments can be started with a double forward slash: `//`.
  They end at the end of the line, or the end of the query string, whichever is first.

* fixed documentation issues #567, #568, #571.

* added collection.checksum(<withData>) method to calculate CRC checksums for
  collections

  This can be used to
  - check if data in a collection has changed
  - compare the contents of two collections on different ArangoDB instances

* issue #565: add description line to aal.listAvailable()

* fixed several out-of-memory situations when double freeing or invalid memory
  accesses could happen

* less msyncing during the creation of collections

  This is achieved by not syncing the initial (standard) markers in shapes collections.
  After all standard markers are written, the shapes collection will get synced.

* renamed command-line option `--log.filter` to `--log.source-filter` to avoid
  misunderstandings

* introduced new command-line option `--log.content-filter` to optionally restrict
  logging to just specific log messages (containing the filter string, case-sensitive).

  For example, to filter on just log entries which contain `ArangoDB`, use:

      --log.content-filter "ArangoDB"

* added optional command-line option `--log.requests-file` to log incoming HTTP
  requests to a file.

  When used, all HTTP requests will be logged to the specified file, containing the
  client IP address, HTTP method, requests URL, HTTP response code, and size of the
  response body.

* added a signal handler for SIGUSR1 signal:

  when ArangoDB receives this signal, it will respond all further incoming requests
  with an HTTP 503 (Service Unavailable) error. This will be the case until another
  SIGUSR1 signal is caught. This will make ArangoDB start serving requests regularly
  again. Note: this is not implemented on Windows.

* limited maximum request URI length to 16384 bytes:

  Incoming requests with longer request URIs will be responded to with an HTTP
  414 (Request-URI Too Long) error.

* require version 1.0 or 1.1 in HTTP version signature of requests sent by clients:

  Clients sending requests with a non-HTTP 1.0 or non-HTTP 1.1 version number will
  be served with an HTTP 505 (HTTP Version Not Supported) error.

* updated manual on indexes:

  using system attributes such as `_id`, `_key`, `_from`, `_to`, `_rev` in indexes is
  disallowed and will be rejected by the server. This was the case since ArangoDB 1.3,
  but was not properly documented.

* issue #563: can aal become a default object?

  aal is now a prefab object in arangosh

* prevent certain system collections from being renamed, dropped, or even unloaded.

  Which restrictions there are for which system collections may vary from release to
  release, but users should in general not try to modify system collections directly
  anyway.

  Note: there are no such restrictions for user-created collections.

* issue #559: added Foxx documentation to user manual

* added server startup option `--server.authenticate-system-only`. This option can be
  used to restrict the need for HTTP authentication to internal functionality and APIs,
  such as `/_api/*` and `/_admin/*`.
  Setting this option to `true` will thus force authentication for the ArangoDB APIs
  and the web interface, but allow unauthenticated requests for other URLs (including
  user defined actions and Foxx applications).
  The default value of this option is `false`, meaning that if authentication is turned
  on, authentication is still required for *all* incoming requests. Only by setting the
  option to `true` this restriction is lifted and authentication becomes required for
  URLs starting with `/_` only.

  Please note that authentication still needs to be enabled regularly by setting the
  `--server.disable-authentication` parameter to `false`. Otherwise no authentication
  will be required for any URLs as before.

* protect collections against unloading when there are still document barriers around.

* extended cap constraints to optionally limit the active data size in a collection to
  a specific number of bytes.

  The arguments for creating a cap constraint are now:
  `collection.ensureCapConstraint(<count>, <byteSize>);`

  It is supported to specify just a count as in ArangoDB 1.3 and before, to specify
  just a fileSize, or both. The first met constraint will trigger the automated
  document removal.

* added `db._exists(doc)` and `collection.exists(doc)` for easy document existence checks

* added API `/_api/current-database` to retrieve information about the database the
  client is currently connected to (note: the API `/_api/current-database` has been
  removed in the meantime. The functionality is accessible via `/_api/database/current`
  now).

* ensure a proper order of tick values in datafiles/journals/compactors.
  any new files written will have the _tick values of their markers in order. for
  older files, there are edge cases at the beginning and end of the datafiles when
  _tick values are not properly in order.

* prevent caching of static pages in PathHandler.
  whenever a static page is requested that is served by the general PathHandler, the
  server will respond to HTTP GET requests with a "Cache-Control: max-age=86400" header.

* added "doCompact" attribute when creating collections and to collection.properties().
  The attribute controls whether collection datafiles are compacted.

* changed the HTTP return code from 400 to 404 for some cases when there is a referral
  to a non-existing collection or document.

* introduced error code 1909 `too many iterations` that is thrown when graph traversals
  hit the `maxIterations` threshold.

* optionally limit traversals to a certain number of iterations
  the limitation can be achieved via the traversal API by setting the `maxIterations`
  attribute, and also via the AQL `TRAVERSAL` and `TRAVERSAL_TREE` functions by setting
  the same attribute. If traversals are not limited by the end user, a server-defined
  limit for `maxIterations` may be used to prevent server-side traversals from running
  endlessly.

* added graph traversal API at `/_api/traversal`

* added "API" link in web interface, pointing to REST API generated with Swagger

* moved "About" link in web interface into "links" menu

* allow incremental access to the documents in a collection from out of AQL
  this allows reading documents from a collection chunks when a full collection scan
  is required. memory usage might be must lower in this case and queries might finish
  earlier if there is an additional LIMIT statement

* changed AQL COLLECT to use a stable sort, so any previous SORT order is preserved

* issue #547: Javascript error in the web interface

* issue #550: Make AQL graph functions support key in addition to id

* issue #526: Unable to escape when an errorneous command is entered into the js shell

* issue #523: Graph and vertex methods for the javascript api

* issue #517: Foxx: Route parameters with capital letters fail

* issue #512: Binded Parameters for LIMIT


v1.3.3 (2013-08-01)
-------------------

* issue #570: updateFishbowl() fails once

* updated and fixed generated examples

* issue #559: added Foxx documentation to user manual

* added missing error reporting for errors that happened during import of edges


v1.3.2 (2013-06-21)
-------------------

* fixed memleak in internal.download()

* made the shape-collection journal size adaptive:
  if too big shapes come in, a shape journal will be created with a big-enough size
  automatically. the maximum size of a shape journal is still restricted, but to a
  very big value that should never be reached in practice.

* fixed a segfault that occurred when inserting documents with a shape size bigger
  than the default shape journal size (2MB)

* fixed a locking issue in collection.truncate()

* fixed value overflow in accumulated filesizes reported by collection.figures()

* issue #545: AQL FILTER unnecessary (?) loop

* issue #549: wrong return code with --daemon


v1.3.1 (2013-05-24)
-------------------

* removed currently unused _ids collection

* fixed usage of --temp-path in aranogd and arangosh

* issue #540: suppress return of temporary internal variables in AQL

* issue #530: ReferenceError: ArangoError is not a constructor

* issue #535: Problem with AQL user functions javascript API

* set --javascript.app-path for test execution to prevent startup error

* issue #532: Graph _edgesCache returns invalid data?

* issue #531: Arangod errors

* issue #529: Really weird transaction issue

* fixed usage of --temp-path in aranogd and arangosh


v1.3.0 (2013-05-10)
-------------------

* fixed problem on restart ("datafile-xxx is not sealed") when server was killed
  during a compaction run

* fixed leak when using cursors with very small batchSize

* issue #508: `unregistergroup` function not mentioned in http interface docs

* issue #507: GET /_api/aqlfunction returns code inside parentheses

* fixed issue #489: Bug in aal.install

* fixed issue 505: statistics not populated on MacOS


v1.3.0-rc1 (2013-04-24)
-----------------------

* updated documentation for 1.3.0

* added node modules and npm packages

* changed compaction to only compact datafiles with more at least 10% of dead
  documents (byte size-wise)

* issue #498: fixed reload of authentication info when using
  `require("org/arangodb/users").reload()`

* issue #495: Passing an empty array to create a document results in a
  "phantom" document

* added more precision for requests statistics figures

* added "sum" attribute for individual statistics results in statistics API
  at /_admin/statistics

* made "limit" an optional parameter in AQL function NEAR().
  limit can now be either omitted completely, or set to 0. If so, an internal
  default value (currently 100) will be applied for the limit.

* issue #481

* added "attributes.count" to output of `collection.figures()`
  this also affects the REST API /_api/collection/<name>/figures

* added IndexedPropertyGetter for ShapedJson objects

* added API for user-defined AQL functions

* issue #475: A better error message for deleting a non-existent graph

* issue #474: Web interface problems with the JS Shell

* added missing documentation for AQL UNION function

* added transaction support.
  This provides ACID transactions for ArangoDB. Transactions can be invoked
  using the `db._executeTransaction()` function, or the `/_api/transaction`
  REST API.

* switched to semantic versioning (at least for alpha & alpha naming)

* added saveOrReplace() for server-side JS

v1.3.alpha1 (2013-04-05)
------------------------

* cleanup of Module, Package, ArangoApp and modules "internal", "fs", "console"

* use Error instead of string in throw to allow stack-trace

* issue #454: error while creation of Collection

* make `collection.count()` not recalculate the number of documents on the fly, but
  use some internal document counters.

* issue #457: invalid string value in web interface

* make datafile id (datafile->_fid) identical to the numeric part of the filename.
  E.g. the datafile `journal-123456.db` will now have a datafile marker with the same
  fid (i.e. `123456`) instead of a different value. This change will only affect
  datafiles that are created with 1.3 and not any older files.
  The intention behind this change is to make datafile debugging easier.

* consistently discard document attributes with reserved names (system attributes)
  but without any known meaning, for example `_test`, `_foo`, ...

  Previously, these attributes were saved with the document regularly in some cases,
  but were discarded in other cases.
  Now these attributes are discarded consistently. "Real" system attributes such as
  `_key`, `_from`, `_to` are not affected and will work as before.

  Additionally, attributes with an empty name (``) are discarded when documents are
  saved.

  Though using reserved or empty attribute names in documents was not really and
  consistently supported in previous versions of ArangoDB, this change might cause
  an incompatibility for clients that rely on this feature.

* added server startup flag `--database.force-sync-properties` to force syncing of
  collection properties on collection creation, deletion and on property update.
  The default value is true to mimic the behavior of previous versions of ArangoDB.
  If set to false, collection properties are written to disk but no call to sync()
  is made.

* added detailed output of server version and components for REST APIs
  `/_admin/version` and `/_api/version`. To retrieve this extended information,
  call the REST APIs with URL parameter `details=true`.

* issue #443: For git-based builds include commit hash in version

* adjust startup log output to be more compact, less verbose

* set the required minimum number of file descriptors to 256.
  On server start, this number is enforced on systems that have rlimit. If the limit
  cannot be enforced, starting the server will fail.
  Note: 256 is considered to be the absolute minimum value. Depending on the use case
  for ArangoDB, a much higher number of file descriptors should be used.

  To avoid checking & potentially changing the number of maximum open files, use the
  startup option `--server.descriptors-minimum 0`

* fixed shapedjson to json conversion for special numeric values (NaN, +inf, -inf).
  Before, "NaN", "inf", or "-inf" were written into the JSONified output, but these
  values are not allowed in JSON. Now, "null" is written to the JSONified output as
  required.

* added AQL functions VARIANCE_POPULATION(), VARIANCE_SAMPLE(), STDDEV_POPULATION(),
  STDDEV_SAMPLE(), AVERAGE(), MEDIAN() to calculate statistical values for lists

* added AQL SQRT() function

* added AQL TRIM(), LEFT() and RIGHT() string functions

* fixed issue #436: GET /_api/document on edge

* make AQL REVERSE() and LENGTH() functions work on strings, too

* disabled DOT generation in `make doxygen`. this speeds up docs generation

* renamed startup option `--dispatcher.report-intervall` to `--dispatcher.report-interval`

* renamed startup option `--scheduler.report-intervall` to `--scheduler.report-interval`

* slightly changed output of REST API method /_admin/log.
  Previously, the log messages returned also contained the date and log level, now
  they will only contain the log message, and no date and log level information.
  This information can be re-created by API users from the `timestamp` and `level`
  attributes of the result.

* removed configure option `--enable-zone-debug`
  memory zone debugging is now automatically turned on when compiling with ArangoDB
  `--enable-maintainer-mode`

* removed configure option `--enable-arangob`
  arangob is now always included in the build


v1.2.3 (XXXX-XX-XX)
-------------------

* added optional parameter `edgexamples` for AQL function EDGES() and NEIGHBORS()

* added AQL function NEIGHBORS()

* added freebsd support

* fixed firstExample() query with `_id` and `_key` attributes

* issue triAGENS/ArangoDB-PHP#55: AQL optimizer may have mis-optimized duplicate
  filter statements with limit


v1.2.2 (2013-03-26)
-------------------

* fixed save of objects with common sub-objects

* issue #459: fulltext internal memory allocation didn't scale well
  This fix improves loading times for collections with fulltext indexes that have
  lots of equal words indexed.

* issue #212: auto-increment support

  The feature can be used by creating a collection with the extra `keyOptions`
  attribute as follows:

      db._create("mycollection", { keyOptions: { type: "autoincrement", offset: 1, increment: 10, allowUserKeys: true } });

  The `type` attribute will make sure the keys will be auto-generated if no
  `_key` attribute is specified for a document.

  The `allowUserKeys` attribute determines whether users might still supply own
  `_key` values with documents or if this is considered an error.

  The `increment` value determines the actual increment value, whereas the `offset`
  value can be used to seed to value sequence with a specific starting value.
  This will be useful later in a multi-master setup, when multiple servers can use
  different auto-increment seed values and thus generate non-conflicting auto-increment values.

  The default values currently are:

  - `allowUserKeys`: `true`
  - `offset`: `0`
  - `increment`: `1`

  The only other available key generator type currently is `traditional`.
  The `traditional` key generator will auto-generate keys in a fashion as ArangoDB
  always did (some increasing integer value, with a more or less unpredictable
  increment value).

  Note that for the `traditional` key generator there is only the option to disallow
  user-supplied keys and give the server the sole responsibility for key generation.
  This can be achieved by setting the `allowUserKeys` property to `false`.

  This change also introduces the following errors that API implementors may want to check
  the return values for:

  - 1222: `document key unexpected`: will be raised when a document is created with
    a `_key` attribute, but the underlying collection was set up with the `keyOptions`
    attribute `allowUserKeys: false`.

  - 1225: `out of keys`: will be raised when the auto-increment key generator runs
    out of keys. This may happen when the next key to be generated is 2^64 or higher.
    In practice, this will only happen if the values for `increment` or `offset` are
    not set appropriately, or if users are allowed to supply own keys, those keys
    are near the 2^64 threshold, and later the auto-increment feature kicks in and
    generates keys that cross that threshold.

    In practice it should not occur with proper configuration and proper usage of the
    collections.

  This change may also affect the following REST APIs:
  - POST `/_api/collection`: the server does now accept the optional `keyOptions`
    attribute in the second parameter
  - GET `/_api/collection/properties`: will return the `keyOptions` attribute as part
    of the collection's properties. The previous optional attribute `createOptions`
    is now gone.

* fixed `ArangoStatement.explain()` method with bind variables

* fixed misleading "cursor not found" error message in arangosh that occurred when
  `count()` was called for client-side cursors

* fixed handling of empty attribute names, which may have crashed the server under
  certain circumstances before

* fixed usage of invalid pointer in error message output when index description could
  not be opened


v1.2.1 (2013-03-14)
-------------------

* issue #444: please darken light color in arangosh

* issue #442: pls update post install info on osx

* fixed conversion of special double values (NaN, -inf, +inf) when converting from
  shapedjson to JSON

* fixed compaction of markers (location of _key was not updated correctly in memory,
  leading to _keys pointing to undefined memory after datafile rotation)

* fixed edge index key pointers to use document master pointer plus offset instead
  of direct _key address

* fixed case when server could not create any more journal or compactor files.
  Previously a wrong status code may have been returned, and not being able to create
  a new compactor file may have led to an infinite loop with error message
  "could not create compactor".

* fixed value truncation for numeric filename parts when renaming datafiles/journals


v1.2.0 (2013-03-01)
-------------------

* by default statistics are now switch off; in order to enable comment out
  the "disable-statistics = yes" line in "arangod.conf"

* fixed issue #435: csv parser skips data at buffer border

* added server startup option `--server.disable-statistics` to turn off statistics
  gathering without recompilation of ArangoDB.
  This partly addresses issue #432.

* fixed dropping of indexes without collection name, e.g.
  `db.xxx.dropIndex("123456");`
  Dropping an index like this failed with an assertion error.

* fixed issue #426: arangoimp should be able to import edges into edge collections

* fixed issue #425: In case of conflict ArangoDB returns HTTP 400 Bad request
  (with 1207 Error) instead of HTTP 409 Conflict

* fixed too greedy token consumption in AQL for negative values:
  e.g. in the statement `RETURN { a: 1 -2 }` the minus token was consumed as part
  of the value `-2`, and not interpreted as the binary arithmetic operator


v1.2.beta3 (2013-02-22)
-----------------------

* issue #427: ArangoDB Importer Manual has no navigation links (previous|home|next)

* issue #319: Documentation missing for Emergency console and incomplete for datafile debugger.

* issue #370: add documentation for reloadRouting and flushServerModules

* issue #393: added REST API for user management at /_api/user

* issue #393, #128: added simple cryptographic functions for user actions in module "crypto":
  * require("org/arangodb/crypto").md5()
  * require("org/arangodb/crypto").sha256()
  * require("org/arangodb/crypto").rand()

* added replaceByExample() Javascript and REST API method

* added updateByExample() Javascript and REST API method

* added optional "limit" parameter for removeByExample() Javascript and REST API method

* fixed issue #413

* updated bundled V8 version from 3.9.4 to 3.16.14.1
  Note: the Windows version used a more recent version (3.14.0.1) and was not updated.

* fixed issue #404: keep original request url in request object


v1.2.beta2 (2013-02-15)
-----------------------

* fixed issue #405: 1.2 compile warnings

* fixed issue #333: [debian] Group "arangodb" is not used when starting vie init.d script

* added optional parameter 'excludeSystem' to GET /_api/collection
  This parameter can be used to disable returning system collections in the list
  of all collections.

* added AQL functions KEEP() and UNSET()

* fixed issue #348: "HTTP Interface for Administration and Monitoring"
  documentation errors.

* fix stringification of specific positive int64 values. Stringification of int64
  values with the upper 32 bits cleared and the 33rd bit set were broken.

* issue #395:  Collection properties() function should return 'isSystem' for
  Javascript and REST API

* make server stop after upgrade procedure when invoked with `--upgrade option`.
  When started with the `--upgrade` option, the server will perfom
  the upgrade, and then exit with a status code indicating the result of the
  upgrade (0 = success, 1 = failure). To start the server regularly in either
  daemon or console mode, the `--upgrade` option must not be specified.
  This change was introduced to allow init.d scripts check the result of
  the upgrade procedure, even in case an upgrade was successful.
  this was introduced as part of issue #391.

* added AQL function EDGES()

* added more crash-protection when reading corrupted collections at startup

* added documentation for AQL function CONTAINS()

* added AQL function LIKE()

* replaced redundant error return code 1520 (Unable to open collection) with error code
  1203 (Collection not found). These error codes have the same meanings, but one of
  them was returned from AQL queries only, the other got thrown by other parts of
  ArangoDB. Now, error 1203 (Collection not found) is used in AQL too in case a
  non-existing collection is used.

v1.2.beta1 (2013-02-01)
-----------------------

* fixed issue #382: [Documentation error] Maschine... should be Machine...

* unified history file locations for arangod, arangosh, and arangoirb.
  - The readline history for arangod (emergency console) is now stored in file
    $HOME/.arangod. It was stored in $HOME/.arango before.
  - The readline history for arangosh is still stored in $HOME/.arangosh.
  - The readline history for arangoirb is now stored in $HOME/.arangoirb. It was
    stored in $HOME/.arango-mrb before.

* fixed issue #381: _users user should have a unique constraint

* allow negative list indexes in AQL to access elements from the end of a list,
  e.g. ```RETURN values[-1]``` will return the last element of the `values` list.

* collection ids, index ids, cursor ids, and document revision ids created and
  returned by ArangoDB are now returned as strings with numeric content inside.
  This is done to prevent some value overrun/truncation in any part of the
  complete client/server workflow.
  In ArangoDB 1.1 and before, these values were previously returned as
  (potentially very big) integer values. This may cause problems (clipping, overrun,
  precision loss) for clients that do not support big integers natively and store
  such values in IEEE754 doubles internally. This type loses precision after about
  52 bits and is thus not safe to hold an id.
  Javascript and 32 bit-PHP are examples for clients that may cause such problems.
  Therefore, ids are now returned by ArangoDB as strings, with the string
  content being the integer value as before.

  Example for documents ("_rev" attribute):
  - Document returned by ArangoDB 1.1: { "_rev": 1234, ... }
  - Document returned by ArangoDB 1.2: { "_rev": "1234", ... }

  Example for collections ("id" attribute / "_id" property):
  - Collection returned by ArangoDB 1.1: { "id": 9327643, "name": "test", ... }
  - Collection returned by ArangoDB 1.2: { "id": "9327643", "name": "test", ... }

  Example for cursors ("id" attribute):
  - Collection returned by ArangoDB 1.1: { "id": 11734292, "hasMore": true, ... }
  - Collection returned by ArangoDB 1.2: { "id": "11734292", "hasMore": true, ... }

* global variables are not automatically available anymore when starting the
  arangod Javascript emergency console (i.e. ```arangod --console```).

  Especially, the variables `db`, `edges`, and `internal` are not available
  anymore. `db` and `internal` can be made available in 1.2 by
  ```var db = require("org/arangodb").db;``` and
  ```var internal = require("internal");```, respectively.
  The reason for this change is to get rid of global variables in the server
  because this will allow more specific inclusion of functionality.

  For convenience, the global variable `db` is still available by default in
  arangosh. The global variable `edges`, which since ArangoDB 1.1 was kind of
  a redundant wrapper of `db`, has been removed in 1.2 completely.
  Please use `db` instead, and if creating an edge collection, use the explicit
  ```db._createEdgeCollection()``` command.

* issue #374: prevent endless redirects when calling admin interface with
  unexpected URLs

* issue #373: TRAVERSAL() `trackPaths` option does not work. Instead `paths` does work

* issue #358: added support for CORS

* honor optional waitForSync property for document removal, replace, update, and
  save operations in arangosh. The waitForSync parameter for these operations
  was previously honored by the REST API and on the server-side, but not when
  the waitForSync parameter was specified for a document operation in arangosh.

* calls to db.collection.figures() and /_api/collection/<collection>/figures now
  additionally return the number of shapes used in the collection in the
  extra attribute "shapes.count"

* added AQL TRAVERSAL_TREE() function to return a hierarchical result from a traversal

* added AQL TRAVERSAL() function to return the results from a traversal

* added AQL function ATTRIBUTES() to return the attribute names of a document

* removed internal server-side AQL functions from global scope.

  Now the AQL internal functions can only be accessed via the exports of the
  ahuacatl module, which can be included via ```require("org/arangodb/ahuacatl")```.
  It shouldn't be necessary for clients to access this module at all, but
  internal code may use this module.

  The previously global AQL-related server-side functions were moved to the
  internal namespace. This produced the following function name changes on
  the server:

     old name              new name
     ------------------------------------------------------
     AHUACATL_RUN       => require("internal").AQL_QUERY
     AHUACATL_EXPLAIN   => require("internal").AQL_EXPLAIN
     AHUACATL_PARSE     => require("internal").AQL_PARSE

  Again, clients shouldn't have used these functions at all as there is the
  ArangoStatement object to execute AQL queries.

* fixed issue #366: Edges index returns strange description

* added AQL function MATCHES() to check a document against a list of examples

* added documentation and tests for db.collection.removeByExample

* added --progress option for arangoimp. This will show the percentage of the input
  file that has been processed by arangoimp while the import is still running. It can
  be used as a rough indicator of progress for the entire import.

* make the server log documents that cannot be imported via /_api/import into the
  logfile using the warning log level. This may help finding illegal documents in big
  import runs.

* check on server startup whether the database directory and all collection directories
  are writable. if not, the server startup will be aborted. this prevents serious
  problems with collections being non-writable and this being detected at some pointer
  after the server has been started

* allow the following AQL constructs: FUNC(...)[...], FUNC(...).attribute

* fixed issue #361: Bug in Admin Interface. Header disappears when clicking new collection

* Added in-memory only collections

  Added collection creation parameter "isVolatile":
  if set to true, the collection is created as an in-memory only collection,
  meaning that all document data of that collection will reside in memory only,
  and will not be stored permanently to disk.
  This means that all collection data will be lost when the collection is unloaded
  or the server is shut down.
  As this collection type does not have datafile disk overhead for the regular
  document operations, it may be faster than normal disk-backed collections. The
  actual performance gains strongly depend on the underlying OS, filesystem, and
  settings though.
  This collection type should be used for caches only and not for any sensible data
  that cannot be re-created otherwise.
  Some platforms, namely Windows, currently do not support this collection type.
  When creating an in-memory collection on such platform, an error message will be
  returned by ArangoDB telling the user the platform does not support it.

  Note: in-memory collections are an experimental feature. The feature might
  change drastically or even be removed altogether in a future version of ArangoDB.

* fixed issue #353: Please include "pretty print" in Emergency Console

* fixed issue #352: "pretty print" console.log
  This was achieved by adding the dump() function for the "internal" object

* reduced insertion time for edges index
  Inserting into the edges index now avoids costly comparisons in case of a hash
  collision, reducing the prefilling/loading timer for bigger edge collections

* added fulltext queries to AQL via FULLTEXT() function. This allows search
  fulltext indexes from an AQL query to find matching documents

* added fulltext index type. This index type allows indexing words and prefixes of
  words from a specific document attribute. The index can be queries using a
  SimpleQueryFull object, the HTTP REST API at /_api/simple/fulltext, or via AQL

* added collection.revision() method to determine whether a collection has changed.
  The revision method returns a revision string that can be used by client programs
  for equality/inequality comparisons. The value returned by the revision method
  should be treated by clients as an opaque string and clients should not try to
  figure out the sense of the revision id. This is still useful enough to check
  whether data in a collection has changed.

* issue #346: adaptively determine NUMBER_HEADERS_PER_BLOCK

* issue #338: arangosh cursor positioning problems

* issue #326: use limit optimization with filters

* issue #325: use index to avoid sorting

* issue #324: add limit optimization to AQL

* removed arango-password script and added Javascript functionality to add/delete
  users instead. The functionality is contained in module `users` and can be invoked
  as follows from arangosh and arangod:
  * require("users").save("name", "passwd");
  * require("users").replace("name", "newPasswd");
  * require("users").remove("name");
  * require("users").reload();
  These functions are intentionally not offered via the web interface.
  This also addresses issue #313

* changed print output in arangosh and the web interface for JSON objects.
  Previously, printing a JSON object in arangosh resulted in the attribute values
  being printed as proper JSON, but attribute names were printed unquoted and
  unescaped. This was fine for the purpose of arangosh, but lead to invalid
  JSON being produced. Now, arangosh will produce valid JSON that can be used
  to send it back to ArangoDB or use it with arangoimp etc.

* fixed issue #300: allow importing documents via the REST /_api/import API
  from a JSON list, too.
  So far, the API only supported importing from a format that had one JSON object
  on each line. This is sometimes inconvenient, e.g. when the result of an AQL
  query or any other list is to be imported. This list is a JSON list and does not
  necessary have a document per line if pretty-printed.
  arangoimp now supports the JSON list format, too. However, the format requires
  arangoimp and the server to read the entire dataset at once. If the dataset is
  too big (bigger than --max-upload-size) then the import will be rejected. Even if
  increased, the entire list must fit in memory on both the client and the server,
  and this may be more resource-intensive than importing individual lines in chunks.

* removed unused parameter --reuse-ids for arangoimp. This parameter did not have
  any effect in 1.2, was never publicly announced and did evil (TM) things.

* fixed issue #297 (partly): added whitespace between command line and
  command result in arangosh, added shell colors for better usability

* fixed issue #296: system collections not usable from AQL

* fixed issue #295: deadlock on shutdown

* fixed issue #293: AQL queries should exploit edges index

* fixed issue #292: use index when filtering on _key in AQL

* allow user-definable document keys
  users can now define their own document keys by using the _key attribute
  when creating new documents or edges. Once specified, the value of _key is
  immutable.
  The restrictions for user-defined key values are:
  * the key must be at most 254 bytes long
  * it must consist of the letters a-z (lower or upper case), the digits 0-9,
    the underscore (_) or dash (-) characters only
  * any other characters, especially multi-byte sequences, whitespace or
    punctuation characters cannot be used inside key values

  Specifying a document key is optional when creating new documents. If no
  document key is specified, ArangoDB will create a document key itself.
  There are no guarantees about the format and pattern of auto-generated document
  keys other than the above restrictions.
  Clients should therefore treat auto-generated document keys as opaque values.
  Keys can be used to look up and reference documents, e.g.:
  * saving a document: `db.users.save({ "_key": "fred", ... })`
  * looking up a document: `db.users.document("fred")`
  * referencing other documents: `edges.relations.save("users/fred", "users/john", ...)`

  This change is downwards-compatible to ArangoDB 1.1 because in ArangoDB 1.1
  users were not able to define their own keys. If the user does not supply a _key
  attribute when creating a document, ArangoDB 1.2 will still generate a key of
  its own as ArangoDB 1.1 did. However, all documents returned by ArangoDB 1.2 will
  include a _key attribute and clients should be able to handle that (e.g. by
  ignoring it if not needed). Documents returned will still include the _id attribute
  as in ArangoDB 1.1.

* require collection names everywhere where a collection id was allowed in
  ArangoDB 1.1 & 1.0
  This change requires clients to use a collection name in place of a collection id
  at all places the client deals with collections.
  Examples:
  * creating edges: the _from and _to attributes must now contain collection names instead
    of collection ids: `edges.relations.save("test/my-key1", "test/my-key2", ...)`
  * retrieving edges: the returned _from and _to attributes now will contain collection
    names instead of ids, too: _from: `test/fred` instead of `1234/3455`
  * looking up documents: db.users.document("fred") or db._document("users/fred")

  Collection names must be used in REST API calls instead of collection ids, too.
  This change is thus not completely downwards-compatible to ArangoDB 1.1. ArangoDB 1.1
  required users to use collection ids in many places instead of collection names.
  This was unintuitive and caused overhead in cases when just the collection name was
  known on client-side but not its id. This overhead can now be avoided so clients can
  work with the collection names directly. There is no need to work with collection ids
  on the client side anymore.
  This change will likely require adjustments to API calls issued by clients, and also
  requires a change in how clients handle the _id value of returned documents. Previously,
  the _id value of returned documents contained the collection id, a slash separator and
  the document number. Since 1.2, _id will contain the collection name, a slash separator
  and the document key. The same applies to the _from and _to attribute values of edges
  that are returned by ArangoDB.

  Also removed (now unnecessary) location header in responses of the collections REST API.
  The location header was previously returned because it was necessary for clients.
  When clients created a collection, they specified the collection name. The collection
  id was generated on the server, but the client needed to use the server-generated
  collection id for further API calls, e.g. when creating edges etc. Therefore, the
  full collection URL, also containing the collection id, was returned by the server in
  responses to the collection API, in the HTTP location header.
  Returning the location header has become unnecessary in ArangoDB 1.2 because users
  can access collections by name and do not need to care about collection ids.


v1.1.3 (2013-XX-XX)
-------------------

* fix case when an error message was looked up for an error code but no error
  message was found. In this case a NULL ptr was returned and not checked everywhere.
  The place this error popped up was when inserting into a non-unique hash index
  failed with a specific, invalid error code.

* fixed issue #381:  db._collection("_users").getIndexes();

* fixed issue #379: arango-password fatal issue javscript.startup-directory

* fixed issue #372: Command-Line Options for the Authentication and Authorization


v1.1.2 (2013-01-20)
-------------------

* upgraded to mruby 2013-01-20 583983385b81c21f82704b116eab52d606a609f4

* fixed issue #357: Some spelling and grammar errors

* fixed issue #355: fix quotes in pdf manual

* fixed issue #351: Strange arangosh error message for long running query

* fixed randomly hanging connections in arangosh on MacOS

* added "any" query method: this returns a random document from a collection. It
  is also available via REST HTTP at /_api/simple/any.

* added deployment tool

* added getPeerVertex

* small fix for logging of long messages: the last character of log messages longer
  than 256 bytes was not logged.

* fixed truncation of human-readable log messages for web interface: the trailing \0
  byte was not appended for messages longer than 256 bytes

* fixed issue #341: ArangoDB crashes when stressed with Batch jobs
  Contrary to the issue title, this did not have anything to do with batch jobs but
  with too high memory usage. The memory usage of ArangoDB is now reduced for cases
   when there are lots of small collections with few documents each

* started with issue #317: Feature Request (from Google Groups): DATE handling

* backported issue #300: Extend arangoImp to Allow importing result set-like
  (list of documents) formatted files

* fixed issue #337: "WaitForSync" on new collection does not work on Win/X64

* fixed issue #336: Collections REST API docs

* fixed issue #335: mmap errors due to wrong memory address calculation

* fixed issue #332: arangoimp --use-ids parameter seems to have no impact

* added option '--server.disable-authentication' for arangosh as well. No more passwd
  prompts if not needed

* fixed issue #330: session logging for arangosh

* fixed issue #329: Allow passing script file(s) as parameters for arangosh to run

* fixed issue #328: 1.1 compile warnings

* fixed issue #327: Javascript parse errors in front end


v1.1.1 (2012-12-18)
-------------------

* fixed issue #339: DELETE /_api/cursor/cursor-identifier return incollect errorNum

  The fix for this has led to a signature change of the function actions.resultNotFound().
  The meaning of parameter #3 for This function has changed from the error message string
  to the error code. The error message string is now parameter #4.
  Any client code that uses this function in custom actions must be adjusted.

* fixed issue #321: Problem upgrading arangodb 1.0.4 to 1.1.0 with Homebrew (OSX 10.8.2)

* fixed issue #230: add navigation and search for online documentation

* fixed issue #315: Strange result in PATH

* fixed issue #323: Wrong function returned in error message of AQL CHAR_LENGTH()

* fixed some log errors on startup / shutdown due to pid file handling and changing
  of directories


v1.1.0 (2012-12-05)
-------------------

* WARNING:
  arangod now performs a database version check at startup. It will look for a file
  named "VERSION" in its database directory. If the file is not present, arangod will
  perform an automatic upgrade of the database directory. This should be the normal
  case when upgrading from ArangoDB 1.0 to ArangoDB 1.1.

  If the VERSION file is present but is from an older version of ArangoDB, arangod
  will refuse to start and ask the user to run a manual upgrade first. A manual upgrade
  can be performed by starting arangod with the option `--upgrade`.

  This upgrade procedure shall ensure that users have full control over when they
  perform any updates/upgrades of their data, and can plan backups accordingly. The
  procedure also guarantees that the server is not run without any required system
  collections or with in incompatible data state.

* added AQL function DOCUMENT() to retrieve a document by its _id value

* fixed issue #311: fixed segfault on unload

* fixed issue #309: renamed stub "import" button from web interface

* fixed issue #307: added WaitForSync column in collections list in in web interface

* fixed issue #306: naming in web interface

* fixed issue #304: do not clear AQL query text input when switching tabs in
  web interface

* fixed issue #303: added documentation about usage of var keyword in web interface

* fixed issue #301: PATCH does not work in web interface

# fixed issue #269: fix make distclean & clean

* fixed issue #296: system collections not usable from AQL

* fixed issue #295: deadlock on shutdown

* added collection type label to web interface

* fixed issue #290: the web interface now disallows creating non-edges in edge collections
  when creating collections via the web interface, the collection type must also be
  specified (default is document collection)

* fixed issue #289: tab-completion does not insert any spaces

* fixed issue #282: fix escaping in web interface

* made AQL function NOT_NULL take any number of arguments. Will now return its
  first argument that is not null, or null if all arguments are null. This is downwards
  compatible.

* changed misleading AQL function name NOT_LIST() to FIRST_LIST() and slightly changed
  the behavior. The function will now return its first argument that is a list, or null
  if none of the arguments are lists.
  This is mostly downwards-compatible. The only change to the previous implementation in
  1.1-beta will happen if two arguments were passed and the 1st and 2nd arguments were
  both no lists. In previous 1.1, the 2nd argument was returned as is, but now null
  will be returned.

* add AQL function FIRST_DOCUMENT(), with same behavior as FIRST_LIST(), but working
  with documents instead of lists.

* added UPGRADING help text

* fixed issue #284: fixed Javascript errors when adding edges/vertices without own
  attributes

* fixed issue #283: AQL LENGTH() now works on documents, too

* fixed issue #281: documentation for skip lists shows wrong example

* fixed AQL optimizer bug, related to OR-combined conditions that filtered on the
  same attribute but with different conditions

* fixed issue #277: allow usage of collection names when creating edges
  the fix of this issue also implies validation of collection names / ids passed to
  the REST edge create method. edges with invalid collection ids or names in the
  "from" or "to" values will be rejected and not saved


v1.1.beta2 (2012-11-13)
-----------------------

* fixed arangoirb compilation

* fixed doxygen


v1.1.beta1 (2012-10-24)
-----------------------

* fixed AQL optimizer bug

* WARNING:
  - the user has changed from "arango" to "arangodb", the start script has changed from
    "arangod" to "arangodb", the database directory has changed from "/var/arangodb" to
    "/var/lib/arangodb" to be compliant with various Linux policies

  - In 1.1, we have introduced types for collections: regular documents go into document
    collections, and edges go into edge collections. The prefixing (db.xxx vs. edges.xxx)
    works slightly different in 1.1: edges.xxx can still be used to access collections,
    however, it will not determine the type of existing collections anymore. To create an
    edge collection 1.1, you can use db._createEdgeCollection() or edges._create().
    And there's of course also db._createDocumentCollection().
    db._create() is also still there and will create a document collection by default,
    whereas edges._create() will create an edge collection.

  - the admin web interface that was previously available via the simple URL suffix /
    is now available via a dedicated URL suffix only: /_admin/html
    The reason for this is that routing and URLs are now subject to changes by the end user,
    and only URLs parts prefixed with underscores (e.g. /_admin or /_api) are reserved
    for ArangoDB's internal usage.

* the server now handles requests with invalid Content-Length header values as follows:
  - if Content-Length is negative, the server will respond instantly with HTTP 411
    (length required)

  - if Content-Length is positive but shorter than the supplied body, the server will
    respond with HTTP 400 (bad request)

  - if Content-Length is positive but longer than the supplied body, the server will
    wait for the client to send the missing bytes. The server allows 90 seconds for this
    and will close the connection if the client does not send the remaining data

  - if Content-Length is bigger than the maximum allowed size (512 MB), the server will
    fail with HTTP 413 (request entity too large).

  - if the length of the HTTP headers is greater than the maximum allowed size (1 MB),
    the server will fail with HTTP 431 (request header fields too large)

* issue #265: allow optional base64 encoding/decoding of action response data

* issue #252: create _modules collection using arango-upgrade (note: arango-upgrade was
  finally replaced by the `--upgrade` option for arangod)

* issue #251: allow passing arbitrary options to V8 engine using new command line option:
  --javascript.v8-options. Using this option, the Harmony features or other settings in
  v8 can be enabled if the end user requires them

* issue #248: allow AQL optimizer to pull out completely uncorrelated subqueries to the
  top level, resulting in less repeated evaluation of the subquery

* upgraded to Doxygen 1.8.0

* issue #247: added AQL function MERGE_RECURSIVE

* issue #246: added clear() function in arangosh

* issue #245: Documentation: Central place for naming rules/limits inside ArangoDB

* reduced size of hash index elements by 50 %, allowing more index elements to fit in
  memory

* issue #235: GUI Shell throws Error:ReferenceError: db is not defined

* issue #229: methods marked as "under construction"

* issue #228: remove unfinished APIs (/_admin/config/*)

* having the OpenSSL library installed is now a prerequisite to compiling ArangoDB
  Also removed the --enable-ssl configure option because ssl is always required.

* added AQL functions TO_LIST, NOT_LIST

* issue #224: add optional Content-Id for batch requests

* issue #221: more documentation on AQL explain functionality. Also added
  ArangoStatement.explain() client method

* added db._createStatement() method on server as well (was previously available
  on the client only)

* issue #219: continue in case of "document not found" error in PATHS() function

* issue #213: make waitForSync overridable on specific actions

* changed AQL optimizer to use indexes in more cases. Previously, indexes might
  not have been used when in a reference expression the inner collection was
  specified last. Example: FOR u1 IN users FOR u2 IN users FILTER u1._id == u2._id
  Previously, this only checked whether an index could be used for u2._id (not
  possible). It was not checked whether an index on u1._id could be used (possible).
  Now, for expressions that have references/attribute names on both sides of the
  above as above, indexes are checked for both sides.

* issue #204: extend the CSV import by TSV and by user configurable
  separator character(s)

* issue #180: added support for batch operations

* added startup option --server.backlog-size
  this allows setting the value of the backlog for the listen() system call.
  the default value is 10, the maximum value is platform-dependent

* introduced new configure option "--enable-maintainer-mode" for
  ArangoDB maintainers. this option replaces the previous compile switches
  --with-boost-test, --enable-bison, --enable-flex and --enable-errors-dependency
  the individual configure options have been removed. --enable-maintainer-mode
  turns them all on.

* removed potentially unused configure option --enable-memfail

* fixed issue #197: HTML web interface calls /_admin/user-manager/session

* fixed issue #195: VERSION file in database directory

* fixed issue #193: REST API HEAD request returns a message body on 404

* fixed issue #188: intermittent issues with 1.0.0
  (server-side cursors not cleaned up in all cases, pthreads deadlock issue)

* issue #189: key store should use ISO datetime format bug

* issue #187: run arango-upgrade on server start (note: arango-upgrade was finally
  replaced by the `--upgrade` option for arangod)n

* fixed issue #183: strange unittest error

* fixed issue #182: manual pages

* fixed issue #181: use getaddrinfo

* moved default database directory to "/var/lib/arangodb" in accordance with
  http://www.pathname.com/fhs/pub/fhs-2.3.html

* fixed issue #179: strange text in import manual

* fixed issue #178: test for aragoimp is missing

* fixed issue #177: a misleading error message was returned if unknown variables
  were used in certain positions in an AQL query.

* fixed issue #176: explain how to use AQL from the arangosh

* issue #175: re-added hidden (and deprecated) option --server.http-port. This
  option is only there to be downwards-compatible to Arango 1.0.

* fixed issue #174: missing Documentation for `within`

* fixed issue #170: add db.<coll_name>.all().toArray() to arangosh help screen

* fixed issue #169: missing argument in Simple Queries

* added program arango-upgrade. This program must be run after installing ArangoDB
  and after upgrading from a previous version of ArangoDB. The arango-upgrade script
  will ensure all system collections are created and present in the correct state.
  It will also perform any necessary data updates.
  Note: arango-upgrade was finally replaced by the `--upgrade` option for arangod.

* issue #153: edge collection should be a flag for a collection
  collections now have a type so that the distinction between document and edge
  collections can now be done at runtime using a collection's type value.
  A collection's type can be queried in Javascript using the <collection>.type() method.

  When new collections are created using db._create(), they will be document
  collections by default. When edge._create() is called, an edge collection will be created.
  To explicitly create a collection of a specific/different type, use the methods
  _createDocumentCollection() or _createEdgeCollection(), which are available for
  both the db and the edges object.
  The Javascript objects ArangoEdges and ArangoEdgesCollection have been removed
  completely.
  All internal and test code has been adjusted for this, and client code
  that uses edges.* should also still work because edges is still there and creates
  edge collections when _create() is called.

  INCOMPATIBLE CHANGE: Client code might still need to be changed in the following aspect:
  Previously, collections did not have a type so documents and edges could be inserted
  in the same collection. This is now disallowed. Edges can only be inserted into
  edge collections now. As there were no collection types in 1.0, ArangoDB will perform
  an automatic upgrade when migrating from 1.0 to 1.1.
  The automatic upgrade will check every collection and determine its type as follows:
  - if among the first 50 documents in the collection there are documents with
    attributes "_from" and "_to", the collection is typed as an edge collection
  - if among the first 50 documents in the collection there are no documents with
    attributes "_from" and "_to", the collection is made as a document collection

* issue #150: call V8 garbage collection on server periodically

* issue #110: added support for partial updates

  The REST API for documents now offers an HTTP PATCH method to partially update
  documents. Overwriting/replacing documents is still available via the HTTP PUT method
  as before. The Javascript API in the shell also offers a new update() method in extension to
  the previously existing replace() method.


v1.0.4 (2012-11-12)
-------------------

* issue #275: strange error message in arangosh 1.0.3 at startup


v1.0.3 (2012-11-08)
-------------------

* fixed AQL optimizer bug

* issue #273: fixed segfault in arangosh on HTTP 40x

* issue #265: allow optional base64 encoding/decoding of action response data

* issue #252: _modules collection not created automatically


v1.0.2 (2012-10-22)
-------------------

* repository CentOS-X.Y moved to CentOS-X, same for Debian

* bugfix for rollback from edges

* bugfix for hash indexes

* bugfix for StringBuffer::erase_front

* added autoload for modules

* added AQL function TO_LIST


v1.0.1 (2012-09-30)
-------------------

* draft for issue #165: front-end application howto

* updated mruby to cf8fdea4a6598aa470e698e8cbc9b9b492319d

* fix for issue #190: install doesn't create log directory

* fix for issue #194: potential race condition between creating and dropping collections

* fix for issue #193: REST API HEAD request returns a message body on 404

* fix for issue #188: intermittent issues with 1.0.0

* fix for issue #163: server cannot create collection because of abandoned files

* fix for issue #150: call V8 garbage collection on server periodically


v1.0.0 (2012-08-17)
-------------------

* fix for issue #157: check for readline and ncurses headers, not only libraries


v1.0.beta4 (2012-08-15)
-----------------------

* fix for issue #152: fix memleak for barriers


v1.0.beta3 (2012-08-10)
-----------------------

* fix for issue #151: Memleak, collection data not removed

* fix for issue #149: Inconsistent port for admin interface

* fix for issue #163: server cannot create collection because of abandoned files

* fix for issue #157: check for readline and ncurses headers, not only libraries

* fix for issue #108: db.<collection>.truncate() inefficient

* fix for issue #109: added startup note about cached collection names and how to
  refresh them

* fix for issue #156: fixed memleaks in /_api/import

* fix for issue #59: added tests for /_api/import

* modified return value for calls to /_api/import: now, the attribute "empty" is
  returned as well, stating the number of empty lines in the input. Also changed the
  return value of the error code attribute ("errorNum") from 1100 ("corrupted datafile")
  to 400 ("bad request") in case invalid/unexpected JSON data was sent to the server.
  This error code is more appropriate as no datafile is broken but just input data is
  incorrect.

* fix for issue #152: Memleak for barriers

* fix for issue #151: Memleak, collection data not removed

* value of --database.maximal-journal-size parameter is now validated on startup. If
  value is smaller than the minimum value (currently 1048576), an error is thrown and
  the server will not start. Before this change, the global value of maximal journal
  size was not validated at server start, but only on collection level

* increased sleep value in statistics creation loop from 10 to 500 microseconds. This
  reduces accuracy of statistics values somewhere after the decimal points but saves
  CPU time.

* avoid additional sync() calls when writing partial shape data (attribute name data)
  to disk. sync() will still be called when the shape marker (will be written after
  the attributes) is written to disk

* issue #147: added flag --database.force-sync-shapes to force synching of shape data
  to disk. The default value is true so it is the same behavior as in version 1.0.
  if set to false, shape data is synched to disk if waitForSync for the collection is
  set to true, otherwise, shape data is not synched.

* fix for issue #145: strange issue on Travis: added epsilon for numeric comparison in
  geo index

* fix for issue #136: adjusted message during indexing

* issue #131: added timeout for HTTP keep-alive connections. The default value is 300
  seconds. There is a startup parameter server.keep-alive-timeout to configure the value.
  Setting it to 0 will disable keep-alive entirely on the server.

* fix for issue #137: AQL optimizer should use indexes for ref accesses with
  2 named attributes


v1.0.beta2 (2012-08-03)
-----------------------

* fix for issue #134: improvements for centos RPM

* fixed problem with disable-admin-interface in config file


v1.0.beta1 (2012-07-29)
-----------------------

* fixed issue #118: We need a collection "debugger"

* fixed issue #126: Access-Shaper must be cached

* INCOMPATIBLE CHANGE: renamed parameters "connect-timeout" and "request-timeout"
  for arangosh and arangoimp to "--server.connect-timeout" and "--server.request-timeout"

* INCOMPATIBLE CHANGE: authorization is now required on the server side
  Clients sending requests without HTTP authorization will be rejected with HTTP 401
  To allow backwards compatibility, the server can be started with the option
  "--server.disable-authentication"

* added options "--server.username" and "--server.password" for arangosh and arangoimp
  These parameters must be used to specify the user and password to be used when
  connecting to the server. If no password is given on the command line, arangosh/
  arangoimp will interactively prompt for a password.
  If no user name is specified on the command line, the default user "root" will be
  used.

* added startup option "--server.ssl-cipher-list" to determine which ciphers to
  use in SSL context. also added SSL_OP_CIPHER_SERVER_PREFERENCE to SSL default
  options so ciphers are tried in server and not in client order

* changed default SSL protocol to TLSv1 instead of SSLv2

* changed log-level of SSL-related messages

* added SSL connections if server is compiled with OpenSSL support. Use --help-ssl

* INCOMPATIBLE CHANGE: removed startup option "--server.admin-port".
  The new endpoints feature (see --server.endpoint) allows opening multiple endpoints
  anyway, and the distinction between admin and "other" endpoints can be emulated
  later using privileges.

* INCOMPATIBLE CHANGE: removed startup options "--port", "--server.port", and
  "--server.http-port" for arangod.
  These options have been replaced by the new "--server.endpoint" parameter

* INCOMPATIBLE CHANGE: removed startup option "--server" for arangosh and arangoimp.
  These options have been replaced by the new "--server.endpoint" parameter

* Added "--server.endpoint" option to arangod, arangosh, and arangoimp.
  For arangod, this option allows specifying the bind endpoints for the server
  The server can be bound to one or multiple endpoints at once. For arangosh
  and arangoimp, the option specifies the server endpoint to connect to.
  The following endpoint syntax is currently supported:
  - tcp://host:port or http@tcp://host:port (HTTP over IPv4)
  - tcp://[host]:port or http@tcp://[host]:port (HTTP over IPv6)
  - ssl://host:port or http@tcp://host:port (HTTP over SSL-encrypted IPv4)
  - ssl://[host]:port or http@tcp://[host]:port (HTTP over SSL-encrypted IPv6)
  - unix:///path/to/socket or http@unix:///path/to/socket (HTTP over UNIX socket)

  If no port is specified, the default port of 8529 will be used.

* INCOMPATIBLE CHANGE: removed startup options "--server.require-keep-alive" and
  "--server.secure-require-keep-alive".
  The server will now behave as follows which should be more conforming to the
  HTTP standard:
  * if a client sends a "Connection: close" header, the server will close the
    connection
  * if a client sends a "Connection: keep-alive" header, the server will not
    close the connection
  * if a client does not send any "Connection" header, the server will assume
    "keep-alive" if the request was an HTTP/1.1 request, and "close" if the
    request was an HTTP/1.0 request

* (minimal) internal optimizations for HTTP request parsing and response header
  handling

* fixed Unicode unescaping bugs for \f and surrogate pairs in BasicsC/strings.c

* changed implementation of TRI_BlockCrc32 algorithm to use 8 bytes at a time

* fixed issue #122: arangod doesn't start if <log.file> cannot be created

* fixed issue #121: wrong collection size reported

* fixed issue #98: Unable to change journalSize

* fixed issue #88: fds not closed

* fixed escaping of document data in HTML admin front end

* added HTTP basic authentication, this is always turned on

* added server startup option --server.disable-admin-interface to turn off the
  HTML admin interface

* honor server startup option --database.maximal-journal-size when creating new
  collections without specific journalsize setting. Previously, these
  collections were always created with journal file sizes of 32 MB and the
  --database.maximal-journal-size setting was ignored

* added server startup option --database.wait-for-sync to control the default
  behavior

* renamed "--unit-tests" to "--javascript.unit-tests"


v1.0.alpha3 (2012-06-30)
------------------------

* fixed issue #116: createCollection=create option doesn't work

* fixed issue #115: Compilation issue under OSX 10.7 Lion & 10.8 Mountain Lion
  (homebrew)

* fixed issue #114: image not found

* fixed issue #111: crash during "make unittests"

* fixed issue #104: client.js -> ARANGO_QUIET is not defined


v1.0.alpha2 (2012-06-24)
------------------------

* fixed issue #112: do not accept document with duplicate attribute names

* fixed issue #103: Should we cleanup the directory structure

* fixed issue #100: "count" attribute exists in cursor response with "count:
  false"

* fixed issue #84 explain command

* added new MRuby version (2012-06-02)

* added --log.filter

* cleanup of command line options:
** --startup.directory => --javascript.startup-directory
** --quite => --quiet
** --gc.interval => --javascript.gc-interval
** --startup.modules-path => --javascript.modules-path
** --action.system-directory => --javascript.action-directory
** --javascript.action-threads => removed (is now the same pool as --server.threads)

* various bug-fixes

* support for import

* added option SKIP_RANGES=1 for make unittests

* fixed several range-related assertion failures in the AQL query optimizer

* fixed AQL query optimizations for some edge cases (e.g. nested subqueries with
  invalid constant filter expressions)


v1.0.alpha1 (2012-05-28)
------------------------

Alpha Release of ArangoDB 1.0<|MERGE_RESOLUTION|>--- conflicted
+++ resolved
@@ -1,15 +1,13 @@
 devel
 -----
 
-<<<<<<< HEAD
 * added nesting support for `aql` template strings
 
 * added support for `undefined` and AQL literals to `aql.literal`
 
 * added `aql.join` function
-=======
+
 * fixed issue #6601: Context cancelled (never ending query)
->>>>>>> fbf2904a
 
 * added more AQL query results cache inspection and control functionality
 
