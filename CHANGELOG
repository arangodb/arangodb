--- conflicted
+++ resolved
@@ -21,12 +21,10 @@
 * added hidden option `--server.ask-jwt-secret`. This is an internal option
   for debugging and should not be exposed to end-users.
 
-<<<<<<< HEAD
 * fix for internal issue #2215. supervision will now wait for agent to
   fully prepare before adding 10 second grace period after leadership change
-=======
+
 * fixed internal issue #2215's FailedLeader timeout bug
->>>>>>> 3d8eb754
 
 v3.3.5 (2018-03-28)
 -------------------
