--- conflicted
+++ resolved
@@ -1,7 +1,6 @@
 devel
 -----
 
-<<<<<<< HEAD
 * fixed handling of broken Foxx services
 
   Installation now also fails when the service encounters an error when
@@ -22,7 +21,7 @@
 
 * the query editor within the web ui is now catching HTTP 501 responses
   properly.
-=======
+
 * Fixed an AQL bug where the optimize-traversals rule was falsely applied to
   extensions with inline expressions and thereby ignoring them
 
@@ -43,7 +42,6 @@
 
 * removed bundled Valgrind headers, removed JavaScript variable `valgrind`
   from the `internal` module
->>>>>>> 6e6c5672
 
 * upgraded JEMalloc version to 5.1.0
 
