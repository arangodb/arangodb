--- conflicted
+++ resolved
@@ -1,16 +1,13 @@
 v3.3.20 (XXXX-XX-XX)
 --------------------
 
-<<<<<<< HEAD
 * Updated joi library (Web UI), improved foxx mount path validation
 
-=======
 * fix internal issue #2786: improved confirmation dialog when clicking the
   Truncate button in the Web UI
 
 * fix for supervision, which started failing servers using old transient store
  
->>>>>>> 447ab7bc
 * fixed Foxx queues not retrying jobs with infinite `maxFailures`
 
 * Fixed a race condition in a coordinator, it could happen in rare cases and
