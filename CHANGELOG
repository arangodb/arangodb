--- conflicted
+++ resolved
@@ -178,37 +178,7 @@
 * fixed internal issue #1475: when restoring a cluster dump to a single server
   ignore indexes of type primary and edge since we mustn't create them here.
 
-<<<<<<< HEAD
-* fix internal issue 1770: collection creation using distributeShardsLike yields
-  errors and did not distribute shards correctly in the following cases:
-  1. If numberOfShards * replicationFactor % nrDBServers != 0
-     (shards * replication is not divisible by DBServers).
-  2. If there was failover / move shard case on the leading collection
-     and creating the follower collection afterwards.
-
-* fixed: REST API `POST _api/foxx` now returns HTTP code 201 on success, as documented.
-         returned 200 before.
-
-* fixed: REST API `PATCH _api/foxx/dependencies` now updates the existing dependencies
-         instead of replacing them.
-
-* fixed: Foxx upload of single javascript file. You now can upload via http-url pointing
-         to a JavaScript file.
-
-* fixed issue #4395: If your Foxx app includes an `APP` folder it got accidently removed by selfhealing
-         this is not the case anymore.
-
-* fix internal issue #1439: improve performance of any-iterator for RocksDB
-
-* added option `--rocksdb.throttle` to control whether write-throttling is enabled
-  Write-throttling is turned on by default, to reduce chances of compactions getting
-  too far behind and blocking incoming writes.
-
-* UI: fixed an issue where a collection name gets wrongly cached within the
-  documents overview of a collection.
-=======
 * fixed internal issue #1439: improve performance of any-iterator for RocksDB
->>>>>>> 34f66539
 
 * issue #1190: added option `--create-database` for arangoimport
 
