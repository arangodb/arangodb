v3.2.12 (XXXX-XX-XX)
--------------------

<<<<<<< HEAD
* fix internal issue 1770: collection creation using distributeShardsLike yields
  errors and did not distribute shards correctly in the following cases:
  1. If numberOfShards * replicationFactor % nrDBServers != 0
     (shards * replication is not divisible by DBServers).
  2. If there was failover / move shard case on the leading collection
     and creating the follower collection afterwards.
=======
* fix timeout issues in replication client expiration
>>>>>>> ba6dd292

* fix issue #4272: VERSION file keeps disappearing

* fix internal issue #81: quotation marks disappeared when switching table/json
  editor in the query editor ui

* make the default value of `--rocksdb.block-cache-shard-bits` use the RocksDB
  default value. This will mostly mean the default number block cache shard
  bits is lower than before, allowing each shard to store more data and cause
  less evictions from block cache


v3.2.11 (2018-01-17)
--------------------

* Fixed an issue with the index estimates in RocksDB in the case a transaction is aborted.
  Former the index estimates were modified if the transaction commited or not.
  Now they will only be modified if the transaction commited successfully.

* Truncate in RocksDB will now do intermediate commits every 10.000 documents
  if truncate fails or the server crashes during this operation all deletes
  that have been commited so far are persisted.
  
* fixed issue #4308: Crash when getter for error.name throws an error (on Windows)

* UI: fixed a query editor caching and parsing issue for arrays and objects

* Fixed internal issue #1684: Web UI: saving arrays/objects as bind parameters faulty 

* Fixed internal issue #1683: fixes an UI issue where a collection name gets wrongly cached
  within the documents overview of a collection.

* issue #4222: Permission error preventing AQL query import / export on webui

* UI: optimized login view for very small screen sizes

* UI: Shard distribution view now has an accordion view instead of displaying
  all shards of all collections at once.

* UI: optimized error messages for invalid query bind parameter

* fixed missing transaction events in RocksDB asynchronous replication

* fixed issue #4255: AQL SORT consuming too much memory

* fixed issue #4199: Internal failure: JavaScript exception in file 'arangosh.js'
  at 98,7: ArangoError 4: Expecting type String

* fixed issue #3818: Foxx configuration keys cannot contain spaces (will not save)

* UI: displayed wrong "waitForSync" property for a collection when 
  using RocksDB as storage engine

* prevent binding to the same combination of IP and port on Windows

* fixed incorrect persistence of RAFT vote and term


v3.2.10 (2017-12-22)
--------------------

* replication: more robust initial sync

* fixed a bug in the RocksDB engine that would prevent recalculated
  collection counts to be actually stored

* fixed issue #4095: Inconsistent query execution plan

* fixed issue #4056: Executing empty query causes crash

* fixed issue #4045: Out of memory in `arangorestore` when no access
  rights to dump files

* fixed issue #3031: New Graph: Edge definitions with edges in
  fromCollections and toCollections

* fixed issue #2668: UI: when following wrong link from edge to vertex in
  nonexisting collection misleading error is printed

* UI: improved the behavior during collection creation in a cluster environment

* UI: the graph viewer backend now picks one random start vertex of the
  first 1000 documents instead of calling any(). The implementation of
  any is known to scale bad on huge collections with rocksdb.

* fixed snapshots becoming potentially invalid after intermediate commits in
  the RocksDB engine

* backport agency inquire API changes

* fixed issue #3822: Field validation error in ArangoDB UI - Minor

* UI: fixed disappearing of the navigation label in some cases

* UI: fixed broken foxx configuration keys. Some valid configuration values
  could not be edited via the ui.

* fixed issue #3640: limit in subquery

* UI: edge collections were wrongly added to from and to vertices select
  box during graph creation

* fixed issue #3741: fix terminal color output in Windows

* fixed issue #3917: traversals with high maximal depth take extremely long
  in planning phase.

* fix equality comparison for MMFiles documents in AQL functions UNIQUE
  and UNION_DISTINCT


v3.2.9 (2017-12-04)
-------------------

* under certain conditions, replication could stop. Now fixed by adding an
  equality check for requireFromPresent tick value

* fixed locking for replication context info in RocksDB engine
  this fixes undefined behavior when parallel requests are made to the
  same replication context

* UI: added not found views for documents and collections

* fixed issue #3858: Foxx queues stuck in 'progress' status

* allow compilation of ArangoDB source code with g++ 7

* fixed issue #3224: Issue in the Foxx microservices examples

* fixed a deadlock in user privilege/permission change routine

* fixed a deadlock on server shutdown

* fixed some collection locking issues in MMFiles engine

* properly report commit errors in AQL write queries to the caller for the
  RocksDB engine

* UI: optimized error messages for invalid graph definitions. Also fixed a
  graph renderer cleanrenderer cleanup error.

* UI: document/edge editor now remembering their modes (e.g. code or tree)

* UI: added a delay within the graph viewer while changing the colors of the
  graph. Necessary due different browser behaviour.

* fix removal of failed cluster nodes via web interface

* back port of ClusterComm::wait fix in devel
  among other things this fixes too eager dropping of other followers in case
  one of the followers does not respond in time

* transact interface in agency should not be inquired as of now

* inquiry tests and blocking of inquiry on AgencyGeneralTransaction

v3.2.8 (2017-11-18)
-------------------

* fixed a race condition occuring when upgrading via linux package manager

* fixed authentication issue during replication


v3.2.7 (2017-11-13)
-------------------

* Cluster customers, which have upgraded from 3.1 to 3.2 need to upgrade
  to 3.2.7. The cluster supervision is otherwise not operational.

* Fixed issue #3597: AQL with path filters returns unexpected results
  In some cases breadth first search in combination with vertex filters
  yields wrong result, the filter was not applied correctly.

* enable JEMalloc background thread for purging and returning unused memory
  back to the operating system (Linux only)

* fixed some undefined behavior in some internal value caches for AQL GatherNodes
  and SortNodes, which could have led to sorted results being effectively not
  correctly sorted.

* make the replication applier for the RocksDB engine start automatically after a
  restart of the server if the applier was configured with its `autoStart` property
  set to `true`. previously the replication appliers were only automatically restarted
  at server start for the MMFiles engine.

* fixed arangodump batch size adaptivity in cluster mode and upped default batch size
  for arangodump

  these changes speed up arangodump in cluster context

* smart graphs now return a proper inventory in response to replication inventory
  requests

* fixed issue #3618: Inconsistent behavior of OR statement with object bind parameters

* only users with read/write rights on the "_system" database can now execute
  "_admin/shutdown" as well as modify properties of the write-ahead log (WAL)

* increase default maximum number of V8 contexts to at least 16 if not explicitly
  configured otherwise.
  the procedure for determining the actual maximum value of V8 contexts is unchanged
  apart from the value `16` and works as follows:
  - if explicitly set, the value of the configuration option `--javascript.v8-contexts`
    is used as the maximum number of V8 contexts
  - when the option is not set, the maximum number of V8 contexts is determined
    by the configuration option `--server.threads` if that option is set. if
    `--server.threads` is not set, then the maximum number of V8 contexts is the
    server's reported hardware concurrency (number of processors visible
    to the arangod process). if that would result in a maximum value of less than 16
    in any of these two cases, then the maximum value will be increased to 16.

* fixed issue #3447: ArangoError 1202: AQL: NotFound: (while executing) when
  updating collection

* potential fix for issue #3581: Unexpected "rocksdb unique constraint
  violated" with unique hash index

* fixed geo index optimizer rule for geo indexes with a single (array of coordinates)
  attribute.

* improved the speed of the shards overview in cluster (API endpoint /_api/cluster/shardDistribution API)
  It is now guaranteed to return after ~2 seconds even if the entire cluster is unresponsive.

* fix agency precondition check for complex objects
  this fixes issues with several CAS operations in the agency

* several fixes for agency restart and shutdown

* the cluster-internal representation of planned collection objects is now more
  lightweight than before, using less memory and not allocating any cache for indexes
  etc.

* fixed issue #3403: How to kill long running AQL queries with the browser console's
  AQL (display issue)

* fixed issue #3549: server reading ENGINE config file fails on common standard
  newline character

* UI: fixed error notifications for collection modifications

* several improvements for the truncate operation on collections:

  * the timeout for the truncate operation was increased in cluster mode in
    order to prevent too frequent "could not truncate collection" errors

  * after a truncate operation, collections in MMFiles still used disk space.
    to reclaim disk space used by truncated collection, the truncate actions
    in the web interface and from the ArangoShell now issue an extra WAL flush
    command (in cluster mode, this command is also propagated to all servers).
    the WAL flush allows all servers to write out any pending operations into the
    datafiles of the truncated collection. afterwards, a final journal rotate
    command is sent, which enables the compaction to entirely remove all datafiles
    and journals for the truncated collection, so that all disk space can be
    reclaimed

  * for MMFiles a special method will be called after a truncate operation so that
    all indexes of the collection can free most of their memory. previously some
    indexes (hash and skiplist indexes) partially kept already allocated memory
    in order to avoid future memory allocations

  * after a truncate operation in the RocksDB engine, an additional compaction
    will be triggered for the truncated collection. this compaction removes all
    deletions from the key space so that follow-up scans over the collection's key
    range do not have to filter out lots of already-removed values

  These changes make truncate operations potentially more time-consuming than before,
  but allow for memory/disk space savings afterwards.

* enable JEMalloc background threads for purging and returning unused memory
  back to the operating system (Linux only)

  JEMalloc will create its background threads on demand. The number of background
  threads is capped by the number of CPUs or active arenas. The background threads run
  periodically and purge unused memory pages, allowing memory to be returned to the
  operating system.

  This change will make the arangod process create several additional threads.
  It is accompanied by an increased `TasksMax` value in the systemd service configuration
  file for the arangodb3 service.

* upgraded bundled V8 engine to bugfix version v5.7.492.77

  this upgrade fixes a memory leak in upstream V8 described in
  https://bugs.chromium.org/p/v8/issues/detail?id=5945 that will result in memory
  chunks only getting uncommitted but not unmapped


v3.2.6 (2017-10-26)
-------------------

* UI: fixed event cleanup in cluster shards view

* UI: reduced cluster dashboard api calls

* fixed a permission problem that prevented collection contents to be displayed
  in the web interface

* removed posix_fadvise call from RocksDB's PosixSequentialFile::Read(). This is
  consistent with Facebook PR 2573 (#3505)

  this fix should improve the performance of the replication with the RocksDB
  storage engine

* allow changing of collection replication factor for existing collections

* UI: replicationFactor of a collection is now changeable in a cluster
  environment

* several fixes for the cluster agency

* fixed undefined behavior in the RocksDB-based geo index

* fixed Foxxmaster failover

* purging or removing the Debian/Ubuntu arangodb3 packages now properly stops
  the arangod instance before actuallying purging or removing


v3.2.5 (2017-10-16)
-------------------

* general-graph module and _api/gharial now accept cluster options
  for collection creation. It is now possible to set replicationFactor and
  numberOfShards for all collections created via this graph object.
  So adding a new collection will not result in a singleShard and
  no replication anymore.

* fixed issue #3408: Hard crash in query for pagination

* minimum number of V8 contexts in console mode must be 2, not 1. this is
  required to ensure the console gets one dedicated V8 context and all other
  operations have at least one extra context. This requirement was not enforced
  anymore.

* fixed issue #3395: AQL: cannot instantiate CollectBlock with undetermined
  aggregation method

* UI: fixed wrong user attribute name validation, issue #3228

* fix potential overflow in CRC marker check when a corrupted CRC marker
  is found at the very beginning of an MMFiles datafile

* UI: fixed unresponsive events in cluster shards view

* Add statistics about the V8 context counts and number of available/active/busy
 threads we expose through the server statistics interface.


v3.2.4 (2017-09-26)
-------------------

* UI: no default index selected during index creation

* UI: added replicationFactor option during SmartGraph creation

* make the MMFiles compactor perform less writes during normal compaction
  operation

  This partially fixes issue #3144

* make the MMFiles compactor configurable

  The following options have been added:

  * `--compaction.db-sleep-time`: sleep interval between two compaction runs
    (in s)
  * `--compaction.min-interval"`: minimum sleep time between two compaction
     runs (in s)
  * `--compaction.min-small-data-file-size`: minimal filesize threshold
    original datafiles have to be below for a compaction
  * `--compaction.dead-documents-threshold`: minimum unused count of documents
    in a datafile
  * `--compaction.dead-size-threshold`: how many bytes of the source data file
    are allowed to be unused at most
  * `--compaction.dead-size-percent-threshold`: how many percent of the source
    datafile should be unused at least
  * `--compaction.max-files`: Maximum number of files to merge to one file
  * `--compaction.max-result-file-size`: how large may the compaction result
    file become (in bytes)
  * `--compaction.max-file-size-factor`: how large the resulting file may
    be in comparison to the collection's `--database.maximal-journal-size' setting`

  see https://docs.arangodb.com/3.2/Manual/Administration/Configuration/Compaction.html
  for more details.

* fix downwards-incompatibility in /_api/explain REST handler

* fix Windows implementation for fs.getTempPath() to also create a
  sub-directory as we do on linux

* fixed a multi-threading issue in cluster-internal communication

* performance improvements for traversals and edge lookups

* removed internal memory zone handling code. the memory zones were a leftover
  from the early ArangoDB days and did not provide any value in the current
  implementation.

* (Enterprise only) added `skipInaccessibleCollections` option for AQL queries:
  if set, AQL queries (especially graph traversals) will treat collections to
  which a user has no access rights to as if these collections were empty.

* adjusted scheduler thread handling to start and stop less threads in
  normal operations

* leader-follower replication catchup code has been rewritten in C++

* early stage AQL optimization now also uses the C++ implementations of
  AQL functions if present. Previously it always referred to the JavaScript
  implementations and ignored the C++ implementations. This change gives
  more flexibility to the AQL optimizer.

* ArangoDB tty log output is now colored for log messages with levels
  FATAL, ERR and WARN.

* changed the return values of AQL functions `REGEX_TEST` and `REGEX_REPLACE`
  to `null` when the input regex is invalid. Previous versions of ArangoDB
  partly returned `false` for invalid regexes and partly `null`.

* added `--log.role` option for arangod

  When set to `true`, this option will make the ArangoDB logger print a single
  character with the server's role into each logged message. The roles are:

  - U: undefined/unclear (used at startup)
  - S: single server
  - C: coordinator
  - P: primary
  - A: agent

  The default value for this option is `false`, so no roles will be logged.


v3.2.3 (2017-09-07)
-------------------

* fixed issue #3106: orphan collections could not be registered in general-graph module

* fixed wrong selection of the database inside the internal cluster js api

* added startup option `--server.check-max-memory-mappings` to make arangod check
  the number of memory mappings currently used by the process and compare it with
  the maximum number of allowed mappings as determined by /proc/sys/vm/max_map_count

  The default value is `true`, so the checks will be performed. When the current
  number of mappings exceeds 90% of the maximum number of mappings, the creation
  of further V8 contexts will be deferred.

  Note that this option is effective on Linux systems only.

* arangoimp now has a `--remove-attribute` option

* added V8 context lifetime control options
  `--javascript.v8-contexts-max-invocations` and `--javascript.v8-contexts-max-age`

  These options allow specifying after how many invocations a used V8 context is
  disposed, or after what time a V8 context is disposed automatically after its
  creation. If either of the two thresholds is reached, an idl V8 context will be
  disposed.

  The default value of `--javascript.v8-contexts-max-invocations` is 0, meaning that
  the maximum number of invocations per context is unlimited. The default value
  for `--javascript.v8-contexts-max-age` is 60 seconds.

* fixed wrong UI cluster health information

* fixed issue #3070: Add index in _jobs collection

* fixed issue #3125: HTTP Foxx API JSON parsing

* fixed issue #3120: Foxx queue: job isn't running when server.authentication = true

* fixed supervision failure detection and handling, which happened with simultaneous
  agency leadership change


v3.2.2 (2017-08-23)
-------------------

* make "Rebalance shards" button work in selected database only, and not make
  it rebalance the shards of all databases

* fixed issue #2847: adjust the response of the DELETE `/_api/users/database/*` calls

* fixed issue #3075: Error when upgrading arangoDB on linux ubuntu 16.04

* fixed a buffer overrun in linenoise console input library for long input strings

* increase size of the linenoise input buffer to 8 KB

* abort compilation if the detected GCC or CLANG isn't in the range of compilers
  we support

* fixed spurious cluster hangups by always sending AQL-query related requests
  to the correct servers, even after failover or when a follower drops

  The problem with the previous shard-based approach was that responsibilities
  for shards may change from one server to another at runtime, after the query
  was already instanciated. The coordinator and other parts of the query then
  sent further requests for the query to the servers now responsible for the
  shards.
  However, an AQL query must send all further requests to the same servers on
  which the query was originally instanciated, even in case of failover.
  Otherwise this would potentially send requests to servers that do not know
  about the query, and would also send query shutdown requests to the wrong
  servers, leading to abandoned queries piling up and using resources until
  they automatically time out.

* fixed issue with RocksDB engine acquiring the collection count values too
  early, leading to the collection count values potentially being slightly off
  even in exclusive transactions (for which the exclusive access should provide
  an always-correct count value)

* fixed some issues in leader-follower catch-up code, specifically for the
  RocksDB engine

* make V8 log fatal errors to syslog before it terminates the process.
  This change is effective on Linux only.

* fixed issue with MMFiles engine creating superfluous collection journals
  on shutdown

* fixed issue #3067: Upgrade from 3.2 to 3.2.1 reset autoincrement keys

* fixed issue #3044: ArangoDB server shutdown unexpectedly

* fixed issue #3039: Incorrect filter interpretation

* fixed issue #3037: Foxx, internal server error when I try to add a new service

* improved MMFiles fulltext index document removal performance
  and fulltext index query performance for bigger result sets

* ui: fixed a display bug within the slow and running queries view

* ui: fixed a bug when success event triggers twice in a modal

* ui: fixed the appearance of the documents filter

* ui: graph vertex collections not restricted to 10 anymore

* fixed issue #2835: UI detection of JWT token in case of server restart or upgrade

* upgrade jemalloc version to 5.0.1

  This fixes problems with the memory allocator returing "out of memory" when
  calling munmap to free memory in order to return it to the OS.

  It seems that calling munmap on Linux can increase the number of mappings, at least
  when a region is partially unmapped. This can lead to the process exceeding its
  maximum number of mappings, and munmap and future calls to mmap returning errors.

  jemalloc version 5.0.1 does not have the `--enable-munmap` configure option anymore,
  so the problem is avoided. To return memory to the OS eventually, jemalloc 5's
  background purge threads are used on Linux.

* fixed issue #2978: log something more obvious when you log a Buffer

* fixed issue #2982: AQL parse error?

* fixed issue #3125: HTTP Foxx API Json parsing

v3.2.1 (2017-08-09)
-------------------

* added C++ implementations for AQL functions `LEFT()`, `RIGHT()` and `TRIM()`

* fixed docs for issue #2968: Collection _key autoincrement value increases on error

* fixed issue #3011: Optimizer rule reduce-extraction-to-projection breaks queries

* Now allowing to restore users in a sharded environment as well
  It is still not possible to restore collections that are sharded
  differently than by _key.

* fixed an issue with restoring of system collections and user rights.
  It was not possible to restore users into an authenticated server.

* fixed issue #2977: Documentation for db._createDatabase is wrong

* ui: added bind parameters to slow query history view

* fixed issue #1751: Slow Query API should provide bind parameters, webui should display them

* ui: fixed a bug when moving multiple documents was not possible

* fixed docs for issue #2968: Collection _key autoincrement value increases on error

* AQL CHAR_LENGTH(null) returns now 0. Since AQL TO_STRING(null) is '' (string of length 0)

* ui: now supports single js file upload for Foxx services in addition to zip files

* fixed a multi-threading issue in the agency when callElection was called
  while the Supervision was calling updateSnapshot

* added startup option `--query.tracking-with-bindvars`

  This option controls whether the list of currently running queries
  and the list of slow queries should contain the bind variables used
  in the queries or not.

  The option can be changed at runtime using the commands

      // enables tracking of bind variables
      // set to false to turn tracking of bind variables off
      var value = true;
      require("@arangodb/aql/queries").properties({
        trackBindVars: value
      });

* index selectivity estimates are now available in the cluster as well

* fixed issue #2943: loadIndexesIntoMemory not returning the same structure
  as the rest of the collection APIs

* fixed issue #2949: ArangoError 1208: illegal name

* fixed issue #2874: Collection properties do not return `isVolatile`
  attribute

* potential fix for issue #2939: Segmentation fault when starting
  coordinator node

* fixed issue #2810: out of memory error when running UPDATE/REPLACE
  on medium-size collection

* fix potential deadlock errors in collector thread

* disallow the usage of volatile collections in the RocksDB engine
  by throwing an error when a collection is created with attribute
  `isVolatile` set to `true`.
  Volatile collections are unsupported by the RocksDB engine, so
  creating them should not succeed and silently create a non-volatile
  collection

* prevent V8 from issuing SIGILL instructions when it runs out of memory

  Now arangod will attempt to log a FATAL error into its logfile in case V8
  runs out of memory. In case V8 runs out of memory, it will still terminate the
  entire process. But at least there should be something in the ArangoDB logs
  indicating what the problem was. Apart from that, the arangod process should
  now be exited with SIGABRT rather than SIGILL as it shouldn't return into the
  V8 code that aborted the process with `__builtin_trap`.

  this potentially fixes issue #2920: DBServer crashing automatically post upgrade to 3.2

* Foxx queues and tasks now ensure that the scripts in them run with the same
  permissions as the Foxx code who started the task / queue

* fixed issue #2928: Offset problems

* fixed issue #2876: wrong skiplist index usage in edge collection

* fixed issue #2868: cname missing from logger-follow results in rocksdb

* fixed issue #2889: Traversal query using incorrect collection id

* fixed issue #2884: AQL traversal uniqueness constraints "propagating" to other traversals? Weird results

* arangoexport: added `--query` option for passing an AQL query to export the result

* fixed issue #2879: No result when querying for the last record of a query

* ui: allows now to edit default access level for collections in database
  _system for all users except the root user.

* The _users collection is no longer accessible outside the arngod process, _queues is always read-only

* added new option "--rocksdb.max-background-jobs"

* removed options "--rocksdb.max-background-compactions", "--rocksdb.base-background-compactions" and "--rocksdb.max-background-flushes"

* option "--rocksdb.compaction-read-ahead-size" now defaults to 2MB

* change Windows build so that RocksDB doesn't enforce AVX optimizations by default
  This fixes startup crashes on servers that do not have AVX CPU extensions

* speed up RocksDB secondary index creation and dropping

* removed RocksDB note in Geo index docs


v3.2.0 (2017-07-20)
-------------------

* fixed UI issues

* fixed multi-threading issues in Pregel

* fixed Foxx resilience

* added command-line option `--javascript.allow-admin-execute`

  This option can be used to control whether user-defined JavaScript code
  is allowed to be executed on server by sending via HTTP to the API endpoint
  `/_admin/execute`  with an authenticated user account.
  The default value is `false`, which disables the execution of user-defined
  code. This is also the recommended setting for production. In test environments,
  it may be convenient to turn the option on in order to send arbitrary setup
  or teardown commands for execution on the server.


v3.2.beta6 (2017-07-18)
-----------------------

* various bugfixes


v3.2.beta5 (2017-07-16)
-----------------------

* numerous bugfixes


v3.2.beta4 (2017-07-04)
-----------------------

* ui: fixed document view _from and _to linking issue for special characters

* added function `db._parse(query)` for parsing an AQL query and returning information about it

* fixed one medium priority and two low priority security user interface
  issues found by owasp zap.

* ui: added index deduplicate options

* ui: fixed renaming of collections for the rocksdb storage engine

* documentation and js fixes for secondaries

* RocksDB storage format was changed, users of the previous beta/alpha versions
  must delete the database directory and re-import their data

* enabled permissions on database and collection level

* added and changed some user related REST APIs
    * added `PUT /_api/user/{user}/database/{database}/{collection}` to change collection permission
    * added `GET /_api/user/{user}/database/{database}/{collection}`
    * added optional `full` parameter to the `GET /_api/user/{user}/database/` REST call

* added user functions in the arangoshell `@arangodb/users` module
    * added `grantCollection` and `revokeCollection` functions
    * added `permission(user, database, collection)` to retrieve collection specific rights

* added "deduplicate" attribute for array indexes, which controls whether inserting
  duplicate index values from the same document into a unique array index will lead to
  an error or not:

      // with deduplicate = true, which is the default value:
      db._create("test");
      db.test.ensureIndex({ type: "hash", fields: ["tags[*]"], deduplicate: true });
      db.test.insert({ tags: ["a", "b"] });
      db.test.insert({ tags: ["c", "d", "c"] }); // will work, because deduplicate = true
      db.test.insert({ tags: ["a"] }); // will fail

      // with deduplicate = false
      db._create("test");
      db.test.ensureIndex({ type: "hash", fields: ["tags[*]"], deduplicate: false });
      db.test.insert({ tags: ["a", "b"] });
      db.test.insert({ tags: ["c", "d", "c"] }); // will not work, because deduplicate = false
      db.test.insert({ tags: ["a"] }); // will fail

  The "deduplicate" attribute is now also accepted by the index creation HTTP
  API endpoint POST /_api/index and is returned by GET /_api/index.

* added optimizer rule "remove-filters-covered-by-traversal"

* Debian/Ubuntu installer: make messages about future package upgrades more clear

* fix a hangup in VST

  The problem happened when the two first chunks of a VST message arrived
  together on a connection that was newly switched to VST.

* fix deletion of outdated WAL files in RocksDB engine

* make use of selectivity estimates in hash, skiplist and persistent indexes
  in RocksDB engine

* changed VM overcommit recommendation for user-friendliness

* fix a shutdown bug in the cluster: a destroyed query could still be active

* do not terminate the entire server process if a temp file cannot be created
  (Windows only)

* fix log output in the front-end, it stopped in case of too many messages


v3.2.beta3 (2017-06-27)
-----------------------

* numerous bugfixes


v3.2.beta2 (2017-06-20)
-----------------------

* potentially fixed issue #2559: Duplicate _key generated on insertion

* fix invalid results (too many) when a skipping LIMIT was used for a
  traversal. `LIMIT x` or `LIMIT 0, x` were not affected, but `LIMIT s, x`
  may have returned too many results

* fix races in SSL communication code

* fix invalid locking in JWT authentication cache, which could have
  crashed the server

* fix invalid first group results for sorted AQL COLLECT when LIMIT
  was used

* fix potential race, which could make arangod hang on startup

* removed `exception` field from transaction error result; users should throw
  explicit `Error` instances to return custom exceptions (addresses issue #2561)

* fixed issue #2613: Reduce log level when Foxx manager tries to self heal missing database

* add a read only mode for users and collection level authorization

* removed `exception` field from transaction error result; users should throw
  explicit `Error` instances to return custom exceptions (addresses issue #2561)

* fixed issue #2677: Foxx disabling development mode creates non-deterministic service bundle

* fixed issue #2684: Legacy service UI not working


v3.2.beta1 (2017-06-12)
-----------------------

* provide more context for index errors (addresses issue #342)

* arangod now validates several OS/environment settings on startup and warns if
  the settings are non-ideal. Most of the checks are executed on Linux systems only.

* fixed issue #2515: The replace-or-with-in optimization rule might prevent use of indexes

* added `REGEX_REPLACE` AQL function

* the RocksDB storage format was changed, users of the previous alpha versions
  must delete the database directory and re-import their data

* added server startup option `--query.fail-on-warning`

  setting this option to `true` will abort any AQL query with an exception if
  it causes a warning at runtime. The value can be overridden per query by
  setting the `failOnWarning` attribute in a query's options.

* added --rocksdb.num-uncompressed-levels to adjust number of non-compressed levels

* added checks for memory managment and warn (i. e. if hugepages are enabled)

* set default SSL cipher suite string to "HIGH:!EXPORT:!aNULL@STRENGTH"

* fixed issue #2469: Authentication = true does not protect foxx-routes

* fixed issue #2459: compile success but can not run with rocksdb

* `--server.maximal-queue-size` is now an absolute maximum. If the queue is
  full, then 503 is returned. Setting it to 0 means "no limit".

* (Enterprise only) added authentication against an LDAP server

* fixed issue #2083: Foxx services aren't distributed to all coordinators

* fixed issue #2384: new coordinators don't pick up existing Foxx services

* fixed issue #2408: Foxx service validation causes unintended side-effects

* extended HTTP API with routes for managing Foxx services

* added distinction between hasUser and authorized within Foxx
  (cluster internal requests are authorized requests but don't have a user)

* arangoimp now has a `--threads` option to enable parallel imports of data

* PR #2514: Foxx services that can't be fixed by self-healing now serve a 503 error

* added `time` function to `@arangodb` module


v3.2.alpha4 (2017-04-25)
------------------------

* fixed issue #2450: Bad optimization plan on simple query

* fixed issue #2448: ArangoDB Web UI takes no action when Delete button is clicked

* fixed issue #2442: Frontend shows already deleted databases during login

* added 'x-content-type-options: nosniff' to avoid MSIE bug

* set default value for `--ssl.protocol` from TLSv1 to TLSv1.2.

* AQL breaking change in cluster:
  The SHORTEST_PATH statement using edge-collection names instead
  of a graph name now requires to explicitly name the vertex-collection names
  within the AQL query in the cluster. It can be done by adding `WITH <name>`
  at the beginning of the query.

  Example:
  ```
  FOR v,e IN OUTBOUND SHORTEST_PATH @start TO @target edges [...]
  ```

  Now has to be:

  ```
  WITH vertices
  FOR v,e IN OUTBOUND SHORTEST_PATH @start TO @target edges [...]
  ```

  This change is due to avoid dead-lock sitations in clustered case.
  An error stating the above is included.

* add implicit use of geo indexes when using SORT/FILTER in AQL, without
  the need to use the special-purpose geo AQL functions `NEAR` or `WITHIN`.

  the special purpose `NEAR` AQL function can now be substituted with the
  following AQL (provided there is a geo index present on the `doc.latitude`
  and `doc.longitude` attributes):

      FOR doc in geoSort
        SORT DISTANCE(doc.latitude, doc.longitude, 0, 0)
        LIMIT 5
        RETURN doc

  `WITHIN` can be substituted with the following AQL:

      FOR doc in geoFilter
        FILTER DISTANCE(doc.latitude, doc.longitude, 0, 0) < 2000
        RETURN doc

  Compared to using the special purpose AQL functions this approach has the
  advantage that it is more composable, and will also honor any `LIMIT` values
  used in the AQL query.

* potential fix for shutdown hangs on OSX

* added KB, MB, GB prefix for integer parameters, % for integer parameters
  with a base value

* added JEMALLOC 4.5.0

* added `--vm.resident-limit` and `--vm.path` for file-backed memory mapping
  after reaching a configurable maximum RAM size

* try recommended limit for file descriptors in case of unlimited
  hard limit

* issue #2413: improve logging in case of lock timeout and deadlocks

* added log topic attribute to /_admin/log api

* removed internal build option `USE_DEV_TIMERS`

  Enabling this option activated some proprietary timers for only selected
  events in arangod. Instead better use `perf` to gather timings.


v3.2.alpha3 (2017-03-22)
------------------------

* increase default collection lock timeout from 30 to 900 seconds

* added function `db._engine()` for retrieval of storage engine information at
  server runtime

  There is also an HTTP REST handler at GET /_api/engine that returns engine
  information.

* require at least cmake 3.2 for building ArangoDB

* make arangod start with less V8 JavaScript contexts

  This speeds up the server start (a little bit) and makes it use less memory.
  Whenever a V8 context is needed by a Foxx action or some other operation and
  there is no usable V8 context, a new one will be created dynamically now.

  Up to `--javascript.v8-contexts` V8 contexts will be created, so this option
  will change its meaning. Previously as many V8 contexts as specified by this
  option were created at server start, and the number of V8 contexts did not
  change at runtime. Now up to this number of V8 contexts will be in use at the
  same time, but the actual number of V8 contexts is dynamic.

  The garbage collector thread will automatically delete unused V8 contexts after
  a while. The number of spare contexts will go down to as few as configured in
  the new option `--javascript.v8-contexts-minimum`. Actually that many V8 contexts
  are also created at server start.

  The first few requests in new V8 contexts will take longer than in contexts
  that have been there already. Performance may therefore suffer a bit for the
  initial requests sent to ArangoDB or when there are only few but performance-
  critical situations in which new V8 contexts will be created. If this is a
  concern, it can easily be fixed by setting `--javascipt.v8-contexts-minimum`
  and `--javascript.v8-contexts` to a relatively high value, which will guarantee
  that many number of V8 contexts to be created at startup and kept around even
  when unused.

  Waiting for an unused V8 context will now also abort if no V8 context can be
  acquired/created after 120 seconds.

* improved diagnostic messages written to logfiles by supervisor process

* fixed issue #2367

* added "bindVars" to attributes of currently running and slow queries

* added "jsonl" as input file type for arangoimp

* upgraded version of bundled zlib library from 1.2.8 to 1.2.11

* added input file type `auto` for arangoimp so it can automatically detect the
  type of the input file from the filename extension

* fixed variables parsing in GraphQL

* added `--translate` option for arangoimp to translate attribute names from
  the input files to attriubte names expected by ArangoDB

  The `--translate` option can be specified multiple times (once per translation
  to be executed). The following example renames the "id" column from the input
  file to "_key", and the "from" column to "_from", and the "to" column to "_to":

      arangoimp --type csv --file data.csv --translate "id=_key" --translate "from=_from" --translate "to=_to"

  `--translate` works for CSV and TSV inputs only.

* changed default value for `--server.max-packet-size` from 128 MB to 256 MB

* fixed issue #2350

* fixed issue #2349

* fixed issue #2346

* fixed issue #2342

* change default string truncation length from 80 characters to 256 characters for
  `print`/`printShell` functions in ArangoShell and arangod. This will emit longer
  prefixes of string values before truncating them with `...`, which is helpful
  for debugging.

* always validate incoming JSON HTTP requests for duplicate attribute names

  Incoming JSON data with duplicate attribute names will now be rejected as
  invalid. Previous versions of ArangoDB only validated the uniqueness of
  attribute names inside incoming JSON for some API endpoints, but not
  consistently for all APIs.

* don't let read-only transactions block the WAL collector

* allow passing own `graphql-sync` module instance to Foxx GraphQL router

* arangoexport can now export to csv format

* arangoimp: fixed issue #2214

* Foxx: automatically add CORS response headers

* added "OPTIONS" to CORS `access-control-allow-methods` header

* Foxx: Fix arangoUser sometimes not being set correctly

* fixed issue #1974


v3.2.alpha2 (2017-02-20)
------------------------

* ui: fixed issue #2065

* ui: fixed a dashboard related memory issue

* Internal javascript rest actions will now hide their stack traces to the client
  unless maintainer mode is activated. Instead they will always log to the logfile

* Removed undocumented internal HTTP API:
  * PUT _api/edges

  The documented GET _api/edges and the undocumented POST _api/edges remains unmodified.

* updated V8 version to 5.7.0.0

* change undocumented behaviour in case of invalid revision ids in
  If-Match and If-None-Match headers from 400 (BAD) to 412 (PRECONDITION
  FAILED).

* change undocumented behaviour in case of invalid revision ids in
  JavaScript document operations from 1239 ("illegal document revision")
  to 1200 ("conflict").

* added data export tool, arangoexport.

  arangoexport can be used to export collections to json, jsonl or xml
  and export a graph or collections to xgmml.

* fixed a race condition when closing a connection

* raised default hard limit on threads for very small to 64

* fixed negative counting of http connection in UI


v3.2.alpha1 (2017-02-05)
------------------------

* added figure `httpRequests` to AQL query statistics

* removed revisions cache intermediate layer implementation

* obsoleted startup options `--database.revision-cache-chunk-size` and
  `--database.revision-cache-target-size`

* fix potential port number over-/underruns

* added startup option `--log.shorten-filenames` for controlling whether filenames
  in log messages should be shortened to just the filename with the absolute path

* removed IndexThreadFeature, made `--database.index-threads` option obsolete

* changed index filling to make it more parallel, dispatch tasks to boost::asio

* more detailed stacktraces in Foxx apps

* generated Foxx services now use swagger tags


v3.1.24 (XXXX-XX-XX)
--------------------

* fixed one more LIMIT issue in traversals


v3.1.23 (2017-06-19)
--------------------

* potentially fixed issue #2559: Duplicate _key generated on insertion

* fix races in SSL communication code

* fix invalid results (too many) when a skipping LIMIT was used for a
  traversal. `LIMIT x` or `LIMIT 0, x` were not affected, but `LIMIT s, x`
  may have returned too many results

* fix invalid first group results for sorted AQL COLLECT when LIMIT
  was used

* fix invalid locking in JWT authentication cache, which could have
  crashed the server

* fix undefined behavior in traverser when traversals were used inside
  a FOR loop


v3.1.22 (2017-06-07)
--------------------

* fixed issue #2505: Problem with export + report of a bug

* documented changed behavior of WITH

* fixed ui glitch in aardvark

* avoid agency compaction bug

* fixed issue #2283: disabled proxy communication internally


v3.1.21 (2017-05-22)
--------------------

* fixed issue #2488:  AQL operator IN error when data use base64 chars

* more randomness in seeding RNG

v3.1.20 (2016-05-16)
--------------------

* fixed incorrect sorting for distributeShardsLike

* improve reliability of AgencyComm communication with Agency

* fixed shard numbering bug, where ids were erouneously incremented by 1

* remove an unnecessary precondition in createCollectionCoordinator

* funny fail rotation fix

* fix in SimpleHttpClient for correct advancement of readBufferOffset

* forward SIG_HUP in supervisor process to the server process to fix logrotaion
  You need to stop the remaining arangod server process manually for the upgrade to work.


v3.1.19 (2017-04-28)
--------------------

* Fixed a StackOverflow issue in Traversal and ShortestPath. Occured if many (>1000) input
  values in a row do not return any result. Fixes issue: #2445

* fixed issue #2448

* fixed issue #2442

* added 'x-content-type-options: nosniff' to avoid MSIE bug

* fixed issue #2441

* fixed issue #2440

* Fixed a StackOverflow issue in Traversal and ShortestPath. Occured if many (>1000) input
  values in a row do not return any result. Fixes issue: #2445

* fix occasional hanging shutdowns on OS X


v3.1.18 (2017-04-18)
--------------------

* fixed error in continuous synchronization of collections

* fixed spurious hangs on server shutdown

* better error messages during restore collection

* completely overhaul supervision. More detailed tests

* Fixed a dead-lock situation in cluster traversers, it could happen in
  rare cases if the computation on one DBServer could be completed much earlier
  than the other server. It could also be restricted to SmartGraphs only.

* (Enterprise only) Fixed a bug in SmartGraph DepthFirstSearch. In some
  more complicated queries, the maxDepth limit of 1 was not considered strictly
  enough, causing the traverser to do unlimited depth searches.

* fixed issue #2415

* fixed issue #2422

* fixed issue #1974


v3.1.17 (2017-04-04)
--------------------

* (Enterprise only) fixed a bug where replicationFactor was not correctly
  forwarded in SmartGraph creation.

* fixed issue #2404

* fixed issue #2397

* ui - fixed smart graph option not appearing

* fixed issue #2389

* fixed issue #2400


v3.1.16 (2017-03-27)
--------------------

* fixed issue #2392

* try to raise file descriptors to at least 8192, warn otherwise

* ui - aql editor improvements + updated ace editor version (memory leak)

* fixed lost HTTP requests

* ui - fixed some event issues

* avoid name resolution when given connection string is a valid ip address

* helps with issue #1842, bug in COLLECT statement in connection with LIMIT.

* fix locking bug in cluster traversals

* increase lock timeout defaults

* increase various cluster timeouts

* limit default target size for revision cache to 1GB, which is better for
  tight RAM situations (used to be 40% of (totalRAM - 1GB), use
  --database.revision-cache-target-size <VALUEINBYTES> to get back the
  old behaviour

* fixed a bug with restarted servers indicating status as "STARTUP"
  rather that "SERVING" in Nodes UI.


v3.1.15 (2017-03-20)
--------------------

* add logrotate configuration as requested in #2355

* fixed issue #2376

* ui - changed document api due a chrome bug

* ui - fixed a submenu bug

* added endpoint /_api/cluster/endpoints in cluster case to get all
  coordinator endpoints

* fix documentation of /_api/endpoint, declaring this API obsolete.

* Foxx response objects now have a `type` method for manipulating the content-type header

* Foxx tests now support `xunit` and `tap` reporters


v3.1.14 (2017-03-13)
--------------------

* ui - added feature request (multiple start nodes within graph viewer) #2317

* added missing locks to authentication cache methods

* ui - added feature request (multiple start nodes within graph viewer) #2317

* ui - fixed wrong merge of statistics information from different coordinators

* ui - fixed issue #2316

* ui - fixed wrong protocol usage within encrypted environment

* fixed compile error on Mac Yosemite

* minor UI fixes


v3.1.13 (2017-03-06)
--------------------

* fixed variables parsing in GraphQL

* fixed issue #2214

* fixed issue #2342

* changed thread handling to queue only user requests on coordinator

* use exponential backoff when waiting for collection locks

* repair short name server lookup in cluster in the case of a removed
  server


v3.1.12 (2017-02-28)
--------------------

* disable shell color escape sequences on Windows

* fixed issue #2326

* fixed issue #2320

* fixed issue #2315

* fixed a race condition when closing a connection

* raised default hard limit on threads for very small to 64

* fixed negative counting of http connection in UI

* fixed a race when renaming collections

* fixed a race when dropping databases


v3.1.11 (2017-02-17)
--------------------

* fixed a race between connection closing and sending out last chunks of data to clients
  when the "Connection: close" HTTP header was set in requests

* ui: optimized smart graph creation usability

* ui: fixed #2308

* fixed a race in async task cancellation via `require("@arangodb/tasks").unregisterTask()`

* fixed spuriously hanging threads in cluster AQL that could sit idle for a few minutes

* fixed potential numeric overflow for big index ids in index deletion API

* fixed sort issue in cluster, occurring when one of the local sort buffers of a
  GatherNode was empty

* reduce number of HTTP requests made for certain kinds of join queries in cluster,
  leading to speedup of some join queries

* supervision deals with demised coordinators correctly again

* implement a timeout in TraverserEngineRegistry

* agent communication reduced in large batches of append entries RPCs

* inception no longer estimates RAFT timings

* compaction in agents has been moved to a separate thread

* replicated logs hold local timestamps

* supervision jobs failed leader and failed follower revisited for
  function in precarious stability situations

* fixed bug in random number generator for 64bit int


v3.1.10 (2017-02-02)
--------------------

* updated versions of bundled node modules:
  - joi: from 8.4.2 to 9.2.0
  - joi-to-json-schema: from 2.2.0 to 2.3.0
  - sinon: from 1.17.4 to 1.17.6
  - lodash: from 4.13.1 to 4.16.6

* added shortcut for AQL ternary operator
  instead of `condition ? true-part : false-part` it is now possible to also use a
  shortcut variant `condition ? : false-part`, e.g.

      FOR doc IN docs RETURN doc.value ?: 'not present'

  instead of

      FOR doc IN docs RETURN doc.value ? doc.value : 'not present'

* fixed wrong sorting order in cluster, if an index was used to sort with many
  shards.

* added --replication-factor, --number-of-shards and --wait-for-sync to arangobench

* turn on UTF-8 string validation for VelocyPack values received via VST connections

* fixed issue #2257

* upgraded Boost version to 1.62.0

* added optional detail flag for db.<collection>.count()
  setting the flag to `true` will make the count operation returned the per-shard
  counts for the collection:

      db._create("test", { numberOfShards: 10 });
      for (i = 0; i < 1000; ++i) {
        db.test.insert({value: i});
      }
      db.test.count(true);

      {
        "s100058" : 99,
        "s100057" : 103,
        "s100056" : 100,
        "s100050" : 94,
        "s100055" : 90,
        "s100054" : 122,
        "s100051" : 109,
        "s100059" : 99,
        "s100053" : 95,
        "s100052" : 89
      }

* added optional memory limit for AQL queries:

      db._query("FOR i IN 1..100000 SORT i RETURN i", {}, { options: { memoryLimit: 100000 } });

  This option limits the default maximum amount of memory (in bytes) that a single
  AQL query can use.
  When a single AQL query reaches the specified limit value, the query will be
  aborted with a *resource limit exceeded* exception. In a cluster, the memory
  accounting is done per shard, so the limit value is effectively a memory limit per
  query per shard.

  The global limit value can be overriden per query by setting the *memoryLimit*
  option value for individual queries when running an AQL query.

* added server startup option `--query.memory-limit`

* added convenience function to create vertex-centric indexes.

  Usage: `db.collection.ensureVertexCentricIndex("label", {type: "hash", direction: "outbound"})`
  That will create an index that can be used on OUTBOUND with filtering on the
  edge attribute `label`.

* change default log output for tools to stdout (instead of stderr)

* added option -D to define a configuration file environment key=value

* changed encoding behavior for URLs encoded in the C++ code of ArangoDB:
  previously the special characters `-`, `_`, `~` and `.` were returned as-is
  after URL-encoding, now `.` will be encoded to be `%2e`.
  This also changes the behavior of how incoming URIs are processed: previously
  occurrences of `..` in incoming request URIs were collapsed (e.g. `a/../b/` was
  collapsed to a plain `b/`). Now `..` in incoming request URIs are not collapsed.

* Foxx request URL suffix is no longer unescaped

* @arangodb/request option json now defaults to `true` if the response body is not empty and encoding is not explicitly set to `null` (binary).
  The option can still be set to `false` to avoid unnecessary attempts at parsing the response as JSON.

* Foxx configuration values for unknown options will be discarded when saving the configuration in production mode using the web interface

* module.context.dependencies is now immutable

* process.stdout.isTTY now returns `true` in arangosh and when running arangod with the `--console` flag

* add support for Swagger tags in Foxx


v3.1.9 (XXXX-XX-XX)
-------------------

* macos CLI package: store databases and apps in the users home directory

* ui: fixed re-login issue within a non system db, when tab was closed

* fixed a race in the VelocyStream Commtask implementation

* fixed issue #2256


v3.1.8 (2017-01-09)
-------------------

* add Windows silent installer

* add handling of debug symbols during Linux & windows release builds.

* fixed issue #2181

* fixed issue #2248: reduce V8 max old space size from 3 GB to 1 GB on 32 bit systems

* upgraded Boost version to 1.62.0

* fixed issue #2238

* fixed issue #2234

* agents announce new endpoints in inception phase to leader

* agency leadership accepts updatet endpoints to given uuid

* unified endpoints replace localhost with 127.0.0.1

* fix several problems within an authenticated cluster


v3.1.7 (2016-12-29)
-------------------

* fixed one too many elections in RAFT

* new agency comm backported from devel


v3.1.6 (2016-12-20)
-------------------

* fixed issue #2227

* fixed issue #2220

* agency constituent/agent bug fixes in race conditions picking up
  leadership

* supervision does not need waking up anymore as it is running
  regardless

* agents challenge their leadership more rigorously


v3.1.5 (2016-12-16)
-------------------

* lowered default value of `--database.revision-cache-target-size` from 75% of
  RAM to less than 40% of RAM

* fixed issue #2218

* fixed issue #2217

* Foxx router.get/post/etc handler argument can no longer accidentally omitted

* fixed issue #2223


v3.1.4 (2016-12-08)
-------------------

* fixed issue #2211

* fixed issue #2204

* at cluster start, coordinators wait until at least one DBserver is there,
  and either at least two DBservers are there or 15s have passed, before they
  initiate the bootstrap of system collections.

* more robust agency startup from devel

* supervision's AddFollower adds many followers at once

* supervision has new FailedFollower job

* agency's Node has new method getArray

* agency RAFT timing estimates more conservative in waitForSync
  scenario

* agency RAFT timing estimates capped at maximum 2.0/10.0 for low/high


v3.1.3 (2016-12-02)
-------------------

* fix a traversal bug when using skiplist indexes:
  if we have a skiplist of ["a", "unused", "_from"] and a traversal like:
  FOR v,e,p IN OUTBOUND @start @@edges
    FILTER p.edges[0].a == 'foo'
    RETURN v
  And the above index applied on "a" is considered better than EdgeIndex, than
  the executor got into undefined behaviour.

* fix endless loop when trying to create a collection with replicationFactor: -1


v3.1.2 (2016-11-24)
-------------------

* added support for descriptions field in Foxx dependencies

* (Enterprise only) fixed a bug in the statistic report for SmartGraph traversals.
Now they state correctly how many documents were fetched from the index and how many
have been filtered.

* Prevent uniform shard distribution when replicationFactor == numServers

v3.1.1 (2016-11-15)
-------------------

* fixed issue #2176

* fixed issue #2168

* display index usage of traversals in AQL explainer output (previously missing)

* fixed issue #2163

* preserve last-used HLC value across server starts

* allow more control over handling of pre-3.1 _rev values

  this changes the server startup option `--database.check-30-revisions` from a boolean (true/false)
  parameter to a string parameter with the following possible values:

  - "fail":
    will validate _rev values of 3.0 collections on collection loading and throw an exception when invalid _rev values are found.
    in this case collections with invalid _rev values are marked as corrupted and cannot be used in the ArangoDB 3.1 instance.
    the fix procedure for such collections is to export the collections from 3.0 database with arangodump and restore them in 3.1 with arangorestore.
    collections that do not contain invalid _rev values are marked as ok and will not be re-checked on following loads.
    collections that contain invalid _rev values will be re-checked on following loads.

  - "true":
    will validate _rev values of 3.0 collections on collection loading and print a warning when invalid _rev values are found.
    in this case collections with invalid _rev values can be used in the ArangoDB 3.1 instance.
    however, subsequent operations on documents with invalid _rev values may silently fail or fail with explicit errors.
    the fix procedure for such collections is to export the collections from 3.0 database with arangodump and restore them in 3.1 with arangorestore.
    collections that do not contain invalid _rev values are marked as ok and will not be re-checked on following loads.
    collections that contain invalid _rev values will be re-checked on following loads.

  - "false":
    will not validate _rev values on collection loading and not print warnings.
    no hint is given when invalid _rev values are found.
    subsequent operations on documents with invalid _rev values may silently fail or fail with explicit errors.
    this setting does not affect whether collections are re-checked later.
    collections will be re-checked on following loads if `--database.check-30-revisions` is later set to either `true` or `fail`.

  The change also suppresses warnings that were printed when collections were restored using arangorestore, and the restore
  data contained invalid _rev values. Now these warnings are suppressed, and new HLC _rev values are generated for these documents
  as before.

* added missing functions to AQL syntax highlighter in web interface

* fixed display of `ANY` direction in traversal explainer output (direction `ANY` was shown as either
  `INBOUND` or `OUTBOUND`)

* changed behavior of toJSON() function when serializing an object before saving it in the database

  if an object provides a toJSON() function, this function is still called for serializing it.
  the change is that the result of toJSON() is not stringified anymore, but saved as is. previous
  versions of ArangoDB called toJSON() and after that additionally stringified its result.

  This change will affect the saving of JS Buffer objects, which will now be saved as arrays of
  bytes instead of a comma-separated string of the Buffer's byte contents.

* allow creating unique indexes on more attributes than present in shardKeys

  The following combinations of shardKeys and indexKeys are allowed/not allowed:

  shardKeys     indexKeys
      a             a        ok
      a             b    not ok
      a           a b        ok
    a b             a    not ok
    a b             b    not ok
    a b           a b        ok
    a b         a b c        ok
  a b c           a b    not ok
  a b c         a b c        ok

* fixed wrong version in web interface login screen (EE only)

* make web interface not display an exclamation mark next to ArangoDB version number 3.1

* fixed search for arbitrary document attributes in web interface in case multiple
  search values were used on different attribute names. in this case, the search always
  produced an empty result

* disallow updating `_from` and `_to` values of edges in Smart Graphs. Updating these
  attributes would lead to potential redistribution of edges to other shards, which must be
  avoided.

* fixed issue #2148

* updated graphql-sync dependency to 0.6.2

* fixed issue #2156

* fixed CRC4 assembly linkage


v3.1.0 (2016-10-29)
-------------------

* AQL breaking change in cluster:

  from ArangoDB 3.1 onwards `WITH` is required for traversals in a
  clustered environment in order to avoid deadlocks.

  Note that for queries that access only a single collection or that have all
  collection names specified somewhere else in the query string, there is no
  need to use *WITH*. *WITH* is only useful when the AQL query parser cannot
  automatically figure out which collections are going to be used by the query.
  *WITH* is only useful for queries that dynamically access collections, e.g.
  via traversals, shortest path operations or the *DOCUMENT()* function.

  more info can be found [here](https://github.com/arangodb/arangodb/blob/devel/Documentation/Books/AQL/Operations/With.md)

* added AQL function `DISTANCE` to calculate the distance between two arbitrary
  coordinates (haversine formula)

* fixed issue #2110

* added Auto-aptation of RAFT timings as calculations only


v3.1.rc2 (2016-10-10)
---------------------

* second release candidate


v3.1.rc1 (2016-09-30)
---------------------

* first release candidate


v3.1.alpha2 (2016-09-01)
------------------------

* added module.context.createDocumentationRouter to replace module.context.apiDocumentation

* bug in RAFT implementation of reads. dethroned leader still answered requests in isolation

* ui: added new graph viewer

* ui: aql-editor added tabular & graph display

* ui: aql-editor improved usability

* ui: aql-editor: query profiling support

* fixed issue #2109

* fixed issue #2111

* fixed issue #2075

* added AQL function `DISTANCE` to calculate the distance between two arbitrary
  coordinates (haversine formula)

* rewrote scheduler and dispatcher based on boost::asio

  parameters changed:
    `--scheduler.threads` and `--server.threads` are now merged into a single one: `--server.threads`

    hidden `--server.extra-threads` has been removed

    hidden `--server.aql-threads` has been removed

    hidden `--server.backend` has been removed

    hidden `--server.show-backends` has been removed

    hidden `--server.thread-affinity` has been removed

* fixed issue #2086

* fixed issue #2079

* fixed issue #2071

  make the AQL query optimizer inject filter condition expressions referred to
  by variables during filter condition aggregation.
  For example, in the following query

      FOR doc IN collection
        LET cond1 = (doc.value == 1)
        LET cond2 = (doc.value == 2)
        FILTER cond1 || cond2
        RETURN { doc, cond1, cond2 }

  the optimizer will now inject the conditions for `cond1` and `cond2` into the filter
  condition `cond1 || cond2`, expanding it to `(doc.value == 1) || (doc.value == 2)`
  and making these conditions available for index searching.

  Note that the optimizer previously already injected some conditions into other
  conditions, but only if the variable that defined the condition was not used
  elsewhere. For example, the filter condition in the query

      FOR doc IN collection
        LET cond = (doc.value == 1)
        FILTER cond
        RETURN { doc }

  already got optimized before because `cond` was only used once in the query and
  the optimizer decided to inject it into the place where it was used.

  This only worked for variables that were referred to once in the query.
  When a variable was used multiple times, the condition was not injected as
  in the following query:

      FOR doc IN collection
        LET cond = (doc.value == 1)
        FILTER cond
        RETURN { doc, cond }

  The fix for #2070 now will enable this optimization so that the query can
  use an index on `doc.value` if available.

* changed behavior of AQL array comparison operators for empty arrays:
  * `ALL` and `ANY` now always return `false` when the left-hand operand is an
    empty array. The behavior for non-empty arrays does not change:
    * `[] ALL == 1` will return `false`
    * `[1] ALL == 1` will return `true`
    * `[1, 2] ALL == 1` will return `false`
    * `[2, 2] ALL == 1` will return `false`
    * `[] ANY == 1` will return `false`
    * `[1] ANY == 1` will return `true`
    * `[1, 2] ANY == 1` will return `true`
    * `[2, 2] ANY == 1` will return `false`
  * `NONE` now always returns `true` when the left-hand operand is an empty array.
    The behavior for non-empty arrays does not change:
    * `[] NONE == 1` will return `true`
    * `[1] NONE == 1` will return `false`
    * `[1, 2] NONE == 1` will return `false`
    * `[2, 2] NONE == 1` will return `true`

* added experimental AQL functions `JSON_STRINGIFY` and `JSON_PARSE`

* added experimental support for incoming gzip-compressed requests

* added HTTP REST APIs for online loglevel adjustments:

  - GET `/_admin/log/level` returns the current loglevel settings
  - PUT `/_admin/log/level` modifies the current loglevel settings

* PATCH /_api/gharial/{graph-name}/vertex/{collection-name}/{vertex-key}
  - changed default value for keepNull to true

* PATCH /_api/gharial/{graph-name}/edge/{collection-name}/{edge-key}
  - changed default value for keepNull to true

* renamed `maximalSize` attribute in parameter.json files to `journalSize`

  The `maximalSize` attribute will still be picked up from collections that
  have not been adjusted. Responses from the replication API will now also use
  `journalSize` instead of `maximalSize`.

* added `--cluster.system-replication-factor` in order to adjust the
  replication factor for new system collections

* fixed issue #2012

* added a memory expection in case V8 memory gets too low

* added Optimizer Rule for other indexes in Traversals
  this allows AQL traversals to use other indexes than the edge index.
  So traversals with filters on edges can now make use of more specific
  indexes, e.g.

      FOR v, e, p IN 2 OUTBOUND @start @@edge FILTER p.edges[0].foo == "bar"

  will prefer a Hash Index on [_from, foo] above the EdgeIndex.

* fixed epoch computation in hybrid logical clock

* fixed thread affinity

* replaced require("internal").db by require("@arangodb").db

* added option `--skip-lines` for arangoimp
  this allows skipping the first few lines from the import file in case the
  CSV or TSV import are used

* fixed periodic jobs: there should be only one instance running - even if it
  runs longer than the period

* improved performance of primary index and edge index lookups

* optimizations for AQL `[*]` operator in case no filter, no projection and
  no offset/limit are used

* added AQL function `OUTERSECTION` to return the symmetric difference of its
  input arguments

* Foxx manifests of installed services are now saved to disk with indentation

* Foxx tests and scripts in development mode should now always respect updated
  files instead of loading stale modules

* When disabling Foxx development mode the setup script is now re-run

* Foxx now provides an easy way to directly serve GraphQL requests using the
  `@arangodb/foxx/graphql` module and the bundled `graphql-sync` dependency

* Foxx OAuth2 module now correctly passes the `access_token` to the OAuth2 server

* added iconv-lite and timezone modules

* web interface now allows installing GitHub and zip services in legacy mode

* added module.context.createDocumentationRouter to replace module.context.apiDocumentation

* bug in RAFT implementation of reads. dethroned leader still answered
  requests in isolation

* all lambdas in ClusterInfo might have been left with dangling references.

* Agency bug fix for handling of empty json objects as values.

* Foxx tests no longer support the Mocha QUnit interface as this resulted in weird
  inconsistencies in the BDD and TDD interfaces. This fixes the TDD interface
  as well as out-of-sequence problems when using the BDD before/after functions.

* updated bundled JavaScript modules to latest versions; joi has been updated from 8.4 to 9.2
  (see [joi 9.0.0 release notes](https://github.com/hapijs/joi/issues/920) for information on
  breaking changes and new features)

* fixed issue #2139

* updated graphql-sync dependency to 0.6.2

* fixed issue #2156


v3.0.13 (XXXX-XX-XX)
--------------------

* fixed issue #2315

* fixed issue #2210


v3.0.12 (2016-11-23)
--------------------

* fixed issue #2176

* fixed issue #2168

* fixed issues #2149, #2159

* fixed error reporting for issue #2158

* fixed assembly linkage bug in CRC4 module

* added support for descriptions field in Foxx dependencies


v3.0.11 (2016-11-08)
--------------------

* fixed issue #2140: supervisor dies instead of respawning child

* fixed issue #2131: use shard key value entered by user in web interface

* fixed issue #2129: cannot kill a long-run query

* fixed issue #2110

* fixed issue #2081

* fixed issue #2038

* changes to Foxx service configuration or dependencies should now be
  stored correctly when options are cleared or omitted

* Foxx tests no longer support the Mocha QUnit interface as this resulted in weird
  inconsistencies in the BDD and TDD interfaces. This fixes the TDD interface
  as well as out-of-sequence problems when using the BDD before/after functions.

* fixed issue #2148


v3.0.10 (2016-09-26)
--------------------

* fixed issue #2072

* fixed issue #2070

* fixed slow cluster starup issues. supervision will demonstrate more
  patience with db servers


v3.0.9 (2016-09-21)
-------------------

* fixed issue #2064

* fixed issue #2060

* speed up `collection.any()` and skiplist index creation

* fixed multiple issues where ClusterInfo bug hung agency in limbo
  timeouting on multiple collection and database callbacks


v3.0.8 (2016-09-14)
-------------------

* fixed issue #2052

* fixed issue #2005

* fixed issue #2039

* fixed multiple issues where ClusterInfo bug hung agency in limbo
  timeouting on multiple collection and database callbacks


v3.0.7 (2016-09-05)
-------------------

* new supervision job handles db server failure during collection creation.


v3.0.6 (2016-09-02)
-------------------

* fixed issue #2026

* slightly better error diagnostics for AQL query compilation and replication

* fixed issue #2018

* fixed issue #2015

* fixed issue #2012

* fixed wrong default value for arangoimp's `--on-duplicate` value

* fix execution of AQL traversal expressions when there are multiple
  conditions that refer to variables set outside the traversal

* properly return HTTP 503 in JS actions when backend is gone

* supervision creates new key in agency for failed servers

* new shards will not be allocated on failed or cleaned servers


v3.0.5 (2016-08-18)
-------------------

* execute AQL ternary operator via C++ if possible

* fixed issue #1977

* fixed extraction of _id attribute in AQL traversal conditions

* fix SSL agency endpoint

* Minimum RAFT timeout was one order of magnitude to short.

* Optimized RAFT RPCs from leader to followers for efficiency.

* Optimized RAFT RPC handling on followers with respect to compaction.

* Fixed bug in handling of duplicates and overlapping logs

* Fixed bug in supervision take over after leadership change.

v3.0.4 (2016-08-01)
-------------------

* added missing lock for periodic jobs access

* fix multiple foxx related cluster issues

* fix handling of empty AQL query strings

* fixed issue in `INTERSECTION` AQL function with duplicate elements
  in the source arrays

* fixed issue #1970

* fixed issue #1968

* fixed issue #1967

* fixed issue #1962

* fixed issue #1959

* replaced require("internal").db by require("@arangodb").db

* fixed issue #1954

* fixed issue #1953

* fixed issue #1950

* fixed issue #1949

* fixed issue #1943

* fixed segfault in V8, by backporting https://bugs.chromium.org/p/v8/issues/detail?id=5033

* Foxx OAuth2 module now correctly passes the `access_token` to the OAuth2 server

* fixed credentialed CORS requests properly respecting --http.trusted-origin

* fixed a crash in V8Periodic task (forgotten lock)

* fixed two bugs in synchronous replication (syncCollectionFinalize)


v3.0.3 (2016-07-17)
-------------------

* fixed issue #1942

* fixed issue #1941

* fixed array index batch insertion issues for hash indexes that caused problems when
  no elements remained for insertion

* fixed AQL MERGE() function with External objects originating from traversals

* fixed some logfile recovery errors with error message "document not found"

* fixed issue #1937

* fixed issue #1936

* improved performance of arangorestore in clusters with synchronous
  replication

* Foxx tests and scripts in development mode should now always respect updated
  files instead of loading stale modules

* When disabling Foxx development mode the setup script is now re-run

* Foxx manifests of installed services are now saved to disk with indentation


v3.0.2 (2016-07-09)
-------------------

* fixed assertion failure in case multiple remove operations were used in the same query

* fixed upsert behavior in case upsert was used in a loop with the same document example

* fixed issue #1930

* don't expose local file paths in Foxx error messages.

* fixed issue #1929

* make arangodump dump the attribute `isSystem` when dumping the structure
  of a collection, additionally make arangorestore not fail when the attribute
  is missing

* fixed "Could not extract custom attribute" issue when using COLLECT with
  MIN/MAX functions in some contexts

* honor presence of persistent index for sorting

* make AQL query optimizer not skip "use-indexes-rule", even if enough
  plans have been created already

* make AQL optimizer not skip "use-indexes-rule", even if enough execution plans
  have been created already

* fix double precision value loss in VelocyPack JSON parser

* added missing SSL support for arangorestore

* improved cluster import performance

* fix Foxx thumbnails on DC/OS

* fix Foxx configuration not being saved

* fix Foxx app access from within the frontend on DC/OS

* add option --default-replication-factor to arangorestore and simplify
  the control over the number of shards when restoring

* fix a bug in the VPack -> V8 conversion if special attributes _key,
  _id, _rev, _from and _to had non-string values, which is allowed
  below the top level

* fix malloc_usable_size for darwin


v3.0.1 (2016-06-30)
-------------------

* fixed periodic jobs: there should be only one instance running - even if it
  runs longer than the period

* increase max. number of collections in AQL queries from 32 to 256

* fixed issue #1916: header "authorization" is required" when opening
  services page

* fixed issue #1915: Explain: member out of range

* fixed issue #1914: fix unterminated buffer

* don't remove lockfile if we are the same (now stale) pid
  fixes docker setups (our pid will always be 1)

* do not use revision id comparisons in compaction for determining whether a
  revision is obsolete, but marker memory addresses
  this ensures revision ids don't matter when compacting documents

* escape Unicode characters in JSON HTTP responses
  this converts UTF-8 characters in HTTP responses of arangod into `\uXXXX`
  escape sequences. This makes the HTTP responses fit into the 7 bit ASCII
  character range, which speeds up HTTP response parsing for some clients,
  namely node.js/v8

* add write before read collections when starting a user transaction
  this allows specifying the same collection in both read and write mode without
  unintended side effects

* fixed buffer overrun that occurred when building very large result sets

* index lookup optimizations for primary index and edge index

* fixed "collection is a nullptr" issue when starting a traversal from a transaction

* enable /_api/import on coordinator servers


v3.0.0 (2016-06-22)
-------------------

* minor GUI fixxes

* fix for replication and nonces


v3.0.0-rc3 (2016-06-19)
-----------------------

* renamed various Foxx errors to no longer refer to Foxx services as apps

* adjusted various error messages in Foxx to be more informative

* specifying "files" in a Foxx manifest to be mounted at the service root
  no longer results in 404s when trying to access non-file routes

* undeclared path parameters in Foxx no longer break the service

* trusted reverse proxy support is now handled more consistently

* ArangoDB request compatibility and user are now exposed in Foxx

* all bundled NPM modules have been upgraded to their latest versions


v3.0.0-rc2 (2016-06-12)
-----------------------

* added option `--server.max-packet-size` for client tools

* renamed option `--server.ssl-protocol` to `--ssl.protocol` in client tools
  (was already done for arangod, but overlooked for client tools)

* fix handling of `--ssl.protocol` value 5 (TLS v1.2) in client tools, which
  claimed to support it but didn't

* config file can use '@include' to include a different config file as base


v3.0.0-rc1 (2016-06-10)
-----------------------

* the user management has changed: it now has users that are independent of
  databases. A user can have one or more database assigned to the user.

* forward ported V8 Comparator bugfix for inline heuristics from
  https://github.com/v8/v8/commit/5ff7901e24c2c6029114567de5a08ed0f1494c81

* changed to-string conversion for AQL objects and arrays, used by the AQL
  function `TO_STRING()` and implicit to-string casts in AQL

  - arrays are now converted into their JSON-stringify equivalents, e.g.

    - `[ ]` is now converted to `[]`
    - `[ 1, 2, 3 ]` is now converted to `[1,2,3]`
    - `[ "test", 1, 2 ] is now converted to `["test",1,2]`

    Previous versions of ArangoDB converted arrays with no members into the
    empty string, and non-empty arrays into a comma-separated list of member
    values, without the surrounding angular brackets. Additionally, string
    array members were not enclosed in quotes in the result string:

    - `[ ]` was converted to ``
    - `[ 1, 2, 3 ]` was converted to `1,2,3`
    - `[ "test", 1, 2 ] was converted to `test,1,2`

  - objects are now converted to their JSON-stringify equivalents, e.g.

    - `{ }` is converted to `{}`
    - `{ a: 1, b: 2 }` is converted to `{"a":1,"b":2}`
    - `{ "test" : "foobar" }` is converted to `{"test":"foobar"}`

    Previous versions of ArangoDB always converted objects into the string
    `[object Object]`

  This change affects also the AQL functions `CONCAT()` and `CONCAT_SEPARATOR()`
  which treated array values differently in previous versions. Previous versions
  of ArangoDB automatically flattened array values on the first level of the array,
  e.g. `CONCAT([1, 2, 3, [ 4, 5, 6 ]])` produced `1,2,3,4,5,6`. Now this will produce
  `[1,2,3,[4,5,6]]`. To flatten array members on the top level, you can now use
  the more explicit `CONCAT(FLATTEN([1, 2, 3, [4, 5, 6]], 1))`.

* added C++ implementations for AQL functions `SLICE()`, `CONTAINS()` and
  `RANDOM_TOKEN()`

* as a consequence of the upgrade to V8 version 5, the implementation of the
  JavaScript `Buffer` object had to be changed. JavaScript `Buffer` objects in
  ArangoDB now always store their data on the heap. There is no shared pool
  for small Buffer values, and no pointing into existing Buffer data when
  extracting slices. This change may increase the cost of creating Buffers with
  short contents or when peeking into existing Buffers, but was required for
  safer memory management and to prevent leaks.

* the `db` object's function `_listDatabases()` was renamed to just `_databases()`
  in order to make it more consistent with the existing `_collections()` function.
  Additionally the `db` object's `_listEndpoints()` function was renamed to just
  `_endpoints()`.

* changed default value of `--server.authentication` from `false` to `true` in
  configuration files etc/relative/arangod.conf and etc/arangodb/arangod.conf.in.
  This means the server will be started with authentication enabled by default,
  requiring all client connections to provide authentication data when connecting
  to ArangoDB. Authentication can still be turned off via setting the value of
  `--server.authentication` to `false` in ArangoDB's configuration files or by
  specifying the option on the command-line.

* Changed result format for querying all collections via the API GET `/_api/collection`.

  Previous versions of ArangoDB returned an object with an attribute named `collections`
  and an attribute named `names`. Both contained all available collections, but
  `collections` contained the collections as an array, and `names` contained the
  collections again, contained in an object in which the attribute names were the
  collection names, e.g.

  ```
  {
    "collections": [
      {"id":"5874437","name":"test","isSystem":false,"status":3,"type":2},
      {"id":"17343237","name":"something","isSystem":false,"status":3,"type":2},
      ...
    ],
    "names": {
      "test": {"id":"5874437","name":"test","isSystem":false,"status":3,"type":2},
      "something": {"id":"17343237","name":"something","isSystem":false,"status":3,"type":2},
      ...
    }
  }
  ```
  This result structure was redundant, and therefore has been simplified to just

  ```
  {
    "result": [
      {"id":"5874437","name":"test","isSystem":false,"status":3,"type":2},
      {"id":"17343237","name":"something","isSystem":false,"status":3,"type":2},
      ...
    ]
  }
  ```

  in ArangoDB 3.0.

* added AQL functions `TYPENAME()` and `HASH()`

* renamed arangob tool to arangobench

* added AQL string comparison operator `LIKE`

  The operator can be used to compare strings like this:

      value LIKE search

  The operator is currently implemented by calling the already existing AQL
  function `LIKE`.

  This change also makes `LIKE` an AQL keyword. Using `LIKE` in either case as
  an attribute or collection name in AQL thus requires quoting.

* make AQL optimizer rule "remove-unnecessary-calculations" fire in more cases

  The rule will now remove calculations that are used exactly once in other
  expressions (e.g. `LET a = doc RETURN a.value`) and calculations,
  or calculations that are just references (e.g. `LET a = b`).

* renamed AQL optimizer rule "merge-traversal-filter" to "optimize-traversals"
  Additionally, the optimizer rule will remove unused edge and path result variables
  from the traversal in case they are specified in the `FOR` section of the traversal,
  but not referenced later in the query. This saves constructing edges and paths
  results.

* added AQL optimizer rule "inline-subqueries"

  This rule can pull out certain subqueries that are used as an operand to a `FOR`
  loop one level higher, eliminating the subquery completely. For example, the query

      FOR i IN (FOR j IN [1,2,3] RETURN j) RETURN i

  will be transformed by the rule to:

      FOR i IN [1,2,3] RETURN i

  The query

      FOR name IN (FOR doc IN _users FILTER doc.status == 1 RETURN doc.name) LIMIT 2 RETURN name

  will be transformed into

      FOR tmp IN _users FILTER tmp.status == 1 LIMIT 2 RETURN tmp.name

  The rule will only fire when the subquery is used as an operand to a `FOR` loop, and
  if the subquery does not contain a `COLLECT` with an `INTO` variable.

* added new endpoint "srv://" for DNS service records

* The result order of the AQL functions VALUES and ATTRIBUTES has never been
  guaranteed and it only had the "correct" ordering by accident when iterating
  over objects that were not loaded from the database. This accidental behavior
  is now changed by introduction of VelocyPack. No ordering is guaranteed unless
  you specify the sort parameter.

* removed configure option `--enable-logger`

* added AQL array comparison operators

  All AQL comparison operators now also exist in an array variant. In the
  array variant, the operator is preceded with one of the keywords *ALL*, *ANY*
  or *NONE*. Using one of these keywords changes the operator behavior to
  execute the comparison operation for all, any, or none of its left hand
  argument values. It is therefore expected that the left hand argument
  of an array operator is an array.

  Examples:

      [ 1, 2, 3 ] ALL IN [ 2, 3, 4 ]   // false
      [ 1, 2, 3 ] ALL IN [ 1, 2, 3 ]   // true
      [ 1, 2, 3 ] NONE IN [ 3 ]        // false
      [ 1, 2, 3 ] NONE IN [ 23, 42 ]   // true
      [ 1, 2, 3 ] ANY IN [ 4, 5, 6 ]   // false
      [ 1, 2, 3 ] ANY IN [ 1, 42 ]     // true
      [ 1, 2, 3 ] ANY == 2             // true
      [ 1, 2, 3 ] ANY == 4             // false
      [ 1, 2, 3 ] ANY > 0              // true
      [ 1, 2, 3 ] ANY <= 1             // true
      [ 1, 2, 3 ] NONE < 99            // false
      [ 1, 2, 3 ] NONE > 10            // true
      [ 1, 2, 3 ] ALL > 2              // false
      [ 1, 2, 3 ] ALL > 0              // true
      [ 1, 2, 3 ] ALL >= 3             // false
      ["foo", "bar"] ALL != "moo"      // true
      ["foo", "bar"] NONE == "bar"     // false
      ["foo", "bar"] ANY == "foo"      // true

* improved AQL optimizer to remove unnecessary sort operations in more cases

* allow enclosing AQL identifiers in forward ticks in addition to using
  backward ticks

  This allows for convenient writing of AQL queries in JavaScript template strings
  (which are delimited with backticks themselves), e.g.

      var q = `FOR doc IN ´collection´ RETURN doc.´name´`;

* allow to set `print.limitString` to configure the number of characters
  to output before truncating

* make logging configurable per log "topic"

  `--log.level <level>` sets the global log level to <level>, e.g. `info`,
  `debug`, `trace`.

  `--log.level topic=<level>` sets the log level for a specific topic.
  Currently, the following topics exist: `collector`, `compactor`, `mmap`,
  `performance`, `queries`, and `requests`. `performance` and `requests` are
  set to FATAL by default. `queries` is set to info. All others are
  set to the global level by default.

  The new log option `--log.output <definition>` allows directing the global
  or per-topic log output to different outputs. The output definition
  "<definition>" can be one of

    "-" for stdin
    "+" for stderr
    "syslog://<syslog-facility>"
    "syslog://<syslog-facility>/<application-name>"
    "file://<relative-path>"

  The option can be specified multiple times in order to configure the output
  for different log topics. To set up a per-topic output configuration, use
  `--log.output <topic>=<definition>`, e.g.

    queries=file://queries.txt

  logs all queries to the file "queries.txt".

* the option `--log.requests-file` is now deprecated. Instead use

    `--log.level requests=info`
    `--log.output requests=file://requests.txt`

* the option `--log.facility` is now deprecated. Instead use

    `--log.output requests=syslog://facility`

* the option `--log.performance` is now deprecated. Instead use

    `--log.level performance=trace`

* removed option `--log.source-filter`

* removed configure option `--enable-logger`

* change collection directory names to include a random id component at the end

  The new pattern is `collection-<id>-<random>`, where `<id>` is the collection
  id and `<random>` is a random number. Previous versions of ArangoDB used a
  pattern `collection-<id>` without the random number.

  ArangoDB 3.0 understands both the old and name directory name patterns.

* removed mostly unused internal spin-lock implementation

* removed support for pre-Windows 7-style locks. This removes compatibility for
  Windows versions older than Windows 7 (e.g. Windows Vista, Windows XP) and
  Windows 2008R2 (e.g. Windows 2008).

* changed names of sub-threads started by arangod

* added option `--default-number-of-shards` to arangorestore, allowing creating
  collections with a specifiable number of shards from a non-cluster dump

* removed support for CoffeeScript source files

* removed undocumented SleepAndRequeue

* added WorkMonitor to inspect server threads

* when downloading a Foxx service from the web interface the suggested filename
  is now based on the service's mount path instead of simply "app.zip"

* the `@arangodb/request` response object now stores the parsed JSON response
  body in a property `json` instead of `body` when the request was made using the
  `json` option. The `body` instead contains the response body as a string.

* the Foxx API has changed significantly, 2.8 services are still supported
  using a backwards-compatible "legacy mode"


v2.8.12 (XXXX-XX-XX)
--------------------

* issue #2091: decrease connect timeout to 5 seconds on startup

* fixed issue #2072

* slightly better error diagnostics for some replication errors

* fixed issue #1977

* fixed issue in `INTERSECTION` AQL function with duplicate elements
  in the source arrays

* fixed issue #1962

* fixed issue #1959

* export aqlQuery template handler as require('org/arangodb').aql for forwards-compatibility


v2.8.11 (2016-07-13)
--------------------

* fixed array index batch insertion issues for hash indexes that caused problems when
  no elements remained for insertion

* fixed issue #1937


v2.8.10 (2016-07-01)
--------------------

* make sure next local _rev value used for a document is at least as high as the
  _rev value supplied by external sources such as replication

* make adding a collection in both read- and write-mode to a transaction behave as
  expected (write includes read). This prevents the `unregister collection used in
  transaction` error

* fixed sometimes invalid result for `byExample(...).count()` when an index plus
  post-filtering was used

* fixed "collection is a nullptr" issue when starting a traversal from a transaction

* honor the value of startup option `--database.wait-for-sync` (that is used to control
  whether new collections are created with `waitForSync` set to `true` by default) also
  when creating collections via the HTTP API (and thus the ArangoShell). When creating
  a collection via these mechanisms, the option was ignored so far, which was inconsistent.

* fixed issue #1826: arangosh --javascript.execute: internal error (geo index issue)

* fixed issue #1823: Arango crashed hard executing very simple query on windows


v2.8.9 (2016-05-13)
-------------------

* fixed escaping and quoting of extra parameters for executables in Mac OS X App

* added "waiting for" status variable to web interface collection figures view

* fixed undefined behavior in query cache invaldation

* fixed access to /_admin/statistics API in case statistics are disable via option
  `--server.disable-statistics`

* Foxx manager will no longer fail hard when Foxx store is unreachable unless installing
  a service from the Foxx store (e.g. when behind a firewall or GitHub is unreachable).


v2.8.8 (2016-04-19)
-------------------

* fixed issue #1805: Query: internal error (location: arangod/Aql/AqlValue.cpp:182).
  Please report this error to arangodb.com (while executing)

* allow specifying collection name prefixes for `_from` and `_to` in arangoimp:

  To avoid specifying complete document ids (consisting of collection names and document
  keys) for *_from* and *_to* values when importing edges with arangoimp, there are now
  the options *--from-collection-prefix* and *--to-collection-prefix*.

  If specified, these values will be automatically prepended to each value in *_from*
  (or *_to* resp.). This allows specifying only document keys inside *_from* and/or *_to*.

  *Example*

      > arangoimp --from-collection-prefix users --to-collection-prefix products ...

  Importing the following document will then create an edge between *users/1234* and
  *products/4321*:

  ```js
  { "_from" : "1234", "_to" : "4321", "desc" : "users/1234 is connected to products/4321" }
  ```

* requests made with the interactive system API documentation in the web interface
  (Swagger) will now respect the active database instead of always using `_system`


v2.8.7 (2016-04-07)
-------------------

* optimized primary=>secondary failover

* fix to-boolean conversion for documents in AQL

* expose the User-Agent HTTP header from the ArangoShell since Github seems to
  require it now, and we use the ArangoShell for fetching Foxx repositories from Github

* work with http servers that only send

* fixed potential race condition between compactor and collector threads

* fix removal of temporary directories on arangosh exit

* javadoc-style comments in Foxx services are no longer interpreted as
  Foxx comments outside of controller/script/exports files (#1748)

* removed remaining references to class syntax for Foxx Model and Repository
  from the documentation

* added a safe-guard for corrupted master-pointer


v2.8.6 (2016-03-23)
-------------------

* arangosh can now execute JavaScript script files that contain a shebang
  in the first line of the file. This allows executing script files directly.

  Provided there is a script file `/path/to/script.js` with the shebang
  `#!arangosh --javascript.execute`:

      > cat /path/to/script.js
      #!arangosh --javascript.execute
      print("hello from script.js");

  If the script file is made executable

      > chmod a+x /path/to/script.js

  it can be invoked on the shell directly and use arangosh for its execution:

      > /path/to/script.js
      hello from script.js

  This did not work in previous versions of ArangoDB, as the whole script contents
  (including the shebang) were treated as JavaScript code.
  Now shebangs in script files will now be ignored for all files passed to arangosh's
  `--javascript.execute` parameter.

  The alternative way of executing a JavaScript file with arangosh still works:

      > arangosh --javascript.execute /path/to/script.js
      hello from script.js

* added missing reset of traversal state for nested traversals.
  The state of nested traversals (a traversal in an AQL query that was
  located in a repeatedly executed subquery or inside another FOR loop)
  was not reset properly, so that multiple invocations of the same nested
  traversal with different start vertices led to the nested traversal
  always using the start vertex provided on the first invocation.

* fixed issue #1781: ArangoDB startup time increased tremendously

* fixed issue #1783: SIGHUP should rotate the log


v2.8.5 (2016-03-11)
-------------------

* Add OpenSSL handler for TLS V1.2 as sugested by kurtkincaid in #1771

* fixed issue #1765 (The webinterface should display the correct query time)
  and #1770 (Display ACTUAL query time in aardvark's AQL editor)

* Windows: the unhandled exception handler now calls the windows logging
  facilities directly without locks.
  This fixes lockups on crashes from the logging framework.

* improve nullptr handling in logger.

* added new endpoint "srv://" for DNS service records

* `org/arangodb/request` no longer sets the content-type header to the
  string "undefined" when no content-type header should be sent (issue #1776)


v2.8.4 (2016-03-01)
-------------------

* global modules are no longer incorrectly resolved outside the ArangoDB
  JavaScript directory or the Foxx service's root directory (issue #1577)

* improved error messages from Foxx and JavaScript (issues #1564, #1565, #1744)


v2.8.3 (2016-02-22)
-------------------

* fixed AQL filter condition collapsing for deeply-nested cases, potentially
  enabling usage of indexes in some dedicated cases

* added parentheses in AQL explain command output to correctly display precedence
  of logical and arithmetic operators

* Foxx Model event listeners defined on the model are now correctly invoked by
  the Repository methods (issue #1665)

* Deleting a Foxx service in the frontend should now always succeed even if the
  files no longer exist on the file system (issue #1358)

* Routing actions loaded from the database no longer throw exceptions when
  trying to load other modules using "require"

* The `org/arangodb/request` response object now sets a property `json` to the
  parsed JSON response body in addition to overwriting the `body` property when
  the request was made using the `json` option.

* Improved Windows stability

* Fixed a bug in the interactive API documentation that would escape slashes
  in document-handle fields. Document handles are now provided as separate
  fields for collection name and document key.


v2.8.2 (2016-02-09)
-------------------

* the continuous replication applier will now prevent the master's WAL logfiles
  from being removed if they are still needed by the applier on the slave. This
  should help slaves that suffered from masters garbage collection WAL logfiles
  which would have been needed by the slave later.

  The initial synchronization will block removal of still needed WAL logfiles
  on the master for 10 minutes initially, and will extend this period when further
  requests are made to the master. Initial synchronization hands over its handle
  for blocking logfile removal to the continuous replication when started via
  the *setupReplication* function. In this case, continuous replication will
  extend the logfile removal blocking period for the required WAL logfiles when
  the slave makes additional requests.

  All handles that block logfile removal will time out automatically after at
  most 5 minutes should a master not be contacted by the slave anymore (e.g. in
  case the slave's replication is turned off, the slaves loses the connection
  to the master or the slave goes down).

* added all-in-one function *setupReplication* to synchronize data from master
  to slave and start the continuous replication:

      require("@arangodb/replication").setupReplication(configuration);

  The command will return when the initial synchronization is finished and the
  continuous replication has been started, or in case the initial synchronization
  has failed.

  If the initial synchronization is successful, the command will store the given
  configuration on the slave. It also configures the continuous replication to start
  automatically if the slave is restarted, i.e. *autoStart* is set to *true*.

  If the command is run while the slave's replication applier is already running,
  it will first stop the running applier, drop its configuration and do a
  resynchronization of data with the master. It will then use the provided configration,
  overwriting any previously existing replication configuration on the slave.

  The following example demonstrates how to use the command for setting up replication
  for the *_system* database. Note that it should be run on the slave and not the
  master:

      db._useDatabase("_system");
      require("@arangodb/replication").setupReplication({
        endpoint: "tcp://master.domain.org:8529",
        username: "myuser",
        password: "mypasswd",
        verbose: false,
        includeSystem: false,
        incremental: true,
        autoResync: true
      });

* the *sync* and *syncCollection* functions now always start the data synchronization
  as an asynchronous server job. The call to *sync* or *syncCollection* will block
  until synchronization is either complete or has failed with an error. The functions
  will automatically poll the slave periodically for status updates.

  The main benefit is that the connection to the slave does not need to stay open
  permanently and is thus not affected by timeout issues. Additionally the caller does
  not need to query the synchronization status from the slave manually as this is
  now performed automatically by these functions.

* fixed undefined behavior when explaining some types of AQL traversals, fixed
  display of some types of traversals in AQL explain output


v2.8.1 (2016-01-29)
-------------------

* Improved AQL Pattern matching by allowing to specify a different traversal
  direction for one or many of the edge collections.

      FOR v, e, p IN OUTBOUND @start @@ec1, INBOUND @@ec2, @@ec3

  will traverse *ec1* and *ec3* in the OUTBOUND direction and for *ec2* it will use
  the INBOUND direction. These directions can be combined in arbitrary ways, the
  direction defined after *IN [steps]* will we used as default direction and can
  be overriden for specific collections.
  This feature is only available for collection lists, it is not possible to
  combine it with graph names.

* detect more types of transaction deadlocks early

* fixed display of relational operators in traversal explain output

* fixed undefined behavior in AQL function `PARSE_IDENTIFIER`

* added "engines" field to Foxx services generated in the admin interface

* added AQL function `IS_SAME_COLLECTION`:

  *IS_SAME_COLLECTION(collection, document)*: Return true if *document* has the same
  collection id as the collection specified in *collection*. *document* can either be
  a [document handle](../Glossary/README.md#document-handle) string, or a document with
  an *_id* attribute. The function does not validate whether the collection actually
  contains the specified document, but only compares the name of the specified collection
  with the collection name part of the specified document.
  If *document* is neither an object with an *id* attribute nor a *string* value,
  the function will return *null* and raise a warning.

      /* true */
      IS_SAME_COLLECTION('_users', '_users/my-user')
      IS_SAME_COLLECTION('_users', { _id: '_users/my-user' })

      /* false */
      IS_SAME_COLLECTION('_users', 'foobar/baz')
      IS_SAME_COLLECTION('_users', { _id: 'something/else' })


v2.8.0 (2016-01-25)
-------------------

* avoid recursive locking


v2.8.0-beta8 (2016-01-19)
-------------------------

* improved internal datafile statistics for compaction and compaction triggering
  conditions, preventing excessive growth of collection datafiles under some
  workloads. This should also fix issue #1596.

* renamed AQL optimizer rule `remove-collect-into` to `remove-collect-variables`

* fixed primary and edge index lookups prematurely aborting searches when the
  specified id search value contained a different collection than the collection
  the index was created for


v2.8.0-beta7 (2016-01-06)
-------------------------

* added vm.runInThisContext

* added AQL keyword `AGGREGATE` for use in AQL `COLLECT` statement

  Using `AGGREGATE` allows more efficient aggregation (incrementally while building
  the groups) than previous versions of AQL, which built group aggregates afterwards
  from the total of all group values.

  `AGGREGATE` can be used inside a `COLLECT` statement only. If used, it must follow
  the declaration of grouping keys:

      FOR doc IN collection
        COLLECT gender = doc.gender AGGREGATE minAge = MIN(doc.age), maxAge = MAX(doc.age)
        RETURN { gender, minAge, maxAge }

  or, if no grouping keys are used, it can follow the `COLLECT` keyword:

      FOR doc IN collection
        COLLECT AGGREGATE minAge = MIN(doc.age), maxAge = MAX(doc.age)
        RETURN {
  minAge, maxAge
}

  Only specific expressions are allowed on the right-hand side of each `AGGREGATE`
  assignment:

  - on the top level the expression must be a call to one of the supported aggregation
    functions `LENGTH`, `MIN`, `MAX`, `SUM`, `AVERAGE`, `STDDEV_POPULATION`, `STDDEV_SAMPLE`,
    `VARIANCE_POPULATION`, or `VARIANCE_SAMPLE`

  - the expression must not refer to variables introduced in the `COLLECT` itself

* Foxx: mocha test paths with wildcard characters (asterisks) now work on Windows

* reserved AQL keyword `NONE` for future use

* web interface: fixed a graph display bug concerning dashboard view

* web interface: fixed several bugs during the dashboard initialize process

* web interface: included several bugfixes: #1597, #1611, #1623

* AQL query optimizer now converts `LENGTH(collection-name)` to an optimized
  expression that returns the number of documents in a collection

* adjusted the behavior of the expansion (`[*]`) operator in AQL for non-array values

  In ArangoDB 2.8, calling the expansion operator on a non-array value will always
  return an empty array. Previous versions of ArangoDB expanded non-array values by
  calling the `TO_ARRAY()` function for the value, which for example returned an
  array with a single value for boolean, numeric and string input values, and an array
  with the object's values for an object input value. This behavior was inconsistent
  with how the expansion operator works for the array indexes in 2.8, so the behavior
  is now unified:

  - if the left-hand side operand of `[*]` is an array, the array will be returned as
    is when calling `[*]` on it
  - if the left-hand side operand of `[*]` is not an array, an empty array will be
    returned by `[*]`

  AQL queries that rely on the old behavior can be changed by either calling `TO_ARRAY`
  explicitly or by using the `[*]` at the correct position.

  The following example query will change its result in 2.8 compared to 2.7:

      LET values = "foo" RETURN values[*]

  In 2.7 the query has returned the array `[ "foo" ]`, but in 2.8 it will return an
  empty array `[ ]`. To make it return the array `[ "foo" ]` again, an explicit
  `TO_ARRAY` function call is needed in 2.8 (which in this case allows the removal
  of the `[*]` operator altogether). This also works in 2.7:

      LET values = "foo" RETURN TO_ARRAY(values)

  Another example:

      LET values = [ { name: "foo" }, { name: "bar" } ]
      RETURN values[*].name[*]

  The above returned `[ [ "foo" ], [ "bar" ] ] in 2.7. In 2.8 it will return
  `[ [ ], [ ] ]`, because the value of `name` is not an array. To change the results
  to the 2.7 style, the query can be changed to

      LET values = [ { name: "foo" }, { name: "bar" } ]
      RETURN values[* RETURN TO_ARRAY(CURRENT.name)]

  The above also works in 2.7.
  The following types of queries won't change:

      LET values = [ 1, 2, 3 ] RETURN values[*]
      LET values = [ { name: "foo" }, { name: "bar" } ] RETURN values[*].name
      LET values = [ { names: [ "foo", "bar" ] }, { names: [ "baz" ] } ] RETURN values[*].names[*]
      LET values = [ { names: [ "foo", "bar" ] }, { names: [ "baz" ] } ] RETURN values[*].names[**]

* slightly adjusted V8 garbage collection strategy so that collection eventually
  happens in all contexts that hold V8 external references to documents and
  collections.

  also adjusted default value of `--javascript.gc-frequency` from 10 seconds to
  15 seconds, as less internal operations are carried out in JavaScript.

* fixes for AQL optimizer and traversal

* added `--create-collection-type` option to arangoimp

  This allows specifying the type of the collection to be created when
  `--create-collection` is set to `true`.

* Foxx export cache should no longer break if a broken app is loaded in the
  web admin interface.


v2.8.0-beta2 (2015-12-16)
-------------------------

* added AQL query optimizer rule "sort-in-values"

  This rule pre-sorts the right-hand side operand of the `IN` and `NOT IN`
  operators so the operation can use a binary search with logarithmic complexity
  instead of a linear search. The rule is applied when the right-hand side
  operand of an `IN` or `NOT IN` operator in a filter condition is a variable that
  is defined in a different loop/scope than the operator itself. Additionally,
  the filter condition must consist of solely the `IN` or `NOT IN` operation
  in order to avoid any side-effects.

* changed collection status terminology in web interface for collections for
  which an unload request has been issued from `in the process of being unloaded`
  to `will be unloaded`.

* unloading a collection via the web interface will now trigger garbage collection
  in all v8 contexts and force a WAL flush. This increases the chances of perfoming
  the unload faster.

* added the following attributes to the result of `collection.figures()` and the
  corresponding HTTP API at `PUT /_api/collection/<name>/figures`:

  - `documentReferences`: The number of references to documents in datafiles
    that JavaScript code currently holds. This information can be used for
    debugging compaction and unload issues.
  - `waitingFor`: An optional string value that contains information about
    which object type is at the head of the collection's cleanup queue. This
    information can be used for debugging compaction and unload issues.
  - `compactionStatus.time`: The point in time the compaction for the collection
    was last executed. This information can be used for debugging compaction
    issues.
  - `compactionStatus.message`: The action that was performed when the compaction
    was last run for the collection. This information can be used for debugging
    compaction issues.

  Note: `waitingFor` and `compactionStatus` may be empty when called on a coordinator
  in a cluster.

* the compaction will now provide queryable status info that can be used to track
  its progress. The compaction status is displayed in the web interface, too.

* better error reporting for arangodump and arangorestore

* arangodump will now fail by default when trying to dump edges that
  refer to already dropped collections. This can be circumvented by
  specifying the option `--force true` when invoking arangodump

* fixed cluster upgrade procedure

* the AQL functions `NEAR` and `WITHIN` now have stricter validations
  for their input parameters `limit`, `radius` and `distance`. They may now throw
  exceptions when invalid parameters are passed that may have not led
  to exceptions in previous versions.

* deprecation warnings now log stack traces

* Foxx: improved backwards compatibility with 2.5 and 2.6

  - reverted Model and Repository back to non-ES6 "classes" because of
    compatibility issues when using the extend method with a constructor

  - removed deprecation warnings for extend and controller.del

  - restored deprecated method Model.toJSONSchema

  - restored deprecated `type`, `jwt` and `sessionStorageApp` options
    in Controller#activateSessions

* Fixed a deadlock problem in the cluster


v2.8.0-beta1 (2015-12-06)
-------------------------

* added AQL function `IS_DATESTRING(value)`

  Returns true if *value* is a string that can be used in a date function.
  This includes partial dates such as *2015* or *2015-10* and strings containing
  invalid dates such as *2015-02-31*. The function will return false for all
  non-string values, even if some of them may be usable in date functions.


v2.8.0-alpha1 (2015-12-03)
--------------------------

* added AQL keywords `GRAPH`, `OUTBOUND`, `INBOUND` and `ANY` for use in graph
  traversals, reserved AQL keyword `ALL` for future use

  Usage of these keywords as collection names, variable names or attribute names
  in AQL queries will not be possible without quoting. For example, the following
  AQL query will still work as it uses a quoted collection name and a quoted
  attribute name:

      FOR doc IN `OUTBOUND`
        RETURN doc.`any`

* issue #1593: added AQL `POW` function for exponentation

* added cluster execution site info in explain output for AQL queries

* replication improvements:

  - added `autoResync` configuration parameter for continuous replication.

    When set to `true`, a replication slave will automatically trigger a full data
    re-synchronization with the master when the master cannot provide the log data
    the slave had asked for. Note that `autoResync` will only work when the option
    `requireFromPresent` is also set to `true` for the continuous replication, or
    when the continuous syncer is started and detects that no start tick is present.

    Automatic re-synchronization may transfer a lot of data from the master to the
    slave and may be expensive. It is therefore turned off by default.
    When turned off, the slave will never perform an automatic re-synchronization
    with the master.

  - added `idleMinWaitTime` and `idleMaxWaitTime` configuration parameters for
    continuous replication.

    These parameters can be used to control the minimum and maximum wait time the
    slave will (intentionally) idle and not poll for master log changes in case the
    master had sent the full logs already.
    The `idleMaxWaitTime` value will only be used when `adapativePolling` is set
    to `true`. When `adaptivePolling` is disable, only `idleMinWaitTime` will be
    used as a constant time span in which the slave will not poll the master for
    further changes. The default values are 0.5 seconds for `idleMinWaitTime` and
    2.5 seconds for `idleMaxWaitTime`, which correspond to the hard-coded values
    used in previous versions of ArangoDB.

  - added `initialSyncMaxWaitTime` configuration parameter for initial and continuous
    replication

    This option controls the maximum wait time (in seconds) that the initial
    synchronization will wait for a response from the master when fetching initial
    collection data. If no response is received within this time period, the initial
    synchronization will give up and fail. This option is also relevant for
    continuous replication in case *autoResync* is set to *true*, as then the
    continuous replication may trigger a full data re-synchronization in case
    the master cannot the log data the slave had asked for.

  - HTTP requests sent from the slave to the master during initial synchronization
    will now be retried if they fail with connection problems.

  - the initial synchronization now logs its progress so it can be queried using
    the regular replication status check APIs.

  - added `async` attribute for `sync` and `syncCollection` operations called from
    the ArangoShell. Setthing this attribute to `true` will make the synchronization
    job on the server go into the background, so that the shell does not block. The
    status of the started asynchronous synchronization job can be queried from the
    ArangoShell like this:

        /* starts initial synchronization */
        var replication = require("@arangodb/replication");
        var id = replication.sync({
          endpoint: "tcp://master.domain.org:8529",
          username: "myuser",
          password: "mypasswd",
          async: true
       });

       /* now query the id of the returned async job and print the status */
       print(replication.getSyncResult(id));

    The result of `getSyncResult()` will be `false` while the server-side job
    has not completed, and different to `false` if it has completed. When it has
    completed, all job result details will be returned by the call to `getSyncResult()`.


* fixed non-deterministic query results in some cluster queries

* fixed issue #1589

* return HTTP status code 410 (gone) instead of HTTP 408 (request timeout) for
  server-side operations that are canceled / killed. Sending 410 instead of 408
  prevents clients from re-starting the same (canceled) operation. Google Chrome
  for example sends the HTTP request again in case it is responded with an HTTP
  408, and this is exactly the opposite of the desired behavior when an operation
  is canceled / killed by the user.

* web interface: queries in AQL editor now cancelable

* web interface: dashboard - added replication information

* web interface: AQL editor now supports bind parameters

* added startup option `--server.hide-product-header` to make the server not send
  the HTTP response header `"Server: ArangoDB"` in its HTTP responses. By default,
  the option is turned off so the header is still sent as usual.

* added new AQL function `UNSET_RECURSIVE` to recursively unset attritutes from
  objects/documents

* switched command-line editor in ArangoShell and arangod to linenoise-ng

* added automatic deadlock detection for transactions

  In case a deadlock is detected, a multi-collection operation may be rolled back
  automatically and fail with error 29 (`deadlock detected`). Client code for
  operations containing more than one collection should be aware of this potential
  error and handle it accordingly, either by giving up or retrying the transaction.

* Added C++ implementations for the AQL arithmetic operations and the following
  AQL functions:
  - ABS
  - APPEND
  - COLLECTIONS
  - CURRENT_DATABASE
  - DOCUMENT
  - EDGES
  - FIRST
  - FIRST_DOCUMENT
  - FIRST_LIST
  - FLATTEN
  - FLOOR
  - FULLTEXT
  - LAST
  - MEDIAN
  - MERGE_RECURSIVE
  - MINUS
  - NEAR
  - NOT_NULL
  - NTH
  - PARSE_IDENTIFIER
  - PERCENTILE
  - POP
  - POSITION
  - PUSH
  - RAND
  - RANGE
  - REMOVE_NTH
  - REMOVE_VALUE
  - REMOVE_VALUES
  - ROUND
  - SHIFT
  - SQRT
  - STDDEV_POPULATION
  - STDDEV_SAMPLE
  - UNSHIFT
  - VARIANCE_POPULATION
  - VARIANCE_SAMPLE
  - WITHIN
  - ZIP

* improved performance of skipping over many documents in an AQL query when no
  indexes and no filters are used, e.g.

      FOR doc IN collection
        LIMIT 1000000, 10
        RETURN doc

* Added array indexes

  Hash indexes and skiplist indexes can now optionally be defined for array values
  so they index individual array members.

  To define an index for array values, the attribute name is extended with the
  expansion operator `[*]` in the index definition:

      arangosh> db.colName.ensureHashIndex("tags[*]");

  When given the following document

      { tags: [ "AQL", "ArangoDB", "Index" ] }

  the index will now contain the individual values `"AQL"`, `"ArangoDB"` and `"Index"`.

  Now the index can be used for finding all documents having `"ArangoDB"` somewhere in their
  tags array using the following AQL query:

      FOR doc IN colName
        FILTER "ArangoDB" IN doc.tags[*]
        RETURN doc

* rewrote AQL query optimizer rule `use-index-range` and renamed it to `use-indexes`.
  The name change affects rule names in the optimizer's output.

* rewrote AQL execution node `IndexRangeNode` and renamed it to `IndexNode`. The name
  change affects node names in the optimizer's explain output.

* added convenience function `db._explain(query)` for human-readable explanation
  of AQL queries

* module resolution as used by `require` now behaves more like in node.js

* the `org/arangodb/request` module now returns response bodies for error responses
  by default. The old behavior of not returning bodies for error responses can be
  re-enabled by explicitly setting the option `returnBodyOnError` to `false` (#1437)


v2.7.6 (2016-01-30)
-------------------

* detect more types of transaction deadlocks early


v2.7.5 (2016-01-22)
-------------------

* backported added automatic deadlock detection for transactions

  In case a deadlock is detected, a multi-collection operation may be rolled back
  automatically and fail with error 29 (`deadlock detected`). Client code for
  operations containing more than one collection should be aware of this potential
  error and handle it accordingly, either by giving up or retrying the transaction.

* improved internal datafile statistics for compaction and compaction triggering
  conditions, preventing excessive growth of collection datafiles under some
  workloads. This should also fix issue #1596.

* Foxx export cache should no longer break if a broken app is loaded in the
  web admin interface.

* Foxx: removed some incorrect deprecation warnings.

* Foxx: mocha test paths with wildcard characters (asterisks) now work on Windows


v2.7.4 (2015-12-21)
-------------------

* slightly adjusted V8 garbage collection strategy so that collection eventually
  happens in all contexts that hold V8 external references to documents and
  collections.

* added the following attributes to the result of `collection.figures()` and the
  corresponding HTTP API at `PUT /_api/collection/<name>/figures`:

  - `documentReferences`: The number of references to documents in datafiles
    that JavaScript code currently holds. This information can be used for
    debugging compaction and unload issues.
  - `waitingFor`: An optional string value that contains information about
    which object type is at the head of the collection's cleanup queue. This
    information can be used for debugging compaction and unload issues.
  - `compactionStatus.time`: The point in time the compaction for the collection
    was last executed. This information can be used for debugging compaction
    issues.
  - `compactionStatus.message`: The action that was performed when the compaction
    was last run for the collection. This information can be used for debugging
    compaction issues.

  Note: `waitingFor` and `compactionStatus` may be empty when called on a coordinator
  in a cluster.

* the compaction will now provide queryable status info that can be used to track
  its progress. The compaction status is displayed in the web interface, too.


v2.7.3 (2015-12-17)
-------------------

* fixed some replication value conversion issues when replication applier properties
  were set via ArangoShell

* fixed disappearing of documents for collections transferred via `sync` or
  `syncCollection` if the collection was dropped right before synchronization
  and drop and (re-)create collection markers were located in the same WAL file


* fixed an issue where overwriting the system sessions collection would break
  the web interface when authentication is enabled

v2.7.2 (2015-12-01)
-------------------

* replication improvements:

  - added `autoResync` configuration parameter for continuous replication.

    When set to `true`, a replication slave will automatically trigger a full data
    re-synchronization with the master when the master cannot provide the log data
    the slave had asked for. Note that `autoResync` will only work when the option
    `requireFromPresent` is also set to `true` for the continuous replication, or
    when the continuous syncer is started and detects that no start tick is present.

    Automatic re-synchronization may transfer a lot of data from the master to the
    slave and may be expensive. It is therefore turned off by default.
    When turned off, the slave will never perform an automatic re-synchronization
    with the master.

  - added `idleMinWaitTime` and `idleMaxWaitTime` configuration parameters for
    continuous replication.

    These parameters can be used to control the minimum and maximum wait time the
    slave will (intentionally) idle and not poll for master log changes in case the
    master had sent the full logs already.
    The `idleMaxWaitTime` value will only be used when `adapativePolling` is set
    to `true`. When `adaptivePolling` is disable, only `idleMinWaitTime` will be
    used as a constant time span in which the slave will not poll the master for
    further changes. The default values are 0.5 seconds for `idleMinWaitTime` and
    2.5 seconds for `idleMaxWaitTime`, which correspond to the hard-coded values
    used in previous versions of ArangoDB.

  - added `initialSyncMaxWaitTime` configuration parameter for initial and continuous
    replication

    This option controls the maximum wait time (in seconds) that the initial
    synchronization will wait for a response from the master when fetching initial
    collection data. If no response is received within this time period, the initial
    synchronization will give up and fail. This option is also relevant for
    continuous replication in case *autoResync* is set to *true*, as then the
    continuous replication may trigger a full data re-synchronization in case
    the master cannot the log data the slave had asked for.

  - HTTP requests sent from the slave to the master during initial synchronization
    will now be retried if they fail with connection problems.

  - the initial synchronization now logs its progress so it can be queried using
    the regular replication status check APIs.

* fixed non-deterministic query results in some cluster queries

* added missing lock instruction for primary index in compactor size calculation

* fixed issue #1589

* fixed issue #1583

* fixed undefined behavior when accessing the top level of a document with the `[*]`
  operator

* fixed potentially invalid pointer access in shaper when the currently accessed
  document got re-located by the WAL collector at the very same time

* Foxx: optional configuration options no longer log validation errors when assigned
  empty values (#1495)

* Foxx: constructors provided to Repository and Model sub-classes via extend are
  now correctly called (#1592)


v2.7.1 (2015-11-07)
-------------------

* switch to linenoise next generation

* exclude `_apps` collection from replication

  The slave has its own `_apps` collection which it populates on server start.
  When replicating data from the master to the slave, the data from the master may
  clash with the slave's own data in the `_apps` collection. Excluding the `_apps`
  collection from replication avoids this.

* disable replication appliers when starting in modes `--upgrade`, `--no-server`
  and `--check-upgrade`

* more detailed output in arango-dfdb

* fixed "no start tick" issue in replication applier

  This error could occur after restarting a slave server after a shutdown
  when no data was ever transferred from the master to the slave via the
  continuous replication

* fixed problem during SSL client connection abort that led to scheduler thread
  staying at 100% CPU saturation

* fixed potential segfault in AQL `NEIGHBORS` function implementation when C++ function
  variant was used and collection names were passed as strings

* removed duplicate target for some frontend JavaScript files from the Makefile

* make AQL function `MERGE()` work on a single array parameter, too.
  This allows combining the attributes of multiple objects from an array into
  a single object, e.g.

      RETURN MERGE([
        { foo: 'bar' },
        { quux: 'quetzalcoatl', ruled: true },
        { bar: 'baz', foo: 'done' }
      ])

  will now return:

      {
        "foo": "done",
        "quux": "quetzalcoatl",
        "ruled": true,
        "bar": "baz"
      }

* fixed potential deadlock in collection status changing on Windows

* fixed hard-coded `incremental` parameter in shell implementation of
  `syncCollection` function in replication module

* fix for GCC5: added check for '-stdlib' option


v2.7.0 (2015-10-09)
-------------------

* fixed request statistics aggregation
  When arangod was started in supervisor mode, the request statistics always showed
  0 requests, as the statistics aggregation thread did not run then.

* read server configuration files before dropping privileges. this ensures that
  the SSL keyfile specified in the configuration can be read with the server's start
  privileges (i.e. root when using a standard ArangoDB package).

* fixed replication with a 2.6 replication configuration and issues with a 2.6 master

* raised default value of `--server.descriptors-minimum` to 1024

* allow Foxx apps to be installed underneath URL path `/_open/`, so they can be
  (intentionally) accessed without authentication.

* added *allowImplicit* sub-attribute in collections declaration of transactions.
  The *allowImplicit* attributes allows making transactions fail should they
  read-access a collection that was not explicitly declared in the *collections*
  array of the transaction.

* added "special" password ARANGODB_DEFAULT_ROOT_PASSWORD. If you pass
  ARANGODB_DEFAULT_ROOT_PASSWORD as password, it will read the password
  from the environment variable ARANGODB_DEFAULT_ROOT_PASSWORD


v2.7.0-rc2 (2015-09-22)
-----------------------

* fix over-eager datafile compaction

  This should reduce the need to compact directly after loading a collection when a
  collection datafile contained many insertions and updates for the same documents. It
  should also prevent from re-compacting already merged datafiles in case not many
  changes were made. Compaction will also make fewer index lookups than before.

* added `syncCollection()` function in module `org/arangodb/replication`

  This allows synchronizing the data of a single collection from a master to a slave
  server. Synchronization can either restore the whole collection by transferring all
  documents from the master to the slave, or incrementally by only transferring documents
  that differ. This is done by partitioning the collection's entire key space into smaller
  chunks and comparing the data chunk-wise between master and slave. Only chunks that are
  different will be re-transferred.

  The `syncCollection()` function can be used as follows:

      require("org/arangodb/replication").syncCollection(collectionName, options);

  e.g.

      require("org/arangodb/replication").syncCollection("myCollection", {
        endpoint: "tcp://127.0.0.1:8529",  /* master */
        username: "root",                  /* username for master */
        password: "secret",                /* password for master */
        incremental: true                  /* use incremental mode */
      });


* additionally allow the following characters in document keys:

  `(` `)` `+` `,` `=` `;` `$` `!` `*` `'` `%`


v2.7.0-rc1 (2015-09-17)
-----------------------

* removed undocumented server-side-only collection functions:
  * collection.OFFSET()
  * collection.NTH()
  * collection.NTH2()
  * collection.NTH3()

* upgraded Swagger to version 2.0 for the Documentation

  This gives the user better prepared test request structures.
  More conversions will follow so finally client libraries can be auto-generated.

* added extra AQL functions for date and time calculation and manipulation.
  These functions were contributed by GitHub users @CoDEmanX and @friday.
  A big thanks for their work!

  The following extra date functions are available from 2.7 on:

  * `DATE_DAYOFYEAR(date)`: Returns the day of year number of *date*.
    The return values range from 1 to 365, or 366 in a leap year respectively.

  * `DATE_ISOWEEK(date)`: Returns the ISO week date of *date*.
    The return values range from 1 to 53. Monday is considered the first day of the week.
    There are no fractional weeks, thus the last days in December may belong to the first
    week of the next year, and the first days in January may be part of the previous year's
    last week.

  * `DATE_LEAPYEAR(date)`: Returns whether the year of *date* is a leap year.

  * `DATE_QUARTER(date)`: Returns the quarter of the given date (1-based):
    * 1: January, February, March
    * 2: April, May, June
    * 3: July, August, September
    * 4: October, November, December

  - *DATE_DAYS_IN_MONTH(date)*: Returns the number of days in *date*'s month (28..31).

  * `DATE_ADD(date, amount, unit)`: Adds *amount* given in *unit* to *date* and
    returns the calculated date.

    *unit* can be either of the following to specify the time unit to add or
    subtract (case-insensitive):
    - y, year, years
    - m, month, months
    - w, week, weeks
    - d, day, days
    - h, hour, hours
    - i, minute, minutes
    - s, second, seconds
    - f, millisecond, milliseconds

    *amount* is the number of *unit*s to add (positive value) or subtract
    (negative value).

  * `DATE_SUBTRACT(date, amount, unit)`: Subtracts *amount* given in *unit* from
    *date* and returns the calculated date.

    It works the same as `DATE_ADD()`, except that it subtracts. It is equivalent
    to calling `DATE_ADD()` with a negative amount, except that `DATE_SUBTRACT()`
    can also subtract ISO durations. Note that negative ISO durations are not
    supported (i.e. starting with `-P`, like `-P1Y`).

  * `DATE_DIFF(date1, date2, unit, asFloat)`: Calculate the difference
    between two dates in given time *unit*, optionally with decimal places.
    Returns a negative value if *date1* is greater than *date2*.

  * `DATE_COMPARE(date1, date2, unitRangeStart, unitRangeEnd)`: Compare two
    partial dates and return true if they match, false otherwise. The parts to
    compare are defined by a range of time units.

    The full range is: years, months, days, hours, minutes, seconds, milliseconds.
    Pass the unit to start from as *unitRangeStart*, and the unit to end with as
    *unitRangeEnd*. All units in between will be compared. Leave out *unitRangeEnd*
    to only compare *unitRangeStart*.

  * `DATE_FORMAT(date, format)`: Format a date according to the given format string.
    It supports the following placeholders (case-insensitive):
    - %t: timestamp, in milliseconds since midnight 1970-01-01
    - %z: ISO date (0000-00-00T00:00:00.000Z)
    - %w: day of week (0..6)
    - %y: year (0..9999)
    - %yy: year (00..99), abbreviated (last two digits)
    - %yyyy: year (0000..9999), padded to length of 4
    - %yyyyyy: year (-009999 .. +009999), with sign prefix and padded to length of 6
    - %m: month (1..12)
    - %mm: month (01..12), padded to length of 2
    - %d: day (1..31)
    - %dd: day (01..31), padded to length of 2
    - %h: hour (0..23)
    - %hh: hour (00..23), padded to length of 2
    - %i: minute (0..59)
    - %ii: minute (00..59), padded to length of 2
    - %s: second (0..59)
    - %ss: second (00..59), padded to length of 2
    - %f: millisecond (0..999)
    - %fff: millisecond (000..999), padded to length of 3
    - %x: day of year (1..366)
    - %xxx: day of year (001..366), padded to length of 3
    - %k: ISO week date (1..53)
    - %kk: ISO week date (01..53), padded to length of 2
    - %l: leap year (0 or 1)
    - %q: quarter (1..4)
    - %a: days in month (28..31)
    - %mmm: abbreviated English name of month (Jan..Dec)
    - %mmmm: English name of month (January..December)
    - %www: abbreviated English name of weekday (Sun..Sat)
    - %wwww: English name of weekday (Sunday..Saturday)
    - %&: special escape sequence for rare occasions
    - %%: literal %
    - %: ignored

* new WAL logfiles and datafiles are now created non-sparse

  This prevents SIGBUS signals being raised when memory of a sparse datafile is accessed
  and the disk is full and the accessed file part is not actually disk-backed. In
  this case the mapped memory region is not necessarily backed by physical memory, and
  accessing the memory may raise SIGBUS and crash arangod.

* the `internal.download()` function and the module `org/arangodb/request` used some
  internal library function that handled the sending of HTTP requests from inside of
  ArangoDB. This library unconditionally set an HTTP header `Accept-Encoding: gzip`
  in all outgoing HTTP requests.

  This has been fixed in 2.7, so `Accept-Encoding: gzip` is not set automatically anymore.
  Additionally, the header `User-Agent: ArangoDB` is not set automatically either. If
  client applications desire to send these headers, they are free to add it when
  constructing the requests using the `download` function or the request module.

* fixed issue #1436: org/arangodb/request advertises deflate without supporting it

* added template string generator function `aqlQuery` for generating AQL queries

  This can be used to generate safe AQL queries with JavaScript parameter
  variables or expressions easily:

      var name = 'test';
      var attributeName = '_key';
      var query = aqlQuery`FOR u IN users FILTER u.name == ${name} RETURN u.${attributeName}`;
      db._query(query);

* report memory usage for document header data (revision id, pointer to data etc.)
  in `db.collection.figures()`. The memory used for document headers will now
  show up in the already existing attribute `indexes.size`. Due to that, the index
  sizes reported by `figures()` in 2.7 will be higher than those reported by 2.6,
  but the 2.7 values are more accurate.

* IMPORTANT CHANGE: the filenames in dumps created by arangodump now contain
  not only the name of the dumped collection, but also an additional 32-digit hash
  value. This is done to prevent overwriting dump files in case-insensitive file
  systems when there exist multiple collections with the same name (but with
  different cases).

  For example, if a database has two collections: `test` and `Test`, previous
  versions of ArangoDB created the files

  * `test.structure.json` and `test.data.json` for collection `test`
  * `Test.structure.json` and `Test.data.json` for collection `Test`

  This did not work for case-insensitive filesystems, because the files for the
  second collection would have overwritten the files of the first. arangodump in
  2.7 will create the following filenames instead:

  * `test_098f6bcd4621d373cade4e832627b4f6.structure.json` and `test_098f6bcd4621d373cade4e832627b4f6.data.json`
  * `Test_0cbc6611f5540bd0809a388dc95a615b.structure.json` and `Test_0cbc6611f5540bd0809a388dc95a615b.data.json`

  These filenames will be unambiguous even in case-insensitive filesystems.

* IMPORTANT CHANGE: make arangod actually close lingering client connections
  when idle for at least the duration specified via `--server.keep-alive-timeout`.
  In previous versions of ArangoDB, connections were not closed by the server
  when the timeout was reached and the client was still connected. Now the
  connection is properly closed by the server in case of timeout. Client
  applications relying on the old behavior may now need to reconnect to the
  server when their idle connections time out and get closed (note: connections
  being idle for a long time may be closed by the OS or firewalls anyway -
  client applications should be aware of that and try to reconnect).

* IMPORTANT CHANGE: when starting arangod, the server will drop the process
  privileges to the specified values in options `--server.uid` and `--server.gid`
  instantly after parsing the startup options.

  That means when either `--server.uid` or `--server.gid` are set, the privilege
  change will happen earlier. This may prevent binding the server to an endpoint
  with a port number lower than 1024 if the arangodb user has no privileges
  for that. Previous versions of ArangoDB changed the privileges later, so some
  startup actions were still carried out under the invoking user (i.e. likely
  *root* when started via init.d or system scripts) and especially binding to
  low port numbers was still possible there.

  The default privileges for user *arangodb* will not be sufficient for binding
  to port numbers lower than 1024. To have an ArangoDB 2.7 bind to a port number
  lower than 1024, it needs to be started with either a different privileged user,
  or the privileges of the *arangodb* user have to raised manually beforehand.

* added AQL optimizer rule `patch-update-statements`

* Linux startup scripts and systemd configuration for arangod now try to
  adjust the NOFILE (number of open files) limits for the process. The limit
  value is set to 131072 (128k) when ArangoDB is started via start/stop
  commands

* When ArangoDB is started/stopped manually via the start/stop commands, the
  main process will wait for up to 10 seconds after it forks the supervisor
  and arangod child processes. If the startup fails within that period, the
  start/stop script will fail with an exit code other than zero. If the
  startup of the supervisor or arangod is still ongoing after 10 seconds,
  the main program will still return with exit code 0. The limit of 10 seconds
  is arbitrary because the time required for a startup is not known in advance.

* added startup option `--database.throw-collection-not-loaded-error`

  Accessing a not-yet loaded collection will automatically load a collection
  on first access. This flag controls what happens in case an operation
  would need to wait for another thread to finalize loading a collection. If
  set to *true*, then the first operation that accesses an unloaded collection
  will load it. Further threads that try to access the same collection while
  it is still loading immediately fail with an error (1238, *collection not loaded*).
  This is to prevent all server threads from being blocked while waiting on the
  same collection to finish loading. When the first thread has completed loading
  the collection, the collection becomes regularly available, and all operations
  from that point on can be carried out normally, and error 1238 will not be
  thrown anymore for that collection.

  If set to *false*, the first thread that accesses a not-yet loaded collection
  will still load it. Other threads that try to access the collection while
  loading will not fail with error 1238 but instead block until the collection
  is fully loaded. This configuration might lead to all server threads being
  blocked because they are all waiting for the same collection to complete
  loading. Setting the option to *true* will prevent this from happening, but
  requires clients to catch error 1238 and react on it (maybe by scheduling
  a retry for later).

  The default value is *false*.

* added better control-C support in arangosh

  When CTRL-C is pressed in arangosh, it will now print a `^C` first. Pressing
  CTRL-C again will reset the prompt if something was entered before, or quit
  arangosh if no command was entered directly before.

  This affects the arangosh version build with Readline-support only (Linux
  and MacOS).

  The MacOS version of ArangoDB for Homebrew now depends on Readline, too. The
  Homebrew formula has been changed accordingly.
  When self-compiling ArangoDB on MacOS without Homebrew, Readline now is a
  prerequisite.

* increased default value for collection-specific `indexBuckets` value from 1 to 8

  Collections created from 2.7 on will use the new default value of `8` if not
  overridden on collection creation or later using
  `collection.properties({ indexBuckets: ... })`.

  The `indexBuckets` value determines the number of buckets to use for indexes of
  type `primary`, `hash` and `edge`. Having multiple index buckets allows splitting
  an index into smaller components, which can be filled in parallel when a collection
  is loading. Additionally, resizing and reallocation of indexes are faster and
  less intrusive if the index uses multiple buckets, because resize and reallocation
  will affect only data in a single bucket instead of all index values.

  The index buckets will be filled in parallel when loading a collection if the collection
  has an `indexBuckets` value greater than 1 and the collection contains a significant
  amount of documents/edges (the current threshold is 256K documents but this value
  may change in future versions of ArangoDB).

* changed HTTP client to use poll instead of select on Linux and MacOS

  This affects the ArangoShell and user-defined JavaScript code running inside
  arangod that initiates its own HTTP calls.

  Using poll instead of select allows using arbitrary high file descriptors
  (bigger than the compiled in FD_SETSIZE). Server connections are still handled using
  epoll, which has never been affected by FD_SETSIZE.

* implemented AQL `LIKE` function using ICU regexes

* added `RETURN DISTINCT` for AQL queries to return unique results:

      FOR doc IN collection
        RETURN DISTINCT doc.status

  This change also introduces `DISTINCT` as an AQL keyword.

* removed `createNamedQueue()` and `addJob()` functions from org/arangodb/tasks

* use less locks and more atomic variables in the internal dispatcher
  and V8 context handling implementations. This leads to improved throughput in
  some ArangoDB internals and allows for higher HTTP request throughput for
  many operations.

  A short overview of the improvements can be found here:

  https://www.arangodb.com/2015/08/throughput-enhancements/

* added shorthand notation for attribute names in AQL object literals:

      LET name = "Peter"
      LET age = 42
      RETURN { name, age }

  The above is the shorthand equivalent of the generic form

      LET name = "Peter"
      LET age = 42
      RETURN { name : name, age : age }

* removed configure option `--enable-timings`

  This option did not have any effect.

* removed configure option `--enable-figures`

  This option previously controlled whether HTTP request statistics code was
  compiled into ArangoDB or not. The previous default value was `true` so
  statistics code was available in official packages. Setting the option to
  `false` led to compile errors so it is doubtful the default value was
  ever changed. By removing the option some internal statistics code was also
  simplified.

* removed run-time manipulation methods for server endpoints:

  * `db._removeEndpoint()`
  * `db._configureEndpoint()`
  * HTTP POST `/_api/endpoint`
  * HTTP DELETE `/_api/endpoint`

* AQL query result cache

  The query result cache can optionally cache the complete results of all or selected AQL queries.
  It can be operated in the following modes:

  * `off`: the cache is disabled. No query results will be stored
  * `on`: the cache will store the results of all AQL queries unless their `cache`
    attribute flag is set to `false`
  * `demand`: the cache will store the results of AQL queries that have their
    `cache` attribute set to `true`, but will ignore all others

  The mode can be set at server startup using the `--database.query-cache-mode` configuration
  option and later changed at runtime.

  The following HTTP REST APIs have been added for controlling the query cache:

  * HTTP GET `/_api/query-cache/properties`: returns the global query cache configuration
  * HTTP PUT `/_api/query-cache/properties`: modifies the global query cache configuration
  * HTTP DELETE `/_api/query-cache`: invalidates all results in the query cache

  The following JavaScript functions have been added for controlling the query cache:

  * `require("org/arangodb/aql/cache").properties()`: returns the global query cache configuration
  * `require("org/arangodb/aql/cache").properties(properties)`: modifies the global query cache configuration
  * `require("org/arangodb/aql/cache").clear()`: invalidates all results in the query cache

* do not link arangoimp against V8

* AQL function call arguments optimization

  This will lead to arguments in function calls inside AQL queries not being copied but passed
  by reference. This may speed up calls to functions with bigger argument values or queries that
  call functions a lot of times.

* upgraded V8 version to 4.3.61

* removed deprecated AQL `SKIPLIST` function.

  This function was introduced in older versions of ArangoDB with a less powerful query optimizer to
  retrieve data from a skiplist index using a `LIMIT` clause. It was marked as deprecated in ArangoDB
  2.6.

  Since ArangoDB 2.3 the behavior of the `SKIPLIST` function can be emulated using regular AQL
  constructs, e.g.

      FOR doc IN @@collection
        FILTER doc.value >= @value
        SORT doc.value DESC
        LIMIT 1
        RETURN doc

* the `skip()` function for simple queries does not accept negative input any longer.
  This feature was deprecated in 2.6.0.

* fix exception handling

  In some cases JavaScript exceptions would re-throw without information of the original problem.
  Now the original exception is logged for failure analysis.

* based REST API method PUT `/_api/simple/all` on the cursor API and make it use AQL internally.

  The change speeds up this REST API method and will lead to additional query information being
  returned by the REST API. Clients can use this extra information or ignore it.

* Foxx Queue job success/failure handlers arguments have changed from `(jobId, jobData, result, jobFailures)` to `(result, jobData, job)`.

* added Foxx Queue job options `repeatTimes`, `repeatUntil` and `repeatDelay` to automatically re-schedule jobs when they are completed.

* added Foxx manifest configuration type `password` to mask values in the web interface.

* fixed default values in Foxx manifest configurations sometimes not being used as defaults.

* fixed optional parameters in Foxx manifest configurations sometimes not being cleared correctly.

* Foxx dependencies can now be marked as optional using a slightly more verbose syntax in your manifest file.

* converted Foxx constructors to ES6 classes so you can extend them using class syntax.

* updated aqb to 2.0.

* updated chai to 3.0.

* Use more madvise calls to speed up things when memory is tight, in particular
  at load time but also for random accesses later.

* Overhauled web interface

  The web interface now has a new design.

  The API documentation for ArangoDB has been moved from "Tools" to "Links" in the web interface.

  The "Applications" tab in the web interfaces has been renamed to "Services".


v2.6.12 (2015-12-02)
--------------------

* fixed disappearing of documents for collections transferred via `sync` if the
  the collection was dropped right before synchronization and drop and (re-)create
  collection markers were located in the same WAL file

* added missing lock instruction for primary index in compactor size calculation

* fixed issue #1589

* fixed issue #1583

* Foxx: optional configuration options no longer log validation errors when assigned
  empty values (#1495)


v2.6.11 (2015-11-18)
--------------------

* fixed potentially invalid pointer access in shaper when the currently accessed
  document got re-located by the WAL collector at the very same time


v2.6.10 (2015-11-10)
--------------------

* disable replication appliers when starting in modes `--upgrade`, `--no-server`
  and `--check-upgrade`

* more detailed output in arango-dfdb

* fixed potential deadlock in collection status changing on Windows

* issue #1521: Can't dump/restore with user and password


v2.6.9 (2015-09-29)
-------------------

* added "special" password ARANGODB_DEFAULT_ROOT_PASSWORD. If you pass
  ARANGODB_DEFAULT_ROOT_PASSWORD as password, it will read the password
  from the environment variable ARANGODB_DEFAULT_ROOT_PASSWORD

* fixed failing AQL skiplist, sort and limit combination

  When using a Skiplist index on an attribute (say "a") and then using sort
  and skip on this attribute caused the result to be empty e.g.:

    require("internal").db.test.ensureSkiplist("a");
    require("internal").db._query("FOR x IN test SORT x.a LIMIT 10, 10");

  Was always empty no matter how many documents are stored in test.
  This is now fixed.

v2.6.8 (2015-09-09)
-------------------

* ARM only:

  The ArangoDB packages for ARM require the kernel to allow unaligned memory access.
  How the kernel handles unaligned memory access is configurable at runtime by
  checking and adjusting the contents `/proc/cpu/alignment`.

  In order to operate on ARM, ArangoDB requires the bit 1 to be set. This will
  make the kernel trap and adjust unaligned memory accesses. If this bit is not
  set, the kernel may send a SIGBUS signal to ArangoDB and terminate it.

  To set bit 1 in `/proc/cpu/alignment` use the following command as a privileged
  user (e.g. root):

      echo "2" > /proc/cpu/alignment

  Note that this setting affects all user processes and not just ArangoDB. Setting
  the alignment with the above command will also not make the setting permanent,
  so it will be lost after a restart of the system. In order to make the setting
  permanent, it should be executed during system startup or before starting arangod.

  The ArangoDB start/stop scripts do not adjust the alignment setting, but rely on
  the environment to have the correct alignment setting already. The reason for this
  is that the alignment settings also affect all other user processes (which ArangoDB
  is not aware of) and thus may have side-effects outside of ArangoDB. It is therefore
  more reasonable to have the system administrator carry out the change.


v2.6.7 (2015-08-25)
-------------------

* improved AssocMulti index performance when resizing.

  This makes the edge index perform less I/O when under memory pressure.


v2.6.6 (2015-08-23)
-------------------

* added startup option `--server.additional-threads` to create separate queues
  for slow requests.


v2.6.5 (2015-08-17)
-------------------

* added startup option `--database.throw-collection-not-loaded-error`

  Accessing a not-yet loaded collection will automatically load a collection
  on first access. This flag controls what happens in case an operation
  would need to wait for another thread to finalize loading a collection. If
  set to *true*, then the first operation that accesses an unloaded collection
  will load it. Further threads that try to access the same collection while
  it is still loading immediately fail with an error (1238, *collection not loaded*).
  This is to prevent all server threads from being blocked while waiting on the
  same collection to finish loading. When the first thread has completed loading
  the collection, the collection becomes regularly available, and all operations
  from that point on can be carried out normally, and error 1238 will not be
  thrown anymore for that collection.

  If set to *false*, the first thread that accesses a not-yet loaded collection
  will still load it. Other threads that try to access the collection while
  loading will not fail with error 1238 but instead block until the collection
  is fully loaded. This configuration might lead to all server threads being
  blocked because they are all waiting for the same collection to complete
  loading. Setting the option to *true* will prevent this from happening, but
  requires clients to catch error 1238 and react on it (maybe by scheduling
  a retry for later).

  The default value is *false*.

* fixed busy wait loop in scheduler threads that sometimes consumed 100% CPU while
  waiting for events on connections closed unexpectedly by the client side

* handle attribute `indexBuckets` when restoring collections via arangorestore.
  Previously the `indexBuckets` attribute value from the dump was ignored, and the
   server default value for `indexBuckets` was used when restoring a collection.

* fixed "EscapeValue already set error" crash in V8 actions that might have occurred when
  canceling V8-based operations.


v2.6.4 (2015-08-01)
-------------------

* V8: Upgrade to version 4.1.0.27 - this is intended to be the stable V8 version.

* fixed issue #1424: Arango shell should not processing arrows pushing on keyboard


v2.6.3 (2015-07-21)
-------------------

* issue #1409: Document values with null character truncated


v2.6.2 (2015-07-04)
-------------------

* fixed issue #1383: bindVars for HTTP API doesn't work with empty string

* fixed handling of default values in Foxx manifest configurations

* fixed handling of optional parameters in Foxx manifest configurations

* fixed a reference error being thrown in Foxx queues when a function-based job type is used that is not available and no options object is passed to queue.push


v2.6.1 (2015-06-24)
-------------------

* Add missing swagger files to cmake build. fixes #1368

* fixed documentation errors


v2.6.0 (2015-06-20)
-------------------

* using negative values for `SimpleQuery.skip()` is deprecated.
  This functionality will be removed in future versions of ArangoDB.

* The following simple query functions are now deprecated:

  * collection.near
  * collection.within
  * collection.geo
  * collection.fulltext
  * collection.range
  * collection.closedRange

  This also lead to the following REST API methods being deprecated from now on:

  * PUT /_api/simple/near
  * PUT /_api/simple/within
  * PUT /_api/simple/fulltext
  * PUT /_api/simple/range

  It is recommended to replace calls to these functions or APIs with equivalent AQL queries,
  which are more flexible because they can be combined with other operations:

      FOR doc IN NEAR(@@collection, @latitude, @longitude, @limit)
        RETURN doc

      FOR doc IN WITHIN(@@collection, @latitude, @longitude, @radius, @distanceAttributeName)
        RETURN doc

      FOR doc IN FULLTEXT(@@collection, @attributeName, @queryString, @limit)
        RETURN doc

      FOR doc IN @@collection
        FILTER doc.value >= @left && doc.value < @right
        LIMIT @skip, @limit
        RETURN doc`

  The above simple query functions and REST API methods may be removed in future versions
  of ArangoDB.

* deprecated now-obsolete AQL `SKIPLIST` function

  The function was introduced in older versions of ArangoDB with a less powerful query optimizer to
  retrieve data from a skiplist index using a `LIMIT` clause.

  Since 2.3 the same goal can be achieved by using regular AQL constructs, e.g.

      FOR doc IN collection FILTER doc.value >= @value SORT doc.value DESC LIMIT 1 RETURN doc

* fixed issues when switching the database inside tasks and during shutdown of database cursors

  These features were added during 2.6 alpha stage so the fixes affect devel/2.6-alpha builds only

* issue #1360: improved foxx-manager help

* added `--enable-tcmalloc` configure option.

  When this option is set, arangod and the client tools will be linked against tcmalloc, which replaces
  the system allocator. When the option is set, a tcmalloc library must be present on the system under
  one of the names `libtcmalloc`, `libtcmalloc_minimal` or `libtcmalloc_debug`.

  As this is a configure option, it is supported for manual builds on Linux-like systems only. tcmalloc
  support is currently experimental.

* issue #1353: Windows: HTTP API - incorrect path in errorMessage

* issue #1347: added option `--create-database` for arangorestore.

  Setting this option to `true` will now create the target database if it does not exist. When creating
  the target database, the username and passwords passed to arangorestore will be used to create an
  initial user for the new database.

* issue #1345: advanced debug information for User Functions

* issue #1341: Can't use bindvars in UPSERT

* fixed vulnerability in JWT implementation.

* changed default value of option `--database.ignore-datafile-errors` from `true` to `false`

  If the new default value of `false` is used, then arangod will refuse loading collections that contain
  datafiles with CRC mismatches or other errors. A collection with datafile errors will then become
  unavailable. This prevents follow up errors from happening.

  The only way to access such collection is to use the datafile debugger (arango-dfdb) and try to repair
  or truncate the datafile with it.

  If `--database.ignore-datafile-errors` is set to `true`, then collections will become available
  even if parts of their data cannot be loaded. This helps availability, but may cause (partial) data
  loss and follow up errors.

* added server startup option `--server.session-timeout` for controlling the timeout of user sessions
  in the web interface

* add sessions and cookie authentication for ArangoDB's web interface

  ArangoDB's built-in web interface now uses sessions. Session information ids are stored in cookies,
  so clients using the web interface must accept cookies in order to use it

* web interface: display query execution time in AQL editor

* web interface: renamed AQL query *submit* button to *execute*

* web interface: added query explain feature in AQL editor

* web interface: demo page added. only working if demo data is available, hidden otherwise

* web interface: added support for custom app scripts with optional arguments and results

* web interface: mounted apps that need to be configured are now indicated in the app overview

* web interface: added button for running tests to app details

* web interface: added button for configuring app dependencies to app details

* web interface: upgraded API documentation to use Swagger 2

* INCOMPATIBLE CHANGE

  removed startup option `--log.severity`

  The docs for `--log.severity` mentioned lots of severities (e.g. `exception`, `technical`, `functional`, `development`)
  but only a few severities (e.g. `all`, `human`) were actually used, with `human` being the default and `all` enabling the
  additional logging of requests. So the option pretended to control a lot of things which it actually didn't. Additionally,
  the option `--log.requests-file` was around for a long time already, also controlling request logging.

  Because the `--log.severity` option effectively did not control that much, it was removed. A side effect of removing the
  option is that 2.5 installations which used `--log.severity all` will not log requests after the upgrade to 2.6. This can
  be adjusted by setting the `--log.requests-file` option.

* add backtrace to fatal log events

* added optional `limit` parameter for AQL function `FULLTEXT`

* make fulltext index also index text values contained in direct sub-objects of the indexed
  attribute.

  Previous versions of ArangoDB only indexed the attribute value if it was a string. Sub-attributes
  of the index attribute were ignored when fulltext indexing.

  Now, if the index attribute value is an object, the object's values will each be included in the
  fulltext index if they are strings. If the index attribute value is an array, the array's values
  will each be included in the fulltext index if they are strings.

  For example, with a fulltext index present on the `translations` attribute, the following text
  values will now be indexed:

      var c = db._create("example");
      c.ensureFulltextIndex("translations");
      c.insert({ translations: { en: "fox", de: "Fuchs", fr: "renard", ru: "лиса" } });
      c.insert({ translations: "Fox is the English translation of the German word Fuchs" });
      c.insert({ translations: [ "ArangoDB", "document", "database", "Foxx" ] });

      c.fulltext("translations", "лиса").toArray();       // returns only first document
      c.fulltext("translations", "Fox").toArray();        // returns first and second documents
      c.fulltext("translations", "prefix:Fox").toArray(); // returns all three documents

* added batch document removal and lookup commands:

      collection.lookupByKeys(keys)
      collection.removeByKeys(keys)

  These commands can be used to perform multi-document lookup and removal operations efficiently
  from the ArangoShell. The argument to these operations is an array of document keys.

  Also added HTTP APIs for batch document commands:

  * PUT /_api/simple/lookup-by-keys
  * PUT /_api/simple/remove-by-keys

* properly prefix document address URLs with the current database name for calls to the REST
  API method GET `/_api/document?collection=...` (that method will return partial URLs to all
  documents in the collection).

  Previous versions of ArangoDB returned the URLs starting with `/_api/` but without the current
  database name, e.g. `/_api/document/mycollection/mykey`. Starting with 2.6, the response URLs
  will include the database name as well, e.g. `/_db/_system/_api/document/mycollection/mykey`.

* added dedicated collection export HTTP REST API

  ArangoDB now provides a dedicated collection export API, which can take snapshots of entire
  collections more efficiently than the general-purpose cursor API. The export API is useful
  to transfer the contents of an entire collection to a client application. It provides optional
  filtering on specific attributes.

  The export API is available at endpoint `POST /_api/export?collection=...`. The API has the
  same return value structure as the already established cursor API (`POST /_api/cursor`).

  An introduction to the export API is given in this blog post:
  http://jsteemann.github.io/blog/2015/04/04/more-efficient-data-exports/

* subquery optimizations for AQL queries

  This optimization avoids copying intermediate results into subqueries that are not required
  by the subquery.

  A brief description can be found here:
  http://jsteemann.github.io/blog/2015/05/04/subquery-optimizations/

* return value optimization for AQL queries

  This optimization avoids copying the final query result inside the query's main `ReturnNode`.

  A brief description can be found here:
  http://jsteemann.github.io/blog/2015/05/04/return-value-optimization-for-aql/

* speed up AQL queries containing big `IN` lists for index lookups

  `IN` lists used for index lookups had performance issues in previous versions of ArangoDB.
  These issues have been addressed in 2.6 so using bigger `IN` lists for filtering is much
  faster.

  A brief description can be found here:
  http://jsteemann.github.io/blog/2015/05/07/in-list-improvements/

* allow `@` and `.` characters in document keys, too

  This change also leads to document keys being URL-encoded when returned in HTTP `location`
  response headers.

* added alternative implementation for AQL COLLECT

  The alternative method uses a hash table for grouping and does not require its input elements
  to be sorted. It will be taken into account by the optimizer for `COLLECT` statements that do
  not use an `INTO` clause.

  In case a `COLLECT` statement can use the hash table variant, the optimizer will create an extra
  plan for it at the beginning of the planning phase. In this plan, no extra `SORT` node will be
  added in front of the `COLLECT` because the hash table variant of `COLLECT` does not require
  sorted input. Instead, a `SORT` node will be added after it to sort its output. This `SORT` node
  may be optimized away again in later stages. If the sort order of the result is irrelevant to
  the user, adding an extra `SORT null` after a hash `COLLECT` operation will allow the optimizer to
  remove the sorts altogether.

  In addition to the hash table variant of `COLLECT`, the optimizer will modify the original plan
  to use the regular `COLLECT` implementation. As this implementation requires sorted input, the
  optimizer will insert a `SORT` node in front of the `COLLECT`. This `SORT` node may be optimized
  away in later stages.

  The created plans will then be shipped through the regular optimization pipeline. In the end,
  the optimizer will pick the plan with the lowest estimated total cost as usual. The hash table
  variant does not require an up-front sort of the input, and will thus be preferred over the
  regular `COLLECT` if the optimizer estimates many input elements for the `COLLECT` node and
  cannot use an index to sort them.

  The optimizer can be explicitly told to use the regular *sorted* variant of `COLLECT` by
  suffixing a `COLLECT` statement with `OPTIONS { "method" : "sorted" }`. This will override the
  optimizer guesswork and only produce the *sorted* variant of `COLLECT`.

  A blog post on the new `COLLECT` implementation can be found here:
  http://jsteemann.github.io/blog/2015/04/22/collecting-with-a-hash-table/

* refactored HTTP REST API for cursors

  The HTTP REST API for cursors (`/_api/cursor`) has been refactored to improve its performance
  and use less memory.

  A post showing some of the performance improvements can be found here:
  http://jsteemann.github.io/blog/2015/04/01/improvements-for-the-cursor-api/

* simplified return value syntax for data-modification AQL queries

  ArangoDB 2.4 since version allows to return results from data-modification AQL queries. The
  syntax for this was quite limited and verbose:

      FOR i IN 1..10
        INSERT { value: i } IN test
        LET inserted = NEW
        RETURN inserted

  The `LET inserted = NEW RETURN inserted` was required literally to return the inserted
  documents. No calculations could be made using the inserted documents.

  This is now more flexible. After a data-modification clause (e.g. `INSERT`, `UPDATE`, `REPLACE`,
  `REMOVE`, `UPSERT`) there can follow any number of `LET` calculations. These calculations can
  refer to the pseudo-values `OLD` and `NEW` that are created by the data-modification statements.

  This allows returning projections of inserted or updated documents, e.g.:

      FOR i IN 1..10
        INSERT { value: i } IN test
        RETURN { _key: NEW._key, value: i }

  Still not every construct is allowed after a data-modification clause. For example, no functions
  can be called that may access documents.

  More information can be found here:
  http://jsteemann.github.io/blog/2015/03/27/improvements-for-data-modification-queries/

* added AQL `UPSERT` statement

  This adds an `UPSERT` statement to AQL that is a combination of both `INSERT` and `UPDATE` /
  `REPLACE`. The `UPSERT` will search for a matching document using a user-provided example.
  If no document matches the example, the *insert* part of the `UPSERT` statement will be
  executed. If there is a match, the *update* / *replace* part will be carried out:

      UPSERT { page: 'index.html' }                 /* search example */
        INSERT { page: 'index.html', pageViews: 1 } /* insert part */
        UPDATE { pageViews: OLD.pageViews + 1 }     /* update part */
        IN pageViews

  `UPSERT` can be used with an `UPDATE` or `REPLACE` clause. The `UPDATE` clause will perform
  a partial update of the found document, whereas the `REPLACE` clause will replace the found
  document entirely. The `UPDATE` or `REPLACE` parts can refer to the pseudo-value `OLD`, which
  contains all attributes of the found document.

  `UPSERT` statements can optionally return values. In the following query, the return
  attribute `found` will return the found document before the `UPDATE` was applied. If no
  document was found, `found` will contain a value of `null`. The `updated` result attribute will
  contain the inserted / updated document:

      UPSERT { page: 'index.html' }                 /* search example */
        INSERT { page: 'index.html', pageViews: 1 } /* insert part */
        UPDATE { pageViews: OLD.pageViews + 1 }     /* update part */
        IN pageViews
        RETURN { found: OLD, updated: NEW }

  A more detailed description of `UPSERT` can be found here:
  http://jsteemann.github.io/blog/2015/03/27/preview-of-the-upsert-command/

* adjusted default configuration value for `--server.backlog-size` from 10 to 64.

* issue #1231: bug xor feature in AQL: LENGTH(null) == 4

  This changes the behavior of the AQL `LENGTH` function as follows:

  - if the single argument to `LENGTH()` is `null`, then the result will now be `0`. In previous
    versions of ArangoDB, the result of `LENGTH(null)` was `4`.

  - if the single argument to `LENGTH()` is `true`, then the result will now be `1`. In previous
    versions of ArangoDB, the result of `LENGTH(true)` was `4`.

  - if the single argument to `LENGTH()` is `false`, then the result will now be `0`. In previous
    versions of ArangoDB, the result of `LENGTH(false)` was `5`.

  The results of `LENGTH()` with string, numeric, array object argument values do not change.

* issue #1298: Bulk import if data already exists (#1298)

  This change extends the HTTP REST API for bulk imports as follows:

  When documents are imported and the `_key` attribute is specified for them, the import can be
  used for inserting and updating/replacing documents. Previously, the import could be used for
  inserting new documents only, and re-inserting a document with an existing key would have failed
  with a *unique key constraint violated* error.

  The above behavior is still the default. However, the API now allows controlling the behavior
  in case of a unique key constraint error via the optional URL parameter `onDuplicate`.

  This parameter can have one of the following values:

  - `error`: when a unique key constraint error occurs, do not import or update the document but
    report an error. This is the default.

  - `update`: when a unique key constraint error occurs, try to (partially) update the existing
    document with the data specified in the import. This may still fail if the document would
    violate secondary unique indexes. Only the attributes present in the import data will be
    updated and other attributes already present will be preserved. The number of updated documents
    will be reported in the `updated` attribute of the HTTP API result.

  - `replace`: when a unique key constraint error occurs, try to fully replace the existing
    document with the data specified in the import. This may still fail if the document would
    violate secondary unique indexes. The number of replaced documents will be reported in the
    `updated` attribute of the HTTP API result.

  - `ignore`: when a unique key constraint error occurs, ignore this error. There will be no
    insert, update or replace for the particular document. Ignored documents will be reported
    separately in the `ignored` attribute of the HTTP API result.

  The result of the HTTP import API will now contain the attributes `ignored` and `updated`, which
  contain the number of ignored and updated documents respectively. These attributes will contain a
  value of zero unless the `onDuplicate` URL parameter is set to either `update` or `replace`
  (in this case the `updated` attribute may contain non-zero values) or `ignore` (in this case the
  `ignored` attribute may contain a non-zero value).

  To support the feature, arangoimp also has a new command line option `--on-duplicate` which can
  have one of the values `error`, `update`, `replace`, `ignore`. The default value is `error`.

  A few examples for using arangoimp with the `--on-duplicate` option can be found here:
  http://jsteemann.github.io/blog/2015/04/14/updating-documents-with-arangoimp/

* changed behavior of `db._query()` in the ArangoShell:

  if the command's result is printed in the shell, the first 10 results will be printed. Previously
  only a basic description of the underlying query result cursor was printed. Additionally, if the
  cursor result contains more than 10 results, the cursor is assigned to a global variable `more`,
  which can be used to iterate over the cursor result.

  Example:

      arangosh [_system]> db._query("FOR i IN 1..15 RETURN i")
      [object ArangoQueryCursor, count: 15, hasMore: true]

      [
        1,
        2,
        3,
        4,
        5,
        6,
        7,
        8,
        9,
        10
      ]

      type 'more' to show more documents


      arangosh [_system]> more
      [object ArangoQueryCursor, count: 15, hasMore: false]

      [
        11,
        12,
        13,
        14,
        15
      ]

* Disallow batchSize value 0 in HTTP `POST /_api/cursor`:

  The HTTP REST API `POST /_api/cursor` does not accept a `batchSize` parameter value of
  `0` any longer. A batch size of 0 never made much sense, but previous versions of ArangoDB
  did not check for this value. Now creating a cursor using a `batchSize` value 0 will
  result in an HTTP 400 error response

* REST Server: fix memory leaks when failing to add jobs

* 'EDGES' AQL Function

  The AQL function `EDGES` got a new fifth option parameter.
  Right now only one option is available: 'includeVertices'. This is a boolean parameter
  that allows to modify the result of the `EDGES` function.
  Default is 'includeVertices: false' which does not have any effect.
  'includeVertices: true' modifies the result, such that
  {vertex: <vertexDocument>, edge: <edgeDocument>} is returned.

* INCOMPATIBLE CHANGE:

  The result format of the AQL function `NEIGHBORS` has been changed.
  Before it has returned an array of objects containing 'vertex' and 'edge'.
  Now it will only contain the vertex directly.
  Also an additional option 'includeData' has been added.
  This is used to define if only the 'vertex._id' value should be returned (false, default),
  or if the vertex should be looked up in the collection and the complete JSON should be returned
  (true).
  Using only the id values can lead to significantly improved performance if this is the only information
  required.

  In order to get the old result format prior to ArangoDB 2.6, please use the function EDGES instead.
  Edges allows for a new option 'includeVertices' which, set to true, returns exactly the format of NEIGHBORS.
  Example:

      NEIGHBORS(<vertexCollection>, <edgeCollection>, <vertex>, <direction>, <example>)

  This can now be achieved by:

      EDGES(<edgeCollection>, <vertex>, <direction>, <example>, {includeVertices: true})

  If you are nesting several NEIGHBORS steps you can speed up their performance in the following way:

  Old Example:

  FOR va IN NEIGHBORS(Users, relations, 'Users/123', 'outbound') FOR vc IN NEIGHBORS(Products, relations, va.vertex._id, 'outbound') RETURN vc

  This can now be achieved by:

  FOR va IN NEIGHBORS(Users, relations, 'Users/123', 'outbound') FOR vc IN NEIGHBORS(Products, relations, va, 'outbound', null, {includeData: true}) RETURN vc
                                                                                                          ^^^^                  ^^^^^^^^^^^^^^^^^^^
                                                                                                  Use intermediate directly     include Data for final

* INCOMPATIBLE CHANGE:

  The AQL function `GRAPH_NEIGHBORS` now provides an additional option `includeData`.
  This option allows controlling whether the function should return the complete vertices
  or just their IDs. Returning only the IDs instead of the full vertices can lead to
  improved performance .

  If provided, `includeData` is set to `true`, all vertices in the result will be returned
  with all their attributes. The default value of `includeData` is `false`.
  This makes the default function results incompatible with previous versions of ArangoDB.

  To get the old result style in ArangoDB 2.6, please set the options as follows in calls
  to `GRAPH_NEIGHBORS`:

      GRAPH_NEIGHBORS(<graph>, <vertex>, { includeData: true })

* INCOMPATIBLE CHANGE:

  The AQL function `GRAPH_COMMON_NEIGHBORS` now provides an additional option `includeData`.
  This option allows controlling whether the function should return the complete vertices
  or just their IDs. Returning only the IDs instead of the full vertices can lead to
  improved performance .

  If provided, `includeData` is set to `true`, all vertices in the result will be returned
  with all their attributes. The default value of `includeData` is `false`.
  This makes the default function results incompatible with previous versions of ArangoDB.

  To get the old result style in ArangoDB 2.6, please set the options as follows in calls
  to `GRAPH_COMMON_NEIGHBORS`:

      GRAPH_COMMON_NEIGHBORS(<graph>, <vertexExamples1>, <vertexExamples2>, { includeData: true }, { includeData: true })

* INCOMPATIBLE CHANGE:

  The AQL function `GRAPH_SHORTEST_PATH` now provides an additional option `includeData`.
  This option allows controlling whether the function should return the complete vertices
  and edges or just their IDs. Returning only the IDs instead of full vertices and edges
  can lead to improved performance .

  If provided, `includeData` is set to `true`, all vertices and edges in the result will
  be returned with all their attributes. There is also an optional parameter `includePath` of
  type object.
  It has two optional sub-attributes `vertices` and `edges`, both of type boolean.
  Both can be set individually and the result will include all vertices on the path if
  `includePath.vertices == true` and all edges if `includePath.edges == true` respectively.

  The default value of `includeData` is `false`, and paths are now excluded by default.
  This makes the default function results incompatible with previous versions of ArangoDB.

  To get the old result style in ArangoDB 2.6, please set the options as follows in calls
  to `GRAPH_SHORTEST_PATH`:

      GRAPH_SHORTEST_PATH(<graph>, <source>, <target>, { includeData: true, includePath: { edges: true, vertices: true } })

  The attributes `startVertex` and `vertex` that were present in the results of `GRAPH_SHORTEST_PATH`
  in previous versions of ArangoDB will not be produced in 2.6. To calculate these attributes in 2.6,
  please extract the first and last elements from the `vertices` result attribute.

* INCOMPATIBLE CHANGE:

  The AQL function `GRAPH_DISTANCE_TO` will now return only the id the destination vertex
  in the `vertex` attribute, and not the full vertex data with all vertex attributes.

* INCOMPATIBLE CHANGE:

  All graph measurements functions in JavaScript module `general-graph` that calculated a
  single figure previously returned an array containing just the figure. Now these functions
  will return the figure directly and not put it inside an array.

  The affected functions are:

  * `graph._absoluteEccentricity`
  * `graph._eccentricity`
  * `graph._absoluteCloseness`
  * `graph._closeness`
  * `graph._absoluteBetweenness`
  * `graph._betweenness`
  * `graph._radius`
  * `graph._diameter`

* Create the `_graphs` collection in new databases with `waitForSync` attribute set to `false`

  The previous `waitForSync` value was `true`, so default the behavior when creating and dropping
  graphs via the HTTP REST API changes as follows if the new settings are in effect:

  * `POST /_api/graph` by default returns `HTTP 202` instead of `HTTP 201`
  * `DELETE /_api/graph/graph-name` by default returns `HTTP 202` instead of `HTTP 201`

  If the `_graphs` collection still has its `waitForSync` value set to `true`, then the HTTP status
  code will not change.

* Upgraded ICU to version 54; this increases performance in many places.
  based on https://code.google.com/p/chromium/issues/detail?id=428145

* added support for HTTP push aka chunked encoding

* issue #1051: add info whether server is running in service or user mode?

  This will add a "mode" attribute to the result of the result of HTTP GET `/_api/version?details=true`

  "mode" can have the following values:

  - `standalone`: server was started manually (e.g. on command-line)
  - `service`: service is running as Windows service, in daemon mode or under the supervisor

* improve system error messages in Windows port

* increased default value of `--server.request-timeout` from 300 to 1200 seconds for client tools
  (arangosh, arangoimp, arangodump, arangorestore)

* increased default value of `--server.connect-timeout` from 3 to 5 seconds for client tools
  (arangosh, arangoimp, arangodump, arangorestore)

* added startup option `--server.foxx-queues-poll-interval`

  This startup option controls the frequency with which the Foxx queues manager is checking
  the queue (or queues) for jobs to be executed.

  The default value is `1` second. Lowering this value will result in the queue manager waking
  up and checking the queues more frequently, which may increase CPU usage of the server.
  When not using Foxx queues, this value can be raised to save some CPU time.

* added startup option `--server.foxx-queues`

  This startup option controls whether the Foxx queue manager will check queue and job entries.
  Disabling this option can reduce server load but will prevent jobs added to Foxx queues from
  being processed at all.

  The default value is `true`, enabling the Foxx queues feature.

* make Foxx queues really database-specific.

  Foxx queues were and are stored in a database-specific collection `_queues`. However, a global
  cache variable for the queues led to the queue names being treated database-independently, which
  was wrong.

  Since 2.6, Foxx queues names are truly database-specific, so the same queue name can be used in
  two different databases for two different queues. Until then, it is advisable to think of queues
  as already being database-specific, and using the database name as a queue name prefix to be
  avoid name conflicts, e.g.:

      var queueName = "myQueue";
      var Foxx = require("org/arangodb/foxx");
      Foxx.queues.create(db._name() + ":" + queueName);

* added support for Foxx queue job types defined as app scripts.

  The old job types introduced in 2.4 are still supported but are known to cause issues in 2.5
  and later when the server is restarted or the job types are not defined in every thread.

  The new job types avoid this issue by storing an explicit mount path and script name rather
  than an assuming the job type is defined globally. It is strongly recommended to convert your
  job types to the new script-based system.

* renamed Foxx sessions option "sessionStorageApp" to "sessionStorage". The option now also accepts session storages directly.

* Added the following JavaScript methods for file access:
  * fs.copyFile() to copy single files
  * fs.copyRecursive() to copy directory trees
  * fs.chmod() to set the file permissions (non-Windows only)

* Added process.env for accessing the process environment from JavaScript code

* Cluster: kickstarter shutdown routines will more precisely follow the shutdown of its nodes.

* Cluster: don't delete agency connection objects that are currently in use.

* Cluster: improve passing along of HTTP errors

* fixed issue #1247: debian init script problems

* multi-threaded index creation on collection load

  When a collection contains more than one secondary index, they can be built in memory in
  parallel when the collection is loaded. How many threads are used for parallel index creation
  is determined by the new configuration parameter `--database.index-threads`. If this is set
  to 0, indexes are built by the opening thread only and sequentially. This is equivalent to
  the behavior in 2.5 and before.

* speed up building up primary index when loading collections

* added `count` attribute to `parameters.json` files of collections. This attribute indicates
  the number of live documents in the collection on unload. It is read when the collection is
  (re)loaded to determine the initial size for the collection's primary index

* removed remainders of MRuby integration, removed arangoirb

* simplified `controllers` property in Foxx manifests. You can now specify a filename directly
  if you only want to use a single file mounted at the base URL of your Foxx app.

* simplified `exports` property in Foxx manifests. You can now specify a filename directly if
  you only want to export variables from a single file in your Foxx app.

* added support for node.js-style exports in Foxx exports. Your Foxx exports file can now export
  arbitrary values using the `module.exports` property instead of adding properties to the
  `exports` object.

* added `scripts` property to Foxx manifests. You should now specify the `setup` and `teardown`
  files as properties of the `scripts` object in your manifests and can define custom,
  app-specific scripts that can be executed from the web interface or the CLI.

* added `tests` property to Foxx manifests. You can now define test cases using the `mocha`
  framework which can then be executed inside ArangoDB.

* updated `joi` package to 6.0.8.

* added `extendible` package.

* added Foxx model lifecycle events to repositories. See #1257.

* speed up resizing of edge index.

* allow to split an edge index into buckets which are resized individually.
  This is controlled by the `indexBuckets` attribute in the `properties`
  of the collection.

* fix a cluster deadlock bug in larger clusters by marking a thread waiting
  for a lock on a DBserver as blocked


v2.5.7 (2015-08-02)
-------------------

* V8: Upgrade to version 4.1.0.27 - this is intended to be the stable V8 version.


v2.5.6 (2015-07-21)
-------------------

* alter Windows build infrastructure so we can properly store pdb files.

* potentially fixed issue #1313: Wrong metric calculation at dashboard

  Escape whitespace in process name when scanning /proc/pid/stats

  This fixes statistics values read from that file

* Fixed variable naming in AQL `COLLECT INTO` results in case the COLLECT is placed
  in a subquery which itself is followed by other constructs that require variables


v2.5.5 (2015-05-29)
-------------------

* fixed vulnerability in JWT implementation.

* fixed format string for reading /proc/pid/stat

* take into account barriers used in different V8 contexts


v2.5.4 (2015-05-14)
-------------------

* added startup option `--log.performance`: specifying this option at startup will log
  performance-related info messages, mainly timings via the regular logging mechanisms

* cluster fixes

* fix for recursive copy under Windows


v2.5.3 (2015-04-29)
-------------------

* Fix fs.move to work across filesystem borders; Fixes Foxx app installation problems;
  issue #1292.

* Fix Foxx app install when installed on a different drive on Windows

* issue #1322: strange AQL result

* issue #1318: Inconsistent db._create() syntax

* issue #1315: queries to a collection fail with an empty response if the
  collection contains specific JSON data

* issue #1300: Make arangodump not fail if target directory exists but is empty

* allow specifying higher values than SOMAXCONN for `--server.backlog-size`

  Previously, arangod would not start when a `--server.backlog-size` value was
  specified that was higher than the platform's SOMAXCONN header value.

  Now, arangod will use the user-provided value for `--server.backlog-size` and
  pass it to the listen system call even if the value is higher than SOMAXCONN.
  If the user-provided value is higher than SOMAXCONN, arangod will log a warning
  on startup.

* Fixed a cluster deadlock bug. Mark a thread that is in a RemoteBlock as
  blocked to allow for additional dispatcher threads to be started.

* Fix locking in cluster by using another ReadWriteLock class for collections.

* Add a second DispatcherQueue for AQL in the cluster. This fixes a
  cluster-AQL thread explosion bug.


v2.5.2 (2015-04-11)
-------------------

* modules stored in _modules are automatically flushed when changed

* added missing query-id parameter in documentation of HTTP DELETE `/_api/query` endpoint

* added iterator for edge index in AQL queries

  this change may lead to less edges being read when used together with a LIMIT clause

* make graph viewer in web interface issue less expensive queries for determining
  a random vertex from the graph, and for determining vertex attributes

* issue #1285: syntax error, unexpected $undefined near '@_to RETURN obj

  this allows AQL bind parameter names to also start with underscores

* moved /_api/query to C++

* issue #1289: Foxx models created from database documents expose an internal method

* added `Foxx.Repository#exists`

* parallelize initialization of V8 context in multiple threads

* fixed a possible crash when the debug-level was TRACE

* cluster: do not initialize statistics collection on each
  coordinator, this fixes a race condition at startup

* cluster: fix a startup race w.r.t. the _configuration collection

* search for db:// JavaScript modules only after all local files have been
  considered, this speeds up the require command in a cluster considerably

* general cluster speedup in certain areas


v2.5.1 (2015-03-19)
-------------------

* fixed bug that caused undefined behavior when an AQL query was killed inside
  a calculation block

* fixed memleaks in AQL query cleanup in case out-of-memory errors are thrown

* by default, Debian and RedHat packages are built with debug symbols

* added option `--database.ignore-logfile-errors`

  This option controls how collection datafiles with a CRC mismatch are treated.

  If set to `false`, CRC mismatch errors in collection datafiles will lead
  to a collection not being loaded at all. If a collection needs to be loaded
  during WAL recovery, the WAL recovery will also abort (if not forced with
  `--wal.ignore-recovery-errors true`). Setting this flag to `false` protects
  users from unintentionally using a collection with corrupted datafiles, from
  which only a subset of the original data can be recovered.

  If set to `true`, CRC mismatch errors in collection datafiles will lead to
  the datafile being partially loaded. All data up to until the mismatch will
  be loaded. This will enable users to continue with collection datafiles
  that are corrupted, but will result in only a partial load of the data.
  The WAL recovery will still abort when encountering a collection with a
  corrupted datafile, at least if `--wal.ignore-recovery-errors` is not set to
  `true`.

  The default value is *true*, so for collections with corrupted datafiles
  there might be partial data loads once the WAL recovery has finished. If
  the WAL recovery will need to load a collection with a corrupted datafile,
  it will still stop when using the default values.

* INCOMPATIBLE CHANGE:

  make the arangod server refuse to start if during startup it finds a non-readable
  `parameter.json` file for a database or a collection.

  Stopping the startup process in this case requires manual intervention (fixing
  the unreadable files), but prevents follow-up errors due to ignored databases or
  collections from happening.

* datafiles and `parameter.json` files written by arangod are now created with read and write
  privileges for the arangod process user, and with read and write privileges for the arangod
  process group.

  Previously, these files were created with user read and write permissions only.

* INCOMPATIBLE CHANGE:

  abort WAL recovery if one of the collection's datafiles cannot be opened

* INCOMPATIBLE CHANGE:

  never try to raise the privileges after dropping them, this can lead to a race condition while
  running the recovery

  If you require to run ArangoDB on a port lower than 1024, you must run ArangoDB as root.

* fixed inefficiencies in `remove` methods of general-graph module

* added option `--database.slow-query-threshold` for controlling the default AQL slow query
  threshold value on server start

* add system error strings for Windows on many places

* rework service startup so we announce 'RUNNING' only when we're finished starting.

* use the Windows eventlog for FATAL and ERROR - log messages

* fix service handling in NSIS Windows installer, specify human readable name

* add the ICU_DATA environment variable to the fatal error messages

* fixed issue #1265: arangod crashed with SIGSEGV

* fixed issue #1241: Wildcards in examples


v2.5.0 (2015-03-09)
-------------------

* installer fixes for Windows

* fix for downloading Foxx

* fixed issue #1258: http pipelining not working?


v2.5.0-beta4 (2015-03-05)
-------------------------

* fixed issue #1247: debian init script problems


v2.5.0-beta3 (2015-02-27)
-------------------------

* fix Windows install path calculation in arango

* fix Windows logging of long strings

* fix possible undefinedness of const strings in Windows


v2.5.0-beta2 (2015-02-23)
-------------------------

* fixed issue #1256: agency binary not found #1256

* fixed issue #1230: API: document/col-name/_key and cursor return different floats

* front-end: dashboard tries not to (re)load statistics if user has no access

* V8: Upgrade to version 3.31.74.1

* etcd: Upgrade to version 2.0 - This requires go 1.3 to compile at least.

* refuse to startup if ICU wasn't initialized, this will i.e. prevent errors from being printed,
  and libraries from being loaded.

* front-end: unwanted removal of index table header after creating new index

* fixed issue #1248: chrome: applications filtering not working

* fixed issue #1198: queries remain in aql editor (front-end) if you navigate through different tabs

* Simplify usage of Foxx

  Thanks to our user feedback we learned that Foxx is a powerful, yet rather complicated concept.
  With this release we tried to make it less complicated while keeping all its strength.
  That includes a rewrite of the documentation as well as some code changes as listed below:

  * Moved Foxx applications to a different folder.

    The naming convention now is: <app-path>/_db/<dbname>/<mountpoint>/APP
    Before it was: <app-path>/databases/<dbname>/<appname>:<appversion>
    This caused some trouble as apps where cached based on name and version and updates did not apply.
    Hence the path on filesystem and the app's access URL had no relation to one another.
    Now the path on filesystem is identical to the URL (except for slashes and the appended APP)

  * Rewrite of Foxx routing

    The routing of Foxx has been exposed to major internal changes we adjusted because of user feedback.
    This allows us to set the development mode per mountpoint without having to change paths and hold
    apps at separate locations.

  * Foxx Development mode

    The development mode used until 2.4 is gone. It has been replaced by a much more mature version.
    This includes the deprecation of the javascript.dev-app-path parameter, which is useless since 2.5.
    Instead of having two separate app directories for production and development, apps now reside in
    one place, which is used for production as well as for development.
    Apps can still be put into development mode, changing their behavior compared to production mode.
    Development mode apps are still reread from disk at every request, and still they ship more debug
    output.

    This change has also made the startup options `--javascript.frontend-development-mode` and
    `--javascript.dev-app-path` obsolete. The former option will not have any effect when set, and the
    latter option is only read and used during the upgrade to 2.5 and does not have any effects later.

  * Foxx install process

    Installing Foxx apps has been a two step process: import them into ArangoDB and mount them at a
    specific mountpoint. These operations have been joined together. You can install an app at one
    mountpoint, that's it. No fetch, mount, unmount, purge cycle anymore. The commands have been
    simplified to just:

    * install: get your Foxx app up and running
    * uninstall: shut it down and erase it from disk

  * Foxx error output

    Until 2.4 the errors produced by Foxx were not optimal. Often, the error message was just
    `unable to parse manifest` and contained only an internal stack trace.
    In 2.5 we made major improvements there, including a much more fine-grained error output that
    helps you debug your Foxx apps. The error message printed is now much closer to its source and
    should help you track it down.

    Also we added the default handlers for unhandled errors in Foxx apps:

    * You will get a nice internal error page whenever your Foxx app is called but was not installed
      due to any error
    * You will get a proper error message when having an uncaught error appears in any app route

    In production mode the messages above will NOT contain any information about your Foxx internals
    and are safe to be exposed to third party users.
    In development mode the messages above will contain the stacktrace (if available), making it easier for
    your in-house devs to track down errors in the application.

* added `console` object to Foxx apps. All Foxx apps now have a console object implementing
  the familiar Console API in their global scope, which can be used to log diagnostic
  messages to the database.

* added `org/arangodb/request` module, which provides a simple API for making HTTP requests
  to external services.

* added optimizer rule `propagate-constant-attributes`

  This rule will look inside `FILTER` conditions for constant value equality comparisons,
  and insert the constant values in other places in `FILTER`s. For example, the rule will
  insert `42` instead of `i.value` in the second `FILTER` of the following query:

      FOR i IN c1 FOR j IN c2 FILTER i.value == 42 FILTER j.value == i.value RETURN 1

* added `filtered` value to AQL query execution statistics

  This value indicates how many documents were filtered by `FilterNode`s in the AQL query.
  Note that `IndexRangeNode`s can also filter documents by selecting only the required ranges
  from the index. The `filtered` value will not include the work done by `IndexRangeNode`s,
  but only the work performed by `FilterNode`s.

* added support for sparse hash and skiplist indexes

  Hash and skiplist indexes can optionally be made sparse. Sparse indexes exclude documents
  in which at least one of the index attributes is either not set or has a value of `null`.

  As such documents are excluded from sparse indexes, they may contain fewer documents than
  their non-sparse counterparts. This enables faster indexing and can lead to reduced memory
  usage in case the indexed attribute does occur only in some, but not all documents of the
  collection. Sparse indexes will also reduce the number of collisions in non-unique hash
  indexes in case non-existing or optional attributes are indexed.

  In order to create a sparse index, an object with the attribute `sparse` can be added to
  the index creation commands:

      db.collection.ensureHashIndex(attributeName, { sparse: true });
      db.collection.ensureHashIndex(attributeName1, attributeName2, { sparse: true });
      db.collection.ensureUniqueConstraint(attributeName, { sparse: true });
      db.collection.ensureUniqueConstraint(attributeName1, attributeName2, { sparse: true });

      db.collection.ensureSkiplist(attributeName, { sparse: true });
      db.collection.ensureSkiplist(attributeName1, attributeName2, { sparse: true });
      db.collection.ensureUniqueSkiplist(attributeName, { sparse: true });
      db.collection.ensureUniqueSkiplist(attributeName1, attributeName2, { sparse: true });

  Note that in place of the above specialized index creation commands, it is recommended to use
  the more general index creation command `ensureIndex`:

  ```js
  db.collection.ensureIndex({ type: "hash", sparse: true, unique: true, fields: [ attributeName ] });
  db.collection.ensureIndex({ type: "skiplist", sparse: false, unique: false, fields: [ "a", "b" ] });
  ```

  When not explicitly set, the `sparse` attribute defaults to `false` for new indexes.

  This causes a change in behavior when creating a unique hash index without specifying the
  sparse flag: in 2.4, unique hash indexes were implicitly sparse, always excluding `null` values.
  There was no option to control this behavior, and sparsity was neither supported for non-unique
  hash indexes nor skiplists in 2.4. This implicit sparsity of unique hash indexes was considered
  an inconsistency, and therefore the behavior was cleaned up in 2.5. As of 2.5, indexes will
  only be created sparse if sparsity is explicitly requested. Existing unique hash indexes from 2.4
  or before will automatically be migrated so they are still sparse after the upgrade to 2.5.

  Geo indexes are implicitly sparse, meaning documents without the indexed location attribute or
  containing invalid location coordinate values will be excluded from the index automatically. This
  is also a change when compared to pre-2.5 behavior, when documents with missing or invalid
  coordinate values may have caused errors on insertion when the geo index' `unique` flag was set
  and its `ignoreNull` flag was not.

  This was confusing and has been rectified in 2.5. The method `ensureGeoConstaint()` now does the
  same as `ensureGeoIndex()`. Furthermore, the attributes `constraint`, `unique`, `ignoreNull` and
  `sparse` flags are now completely ignored when creating geo indexes.

  The same is true for fulltext indexes. There is no need to specify non-uniqueness or sparsity for
  geo or fulltext indexes. They will always be non-unique and sparse.

  As sparse indexes may exclude some documents, they cannot be used for every type of query.
  Sparse hash indexes cannot be used to find documents for which at least one of the indexed
  attributes has a value of `null`. For example, the following AQL query cannot use a sparse
  index, even if one was created on attribute `attr`:

      FOR doc In collection
        FILTER doc.attr == null
        RETURN doc

  If the lookup value is non-constant, a sparse index may or may not be used, depending on
  the other types of conditions in the query. If the optimizer can safely determine that
  the lookup value cannot be `null`, a sparse index may be used. When uncertain, the optimizer
  will not make use of a sparse index in a query in order to produce correct results.

  For example, the following queries cannot use a sparse index on `attr` because the optimizer
  will not know beforehand whether the comparison values for `doc.attr` will include `null`:

      FOR doc In collection
        FILTER doc.attr == SOME_FUNCTION(...)
        RETURN doc

      FOR other IN otherCollection
        FOR doc In collection
          FILTER doc.attr == other.attr
          RETURN doc

  Sparse skiplist indexes can be used for sorting if the optimizer can safely detect that the
  index range does not include `null` for any of the index attributes.

* inspection of AQL data-modification queries will now detect if the data-modification part
  of the query can run in lockstep with the data retrieval part of the query, or if the data
  retrieval part must be executed before the data modification can start.

  Executing the two in lockstep allows using much smaller buffers for intermediate results
  and starts the actual data-modification operations much earlier than if the two phases
  were executed separately.

* Allow dynamic attribute names in AQL object literals

  This allows using arbitrary expressions to construct attribute names in object
  literals specified in AQL queries. To disambiguate expressions and other unquoted
  attribute names, dynamic attribute names need to be enclosed in brackets (`[` and `]`).
  Example:

      FOR i IN 1..100
        RETURN { [ CONCAT('value-of-', i) ] : i }

* make AQL optimizer rule "use-index-for-sort" remove sort also in case a non-sorted
  index (e.g. a hash index) is used for only equality lookups and all sort attributes
  are covered by the index.

  Example that does not require an extra sort (needs hash index on `value`):

      FOR doc IN collection FILTER doc.value == 1 SORT doc.value RETURN doc

  Another example that does not require an extra sort (with hash index on `value1`, `value2`):

      FOR doc IN collection FILTER doc.value1 == 1 && doc.value2 == 2 SORT doc.value1, doc.value2 RETURN doc

* make AQL optimizer rule "use-index-for-sort" remove sort also in case the sort criteria
  excludes the left-most index attributes, but the left-most index attributes are used
  by the index for equality-only lookups.

  Example that can use the index for sorting (needs skiplist index on `value1`, `value2`):

      FOR doc IN collection FILTER doc.value1 == 1 SORT doc.value2 RETURN doc

* added selectivity estimates for primary index, edge index, and hash index

  The selectivity estimates are returned by the `GET /_api/index` REST API method
  in a sub-attribute `selectivityEstimate` for each index that supports it. This
  attribute will be omitted for indexes that do not provide selectivity estimates.
  If provided, the selectivity estimate will be a numeric value between 0 and 1.

  Selectivity estimates will also be reported in the result of `collection.getIndexes()`
  for all indexes that support this. If no selectivity estimate can be determined for
  an index, the attribute `selectivityEstimate` will be omitted here, too.

  The web interface also shows selectivity estimates for each index that supports this.

  Currently the following index types can provide selectivity estimates:
  - primary index
  - edge index
  - hash index (unique and non-unique)

  No selectivity estimates will be provided when running in cluster mode.

* fixed issue #1226: arangod log issues

* added additional logger if arangod is started in foreground mode on a tty

* added AQL optimizer rule "move-calculations-down"

* use exclusive native SRWLocks on Windows instead of native mutexes

* added AQL functions `MD5`, `SHA1`, and `RANDOM_TOKEN`.

* reduced number of string allocations when parsing certain AQL queries

  parsing numbers (integers or doubles) does not require a string allocation
  per number anymore

* RequestContext#bodyParam now accepts arbitrary joi schemas and rejects invalid (but well-formed) request bodies.

* enforce that AQL user functions are wrapped inside JavaScript function () declarations

  AQL user functions were always expected to be wrapped inside a JavaScript function, but previously
  this was not enforced when registering a user function. Enforcing the AQL user functions to be contained
  inside functions prevents functions from doing some unexpected things that may have led to undefined
  behavior.

* Windows service uninstalling: only remove service if it points to the currently running binary,
  or --force was specified.

* Windows (debug only): print stacktraces on crash and run minidump

* Windows (cygwin): if you run arangosh in a cygwin shell or via ssh we will detect this and use
  the appropriate output functions.

* Windows: improve process management

* fix IPv6 reverse ip lookups - so far we only did IPv4 addresses.

* improve join documentation, add outer join example

* run jslint for unit tests too, to prevent "memory leaks" by global js objects with native code.

* fix error logging for exceptions - we wouldn't log the exception message itself so far.

* improve error reporting in the http client (Windows & *nix)

* improve error reports in cluster

* Standard errors can now contain custom messages.


v2.4.7 (XXXX-XX-XX)
-------------------

* fixed issue #1282: Geo WITHIN_RECTANGLE for nested lat/lng


v2.4.6 (2015-03-18)
-------------------

* added option `--database.ignore-logfile-errors`

  This option controls how collection datafiles with a CRC mismatch are treated.

  If set to `false`, CRC mismatch errors in collection datafiles will lead
  to a collection not being loaded at all. If a collection needs to be loaded
  during WAL recovery, the WAL recovery will also abort (if not forced with
  `--wal.ignore-recovery-errors true`). Setting this flag to `false` protects
  users from unintentionally using a collection with corrupted datafiles, from
  which only a subset of the original data can be recovered.

  If set to `true`, CRC mismatch errors in collection datafiles will lead to
  the datafile being partially loaded. All data up to until the mismatch will
  be loaded. This will enable users to continue with a collection datafiles
  that are corrupted, but will result in only a partial load of the data.
  The WAL recovery will still abort when encountering a collection with a
  corrupted datafile, at least if `--wal.ignore-recovery-errors` is not set to
  `true`.

  The default value is *true*, so for collections with corrupted datafiles
  there might be partial data loads once the WAL recovery has finished. If
  the WAL recovery will need to load a collection with a corrupted datafile,
  it will still stop when using the default values.

* INCOMPATIBLE CHANGE:

  make the arangod server refuse to start if during startup it finds a non-readable
  `parameter.json` file for a database or a collection.

  Stopping the startup process in this case requires manual intervention (fixing
  the unreadable files), but prevents follow-up errors due to ignored databases or
  collections from happening.

* datafiles and `parameter.json` files written by arangod are now created with read and write
  privileges for the arangod process user, and with read and write privileges for the arangod
  process group.

  Previously, these files were created with user read and write permissions only.

* INCOMPATIBLE CHANGE:

  abort WAL recovery if one of the collection's datafiles cannot be opened

* INCOMPATIBLE CHANGE:

  never try to raise the privileges after dropping them, this can lead to a race condition while
  running the recovery

  If you require to run ArangoDB on a port lower than 1024, you must run ArangoDB as root.

* fixed inefficiencies in `remove` methods of general-graph module

* added option `--database.slow-query-threshold` for controlling the default AQL slow query
  threshold value on server start


v2.4.5 (2015-03-16)
-------------------

* added elapsed time to HTTP request logging output (`--log.requests-file`)

* added AQL current and slow query tracking, killing of AQL queries

  This change enables retrieving the list of currently running AQL queries inside the selected database.
  AQL queries with an execution time beyond a certain threshold can be moved to a "slow query" facility
  and retrieved from there. Queries can also be killed by specifying the query id.

  This change adds the following HTTP REST APIs:

  - `GET /_api/query/current`: for retrieving the list of currently running queries
  - `GET /_api/query/slow`: for retrieving the list of slow queries
  - `DELETE /_api/query/slow`: for clearing the list of slow queries
  - `GET /_api/query/properties`: for retrieving the properties for query tracking
  - `PUT /_api/query/properties`: for adjusting the properties for query tracking
  - `DELETE /_api/query/<id>`: for killing an AQL query

  The following JavaScript APIs have been added:

  - require("org/arangodb/aql/queries").current();
  - require("org/arangodb/aql/queries").slow();
  - require("org/arangodb/aql/queries").clearSlow();
  - require("org/arangodb/aql/queries").properties();
  - require("org/arangodb/aql/queries").kill();

* fixed issue #1265: arangod crashed with SIGSEGV

* fixed issue #1241: Wildcards in examples

* fixed comment parsing in Foxx controllers


v2.4.4 (2015-02-24)
-------------------

* fixed the generation template for foxx apps. It now does not create deprecated functions anymore

* add custom visitor functionality for `GRAPH_NEIGHBORS` function, too

* increased default value of traversal option *maxIterations* to 100 times of its previous
  default value


v2.4.3 (2015-02-06)
-------------------

* fix multi-threading with openssl when running under Windows

* fix timeout on socket operations when running under Windows

* Fixed an error in Foxx routing which caused some apps that worked in 2.4.1 to fail with status 500: `undefined is not a function` errors in 2.4.2
  This error was occurring due to seldom internal rerouting introduced by the malformed application handler.


v2.4.2 (2015-01-30)
-------------------

* added custom visitor functionality for AQL traversals

  This allows more complex result processing in traversals triggered by AQL. A few examples
  are shown in [this article](http://jsteemann.github.io/blog/2015/01/28/using-custom-visitors-in-aql-graph-traversals/).

* improved number of results estimated for nodes of type EnumerateListNode and SubqueryNode
  in AQL explain output

* added AQL explain helper to explain arbitrary AQL queries

  The helper function prints the query execution plan and the indexes to be used in the
  query. It can be invoked from the ArangoShell or the web interface as follows:

      require("org/arangodb/aql/explainer").explain(query);

* enable use of indexes for certain AQL conditions with non-equality predicates, in
  case the condition(s) also refer to indexed attributes

  The following queries will now be able to use indexes:

      FILTER a.indexed == ... && a.indexed != ...
      FILTER a.indexed == ... && a.nonIndexed != ...
      FILTER a.indexed == ... && ! (a.indexed == ...)
      FILTER a.indexed == ... && ! (a.nonIndexed == ...)
      FILTER a.indexed == ... && ! (a.indexed != ...)
      FILTER a.indexed == ... && ! (a.nonIndexed != ...)
      FILTER (a.indexed == ... && a.nonIndexed == ...) || (a.indexed == ... && a.nonIndexed == ...)
      FILTER (a.indexed == ... && a.nonIndexed != ...) || (a.indexed == ... && a.nonIndexed != ...)

* Fixed spuriously occurring "collection not found" errors when running queries on local
  collections on a cluster DB server

* Fixed upload of Foxx applications to the server for apps exceeding approx. 1 MB zipped.

* Malformed Foxx applications will now return a more useful error when any route is requested.

  In Production a Foxx app mounted on /app will display an html page on /app/* stating a 503 Service temporarily not available.
  It will not state any information about your Application.
  Before it was a 404 Not Found without any information and not distinguishable from a correct not found on your route.

  In Development Mode the html page also contains information about the error occurred.

* Unhandled errors thrown in Foxx routes are now handled by the Foxx framework itself.

  In Production the route will return a status 500 with a body {error: "Error statement"}.
  In Development the route will return a status 500 with a body {error: "Error statement", stack: "..."}

  Before, it was status 500 with a plain text stack including ArangoDB internal routing information.

* The Applications tab in web interface will now request development apps more often.
  So if you have a fixed a syntax error in your app it should always be visible after reload.


v2.4.1 (2015-01-19)
-------------------

* improved WAL recovery output

* fixed certain OR optimizations in AQL optimizer

* better diagnostics for arangoimp

* fixed invalid result of HTTP REST API method `/_admin/foxx/rescan`

* fixed possible segmentation fault when passing a Buffer object into a V8 function
  as a parameter

* updated AQB module to 1.8.0.


v2.4.0 (2015-01-13)
-------------------

* updated AQB module to 1.7.0.

* fixed V8 integration-related crashes

* make `fs.move(src, dest)` also fail when both `src` and `dest` are
  existing directories. This ensures the same behavior of the move operation
  on different platforms.

* fixed AQL insert operation for multi-shard collections in cluster

* added optional return value for AQL data-modification queries.
  This allows returning the documents inserted, removed or updated with the query, e.g.

      FOR doc IN docs REMOVE doc._key IN docs LET removed = OLD RETURN removed
      FOR doc IN docs INSERT { } IN docs LET inserted = NEW RETURN inserted
      FOR doc IN docs UPDATE doc._key WITH { } IN docs LET previous = OLD RETURN previous
      FOR doc IN docs UPDATE doc._key WITH { } IN docs LET updated = NEW RETURN updated

  The variables `OLD` and `NEW` are automatically available when a `REMOVE`, `INSERT`,
  `UPDATE` or `REPLACE` statement is immediately followed by a `LET` statement.
  Note that the `LET` and `RETURN` statements in data-modification queries are not as
  flexible as the general versions of `LET` and `RETURN`. When returning documents from
  data-modification operations, only a single variable can be assigned using `LET`, and
  the assignment can only be either `OLD` or `NEW`, but not an arbitrary expression. The
  `RETURN` statement also allows using the just-created variable only, and no arbitrary
  expressions.


v2.4.0-beta1 (2014-12-26)
--------------------------

* fixed superstates in FoxxGenerator

* fixed issue #1065: Aardvark: added creation of documents and edges with _key property

* fixed issue #1198: Aardvark: current AQL editor query is now cached

* Upgraded V8 version from 3.16.14 to 3.29.59

  The built-in version of V8 has been upgraded from 3.16.14 to 3.29.59.
  This activates several ES6 (also dubbed *Harmony* or *ES.next*) features in
  ArangoDB, both in the ArangoShell and the ArangoDB server. They can be
  used for scripting and in server-side actions such as Foxx routes, traversals
  etc.

  The following ES6 features are available in ArangoDB 2.4 by default:

  * iterators
  * the `of` operator
  * symbols
  * predefined collections types (Map, Set etc.)
  * typed arrays

  Many other ES6 features are disabled by default, but can be made available by
  starting arangod or arangosh with the appropriate options:

  * arrow functions
  * proxies
  * generators
  * String, Array, and Number enhancements
  * constants
  * enhanced object and numeric literals

  To activate all these ES6 features in arangod or arangosh, start it with
  the following options:

      arangosh --javascript.v8-options="--harmony --harmony_generators"

  More details on the available ES6 features can be found in
  [this blog](https://jsteemann.github.io/blog/2014/12/19/using-es6-features-in-arangodb/).

* Added Foxx generator for building Hypermedia APIs

  A more detailed description is [here](https://www.arangodb.com/2014/12/08/building-hypermedia-apis-foxxgenerator)

* New `Applications` tab in web interface:

  The `applications` tab got a complete redesign.
  It will now only show applications that are currently running on ArangoDB.
  For a selected application, a new detailed view has been created.
  This view provides a better overview of the app:
  * author
  * license
  * version
  * contributors
  * download links
  * API documentation

  To install a new application, a new dialog is now available.
  It provides the features already available in the console application `foxx-manager` plus some more:
  * install an application from Github
  * install an application from a zip file
  * install an application from ArangoDB's application store
  * create a new application from scratch: this feature uses a generator to
    create a Foxx application with pre-defined CRUD methods for a given list
    of collections. The generated Foxx app can either be downloaded as a zip file or
    be installed on the server. Starting with a new Foxx app has never been easier.

* fixed issue #1102: Aardvark: Layout bug in documents overview

  The documents overview was entirely destroyed in some situations on Firefox.
  We replaced the plugin we used there.

* fixed issue #1168: Aardvark: pagination buttons jumping

* fixed issue #1161: Aardvark: Click on Import JSON imports previously uploaded file

* removed configure options `--enable-all-in-one-v8`, `--enable-all-in-one-icu`,
  and `--enable-all-in-one-libev`.

* global internal rename to fix naming incompatibilities with JSON:

  Internal functions with names containing `array` have been renamed to `object`,
  internal functions with names containing `list` have been renamed to `array`.
  The renaming was mainly done in the C++ parts. The documentation has also been
  adjusted so that the correct JSON type names are used in most places.

  The change also led to the addition of a few function aliases in AQL:

  * `TO_LIST` now is an alias of the new `TO_ARRAY`
  * `IS_LIST` now is an alias of the new `IS_ARRAY`
  * `IS_DOCUMENT` now is an alias of the new `IS_OBJECT`

  The changed also renamed the option `mergeArrays` to `mergeObjects` for AQL
  data-modification query options and HTTP document modification API

* AQL: added optimizer rule "remove-filter-covered-by-index"

  This rule removes FilterNodes and CalculationNodes from an execution plan if the
  filter is already covered by a previous IndexRangeNode. Removing the CalculationNode
  and the FilterNode will speed up query execution because the query requires less
  computation.

* AQL: added optimizer rule "remove-sort-rand"

  This rule removes a `SORT RAND()` expression from a query and moves the random
  iteration into the appropriate `EnumerateCollectionNode`. This is more efficient
  than individually enumerating and then sorting randomly.

* AQL: range optimizations for IN and OR

  This change enables usage of indexes for several additional cases. Filters containing
  the `IN` operator can now make use of indexes, and multiple OR- or AND-combined filter
  conditions can now also use indexes if the filters are accessing the same indexed
  attribute.

  Here are a few examples of queries that can now use indexes but couldn't before:

    FOR doc IN collection
      FILTER doc.indexedAttribute == 1 || doc.indexedAttribute > 99
      RETURN doc

    FOR doc IN collection
      FILTER doc.indexedAttribute IN [ 3, 42 ] || doc.indexedAttribute > 99
      RETURN doc

    FOR doc IN collection
      FILTER (doc.indexedAttribute > 2 && doc.indexedAttribute < 10) ||
             (doc.indexedAttribute > 23 && doc.indexedAttribute < 42)
      RETURN doc

* fixed issue #500: AQL parentheses issue

  This change allows passing subqueries as AQL function parameters without using
  duplicate brackets (e.g. `FUNC(query)` instead of `FUNC((query))`

* added optional `COUNT` clause to AQL `COLLECT`

  This allows more efficient group count calculation queries, e.g.

      FOR doc IN collection
        COLLECT age = doc.age WITH COUNT INTO length
        RETURN { age: age, count: length }

  A count-only query is also possible:

      FOR doc IN collection
        COLLECT WITH COUNT INTO length
        RETURN length

* fixed missing makeDirectory when fetching a Foxx application from a zip file

* fixed issue #1134: Change the default endpoint to localhost

  This change will modify the IP address ArangoDB listens on to 127.0.0.1 by default.
  This will make new ArangoDB installations unaccessible from clients other than
  localhost unless changed. This is a security feature.

  To make ArangoDB accessible from any client, change the server's configuration
  (`--server.endpoint`) to either `tcp://0.0.0.0:8529` or the server's publicly
  visible IP address.

* deprecated `Repository#modelPrototype`. Use `Repository#model` instead.

* IMPORTANT CHANGE: by default, system collections are included in replication and all
  replication API return values. This will lead to user accounts and credentials
  data being replicated from master to slave servers. This may overwrite
  slave-specific database users.

  If this is undesired, the `_users` collection can be excluded from replication
  easily by setting the `includeSystem` attribute to `false` in the following commands:

  * replication.sync({ includeSystem: false });
  * replication.applier.properties({ includeSystem: false });

  This will exclude all system collections (including `_aqlfunctions`, `_graphs` etc.)
  from the initial synchronization and the continuous replication.

  If this is also undesired, it is also possible to specify a list of collections to
  exclude from the initial synchronization and the continuous replication using the
  `restrictCollections` attribute, e.g.:

      replication.applier.properties({
        includeSystem: true,
        restrictType: "exclude",
        restrictCollections: [ "_users", "_graphs", "foo" ]
      });

  The HTTP API methods for fetching the replication inventory and for dumping collections
  also support the `includeSystem` control flag via a URL parameter.

* removed DEPRECATED replication methods:
  * `replication.logger.start()`
  * `replication.logger.stop()`
  * `replication.logger.properties()`
  * HTTP PUT `/_api/replication/logger-start`
  * HTTP PUT `/_api/replication/logger-stop`
  * HTTP GET `/_api/replication/logger-config`
  * HTTP PUT `/_api/replication/logger-config`

* fixed issue #1174, which was due to locking problems in distributed
  AQL execution

* improved cluster locking for AQL avoiding deadlocks

* use DistributeNode for modifying queries with REPLACE and UPDATE, if
  possible


v2.3.6 (2015-XX-XX)
-------------------

* fixed AQL subquery optimization that produced wrong result when multiple subqueries
  directly followed each other and and a directly following `LET` statement did refer
  to any but the first subquery.


v2.3.5 (2015-01-16)
-------------------

* fixed intermittent 404 errors in Foxx apps after mounting or unmounting apps

* fixed issue #1200: Expansion operator results in "Cannot call method 'forEach' of null"

* fixed issue #1199: Cannot unlink root node of plan


v2.3.4 (2014-12-23)
-------------------

* fixed cerberus path for MyArangoDB


v2.3.3 (2014-12-17)
-------------------

* fixed error handling in instantiation of distributed AQL queries, this
  also fixes a bug in cluster startup with many servers

* issue #1185: parse non-fractional JSON numbers with exponent (e.g. `4e-261`)

* issue #1159: allow --server.request-timeout and --server.connect-timeout of 0


v2.3.2 (2014-12-09)
-------------------

* fixed issue #1177: Fix bug in the user app's storage

* fixed issue #1173: AQL Editor "Save current query" resets user password

* fixed missing makeDirectory when fetching a Foxx application from a zip file

* put in warning about default changed: fixed issue #1134: Change the default endpoint to localhost

* fixed issue #1163: invalid fullCount value returned from AQL

* fixed range operator precedence

* limit default maximum number of plans created by AQL optimizer to 256 (from 1024)

* make AQL optimizer not generate an extra plan if an index can be used, but modify
  existing plans in place

* fixed AQL cursor ttl (time-to-live) issue

  Any user-specified cursor ttl value was not honored since 2.3.0.

* fixed segfault in AQL query hash index setup with unknown shapes

* fixed memleaks

* added AQL optimizer rule for removing `INTO` from a `COLLECT` statement if not needed

* fixed issue #1131

  This change provides the `KEEP` clause for `COLLECT ... INTO`. The `KEEP` clause
  allows controlling which variables will be kept in the variable created by `INTO`.

* fixed issue #1147, must protect dispatcher ID for etcd

v2.3.1 (2014-11-28)
-------------------

* recreate password if missing during upgrade

* fixed issue #1126

* fixed non-working subquery index optimizations

* do not restrict summary of Foxx applications to 60 characters

* fixed display of "required" path parameters in Foxx application documentation

* added more optimizations of constants values in AQL FILTER conditions

* fixed invalid or-to-in optimization for FILTERs containing comparisons
  with boolean values

* fixed replication of `_graphs` collection

* added AQL list functions `PUSH`, `POP`, `UNSHIFT`, `SHIFT`, `REMOVE_VALUES`,
  `REMOVE_VALUE`, `REMOVE_NTH` and `APPEND`

* added AQL functions `CALL` and `APPLY` to dynamically call other functions

* fixed AQL optimizer cost estimation for LIMIT node

* prevent Foxx queues from permanently writing to the journal even when
  server is idle

* fixed AQL COLLECT statement with INTO clause, which copied more variables
  than v2.2 and thus lead to too much memory consumption.
  This deals with #1107.

* fixed AQL COLLECT statement, this concerned every COLLECT statement,
  only the first group had access to the values of the variables before
  the COLLECT statement. This deals with #1127.

* fixed some AQL internals, where sometimes too many items were
  fetched from upstream in the presence of a LIMIT clause. This should
  generally improve performance.


v2.3.0 (2014-11-18)
-------------------

* fixed syslog flags. `--log.syslog` is deprecated and setting it has no effect,
  `--log.facility` now works as described. Application name has been changed from
  `triagens` to `arangod`. It can be changed using `--log.application`. The syslog
  will only contain the actual log message. The datetime prefix is omitted.

* fixed deflate in SimpleHttpClient

* fixed issue #1104: edgeExamples broken or changed

* fixed issue #1103: Error while importing user queries

* fixed issue #1100: AQL: HAS() fails on doc[attribute_name]

* fixed issue #1098: runtime error when creating graph vertex

* hide system applications in **Applications** tab by default

  Display of system applications can be toggled by using the *system applications*
  toggle in the UI.

* added HTTP REST API for managing tasks (`/_api/tasks`)

* allow passing character lists as optional parameter to AQL functions `TRIM`,
  `LTRIM` and `RTRIM`

  These functions now support trimming using custom character lists. If no character
  lists are specified, all whitespace characters will be removed as previously:

      TRIM("  foobar\t \r\n ")         // "foobar"
      TRIM(";foo;bar;baz, ", "; ")     // "foo;bar;baz"

* added AQL string functions `LTRIM`, `RTRIM`, `FIND_FIRST`, `FIND_LAST`, `SPLIT`,
  `SUBSTITUTE`

* added AQL functions `ZIP`, `VALUES` and `PERCENTILE`

* made AQL functions `CONCAT` and `CONCAT_SEPARATOR` work with list arguments

* dynamically create extra dispatcher threads if required

* fixed issue #1097: schemas in the API docs no longer show required properties as optional


v2.3.0-beta2 (2014-11-08)
-------------------------

* front-end: new icons for uploading and downloading JSON documents into a collection

* front-end: fixed documents pagination css display error

* front-end: fixed flickering of the progress view

* front-end: fixed missing event for documents filter function

* front-end: jsoneditor: added CMD+Return (Mac) CTRL+Return (Linux/Win) shortkey for
  saving a document

* front-end: added information tooltip for uploading json documents.

* front-end: added database management view to the collapsed navigation menu

* front-end: added collection truncation feature

* fixed issue #1086: arangoimp: Odd errors if arguments are not given properly

* performance improvements for AQL queries that use JavaScript-based expressions
  internally

* added AQL geo functions `WITHIN_RECTANGLE` and `IS_IN_POLYGON`

* fixed non-working query results download in AQL editor of web interface

* removed debug print message in AQL editor query export routine

* fixed issue #1075: Aardvark: user name required even if auth is off #1075

  The fix for this prefills the username input field with the current user's
  account name if any and `root` (the default username) otherwise. Additionally,
  the tooltip text has been slightly adjusted.

* fixed issue #1069: Add 'raw' link to swagger ui so that the raw swagger
  json can easily be retrieved

  This adds a link to the Swagger API docs to an application's detail view in
  the **Applications** tab of the web interface. The link produces the Swagger
  JSON directly. If authentication is turned on, the link requires authentication,
  too.

* documentation updates


v2.3.0-beta1 (2014-11-01)
-------------------------

* added dedicated `NOT IN` operator for AQL

  Previously, a `NOT IN` was only achievable by writing a negated `IN` condition:

      FOR i IN ... FILTER ! (i IN [ 23, 42 ]) ...

  This can now alternatively be expressed more intuitively as follows:

      FOR i IN ... FILTER i NOT IN [ 23, 42 ] ...

* added alternative logical operator syntax for AQL

  Previously, the logical operators in AQL could only be written as:
  - `&&`: logical and
  - `||`: logical or
  - `!`: negation

  ArangoDB 2.3 introduces the alternative variants for these operators:
  - `AND`: logical and
  - `OR`: logical or
  - `NOT`: negation

  The new syntax is just an alternative to the old syntax, allowing easier
  migration from SQL. The old syntax is still fully supported and will be.

* improved output of `ArangoStatement.parse()` and POST `/_api/query`

  If an AQL query can be parsed without problems, The return value of
  `ArangoStatement.parse()` now contains an attribute `ast` with the abstract
  syntax tree of the query (before optimizations). Though this is an internal
  representation of the query and is subject to change, it can be used to inspect
  how ArangoDB interprets a given query.

* improved `ArangoStatement.explain()` and POST `/_api/explain`

  The commands for explaining AQL queries have been improved.

* added command-line option `--javascript.v8-contexts` to control the number of
  V8 contexts created in arangod.

  Previously, the number of V8 contexts was equal to the number of server threads
  (as specified by option `--server.threads`).

  However, it may be sensible to create different amounts of threads and V8
  contexts. If the option is not specified, the number of V8 contexts created
  will be equal to the number of server threads. Thus no change in configuration
  is required to keep the old behavior.

  If you are using the default config files or merge them with your local config
  files, please review if the default number of server threads is okay in your
  environment. Additionally you should verify that the number of V8 contexts
  created (as specified in option `--javascript.v8-contexts`) is okay.

* the number of server.threads specified is now the minimum of threads
  started. There are situation in which threads are waiting for results of
  distributed database servers. In this case the number of threads is
  dynamically increased.

* removed index type "bitarray"

  Bitarray indexes were only half-way documented and integrated in previous versions
  of ArangoDB so their benefit was limited. The support for bitarray indexes has
  thus been removed in ArangoDB 2.3. It is not possible to create indexes of type
  "bitarray" with ArangoDB 2.3.

  When a collection is opened that contains a bitarray index definition created
  with a previous version of ArangoDB, ArangoDB will ignore it and log the following
  warning:

      index type 'bitarray' is not supported in this version of ArangoDB and is ignored

  Future versions of ArangoDB may automatically remove such index definitions so the
  warnings will eventually disappear.

* removed internal "_admin/modules/flush" in order to fix requireApp

* added basic support for handling binary data in Foxx

  Requests with binary payload can be processed in Foxx applications by
  using the new method `res.rawBodyBuffer()`. This will return the unparsed request
  body as a Buffer object.

  There is now also the method `req.requestParts()` available in Foxx to retrieve
  the individual components of a multipart HTTP request.

  Buffer objects can now be used when setting the response body of any Foxx action.
  Additionally, `res.send()` has been added as a convenience method for returning
  strings, JSON objects or buffers from a Foxx action:

      res.send("<p>some HTML</p>");
      res.send({ success: true });
      res.send(new Buffer("some binary data"));

  The convenience method `res.sendFile()` can now be used to easily return the
  contents of a file from a Foxx action:

      res.sendFile(applicationContext.foxxFilename("image.png"));

  `fs.write` now accepts not only strings but also Buffer objects as second parameter:

      fs.write(filename, "some data");
      fs.write(filename, new Buffer("some binary data"));

  `fs.readBuffer` can be used to return the contents of a file in a Buffer object.

* improved performance of insertion into non-unique hash indexes significantly in case
  many duplicate keys are used in the index

* issue #1042: set time zone in log output

  the command-line option `--log.use-local-time` was added to print dates and times in
  the server-local timezone instead of UTC

* command-line options that require a boolean value now validate the
  value given on the command-line

  This prevents issues if no value is specified for an option that
  requires a boolean value. For example, the following command-line would
  have caused trouble in 2.2, because `--server.endpoint` would have been
  used as the value for the `--server.disable-authentication` options
  (which requires a boolean value):

      arangod --server.disable-authentication --server.endpoint tcp://127.0.0.1:8529 data

  In 2.3, running this command will fail with an error and requires to
  be modified to:

      arangod --server.disable-authentication true --server.endpoint tcp://127.0.0.1:8529 data

* improved performance of CSV import in arangoimp

* fixed issue #1027: Stack traces are off-by-one

* fixed issue #1026: Modules loaded in different files within the same app
  should refer to the same module

* fixed issue #1025: Traversal not as expected in undirected graph

* added a _relation function in the general-graph module.

  This deprecated _directedRelation and _undirectedRelation.
  ArangoDB does not offer any constraints for undirected edges
  which caused some confusion of users how undirected relations
  have to be handled. Relation now only supports directed relations
  and the user can actively simulate undirected relations.

* changed return value of Foxx.applicationContext#collectionName:

  Previously, the function could return invalid collection names because
  invalid characters were not replaced in the application name prefix, only
  in the collection name passed.

  Now, the function replaces invalid characters also in the application name
  prefix, which might to slightly different results for application names that
  contained any characters outside the ranges [a-z], [A-Z] and [0-9].

* prevent XSS in AQL editor and logs view

* integrated tutorial into ArangoShell and web interface

* added option `--backslash-escape` for arangoimp when running CSV file imports

* front-end: added download feature for (filtered) documents

* front-end: added download feature for the results of a user query

* front-end: added function to move documents to another collection

* front-end: added sort-by attribute to the documents filter

* front-end: added sorting feature to database, graph management and user management view.

* issue #989: front-end: Databases view not refreshing after deleting a database

* issue #991: front-end: Database search broken

* front-end: added infobox which shows more information about a document (_id, _rev, _key) or
  an edge (_id, _rev, _key, _from, _to). The from and to attributes are clickable and redirect
  to their document location.

* front-end: added edit-mode for deleting multiple documents at the same time.

* front-end: added delete button to the detailed document/edge view.

* front-end: added visual feedback for saving documents/edges inside the editor (error/success).

* front-end: added auto-focusing for the first input field in a modal.

* front-end: added validation for user input in a modal.

* front-end: user defined queries are now stored inside the database and are bound to the current
  user, instead of using the local storage functionality of the browsers. The outcome of this is
  that user defined queries are now independently usable from any device. Also queries can now be
  edited through the standard document editor of the front-end through the _users collection.

* front-end: added import and export functionality for user defined queries.

* front-end: added new keywords and functions to the aql-editor theme

* front-end: applied tile-style to the graph view

* front-end: now using the new graph api including multi-collection support

* front-end: foxx apps are now deletable

* front-end: foxx apps are now installable and updateable through github, if github is their
  origin.

* front-end: added foxx app version control. Multiple versions of a single foxx app are now
  installable and easy to manage and are also arranged in groups.

* front-end: the user-set filter of a collection is now stored until the user navigates to
  another collection.

* front-end: fetching and filtering of documents, statistics, and query operations are now
  handled with asynchronous ajax calls.

* front-end: added progress indicator if the front-end is waiting for a server operation.

* front-end: fixed wrong count of documents in the documents view of a collection.

* front-end: fixed unexpected styling of the manage db view and navigation.

* front-end: fixed wrong handling of select fields in a modal view.

* front-end: fixed wrong positioning of some tooltips.

* automatically call `toJSON` function of JavaScript objects (if present)
  when serializing them into database documents. This change allows
  storing JavaScript date objects in the database in a sensible manner.


v2.2.7 (2014-11-19)
-------------------

* fixed issue #998: Incorrect application URL for non-system Foxx apps

* fixed issue #1079: AQL editor: keyword WITH in UPDATE query is not highlighted

* fix memory leak in cluster nodes

* fixed registration of AQL user-defined functions in Web UI (JS shell)

* fixed error display in Web UI for certain errors
  (now error message is printed instead of 'undefined')

* fixed issue #1059: bug in js module console

* fixed issue #1056: "fs": zip functions fail with passwords

* fixed issue #1063: Docs: measuring unit of --wal.logfile-size?

* fixed issue #1062: Docs: typo in 14.2 Example data


v2.2.6 (2014-10-20)
-------------------

* fixed issue #972: Compilation Issue

* fixed issue #743: temporary directories are now unique and one can read
  off the tool that created them, if empty, they are removed atexit

* Highly improved performance of all AQL GRAPH_* functions.

* Orphan collections in general graphs can now be found via GRAPH_VERTICES
  if either "any" or no direction is defined

* Fixed documentation for AQL function GRAPH_NEIGHBORS.
  The option "vertexCollectionRestriction" is meant to filter the target
  vertices only, and should not filter the path.

* Fixed a bug in GRAPH_NEIGHBORS which enforced only empty results
  under certain conditions


v2.2.5 (2014-10-09)
-------------------

* fixed issue #961: allow non-JSON values in undocument request bodies

* fixed issue 1028: libicu is now statically linked

* fixed cached lookups of collections on the server, which may have caused spurious
  problems after collection rename operations


v2.2.4 (2014-10-01)
-------------------

* fixed accessing `_from` and `_to` attributes in `collection.byExample` and
  `collection.firstExample`

  These internal attributes were not handled properly in the mentioned functions, so
  searching for them did not always produce documents

* fixed issue #1030: arangoimp 2.2.3 crashing, not logging on large Windows CSV file

* fixed issue #1025: Traversal not as expected in undirected graph

* fixed issue #1020

  This requires re-introducing the startup option `--database.force-sync-properties`.

  This option can again be used to force fsyncs of collection, index and database properties
  stored as JSON strings on disk in files named `parameter.json`. Syncing these files after
  a write may be necessary if the underlying storage does not sync file contents by itself
  in a "sensible" amount of time after a file has been written and closed.

  The default value is `true` so collection, index and database properties will always be
  synced to disk immediately. This affects creating, renaming and dropping collections as
  well as creating and dropping databases and indexes. Each of these operations will perform
  an additional fsync on the `parameter.json` file if the option is set to `true`.

  It might be sensible to set this option to `false` for workloads that create and drop a
  lot of collections (e.g. test runs).

  Document operations such as creating, updating and dropping documents are not affected
  by this option.

* fixed issue #1016: AQL editor bug

* fixed issue #1014: WITHIN function returns wrong distance

* fixed AQL shortest path calculation in function `GRAPH_SHORTEST_PATH` to return
  complete vertex objects instead of just vertex ids

* allow changing of attributes of documents stored in server-side JavaScript variables

  Previously, the following did not work:

      var doc = db.collection.document(key);
      doc._key = "abc"; // overwriting internal attributes not supported
      doc.value = 123;  // overwriting existing attributes not supported

  Now, modifying documents stored in server-side variables (e.g. `doc` in the above case)
  is supported. Modifying the variables will not update the documents in the database,
  but will modify the JavaScript object (which can be written back to the database using
  `db.collection.update` or `db.collection.replace`)

* fixed issue #997: arangoimp apparently doesn't support files >2gig on Windows

  large file support (requires using `_stat64` instead of `stat`) is now supported on
  Windows


v2.2.3 (2014-09-02)
-------------------

* added `around` for Foxx controller

* added `type` option for HTTP API `GET /_api/document?collection=...`

  This allows controlling the type of results to be returned. By default, paths to
  documents will be returned, e.g.

      [
        `/_api/document/test/mykey1`,
        `/_api/document/test/mykey2`,
        ...
      ]

  To return a list of document ids instead of paths, the `type` URL parameter can be
  set to `id`:

      [
        `test/mykey1`,
        `test/mykey2`,
        ...
      ]

  To return a list of document keys only, the `type` URL parameter can be set to `key`:

      [
        `mykey1`,
        `mykey2`,
        ...
      ]


* properly capitalize HTTP response header field names in case the `x-arango-async`
  HTTP header was used in a request.

* fixed several documentation issues

* speedup for several general-graph functions, AQL functions starting with `GRAPH_`
  and traversals


v2.2.2 (2014-08-08)
-------------------

* allow storing non-reserved attribute names starting with an underscore

  Previous versions of ArangoDB parsed away all attribute names that started with an
  underscore (e.g. `_test', '_foo', `_bar`) on all levels of a document (root level
  and sub-attribute levels). While this behavior was documented, it was unintuitive and
  prevented storing documents inside other documents, e.g.:

      {
        "_key" : "foo",
        "_type" : "mydoc",
        "references" : [
          {
            "_key" : "something",
            "_rev" : "...",
            "value" : 1
          },
          {
            "_key" : "something else",
            "_rev" : "...",
            "value" : 2
          }
        ]
      }

  In the above example, previous versions of ArangoDB removed all attributes and
  sub-attributes that started with underscores, meaning the embedded documents would lose
  some of their attributes. 2.2.2 should preserve such attributes, and will also allow
  storing user-defined attribute names on the top-level even if they start with underscores
  (such as `_type` in the above example).

* fix conversion of JavaScript String, Number and Boolean objects to JSON.

  Objects created in JavaScript using `new Number(...)`, `new String(...)`, or
  `new Boolean(...)` were not converted to JSON correctly.

* fixed a race condition on task registration (i.e. `require("org/arangodb/tasks").register()`)

  this race condition led to undefined behavior when a just-created task with no offset and
  no period was instantly executed and deleted by the task scheduler, before the `register`
  function returned to the caller.

* changed run-tests.sh to execute all suitable tests.

* switch to new version of gyp

* fixed upgrade button


v2.2.1 (2014-07-24)
-------------------

* fixed hanging write-ahead log recovery for certain cases that involved dropping
  databases

* fixed issue with --check-version: when creating a new database the check failed

* issue #947 Foxx applicationContext missing some properties

* fixed issue with --check-version: when creating a new database the check failed

* added startup option `--wal.suppress-shape-information`

  Setting this option to `true` will reduce memory and disk space usage and require
  less CPU time when modifying documents or edges. It should therefore be turned on
  for standalone ArangoDB servers. However, for servers that are used as replication
  masters, setting this option to `true` will effectively disable the usage of the
  write-ahead log for replication, so it should be set to `false` for any replication
  master servers.

  The default value for this option is `false`.

* added optional `ttl` attribute to specify result cursor expiration for HTTP API method
  `POST /_api/cursor`

  The `ttl` attribute can be used to prevent cursor results from timing out too early.

* issue #947: Foxx applicationContext missing some properties

* (reported by Christian Neubauer):

  The problem was that in Google's V8, signed and unsigned chars are not always declared cleanly.
  so we need to force v8 to compile with forced signed chars which is done by the Flag:
    -fsigned-char
  at least it is enough to follow the instructions of compiling arango on rasperry
  and add "CFLAGS='-fsigned-char'" to the make command of V8 and remove the armv7=0

* Fixed a bug with the replication client. In the case of single document
  transactions the collection was not write locked.


v2.2.0 (2014-07-10)
-------------------

* The replication methods `logger.start`, `logger.stop` and `logger.properties` are
  no-ops in ArangoDB 2.2 as there is no separate replication logger anymore. Data changes
  are logged into the write-ahead log in ArangoDB 2.2, and not separately by the
  replication logger. The replication logger object is still there in ArangoDB 2.2 to
  ensure backwards-compatibility, however, logging cannot be started, stopped or
  configured anymore. Using any of these methods will do nothing.

  This also affects the following HTTP API methods:
  - `PUT /_api/replication/logger-start`
  - `PUT /_api/replication/logger-stop`
  - `GET /_api/replication/logger-config`
  - `PUT /_api/replication/logger-config`

  Using any of these methods is discouraged from now on as they will be removed in
  future versions of ArangoDB.

* INCOMPATIBLE CHANGE: replication of transactions has changed. Previously, transactions
  were logged on a master in one big block and shipped to a slave in one block, too.
  Now transactions will be logged and replicated as separate entries, allowing transactions
  to be bigger and also ensure replication progress.

  This change also affects the behavior of the `stop` method of the replication applier.
  If the replication applier is now stopped manually using the `stop` method and later
  restarted using the `start` method, any transactions that were unfinished at the
  point of stopping will be aborted on a slave, even if they later commit on the master.

  In ArangoDB 2.2, stopping the replication applier manually should be avoided unless the
  goal is to stop replication permanently or to do a full resync with the master anyway.
  If the replication applier still must be stopped, it should be made sure that the
  slave has fetched and applied all pending operations from a master, and that no
  extra transactions are started on the master before the `stop` command on the slave
  is executed.

  Replication of transactions in ArangoDB 2.2 might also lock the involved collections on
  the slave while a transaction is either committed or aborted on the master and the
  change has been replicated to the slave. This change in behavior may be important for
  slave servers that are used for read-scaling. In order to avoid long lasting collection
  locks on the slave, transactions should be kept small.

  The `_replication` system collection is not used anymore in ArangoDB 2.2 and its usage is
  discouraged.

* INCOMPATIBLE CHANGE: the figures reported by the `collection.figures` method
  now only reflect documents and data contained in the journals and datafiles of
  collections. Documents or deletions contained only in the write-ahead log will
  not influence collection figures until the write-ahead log garbage collection
  kicks in. The figures for a collection might therefore underreport the total
  resource usage of a collection.

  Additionally, the attributes `lastTick` and `uncollectedLogfileEntries` have been
  added to the result of the `figures` operation and the HTTP API method
  `PUT /_api/collection/figures`

* added `insert` method as an alias for `save`. Documents can now be inserted into
  a collection using either method:

      db.test.save({ foo: "bar" });
      db.test.insert({ foo: "bar" });

* added support for data-modification AQL queries

* added AQL keywords `INSERT`, `UPDATE`, `REPLACE` and `REMOVE` (and `WITH`) to
  support data-modification AQL queries.

  Unquoted usage of these keywords for attribute names in AQL queries will likely
  fail in ArangoDB 2.2. If any such attribute name needs to be used in a query, it
  should be enclosed in backticks to indicate the usage of a literal attribute
  name.

  For example, the following query will fail in ArangoDB 2.2 with a parse error:

      FOR i IN foo RETURN i.remove

  and needs to be rewritten like this:

      FOR i IN foo RETURN i.`remove`

* disallow storing of JavaScript objects that contain JavaScript native objects
  of type `Date`, `Function`, `RegExp` or `External`, e.g.

      db.test.save({ foo: /bar/ });
      db.test.save({ foo: new Date() });

  will now print

      Error: <data> cannot be converted into JSON shape: could not shape document

  Previously, objects of these types were silently converted into an empty object
  (i.e. `{ }`).

  To store such objects in a collection, explicitly convert them into strings
  like this:

      db.test.save({ foo: String(/bar/) });
      db.test.save({ foo: String(new Date()) });

* The replication methods `logger.start`, `logger.stop` and `logger.properties` are
  no-ops in ArangoDB 2.2 as there is no separate replication logger anymore. Data changes
  are logged into the write-ahead log in ArangoDB 2.2, and not separately by the
  replication logger. The replication logger object is still there in ArangoDB 2.2 to
  ensure backwards-compatibility, however, logging cannot be started, stopped or
  configured anymore. Using any of these methods will do nothing.

  This also affects the following HTTP API methods:
  - `PUT /_api/replication/logger-start`
  - `PUT /_api/replication/logger-stop`
  - `GET /_api/replication/logger-config`
  - `PUT /_api/replication/logger-config`

  Using any of these methods is discouraged from now on as they will be removed in
  future versions of ArangoDB.

* INCOMPATIBLE CHANGE: replication of transactions has changed. Previously, transactions
  were logged on a master in one big block and shipped to a slave in one block, too.
  Now transactions will be logged and replicated as separate entries, allowing transactions
  to be bigger and also ensure replication progress.

  This change also affects the behavior of the `stop` method of the replication applier.
  If the replication applier is now stopped manually using the `stop` method and later
  restarted using the `start` method, any transactions that were unfinished at the
  point of stopping will be aborted on a slave, even if they later commit on the master.

  In ArangoDB 2.2, stopping the replication applier manually should be avoided unless the
  goal is to stop replication permanently or to do a full resync with the master anyway.
  If the replication applier still must be stopped, it should be made sure that the
  slave has fetched and applied all pending operations from a master, and that no
  extra transactions are started on the master before the `stop` command on the slave
  is executed.

  Replication of transactions in ArangoDB 2.2 might also lock the involved collections on
  the slave while a transaction is either committed or aborted on the master and the
  change has been replicated to the slave. This change in behavior may be important for
  slave servers that are used for read-scaling. In order to avoid long lasting collection
  locks on the slave, transactions should be kept small.

  The `_replication` system collection is not used anymore in ArangoDB 2.2 and its usage is
  discouraged.

* INCOMPATIBLE CHANGE: the figures reported by the `collection.figures` method
  now only reflect documents and data contained in the journals and datafiles of
  collections. Documents or deletions contained only in the write-ahead log will
  not influence collection figures until the write-ahead log garbage collection
  kicks in. The figures for a collection might therefore underreport the total
  resource usage of a collection.

  Additionally, the attributes `lastTick` and `uncollectedLogfileEntries` have been
  added to the result of the `figures` operation and the HTTP API method
  `PUT /_api/collection/figures`

* added `insert` method as an alias for `save`. Documents can now be inserted into
  a collection using either method:

      db.test.save({ foo: "bar" });
      db.test.insert({ foo: "bar" });

* added support for data-modification AQL queries

* added AQL keywords `INSERT`, `UPDATE`, `REPLACE` and `REMOVE` (and `WITH`) to
  support data-modification AQL queries.

  Unquoted usage of these keywords for attribute names in AQL queries will likely
  fail in ArangoDB 2.2. If any such attribute name needs to be used in a query, it
  should be enclosed in backticks to indicate the usage of a literal attribute
  name.

  For example, the following query will fail in ArangoDB 2.2 with a parse error:

      FOR i IN foo RETURN i.remove

  and needs to be rewritten like this:

      FOR i IN foo RETURN i.`remove`

* disallow storing of JavaScript objects that contain JavaScript native objects
  of type `Date`, `Function`, `RegExp` or `External`, e.g.

      db.test.save({ foo: /bar/ });
      db.test.save({ foo: new Date() });

  will now print

      Error: <data> cannot be converted into JSON shape: could not shape document

  Previously, objects of these types were silently converted into an empty object
  (i.e. `{ }`).

  To store such objects in a collection, explicitly convert them into strings
  like this:

      db.test.save({ foo: String(/bar/) });
      db.test.save({ foo: String(new Date()) });

* honor startup option `--server.disable-statistics` when deciding whether or not
  to start periodic statistics collection jobs

  Previously, the statistics collection jobs were started even if the server was
  started with the `--server.disable-statistics` flag being set to `true`

* removed startup option `--random.no-seed`

  This option had no effect in previous versions of ArangoDB and was thus removed.

* removed startup option `--database.remove-on-drop`

  This option was used for debugging only.

* removed startup option `--database.force-sync-properties`

  This option is now superfluous as collection properties are now stored in the
  write-ahead log.

* introduced write-ahead log

  All write operations in an ArangoDB server instance are automatically logged
  to the server's write-ahead log. The write-ahead log is a set of append-only
  logfiles, and it is used in case of a crash recovery and for replication.
  Data from the write-ahead log will eventually be moved into the journals or
  datafiles of collections, allowing the server to remove older write-ahead log
  logfiles. Figures of collections will be updated when data are moved from the
  write-ahead log into the journals or datafiles of collections.

  Cross-collection transactions in ArangoDB should benefit considerably by this
  change, as less writes than in previous versions are required to ensure the data
  of multiple collections are atomically and durably committed. All data-modifying
  operations inside transactions (insert, update, remove) will write their
  operations into the write-ahead log directly, making transactions with multiple
  operations also require less physical memory than in previous versions of ArangoDB,
  that required all transaction data to fit into RAM.

  The `_trx` system collection is not used anymore in ArangoDB 2.2 and its usage is
  discouraged.

  The data in the write-ahead log can also be used in the replication context.
  The `_replication` collection that was used in previous versions of ArangoDB to
  store all changes on the server is not used anymore in ArangoDB 2.2. Instead,
  slaves can read from a master's write-ahead log to get informed about most
  recent changes. This removes the need to store data-modifying operations in
  both the actual place and the `_replication` collection.

* removed startup option `--server.disable-replication-logger`

  This option is superfluous in ArangoDB 2.2. There is no dedicated replication
  logger in ArangoDB 2.2. There is now always the write-ahead log, and it is also
  used as the server's replication log. Specifying the startup option
  `--server.disable-replication-logger` will do nothing in ArangoDB 2.2, but the
  option should not be used anymore as it might be removed in a future version.

* changed behavior of replication logger

  There is no dedicated replication logger in ArangoDB 2.2 as there is the
  write-ahead log now. The existing APIs for starting and stopping the replication
  logger still exist in ArangoDB 2.2 for downwards-compatibility, but calling
  the start or stop operations are no-ops in ArangoDB 2.2. When querying the
  replication logger status via the API, the server will always report that the
  replication logger is running. Configuring the replication logger is a no-op
  in ArangoDB 2.2, too. Changing the replication logger configuration has no
  effect. Instead, the write-ahead log configuration can be changed.

* removed MRuby integration for arangod

  ArangoDB had an experimental MRuby integration in some of the publish builds.
  This wasn't continuously developed, and so it has been removed in ArangoDB 2.2.

  This change has led to the following startup options being superfluous:

  - `--ruby.gc-interval`
  - `--ruby.action-directory`
  - `--ruby.modules-path`
  - `--ruby.startup-directory`

  Specifying these startup options will do nothing in ArangoDB 2.2, but the
  options should be avoided from now on as they might be removed in future versions.

* reclaim index memory when last document in collection is deleted

  Previously, deleting documents from a collection did not lead to index sizes being
  reduced. Instead, the already allocated index memory was re-used when a collection
  was refilled.

  Now, index memory for primary indexes and hash indexes is reclaimed instantly when
  the last document from a collection is removed.

* inlined and optimized functions in hash indexes

* added AQL TRANSLATE function

  This function can be used to perform lookups from static lists, e.g.

      LET countryNames = { US: "United States", UK: "United Kingdom", FR: "France" }
      RETURN TRANSLATE("FR", countryNames)

* fixed datafile debugger

* fixed check-version for empty directory

* moved try/catch block to the top of routing chain

* added mountedApp function for foxx-manager

* fixed issue #883: arango 2.1 - when starting multi-machine cluster, UI web
  does not change to cluster overview

* fixed dfdb: should not start any other V8 threads

* cleanup of version-check, added module org/arangodb/database-version,
  added --check-version option

* fixed issue #881: [2.1.0] Bombarded (every 10 sec or so) with
  "WARNING format string is corrupt" when in non-system DB Dashboard

* specialized primary index implementation to allow faster hash table
  rebuilding and reduce lookups in datafiles for the actual value of `_key`.

* issue #862: added `--overwrite` option to arangoimp

* removed number of property lookups for documents during AQL queries that
  access documents

* prevent buffering of long print results in arangosh's and arangod's print
  command

  this change will emit buffered intermediate print results and discard the
  output buffer to quickly deliver print results to the user, and to prevent
  constructing very large buffers for large results

* removed sorting of attribute names for use in a collection's shaper

  sorting attribute names was done on document insert to keep attributes
  of a collection in sorted order for faster comparisons. The sort order
  of attributes was only used in one particular and unlikely case, so it
  was removed. Collections with many different attribute names should
  benefit from this change by faster inserts and slightly less memory usage.

* fixed a bug in arangodump which got the collection name in _from and _to
  attributes of edges wrong (all were "_unknown")

* fixed a bug in arangorestore which did not recognize wrong _from and _to
  attributes of edges

* improved error detection and reporting in arangorestore


v2.1.1 (2014-06-06)
-------------------

* fixed dfdb: should not start any other V8 threads

* signature for collection functions was modified

  The basic change was the substitution of the input parameter of the
  function by an generic options object which can contain multiple
  option parameter of the function.
  Following functions were modified
  remove
  removeBySample
  replace
  replaceBySample
  update
  updateBySample

  Old signature is yet supported but it will be removed in future versions

v2.1.0 (2014-05-29)
-------------------

* implemented upgrade procedure for clusters

* fixed communication issue with agency which prevented reconnect
  after an agent failure

* fixed cluster dashboard in the case that one but not all servers
  in the cluster are down

* fixed a bug with coordinators creating local database objects
  in the wrong order (_system needs to be done first)

* improved cluster dashboard


v2.1.0-rc2 (2014-05-25)
-----------------------

* fixed issue #864: Inconsistent behavior of AQL REVERSE(list) function


v2.1.0-rc1 (XXXX-XX-XX)
-----------------------

* added server-side periodic task management functions:

  - require("org/arangodb/tasks").register(): registers a periodic task
  - require("org/arangodb/tasks").unregister(): unregisters and removes a
    periodic task
  - require("org/arangodb/tasks").get(): retrieves a specific tasks or all
    existing tasks

  the previous undocumented function `internal.definePeriodic` is now
  deprecated and will be removed in a future release.

* decrease the size of some seldom used system collections on creation.

  This will make these collections use less disk space and mapped memory.

* added AQL date functions

* added AQL FLATTEN() list function

* added index memory statistics to `db.<collection>.figures()` function

  The `figures` function will now return a sub-document `indexes`, which lists
  the number of indexes in the `count` sub-attribute, and the total memory
  usage of the indexes in bytes in the `size` sub-attribute.

* added AQL CURRENT_DATABASE() function

  This function returns the current database's name.

* added AQL CURRENT_USER() function

  This function returns the current user from an AQL query. The current user is the
  username that was specified in the `Authorization` HTTP header of the request. If
  authentication is turned off or the query was executed outside a request context,
  the function will return `null`.

* fixed issue #796: Searching with newline chars broken?

  fixed slightly different handling of backslash escape characters in a few
  AQL functions. Now handling of escape sequences should be consistent, and
  searching for newline characters should work the same everywhere

* added OpenSSL version check for configure

  It will report all OpenSSL versions < 1.0.1g as being too old.
  `configure` will only complain about an outdated OpenSSL version but not stop.

* require C++ compiler support (requires g++ 4.8, clang++ 3.4 or Visual Studio 13)

* less string copying returning JSONified documents from ArangoDB, e.g. via
  HTTP GET `/_api/document/<collection>/<document>`

* issue #798: Lower case http headers from arango

  This change allows returning capitalized HTTP headers, e.g.
  `Content-Length` instead of `content-length`.
  The HTTP spec says that headers are case-insensitive, but
  in fact several clients rely on a specific case in response
  headers.
  This change will capitalize HTTP headers if the `X-Arango-Version`
  request header is sent by the client and contains a value of at
  least `20100` (for version 2.1). The default value for the
  compatibility can also be set at server start, using the
  `--server.default-api-compatibility` option.

* simplified usage of `db._createStatement()`

  Previously, the function could not be called with a query string parameter as
  follows:

      db._createStatement(queryString);

  Calling it as above resulted in an error because the function expected an
  object as its parameter. From now on, it's possible to call the function with
  just the query string.

* make ArangoDB not send back a `WWW-Authenticate` header to a client in case the
  client sends the `X-Omit-WWW-Authenticate` HTTP header.

  This is done to prevent browsers from showing their built-in HTTP authentication
  dialog for AJAX requests that require authentication.
  ArangoDB will still return an HTTP 401 (Unauthorized) if the request doesn't
  contain valid credentials, but it will omit the `WWW-Authenticate` header,
  allowing clients to bypass the browser's authentication dialog.

* added REST API method HTTP GET `/_api/job/job-id` to query the status of an
  async job without potentially fetching it from the list of done jobs

* fixed non-intuitive behavior in jobs API: previously, querying the status
  of an async job via the API HTTP PUT `/_api/job/job-id` removed a currently
  executing async job from the list of queryable jobs on the server.
  Now, when querying the result of an async job that is still executing,
  the job is kept in the list of queryable jobs so its result can be fetched
  by a subsequent request.

* use a new data structure for the edge index of an edge collection. This
  improves the performance for the creation of the edge index and in
  particular speeds up removal of edges in graphs. Note however that
  this change might change the order in which edges starting at
  or ending in a vertex are returned. However, this order was never
  guaranteed anyway and it is not sensible to guarantee any particular
  order.

* provide a size hint to edge and hash indexes when initially filling them
  this will lead to less re-allocations when populating these indexes

  this may speed up building indexes when opening an existing collection

* don't requeue identical context methods in V8 threads in case a method is
  already registered

* removed arangod command line option `--database.remove-on-compacted`

* export the sort attribute for graph traversals to the HTTP interface

* add support for arangodump/arangorestore for clusters


v2.0.8 (XXXX-XX-XX)
-------------------

* fixed too-busy iteration over skiplists

  Even when a skiplist query was restricted by a limit clause, the skiplist
  index was queried without the limit. this led to slower-than-necessary
  execution times.

* fixed timeout overflows on 32 bit systems

  this bug has led to problems when select was called with a high timeout
  value (2000+ seconds) on 32bit systems that don't have a forgiving select
  implementation. when the call was made on these systems, select failed
  so no data would be read or sent over the connection

  this might have affected some cluster-internal operations.

* fixed ETCD issues on 32 bit systems

  ETCD was non-functional on 32 bit systems at all. The first call to the
  watch API crashed it. This was because atomic operations worked on data
  structures that were not properly aligned on 32 bit systems.

* fixed issue #848: db.someEdgeCollection.inEdge does not return correct
  value when called the 2nd time after a .save to the edge collection


v2.0.7 (2014-05-05)
-------------------

* issue #839: Foxx Manager missing "unfetch"

* fixed a race condition at startup

  this fixes undefined behavior in case the logger was involved directly at
  startup, before the logger initialization code was called. This should have
  occurred only for code that was executed before the invocation of main(),
  e.g. during ctor calls of statically defined objects.


v2.0.6 (2014-04-22)
-------------------

* fixed issue #835: arangosh doesn't show correct database name



v2.0.5 (2014-04-21)
-------------------

* Fixed a caching problem in IE JS Shell

* added cancelation for async jobs

* upgraded to new gyp for V8

* new Windows installer


v2.0.4 (2014-04-14)
-------------------

* fixed cluster authentication front-end issues for Firefox and IE, there are
  still problems with Chrome


v2.0.3 (2014-04-14)
-------------------

* fixed AQL optimizer bug

* fixed front-end issues

* added password change dialog


v2.0.2 (2014-04-06)
-------------------

* during cluster startup, do not log (somewhat expected) connection errors with
  log level error, but with log level info

* fixed dashboard modals

* fixed connection check for cluster planning front end: firefox does
  not support async:false

* document how to persist a cluster plan in order to relaunch an existing
  cluster later


v2.0.1 (2014-03-31)
-------------------

* make ArangoDB not send back a `WWW-Authenticate` header to a client in case the
  client sends the `X-Omit-WWW-Authenticate` HTTP header.

  This is done to prevent browsers from showing their built-in HTTP authentication
  dialog for AJAX requests that require authentication.
  ArangoDB will still return an HTTP 401 (Unauthorized) if the request doesn't
  contain valid credentials, but it will omit the `WWW-Authenticate` header,
  allowing clients to bypass the browser's authentication dialog.

* fixed isses in arango-dfdb:

  the dfdb was not able to unload certain system collections, so these couldn't be
  inspected with the dfdb sometimes. Additionally, it did not truncate corrupt
  markers from datafiles under some circumstances

* added `changePassword` attribute for users

* fixed non-working "save" button in collection edit view of web interface
  clicking the save button did nothing. one had to press enter in one of the input
  fields to send modified form data

* fixed V8 compile error on MacOS X

* prevent `body length: -9223372036854775808` being logged in development mode for
  some Foxx HTTP responses

* fixed several bugs in web interface dashboard

* fixed issue #783: coffee script not working in manifest file

* fixed issue #783: coffee script not working in manifest file

* fixed issue #781: Cant save current query from AQL editor ui

* bumped version in `X-Arango-Version` compatibility header sent by arangosh and other
  client tools from `1.5` to `2.0`.

* fixed startup options for arango-dfdb, added details option for arango-dfdb

* fixed display of missing error messages and codes in arangosh

* when creating a collection via the web interface, the collection type was always
  "document", regardless of the user's choice


v2.0.0 (2014-03-10)
-------------------

* first 2.0 release


v2.0.0-rc2 (2014-03-07)
-----------------------

* fixed cluster authorization


v2.0.0-rc1 (2014-02-28)
-----------------------

* added sharding :-)

* added collection._dbName attribute to query the name of the database from a collection

  more detailed documentation on the sharding and cluster features can be found in the user
  manual, section **Sharding**

* INCOMPATIBLE CHANGE: using complex values in AQL filter conditions with operators other
  than equality (e.g. >=, >, <=, <) will disable usage of skiplist indexes for filter
  evaluation.

  For example, the following queries will be affected by change:

      FOR doc IN docs FILTER doc.value < { foo: "bar" } RETURN doc
      FOR doc IN docs FILTER doc.value >= [ 1, 2, 3 ] RETURN doc

  The following queries will not be affected by the change:

      FOR doc IN docs FILTER doc.value == 1 RETURN doc
      FOR doc IN docs FILTER doc.value == "foo" RETURN doc
      FOR doc IN docs FILTER doc.value == [ 1, 2, 3 ] RETURN doc
      FOR doc IN docs FILTER doc.value == { foo: "bar" } RETURN doc

* INCOMPATIBLE CHANGE: removed undocumented method `collection.saveOrReplace`

  this feature was never advertised nor documented nor tested.

* INCOMPATIBLE CHANGE: removed undocumented REST API method `/_api/simple/BY-EXAMPLE-HASH`

  this feature was never advertised nor documented nor tested.

* added explicit startup parameter `--server.reuse-address`

  This flag can be used to control whether sockets should be acquired with the SO_REUSEADDR
  flag.

  Regardless of this setting, sockets on Windows are always acquired using the
  SO_EXCLUSIVEADDRUSE flag.

* removed undocumented REST API method GET `/_admin/database-name`

* added user validation API at POST `/_api/user/<username>`

* slightly improved users management API in `/_api/user`:

  Previously, when creating a new user via HTTP POST, the username needed to be
  passed in an attribute `username`. When users were returned via this API,
  the usernames were returned in an attribute named `user`. This was slightly
  confusing and was changed in 2.0 as follows:

  - when adding a user via HTTP POST, the username can be specified in an attribute
  `user`. If this attribute is not used, the API will look into the attribute `username`
  as before and use that value.
  - when users are returned via HTTP GET, the usernames are still returned in an
    attribute `user`.

  This change should be fully downwards-compatible with the previous version of the API.

* added AQL SLICE function to extract slices from lists

* made module loader more node compatible

* the startup option `--javascript.package-path` for arangosh is now deprecated and does
  nothing. Using it will not cause an error, but the option is ignored.

* added coffee script support

* Several UI improvements.

* Exchanged icons in the graphviewer toolbar

* always start networking and HTTP listeners when starting the server (even in
  console mode)

* allow vertex and edge filtering with user-defined functions in TRAVERSAL,
  TRAVERSAL_TREE and SHORTEST_PATH AQL functions:

      // using user-defined AQL functions for edge and vertex filtering
      RETURN TRAVERSAL(friends, friendrelations, "friends/john", "outbound", {
        followEdges: "myfunctions::checkedge",
        filterVertices: "myfunctions::checkvertex"
      })

      // using the following custom filter functions
      var aqlfunctions = require("org/arangodb/aql/functions");
      aqlfunctions.register("myfunctions::checkedge", function (config, vertex, edge, path) {
        return (edge.type !== 'dislikes'); // don't follow these edges
      }, false);

      aqlfunctions.register("myfunctions::checkvertex", function (config, vertex, path) {
        if (vertex.isDeleted || ! vertex.isActive) {
          return [ "prune", "exclude" ]; // exclude these and don't follow them
        }
        return [ ]; // include everything else
      }, false);

* fail if invalid `strategy`, `order` or `itemOrder` attribute values
  are passed to the AQL TRAVERSAL function. Omitting these attributes
  is not considered an error, but specifying an invalid value for any
  of these attributes will make an AQL query fail.

* issue #751: Create database through API should return HTTP status code 201

  By default, the server now returns HTTP 201 (created) when creating a new
  database successfully. To keep compatibility with older ArangoDB versions, the
  startup parameter `--server.default-api-compatibility` can be set to a value
  of `10400` to indicate API compatibility with ArangoDB 1.4. The compatibility
  can also be enforced by setting the `X-Arango-Version` HTTP header in a
  client request to this API on a per-request basis.

* allow direct access from the `db` object to collections whose names start
  with an underscore (e.g. db._users).

  Previously, access to such collections via the `db` object was possible from
  arangosh, but not from arangod (and thus Foxx and actions). The only way
  to access such collections from these places was via the `db._collection(<name>)`
  workaround.

* allow `\n` (as well as `\r\n`) as line terminator in batch requests sent to
  `/_api/batch` HTTP API.

* use `--data-binary` instead of `--data` parameter in generated cURL examples

* issue #703: Also show path of logfile for fm.config()

* issue #675: Dropping a collection used in "graph" module breaks the graph

* added "static" Graph.drop() method for graphs API

* fixed issue #695: arangosh server.password error

* use pretty-printing in `--console` mode by default

* simplified ArangoDB startup options

  Some startup options are now superfluous or their usage is simplified. The
  following options have been changed:

  * `--javascript.modules-path`: this option has been removed. The modules paths
    are determined by arangod and arangosh automatically based on the value of
    `--javascript.startup-directory`.

    If the option is set on startup, it is ignored so startup will not abort with
    an error `unrecognized option`.

  * `--javascript.action-directory`: this option has been removed. The actions
    directory is determined by arangod automatically based on the value of
    `--javascript.startup-directory`.

    If the option is set on startup, it is ignored so startup will not abort with
    an error `unrecognized option`.

  * `--javascript.package-path`: this option is still available but it is not
    required anymore to set the standard package paths (e.g. `js/npm`). arangod
    will automatically use this standard package path regardless of whether it
    was specified via the options.

    It is possible to use this option to add additional package paths to the
    standard value.

  Configuration files included with arangod are adjusted accordingly.

* layout of the graphs tab adapted to better fit with the other tabs

* database selection is moved to the bottom right corner of the web interface

* removed priority queue index type

  this feature was never advertised nor documented nor tested.

* display internal attributes in document source view of web interface

* removed separate shape collections

  When upgrading to ArangoDB 2.0, existing collections will be converted to include
  shapes and attribute markers in the datafiles instead of using separate files for
  shapes.

  When a collection is converted, existing shapes from the SHAPES directory will
  be written to a new datafile in the collection directory, and the SHAPES directory
  will be removed afterwards.

  This saves up to 2 MB of memory and disk space for each collection
  (savings are higher, the less different shapes there are in a collection).
  Additionally, one less file descriptor per opened collection will be used.

  When creating a new collection, the amount of sync calls may be reduced. The same
  may be true for documents with yet-unknown shapes. This may help performance
  in these cases.

* added AQL functions `NTH` and `POSITION`

* added signal handler for arangosh to save last command in more cases

* added extra prompt placeholders for arangosh:
  - `%e`: current endpoint
  - `%u`: current user

* added arangosh option `--javascript.gc-interval` to control amount of
  garbage collection performed by arangosh

* fixed issue #651: Allow addEdge() to take vertex ids in the JS library

* removed command-line option `--log.format`

  In previous versions, this option did not have an effect for most log messages, so
  it got removed.

* removed C++ logger implementation

  Logging inside ArangoDB is now done using the LOG_XXX() macros. The LOGGER_XXX()
  macros are gone.

* added collection status "loading"


v1.4.16 (XXXX-XX-XX)
--------------------

* fixed too eager datafile deletion

  this issue could have caused a crash when the compaction had marked datafiles as obsolete
  and they were removed while "old" temporary query results still pointed to the old datafile
  positions

* fixed issue #826: Replication fails when a collection's configuration changes


v1.4.15 (2014-04-19)
--------------------

* bugfix for AQL query optimizer

  the following type of query was too eagerly optimized, leading to errors in code-generation:

      LET a = (FOR i IN [] RETURN i) LET b = (FOR i IN [] RETURN i) RETURN 1

  the problem occurred when both lists in the subqueries were empty. In this case invalid code
  was generated and the query couldn't be executed.


v1.4.14 (2014-04-05)
--------------------

* fixed race conditions during shape / attribute insertion

  A race condition could have led to spurious `cannot find attribute #xx` or
  `cannot find shape #xx` (where xx is a number) warning messages being logged
  by the server. This happened when a new attribute was inserted and at the same
  time was queried by another thread.

  Also fixed a race condition that may have occurred when a thread tried to
  access the shapes / attributes hash tables while they were resized. In this
  cases, the shape / attribute may have been hashed to a wrong slot.

* fixed a memory barrier / cpu synchronization problem with libev, affecting
  Windows with Visual Studio 2013 (probably earlier versions are affected, too)

  The issue is described in detail here:
  http://lists.schmorp.de/pipermail/libev/2014q1/002318.html


v1.4.13 (2014-03-14)
--------------------

* added diagnostic output for Foxx application upload

* allow dump & restore from ArangoDB 1.4 with an ArangoDB 2.0 server

* allow startup options `temp-path` and `default-language` to be specified from the arangod
  configuration file and not only from the command line

* fixed too eager compaction

  The compaction will now wait for several seconds before trying to re-compact the same
  collection. Additionally, some other limits have been introduced for the compaction.


v1.4.12 (2014-03-05)
--------------------

* fixed display bug in web interface which caused the following problems:
  - documents were displayed in web interface as being empty
  - document attributes view displayed many attributes with content "undefined"
  - document source view displayed many attributes with name "TYPEOF" and value "undefined"
  - an alert popping up in the browser with message "Datatables warning..."

* re-introduced old-style read-write locks to supports Windows versions older than
  Windows 2008R2 and Windows 7. This should re-enable support for Windows Vista and
  Windows 2008.


v1.4.11 (2014-02-27)
--------------------

* added SHORTEST_PATH AQL function

  this calculates the shortest paths between two vertices, using the Dijkstra
  algorithm, employing a min-heap

  By default, ArangoDB does not know the distance between any two vertices and
  will use a default distance of 1. A custom distance function can be registered
  as an AQL user function to make the distance calculation use any document
  attributes or custom logic:

      RETURN SHORTEST_PATH(cities, motorways, "cities/CGN", "cities/MUC", "outbound", {
        paths: true,
        distance: "myfunctions::citydistance"
      })

      // using the following custom distance function
      var aqlfunctions = require("org/arangodb/aql/functions");
      aqlfunctions.register("myfunctions::distance", function (config, vertex1, vertex2, edge) {
        return Math.sqrt(Math.pow(vertex1.x - vertex2.x) + Math.pow(vertex1.y - vertex2.y));
      }, false);

* fixed bug in Graph.pathTo function

* fixed small memleak in AQL optimizer

* fixed access to potentially uninitialized variable when collection had a cap constraint


v1.4.10 (2014-02-21)
--------------------

* fixed graph constructor to allow graph with some parameter to be used

* added node.js "events" and "stream"

* updated npm packages

* added loading of .json file

* Fixed http return code in graph api with waitForSync parameter.

* Fixed documentation in graph, simple and index api.

* removed 2 tests due to change in ruby library.

* issue #756: set access-control-expose-headers on CORS response

  the following headers are now whitelisted by ArangoDB in CORS responses:
  - etag
  - content-encoding
  - content-length
  - location
  - server
  - x-arango-errors
  - x-arango-async-id


v1.4.9 (2014-02-07)
-------------------

* return a document's current etag in response header for HTTP HEAD requests on
  documents that return an HTTP 412 (precondition failed) error. This allows
  retrieving the document's current revision easily.

* added AQL function `SKIPLIST` to directly access skiplist indexes from AQL

  This is a shortcut method to use a skiplist index for retrieving specific documents in
  indexed order. The function capability is rather limited, but it may be used
  for several cases to speed up queries. The documents are returned in index order if
  only one condition is used.

      /* return all documents with mycollection.created > 12345678 */
      FOR doc IN SKIPLIST(mycollection, { created: [[ '>', 12345678 ]] })
        RETURN doc

      /* return first document with mycollection.created > 12345678 */
      FOR doc IN SKIPLIST(mycollection, { created: [[ '>', 12345678 ]] }, 0, 1)
        RETURN doc

      /* return all documents with mycollection.created between 12345678 and 123456790 */
      FOR doc IN SKIPLIST(mycollection, { created: [[ '>', 12345678 ], [ '<=', 123456790 ]] })
        RETURN doc

      /* return all documents with mycollection.a equal 1 and .b equal 2 */
      FOR doc IN SKIPLIST(mycollection, { a: [[ '==', 1 ]], b: [[ '==', 2 ]] })
        RETURN doc

  The function requires a skiplist index with the exact same attributes to
  be present on the specified collection. All attributes present in the skiplist
  index must be specified in the conditions specified for the `SKIPLIST` function.
  Attribute declaration order is important, too: attributes must be specified in the
  same order in the condition as they have been declared in the skiplist index.

* added command-line option `--server.disable-authentication-unix-sockets`

  with this option, authentication can be disabled for all requests coming
  in via UNIX domain sockets, enabling clients located on the same host as
  the ArangoDB server to connect without authentication.
  Other connections (e.g. TCP/IP) are not affected by this option.

  The default value for this option is `false`.
  Note: this option is only supported on platforms that support Unix domain
  sockets.

* call global arangod instance destructor on shutdown

* issue #755: TRAVERSAL does not use strategy, order and itemOrder options

  these options were not honored when configuring a traversal via the AQL
  TRAVERSAL function. Now, these options are used if specified.

* allow vertex and edge filtering with user-defined functions in TRAVERSAL,
  TRAVERSAL_TREE and SHORTEST_PATH AQL functions:

      // using user-defined AQL functions for edge and vertex filtering
      RETURN TRAVERSAL(friends, friendrelations, "friends/john", "outbound", {
        followEdges: "myfunctions::checkedge",
        filterVertices: "myfunctions::checkvertex"
      })

      // using the following custom filter functions
      var aqlfunctions = require("org/arangodb/aql/functions");
      aqlfunctions.register("myfunctions::checkedge", function (config, vertex, edge, path) {
        return (edge.type !== 'dislikes'); // don't follow these edges
      }, false);

      aqlfunctions.register("myfunctions::checkvertex", function (config, vertex, path) {
        if (vertex.isDeleted || ! vertex.isActive) {
          return [ "prune", "exclude" ]; // exclude these and don't follow them
        }
        return [ ]; // include everything else
      }, false);

* issue #748: add vertex filtering to AQL's TRAVERSAL[_TREE]() function


v1.4.8 (2014-01-31)
-------------------

* install foxx apps in the web interface

* fixed a segfault in the import API


v1.4.7 (2014-01-23)
-------------------

* issue #744: Add usage example arangoimp from Command line

* issue #738: added __dirname, __filename pseudo-globals. Fixes #733. (@by pluma)

* mount all Foxx applications in system apps directory on startup


v1.4.6 (2014-01-20)
-------------------

* issue #736: AQL function to parse collection and key from document handle

* added fm.rescan() method for Foxx-Manager

* fixed issue #734: foxx cookie and route problem

* added method `fm.configJson` for arangosh

* include `startupPath` in result of API `/_api/foxx/config`


v1.4.5 (2014-01-15)
-------------------

* fixed issue #726: Alternate Windows Install Method

* fixed issue #716: dpkg -P doesn't remove everything

* fixed bugs in description of HTTP API `_api/index`

* fixed issue #732: Rest API GET revision number

* added missing documentation for several methods in HTTP API `/_api/edge/...`

* fixed typos in description of HTTP API `_api/document`

* defer evaluation of AQL subqueries and logical operators (lazy evaluation)

* Updated font in WebFrontend, it now contains a version that renders properly on Windows

* generally allow function return values as call parameters to AQL functions

* fixed potential deadlock in global context method execution

* added override file "arangod.conf.local" (and co)


v1.4.4 (2013-12-24)
-------------------

* uid and gid are now set in the scripts, there is no longer a separate config file for
  arangod when started from a script

* foxx-manager is now an alias for arangosh

* arango-dfdb is now an alias for arangod, moved from bin to sbin

* changed from readline to linenoise for Windows

* added --install-service and --uninstall-service for Windows

* removed --daemon and --supervisor for Windows

* arangosh and arangod now uses the config-file which maps the binary name, i. e. if you
  rename arangosh to foxx-manager it will use the config file foxx-manager.conf

* fixed lock file for Windows

* fixed issue #711, #687: foxx-manager throws internal errors

* added `--server.ssl-protocol` option for client tools
  this allows connecting from arangosh, arangoimp, arangoimp etc. to an ArangoDB
  server that uses a non-default value for `--server.ssl-protocol`. The default
  value for the SSL protocol is 4 (TLSv1). If the server is configured to use a
  different protocol, it was not possible to connect to it with the client tools.

* added more detailed request statistics

  This adds the number of async-executed HTTP requests plus the number of HTTP
  requests per individual HTTP method type.

* added `--force` option for arangorestore
  this option allows continuing a restore operation even if the server reports errors
  in the middle of the restore operation

* better error reporting for arangorestore
  in case the server returned an HTTP error, arangorestore previously reported this
  error as `internal error` without any details only. Now server-side errors are
  reported by arangorestore with the server's error message

* include more system collections in dumps produced by arangodump
  previously some system collections were intentionally excluded from dumps, even if the
  dump was run with `--include-system-collections`. for example, the collections `_aal`,
  `_modules`, `_routing`, and `_users` were excluded. This makes sense in a replication
  context but not always in a dump context.
  When specifying `--include-system-collections`, arangodump will now include the above-
  mentioned collections in the dump, too. Some other system collections are still excluded
  even when the dump is run with `--include-system-collections`, for example `_replication`
  and `_trx`.

* fixed issue #701: ArangoStatement undefined in arangosh

* fixed typos in configuration files


v1.4.3 (2013-11-25)
-------------------

* fixed a segfault in the AQL optimizer, occurring when a constant non-list value was
  used on the right-hand side of an IN operator that had a collection attribute on the
  left-hand side

* issue #662:

  Fixed access violation errors (crashes) in the Windows version, occurring under some
  circumstances when accessing databases with multiple clients in parallel

* fixed issue #681: Problem with ArchLinux PKGBUILD configuration


v1.4.2 (2013-11-20)
-------------------

* fixed issue #669: Tiny documentation update

* ported Windows version to use native Windows API SRWLocks (slim read-write locks)
  and condition variables instead of homemade versions

  MSDN states the following about the compatibility of SRWLocks and Condition Variables:

      Minimum supported client:
      Windows Server 2008 [desktop apps | Windows Store apps]

      Minimum supported server:
      Windows Vista [desktop apps | Windows Store apps]

* fixed issue #662: ArangoDB on Windows hanging

  This fixes a deadlock issue that occurred on Windows when documents were written to
  a collection at the same time when some other thread tried to drop the collection.

* fixed file-based logging in Windows

  the logger complained on startup if the specified log file already existed

* fixed startup of server in daemon mode (`--daemon` startup option)

* fixed a segfault in the AQL optimizer

* issue #671: Method graph.measurement does not exist

* changed Windows condition variable implementation to use Windows native
  condition variables

  This is an attempt to fix spurious Windows hangs as described in issue #662.

* added documentation for JavaScript traversals

* added --code-page command-line option for Windows version of arangosh

* fixed a problem when creating edges via the web interface.

  The problem only occurred if a collection was created with type "document
  collection" via the web interface, and afterwards was dropped and re-created
  with type "edge collection". If the web interface page was not reloaded,
  the old collection type (document) was cached, making the subsequent creation
  of edges into the (seeming-to-be-document) collection fail.

  The fix is to not cache the collection type in the web interface. Users of
  an older version of the web interface can reload the collections page if they
  are affected.

* fixed a caching problem in arangosh: if a collection was created using the web
  interface, and then removed via arangosh, arangosh did not actually drop the
  collection due to caching.

  Because the `drop` operation was not carried out, this caused misleading error
  messages when trying to re-create the collection (e.g. `cannot create collection:
  duplicate name`).

* fixed ALT-introduced characters for arangosh console input on Windows

  The Windows readline port was not able to handle characters that are built
  using CTRL or ALT keys. Regular characters entered using the CTRL or ALT keys
  were silently swallowed and not passed to the terminal input handler.

  This did not seem to cause problems for the US keyboard layout, but was a
  severe issue for keyboard layouts that require the ALT (or ALT-GR) key to
  construct characters. For example, entering the character `{` with a German
  keyboard layout requires pressing ALT-GR + 9.

* fixed issue #665: Hash/skiplist combo madness bit my ass

  this fixes a problem with missing/non-deterministic rollbacks of inserts in
  case of a unique constraint violation into a collection with multiple secondary
  indexes (with at least one of them unique)

* fixed issue #664: ArangoDB installer on Windows requires drive c:

* partly fixed issue #662: ArangoDB on Windows hanging

  This fixes dropping databases on Windows. In previous 1.4 versions on Windows,
  one shape collection file was not unloaded and removed when dropping a database,
  leaving one directory and one shape collection file in the otherwise-dropped
  database directory.

* fixed issue #660: updated documentation on indexes


v1.4.1 (2013-11-08)
-------------------

* performance improvements for skip-list deletes


v1.4.1-rc1 (2013-11-07)
-----------------------

* fixed issue #635: Web-Interface should have a "Databases" Menu for Management

* fixed issue #624: Web-Interface is missing a Database selector

* fixed segfault in bitarray query

* fixed issue #656: Cannot create unique index through web interface

* fixed issue #654: bitarray index makes server down

* fixed issue #653: Slow query

* fixed issue #650: Randomness of any() should be improved

* made AQL `DOCUMENT()` function polymorphic and work with just one parameter.

  This allows using the `DOCUMENT` function like this:

      DOCUMENT('users/john')
      DOCUMENT([ 'users/john', 'users/amy' ])

  in addition to the existing use cases:

      DOCUMENT(users, 'users/john')
      DOCUMENT(users, 'john')
      DOCUMENT(users, [ 'users/john' ])
      DOCUMENT(users, [ 'users/john', 'users/amy' ])
      DOCUMENT(users, [ 'john', 'amy' ])

* simplified usage of ArangoDB batch API

  It is not necessary anymore to send the batch boundary in the HTTP `Content-Type`
  header. Previously, the batch API expected the client to send a Content-Type header
  of`multipart/form-data; boundary=<some boundary value>`. This is still supported in
  ArangoDB 2.0, but clients can now also omit this header. If the header is not
  present in a client request, ArangoDB will ignore the request content type and
  read the MIME boundary from the beginning of the request body.

  This also allows using the batch API with the Swagger "Try it out" feature (which is
  not too good at sending a different or even dynamic content-type request header).

* added API method GET `/_api/database/user`

  This returns the list of databases a specific user can see without changing the
  username/passwd.

* issue #424: Documentation about IDs needs to be upgraded


v1.4.0 (2013-10-29)
-------------------

* fixed issue #648: /batch API is missing from Web Interface API Documentation (Swagger)

* fixed issue #647: Icon tooltips missing

* fixed issue #646: index creation in web interface

* fixed issue #645: Allow jumping from edge to linked vertices

* merged PR for issue #643: Some minor corrections and a link to "Downloads"

* fixed issue #642: Completion of error handling

* fixed issue #639: compiling v1.4 on maverick produces warnings on -Wstrict-null-sentinel

* fixed issue #634: Web interface bug: Escape does not always propagate

* fixed issue #620: added startup option `--server.default-api-compatibility`

  This adds the following changes to the ArangoDB server and clients:
  - the server provides a new startup option `--server.default-api-compatibility`.
    This option can be used to determine the compatibility of (some) server API
    return values. The value for this parameter is a server version number,
    calculated as follows: `10000 * major + 100 * minor` (e.g. `10400` for ArangoDB
    1.3). The default value is `10400` (1.4), the minimum allowed value is `10300`
    (1.3).

    When setting this option to a value lower than the current server version,
    the server might respond with old-style results to "old" clients, increasing
    compatibility with "old" (non-up-to-date) clients.

  - the server will on each incoming request check for an HTTP header
    `x-arango-version`. Clients can optionally set this header to the API
    version number they support. For example, if a client sends the HTTP header
    `x-arango-version: 10300`, the server will pick this up and might send ArangoDB
    1.3-style responses in some situations.

    Setting either the startup parameter or using the HTTP header (or both) allows
    running "old" clients with newer versions of ArangoDB, without having to adjust
    the clients too much.

  - the `location` headers returned by the server for the APIs `/_api/document/...`
    and `/_api/collection/...` will have different values depending on the used API
    version. If the API compatibility is `10300`, the `location` headers returned
    will look like this:

        location: /_api/document/....

    whereas when an API compatibility of `10400` or higher is used, the `location`
    headers will look like this:

        location: /_db/<database name>/_api/document/...

  Please note that even in the presence of this, old API versions still may not
  be supported forever by the server.

* fixed issue #643: Some minor corrections and a link to "Downloads" by @frankmayer

* started issue #642: Completion of error handling

* fixed issue #639: compiling v1.4 on maverick produces warnings on
  -Wstrict-null-sentinel

* fixed issue #621: Standard Config needs to be fixed

* added function to manage indexes (web interface)

* improved server shutdown time by signaling shutdown to applicationserver,
  logging, cleanup and compactor threads

* added foxx-manager `replace` command

* added foxx-manager `installed` command (a more intuitive alias for `list`)

* fixed issue #617: Swagger API is missing '/_api/version'

* fixed issue #615: Swagger API: Some commands have no parameter entry forms

* fixed issue #614: API : Typo in : Request URL /_api/database/current

* fixed issue #609: Graph viz tool - different background color

* fixed issue #608: arangosh config files - eventually missing in the manual

* fixed issue #607: Admin interface: no core documentation

* fixed issue #603: Aardvark Foxx App Manager

* fixed a bug in type-mapping between AQL user functions and the AQL layer

  The bug caused errors like the following when working with collection documents
  in an AQL user function:

      TypeError: Cannot assign to read only property '_id' of #<ShapedJson>

* create less system collections when creating a new database

  This is achieved by deferring collection creation until the collections are actually
  needed by ArangoDB. The following collections are affected by the change:
  - `_fishbowl`
  - `_structures`


v1.4.0-beta2 (2013-10-14)
-------------------------

* fixed compaction on Windows

  The compaction on Windows did not ftruncate the cleaned datafiles to a smaller size.
  This has been fixed so not only the content of the files is cleaned but also files
  are re-created with potentially smaller sizes.

* only the following system collections will be excluded from replication from now on:
  - `_replication`
  - `_trx`
  - `_users`
  - `_aal`
  - `_fishbowl`
  - `_modules`
  - `_routing`

  Especially the following system collections will now be included in replication:
  - `_aqlfunctions`
  - `_graphs`

  In previous versions of ArangoDB, all system collections were excluded from the
  replication.

  The change also caused a change in the replication logger and applier:
  in previous versions of ArangoDB, only a collection's id was logged for an operation.
  This has not caused problems for non-system collections but for system collections
  there ids might differ. In addition to a collection id ArangoDB will now also log the
  name of a collection for each replication event.

  The replication applier will now look for the collection name attribute in logged
  events preferably.

* added database selection to arango-dfdb

* provide foxx-manager, arangodump, and arangorestore in Windows build

* ArangoDB 1.4 will refuse to start if option `--javascript.app-path` is not set.

* added startup option `--server.allow-method-override`

  This option can be set to allow overriding the HTTP request method in a request using
  one of the following custom headers:

  - x-http-method-override
  - x-http-method
  - x-method-override

  This allows bypassing proxies and tools that would otherwise just let certain types of
  requests pass. Enabling this option may impose a security risk, so it should only be
  used in very controlled environments.

  The default value for this option is `false` (no method overriding allowed).

* added "details" URL parameter for bulk import API

  Setting the `details` URL parameter to `true` in a call to POST `/_api/import` will make
  the import return details about non-imported documents in the `details` attribute. If
  `details` is `false` or omitted, no `details` attribute will be present in the response.
  This is the same behavior that previous ArangoDB versions exposed.

* added "complete" option for bulk import API

  Setting the `complete` URL parameter to `true` in a call to POST `/_api/import` will make
  the import completely fail if at least one of documents cannot be imported successfully.

  It defaults to `false`, which will make ArangoDB continue importing the other documents
  from the import even if some documents cannot be imported. This is the same behavior that
  previous ArangoDB versions exposed.

* added missing swagger documentation for `/_api/log`

* calling `/_api/logs` (or `/_admin/logs`) is only permitted from the `_system` database now.

  Calling this API method for/from other database will result in an HTTP 400.

' ported fix from https://github.com/novus/nvd3/commit/0894152def263b8dee60192f75f66700cea532cc

  This prevents JavaScript errors from occurring in Chrome when in the admin interface,
  section "Dashboard".

* show current database name in web interface (bottom right corner)

* added missing documentation for /_api/import in swagger API docs

* allow specification of database name for replication sync command replication applier

  This allows syncing from a master database with a different name than the slave database.

* issue #601: Show DB in prompt

  arangosh now displays the database name as part of the prompt by default.

  Can change the prompt by using the `--prompt` option, e.g.

      > arangosh --prompt "my db is named \"%d\"> "


v1.4.0-beta1 (2013-10-01)
-------------------------

* make the Foxx manager use per-database app directories

  Each database now has its own subdirectory for Foxx applications. Each database
  can thus use different Foxx applications if required. A Foxx app for a specific
  database resides in `<app-path>/databases/<database-name>/<app-name>`.

  System apps are shared between all databases. They reside in `<app-path>/system/<app-name>`.

* only trigger an engine reset in development mode for URLs starting with `/dev/`

  This prevents ArangoDB from reloading all Foxx applications when it is not
  actually necessary.

* changed error code from 10 (bad parameter) to 1232 (invalid key generator) for
  errors that are due to an invalid key generator specification when creating a new
  collection

* automatic detection of content-type / mime-type for Foxx assets based on filenames,
  added possibility to override auto detection

* added endpoint management API at `/_api/endpoint`

* changed HTTP return code of PUT `/_api/cursor` from 400 to 404 in case a
  non-existing cursor is referred to

* issue #360: added support for asynchronous requests

  Incoming HTTP requests with the headers `x-arango-async: true` or
  `x-arango-async: store` will be answered by the server instantly with a generic
  HTTP 202 (Accepted) response.

  The actual requests will be queued and processed by the server asynchronously,
  allowing the client to continue sending other requests without waiting for the
  server to process the actually requested operation.

  The exact point in time when a queued request is executed is undefined. If an
  error occurs during execution of an asynchronous request, the client will not
  be notified by the server.

  The maximum size of the asynchronous task queue can be controlled using the new
  option `--scheduler.maximal-queue-size`. If the queue contains this many number of
  tasks and a new asynchronous request comes in, the server will reject it with an
  HTTP 500 (internal server error) response.

  Results of incoming requests marked with header `x-arango-async: true` will be
  discarded by the server immediately. Clients have no way of accessing the result
  of such asynchronously executed request. This is just _fire and forget_.

  To later retrieve the result of an asynchronously executed request, clients can
  mark a request with the header `x-arango-async: keep`. This makes the server
  store the result of the request in memory until explicitly fetched by a client
  via the `/_api/job` API. The `/_api/job` API also provides methods for basic
  inspection of which pending or already finished requests there are on the server,
  plus ways for garbage collecting unneeded results.

* Added new option `--scheduler.maximal-queue-size`.

* issue #590: Manifest Lint

* added data dump and restore tools, arangodump and arangorestore.

  arangodump can be used to create a logical dump of an ArangoDB database, or
  just dedicated collections. It can be used to dump both a collection's structure
  (properties and indexes) and data (documents).

  arangorestore can be used to restore data from a dump created with arangodump.
  arangorestore currently does not re-create any indexes, and doesn't yet handle
  referenced documents in edges properly when doing just partial restores.
  This will be fixed until 1.4 stable.

* introduced `--server.database` option for arangosh, arangoimp, and arangob.

  The option allows these client tools to use a certain database for their actions.
  In arangosh, the current database can be switched at any time using the command

      db._useDatabase(<name>);

  When no database is specified, all client tools will assume they should use the
  default database `_system`. This is done for downwards-compatibility reasons.

* added basic multi database support (alpha)

  New databases can be created using the REST API POST `/_api/database` and the
  shell command `db._createDatabase(<name>)`.

  The default database in ArangoDB is called `_system`. This database is always
  present and cannot be deleted by the user. When an older version of ArangoDB is
  upgraded to 1.4, the previously only database will automatically become the
  `_system` database.

  New databases can be created with the above commands, and can be deleted with the
  REST API DELETE `/_api/database/<name>` or the shell command `db._dropDatabase(<name>);`.

  Deleting databases is still unstable in ArangoDB 1.4 alpha and might crash the
  server. This will be fixed until 1.4 stable.

  To access a specific database via the HTTP REST API, the `/_db/<name>/` prefix
  can be used in all URLs. ArangoDB will check if an incoming request starts with
  this prefix, and will automatically pick the database name from it. If the prefix
  is not there, ArangoDB will assume the request is made for the default database
  (`_system`). This is done for downwards-compatibility reasons.

  That means, the following URL pathnames are logically identical:

      /_api/document/mycollection/1234
      /_db/_system/document/mycollection/1234

  To access a different database (e.g. `test`), the URL pathname would look like this:

      /_db/test/document/mycollection/1234

  New databases can also be created and existing databases can only be dropped from
  within the default database (`_system`). It is not possible to drop the `_system`
  database itself.

  Cross-database operations are unintended and unsupported. The intention of the
  multi-database feature is to have the possibility to have a few databases managed
  by ArangoDB in parallel, but to only access one database at a time from a connection
  or a request.

  When accessing the web interface via the URL pathname `/_admin/html/` or `/_admin/aardvark`,
  the web interface for the default database (`_system`) will be displayed.
  To access the web interface for a different database, the database name can be
  put into the URLs as a prefix, e.g. `/_db/test/_admin/html` or
  `/_db/test/_admin/aardvark`.

  All internal request handlers and also all user-defined request handlers and actions
  (including Foxx) will only get to see the unprefixed URL pathnames (i.e. excluding
  any database name prefix). This is to ensure downwards-compatibility.

  To access the name of the requested database from any action (including Foxx), use
  use `req.database`.

  For example, when calling the URL `/myapp/myaction`, the content of `req.database`
  will be `_system` (the default database because no database got specified) and the
  content of `req.url` will be `/myapp/myaction`.

  When calling the URL `/_db/test/myapp/myaction`, the content of `req.database` will be
  `test`, and the content of `req.url` will still be `/myapp/myaction`.

* Foxx now excludes files starting with . (dot) when bundling assets

  This mitigates problems with editor swap files etc.

* made the web interface a Foxx application

  This change caused the files for the web interface to be moved from `html/admin` to
  `js/apps/aardvark` in the file system.

  The base URL for the admin interface changed from `_admin/html/index.html` to
  `_admin/aardvark/index.html`.

  The "old" redirection to `_admin/html/index.html` will now produce a 404 error.

  When starting ArangoDB with the `--upgrade` option, this will automatically be remedied
  by putting in a redirection from `/` to `/_admin/aardvark/index.html`, and from
  `/_admin/html/index.html` to `/_admin/aardvark/index.html`.

  This also obsoletes the following configuration (command-line) options:
  - `--server.admin-directory`
  - `--server.disable-admin-interface`

  when using these now obsolete options when the server is started, no error is produced
  for downwards-compatibility.

* changed User-Agent value sent by arangoimp, arangosh, and arangod from "VOC-Agent" to
  "ArangoDB"

* changed journal file creation behavior as follows:

  Previously, a journal file for a collection was always created when a collection was
  created. When a journal filled up and became full, the current journal was made a
  datafile, and a new (empty) journal was created automatically. There weren't many
  intended situations when a collection did not have at least one journal.

  This is changed now as follows:
  - when a collection is created, no journal file will be created automatically
  - when there is a write into a collection without a journal, the journal will be
    created lazily
  - when there is a write into a collection with a full journal, a new journal will
    be created automatically

  From the end user perspective, nothing should have changed, except that there is now
  less disk usage for empty collections. Disk usage of infrequently updated collections
  might also be reduced significantly by running the `rotate()` method of a collection,
  and not writing into a collection subsequently.

* added method `collection.rotate()`

  This allows premature rotation of a collection's current journal file into a (read-only)
  datafile. The purpose of using `rotate()` is to prematurely allow compaction (which is
  performed on datafiles only) on data, even if the journal was not filled up completely.

  Using `rotate()` may make sense in the following scenario:

      c = db._create("test");
      for (i = 0; i < 1000; ++i) {
        c.save(...); // insert lots of data here
      }

      ...
      c.truncate(); // collection is now empty
      // only data in datafiles will be compacted by following compaction runs
      // all data in the current journal would not be compacted

      // calling rotate will make the current journal a datafile, and thus make it
      // eligible for compaction
      c.rotate();

  Using `rotate()` may also be useful when data in a collection is known to not change
  in the immediate future. After having completed all write operations on a collection,
  performing a `rotate()` will reduce the size of the current journal to the actually
  required size (remember that journals are pre-allocated with a specific size) before
  making the journal a datafile. Thus `rotate()` may cause disk space savings, even if
  the datafiles does not qualify for compaction after rotation.

  Note: rotating the journal is asynchronous, so that the actual rotation may be executed
  after `rotate()` returns to the caller.

* changed compaction to merge small datafiles together (up to 3 datafiles are merged in
  a compaction run)

  In the regular case, this should leave less small datafiles stay around on disk and allow
  using less file descriptors in total.

* added AQL MINUS function

* added AQL UNION_DISTINCT function (more efficient than combination of `UNIQUE(UNION())`)

* updated mruby to 2013-08-22

* issue #587: Add db._create() in help for startup arangosh

* issue #586: Share a link on installation instructions in the User Manual

* issue #585: Bison 2.4 missing on Mac for custom build

* issue #584: Web interface images broken in devel

* issue #583: Small documentation update

* issue #581: Parameter binding for attributes

* issue #580: Small improvements (by @guidoreina)

* issue #577: Missing documentation for collection figures in implementor manual

* issue #576: Get disk usage for collections and graphs

  This extends the result of the REST API for /_api/collection/figures with
  the attributes `compactors.count`, `compactors.fileSize`, `shapefiles.count`,
  and `shapefiles.fileSize`.

* issue #575: installing devel version on mac (low prio)

* issue #574: Documentation (POST /_admin/routing/reload)

* issue #558: HTTP cursors, allow count to ignore LIMIT


v1.4.0-alpha1 (2013-08-02)
--------------------------

* added replication. check online manual for details.

* added server startup options `--server.disable-replication-logger` and
  `--server.disable-replication-applier`

* removed action deployment tool, this now handled with Foxx and its manager or
  by kaerus node utility

* fixed a server crash when using byExample / firstExample inside a transaction
  and the collection contained a usable hash/skiplist index for the example

* defineHttp now only expects a single context

* added collection detail dialog (web interface)

  Shows collection properties, figures (datafiles, journals, attributes, etc.)
  and indexes.

* added documents filter (web interface)

  Allows searching for documents based on attribute values. One or many filter
  conditions can be defined, using comparison operators such as '==', '<=', etc.

* improved AQL editor (web interface)

  Editor supports keyboard shortcuts (Submit, Undo, Redo, Select).
  Editor allows saving and reusing of user-defined queries.
  Added example queries to AQL editor.
  Added comment button.

* added document import (web interface)

  Allows upload of JSON-data from files. Files must have an extension of .json.

* added dashboard (web interface)

  Shows the status of replication and multiple system charts, e.g.
  Virtual Memory Size, Request Time, HTTP Connections etc.

* added API method `/_api/graph` to query all graphs with all properties.

* added example queries in web interface AQL editor

* added arango.reconnect(<host>) method for arangosh to dynamically switch server or
  user name

* added AQL range operator `..`

  The `..` operator can be used to easily iterate over a sequence of numeric
  values. It will produce a list of values in the defined range, with both bounding
  values included.

  Example:

      2010..2013

  will produce the following result:

      [ 2010, 2011, 2012, 2013 ]

* added AQL RANGE function

* added collection.first(count) and collection.last(count) document access functions

  These functions allow accessing the first or last n documents in a collection. The order
  is determined by document insertion/update time.

* added AQL INTERSECTION function

* INCOMPATIBLE CHANGE: changed AQL user function namespace resolution operator from `:` to `::`

  AQL user-defined functions were introduced in ArangoDB 1.3, and the namespace resolution
  operator for them was the single colon (`:`). A function call looked like this:

      RETURN mygroup:myfunc()

  The single colon caused an ambiguity in the AQL grammar, making it indistinguishable from
  named attributes or the ternary operator in some cases, e.g.

      { mygroup:myfunc ? mygroup:myfunc }

  The change of the namespace resolution operator from `:` to `::` fixes this ambiguity.

  Existing user functions in the database will be automatically fixed when starting ArangoDB
  1.4 with the `--upgrade` option. However, queries using user-defined functions need to be
  adjusted on the client side to use the new operator.

* allow multiple AQL LET declarations separated by comma, e.g.
  LET a = 1, b = 2, c = 3

* more useful AQL error messages

  The error position (line/column) is more clearly indicated for parse errors.
  Additionally, if a query references a collection that cannot be found, the error
  message will give a hint on the collection name

* changed return value for AQL `DOCUMENT` function in case document is not found

  Previously, when the AQL `DOCUMENT` function was called with the id of a document and
  the document could not be found, it returned `undefined`. This value is not part of the
  JSON type system and this has caused some problems.
  Starting with ArangoDB 1.4, the `DOCUMENT` function will return `null` if the document
  looked for cannot be found.

  In case the function is called with a list of documents, it will continue to return all
  found documents, and will not return `null` for non-found documents. This has not changed.

* added single line comments for AQL

  Single line comments can be started with a double forward slash: `//`.
  They end at the end of the line, or the end of the query string, whichever is first.

* fixed documentation issues #567, #568, #571.

* added collection.checksum(<withData>) method to calculate CRC checksums for
  collections

  This can be used to
  - check if data in a collection has changed
  - compare the contents of two collections on different ArangoDB instances

* issue #565: add description line to aal.listAvailable()

* fixed several out-of-memory situations when double freeing or invalid memory
  accesses could happen

* less msyncing during the creation of collections

  This is achieved by not syncing the initial (standard) markers in shapes collections.
  After all standard markers are written, the shapes collection will get synced.

* renamed command-line option `--log.filter` to `--log.source-filter` to avoid
  misunderstandings

* introduced new command-line option `--log.content-filter` to optionally restrict
  logging to just specific log messages (containing the filter string, case-sensitive).

  For example, to filter on just log entries which contain `ArangoDB`, use:

      --log.content-filter "ArangoDB"

* added optional command-line option `--log.requests-file` to log incoming HTTP
  requests to a file.

  When used, all HTTP requests will be logged to the specified file, containing the
  client IP address, HTTP method, requests URL, HTTP response code, and size of the
  response body.

* added a signal handler for SIGUSR1 signal:

  when ArangoDB receives this signal, it will respond all further incoming requests
  with an HTTP 503 (Service Unavailable) error. This will be the case until another
  SIGUSR1 signal is caught. This will make ArangoDB start serving requests regularly
  again. Note: this is not implemented on Windows.

* limited maximum request URI length to 16384 bytes:

  Incoming requests with longer request URIs will be responded to with an HTTP
  414 (Request-URI Too Long) error.

* require version 1.0 or 1.1 in HTTP version signature of requests sent by clients:

  Clients sending requests with a non-HTTP 1.0 or non-HTTP 1.1 version number will
  be served with an HTTP 505 (HTTP Version Not Supported) error.

* updated manual on indexes:

  using system attributes such as `_id`, `_key`, `_from`, `_to`, `_rev` in indexes is
  disallowed and will be rejected by the server. This was the case since ArangoDB 1.3,
  but was not properly documented.

* issue #563: can aal become a default object?

  aal is now a prefab object in arangosh

* prevent certain system collections from being renamed, dropped, or even unloaded.

  Which restrictions there are for which system collections may vary from release to
  release, but users should in general not try to modify system collections directly
  anyway.

  Note: there are no such restrictions for user-created collections.

* issue #559: added Foxx documentation to user manual

* added server startup option `--server.authenticate-system-only`. This option can be
  used to restrict the need for HTTP authentication to internal functionality and APIs,
  such as `/_api/*` and `/_admin/*`.
  Setting this option to `true` will thus force authentication for the ArangoDB APIs
  and the web interface, but allow unauthenticated requests for other URLs (including
  user defined actions and Foxx applications).
  The default value of this option is `false`, meaning that if authentication is turned
  on, authentication is still required for *all* incoming requests. Only by setting the
  option to `true` this restriction is lifted and authentication becomes required for
  URLs starting with `/_` only.

  Please note that authentication still needs to be enabled regularly by setting the
  `--server.disable-authentication` parameter to `false`. Otherwise no authentication
  will be required for any URLs as before.

* protect collections against unloading when there are still document barriers around.

* extended cap constraints to optionally limit the active data size in a collection to
  a specific number of bytes.

  The arguments for creating a cap constraint are now:
  `collection.ensureCapConstraint(<count>, <byteSize>);`

  It is supported to specify just a count as in ArangoDB 1.3 and before, to specify
  just a fileSize, or both. The first met constraint will trigger the automated
  document removal.

* added `db._exists(doc)` and `collection.exists(doc)` for easy document existence checks

* added API `/_api/current-database` to retrieve information about the database the
  client is currently connected to (note: the API `/_api/current-database` has been
  removed in the meantime. The functionality is accessible via `/_api/database/current`
  now).

* ensure a proper order of tick values in datafiles/journals/compactors.
  any new files written will have the _tick values of their markers in order. for
  older files, there are edge cases at the beginning and end of the datafiles when
  _tick values are not properly in order.

* prevent caching of static pages in PathHandler.
  whenever a static page is requested that is served by the general PathHandler, the
  server will respond to HTTP GET requests with a "Cache-Control: max-age=86400" header.

* added "doCompact" attribute when creating collections and to collection.properties().
  The attribute controls whether collection datafiles are compacted.

* changed the HTTP return code from 400 to 404 for some cases when there is a referral
  to a non-existing collection or document.

* introduced error code 1909 `too many iterations` that is thrown when graph traversals
  hit the `maxIterations` threshold.

* optionally limit traversals to a certain number of iterations
  the limitation can be achieved via the traversal API by setting the `maxIterations`
  attribute, and also via the AQL `TRAVERSAL` and `TRAVERSAL_TREE` functions by setting
  the same attribute. If traversals are not limited by the end user, a server-defined
  limit for `maxIterations` may be used to prevent server-side traversals from running
  endlessly.

* added graph traversal API at `/_api/traversal`

* added "API" link in web interface, pointing to REST API generated with Swagger

* moved "About" link in web interface into "links" menu

* allow incremental access to the documents in a collection from out of AQL
  this allows reading documents from a collection chunks when a full collection scan
  is required. memory usage might be must lower in this case and queries might finish
  earlier if there is an additional LIMIT statement

* changed AQL COLLECT to use a stable sort, so any previous SORT order is preserved

* issue #547: Javascript error in the web interface

* issue #550: Make AQL graph functions support key in addition to id

* issue #526: Unable to escape when an errorneous command is entered into the js shell

* issue #523: Graph and vertex methods for the javascript api

* issue #517: Foxx: Route parameters with capital letters fail

* issue #512: Binded Parameters for LIMIT


v1.3.3 (2013-08-01)
-------------------

* issue #570: updateFishbowl() fails once

* updated and fixed generated examples

* issue #559: added Foxx documentation to user manual

* added missing error reporting for errors that happened during import of edges


v1.3.2 (2013-06-21)
-------------------

* fixed memleak in internal.download()

* made the shape-collection journal size adaptive:
  if too big shapes come in, a shape journal will be created with a big-enough size
  automatically. the maximum size of a shape journal is still restricted, but to a
  very big value that should never be reached in practice.

* fixed a segfault that occurred when inserting documents with a shape size bigger
  than the default shape journal size (2MB)

* fixed a locking issue in collection.truncate()

* fixed value overflow in accumulated filesizes reported by collection.figures()

* issue #545: AQL FILTER unnecessary (?) loop

* issue #549: wrong return code with --daemon


v1.3.1 (2013-05-24)
-------------------

* removed currently unused _ids collection

* fixed usage of --temp-path in aranogd and arangosh

* issue #540: suppress return of temporary internal variables in AQL

* issue #530: ReferenceError: ArangoError is not a constructor

* issue #535: Problem with AQL user functions javascript API

* set --javascript.app-path for test execution to prevent startup error

* issue #532: Graph _edgesCache returns invalid data?

* issue #531: Arangod errors

* issue #529: Really weird transaction issue

* fixed usage of --temp-path in aranogd and arangosh


v1.3.0 (2013-05-10)
-------------------

* fixed problem on restart ("datafile-xxx is not sealed") when server was killed
  during a compaction run

* fixed leak when using cursors with very small batchSize

* issue #508: `unregistergroup` function not mentioned in http interface docs

* issue #507: GET /_api/aqlfunction returns code inside parentheses

* fixed issue #489: Bug in aal.install

* fixed issue 505: statistics not populated on MacOS


v1.3.0-rc1 (2013-04-24)
-----------------------

* updated documentation for 1.3.0

* added node modules and npm packages

* changed compaction to only compact datafiles with more at least 10% of dead
  documents (byte size-wise)

* issue #498: fixed reload of authentication info when using
  `require("org/arangodb/users").reload()`

* issue #495: Passing an empty array to create a document results in a
  "phantom" document

* added more precision for requests statistics figures

* added "sum" attribute for individual statistics results in statistics API
  at /_admin/statistics

* made "limit" an optional parameter in AQL function NEAR().
  limit can now be either omitted completely, or set to 0. If so, an internal
  default value (currently 100) will be applied for the limit.

* issue #481

* added "attributes.count" to output of `collection.figures()`
  this also affects the REST API /_api/collection/<name>/figures

* added IndexedPropertyGetter for ShapedJson objects

* added API for user-defined AQL functions

* issue #475: A better error message for deleting a non-existent graph

* issue #474: Web interface problems with the JS Shell

* added missing documentation for AQL UNION function

* added transaction support.
  This provides ACID transactions for ArangoDB. Transactions can be invoked
  using the `db._executeTransaction()` function, or the `/_api/transaction`
  REST API.

* switched to semantic versioning (at least for alpha & alpha naming)

* added saveOrReplace() for server-side JS

v1.3.alpha1 (2013-04-05)
------------------------

* cleanup of Module, Package, ArangoApp and modules "internal", "fs", "console"

* use Error instead of string in throw to allow stack-trace

* issue #454: error while creation of Collection

* make `collection.count()` not recalculate the number of documents on the fly, but
  use some internal document counters.

* issue #457: invalid string value in web interface

* make datafile id (datafile->_fid) identical to the numeric part of the filename.
  E.g. the datafile `journal-123456.db` will now have a datafile marker with the same
  fid (i.e. `123456`) instead of a different value. This change will only affect
  datafiles that are created with 1.3 and not any older files.
  The intention behind this change is to make datafile debugging easier.

* consistently discard document attributes with reserved names (system attributes)
  but without any known meaning, for example `_test`, `_foo`, ...

  Previously, these attributes were saved with the document regularly in some cases,
  but were discarded in other cases.
  Now these attributes are discarded consistently. "Real" system attributes such as
  `_key`, `_from`, `_to` are not affected and will work as before.

  Additionally, attributes with an empty name (``) are discarded when documents are
  saved.

  Though using reserved or empty attribute names in documents was not really and
  consistently supported in previous versions of ArangoDB, this change might cause
  an incompatibility for clients that rely on this feature.

* added server startup flag `--database.force-sync-properties` to force syncing of
  collection properties on collection creation, deletion and on property update.
  The default value is true to mimic the behavior of previous versions of ArangoDB.
  If set to false, collection properties are written to disk but no call to sync()
  is made.

* added detailed output of server version and components for REST APIs
  `/_admin/version` and `/_api/version`. To retrieve this extended information,
  call the REST APIs with URL parameter `details=true`.

* issue #443: For git-based builds include commit hash in version

* adjust startup log output to be more compact, less verbose

* set the required minimum number of file descriptors to 256.
  On server start, this number is enforced on systems that have rlimit. If the limit
  cannot be enforced, starting the server will fail.
  Note: 256 is considered to be the absolute minimum value. Depending on the use case
  for ArangoDB, a much higher number of file descriptors should be used.

  To avoid checking & potentially changing the number of maximum open files, use the
  startup option `--server.descriptors-minimum 0`

* fixed shapedjson to json conversion for special numeric values (NaN, +inf, -inf).
  Before, "NaN", "inf", or "-inf" were written into the JSONified output, but these
  values are not allowed in JSON. Now, "null" is written to the JSONified output as
  required.

* added AQL functions VARIANCE_POPULATION(), VARIANCE_SAMPLE(), STDDEV_POPULATION(),
  STDDEV_SAMPLE(), AVERAGE(), MEDIAN() to calculate statistical values for lists

* added AQL SQRT() function

* added AQL TRIM(), LEFT() and RIGHT() string functions

* fixed issue #436: GET /_api/document on edge

* make AQL REVERSE() and LENGTH() functions work on strings, too

* disabled DOT generation in `make doxygen`. this speeds up docs generation

* renamed startup option `--dispatcher.report-intervall` to `--dispatcher.report-interval`

* renamed startup option `--scheduler.report-intervall` to `--scheduler.report-interval`

* slightly changed output of REST API method /_admin/log.
  Previously, the log messages returned also contained the date and log level, now
  they will only contain the log message, and no date and log level information.
  This information can be re-created by API users from the `timestamp` and `level`
  attributes of the result.

* removed configure option `--enable-zone-debug`
  memory zone debugging is now automatically turned on when compiling with ArangoDB
  `--enable-maintainer-mode`

* removed configure option `--enable-arangob`
  arangob is now always included in the build


v1.2.3 (XXXX-XX-XX)
-------------------

* added optional parameter `edgexamples` for AQL function EDGES() and NEIGHBORS()

* added AQL function NEIGHBORS()

* added freebsd support

* fixed firstExample() query with `_id` and `_key` attributes

* issue triAGENS/ArangoDB-PHP#55: AQL optimizer may have mis-optimized duplicate
  filter statements with limit


v1.2.2 (2013-03-26)
-------------------

* fixed save of objects with common sub-objects

* issue #459: fulltext internal memory allocation didn't scale well
  This fix improves loading times for collections with fulltext indexes that have
  lots of equal words indexed.

* issue #212: auto-increment support

  The feature can be used by creating a collection with the extra `keyOptions`
  attribute as follows:

      db._create("mycollection", { keyOptions: { type: "autoincrement", offset: 1, increment: 10, allowUserKeys: true } });

  The `type` attribute will make sure the keys will be auto-generated if no
  `_key` attribute is specified for a document.

  The `allowUserKeys` attribute determines whether users might still supply own
  `_key` values with documents or if this is considered an error.

  The `increment` value determines the actual increment value, whereas the `offset`
  value can be used to seed to value sequence with a specific starting value.
  This will be useful later in a multi-master setup, when multiple servers can use
  different auto-increment seed values and thus generate non-conflicting auto-increment values.

  The default values currently are:

  - `allowUserKeys`: `true`
  - `offset`: `0`
  - `increment`: `1`

  The only other available key generator type currently is `traditional`.
  The `traditional` key generator will auto-generate keys in a fashion as ArangoDB
  always did (some increasing integer value, with a more or less unpredictable
  increment value).

  Note that for the `traditional` key generator there is only the option to disallow
  user-supplied keys and give the server the sole responsibility for key generation.
  This can be achieved by setting the `allowUserKeys` property to `false`.

  This change also introduces the following errors that API implementors may want to check
  the return values for:

  - 1222: `document key unexpected`: will be raised when a document is created with
    a `_key` attribute, but the underlying collection was set up with the `keyOptions`
    attribute `allowUserKeys: false`.

  - 1225: `out of keys`: will be raised when the auto-increment key generator runs
    out of keys. This may happen when the next key to be generated is 2^64 or higher.
    In practice, this will only happen if the values for `increment` or `offset` are
    not set appropriately, or if users are allowed to supply own keys, those keys
    are near the 2^64 threshold, and later the auto-increment feature kicks in and
    generates keys that cross that threshold.

    In practice it should not occur with proper configuration and proper usage of the
    collections.

  This change may also affect the following REST APIs:
  - POST `/_api/collection`: the server does now accept the optional `keyOptions`
    attribute in the second parameter
  - GET `/_api/collection/properties`: will return the `keyOptions` attribute as part
    of the collection's properties. The previous optional attribute `createOptions`
    is now gone.

* fixed `ArangoStatement.explain()` method with bind variables

* fixed misleading "cursor not found" error message in arangosh that occurred when
  `count()` was called for client-side cursors

* fixed handling of empty attribute names, which may have crashed the server under
  certain circumstances before

* fixed usage of invalid pointer in error message output when index description could
  not be opened


v1.2.1 (2013-03-14)
-------------------

* issue #444: please darken light color in arangosh

* issue #442: pls update post install info on osx

* fixed conversion of special double values (NaN, -inf, +inf) when converting from
  shapedjson to JSON

* fixed compaction of markers (location of _key was not updated correctly in memory,
  leading to _keys pointing to undefined memory after datafile rotation)

* fixed edge index key pointers to use document master pointer plus offset instead
  of direct _key address

* fixed case when server could not create any more journal or compactor files.
  Previously a wrong status code may have been returned, and not being able to create
  a new compactor file may have led to an infinite loop with error message
  "could not create compactor".

* fixed value truncation for numeric filename parts when renaming datafiles/journals


v1.2.0 (2013-03-01)
-------------------

* by default statistics are now switch off; in order to enable comment out
  the "disable-statistics = yes" line in "arangod.conf"

* fixed issue #435: csv parser skips data at buffer border

* added server startup option `--server.disable-statistics` to turn off statistics
  gathering without recompilation of ArangoDB.
  This partly addresses issue #432.

* fixed dropping of indexes without collection name, e.g.
  `db.xxx.dropIndex("123456");`
  Dropping an index like this failed with an assertion error.

* fixed issue #426: arangoimp should be able to import edges into edge collections

* fixed issue #425: In case of conflict ArangoDB returns HTTP 400 Bad request
  (with 1207 Error) instead of HTTP 409 Conflict

* fixed too greedy token consumption in AQL for negative values:
  e.g. in the statement `RETURN { a: 1 -2 }` the minus token was consumed as part
  of the value `-2`, and not interpreted as the binary arithmetic operator


v1.2.beta3 (2013-02-22)
-----------------------

* issue #427: ArangoDB Importer Manual has no navigation links (previous|home|next)

* issue #319: Documentation missing for Emergency console and incomplete for datafile debugger.

* issue #370: add documentation for reloadRouting and flushServerModules

* issue #393: added REST API for user management at /_api/user

* issue #393, #128: added simple cryptographic functions for user actions in module "crypto":
  * require("org/arangodb/crypto").md5()
  * require("org/arangodb/crypto").sha256()
  * require("org/arangodb/crypto").rand()

* added replaceByExample() Javascript and REST API method

* added updateByExample() Javascript and REST API method

* added optional "limit" parameter for removeByExample() Javascript and REST API method

* fixed issue #413

* updated bundled V8 version from 3.9.4 to 3.16.14.1
  Note: the Windows version used a more recent version (3.14.0.1) and was not updated.

* fixed issue #404: keep original request url in request object


v1.2.beta2 (2013-02-15)
-----------------------

* fixed issue #405: 1.2 compile warnings

* fixed issue #333: [debian] Group "arangodb" is not used when starting vie init.d script

* added optional parameter 'excludeSystem' to GET /_api/collection
  This parameter can be used to disable returning system collections in the list
  of all collections.

* added AQL functions KEEP() and UNSET()

* fixed issue #348: "HTTP Interface for Administration and Monitoring"
  documentation errors.

* fix stringification of specific positive int64 values. Stringification of int64
  values with the upper 32 bits cleared and the 33rd bit set were broken.

* issue #395:  Collection properties() function should return 'isSystem' for
  Javascript and REST API

* make server stop after upgrade procedure when invoked with `--upgrade option`.
  When started with the `--upgrade` option, the server will perfom
  the upgrade, and then exit with a status code indicating the result of the
  upgrade (0 = success, 1 = failure). To start the server regularly in either
  daemon or console mode, the `--upgrade` option must not be specified.
  This change was introduced to allow init.d scripts check the result of
  the upgrade procedure, even in case an upgrade was successful.
  this was introduced as part of issue #391.

* added AQL function EDGES()

* added more crash-protection when reading corrupted collections at startup

* added documentation for AQL function CONTAINS()

* added AQL function LIKE()

* replaced redundant error return code 1520 (Unable to open collection) with error code
  1203 (Collection not found). These error codes have the same meanings, but one of
  them was returned from AQL queries only, the other got thrown by other parts of
  ArangoDB. Now, error 1203 (Collection not found) is used in AQL too in case a
  non-existing collection is used.

v1.2.beta1 (2013-02-01)
-----------------------

* fixed issue #382: [Documentation error] Maschine... should be Machine...

* unified history file locations for arangod, arangosh, and arangoirb.
  - The readline history for arangod (emergency console) is now stored in file
    $HOME/.arangod. It was stored in $HOME/.arango before.
  - The readline history for arangosh is still stored in $HOME/.arangosh.
  - The readline history for arangoirb is now stored in $HOME/.arangoirb. It was
    stored in $HOME/.arango-mrb before.

* fixed issue #381: _users user should have a unique constraint

* allow negative list indexes in AQL to access elements from the end of a list,
  e.g. ```RETURN values[-1]``` will return the last element of the `values` list.

* collection ids, index ids, cursor ids, and document revision ids created and
  returned by ArangoDB are now returned as strings with numeric content inside.
  This is done to prevent some value overrun/truncation in any part of the
  complete client/server workflow.
  In ArangoDB 1.1 and before, these values were previously returned as
  (potentially very big) integer values. This may cause problems (clipping, overrun,
  precision loss) for clients that do not support big integers natively and store
  such values in IEEE754 doubles internally. This type loses precision after about
  52 bits and is thus not safe to hold an id.
  Javascript and 32 bit-PHP are examples for clients that may cause such problems.
  Therefore, ids are now returned by ArangoDB as strings, with the string
  content being the integer value as before.

  Example for documents ("_rev" attribute):
  - Document returned by ArangoDB 1.1: { "_rev": 1234, ... }
  - Document returned by ArangoDB 1.2: { "_rev": "1234", ... }

  Example for collections ("id" attribute / "_id" property):
  - Collection returned by ArangoDB 1.1: { "id": 9327643, "name": "test", ... }
  - Collection returned by ArangoDB 1.2: { "id": "9327643", "name": "test", ... }

  Example for cursors ("id" attribute):
  - Collection returned by ArangoDB 1.1: { "id": 11734292, "hasMore": true, ... }
  - Collection returned by ArangoDB 1.2: { "id": "11734292", "hasMore": true, ... }

* global variables are not automatically available anymore when starting the
  arangod Javascript emergency console (i.e. ```arangod --console```).

  Especially, the variables `db`, `edges`, and `internal` are not available
  anymore. `db` and `internal` can be made available in 1.2 by
  ```var db = require("org/arangodb").db;``` and
  ```var internal = require("internal");```, respectively.
  The reason for this change is to get rid of global variables in the server
  because this will allow more specific inclusion of functionality.

  For convenience, the global variable `db` is still available by default in
  arangosh. The global variable `edges`, which since ArangoDB 1.1 was kind of
  a redundant wrapper of `db`, has been removed in 1.2 completely.
  Please use `db` instead, and if creating an edge collection, use the explicit
  ```db._createEdgeCollection()``` command.

* issue #374: prevent endless redirects when calling admin interface with
  unexpected URLs

* issue #373: TRAVERSAL() `trackPaths` option does not work. Instead `paths` does work

* issue #358: added support for CORS

* honor optional waitForSync property for document removal, replace, update, and
  save operations in arangosh. The waitForSync parameter for these operations
  was previously honored by the REST API and on the server-side, but not when
  the waitForSync parameter was specified for a document operation in arangosh.

* calls to db.collection.figures() and /_api/collection/<collection>/figures now
  additionally return the number of shapes used in the collection in the
  extra attribute "shapes.count"

* added AQL TRAVERSAL_TREE() function to return a hierarchical result from a traversal

* added AQL TRAVERSAL() function to return the results from a traversal

* added AQL function ATTRIBUTES() to return the attribute names of a document

* removed internal server-side AQL functions from global scope.

  Now the AQL internal functions can only be accessed via the exports of the
  ahuacatl module, which can be included via ```require("org/arangodb/ahuacatl")```.
  It shouldn't be necessary for clients to access this module at all, but
  internal code may use this module.

  The previously global AQL-related server-side functions were moved to the
  internal namespace. This produced the following function name changes on
  the server:

     old name              new name
     ------------------------------------------------------
     AHUACATL_RUN       => require("internal").AQL_QUERY
     AHUACATL_EXPLAIN   => require("internal").AQL_EXPLAIN
     AHUACATL_PARSE     => require("internal").AQL_PARSE

  Again, clients shouldn't have used these functions at all as there is the
  ArangoStatement object to execute AQL queries.

* fixed issue #366: Edges index returns strange description

* added AQL function MATCHES() to check a document against a list of examples

* added documentation and tests for db.collection.removeByExample

* added --progress option for arangoimp. This will show the percentage of the input
  file that has been processed by arangoimp while the import is still running. It can
  be used as a rough indicator of progress for the entire import.

* make the server log documents that cannot be imported via /_api/import into the
  logfile using the warning log level. This may help finding illegal documents in big
  import runs.

* check on server startup whether the database directory and all collection directories
  are writable. if not, the server startup will be aborted. this prevents serious
  problems with collections being non-writable and this being detected at some pointer
  after the server has been started

* allow the following AQL constructs: FUNC(...)[...], FUNC(...).attribute

* fixed issue #361: Bug in Admin Interface. Header disappears when clicking new collection

* Added in-memory only collections

  Added collection creation parameter "isVolatile":
  if set to true, the collection is created as an in-memory only collection,
  meaning that all document data of that collection will reside in memory only,
  and will not be stored permanently to disk.
  This means that all collection data will be lost when the collection is unloaded
  or the server is shut down.
  As this collection type does not have datafile disk overhead for the regular
  document operations, it may be faster than normal disk-backed collections. The
  actual performance gains strongly depend on the underlying OS, filesystem, and
  settings though.
  This collection type should be used for caches only and not for any sensible data
  that cannot be re-created otherwise.
  Some platforms, namely Windows, currently do not support this collection type.
  When creating an in-memory collection on such platform, an error message will be
  returned by ArangoDB telling the user the platform does not support it.

  Note: in-memory collections are an experimental feature. The feature might
  change drastically or even be removed altogether in a future version of ArangoDB.

* fixed issue #353: Please include "pretty print" in Emergency Console

* fixed issue #352: "pretty print" console.log
  This was achieved by adding the dump() function for the "internal" object

* reduced insertion time for edges index
  Inserting into the edges index now avoids costly comparisons in case of a hash
  collision, reducing the prefilling/loading timer for bigger edge collections

* added fulltext queries to AQL via FULLTEXT() function. This allows search
  fulltext indexes from an AQL query to find matching documents

* added fulltext index type. This index type allows indexing words and prefixes of
  words from a specific document attribute. The index can be queries using a
  SimpleQueryFull object, the HTTP REST API at /_api/simple/fulltext, or via AQL

* added collection.revision() method to determine whether a collection has changed.
  The revision method returns a revision string that can be used by client programs
  for equality/inequality comparisons. The value returned by the revision method
  should be treated by clients as an opaque string and clients should not try to
  figure out the sense of the revision id. This is still useful enough to check
  whether data in a collection has changed.

* issue #346: adaptively determine NUMBER_HEADERS_PER_BLOCK

* issue #338: arangosh cursor positioning problems

* issue #326: use limit optimization with filters

* issue #325: use index to avoid sorting

* issue #324: add limit optimization to AQL

* removed arango-password script and added Javascript functionality to add/delete
  users instead. The functionality is contained in module `users` and can be invoked
  as follows from arangosh and arangod:
  * require("users").save("name", "passwd");
  * require("users").replace("name", "newPasswd");
  * require("users").remove("name");
  * require("users").reload();
  These functions are intentionally not offered via the web interface.
  This also addresses issue #313

* changed print output in arangosh and the web interface for JSON objects.
  Previously, printing a JSON object in arangosh resulted in the attribute values
  being printed as proper JSON, but attribute names were printed unquoted and
  unescaped. This was fine for the purpose of arangosh, but lead to invalid
  JSON being produced. Now, arangosh will produce valid JSON that can be used
  to send it back to ArangoDB or use it with arangoimp etc.

* fixed issue #300: allow importing documents via the REST /_api/import API
  from a JSON list, too.
  So far, the API only supported importing from a format that had one JSON object
  on each line. This is sometimes inconvenient, e.g. when the result of an AQL
  query or any other list is to be imported. This list is a JSON list and does not
  necessary have a document per line if pretty-printed.
  arangoimp now supports the JSON list format, too. However, the format requires
  arangoimp and the server to read the entire dataset at once. If the dataset is
  too big (bigger than --max-upload-size) then the import will be rejected. Even if
  increased, the entire list must fit in memory on both the client and the server,
  and this may be more resource-intensive than importing individual lines in chunks.

* removed unused parameter --reuse-ids for arangoimp. This parameter did not have
  any effect in 1.2, was never publicly announced and did evil (TM) things.

* fixed issue #297 (partly): added whitespace between command line and
  command result in arangosh, added shell colors for better usability

* fixed issue #296: system collections not usable from AQL

* fixed issue #295: deadlock on shutdown

* fixed issue #293: AQL queries should exploit edges index

* fixed issue #292: use index when filtering on _key in AQL

* allow user-definable document keys
  users can now define their own document keys by using the _key attribute
  when creating new documents or edges. Once specified, the value of _key is
  immutable.
  The restrictions for user-defined key values are:
  * the key must be at most 254 bytes long
  * it must consist of the letters a-z (lower or upper case), the digits 0-9,
    the underscore (_) or dash (-) characters only
  * any other characters, especially multi-byte sequences, whitespace or
    punctuation characters cannot be used inside key values

  Specifying a document key is optional when creating new documents. If no
  document key is specified, ArangoDB will create a document key itself.
  There are no guarantees about the format and pattern of auto-generated document
  keys other than the above restrictions.
  Clients should therefore treat auto-generated document keys as opaque values.
  Keys can be used to look up and reference documents, e.g.:
  * saving a document: `db.users.save({ "_key": "fred", ... })`
  * looking up a document: `db.users.document("fred")`
  * referencing other documents: `edges.relations.save("users/fred", "users/john", ...)`

  This change is downwards-compatible to ArangoDB 1.1 because in ArangoDB 1.1
  users were not able to define their own keys. If the user does not supply a _key
  attribute when creating a document, ArangoDB 1.2 will still generate a key of
  its own as ArangoDB 1.1 did. However, all documents returned by ArangoDB 1.2 will
  include a _key attribute and clients should be able to handle that (e.g. by
  ignoring it if not needed). Documents returned will still include the _id attribute
  as in ArangoDB 1.1.

* require collection names everywhere where a collection id was allowed in
  ArangoDB 1.1 & 1.0
  This change requires clients to use a collection name in place of a collection id
  at all places the client deals with collections.
  Examples:
  * creating edges: the _from and _to attributes must now contain collection names instead
    of collection ids: `edges.relations.save("test/my-key1", "test/my-key2", ...)`
  * retrieving edges: the returned _from and _to attributes now will contain collection
    names instead of ids, too: _from: `test/fred` instead of `1234/3455`
  * looking up documents: db.users.document("fred") or db._document("users/fred")

  Collection names must be used in REST API calls instead of collection ids, too.
  This change is thus not completely downwards-compatible to ArangoDB 1.1. ArangoDB 1.1
  required users to use collection ids in many places instead of collection names.
  This was unintuitive and caused overhead in cases when just the collection name was
  known on client-side but not its id. This overhead can now be avoided so clients can
  work with the collection names directly. There is no need to work with collection ids
  on the client side anymore.
  This change will likely require adjustments to API calls issued by clients, and also
  requires a change in how clients handle the _id value of returned documents. Previously,
  the _id value of returned documents contained the collection id, a slash separator and
  the document number. Since 1.2, _id will contain the collection name, a slash separator
  and the document key. The same applies to the _from and _to attribute values of edges
  that are returned by ArangoDB.

  Also removed (now unnecessary) location header in responses of the collections REST API.
  The location header was previously returned because it was necessary for clients.
  When clients created a collection, they specified the collection name. The collection
  id was generated on the server, but the client needed to use the server-generated
  collection id for further API calls, e.g. when creating edges etc. Therefore, the
  full collection URL, also containing the collection id, was returned by the server in
  responses to the collection API, in the HTTP location header.
  Returning the location header has become unnecessary in ArangoDB 1.2 because users
  can access collections by name and do not need to care about collection ids.


v1.1.3 (2013-XX-XX)
-------------------

* fix case when an error message was looked up for an error code but no error
  message was found. In this case a NULL ptr was returned and not checked everywhere.
  The place this error popped up was when inserting into a non-unique hash index
  failed with a specific, invalid error code.

* fixed issue #381:  db._collection("_users").getIndexes();

* fixed issue #379: arango-password fatal issue javscript.startup-directory

* fixed issue #372: Command-Line Options for the Authentication and Authorization


v1.1.2 (2013-01-20)
-------------------

* upgraded to mruby 2013-01-20 583983385b81c21f82704b116eab52d606a609f4

* fixed issue #357: Some spelling and grammar errors

* fixed issue #355: fix quotes in pdf manual

* fixed issue #351: Strange arangosh error message for long running query

* fixed randomly hanging connections in arangosh on MacOS

* added "any" query method: this returns a random document from a collection. It
  is also available via REST HTTP at /_api/simple/any.

* added deployment tool

* added getPeerVertex

* small fix for logging of long messages: the last character of log messages longer
  than 256 bytes was not logged.

* fixed truncation of human-readable log messages for web interface: the trailing \0
  byte was not appended for messages longer than 256 bytes

* fixed issue #341: ArangoDB crashes when stressed with Batch jobs
  Contrary to the issue title, this did not have anything to do with batch jobs but
  with too high memory usage. The memory usage of ArangoDB is now reduced for cases
   when there are lots of small collections with few documents each

* started with issue #317: Feature Request (from Google Groups): DATE handling

* backported issue #300: Extend arangoImp to Allow importing resultset-like
  (list of documents) formatted files

* fixed issue #337: "WaitForSync" on new collection does not work on Win/X64

* fixed issue #336: Collections REST API docs

* fixed issue #335: mmap errors due to wrong memory address calculation

* fixed issue #332: arangoimp --use-ids parameter seems to have no impact

* added option '--server.disable-authentication' for arangosh as well. No more passwd
  prompts if not needed

* fixed issue #330: session logging for arangosh

* fixed issue #329: Allow passing script file(s) as parameters for arangosh to run

* fixed issue #328: 1.1 compile warnings

* fixed issue #327: Javascript parse errors in front end


v1.1.1 (2012-12-18)
-------------------

* fixed issue #339: DELETE /_api/cursor/cursor-identifier return incollect errorNum

  The fix for this has led to a signature change of the function actions.resultNotFound().
  The meaning of parameter #3 for This function has changed from the error message string
  to the error code. The error message string is now parameter #4.
  Any client code that uses this function in custom actions must be adjusted.

* fixed issue #321: Problem upgrading arangodb 1.0.4 to 1.1.0 with Homebrew (OSX 10.8.2)

* fixed issue #230: add navigation and search for online documentation

* fixed issue #315: Strange result in PATH

* fixed issue #323: Wrong function returned in error message of AQL CHAR_LENGTH()

* fixed some log errors on startup / shutdown due to pid file handling and changing
  of directories


v1.1.0 (2012-12-05)
-------------------

* WARNING:
  arangod now performs a database version check at startup. It will look for a file
  named "VERSION" in its database directory. If the file is not present, arangod will
  perform an automatic upgrade of the database directory. This should be the normal
  case when upgrading from ArangoDB 1.0 to ArangoDB 1.1.

  If the VERSION file is present but is from an older version of ArangoDB, arangod
  will refuse to start and ask the user to run a manual upgrade first. A manual upgrade
  can be performed by starting arangod with the option `--upgrade`.

  This upgrade procedure shall ensure that users have full control over when they
  perform any updates/upgrades of their data, and can plan backups accordingly. The
  procedure also guarantees that the server is not run without any required system
  collections or with in incompatible data state.

* added AQL function DOCUMENT() to retrieve a document by its _id value

* fixed issue #311: fixed segfault on unload

* fixed issue #309: renamed stub "import" button from web interface

* fixed issue #307: added WaitForSync column in collections list in in web interface

* fixed issue #306: naming in web interface

* fixed issue #304: do not clear AQL query text input when switching tabs in
  web interface

* fixed issue #303: added documentation about usage of var keyword in web interface

* fixed issue #301: PATCH does not work in web interface

# fixed issue #269: fix make distclean & clean

* fixed issue #296: system collections not usable from AQL

* fixed issue #295: deadlock on shutdown

* added collection type label to web interface

* fixed issue #290: the web interface now disallows creating non-edges in edge collections
  when creating collections via the web interface, the collection type must also be
  specified (default is document collection)

* fixed issue #289: tab-completion does not insert any spaces

* fixed issue #282: fix escaping in web interface

* made AQL function NOT_NULL take any number of arguments. Will now return its
  first argument that is not null, or null if all arguments are null. This is downwards
  compatible.

* changed misleading AQL function name NOT_LIST() to FIRST_LIST() and slightly changed
  the behavior. The function will now return its first argument that is a list, or null
  if none of the arguments are lists.
  This is mostly downwards-compatible. The only change to the previous implementation in
  1.1-beta will happen if two arguments were passed and the 1st and 2nd arguments were
  both no lists. In previous 1.1, the 2nd argument was returned as is, but now null
  will be returned.

* add AQL function FIRST_DOCUMENT(), with same behavior as FIRST_LIST(), but working
  with documents instead of lists.

* added UPGRADING help text

* fixed issue #284: fixed Javascript errors when adding edges/vertices without own
  attributes

* fixed issue #283: AQL LENGTH() now works on documents, too

* fixed issue #281: documentation for skip lists shows wrong example

* fixed AQL optimizer bug, related to OR-combined conditions that filtered on the
  same attribute but with different conditions

* fixed issue #277: allow usage of collection names when creating edges
  the fix of this issue also implies validation of collection names / ids passed to
  the REST edge create method. edges with invalid collection ids or names in the
  "from" or "to" values will be rejected and not saved


v1.1.beta2 (2012-11-13)
-----------------------

* fixed arangoirb compilation

* fixed doxygen


v1.1.beta1 (2012-10-24)
-----------------------

* fixed AQL optimizer bug

* WARNING:
  - the user has changed from "arango" to "arangodb", the start script has changed from
    "arangod" to "arangodb", the database directory has changed from "/var/arangodb" to
    "/var/lib/arangodb" to be compliant with various Linux policies

  - In 1.1, we have introduced types for collections: regular documents go into document
    collections, and edges go into edge collections. The prefixing (db.xxx vs. edges.xxx)
    works slightly different in 1.1: edges.xxx can still be used to access collections,
    however, it will not determine the type of existing collections anymore. To create an
    edge collection 1.1, you can use db._createEdgeCollection() or edges._create().
    And there's of course also db._createDocumentCollection().
    db._create() is also still there and will create a document collection by default,
    whereas edges._create() will create an edge collection.

  - the admin web interface that was previously available via the simple URL suffix /
    is now available via a dedicated URL suffix only: /_admin/html
    The reason for this is that routing and URLs are now subject to changes by the end user,
    and only URLs parts prefixed with underscores (e.g. /_admin or /_api) are reserved
    for ArangoDB's internal usage.

* the server now handles requests with invalid Content-Length header values as follows:
  - if Content-Length is negative, the server will respond instantly with HTTP 411
    (length required)

  - if Content-Length is positive but shorter than the supplied body, the server will
    respond with HTTP 400 (bad request)

  - if Content-Length is positive but longer than the supplied body, the server will
    wait for the client to send the missing bytes. The server allows 90 seconds for this
    and will close the connection if the client does not send the remaining data

  - if Content-Length is bigger than the maximum allowed size (512 MB), the server will
    fail with HTTP 413 (request entity too large).

  - if the length of the HTTP headers is greater than the maximum allowed size (1 MB),
    the server will fail with HTTP 431 (request header fields too large)

* issue #265: allow optional base64 encoding/decoding of action response data

* issue #252: create _modules collection using arango-upgrade (note: arango-upgrade was
  finally replaced by the `--upgrade` option for arangod)

* issue #251: allow passing arbitrary options to V8 engine using new command line option:
  --javascript.v8-options. Using this option, the Harmony features or other settings in
  v8 can be enabled if the end user requires them

* issue #248: allow AQL optimizer to pull out completely uncorrelated subqueries to the
  top level, resulting in less repeated evaluation of the subquery

* upgraded to Doxygen 1.8.0

* issue #247: added AQL function MERGE_RECURSIVE

* issue #246: added clear() function in arangosh

* issue #245: Documentation: Central place for naming rules/limits inside ArangoDB

* reduced size of hash index elements by 50 %, allowing more index elements to fit in
  memory

* issue #235: GUI Shell throws Error:ReferenceError: db is not defined

* issue #229: methods marked as "under construction"

* issue #228: remove unfinished APIs (/_admin/config/*)

* having the OpenSSL library installed is now a prerequisite to compiling ArangoDB
  Also removed the --enable-ssl configure option because ssl is always required.

* added AQL functions TO_LIST, NOT_LIST

* issue #224: add optional Content-Id for batch requests

* issue #221: more documentation on AQL explain functionality. Also added
  ArangoStatement.explain() client method

* added db._createStatement() method on server as well (was previously available
  on the client only)

* issue #219: continue in case of "document not found" error in PATHS() function

* issue #213: make waitForSync overridable on specific actions

* changed AQL optimizer to use indexes in more cases. Previously, indexes might
  not have been used when in a reference expression the inner collection was
  specified last. Example: FOR u1 IN users FOR u2 IN users FILTER u1._id == u2._id
  Previously, this only checked whether an index could be used for u2._id (not
  possible). It was not checked whether an index on u1._id could be used (possible).
  Now, for expressions that have references/attribute names on both sides of the
  above as above, indexes are checked for both sides.

* issue #204: extend the CSV import by TSV and by user configurable
  separator character(s)

* issue #180: added support for batch operations

* added startup option --server.backlog-size
  this allows setting the value of the backlog for the listen() system call.
  the default value is 10, the maximum value is platform-dependent

* introduced new configure option "--enable-maintainer-mode" for
  ArangoDB maintainers. this option replaces the previous compile switches
  --with-boost-test, --enable-bison, --enable-flex and --enable-errors-dependency
  the individual configure options have been removed. --enable-maintainer-mode
  turns them all on.

* removed potentially unused configure option --enable-memfail

* fixed issue #197: HTML web interface calls /_admin/user-manager/session

* fixed issue #195: VERSION file in database directory

* fixed issue #193: REST API HEAD request returns a message body on 404

* fixed issue #188: intermittent issues with 1.0.0
  (server-side cursors not cleaned up in all cases, pthreads deadlock issue)

* issue #189: key store should use ISO datetime format bug

* issue #187: run arango-upgrade on server start (note: arango-upgrade was finally
  replaced by the `--upgrade` option for arangod)n

* fixed issue #183: strange unittest error

* fixed issue #182: manual pages

* fixed issue #181: use getaddrinfo

* moved default database directory to "/var/lib/arangodb" in accordance with
  http://www.pathname.com/fhs/pub/fhs-2.3.html

* fixed issue #179: strange text in import manual

* fixed issue #178: test for aragoimp is missing

* fixed issue #177: a misleading error message was returned if unknown variables
  were used in certain positions in an AQL query.

* fixed issue #176: explain how to use AQL from the arangosh

* issue #175: re-added hidden (and deprecated) option --server.http-port. This
  option is only there to be downwards-compatible to Arango 1.0.

* fixed issue #174: missing Documentation for `within`

* fixed issue #170: add db.<coll_name>.all().toArray() to arangosh help screen

* fixed issue #169: missing argument in Simple Queries

* added program arango-upgrade. This program must be run after installing ArangoDB
  and after upgrading from a previous version of ArangoDB. The arango-upgrade script
  will ensure all system collections are created and present in the correct state.
  It will also perform any necessary data updates.
  Note: arango-upgrade was finally replaced by the `--upgrade` option for arangod.

* issue #153: edge collection should be a flag for a collection
  collections now have a type so that the distinction between document and edge
  collections can now be done at runtime using a collection's type value.
  A collection's type can be queried in Javascript using the <collection>.type() method.

  When new collections are created using db._create(), they will be document
  collections by default. When edge._create() is called, an edge collection will be created.
  To explicitly create a collection of a specific/different type, use the methods
  _createDocumentCollection() or _createEdgeCollection(), which are available for
  both the db and the edges object.
  The Javascript objects ArangoEdges and ArangoEdgesCollection have been removed
  completely.
  All internal and test code has been adjusted for this, and client code
  that uses edges.* should also still work because edges is still there and creates
  edge collections when _create() is called.

  INCOMPATIBLE CHANGE: Client code might still need to be changed in the following aspect:
  Previously, collections did not have a type so documents and edges could be inserted
  in the same collection. This is now disallowed. Edges can only be inserted into
  edge collections now. As there were no collection types in 1.0, ArangoDB will perform
  an automatic upgrade when migrating from 1.0 to 1.1.
  The automatic upgrade will check every collection and determine its type as follows:
  - if among the first 50 documents in the collection there are documents with
    attributes "_from" and "_to", the collection is typed as an edge collection
  - if among the first 50 documents in the collection there are no documents with
    attributes "_from" and "_to", the collection is made as a document collection

* issue #150: call V8 garbage collection on server periodically

* issue #110: added support for partial updates

  The REST API for documents now offers an HTTP PATCH method to partially update
  documents. Overwriting/replacing documents is still available via the HTTP PUT method
  as before. The Javascript API in the shell also offers a new update() method in extension to
  the previously existing replace() method.


v1.0.4 (2012-11-12)
-------------------

* issue #275: strange error message in arangosh 1.0.3 at startup


v1.0.3 (2012-11-08)
-------------------

* fixed AQL optimizer bug

* issue #273: fixed segfault in arangosh on HTTP 40x

* issue #265: allow optional base64 encoding/decoding of action response data

* issue #252: _modules collection not created automatically


v1.0.2 (2012-10-22)
-------------------

* repository CentOS-X.Y moved to CentOS-X, same for Debian

* bugfix for rollback from edges

* bugfix for hash indexes

* bugfix for StringBuffer::erase_front

* added autoload for modules

* added AQL function TO_LIST


v1.0.1 (2012-09-30)
-------------------

* draft for issue #165: front-end application howto

* updated mruby to cf8fdea4a6598aa470e698e8cbc9b9b492319d

* fix for issue #190: install doesn't create log directory

* fix for issue #194: potential race condition between creating and dropping collections

* fix for issue #193: REST API HEAD request returns a message body on 404

* fix for issue #188: intermittent issues with 1.0.0

* fix for issue #163: server cannot create collection because of abandoned files

* fix for issue #150: call V8 garbage collection on server periodically


v1.0.0 (2012-08-17)
-------------------

* fix for issue #157: check for readline and ncurses headers, not only libraries


v1.0.beta4 (2012-08-15)
-----------------------

* fix for issue #152: fix memleak for barriers


v1.0.beta3 (2012-08-10)
-----------------------

* fix for issue #151: Memleak, collection data not removed

* fix for issue #149: Inconsistent port for admin interface

* fix for issue #163: server cannot create collection because of abandoned files

* fix for issue #157: check for readline and ncurses headers, not only libraries

* fix for issue #108: db.<collection>.truncate() inefficient

* fix for issue #109: added startup note about cached collection names and how to
  refresh them

* fix for issue #156: fixed memleaks in /_api/import

* fix for issue #59: added tests for /_api/import

* modified return value for calls to /_api/import: now, the attribute "empty" is
  returned as well, stating the number of empty lines in the input. Also changed the
  return value of the error code attribute ("errorNum") from 1100 ("corrupted datafile")
  to 400 ("bad request") in case invalid/unexpected JSON data was sent to the server.
  This error code is more appropriate as no datafile is broken but just input data is
  incorrect.

* fix for issue #152: Memleak for barriers

* fix for issue #151: Memleak, collection data not removed

* value of --database.maximal-journal-size parameter is now validated on startup. If
  value is smaller than the minimum value (currently 1048576), an error is thrown and
  the server will not start. Before this change, the global value of maximal journal
  size was not validated at server start, but only on collection level

* increased sleep value in statistics creation loop from 10 to 500 microseconds. This
  reduces accuracy of statistics values somewhere after the decimal points but saves
  CPU time.

* avoid additional sync() calls when writing partial shape data (attribute name data)
  to disk. sync() will still be called when the shape marker (will be written after
  the attributes) is written to disk

* issue #147: added flag --database.force-sync-shapes to force synching of shape data
  to disk. The default value is true so it is the same behavior as in version 1.0.
  if set to false, shape data is synched to disk if waitForSync for the collection is
  set to true, otherwise, shape data is not synched.

* fix for issue #145: strange issue on Travis: added epsilon for numeric comparison in
  geo index

* fix for issue #136: adjusted message during indexing

* issue #131: added timeout for HTTP keep-alive connections. The default value is 300
  seconds. There is a startup parameter server.keep-alive-timeout to configure the value.
  Setting it to 0 will disable keep-alive entirely on the server.

* fix for issue #137: AQL optimizer should use indexes for ref accesses with
  2 named attributes


v1.0.beta2 (2012-08-03)
-----------------------

* fix for issue #134: improvements for centos RPM

* fixed problem with disable-admin-interface in config file


v1.0.beta1 (2012-07-29)
-----------------------

* fixed issue #118: We need a collection "debugger"

* fixed issue #126: Access-Shaper must be cached

* INCOMPATIBLE CHANGE: renamed parameters "connect-timeout" and "request-timeout"
  for arangosh and arangoimp to "--server.connect-timeout" and "--server.request-timeout"

* INCOMPATIBLE CHANGE: authorization is now required on the server side
  Clients sending requests without HTTP authorization will be rejected with HTTP 401
  To allow backwards compatibility, the server can be started with the option
  "--server.disable-authentication"

* added options "--server.username" and "--server.password" for arangosh and arangoimp
  These parameters must be used to specify the user and password to be used when
  connecting to the server. If no password is given on the command line, arangosh/
  arangoimp will interactively prompt for a password.
  If no user name is specified on the command line, the default user "root" will be
  used.

* added startup option "--server.ssl-cipher-list" to determine which ciphers to
  use in SSL context. also added SSL_OP_CIPHER_SERVER_PREFERENCE to SSL default
  options so ciphers are tried in server and not in client order

* changed default SSL protocol to TLSv1 instead of SSLv2

* changed log-level of SSL-related messages

* added SSL connections if server is compiled with OpenSSL support. Use --help-ssl

* INCOMPATIBLE CHANGE: removed startup option "--server.admin-port".
  The new endpoints feature (see --server.endpoint) allows opening multiple endpoints
  anyway, and the distinction between admin and "other" endpoints can be emulated
  later using privileges.

* INCOMPATIBLE CHANGE: removed startup options "--port", "--server.port", and
  "--server.http-port" for arangod.
  These options have been replaced by the new "--server.endpoint" parameter

* INCOMPATIBLE CHANGE: removed startup option "--server" for arangosh and arangoimp.
  These options have been replaced by the new "--server.endpoint" parameter

* Added "--server.endpoint" option to arangod, arangosh, and arangoimp.
  For arangod, this option allows specifying the bind endpoints for the server
  The server can be bound to one or multiple endpoints at once. For arangosh
  and arangoimp, the option specifies the server endpoint to connect to.
  The following endpoint syntax is currently supported:
  - tcp://host:port or http@tcp://host:port (HTTP over IPv4)
  - tcp://[host]:port or http@tcp://[host]:port (HTTP over IPv6)
  - ssl://host:port or http@tcp://host:port (HTTP over SSL-encrypted IPv4)
  - ssl://[host]:port or http@tcp://[host]:port (HTTP over SSL-encrypted IPv6)
  - unix:///path/to/socket or http@unix:///path/to/socket (HTTP over UNIX socket)

  If no port is specified, the default port of 8529 will be used.

* INCOMPATIBLE CHANGE: removed startup options "--server.require-keep-alive" and
  "--server.secure-require-keep-alive".
  The server will now behave as follows which should be more conforming to the
  HTTP standard:
  * if a client sends a "Connection: close" header, the server will close the
    connection
  * if a client sends a "Connection: keep-alive" header, the server will not
    close the connection
  * if a client does not send any "Connection" header, the server will assume
    "keep-alive" if the request was an HTTP/1.1 request, and "close" if the
    request was an HTTP/1.0 request

* (minimal) internal optimizations for HTTP request parsing and response header
  handling

* fixed Unicode unescaping bugs for \f and surrogate pairs in BasicsC/strings.c

* changed implementation of TRI_BlockCrc32 algorithm to use 8 bytes at a time

* fixed issue #122: arangod doesn't start if <log.file> cannot be created

* fixed issue #121: wrong collection size reported

* fixed issue #98: Unable to change journalSize

* fixed issue #88: fds not closed

* fixed escaping of document data in HTML admin front end

* added HTTP basic authentication, this is always turned on

* added server startup option --server.disable-admin-interface to turn off the
  HTML admin interface

* honor server startup option --database.maximal-journal-size when creating new
  collections without specific journalsize setting. Previously, these
  collections were always created with journal file sizes of 32 MB and the
  --database.maximal-journal-size setting was ignored

* added server startup option --database.wait-for-sync to control the default
  behavior

* renamed "--unit-tests" to "--javascript.unit-tests"


v1.0.alpha3 (2012-06-30)
------------------------

* fixed issue #116: createCollection=create option doesn't work

* fixed issue #115: Compilation issue under OSX 10.7 Lion & 10.8 Mountain Lion
  (homebrew)

* fixed issue #114: image not found

* fixed issue #111: crash during "make unittests"

* fixed issue #104: client.js -> ARANGO_QUIET is not defined


v1.0.alpha2 (2012-06-24)
------------------------

* fixed issue #112: do not accept document with duplicate attribute names

* fixed issue #103: Should we cleanup the directory structure

* fixed issue #100: "count" attribute exists in cursor response with "count:
  false"

* fixed issue #84 explain command

* added new MRuby version (2012-06-02)

* added --log.filter

* cleanup of command line options:
** --startup.directory => --javascript.startup-directory
** --quite => --quiet
** --gc.interval => --javascript.gc-interval
** --startup.modules-path => --javascript.modules-path
** --action.system-directory => --javascript.action-directory
** --javascript.action-threads => removed (is now the same pool as --server.threads)

* various bug-fixes

* support for import

* added option SKIP_RANGES=1 for make unittests

* fixed several range-related assertion failures in the AQL query optimizer

* fixed AQL query optimizations for some edge cases (e.g. nested subqueries with
  invalid constant filter expressions)


v1.0.alpha1 (2012-05-28)
------------------------

Alpha Release of ArangoDB 1.0<|MERGE_RESOLUTION|>--- conflicted
+++ resolved
@@ -1,16 +1,15 @@
 v3.2.12 (XXXX-XX-XX)
 --------------------
 
-<<<<<<< HEAD
+
 * fix internal issue 1770: collection creation using distributeShardsLike yields
   errors and did not distribute shards correctly in the following cases:
   1. If numberOfShards * replicationFactor % nrDBServers != 0
      (shards * replication is not divisible by DBServers).
   2. If there was failover / move shard case on the leading collection
      and creating the follower collection afterwards.
-=======
+
 * fix timeout issues in replication client expiration
->>>>>>> ba6dd292
 
 * fix issue #4272: VERSION file keeps disappearing
 
