--- conflicted
+++ resolved
@@ -1,7 +1,6 @@
 v1.1.2 (XXXX-XX-XX)
 -------------------
 
-<<<<<<< HEAD
 * small fix for logging of long messages: the last character of log messages longer
   than 256 bytes was not logged.
 
@@ -10,9 +9,8 @@
 
 * reduce memory usage for the case when there are lots of small collections with few 
   documents each
-=======
+
 * started with issue #317: Feature Request (from Google Groups): DATE handling
->>>>>>> 0485299a
 
 * backported issue #300: Extend arangoImp to Allow importing resultset-like 
   (list of documents) formatted files
@@ -35,6 +33,7 @@
 * fixed issue #328: 1.1 compile warnings
 
 * fixed issue #327: Javascript parse errors in front end
+
 
 v1.1.1 (2012-12-18)
 -------------------
