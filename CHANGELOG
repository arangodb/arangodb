--- conflicted
+++ resolved
@@ -1,17 +1,14 @@
 devel
 -----
 
-<<<<<<< HEAD
 * ui: added bind parameters to slow query history view
 
-=======
 * ui: fixed a bug when moving multiple documents was not possible
 
 * ui: added bind parameters to slow query history view
 
 * fixed docs for issue #2968
 
->>>>>>> ae9e7164
 * AQL CHAR_LENGTH(null) returns now 0. Since AQL TO_STRING(null) is '' (string of length 0)
 
 * ui: now supports single js file upload for foxx services in addition to zip files
