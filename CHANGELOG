--- conflicted
+++ resolved
@@ -1,10 +1,9 @@
 devel
 -----
 
-<<<<<<< HEAD
 * fix internal issue #2035: the Web UI now updates its indices view to check
   whether new indices exist or not.
-=======
+
 * fix internal issue #2688: the Web UI's graph viewer created malformed node
   labels if a node was expanded multiple times.
 
@@ -16,7 +15,6 @@
 
 * fix internal issue #2957: the Web UI was not able to display more than 1000
   documents, even when it was set to a higher amount.
->>>>>>> afef5ec7
 
 * dynamically manage libcurl's number of open connections to increase performance
   by reducing the number of socket close and then reopen cycles
