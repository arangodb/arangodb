v3.3.15 (XXXX-XX-XX)
--------------------

* fixed some web ui action events related to Running Queries view and Slow
  Queries History view


v3.3.14 (2018-08-15)
--------------------

* upgraded arangodb starter version to 0.13.1

* Foxx HTTP API errors now log stacktraces

* fixed issue #5736: Foxx HTTP API responds with 500 error when request body
  is too short

* fixed issue #5831: custom queries in the ui could not be loaded if the user
  only has read access to the _system database.

* fixed internal issue #2566: corrected web UI alignment of the nodes table

* fixed internal issue #2869: when attaching a follower with global applier to an 
  authenticated leader already existing users have not been replicated, all users 
  created/modified later are replicated.

* fixed internal issue #2865: dumping from an authenticated arangodb the users have 
  not been included

* fixed issue #5943: misplaced database ui icon and wrong cursor type were used

* fixed issue #5354: updated the web UI JSON editor, improved usability

* fixed issue #5648: fixed error message when saving unsupported document types

* fixed issue #6076: Segmentation fault after AQL query

  This also fixes issues #6131 and #6174

* fixed issue #5884: Subquery nodes are no longer created on DBServers

* fixed issue #6031: Broken LIMIT in nested list iterations 

* fixed internal issue #2812: Cluster fails to create many indexes in parallel

* intermediate commits in the RocksDB engine are now only enabled in standalone AQL 
  queries (not within a JS transaction), standalone truncate as well as for the 
  "import" API


v3.3.13 (2018-07-26)
--------------------

* fixed internal issue #2567: the Web UI was showing the possibility to move a
  shard from a follower to the current leader 

* fixed issue #5977: Unexpected execution plan when subquery contains COLLECT

* Bugfix: The AQL syntax variants `UPDATE/REPLACE k WITH d` now correctly take
  _rev from k instead of d (when ignoreRevs is false) and ignore d._rev.

* put an upper bound on the number of documents to be scanned when using
  `db.<collection>.any()` in the RocksDB storage engine

  previous versions of ArangoDB did a scan of a random amount of documents in
  the collection, up to the total number of documents available. this produced
  a random selection with a good quality, but needed to scan half the number
  of documents in the collection on average.

  The new version will only scan up to 500 documents, so it produces a less
  random result, but will be a lot faster especially for large collections.
  
  The implementation of `any()` for the MMFiles engine remains unchanged. The
  MMFiles engine will pick a random document from the entire range of the 
  in-memory primary index without performing scans.

* return an empty result set instead of an "out of memory" exception when
  querying the geo index with invalid (out of range) coordinates

* added load balancer support and user-restriction to cursor API.

  If a cursor is accessed on a different coordinator than where it was created,
  the requests will be forwarded to the correct coordinator. If a cursor is
  accessed by a different user than the one who created it, the request will
  be denied.

* keep failed follower in followers list in Plan.

  This increases the changes of a failed follower getting back into sync if the
  follower comes back after a short time. In this case the follower can try to
  get in sync again, which normally takes less time than seeding a completely
  new follower.

* fix assertion failure and undefined behavior in Unix domain socket connections,
  introduced by 3.3.12

* added configuration option `--rocksdb.sync-interval`

  This option specifies interval (in milliseconds) that ArangoDB will use to 
  automatically synchronize data in RocksDB's write-ahead log (WAL) files to 
  disk. Automatic syncs will only be performed for not-yet synchronized data, 
  and only for operations that have been executed without the *waitForSync* 
  attribute.

  Automatic synchronization is performed by a background thread. The default
  sync interval is 0, meaning the automatic background syncing is turned off.
  Background syncing in 3.3 is opt-in, whereas in ArangoDB 3.4 the default sync
  interval will be 100 milliseconds.

  Note: this option is not supported on Windows platforms. Setting the sync
  interval to a value greater 0 will produce a startup warning.

* fixed graph creation sometimes failing with 'edge collection
  already used in edge def' when the edge definition contained multiple vertex
  collections, despite the edge definitions being identical

* inception could get caught in a trap, where agent configuration
  version and timeout multiplier lead to incapacitated agency

* fixed issue #5827: Batch request handling incompatible with .NET's default
  ContentType format

* fixed agency's log compaction for internal issue #2249

<<<<<<< HEAD
* cluster nodes should retry registring in agency until successful
=======
* inspector collects additionally disk data size and storage engine statistics
>>>>>>> 8f71fa02


v3.3.12 (2018-07-12)
--------------------

* issue #5854: RocksDB engine would frequently request a new DelayToken.  This caused
  excessive write delay on the next Put() call.  Alternate approach taken.

* fixed graph creation under some circumstances failing with 'edge collection
  already used in edge def' despite the edge definitions being identical

* fixed issue #5727: Edge document with user provided key is inserted as many
  times as the number of shards, violating the primary index

* fixed internal issue #2658: AQL modification queries did not allow `_rev`
  checking. There is now a new option `ignoreRevs` which can be set to `false`
  in order to force AQL modification queries to match revision ids before
  doing any modifications

* fixed issue #5679: Replication applier restrictions will crash synchronisation
  after initial sync

* fixed potential issue in RETURN DISTINCT CollectBlock implementation
  that led to the block producing an empty result

* changed communication tasks to use boost strands instead of locks,
  this fixes a race condition with parallel VST communication over
  SSL

* fixed agency restart from compaction without data

* fixed for agent coming back to agency with changed endpoint and
  total data loss

* more patient agency tests to allow for ASAN tests to successfully finish


v3.3.11 (2018-06-26)
--------------------

* upgraded arangosync version to 0.5.3

* upgraded arangodb starter version to 0.12.0

* fixed internal issue #2559: "unexpected document key" error when custom
  shard keys are used and the "allowUserKeys" key generator option is set
  to false

* fixed AQL DOCUMENT lookup function for documents for sharded collections with
  more than a single shard and using a custom shard key (i.e. some shard
  key attribute other than `_key`).
  The previous implementation of DOCUMENT restricted to lookup to a single
  shard in all cases, though this restriction was invalid. That lead to
  `DOCUMENT` not finding documents in cases the wrong shard was contacted. The
  fixed implementation in 3.3.11 will reach out to all shards to find the
  document, meaning it will produce the correct result, but will cause more
  cluster-internal traffic. This increase in traffic may be high if the number
  of shards is also high, because each invocation of `DOCUMENT` will have to
  contact all shards.
  There will be no performance difference for non-sharded collections or
  collections that are sharded by `_key` or that only have a single shard.

* reimplemented replication view in web UI

* fixed internal issue #2256: ui, document id not showing up when deleting a document

* fixed internal issue #2163: wrong labels within foxx validation of service
  input parameters

* fixed internal issue #2160: fixed misplaced tooltips in indices view

* added new arangoinspect client tool, to help users and customers easily collect
  information of any ArangoDB server setup, and facilitate troubleshooting for the
  ArangoDB Support Team


v3.3.10 (2018-06-04)
--------------------

* make optimizer rule "remove-filter-covered-by-index" not stop after removing
  a sub-condition from a FILTER statement, but pass the optimized FILTER
  statement again into the optimizer rule for further optimizations.
  This allows optimizing away some more FILTER conditions than before.

* allow accessing /_admin/status URL on followers too in active failover setup

* fix cluster COLLECT optimization for attributes that were in "sorted" variant of
  COLLECT and that were provided by a sorted index on the collected attribute

* apply fulltext index optimization rule for multiple fulltext searches in
  the same query

  this fixes https://stackoverflow.com/questions/50496274/two-fulltext-searches-on-arangodb-cluster-v8-is-involved

* validate `_from` and `_to` values of edges on updates consistently

* fixed issue #5400: Unexpected AQL Result

* fixed issue #5429: Frequent 'updated local foxx repository' messages

* fixed issue #5252: Empty result if FULLTEXT() is used together with LIMIT offset

* fixed issue #5035: fixed a vulnerability issue within the web ui's index view

* inception was ignoring leader's configuration


v3.3.9 (2018-05-17)
-------------------

* added `/_admin/repair/distributeShardsLike` that repairs collections with
  distributeShardsLike where the shards aren't actually distributed like in the
  prototype collection, as could happen due to internal issue #1770

* fixed Foxx queues bug when queues are created in a request handler with an
  ArangoDB authentication header

* upgraded arangosync version to 0.5.1

* upgraded arangodb starter version to 0.11.3

* fix cluster upgrading issue introduced in 3.3.8

  the issue made arangod crash when starting a DB server with option
  `--database.auto-upgrade true`

* fix C++ implementation of AQL ZIP function to return each distinct attribute
  name only once. The previous implementation added non-unique attribute names
  multiple times, which led to follow-up issues.
  Now if an attribute name occurs multiple times in the input list of attribute
  names, it will only be incorporated once into the result object, with the
  value that corresponds to the first occurrence.
  This fix also changes the V8 implementation of the ZIP function, which now
  will always return the first value for non-unique attribute names and not the
  last occurring value.

* self heal during a Foxx service install, upgrade or replace no longer breaks
  the respective operation

* make /_api/index, /_api/database and /_api/user REST handlers use the scheduler's
  internal queue, so they do not run in an I/O handling thread

* fixed issue #4919: C++ implementation of LIKE function now matches the old and
  correct behavior of the JavaScript implementation.

* added REST API endpoint /_admin/server/availability for monitoring purposes

* UI: fixed an unreasonable event bug within the modal view engine

* fixed issue #3811: gharial api is now checking existence of _from and _to vertices
  during edge creation

* fixed internal issue #2149: number of documents in the UI is not adjusted after
  moving them

* fixed internal issue #2150: UI - loading a saved query does not update the list
  of bind parameters

* fixed internal issue #2147 - fixed database filter in UI

* fixed issue #4934: Wrong used GeoIndex depending on FILTER order

* added `query` and `aql.literal` helpers to `@arangodb` module.

* remove post-sort from GatherNode in cluster AQL queries that do use indexes
  for filtering but that do not require a sorted result

  This optimization can speed up gathering data from multiple shards, because
  it allows to remove a merge sort of the individual shards' results.

* extend the already existing "reduce-extraction-to-projection" AQL optimizer
  rule for RocksDB to provide projections of up to 5 document attributes. The
  previous implementation only supported a projection for a single document
  attribute. The new implementation will extract up to 5 document attributes from
  a document while scanning a collection via an EnumerateCollectionNode.
  Additionally the new version of the optimizer rule can also produce projections
  when scanning an index via an IndexNode.
  The optimization is benefial especially for huge documents because it will copy
  out only the projected attributes from the document instead of copying the entire
  document data from the storage engine.

  When applied, the explainer will show the projected attributes in a `projections`
  remark for an EnumerateCollectionNode or IndexNode. The optimization is limited
  to the RocksDB storage engine.

* added index-only optimization for AQL queries that can satisfy the retrieval of
  all required document attributes directly from an index.

  This optimization will be triggered for the RocksDB engine if an index is used
  that covers all required attributes of the document used later on in the query.
  If applied, it will save retrieving the actual document data (which would require
  an extra lookup in RocksDB), but will instead build the document data solely
  from the index values found. It will only be applied when using up to 5 attributes
  from the document, and only if the rest of the document data is not used later
  on in the query.

  The optimization is currently available for the RocksDB engine for the index types
  primary, edge, hash, skiplist and persistent.

  If the optimization is applied, it will show up as "index only" in an AQL
  query's execution plan for an IndexNode.

* added scan-only optimization for AQL queries that iterate over collections or
  indexes and that do not need to return the actual document values.

  Not fetching the document values from the storage engine will provide a
  considerable speedup when using the RocksDB engine, but may also help a bit
  in case of the MMFiles engine. The optimization will only be applied when
  full-scanning or index-scanning a collection without refering to any of its
  documents later on, and, for an IndexNode, if all filter conditions for the
  documents of the collection are covered by the index.

  If the optimization is applied, it will show up as "scan only" in an AQL
  query's execution plan for an EnumerateCollectionNode or an IndexNode.

* extend existing "collect-in-cluster" optimizer rule to run grouping, counting
  and deduplication on the DB servers in several cases, so that the coordinator
  will only need to sum up the potentially smaller results from the individual shards.

  The following types of COLLECT queries are covered now:
  - RETURN DISTINCT expr
  - COLLECT WITH COUNT INTO ...
  - COLLECT var1 = expr1, ..., varn = exprn (WITH COUNT INTO ...), without INTO or KEEP
  - COLLECT var1 = expr1, ..., varn = exprn AGGREGATE ..., without INTO or KEEP, for
    aggregate functions COUNT/LENGTH, SUM, MIN and MAX.

* honor specified COLLECT method in AQL COLLECT options

  for example, when the user explicitly asks for the COLLECT method
  to be `sorted`, the optimizer will now not produce an alternative
  version of the plan using the hash method.

  additionally, if the user explcitly asks for the COLLECT method to
  be `hash`, the optimizer will now change the existing plan to use
  the hash method if possible instead of just creating an alternative
  plan.

  `COLLECT ... OPTIONS { method: 'sorted' }` => always use sorted method
  `COLLECT ... OPTIONS { method: 'hash' }`   => use hash if this is technically possible
  `COLLECT ...` (no options)                 => create a plan using sorted, and another plan using hash method

* added bulk document lookups for MMFiles engine, which will improve the performance
  of document lookups from an inside an index in case the index lookup produces many
  documents


v3.3.8 (2018-04-24)
-------------------

* included version of ArangoDB Starter (`arangodb` binary) updated to v0.10.11,
  see [Starter changelog](https://github.com/arangodb-helper/arangodb/blob/master/CHANGELOG.md)

* added arangod startup option `--dump-options` to print all configuration parameters
  as a JSON object

* fixed: (Enterprise only) If you restore a SmartGraph where the collections
  are still existing and are supposed to be dropped on restore we ended up in
  duplicate name error. This is now gone and the SmartGraph is correctly restored.

* fix lookups by `_id` in smart graph edge collections

* improve startup resilience in case there are datafile errors (MMFiles)

  also allow repairing broken VERSION files automatically on startup by
  specifying the option `--database.ignore-datafile-errors true`

* fix issue #4582: UI query editor now supports usage of empty string as bind parameter value

* fixed internal issue #2148: Number of documents found by filter is misleading in web UI

* added startup option `--database.required-directory-state`

  using this option it is possible to require the database directory to be
  in a specific state on startup. the options for this value are:

  - non-existing: database directory must not exist
  - existing: database directory must exist
  - empty: database directory must exist but be empty
  - populated: database directory must exist and contain specific files already
  - any: any state allowed

* field "$schema" in Foxx manifest.json files no longer produce warnings

* added `@arangodb/locals` module to expose the Foxx service context as an
  alternative to using `module.context` directly.

* supervision can be put into maintenance mode


v3.3.7 (2018-04-11)
-------------------

* added hidden option `--query.registry-ttl` to control the lifetime of cluster AQL
  query parts

* fixed internal issue #2237: AQL queries on collections with replicationFactor:
  "satellite" crashed arangod in single server mode

* fixed restore of satellite collections: replicationFactor was set to 1 during
  restore

* fixed dump and restore of smart graphs:
  a) The dump will not include the hidden shadow collections anymore, they were dumped
     accidentially and only contain duplicated data.
  b) Restore will now ignore hidden shadow collections as all data is contained
     in the smart-edge collection. You can manually include these collections from an
     old dump (3.3.5 or earlier) by using `--force`.
  c) Restore of a smart-graph will now create smart collections properly instead
     of getting into `TIMEOUT_IN_CLUSTER_OPERATION`

* fixed issue in AQL query optimizer rule "restrict-to-single-shard", which
  may have sent documents to a wrong shard in AQL INSERT queries that specified
  the value for `_key` using an expression (and not a constant value)
  Important: if you were affected by this bug in v3.3.5 it is required that you
  recreate your dataset in v3.3.6 (i.e. dumping and restoring) instead of doing
  a simple binary upgrade

* added /_admin/status HTTP API for debugging purposes

* added ArangoShell helper function for packaging all information about an
  AQL query so it can be run and analyzed elsewhere:

  query = "FOR doc IN mycollection FILTER doc.value > 42 RETURN doc";
  require("@arangodb/aql/explainer").debugDump("/tmp/query-debug-info", query);

  Entitled users can send the generated file to the ArangoDB support to facilitate
  reproduction and debugging.

* added hidden option `--server.ask-jwt-secret`. This is an internal option
  for debugging and should not be exposed to end-users.

* fix for internal issue #2215. supervision will now wait for agent to
  fully prepare before adding 10 second grace period after leadership change

* fixed internal issue #2215's FailedLeader timeout bug

v3.3.5 (2018-03-28)
-------------------

* fixed issue #4934: Wrong used GeoIndex depending on FILTER order

* make build id appear in startup log message alongside with other version info

* make AQL data modification operations that are sent to all shards and that are
  supposed to return values (i.e. `RETURN OLD` or `RETURN NEW`) not return fake
  empty result rows if the document to be updated/replaced/removed was not present
  on the target shard

* added AQL optimizer rule `restrict-to-single-shard`

  This rule will kick in if a collection operation (index lookup or data
  modification operation) will only affect a single shard, and the operation can be
  restricted to the single shard and is not applied for all shards. This optimization
  can be applied for queries that access a collection only once in the query, and that
  do not use traversals, shortest path queries and that do not access collection data
  dynamically using the `DOCUMENT`, `FULLTEXT`, `NEAR` or `WITHIN` AQL functions.
  Additionally, the optimizer will only pull off this optimization if can safely
  determine the values of all the collection's shard keys from the query, and when the
  shard keys are covered by a single index (this is always true if the shard key is
  the default `_key`)

* display missing attributes of GatherNodes in AQL explain output

* make AQL optimizer rule `undistribute-remove-after-enum-coll` fire in a few
  more cases in which it is possible

* slightly improve index selection for the RocksDB engine when there are multiple
  competing indexes with the same attribute prefixes, but different amount of
  attributes covered. In this case, the more specialized index will be preferred
  now

* fix issue #4924: removeFollower now prefers to remove the last follower(s)

* added "collect-in-cluster" optimizer rule to have COLLECT WITH COUNT queries
  without grouping being executed on the DB servers and the coordinator only summing
  up the counts from the individual shards

* fixed issue #4900: Nested FOR query uses index but ignores other filters

* properly exit v8::Context in one place where it was missing before

* added hidden option `--cluster.index-create-timeout` for controlling the
  default value of the index creation timeout in cluster
  under normal circumstances, this option does not need to be adjusted

* increase default timeout for index creation in cluster to 3600s

* fixed issue #4843: Query-Result has more Docs than the Collection itself

* fixed the behavior of ClusterInfo when waiting for current to catch
  up with plan in create collection.

* fixed issue #4827: COLLECT on edge _to field doesn't group distinct values as expected (MMFiles)


v3.3.4 (2018-03-01)
-------------------

* fix AQL `fullCount` result value in some cluster cases when it was off a bit

* fix issue #4651: Simple query taking forever until a request timeout error

* fix issue #4657: fixed incomplete content type header

* Vastly improved the Foxx Store UI

* fix issue #4677: AQL WITH with bind parameters results in "access after data-modification"
  for two independent UPSERTs

* remove unused startup option `--ldap.permissions-attribute-name`

* fix issue #4457: create /var/tmp/arangod with correct user in supervisor mode

* remove long disfunctional admin/long_echo handler

* fixed Foxx API:

  * PUT /_api/foxx/service: Respect force flag
  * PATCH /_api/foxx/service: Check whether a service under given mount exists

* internal issue #1726: supervision failed to remove multiple servers
  from health monitoring at once.

* more information from inception, why agent is activated

* fixed a bug where supervision tried to deal with shards of virtual collections

* Behaviour of permissions for databases and collections changed:
  The new fallback rule for databases for which an access level is not explicitly specified:
  Choose the higher access level of:
    * A wildcard database grant
    * A database grant on the `_system` database
  The new fallback rule for collections for which an access level is not explicitly specified:
  Choose the higher access level of:
    * Any wildcard access grant in the same database, or on "*/*"
    * The access level for the current database
    * The access level for the `_system` database

* fix internal issue 1770: collection creation using distributeShardsLike yields
  errors and did not distribute shards correctly in the following cases:
  1. If numberOfShards * replicationFactor % nrDBServers != 0
     (shards * replication is not divisible by DBServers).
  2. If there was failover / move shard case on the leading collection
     and creating the follower collection afterwards.

* fix timeout issues in replication client expiration

* added missing edge filter to neighbors-only traversals
  in case a filter condition was moved into the traverser and the traversal was
  executed in breadth-first mode and was returning each visited vertex exactly
  once, and there was a filter on the edges of the path and the resulting vertices
  and edges were not used later, the edge filter was not applied

* fixed issue #4160: Run arangod with "--database.auto-upgrade" option always crash silently without error log

* fix internal issue #1848: AQL optimizer was trying to resolve attribute accesses
  to attributes of constant object values at query compile time, but only did so far
  the very first attribute in each object

  this fixes https://stackoverflow.com/questions/48648737/beginner-bug-in-for-loops-from-objects

* fix inconvenience: If we want to start server with a non-existing
  --javascript.app-path it will now be created (if possible)

* fixed: REST API `POST _api/foxx` now returns HTTP code 201 on success, as documented.
         returned 200 before.

* fixed: REST API `PATCH _api/foxx/dependencies` now updates the existing dependencies
         instead of replacing them.

* fixed: Foxx upload of single javascript file. You now can upload via http-url pointing
         to a javascript file.

* fixed issue #4395: If your foxx app includes an `APP` folder it got
         accidently removed by selfhealing this is not the case anymore.

* fixed internal issue #1969 - command apt-get purge/remove arangodb3e was failing


v3.3.3 (2018-01-26)
-------------------

* fix issue #4272: VERSION file keeps disappearing

* fix internal issue #81: quotation marks disappeared when switching table/json
  editor in the query editor ui

* added option `--rocksdb.throttle` to control whether write-throttling is enabled
  Write-throttling is turned on by default, to reduce chances of compactions getting
  too far behind and blocking incoming writes.

* fixed issue #4308: Crash when getter for error.name throws an error (on Windows)

* UI: fixed a query editor caching and parsing issue

* Fixed internal issue #1683: fixes an UI issue where a collection name gets wrongly cached
  within the documents overview of a collection.

* Fixed an issue with the index estimates in RocksDB in the case a transaction is aborted.
  Former the index estimates were modified if the transaction commited or not.
  Now they will only be modified if the transaction commited successfully.

* UI: optimized login view for very small screen sizes

* UI: optimized error messages for invalid query bind parameter

* Truncate in RocksDB will now do intermediate commits every 10.000 documents
  if truncate fails or the server crashes during this operation all deletes
  that have been commited so far are persisted.

* make the default value of `--rocksdb.block-cache-shard-bits` use the RocksDB
  default value. This will mostly mean the default number block cache shard
  bits is lower than before, allowing each shard to store more data and cause
  less evictions from block cache

* UI: optimized login view for very small screen sizes

* issue #4222: Permission error preventing AQL query import / export on webui

* UI: optimized error messages for invalid query bind parameter

* UI: upgraded swagger ui to version 3.9.0

* issue #3504: added option `--force-same-database` for arangorestore

  with this option set to true, it is possible to make any arangorestore attempt
  fail if the specified target database does not match the database name
  specified in the source dump's "dump.json" file. it can thus be used to
  prevent restoring data into the "wrong" database

  The option is set to `false` by default to ensure backwards-compatibility

* make the default value of `--rocksdb.block-cache-shard-bits` use the RocksDB
  default value. This will mostly mean the default number block cache shard
  bits is lower than before, allowing each shard to store more data and cause
  less evictions from block cache

* fixed issue #4255: AQL SORT consuming too much memory

* fixed incorrect persistence of RAFT vote and term


v3.3.2 (2018-01-04)
-------------------

* fixed issue #4199: Internal failure: JavaScript exception in file 'arangosh.js'
  at 98,7: ArangoError 4: Expecting type String

* fixed issue in agency supervision with a good server being left in
  failedServers

* distinguish isReady and allInSync in clusterInventory

* fixed issue #4197: AQL statement not working in 3.3.1 when upgraded from 3.2.10

* do not reuse collection ids when restoring collections from a dump, but assign
  new collection ids, this should prevent collection id conflicts

* fix issue #4393: broken handling of unix domain sockets in
  JS_Download

v3.3.1 (2017-12-28)
-------------------

* UI: displayed wrong wfs property for a collection when using RocksDB as
  storage engine

* added `--ignore-missing` option to arangoimp
  this option allows importing lines with less fields than specified in the CSV
  header line

* changed misleading error message from "no leader" to "not a leader"

* optimize usage of AQL FULLTEXT index function to a FOR loop with index
  usage in some cases
  When the optimization is applied, this especially speeds up fulltext index
  queries in the cluster

* UI: improved the behavior during collection creation in a cluster environment

* Agency lockup fixes for very small machines.

* Agency performance improvement by finer grained locking.

* Use steady_clock in agency whereever possible.

* Agency prevent Supervision thread crash.

* Fix agency integer overflow in timeout calculation.


v3.3.0 (2012-12-14)
-------------------

* release version

* added a missing try/catch block in the supervision thread


v3.3.rc8 (2017-12-12)
---------------------

* UI: fixed broken foxx configuration keys. Some valid configuration values
  could not be edited via the ui.

* UI: Shard distribution view now has an accordion view instead of displaying
  all shards of all collections at once.

* UI: pressing the return key inside a select2 box no longer triggers the modals

* UI: coordinators and db servers are now in sorted order (ascending)


v3.3.rc7 (2017-12-07)
---------------------

* fixed issue #3741: fix terminal color output in Windows

* UI: fixed issue #3822: disabled name input field for system collections

* fixed issue #3640: limit in subquery

* fixed issue #3745: Invalid result when using OLD object with array attribute in UPSERT statement

* UI: edge collections were wrongly added to from and to vertices select box during graph creation

* UI: added not found views for documents and collections

* UI: using default user database api during database creation now

* UI: the graph viewer backend now picks one random start vertex of the
  first 1000 documents instead of calling any(). The implementation of
  "any" is known to scale bad on huge collections with RocksDB.

* UI: fixed disappearing of the navigation label in some case special case

* UI: the graph viewer now displays updated label values correctly.
  Additionally the included node/edge editor now closes automatically
	after a successful node/edge update.

* fixed issue #3917: traversals with high maximal depth take extremely long
  in planning phase.


v3.3.rc4 (2017-11-28)
---------------------

* minor bug-fixes


v3.3.rc3 (2017-11-24)
---------------------

* bug-fixes


v3.3.rc2 (2017-11-22)
---------------------

* UI: document/edge editor now remembering their modes (e.g. code or tree)

* UI: optimized error messages for invalid graph definitions. Also fixed a
  graph renderer cleanup error.

* UI: added a delay within the graph viewer while changing the colors of the
  graph. Necessary due different browser behaviour.

* added options `--encryption.keyfile` and `--encryption.key-generator` to arangodump
  and arangorestore

* UI: the graph viewer now displays updated label values correctly.
  Additionally the included node/edge editor now closes automatically
	after a successful node/edge update.

* removed `--recycle-ids` option for arangorestore

  using that option could have led to problems on the restore, with potential
  id conflicts between the originating server (the source dump server) and the
  target server (the restore server)


v3.3.rc1 (2017-11-17)
---------------------

* add readonly mode REST API

* allow compilation of ArangoDB source code with g++ 7

* upgrade minimum required g++ compiler version to g++ 5.4
  That means ArangoDB source code will not compile with g++ 4.x or g++ < 5.4 anymore.

* AQL: during a traversal if a vertex is not found. It will not print an ERROR to the log and continue
  with a NULL value, but will register a warning at the query and continue with a NULL value.
  The situation is not desired as an ERROR as ArangoDB can store edges pointing to non-existing
  vertex which is perfectly valid, but it may be a n issue on the data model, so users
  can directly see it on the query now and do not "by accident" have to check the LOG output.


v3.3.beta1 (2017-11-07)
-----------------------

* introduce `enforceReplicationFactor`: An optional parameter controlling
  if the server should bail out during collection creation if there are not
  enough DBServers available for the desired `replicationFactor`.

* fixed issue #3516: Show execution time in arangosh

  this change adds more dynamic prompt components for arangosh
  The following components are now available for dynamic prompts,
  settable via the `--console.prompt` option in arangosh:

  - '%t': current time as timestamp
  - '%a': elpased time since ArangoShell start in seconds
  - '%p': duration of last command in seconds
  - '%d': name of current database
  - '%e': current endpoint
  - '%E': current endpoint without protocol
  - '%u': current user

  The time a command takes can be displayed easily by starting arangosh with `--console.prompt "%p> "`.

* make the ArangoShell refill its collection cache when a yet-unknown collection
  is first accessed. This fixes the following problem:

      arangosh1> db._collections();  // shell1 lists all collections
      arangosh2> db._create("test"); // shell2 now creates a new collection 'test'
      arangosh1> db.test.insert({}); // shell1 is not aware of the collection created
                                     // in shell2, so the insert will fail

* incremental transfer of initial collection data now can handle partial
  responses for a chunk, allowing the leader/master to send smaller chunks
  (in terms of HTTP response size) and limit memory usage

* initial creation of shards for cluster collections is now faster with
  replicationFactor values bigger than 1. this is achieved by an optimization
  for the case when the collection on the leader is still empty

* potential fix for issue #3517: several "filesystem full" errors in logs
  while there's a lot of disk space

* added C++ implementations for AQL function `SUBSTRING()`, `LEFT()`, `RIGHT()` and `TRIM()`


v3.3.milestone2 (2017-10-19)
----------------------------

* added new replication module

* make AQL `DISTINCT` not change the order of the results it is applied on

* show C++ function name of call site in ArangoDB log output

  This requires option `--log.line-number` to be set to *true*

* fixed issue #3408: Hard crash in query for pagination

* UI: fixed unresponsive events in cluster shards view

* UI: added word wrapping to query editor

* fixed issue #3395: AQL: cannot instantiate CollectBlock with undetermined
  aggregation method

* minimum number of V8 contexts in console mode must be 2, not 1. this is
  required to ensure the console gets one dedicated V8 context and all other
  operations have at least one extra context. This requirement was not enforced
  anymore.

* UI: fixed wrong user attribute name validation, issue #3228

* make AQL return a proper error message in case of a unique key constraint
  violation. previously it only returned the generic "unique constraint violated"
  error message but omitted the details about which index caused the problem.

  This addresses https://stackoverflow.com/questions/46427126/arangodb-3-2-unique-constraint-violation-id-or-key

* fix potential overflow in CRC marker check when a corrupted CRC marker
  is found at the very beginning of an MMFiles datafile


v3.3.milestone1 (2017-10-11)
----------------------------

* added option `--server.local-authentication`

* UI: added user roles

* added config option `--log.color` to toggle colorful logging to terminal

* added config option `--log.thread-name` to additionally log thread names

* usernames must not start with `:role:`, added new options:
    --server.authentication-timeout
    --ldap.roles-attribute-name
    --ldap.roles-transformation
    --ldap.roles-search
    --ldap.superuser-role
    --ldap.roles-include
    --ldap.roles-exclude

* performance improvements for full collection scans and a few other operations
  in MMFiles engine

* added `--rocksdb.encryption-key-generator` for enterprise

* removed `--compat28` parameter from arangodump and replication API

  older ArangoDB versions will no longer be supported by these tools.

* increase the recommended value for `/proc/sys/vm/max_map_count` to a value
  eight times as high as the previous recommended value. Increasing the
  values helps to prevent an ArangoDB server from running out of memory mappings.

  The raised minimum recommended value may lead to ArangoDB showing some startup
  warnings as follows:

      WARNING {memory} maximum number of memory mappings per process is 65530, which seems too low. it is recommended to set it to at least 512000
      WARNING {memory} execute 'sudo sysctl -w "vm.max_map_count=512000"'


v3.2.7 (2017-11-13)
-------------------

* Cluster customers, which have upgraded from 3.1 to 3.2 need to upgrade
  to 3.2.7. The cluster supervision is otherwise not operational.

* Fixed issue #3597: AQL with path filters returns unexpected results
  In some cases breadth first search in combination with vertex filters
  yields wrong result, the filter was not applied correctly.

* enable JEMalloc background thread for purging and returning unused memory
  back to the operating system (Linux only)

* fixed some undefined behavior in some internal value caches for AQL GatherNodes
  and SortNodes, which could have led to sorted results being effectively not
  correctly sorted.

* make the replication applier for the RocksDB engine start automatically after a
  restart of the server if the applier was configured with its `autoStart` property
  set to `true`. previously the replication appliers were only automatically restarted
  at server start for the MMFiles engine.

* fixed arangodump batch size adaptivity in cluster mode and upped default batch size
  for arangodump

  these changes speed up arangodump in cluster context

* smart graphs now return a proper inventory in response to replication inventory
  requests

* fixed issue #3618: Inconsistent behavior of OR statement with object bind parameters

* only users with read/write rights on the "_system" database can now execute
  "_admin/shutdown" as well as modify properties of the write-ahead log (WAL)

* increase default maximum number of V8 contexts to at least 16 if not explicitly
  configured otherwise.
  the procedure for determining the actual maximum value of V8 contexts is unchanged
  apart from the value `16` and works as follows:
  - if explicitly set, the value of the configuration option `--javascript.v8-contexts`
    is used as the maximum number of V8 contexts
  - when the option is not set, the maximum number of V8 contexts is determined
    by the configuration option `--server.threads` if that option is set. if
    `--server.threads` is not set, then the maximum number of V8 contexts is the
    server's reported hardware concurrency (number of processors visible
    to the arangod process). if that would result in a maximum value of less than 16
    in any of these two cases, then the maximum value will be increased to 16.

* fixed issue #3447: ArangoError 1202: AQL: NotFound: (while executing) when
  updating collection

* potential fix for issue #3581: Unexpected "rocksdb unique constraint
  violated" with unique hash index

* fixed geo index optimizer rule for geo indexes with a single (array of coordinates)
  attribute.

* improved the speed of the shards overview in cluster (API endpoint /_api/cluster/shardDistribution API)
  It is now guaranteed to return after ~2 seconds even if the entire cluster is unresponsive.

* fix agency precondition check for complex objects
  this fixes issues with several CAS operations in the agency

* several fixes for agency restart and shutdown

* the cluster-internal representation of planned collection objects is now more
  lightweight than before, using less memory and not allocating any cache for indexes
  etc.

* fixed issue #3403: How to kill long running AQL queries with the browser console's
  AQL (display issue)

* fixed issue #3549: server reading ENGINE config file fails on common standard
  newline character

* UI: fixed error notifications for collection modifications

* several improvements for the truncate operation on collections:

  * the timeout for the truncate operation was increased in cluster mode in
    order to prevent too frequent "could not truncate collection" errors

  * after a truncate operation, collections in MMFiles still used disk space.
    to reclaim disk space used by truncated collection, the truncate actions
    in the web interface and from the ArangoShell now issue an extra WAL flush
    command (in cluster mode, this command is also propagated to all servers).
    the WAL flush allows all servers to write out any pending operations into the
    datafiles of the truncated collection. afterwards, a final journal rotate
    command is sent, which enables the compaction to entirely remove all datafiles
    and journals for the truncated collection, so that all disk space can be
    reclaimed

  * for MMFiles a special method will be called after a truncate operation so that
    all indexes of the collection can free most of their memory. previously some
    indexes (hash and skiplist indexes) partially kept already allocated memory
    in order to avoid future memory allocations

  * after a truncate operation in the RocksDB engine, an additional compaction
    will be triggered for the truncated collection. this compaction removes all
    deletions from the key space so that follow-up scans over the collection's key
    range do not have to filter out lots of already-removed values

  These changes make truncate operations potentially more time-consuming than before,
  but allow for memory/disk space savings afterwards.

* enable JEMalloc background threads for purging and returning unused memory
  back to the operating system (Linux only)

  JEMalloc will create its background threads on demand. The number of background
  threads is capped by the number of CPUs or active arenas. The background threads run
  periodically and purge unused memory pages, allowing memory to be returned to the
  operating system.

  This change will make the arangod process create several additional threads.
  It is accompanied by an increased `TasksMax` value in the systemd service configuration
  file for the arangodb3 service.

* upgraded bundled V8 engine to bugfix version v5.7.492.77

  this upgrade fixes a memory leak in upstream V8 described in
  https://bugs.chromium.org/p/v8/issues/detail?id=5945 that will result in memory
  chunks only getting uncommitted but not unmapped


v3.2.6 (2017-10-26)
-------------------

* UI: fixed event cleanup in cluster shards view

* UI: reduced cluster dashboard api calls

* fixed a permission problem that prevented collection contents to be displayed
  in the web interface

* removed posix_fadvise call from RocksDB's PosixSequentialFile::Read(). This is
  consistent with Facebook PR 2573 (#3505)

  this fix should improve the performance of the replication with the RocksDB
  storage engine

* allow changing of collection replication factor for existing collections

* UI: replicationFactor of a collection is now changeable in a cluster
  environment

* several fixes for the cluster agency

* fixed undefined behavior in the RocksDB-based geo index

* fixed Foxxmaster failover

* purging or removing the Debian/Ubuntu arangodb3 packages now properly stops
  the arangod instance before actuallying purging or removing


v3.2.5 (2017-10-16)
-------------------

* general-graph module and _api/gharial now accept cluster options
  for collection creation. It is now possible to set replicationFactor and
  numberOfShards for all collections created via this graph object.
  So adding a new collection will not result in a singleShard and
  no replication anymore.

* fixed issue #3408: Hard crash in query for pagination

* minimum number of V8 contexts in console mode must be 2, not 1. this is
  required to ensure the console gets one dedicated V8 context and all other
  operations have at least one extra context. This requirement was not enforced
  anymore.

* fixed issue #3395: AQL: cannot instantiate CollectBlock with undetermined
  aggregation method

* UI: fixed wrong user attribute name validation, issue #3228

* fix potential overflow in CRC marker check when a corrupted CRC marker
  is found at the very beginning of an MMFiles datafile

* UI: fixed unresponsive events in cluster shards view

* Add statistics about the V8 context counts and number of available/active/busy
  threads we expose through the server statistics interface.


v3.2.4 (2017-09-26)
-------------------

* UI: no default index selected during index creation

* UI: added replicationFactor option during SmartGraph creation

* make the MMFiles compactor perform less writes during normal compaction
  operation

  This partially fixes issue #3144

* make the MMFiles compactor configurable

  The following options have been added:

* `--compaction.db-sleep-time`: sleep interval between two compaction runs
    (in s)
  * `--compaction.min-interval"`: minimum sleep time between two compaction
     runs (in s)
  * `--compaction.min-small-data-file-size`: minimal filesize threshold
    original datafiles have to be below for a compaction
  * `--compaction.dead-documents-threshold`: minimum unused count of documents
    in a datafile
  * `--compaction.dead-size-threshold`: how many bytes of the source data file
    are allowed to be unused at most
  * `--compaction.dead-size-percent-threshold`: how many percent of the source
    datafile should be unused at least
  * `--compaction.max-files`: Maximum number of files to merge to one file
  * `--compaction.max-result-file-size`: how large may the compaction result
    file become (in bytes)
  * `--compaction.max-file-size-factor`: how large the resulting file may
    be in comparison to the collection's `--database.maximal-journal-size' setting`

* fix downwards-incompatibility in /_api/explain REST handler

* fix Windows implementation for fs.getTempPath() to also create a
  sub-directory as we do on linux

* fixed a multi-threading issue in cluster-internal communication

* performance improvements for traversals and edge lookups

* removed internal memory zone handling code. the memory zones were a leftover
  from the early ArangoDB days and did not provide any value in the current
  implementation.

* (Enterprise only) added `skipInaccessibleCollections` option for AQL queries:
  if set, AQL queries (especially graph traversals) will treat collections to
  which a user has no access rights to as if these collections were empty.

* adjusted scheduler thread handling to start and stop less threads in
  normal operations

* leader-follower replication catchup code has been rewritten in C++

* early stage AQL optimization now also uses the C++ implementations of
  AQL functions if present. Previously it always referred to the JavaScript
  implementations and ignored the C++ implementations. This change gives
  more flexibility to the AQL optimizer.

* ArangoDB tty log output is now colored for log messages with levels
  FATAL, ERR and WARN.

* changed the return values of AQL functions `REGEX_TEST` and `REGEX_REPLACE`
  to `null` when the input regex is invalid. Previous versions of ArangoDB
  partly returned `false` for invalid regexes and partly `null`.

* added `--log.role` option for arangod

  When set to `true`, this option will make the ArangoDB logger print a single
  character with the server's role into each logged message. The roles are:

  - U: undefined/unclear (used at startup)
  - S: single server
  - C: coordinator
  - P: primary
  - A: agent

  The default value for this option is `false`, so no roles will be logged.


v3.2.3 (2017-09-07)
-------------------

* fixed issue #3106: orphan collections could not be registered in general-graph module

* fixed wrong selection of the database inside the internal cluster js api

* added startup option `--server.check-max-memory-mappings` to make arangod check
  the number of memory mappings currently used by the process and compare it with
  the maximum number of allowed mappings as determined by /proc/sys/vm/max_map_count

  The default value is `true`, so the checks will be performed. When the current
  number of mappings exceeds 90% of the maximum number of mappings, the creation
  of further V8 contexts will be deferred.

  Note that this option is effective on Linux systems only.

* arangoimp now has a `--remove-attribute` option

* added V8 context lifetime control options
  `--javascript.v8-contexts-max-invocations` and `--javascript.v8-contexts-max-age`

  These options allow specifying after how many invocations a used V8 context is
  disposed, or after what time a V8 context is disposed automatically after its
  creation. If either of the two thresholds is reached, an idl V8 context will be
  disposed.

  The default value of `--javascript.v8-contexts-max-invocations` is 0, meaning that
  the maximum number of invocations per context is unlimited. The default value
  for `--javascript.v8-contexts-max-age` is 60 seconds.

* fixed wrong UI cluster health information

* fixed issue #3070: Add index in _jobs collection

* fixed issue #3125: HTTP Foxx API JSON parsing

* fixed issue #3120: Foxx queue: job isn't running when server.authentication = true

* fixed supervision failure detection and handling, which happened with simultaneous
  agency leadership change


v3.2.2 (2017-08-23)
-------------------

* make "Rebalance shards" button work in selected database only, and not make
  it rebalance the shards of all databases

* fixed issue #2847: adjust the response of the DELETE `/_api/users/database/*` calls

* fixed issue #3075: Error when upgrading arangoDB on linux ubuntu 16.04

* fixed a buffer overrun in linenoise console input library for long input strings

* increase size of the linenoise input buffer to 8 KB

* abort compilation if the detected GCC or CLANG isn't in the range of compilers
  we support

* fixed spurious cluster hangups by always sending AQL-query related requests
  to the correct servers, even after failover or when a follower drops

  The problem with the previous shard-based approach was that responsibilities
  for shards may change from one server to another at runtime, after the query
  was already instanciated. The coordinator and other parts of the query then
  sent further requests for the query to the servers now responsible for the
  shards.
  However, an AQL query must send all further requests to the same servers on
  which the query was originally instanciated, even in case of failover.
  Otherwise this would potentially send requests to servers that do not know
  about the query, and would also send query shutdown requests to the wrong
  servers, leading to abandoned queries piling up and using resources until
  they automatically time out.

* fixed issue with RocksDB engine acquiring the collection count values too
  early, leading to the collection count values potentially being slightly off
  even in exclusive transactions (for which the exclusive access should provide
  an always-correct count value)

* fixed some issues in leader-follower catch-up code, specifically for the
  RocksDB engine

* make V8 log fatal errors to syslog before it terminates the process.
  This change is effective on Linux only.

* fixed issue with MMFiles engine creating superfluous collection journals
  on shutdown

* fixed issue #3067: Upgrade from 3.2 to 3.2.1 reset autoincrement keys

* fixed issue #3044: ArangoDB server shutdown unexpectedly

* fixed issue #3039: Incorrect filter interpretation

* fixed issue #3037: Foxx, internal server error when I try to add a new service

* improved MMFiles fulltext index document removal performance
  and fulltext index query performance for bigger result sets

* ui: fixed a display bug within the slow and running queries view

* ui: fixed a bug when success event triggers twice in a modal

* ui: fixed the appearance of the documents filter

* ui: graph vertex collections not restricted to 10 anymore

* fixed issue #2835: UI detection of JWT token in case of server restart or upgrade

* upgrade jemalloc version to 5.0.1

  This fixes problems with the memory allocator returing "out of memory" when
  calling munmap to free memory in order to return it to the OS.

  It seems that calling munmap on Linux can increase the number of mappings, at least
  when a region is partially unmapped. This can lead to the process exceeding its
  maximum number of mappings, and munmap and future calls to mmap returning errors.

  jemalloc version 5.0.1 does not have the `--enable-munmap` configure option anymore,
  so the problem is avoided. To return memory to the OS eventually, jemalloc 5's
  background purge threads are used on Linux.

* fixed issue #2978: log something more obvious when you log a Buffer

* fixed issue #2982: AQL parse error?

* fixed issue #3125: HTTP Foxx API Json parsing

v3.2.1 (2017-08-09)
-------------------

* added C++ implementations for AQL functions `LEFT()`, `RIGHT()` and `TRIM()`

* fixed docs for issue #2968: Collection _key autoincrement value increases on error

* fixed issue #3011: Optimizer rule reduce-extraction-to-projection breaks queries

* Now allowing to restore users in a sharded environment as well
  It is still not possible to restore collections that are sharded
  differently than by _key.

* fixed an issue with restoring of system collections and user rights.
  It was not possible to restore users into an authenticated server.

* fixed issue #2977: Documentation for db._createDatabase is wrong

* ui: added bind parameters to slow query history view

* fixed issue #1751: Slow Query API should provide bind parameters, webui should display them

* ui: fixed a bug when moving multiple documents was not possible

* fixed docs for issue #2968: Collection _key autoincrement value increases on error

* AQL CHAR_LENGTH(null) returns now 0. Since AQL TO_STRING(null) is '' (string of length 0)

* ui: now supports single js file upload for Foxx services in addition to zip files

* fixed a multi-threading issue in the agency when callElection was called
  while the Supervision was calling updateSnapshot

* added startup option `--query.tracking-with-bindvars`

  This option controls whether the list of currently running queries
  and the list of slow queries should contain the bind variables used
  in the queries or not.

  The option can be changed at runtime using the commands

      // enables tracking of bind variables
      // set to false to turn tracking of bind variables off
      var value = true;
      require("@arangodb/aql/queries").properties({
        trackBindVars: value
      });

* index selectivity estimates are now available in the cluster as well

* fixed issue #2943: loadIndexesIntoMemory not returning the same structure
  as the rest of the collection APIs

* fixed issue #2949: ArangoError 1208: illegal name

* fixed issue #2874: Collection properties do not return `isVolatile`
  attribute

* potential fix for issue #2939: Segmentation fault when starting
  coordinator node

* fixed issue #2810: out of memory error when running UPDATE/REPLACE
  on medium-size collection

* fix potential deadlock errors in collector thread

* disallow the usage of volatile collections in the RocksDB engine
  by throwing an error when a collection is created with attribute
  `isVolatile` set to `true`.
  Volatile collections are unsupported by the RocksDB engine, so
  creating them should not succeed and silently create a non-volatile
  collection

* prevent V8 from issuing SIGILL instructions when it runs out of memory

  Now arangod will attempt to log a FATAL error into its logfile in case V8
  runs out of memory. In case V8 runs out of memory, it will still terminate the
  entire process. But at least there should be something in the ArangoDB logs
  indicating what the problem was. Apart from that, the arangod process should
  now be exited with SIGABRT rather than SIGILL as it shouldn't return into the
  V8 code that aborted the process with `__builtin_trap`.

  this potentially fixes issue #2920: DBServer crashing automatically post upgrade to 3.2

* Foxx queues and tasks now ensure that the scripts in them run with the same
  permissions as the Foxx code who started the task / queue

* fixed issue #2928: Offset problems

* fixed issue #2876: wrong skiplist index usage in edge collection

* fixed issue #2868: cname missing from logger-follow results in rocksdb

* fixed issue #2889: Traversal query using incorrect collection id

* fixed issue #2884: AQL traversal uniqueness constraints "propagating" to other traversals? Weird results

* arangoexport: added `--query` option for passing an AQL query to export the result

* fixed issue #2879: No result when querying for the last record of a query

* ui: allows now to edit default access level for collections in database
  _system for all users except the root user.

* The _users collection is no longer accessible outside the arngod process, _queues is always read-only

* added new option "--rocksdb.max-background-jobs"

* removed options "--rocksdb.max-background-compactions", "--rocksdb.base-background-compactions" and "--rocksdb.max-background-flushes"

* option "--rocksdb.compaction-read-ahead-size" now defaults to 2MB

* change Windows build so that RocksDB doesn't enforce AVX optimizations by default
  This fixes startup crashes on servers that do not have AVX CPU extensions

* speed up RocksDB secondary index creation and dropping

* removed RocksDB note in Geo index docs


v3.2.0 (2017-07-20)
-------------------

* fixed UI issues

* fixed multi-threading issues in Pregel

* fixed Foxx resilience

* added command-line option `--javascript.allow-admin-execute`

  This option can be used to control whether user-defined JavaScript code
  is allowed to be executed on server by sending via HTTP to the API endpoint
  `/_admin/execute`  with an authenticated user account.
  The default value is `false`, which disables the execution of user-defined
  code. This is also the recommended setting for production. In test environments,
  it may be convenient to turn the option on in order to send arbitrary setup
  or teardown commands for execution on the server.


v3.2.beta6 (2017-07-18)
-----------------------

* various bugfixes


v3.2.beta5 (2017-07-16)
-----------------------

* numerous bugfixes


v3.2.beta4 (2017-07-04)
-----------------------

* ui: fixed document view _from and _to linking issue for special characters

* added function `db._parse(query)` for parsing an AQL query and returning information about it

* fixed one medium priority and two low priority security user interface
  issues found by owasp zap.

* ui: added index deduplicate options

* ui: fixed renaming of collections for the rocksdb storage engine

* documentation and js fixes for secondaries

* RocksDB storage format was changed, users of the previous beta/alpha versions
  must delete the database directory and re-import their data

* enabled permissions on database and collection level

* added and changed some user related REST APIs
    * added `PUT /_api/user/{user}/database/{database}/{collection}` to change collection permission
    * added `GET /_api/user/{user}/database/{database}/{collection}`
    * added optional `full` parameter to the `GET /_api/user/{user}/database/` REST call

* added user functions in the arangoshell `@arangodb/users` module
    * added `grantCollection` and `revokeCollection` functions
    * added `permission(user, database, collection)` to retrieve collection specific rights

* added "deduplicate" attribute for array indexes, which controls whether inserting
  duplicate index values from the same document into a unique array index will lead to
  an error or not:

      // with deduplicate = true, which is the default value:
      db._create("test");
      db.test.ensureIndex({ type: "hash", fields: ["tags[*]"], deduplicate: true });
      db.test.insert({ tags: ["a", "b"] });
      db.test.insert({ tags: ["c", "d", "c"] }); // will work, because deduplicate = true
      db.test.insert({ tags: ["a"] }); // will fail

      // with deduplicate = false
      db._create("test");
      db.test.ensureIndex({ type: "hash", fields: ["tags[*]"], deduplicate: false });
      db.test.insert({ tags: ["a", "b"] });
      db.test.insert({ tags: ["c", "d", "c"] }); // will not work, because deduplicate = false
      db.test.insert({ tags: ["a"] }); // will fail

  The "deduplicate" attribute is now also accepted by the index creation HTTP
  API endpoint POST /_api/index and is returned by GET /_api/index.

* added optimizer rule "remove-filters-covered-by-traversal"

* Debian/Ubuntu installer: make messages about future package upgrades more clear

* fix a hangup in VST

  The problem happened when the two first chunks of a VST message arrived
  together on a connection that was newly switched to VST.

* fix deletion of outdated WAL files in RocksDB engine

* make use of selectivity estimates in hash, skiplist and persistent indexes
  in RocksDB engine

* changed VM overcommit recommendation for user-friendliness

* fix a shutdown bug in the cluster: a destroyed query could still be active

* do not terminate the entire server process if a temp file cannot be created
  (Windows only)

* fix log output in the front-end, it stopped in case of too many messages


v3.2.beta3 (2017-06-27)
-----------------------

* numerous bugfixes


v3.2.beta2 (2017-06-20)
-----------------------

* potentially fixed issue #2559: Duplicate _key generated on insertion

* fix invalid results (too many) when a skipping LIMIT was used for a
  traversal. `LIMIT x` or `LIMIT 0, x` were not affected, but `LIMIT s, x`
  may have returned too many results

* fix races in SSL communication code

* fix invalid locking in JWT authentication cache, which could have
  crashed the server

* fix invalid first group results for sorted AQL COLLECT when LIMIT
  was used

* fix potential race, which could make arangod hang on startup

* removed `exception` field from transaction error result; users should throw
  explicit `Error` instances to return custom exceptions (addresses issue #2561)

* fixed issue #2613: Reduce log level when Foxx manager tries to self heal missing database

* add a read only mode for users and collection level authorization

* removed `exception` field from transaction error result; users should throw
  explicit `Error` instances to return custom exceptions (addresses issue #2561)

* fixed issue #2677: Foxx disabling development mode creates non-deterministic service bundle

* fixed issue #2684: Legacy service UI not working


v3.2.beta1 (2017-06-12)
-----------------------

* provide more context for index errors (addresses issue #342)

* arangod now validates several OS/environment settings on startup and warns if
  the settings are non-ideal. Most of the checks are executed on Linux systems only.

* fixed issue #2515: The replace-or-with-in optimization rule might prevent use of indexes

* added `REGEX_REPLACE` AQL function

* the RocksDB storage format was changed, users of the previous alpha versions
  must delete the database directory and re-import their data

* added server startup option `--query.fail-on-warning`

  setting this option to `true` will abort any AQL query with an exception if
  it causes a warning at runtime. The value can be overridden per query by
  setting the `failOnWarning` attribute in a query's options.

* added --rocksdb.num-uncompressed-levels to adjust number of non-compressed levels

* added checks for memory managment and warn (i. e. if hugepages are enabled)

* set default SSL cipher suite string to "HIGH:!EXPORT:!aNULL@STRENGTH"

* fixed issue #2469: Authentication = true does not protect foxx-routes

* fixed issue #2459: compile success but can not run with rocksdb

* `--server.maximal-queue-size` is now an absolute maximum. If the queue is
  full, then 503 is returned. Setting it to 0 means "no limit".

* (Enterprise only) added authentication against an LDAP server

* fixed issue #2083: Foxx services aren't distributed to all coordinators

* fixed issue #2384: new coordinators don't pick up existing Foxx services

* fixed issue #2408: Foxx service validation causes unintended side-effects

* extended HTTP API with routes for managing Foxx services

* added distinction between hasUser and authorized within Foxx
  (cluster internal requests are authorized requests but don't have a user)

* arangoimp now has a `--threads` option to enable parallel imports of data

* PR #2514: Foxx services that can't be fixed by self-healing now serve a 503 error

* added `time` function to `@arangodb` module


v3.2.alpha4 (2017-04-25)
------------------------

* fixed issue #2450: Bad optimization plan on simple query

* fixed issue #2448: ArangoDB Web UI takes no action when Delete button is clicked

* fixed issue #2442: Frontend shows already deleted databases during login

* added 'x-content-type-options: nosniff' to avoid MSIE bug

* set default value for `--ssl.protocol` from TLSv1 to TLSv1.2.

* AQL breaking change in cluster:
  The SHORTEST_PATH statement using edge-collection names instead
  of a graph name now requires to explicitly name the vertex-collection names
  within the AQL query in the cluster. It can be done by adding `WITH <name>`
  at the beginning of the query.

  Example:
  ```
  FOR v,e IN OUTBOUND SHORTEST_PATH @start TO @target edges [...]
  ```

  Now has to be:

  ```
  WITH vertices
  FOR v,e IN OUTBOUND SHORTEST_PATH @start TO @target edges [...]
  ```

  This change is due to avoid dead-lock sitations in clustered case.
  An error stating the above is included.

* add implicit use of geo indexes when using SORT/FILTER in AQL, without
  the need to use the special-purpose geo AQL functions `NEAR` or `WITHIN`.

  the special purpose `NEAR` AQL function can now be substituted with the
  following AQL (provided there is a geo index present on the `doc.latitude`
  and `doc.longitude` attributes):

      FOR doc in geoSort
        SORT DISTANCE(doc.latitude, doc.longitude, 0, 0)
        LIMIT 5
        RETURN doc

  `WITHIN` can be substituted with the following AQL:

      FOR doc in geoFilter
        FILTER DISTANCE(doc.latitude, doc.longitude, 0, 0) < 2000
        RETURN doc

  Compared to using the special purpose AQL functions this approach has the
  advantage that it is more composable, and will also honor any `LIMIT` values
  used in the AQL query.

* potential fix for shutdown hangs on OSX

* added KB, MB, GB prefix for integer parameters, % for integer parameters
  with a base value

* added JEMALLOC 4.5.0

* added `--vm.resident-limit` and `--vm.path` for file-backed memory mapping
  after reaching a configurable maximum RAM size

* try recommended limit for file descriptors in case of unlimited
  hard limit

* issue #2413: improve logging in case of lock timeout and deadlocks

* added log topic attribute to /_admin/log api

* removed internal build option `USE_DEV_TIMERS`

  Enabling this option activated some proprietary timers for only selected
  events in arangod. Instead better use `perf` to gather timings.


v3.2.alpha3 (2017-03-22)
------------------------

* increase default collection lock timeout from 30 to 900 seconds

* added function `db._engine()` for retrieval of storage engine information at
  server runtime

  There is also an HTTP REST handler at GET /_api/engine that returns engine
  information.

* require at least cmake 3.2 for building ArangoDB

* make arangod start with less V8 JavaScript contexts

  This speeds up the server start (a little bit) and makes it use less memory.
  Whenever a V8 context is needed by a Foxx action or some other operation and
  there is no usable V8 context, a new one will be created dynamically now.

  Up to `--javascript.v8-contexts` V8 contexts will be created, so this option
  will change its meaning. Previously as many V8 contexts as specified by this
  option were created at server start, and the number of V8 contexts did not
  change at runtime. Now up to this number of V8 contexts will be in use at the
  same time, but the actual number of V8 contexts is dynamic.

  The garbage collector thread will automatically delete unused V8 contexts after
  a while. The number of spare contexts will go down to as few as configured in
  the new option `--javascript.v8-contexts-minimum`. Actually that many V8 contexts
  are also created at server start.

  The first few requests in new V8 contexts will take longer than in contexts
  that have been there already. Performance may therefore suffer a bit for the
  initial requests sent to ArangoDB or when there are only few but performance-
  critical situations in which new V8 contexts will be created. If this is a
  concern, it can easily be fixed by setting `--javascipt.v8-contexts-minimum`
  and `--javascript.v8-contexts` to a relatively high value, which will guarantee
  that many number of V8 contexts to be created at startup and kept around even
  when unused.

  Waiting for an unused V8 context will now also abort if no V8 context can be
  acquired/created after 120 seconds.

* improved diagnostic messages written to logfiles by supervisor process

* fixed issue #2367

* added "bindVars" to attributes of currently running and slow queries

* added "jsonl" as input file type for arangoimp

* upgraded version of bundled zlib library from 1.2.8 to 1.2.11

* added input file type `auto` for arangoimp so it can automatically detect the
  type of the input file from the filename extension

* fixed variables parsing in GraphQL

* added `--translate` option for arangoimp to translate attribute names from
  the input files to attriubte names expected by ArangoDB

  The `--translate` option can be specified multiple times (once per translation
  to be executed). The following example renames the "id" column from the input
  file to "_key", and the "from" column to "_from", and the "to" column to "_to":

      arangoimp --type csv --file data.csv --translate "id=_key" --translate "from=_from" --translate "to=_to"

  `--translate` works for CSV and TSV inputs only.

* changed default value for `--server.max-packet-size` from 128 MB to 256 MB

* fixed issue #2350

* fixed issue #2349

* fixed issue #2346

* fixed issue #2342

* change default string truncation length from 80 characters to 256 characters for
  `print`/`printShell` functions in ArangoShell and arangod. This will emit longer
  prefixes of string values before truncating them with `...`, which is helpful
  for debugging.

* always validate incoming JSON HTTP requests for duplicate attribute names

  Incoming JSON data with duplicate attribute names will now be rejected as
  invalid. Previous versions of ArangoDB only validated the uniqueness of
  attribute names inside incoming JSON for some API endpoints, but not
  consistently for all APIs.

* don't let read-only transactions block the WAL collector

* allow passing own `graphql-sync` module instance to Foxx GraphQL router

* arangoexport can now export to csv format

* arangoimp: fixed issue #2214

* Foxx: automatically add CORS response headers

* added "OPTIONS" to CORS `access-control-allow-methods` header

* Foxx: Fix arangoUser sometimes not being set correctly

* fixed issue #1974


v3.2.alpha2 (2017-02-20)
------------------------

* ui: fixed issue #2065

* ui: fixed a dashboard related memory issue

* Internal javascript rest actions will now hide their stack traces to the client
  unless maintainer mode is activated. Instead they will always log to the logfile

* Removed undocumented internal HTTP API:
  * PUT _api/edges

  The documented GET _api/edges and the undocumented POST _api/edges remains unmodified.

* updated V8 version to 5.7.0.0

* change undocumented behaviour in case of invalid revision ids in
  If-Match and If-None-Match headers from 400 (BAD) to 412 (PRECONDITION
  FAILED).

* change undocumented behaviour in case of invalid revision ids in
  JavaScript document operations from 1239 ("illegal document revision")
  to 1200 ("conflict").

* added data export tool, arangoexport.

  arangoexport can be used to export collections to json, jsonl or xml
  and export a graph or collections to xgmml.

* fixed a race condition when closing a connection

* raised default hard limit on threads for very small to 64

* fixed negative counting of http connection in UI


v3.2.alpha1 (2017-02-05)
------------------------

* added figure `httpRequests` to AQL query statistics

* removed revisions cache intermediate layer implementation

* obsoleted startup options `--database.revision-cache-chunk-size` and
  `--database.revision-cache-target-size`

* fix potential port number over-/underruns

* added startup option `--log.shorten-filenames` for controlling whether filenames
  in log messages should be shortened to just the filename with the absolute path

* removed IndexThreadFeature, made `--database.index-threads` option obsolete

* changed index filling to make it more parallel, dispatch tasks to boost::asio

* more detailed stacktraces in Foxx apps

* generated Foxx services now use swagger tags


v3.1.24 (XXXX-XX-XX)
--------------------

* fixed one more LIMIT issue in traversals


v3.1.23 (2017-06-19)
--------------------

* potentially fixed issue #2559: Duplicate _key generated on insertion

* fix races in SSL communication code

* fix invalid results (too many) when a skipping LIMIT was used for a
  traversal. `LIMIT x` or `LIMIT 0, x` were not affected, but `LIMIT s, x`
  may have returned too many results

* fix invalid first group results for sorted AQL COLLECT when LIMIT
  was used

* fix invalid locking in JWT authentication cache, which could have
  crashed the server

* fix undefined behavior in traverser when traversals were used inside
  a FOR loop


v3.1.22 (2017-06-07)
--------------------

* fixed issue #2505: Problem with export + report of a bug

* documented changed behavior of WITH

* fixed ui glitch in aardvark

* avoid agency compaction bug

* fixed issue #2283: disabled proxy communication internally


v3.1.21 (2017-05-22)
--------------------

* fixed issue #2488:  AQL operator IN error when data use base64 chars

* more randomness in seeding RNG

v3.1.20 (2016-05-16)
--------------------

* fixed incorrect sorting for distributeShardsLike

* improve reliability of AgencyComm communication with Agency

* fixed shard numbering bug, where ids were erouneously incremented by 1

* remove an unnecessary precondition in createCollectionCoordinator

* funny fail rotation fix

* fix in SimpleHttpClient for correct advancement of readBufferOffset

* forward SIG_HUP in supervisor process to the server process to fix logrotaion
  You need to stop the remaining arangod server process manually for the upgrade to work.


v3.1.19 (2017-04-28)
--------------------

* Fixed a StackOverflow issue in Traversal and ShortestPath. Occured if many (>1000) input
  values in a row do not return any result. Fixes issue: #2445

* fixed issue #2448

* fixed issue #2442

* added 'x-content-type-options: nosniff' to avoid MSIE bug

* fixed issue #2441

* fixed issue #2440

* Fixed a StackOverflow issue in Traversal and ShortestPath. Occured if many (>1000) input
  values in a row do not return any result. Fixes issue: #2445

* fix occasional hanging shutdowns on OS X


v3.1.18 (2017-04-18)
--------------------

* fixed error in continuous synchronization of collections

* fixed spurious hangs on server shutdown

* better error messages during restore collection

* completely overhaul supervision. More detailed tests

* Fixed a dead-lock situation in cluster traversers, it could happen in
  rare cases if the computation on one DBServer could be completed much earlier
  than the other server. It could also be restricted to SmartGraphs only.

* (Enterprise only) Fixed a bug in SmartGraph DepthFirstSearch. In some
  more complicated queries, the maxDepth limit of 1 was not considered strictly
  enough, causing the traverser to do unlimited depth searches.

* fixed issue #2415

* fixed issue #2422

* fixed issue #1974


v3.1.17 (2017-04-04)
--------------------

* (Enterprise only) fixed a bug where replicationFactor was not correctly
  forwarded in SmartGraph creation.

* fixed issue #2404

* fixed issue #2397

* ui - fixed smart graph option not appearing

* fixed issue #2389

* fixed issue #2400


v3.1.16 (2017-03-27)
--------------------

* fixed issue #2392

* try to raise file descriptors to at least 8192, warn otherwise

* ui - aql editor improvements + updated ace editor version (memory leak)

* fixed lost HTTP requests

* ui - fixed some event issues

* avoid name resolution when given connection string is a valid ip address

* helps with issue #1842, bug in COLLECT statement in connection with LIMIT.

* fix locking bug in cluster traversals

* increase lock timeout defaults

* increase various cluster timeouts

* limit default target size for revision cache to 1GB, which is better for
  tight RAM situations (used to be 40% of (totalRAM - 1GB), use
  --database.revision-cache-target-size <VALUEINBYTES> to get back the
  old behaviour

* fixed a bug with restarted servers indicating status as "STARTUP"
  rather that "SERVING" in Nodes UI.


v3.1.15 (2017-03-20)
--------------------

* add logrotate configuration as requested in #2355

* fixed issue #2376

* ui - changed document api due a chrome bug

* ui - fixed a submenu bug

* added endpoint /_api/cluster/endpoints in cluster case to get all
  coordinator endpoints

* fix documentation of /_api/endpoint, declaring this API obsolete.

* Foxx response objects now have a `type` method for manipulating the content-type header

* Foxx tests now support `xunit` and `tap` reporters


v3.1.14 (2017-03-13)
--------------------

* ui - added feature request (multiple start nodes within graph viewer) #2317

* added missing locks to authentication cache methods

* ui - added feature request (multiple start nodes within graph viewer) #2317

* ui - fixed wrong merge of statistics information from different coordinators

* ui - fixed issue #2316

* ui - fixed wrong protocol usage within encrypted environment

* fixed compile error on Mac Yosemite

* minor UI fixes


v3.1.13 (2017-03-06)
--------------------

* fixed variables parsing in GraphQL

* fixed issue #2214

* fixed issue #2342

* changed thread handling to queue only user requests on coordinator

* use exponential backoff when waiting for collection locks

* repair short name server lookup in cluster in the case of a removed
  server


v3.1.12 (2017-02-28)
--------------------

* disable shell color escape sequences on Windows

* fixed issue #2326

* fixed issue #2320

* fixed issue #2315

* fixed a race condition when closing a connection

* raised default hard limit on threads for very small to 64

* fixed negative counting of http connection in UI

* fixed a race when renaming collections

* fixed a race when dropping databases


v3.1.11 (2017-02-17)
--------------------

* fixed a race between connection closing and sending out last chunks of data to clients
  when the "Connection: close" HTTP header was set in requests

* ui: optimized smart graph creation usability

* ui: fixed #2308

* fixed a race in async task cancellation via `require("@arangodb/tasks").unregisterTask()`

* fixed spuriously hanging threads in cluster AQL that could sit idle for a few minutes

* fixed potential numeric overflow for big index ids in index deletion API

* fixed sort issue in cluster, occurring when one of the local sort buffers of a
  GatherNode was empty

* reduce number of HTTP requests made for certain kinds of join queries in cluster,
  leading to speedup of some join queries

* supervision deals with demised coordinators correctly again

* implement a timeout in TraverserEngineRegistry

* agent communication reduced in large batches of append entries RPCs

* inception no longer estimates RAFT timings

* compaction in agents has been moved to a separate thread

* replicated logs hold local timestamps

* supervision jobs failed leader and failed follower revisited for
  function in precarious stability situations

* fixed bug in random number generator for 64bit int


v3.1.10 (2017-02-02)
--------------------

* updated versions of bundled node modules:
  - joi: from 8.4.2 to 9.2.0
  - joi-to-json-schema: from 2.2.0 to 2.3.0
  - sinon: from 1.17.4 to 1.17.6
  - lodash: from 4.13.1 to 4.16.6

* added shortcut for AQL ternary operator
  instead of `condition ? true-part : false-part` it is now possible to also use a
  shortcut variant `condition ? : false-part`, e.g.

      FOR doc IN docs RETURN doc.value ?: 'not present'

  instead of

      FOR doc IN docs RETURN doc.value ? doc.value : 'not present'

* fixed wrong sorting order in cluster, if an index was used to sort with many
  shards.

* added --replication-factor, --number-of-shards and --wait-for-sync to arangobench

* turn on UTF-8 string validation for VelocyPack values received via VST connections

* fixed issue #2257

* upgraded Boost version to 1.62.0

* added optional detail flag for db.<collection>.count()
  setting the flag to `true` will make the count operation returned the per-shard
  counts for the collection:

      db._create("test", { numberOfShards: 10 });
      for (i = 0; i < 1000; ++i) {
        db.test.insert({value: i});
      }
      db.test.count(true);

      {
        "s100058" : 99,
        "s100057" : 103,
        "s100056" : 100,
        "s100050" : 94,
        "s100055" : 90,
        "s100054" : 122,
        "s100051" : 109,
        "s100059" : 99,
        "s100053" : 95,
        "s100052" : 89
      }

* added optional memory limit for AQL queries:

      db._query("FOR i IN 1..100000 SORT i RETURN i", {}, { options: { memoryLimit: 100000 } });

  This option limits the default maximum amount of memory (in bytes) that a single
  AQL query can use.
  When a single AQL query reaches the specified limit value, the query will be
  aborted with a *resource limit exceeded* exception. In a cluster, the memory
  accounting is done per shard, so the limit value is effectively a memory limit per
  query per shard.

  The global limit value can be overriden per query by setting the *memoryLimit*
  option value for individual queries when running an AQL query.

* added server startup option `--query.memory-limit`

* added convenience function to create vertex-centric indexes.

  Usage: `db.collection.ensureVertexCentricIndex("label", {type: "hash", direction: "outbound"})`
  That will create an index that can be used on OUTBOUND with filtering on the
  edge attribute `label`.

* change default log output for tools to stdout (instead of stderr)

* added option -D to define a configuration file environment key=value

* changed encoding behavior for URLs encoded in the C++ code of ArangoDB:
  previously the special characters `-`, `_`, `~` and `.` were returned as-is
  after URL-encoding, now `.` will be encoded to be `%2e`.
  This also changes the behavior of how incoming URIs are processed: previously
  occurrences of `..` in incoming request URIs were collapsed (e.g. `a/../b/` was
  collapsed to a plain `b/`). Now `..` in incoming request URIs are not collapsed.

* Foxx request URL suffix is no longer unescaped

* @arangodb/request option json now defaults to `true` if the response body is not empty and encoding is not explicitly set to `null` (binary).
  The option can still be set to `false` to avoid unnecessary attempts at parsing the response as JSON.

* Foxx configuration values for unknown options will be discarded when saving the configuration in production mode using the web interface

* module.context.dependencies is now immutable

* process.stdout.isTTY now returns `true` in arangosh and when running arangod with the `--console` flag

* add support for Swagger tags in Foxx


v3.1.9 (XXXX-XX-XX)
-------------------

* macos CLI package: store databases and apps in the users home directory

* ui: fixed re-login issue within a non system db, when tab was closed

* fixed a race in the VelocyStream Commtask implementation

* fixed issue #2256


v3.1.8 (2017-01-09)
-------------------

* add Windows silent installer

* add handling of debug symbols during Linux & windows release builds.

* fixed issue #2181

* fixed issue #2248: reduce V8 max old space size from 3 GB to 1 GB on 32 bit systems

* upgraded Boost version to 1.62.0

* fixed issue #2238

* fixed issue #2234

* agents announce new endpoints in inception phase to leader

* agency leadership accepts updatet endpoints to given uuid

* unified endpoints replace localhost with 127.0.0.1

* fix several problems within an authenticated cluster


v3.1.7 (2016-12-29)
-------------------

* fixed one too many elections in RAFT

* new agency comm backported from devel


v3.1.6 (2016-12-20)
-------------------

* fixed issue #2227

* fixed issue #2220

* agency constituent/agent bug fixes in race conditions picking up
  leadership

* supervision does not need waking up anymore as it is running
  regardless

* agents challenge their leadership more rigorously


v3.1.5 (2016-12-16)
-------------------

* lowered default value of `--database.revision-cache-target-size` from 75% of
  RAM to less than 40% of RAM

* fixed issue #2218

* fixed issue #2217

* Foxx router.get/post/etc handler argument can no longer accidentally omitted

* fixed issue #2223


v3.1.4 (2016-12-08)
-------------------

* fixed issue #2211

* fixed issue #2204

* at cluster start, coordinators wait until at least one DBserver is there,
  and either at least two DBservers are there or 15s have passed, before they
  initiate the bootstrap of system collections.

* more robust agency startup from devel

* supervision's AddFollower adds many followers at once

* supervision has new FailedFollower job

* agency's Node has new method getArray

* agency RAFT timing estimates more conservative in waitForSync
  scenario

* agency RAFT timing estimates capped at maximum 2.0/10.0 for low/high


v3.1.3 (2016-12-02)
-------------------

* fix a traversal bug when using skiplist indexes:
  if we have a skiplist of ["a", "unused", "_from"] and a traversal like:
  FOR v,e,p IN OUTBOUND @start @@edges
    FILTER p.edges[0].a == 'foo'
    RETURN v
  And the above index applied on "a" is considered better than EdgeIndex, than
  the executor got into undefined behaviour.

* fix endless loop when trying to create a collection with replicationFactor: -1


v3.1.2 (2016-11-24)
-------------------

* added support for descriptions field in Foxx dependencies

* (Enterprise only) fixed a bug in the statistic report for SmartGraph traversals.
Now they state correctly how many documents were fetched from the index and how many
have been filtered.

* Prevent uniform shard distribution when replicationFactor == numServers

v3.1.1 (2016-11-15)
-------------------

* fixed issue #2176

* fixed issue #2168

* display index usage of traversals in AQL explainer output (previously missing)

* fixed issue #2163

* preserve last-used HLC value across server starts

* allow more control over handling of pre-3.1 _rev values

  this changes the server startup option `--database.check-30-revisions` from a boolean (true/false)
  parameter to a string parameter with the following possible values:

  - "fail":
    will validate _rev values of 3.0 collections on collection loading and throw an exception when invalid _rev values are found.
    in this case collections with invalid _rev values are marked as corrupted and cannot be used in the ArangoDB 3.1 instance.
    the fix procedure for such collections is to export the collections from 3.0 database with arangodump and restore them in 3.1 with arangorestore.
    collections that do not contain invalid _rev values are marked as ok and will not be re-checked on following loads.
    collections that contain invalid _rev values will be re-checked on following loads.

  - "true":
    will validate _rev values of 3.0 collections on collection loading and print a warning when invalid _rev values are found.
    in this case collections with invalid _rev values can be used in the ArangoDB 3.1 instance.
    however, subsequent operations on documents with invalid _rev values may silently fail or fail with explicit errors.
    the fix procedure for such collections is to export the collections from 3.0 database with arangodump and restore them in 3.1 with arangorestore.
    collections that do not contain invalid _rev values are marked as ok and will not be re-checked on following loads.
    collections that contain invalid _rev values will be re-checked on following loads.

  - "false":
    will not validate _rev values on collection loading and not print warnings.
    no hint is given when invalid _rev values are found.
    subsequent operations on documents with invalid _rev values may silently fail or fail with explicit errors.
    this setting does not affect whether collections are re-checked later.
    collections will be re-checked on following loads if `--database.check-30-revisions` is later set to either `true` or `fail`.

  The change also suppresses warnings that were printed when collections were restored using arangorestore, and the restore
  data contained invalid _rev values. Now these warnings are suppressed, and new HLC _rev values are generated for these documents
  as before.

* added missing functions to AQL syntax highlighter in web interface

* fixed display of `ANY` direction in traversal explainer output (direction `ANY` was shown as either
  `INBOUND` or `OUTBOUND`)

* changed behavior of toJSON() function when serializing an object before saving it in the database

  if an object provides a toJSON() function, this function is still called for serializing it.
  the change is that the result of toJSON() is not stringified anymore, but saved as is. previous
  versions of ArangoDB called toJSON() and after that additionally stringified its result.

  This change will affect the saving of JS Buffer objects, which will now be saved as arrays of
  bytes instead of a comma-separated string of the Buffer's byte contents.

* allow creating unique indexes on more attributes than present in shardKeys

  The following combinations of shardKeys and indexKeys are allowed/not allowed:

  shardKeys     indexKeys
      a             a        ok
      a             b    not ok
      a           a b        ok
    a b             a    not ok
    a b             b    not ok
    a b           a b        ok
    a b         a b c        ok
  a b c           a b    not ok
  a b c         a b c        ok

* fixed wrong version in web interface login screen (EE only)

* make web interface not display an exclamation mark next to ArangoDB version number 3.1

* fixed search for arbitrary document attributes in web interface in case multiple
  search values were used on different attribute names. in this case, the search always
  produced an empty result

* disallow updating `_from` and `_to` values of edges in Smart Graphs. Updating these
  attributes would lead to potential redistribution of edges to other shards, which must be
  avoided.

* fixed issue #2148

* updated graphql-sync dependency to 0.6.2

* fixed issue #2156

* fixed CRC4 assembly linkage


v3.1.0 (2016-10-29)
-------------------

* AQL breaking change in cluster:

  from ArangoDB 3.1 onwards `WITH` is required for traversals in a
  clustered environment in order to avoid deadlocks.

  Note that for queries that access only a single collection or that have all
  collection names specified somewhere else in the query string, there is no
  need to use *WITH*. *WITH* is only useful when the AQL query parser cannot
  automatically figure out which collections are going to be used by the query.
  *WITH* is only useful for queries that dynamically access collections, e.g.
  via traversals, shortest path operations or the *DOCUMENT()* function.

  more info can be found [here](https://github.com/arangodb/arangodb/blob/devel/Documentation/Books/AQL/Operations/With.md)

* added AQL function `DISTANCE` to calculate the distance between two arbitrary
  coordinates (haversine formula)

* fixed issue #2110

* added Auto-aptation of RAFT timings as calculations only


v3.1.rc2 (2016-10-10)
---------------------

* second release candidate


v3.1.rc1 (2016-09-30)
---------------------

* first release candidate


v3.1.alpha2 (2016-09-01)
------------------------

* added module.context.createDocumentationRouter to replace module.context.apiDocumentation

* bug in RAFT implementation of reads. dethroned leader still answered requests in isolation

* ui: added new graph viewer

* ui: aql-editor added tabular & graph display

* ui: aql-editor improved usability

* ui: aql-editor: query profiling support

* fixed issue #2109

* fixed issue #2111

* fixed issue #2075

* added AQL function `DISTANCE` to calculate the distance between two arbitrary
  coordinates (haversine formula)

* rewrote scheduler and dispatcher based on boost::asio

  parameters changed:
    `--scheduler.threads` and `--server.threads` are now merged into a single one: `--server.threads`

    hidden `--server.extra-threads` has been removed

    hidden `--server.aql-threads` has been removed

    hidden `--server.backend` has been removed

    hidden `--server.show-backends` has been removed

    hidden `--server.thread-affinity` has been removed

* fixed issue #2086

* fixed issue #2079

* fixed issue #2071

  make the AQL query optimizer inject filter condition expressions referred to
  by variables during filter condition aggregation.
  For example, in the following query

      FOR doc IN collection
        LET cond1 = (doc.value == 1)
        LET cond2 = (doc.value == 2)
        FILTER cond1 || cond2
        RETURN { doc, cond1, cond2 }

  the optimizer will now inject the conditions for `cond1` and `cond2` into the filter
  condition `cond1 || cond2`, expanding it to `(doc.value == 1) || (doc.value == 2)`
  and making these conditions available for index searching.

  Note that the optimizer previously already injected some conditions into other
  conditions, but only if the variable that defined the condition was not used
  elsewhere. For example, the filter condition in the query

      FOR doc IN collection
        LET cond = (doc.value == 1)
        FILTER cond
        RETURN { doc }

  already got optimized before because `cond` was only used once in the query and
  the optimizer decided to inject it into the place where it was used.

  This only worked for variables that were referred to once in the query.
  When a variable was used multiple times, the condition was not injected as
  in the following query:

      FOR doc IN collection
        LET cond = (doc.value == 1)
        FILTER cond
        RETURN { doc, cond }

  The fix for #2070 now will enable this optimization so that the query can
  use an index on `doc.value` if available.

* changed behavior of AQL array comparison operators for empty arrays:
  * `ALL` and `ANY` now always return `false` when the left-hand operand is an
    empty array. The behavior for non-empty arrays does not change:
    * `[] ALL == 1` will return `false`
    * `[1] ALL == 1` will return `true`
    * `[1, 2] ALL == 1` will return `false`
    * `[2, 2] ALL == 1` will return `false`
    * `[] ANY == 1` will return `false`
    * `[1] ANY == 1` will return `true`
    * `[1, 2] ANY == 1` will return `true`
    * `[2, 2] ANY == 1` will return `false`
  * `NONE` now always returns `true` when the left-hand operand is an empty array.
    The behavior for non-empty arrays does not change:
    * `[] NONE == 1` will return `true`
    * `[1] NONE == 1` will return `false`
    * `[1, 2] NONE == 1` will return `false`
    * `[2, 2] NONE == 1` will return `true`

* added experimental AQL functions `JSON_STRINGIFY` and `JSON_PARSE`

* added experimental support for incoming gzip-compressed requests

* added HTTP REST APIs for online loglevel adjustments:

  - GET `/_admin/log/level` returns the current loglevel settings
  - PUT `/_admin/log/level` modifies the current loglevel settings

* PATCH /_api/gharial/{graph-name}/vertex/{collection-name}/{vertex-key}
  - changed default value for keepNull to true

* PATCH /_api/gharial/{graph-name}/edge/{collection-name}/{edge-key}
  - changed default value for keepNull to true

* renamed `maximalSize` attribute in parameter.json files to `journalSize`

  The `maximalSize` attribute will still be picked up from collections that
  have not been adjusted. Responses from the replication API will now also use
  `journalSize` instead of `maximalSize`.

* added `--cluster.system-replication-factor` in order to adjust the
  replication factor for new system collections

* fixed issue #2012

* added a memory expection in case V8 memory gets too low

* added Optimizer Rule for other indexes in Traversals
  this allows AQL traversals to use other indexes than the edge index.
  So traversals with filters on edges can now make use of more specific
  indexes, e.g.

      FOR v, e, p IN 2 OUTBOUND @start @@edge FILTER p.edges[0].foo == "bar"

  will prefer a Hash Index on [_from, foo] above the EdgeIndex.

* fixed epoch computation in hybrid logical clock

* fixed thread affinity

* replaced require("internal").db by require("@arangodb").db

* added option `--skip-lines` for arangoimp
  this allows skipping the first few lines from the import file in case the
  CSV or TSV import are used

* fixed periodic jobs: there should be only one instance running - even if it
  runs longer than the period

* improved performance of primary index and edge index lookups

* optimizations for AQL `[*]` operator in case no filter, no projection and
  no offset/limit are used

* added AQL function `OUTERSECTION` to return the symmetric difference of its
  input arguments

* Foxx manifests of installed services are now saved to disk with indentation

* Foxx tests and scripts in development mode should now always respect updated
  files instead of loading stale modules

* When disabling Foxx development mode the setup script is now re-run

* Foxx now provides an easy way to directly serve GraphQL requests using the
  `@arangodb/foxx/graphql` module and the bundled `graphql-sync` dependency

* Foxx OAuth2 module now correctly passes the `access_token` to the OAuth2 server

* added iconv-lite and timezone modules

* web interface now allows installing GitHub and zip services in legacy mode

* added module.context.createDocumentationRouter to replace module.context.apiDocumentation

* bug in RAFT implementation of reads. dethroned leader still answered
  requests in isolation

* all lambdas in ClusterInfo might have been left with dangling references.

* Agency bug fix for handling of empty json objects as values.

* Foxx tests no longer support the Mocha QUnit interface as this resulted in weird
  inconsistencies in the BDD and TDD interfaces. This fixes the TDD interface
  as well as out-of-sequence problems when using the BDD before/after functions.

* updated bundled JavaScript modules to latest versions; joi has been updated from 8.4 to 9.2
  (see [joi 9.0.0 release notes](https://github.com/hapijs/joi/issues/920) for information on
  breaking changes and new features)

* fixed issue #2139

* updated graphql-sync dependency to 0.6.2

* fixed issue #2156


v3.0.13 (XXXX-XX-XX)
--------------------

* fixed issue #2315

* fixed issue #2210


v3.0.12 (2016-11-23)
--------------------

* fixed issue #2176

* fixed issue #2168

* fixed issues #2149, #2159

* fixed error reporting for issue #2158

* fixed assembly linkage bug in CRC4 module

* added support for descriptions field in Foxx dependencies


v3.0.11 (2016-11-08)
--------------------

* fixed issue #2140: supervisor dies instead of respawning child

* fixed issue #2131: use shard key value entered by user in web interface

* fixed issue #2129: cannot kill a long-run query

* fixed issue #2110

* fixed issue #2081

* fixed issue #2038

* changes to Foxx service configuration or dependencies should now be
  stored correctly when options are cleared or omitted

* Foxx tests no longer support the Mocha QUnit interface as this resulted in weird
  inconsistencies in the BDD and TDD interfaces. This fixes the TDD interface
  as well as out-of-sequence problems when using the BDD before/after functions.

* fixed issue #2148


v3.0.10 (2016-09-26)
--------------------

* fixed issue #2072

* fixed issue #2070

* fixed slow cluster starup issues. supervision will demonstrate more
  patience with db servers


v3.0.9 (2016-09-21)
-------------------

* fixed issue #2064

* fixed issue #2060

* speed up `collection.any()` and skiplist index creation

* fixed multiple issues where ClusterInfo bug hung agency in limbo
  timeouting on multiple collection and database callbacks


v3.0.8 (2016-09-14)
-------------------

* fixed issue #2052

* fixed issue #2005

* fixed issue #2039

* fixed multiple issues where ClusterInfo bug hung agency in limbo
  timeouting on multiple collection and database callbacks


v3.0.7 (2016-09-05)
-------------------

* new supervision job handles db server failure during collection creation.


v3.0.6 (2016-09-02)
-------------------

* fixed issue #2026

* slightly better error diagnostics for AQL query compilation and replication

* fixed issue #2018

* fixed issue #2015

* fixed issue #2012

* fixed wrong default value for arangoimp's `--on-duplicate` value

* fix execution of AQL traversal expressions when there are multiple
  conditions that refer to variables set outside the traversal

* properly return HTTP 503 in JS actions when backend is gone

* supervision creates new key in agency for failed servers

* new shards will not be allocated on failed or cleaned servers


v3.0.5 (2016-08-18)
-------------------

* execute AQL ternary operator via C++ if possible

* fixed issue #1977

* fixed extraction of _id attribute in AQL traversal conditions

* fix SSL agency endpoint

* Minimum RAFT timeout was one order of magnitude to short.

* Optimized RAFT RPCs from leader to followers for efficiency.

* Optimized RAFT RPC handling on followers with respect to compaction.

* Fixed bug in handling of duplicates and overlapping logs

* Fixed bug in supervision take over after leadership change.

v3.0.4 (2016-08-01)
-------------------

* added missing lock for periodic jobs access

* fix multiple foxx related cluster issues

* fix handling of empty AQL query strings

* fixed issue in `INTERSECTION` AQL function with duplicate elements
  in the source arrays

* fixed issue #1970

* fixed issue #1968

* fixed issue #1967

* fixed issue #1962

* fixed issue #1959

* replaced require("internal").db by require("@arangodb").db

* fixed issue #1954

* fixed issue #1953

* fixed issue #1950

* fixed issue #1949

* fixed issue #1943

* fixed segfault in V8, by backporting https://bugs.chromium.org/p/v8/issues/detail?id=5033

* Foxx OAuth2 module now correctly passes the `access_token` to the OAuth2 server

* fixed credentialed CORS requests properly respecting --http.trusted-origin

* fixed a crash in V8Periodic task (forgotten lock)

* fixed two bugs in synchronous replication (syncCollectionFinalize)


v3.0.3 (2016-07-17)
-------------------

* fixed issue #1942

* fixed issue #1941

* fixed array index batch insertion issues for hash indexes that caused problems when
  no elements remained for insertion

* fixed AQL MERGE() function with External objects originating from traversals

* fixed some logfile recovery errors with error message "document not found"

* fixed issue #1937

* fixed issue #1936

* improved performance of arangorestore in clusters with synchronous
  replication

* Foxx tests and scripts in development mode should now always respect updated
  files instead of loading stale modules

* When disabling Foxx development mode the setup script is now re-run

* Foxx manifests of installed services are now saved to disk with indentation


v3.0.2 (2016-07-09)
-------------------

* fixed assertion failure in case multiple remove operations were used in the same query

* fixed upsert behavior in case upsert was used in a loop with the same document example

* fixed issue #1930

* don't expose local file paths in Foxx error messages.

* fixed issue #1929

* make arangodump dump the attribute `isSystem` when dumping the structure
  of a collection, additionally make arangorestore not fail when the attribute
  is missing

* fixed "Could not extract custom attribute" issue when using COLLECT with
  MIN/MAX functions in some contexts

* honor presence of persistent index for sorting

* make AQL query optimizer not skip "use-indexes-rule", even if enough
  plans have been created already

* make AQL optimizer not skip "use-indexes-rule", even if enough execution plans
  have been created already

* fix double precision value loss in VelocyPack JSON parser

* added missing SSL support for arangorestore

* improved cluster import performance

* fix Foxx thumbnails on DC/OS

* fix Foxx configuration not being saved

* fix Foxx app access from within the frontend on DC/OS

* add option --default-replication-factor to arangorestore and simplify
  the control over the number of shards when restoring

* fix a bug in the VPack -> V8 conversion if special attributes _key,
  _id, _rev, _from and _to had non-string values, which is allowed
  below the top level

* fix malloc_usable_size for darwin


v3.0.1 (2016-06-30)
-------------------

* fixed periodic jobs: there should be only one instance running - even if it
  runs longer than the period

* increase max. number of collections in AQL queries from 32 to 256

* fixed issue #1916: header "authorization" is required" when opening
  services page

* fixed issue #1915: Explain: member out of range

* fixed issue #1914: fix unterminated buffer

* don't remove lockfile if we are the same (now stale) pid
  fixes docker setups (our pid will always be 1)

* do not use revision id comparisons in compaction for determining whether a
  revision is obsolete, but marker memory addresses
  this ensures revision ids don't matter when compacting documents

* escape Unicode characters in JSON HTTP responses
  this converts UTF-8 characters in HTTP responses of arangod into `\uXXXX`
  escape sequences. This makes the HTTP responses fit into the 7 bit ASCII
  character range, which speeds up HTTP response parsing for some clients,
  namely node.js/v8

* add write before read collections when starting a user transaction
  this allows specifying the same collection in both read and write mode without
  unintended side effects

* fixed buffer overrun that occurred when building very large result sets

* index lookup optimizations for primary index and edge index

* fixed "collection is a nullptr" issue when starting a traversal from a transaction

* enable /_api/import on coordinator servers


v3.0.0 (2016-06-22)
-------------------

* minor GUI fixxes

* fix for replication and nonces


v3.0.0-rc3 (2016-06-19)
-----------------------

* renamed various Foxx errors to no longer refer to Foxx services as apps

* adjusted various error messages in Foxx to be more informative

* specifying "files" in a Foxx manifest to be mounted at the service root
  no longer results in 404s when trying to access non-file routes

* undeclared path parameters in Foxx no longer break the service

* trusted reverse proxy support is now handled more consistently

* ArangoDB request compatibility and user are now exposed in Foxx

* all bundled NPM modules have been upgraded to their latest versions


v3.0.0-rc2 (2016-06-12)
-----------------------

* added option `--server.max-packet-size` for client tools

* renamed option `--server.ssl-protocol` to `--ssl.protocol` in client tools
  (was already done for arangod, but overlooked for client tools)

* fix handling of `--ssl.protocol` value 5 (TLS v1.2) in client tools, which
  claimed to support it but didn't

* config file can use '@include' to include a different config file as base


v3.0.0-rc1 (2016-06-10)
-----------------------

* the user management has changed: it now has users that are independent of
  databases. A user can have one or more database assigned to the user.

* forward ported V8 Comparator bugfix for inline heuristics from
  https://github.com/v8/v8/commit/5ff7901e24c2c6029114567de5a08ed0f1494c81

* changed to-string conversion for AQL objects and arrays, used by the AQL
  function `TO_STRING()` and implicit to-string casts in AQL

  - arrays are now converted into their JSON-stringify equivalents, e.g.

    - `[ ]` is now converted to `[]`
    - `[ 1, 2, 3 ]` is now converted to `[1,2,3]`
    - `[ "test", 1, 2 ] is now converted to `["test",1,2]`

    Previous versions of ArangoDB converted arrays with no members into the
    empty string, and non-empty arrays into a comma-separated list of member
    values, without the surrounding angular brackets. Additionally, string
    array members were not enclosed in quotes in the result string:

    - `[ ]` was converted to ``
    - `[ 1, 2, 3 ]` was converted to `1,2,3`
    - `[ "test", 1, 2 ] was converted to `test,1,2`

  - objects are now converted to their JSON-stringify equivalents, e.g.

    - `{ }` is converted to `{}`
    - `{ a: 1, b: 2 }` is converted to `{"a":1,"b":2}`
    - `{ "test" : "foobar" }` is converted to `{"test":"foobar"}`

    Previous versions of ArangoDB always converted objects into the string
    `[object Object]`

  This change affects also the AQL functions `CONCAT()` and `CONCAT_SEPARATOR()`
  which treated array values differently in previous versions. Previous versions
  of ArangoDB automatically flattened array values on the first level of the array,
  e.g. `CONCAT([1, 2, 3, [ 4, 5, 6 ]])` produced `1,2,3,4,5,6`. Now this will produce
  `[1,2,3,[4,5,6]]`. To flatten array members on the top level, you can now use
  the more explicit `CONCAT(FLATTEN([1, 2, 3, [4, 5, 6]], 1))`.

* added C++ implementations for AQL functions `SLICE()`, `CONTAINS()` and
  `RANDOM_TOKEN()`

* as a consequence of the upgrade to V8 version 5, the implementation of the
  JavaScript `Buffer` object had to be changed. JavaScript `Buffer` objects in
  ArangoDB now always store their data on the heap. There is no shared pool
  for small Buffer values, and no pointing into existing Buffer data when
  extracting slices. This change may increase the cost of creating Buffers with
  short contents or when peeking into existing Buffers, but was required for
  safer memory management and to prevent leaks.

* the `db` object's function `_listDatabases()` was renamed to just `_databases()`
  in order to make it more consistent with the existing `_collections()` function.
  Additionally the `db` object's `_listEndpoints()` function was renamed to just
  `_endpoints()`.

* changed default value of `--server.authentication` from `false` to `true` in
  configuration files etc/relative/arangod.conf and etc/arangodb/arangod.conf.in.
  This means the server will be started with authentication enabled by default,
  requiring all client connections to provide authentication data when connecting
  to ArangoDB. Authentication can still be turned off via setting the value of
  `--server.authentication` to `false` in ArangoDB's configuration files or by
  specifying the option on the command-line.

* Changed result format for querying all collections via the API GET `/_api/collection`.

  Previous versions of ArangoDB returned an object with an attribute named `collections`
  and an attribute named `names`. Both contained all available collections, but
  `collections` contained the collections as an array, and `names` contained the
  collections again, contained in an object in which the attribute names were the
  collection names, e.g.

  ```
  {
    "collections": [
      {"id":"5874437","name":"test","isSystem":false,"status":3,"type":2},
      {"id":"17343237","name":"something","isSystem":false,"status":3,"type":2},
      ...
    ],
    "names": {
      "test": {"id":"5874437","name":"test","isSystem":false,"status":3,"type":2},
      "something": {"id":"17343237","name":"something","isSystem":false,"status":3,"type":2},
      ...
    }
  }
  ```
  This result structure was redundant, and therefore has been simplified to just

  ```
  {
    "result": [
      {"id":"5874437","name":"test","isSystem":false,"status":3,"type":2},
      {"id":"17343237","name":"something","isSystem":false,"status":3,"type":2},
      ...
    ]
  }
  ```

  in ArangoDB 3.0.

* added AQL functions `TYPENAME()` and `HASH()`

* renamed arangob tool to arangobench

* added AQL string comparison operator `LIKE`

  The operator can be used to compare strings like this:

      value LIKE search

  The operator is currently implemented by calling the already existing AQL
  function `LIKE`.

  This change also makes `LIKE` an AQL keyword. Using `LIKE` in either case as
  an attribute or collection name in AQL thus requires quoting.

* make AQL optimizer rule "remove-unnecessary-calculations" fire in more cases

  The rule will now remove calculations that are used exactly once in other
  expressions (e.g. `LET a = doc RETURN a.value`) and calculations,
  or calculations that are just references (e.g. `LET a = b`).

* renamed AQL optimizer rule "merge-traversal-filter" to "optimize-traversals"
  Additionally, the optimizer rule will remove unused edge and path result variables
  from the traversal in case they are specified in the `FOR` section of the traversal,
  but not referenced later in the query. This saves constructing edges and paths
  results.

* added AQL optimizer rule "inline-subqueries"

  This rule can pull out certain subqueries that are used as an operand to a `FOR`
  loop one level higher, eliminating the subquery completely. For example, the query

      FOR i IN (FOR j IN [1,2,3] RETURN j) RETURN i

  will be transformed by the rule to:

      FOR i IN [1,2,3] RETURN i

  The query

      FOR name IN (FOR doc IN _users FILTER doc.status == 1 RETURN doc.name) LIMIT 2 RETURN name

  will be transformed into

      FOR tmp IN _users FILTER tmp.status == 1 LIMIT 2 RETURN tmp.name

  The rule will only fire when the subquery is used as an operand to a `FOR` loop, and
  if the subquery does not contain a `COLLECT` with an `INTO` variable.

* added new endpoint "srv://" for DNS service records

* The result order of the AQL functions VALUES and ATTRIBUTES has never been
  guaranteed and it only had the "correct" ordering by accident when iterating
  over objects that were not loaded from the database. This accidental behavior
  is now changed by introduction of VelocyPack. No ordering is guaranteed unless
  you specify the sort parameter.

* removed configure option `--enable-logger`

* added AQL array comparison operators

  All AQL comparison operators now also exist in an array variant. In the
  array variant, the operator is preceded with one of the keywords *ALL*, *ANY*
  or *NONE*. Using one of these keywords changes the operator behavior to
  execute the comparison operation for all, any, or none of its left hand
  argument values. It is therefore expected that the left hand argument
  of an array operator is an array.

  Examples:

      [ 1, 2, 3 ] ALL IN [ 2, 3, 4 ]   // false
      [ 1, 2, 3 ] ALL IN [ 1, 2, 3 ]   // true
      [ 1, 2, 3 ] NONE IN [ 3 ]        // false
      [ 1, 2, 3 ] NONE IN [ 23, 42 ]   // true
      [ 1, 2, 3 ] ANY IN [ 4, 5, 6 ]   // false
      [ 1, 2, 3 ] ANY IN [ 1, 42 ]     // true
      [ 1, 2, 3 ] ANY == 2             // true
      [ 1, 2, 3 ] ANY == 4             // false
      [ 1, 2, 3 ] ANY > 0              // true
      [ 1, 2, 3 ] ANY <= 1             // true
      [ 1, 2, 3 ] NONE < 99            // false
      [ 1, 2, 3 ] NONE > 10            // true
      [ 1, 2, 3 ] ALL > 2              // false
      [ 1, 2, 3 ] ALL > 0              // true
      [ 1, 2, 3 ] ALL >= 3             // false
      ["foo", "bar"] ALL != "moo"      // true
      ["foo", "bar"] NONE == "bar"     // false
      ["foo", "bar"] ANY == "foo"      // true

* improved AQL optimizer to remove unnecessary sort operations in more cases

* allow enclosing AQL identifiers in forward ticks in addition to using
  backward ticks

  This allows for convenient writing of AQL queries in JavaScript template strings
  (which are delimited with backticks themselves), e.g.

      var q = `FOR doc IN ´collection´ RETURN doc.´name´`;

* allow to set `print.limitString` to configure the number of characters
  to output before truncating

* make logging configurable per log "topic"

  `--log.level <level>` sets the global log level to <level>, e.g. `info`,
  `debug`, `trace`.

  `--log.level topic=<level>` sets the log level for a specific topic.
  Currently, the following topics exist: `collector`, `compactor`, `mmap`,
  `performance`, `queries`, and `requests`. `performance` and `requests` are
  set to FATAL by default. `queries` is set to info. All others are
  set to the global level by default.

  The new log option `--log.output <definition>` allows directing the global
  or per-topic log output to different outputs. The output definition
  "<definition>" can be one of

    "-" for stdin
    "+" for stderr
    "syslog://<syslog-facility>"
    "syslog://<syslog-facility>/<application-name>"
    "file://<relative-path>"

  The option can be specified multiple times in order to configure the output
  for different log topics. To set up a per-topic output configuration, use
  `--log.output <topic>=<definition>`, e.g.

    queries=file://queries.txt

  logs all queries to the file "queries.txt".

* the option `--log.requests-file` is now deprecated. Instead use

    `--log.level requests=info`
    `--log.output requests=file://requests.txt`

* the option `--log.facility` is now deprecated. Instead use

    `--log.output requests=syslog://facility`

* the option `--log.performance` is now deprecated. Instead use

    `--log.level performance=trace`

* removed option `--log.source-filter`

* removed configure option `--enable-logger`

* change collection directory names to include a random id component at the end

  The new pattern is `collection-<id>-<random>`, where `<id>` is the collection
  id and `<random>` is a random number. Previous versions of ArangoDB used a
  pattern `collection-<id>` without the random number.

  ArangoDB 3.0 understands both the old and name directory name patterns.

* removed mostly unused internal spin-lock implementation

* removed support for pre-Windows 7-style locks. This removes compatibility for
  Windows versions older than Windows 7 (e.g. Windows Vista, Windows XP) and
  Windows 2008R2 (e.g. Windows 2008).

* changed names of sub-threads started by arangod

* added option `--default-number-of-shards` to arangorestore, allowing creating
  collections with a specifiable number of shards from a non-cluster dump

* removed support for CoffeeScript source files

* removed undocumented SleepAndRequeue

* added WorkMonitor to inspect server threads

* when downloading a Foxx service from the web interface the suggested filename
  is now based on the service's mount path instead of simply "app.zip"

* the `@arangodb/request` response object now stores the parsed JSON response
  body in a property `json` instead of `body` when the request was made using the
  `json` option. The `body` instead contains the response body as a string.

* the Foxx API has changed significantly, 2.8 services are still supported
  using a backwards-compatible "legacy mode"


v2.8.12 (XXXX-XX-XX)
--------------------

* issue #2091: decrease connect timeout to 5 seconds on startup

* fixed issue #2072

* slightly better error diagnostics for some replication errors

* fixed issue #1977

* fixed issue in `INTERSECTION` AQL function with duplicate elements
  in the source arrays

* fixed issue #1962

* fixed issue #1959

* export aqlQuery template handler as require('org/arangodb').aql for forwards-compatibility


v2.8.11 (2016-07-13)
--------------------

* fixed array index batch insertion issues for hash indexes that caused problems when
  no elements remained for insertion

* fixed issue #1937


v2.8.10 (2016-07-01)
--------------------

* make sure next local _rev value used for a document is at least as high as the
  _rev value supplied by external sources such as replication

* make adding a collection in both read- and write-mode to a transaction behave as
  expected (write includes read). This prevents the `unregister collection used in
  transaction` error

* fixed sometimes invalid result for `byExample(...).count()` when an index plus
  post-filtering was used

* fixed "collection is a nullptr" issue when starting a traversal from a transaction

* honor the value of startup option `--database.wait-for-sync` (that is used to control
  whether new collections are created with `waitForSync` set to `true` by default) also
  when creating collections via the HTTP API (and thus the ArangoShell). When creating
  a collection via these mechanisms, the option was ignored so far, which was inconsistent.

* fixed issue #1826: arangosh --javascript.execute: internal error (geo index issue)

* fixed issue #1823: Arango crashed hard executing very simple query on windows


v2.8.9 (2016-05-13)
-------------------

* fixed escaping and quoting of extra parameters for executables in Mac OS X App

* added "waiting for" status variable to web interface collection figures view

* fixed undefined behavior in query cache invaldation

* fixed access to /_admin/statistics API in case statistics are disable via option
  `--server.disable-statistics`

* Foxx manager will no longer fail hard when Foxx store is unreachable unless installing
  a service from the Foxx store (e.g. when behind a firewall or GitHub is unreachable).


v2.8.8 (2016-04-19)
-------------------

* fixed issue #1805: Query: internal error (location: arangod/Aql/AqlValue.cpp:182).
  Please report this error to arangodb.com (while executing)

* allow specifying collection name prefixes for `_from` and `_to` in arangoimp:

  To avoid specifying complete document ids (consisting of collection names and document
  keys) for *_from* and *_to* values when importing edges with arangoimp, there are now
  the options *--from-collection-prefix* and *--to-collection-prefix*.

  If specified, these values will be automatically prepended to each value in *_from*
  (or *_to* resp.). This allows specifying only document keys inside *_from* and/or *_to*.

  *Example*

      > arangoimp --from-collection-prefix users --to-collection-prefix products ...

  Importing the following document will then create an edge between *users/1234* and
  *products/4321*:

  ```js
  { "_from" : "1234", "_to" : "4321", "desc" : "users/1234 is connected to products/4321" }
  ```

* requests made with the interactive system API documentation in the web interface
  (Swagger) will now respect the active database instead of always using `_system`


v2.8.7 (2016-04-07)
-------------------

* optimized primary=>secondary failover

* fix to-boolean conversion for documents in AQL

* expose the User-Agent HTTP header from the ArangoShell since Github seems to
  require it now, and we use the ArangoShell for fetching Foxx repositories from Github

* work with http servers that only send

* fixed potential race condition between compactor and collector threads

* fix removal of temporary directories on arangosh exit

* javadoc-style comments in Foxx services are no longer interpreted as
  Foxx comments outside of controller/script/exports files (#1748)

* removed remaining references to class syntax for Foxx Model and Repository
  from the documentation

* added a safe-guard for corrupted master-pointer


v2.8.6 (2016-03-23)
-------------------

* arangosh can now execute JavaScript script files that contain a shebang
  in the first line of the file. This allows executing script files directly.

  Provided there is a script file `/path/to/script.js` with the shebang
  `#!arangosh --javascript.execute`:

      > cat /path/to/script.js
      #!arangosh --javascript.execute
      print("hello from script.js");

  If the script file is made executable

      > chmod a+x /path/to/script.js

  it can be invoked on the shell directly and use arangosh for its execution:

      > /path/to/script.js
      hello from script.js

  This did not work in previous versions of ArangoDB, as the whole script contents
  (including the shebang) were treated as JavaScript code.
  Now shebangs in script files will now be ignored for all files passed to arangosh's
  `--javascript.execute` parameter.

  The alternative way of executing a JavaScript file with arangosh still works:

      > arangosh --javascript.execute /path/to/script.js
      hello from script.js

* added missing reset of traversal state for nested traversals.
  The state of nested traversals (a traversal in an AQL query that was
  located in a repeatedly executed subquery or inside another FOR loop)
  was not reset properly, so that multiple invocations of the same nested
  traversal with different start vertices led to the nested traversal
  always using the start vertex provided on the first invocation.

* fixed issue #1781: ArangoDB startup time increased tremendously

* fixed issue #1783: SIGHUP should rotate the log


v2.8.5 (2016-03-11)
-------------------

* Add OpenSSL handler for TLS V1.2 as sugested by kurtkincaid in #1771

* fixed issue #1765 (The webinterface should display the correct query time)
  and #1770 (Display ACTUAL query time in aardvark's AQL editor)

* Windows: the unhandled exception handler now calls the windows logging
  facilities directly without locks.
  This fixes lockups on crashes from the logging framework.

* improve nullptr handling in logger.

* added new endpoint "srv://" for DNS service records

* `org/arangodb/request` no longer sets the content-type header to the
  string "undefined" when no content-type header should be sent (issue #1776)


v2.8.4 (2016-03-01)
-------------------

* global modules are no longer incorrectly resolved outside the ArangoDB
  JavaScript directory or the Foxx service's root directory (issue #1577)

* improved error messages from Foxx and JavaScript (issues #1564, #1565, #1744)


v2.8.3 (2016-02-22)
-------------------

* fixed AQL filter condition collapsing for deeply-nested cases, potentially
  enabling usage of indexes in some dedicated cases

* added parentheses in AQL explain command output to correctly display precedence
  of logical and arithmetic operators

* Foxx Model event listeners defined on the model are now correctly invoked by
  the Repository methods (issue #1665)

* Deleting a Foxx service in the frontend should now always succeed even if the
  files no longer exist on the file system (issue #1358)

* Routing actions loaded from the database no longer throw exceptions when
  trying to load other modules using "require"

* The `org/arangodb/request` response object now sets a property `json` to the
  parsed JSON response body in addition to overwriting the `body` property when
  the request was made using the `json` option.

* Improved Windows stability

* Fixed a bug in the interactive API documentation that would escape slashes
  in document-handle fields. Document handles are now provided as separate
  fields for collection name and document key.


v2.8.2 (2016-02-09)
-------------------

* the continuous replication applier will now prevent the master's WAL logfiles
  from being removed if they are still needed by the applier on the slave. This
  should help slaves that suffered from masters garbage collection WAL logfiles
  which would have been needed by the slave later.

  The initial synchronization will block removal of still needed WAL logfiles
  on the master for 10 minutes initially, and will extend this period when further
  requests are made to the master. Initial synchronization hands over its handle
  for blocking logfile removal to the continuous replication when started via
  the *setupReplication* function. In this case, continuous replication will
  extend the logfile removal blocking period for the required WAL logfiles when
  the slave makes additional requests.

  All handles that block logfile removal will time out automatically after at
  most 5 minutes should a master not be contacted by the slave anymore (e.g. in
  case the slave's replication is turned off, the slaves loses the connection
  to the master or the slave goes down).

* added all-in-one function *setupReplication* to synchronize data from master
  to slave and start the continuous replication:

      require("@arangodb/replication").setupReplication(configuration);

  The command will return when the initial synchronization is finished and the
  continuous replication has been started, or in case the initial synchronization
  has failed.

  If the initial synchronization is successful, the command will store the given
  configuration on the slave. It also configures the continuous replication to start
  automatically if the slave is restarted, i.e. *autoStart* is set to *true*.

  If the command is run while the slave's replication applier is already running,
  it will first stop the running applier, drop its configuration and do a
  resynchronization of data with the master. It will then use the provided configration,
  overwriting any previously existing replication configuration on the slave.

  The following example demonstrates how to use the command for setting up replication
  for the *_system* database. Note that it should be run on the slave and not the
  master:

      db._useDatabase("_system");
      require("@arangodb/replication").setupReplication({
        endpoint: "tcp://master.domain.org:8529",
        username: "myuser",
        password: "mypasswd",
        verbose: false,
        includeSystem: false,
        incremental: true,
        autoResync: true
      });

* the *sync* and *syncCollection* functions now always start the data synchronization
  as an asynchronous server job. The call to *sync* or *syncCollection* will block
  until synchronization is either complete or has failed with an error. The functions
  will automatically poll the slave periodically for status updates.

  The main benefit is that the connection to the slave does not need to stay open
  permanently and is thus not affected by timeout issues. Additionally the caller does
  not need to query the synchronization status from the slave manually as this is
  now performed automatically by these functions.

* fixed undefined behavior when explaining some types of AQL traversals, fixed
  display of some types of traversals in AQL explain output


v2.8.1 (2016-01-29)
-------------------

* Improved AQL Pattern matching by allowing to specify a different traversal
  direction for one or many of the edge collections.

      FOR v, e, p IN OUTBOUND @start @@ec1, INBOUND @@ec2, @@ec3

  will traverse *ec1* and *ec3* in the OUTBOUND direction and for *ec2* it will use
  the INBOUND direction. These directions can be combined in arbitrary ways, the
  direction defined after *IN [steps]* will we used as default direction and can
  be overriden for specific collections.
  This feature is only available for collection lists, it is not possible to
  combine it with graph names.

* detect more types of transaction deadlocks early

* fixed display of relational operators in traversal explain output

* fixed undefined behavior in AQL function `PARSE_IDENTIFIER`

* added "engines" field to Foxx services generated in the admin interface

* added AQL function `IS_SAME_COLLECTION`:

  *IS_SAME_COLLECTION(collection, document)*: Return true if *document* has the same
  collection id as the collection specified in *collection*. *document* can either be
  a [document handle](../Glossary/README.md#document-handle) string, or a document with
  an *_id* attribute. The function does not validate whether the collection actually
  contains the specified document, but only compares the name of the specified collection
  with the collection name part of the specified document.
  If *document* is neither an object with an *id* attribute nor a *string* value,
  the function will return *null* and raise a warning.

      /* true */
      IS_SAME_COLLECTION('_users', '_users/my-user')
      IS_SAME_COLLECTION('_users', { _id: '_users/my-user' })

      /* false */
      IS_SAME_COLLECTION('_users', 'foobar/baz')
      IS_SAME_COLLECTION('_users', { _id: 'something/else' })


v2.8.0 (2016-01-25)
-------------------

* avoid recursive locking


v2.8.0-beta8 (2016-01-19)
-------------------------

* improved internal datafile statistics for compaction and compaction triggering
  conditions, preventing excessive growth of collection datafiles under some
  workloads. This should also fix issue #1596.

* renamed AQL optimizer rule `remove-collect-into` to `remove-collect-variables`

* fixed primary and edge index lookups prematurely aborting searches when the
  specified id search value contained a different collection than the collection
  the index was created for


v2.8.0-beta7 (2016-01-06)
-------------------------

* added vm.runInThisContext

* added AQL keyword `AGGREGATE` for use in AQL `COLLECT` statement

  Using `AGGREGATE` allows more efficient aggregation (incrementally while building
  the groups) than previous versions of AQL, which built group aggregates afterwards
  from the total of all group values.

  `AGGREGATE` can be used inside a `COLLECT` statement only. If used, it must follow
  the declaration of grouping keys:

      FOR doc IN collection
        COLLECT gender = doc.gender AGGREGATE minAge = MIN(doc.age), maxAge = MAX(doc.age)
        RETURN { gender, minAge, maxAge }

  or, if no grouping keys are used, it can follow the `COLLECT` keyword:

      FOR doc IN collection
        COLLECT AGGREGATE minAge = MIN(doc.age), maxAge = MAX(doc.age)
        RETURN {
  minAge, maxAge
}

  Only specific expressions are allowed on the right-hand side of each `AGGREGATE`
  assignment:

  - on the top level the expression must be a call to one of the supported aggregation
    functions `LENGTH`, `MIN`, `MAX`, `SUM`, `AVERAGE`, `STDDEV_POPULATION`, `STDDEV_SAMPLE`,
    `VARIANCE_POPULATION`, or `VARIANCE_SAMPLE`

  - the expression must not refer to variables introduced in the `COLLECT` itself

* Foxx: mocha test paths with wildcard characters (asterisks) now work on Windows

* reserved AQL keyword `NONE` for future use

* web interface: fixed a graph display bug concerning dashboard view

* web interface: fixed several bugs during the dashboard initialize process

* web interface: included several bugfixes: #1597, #1611, #1623

* AQL query optimizer now converts `LENGTH(collection-name)` to an optimized
  expression that returns the number of documents in a collection

* adjusted the behavior of the expansion (`[*]`) operator in AQL for non-array values

  In ArangoDB 2.8, calling the expansion operator on a non-array value will always
  return an empty array. Previous versions of ArangoDB expanded non-array values by
  calling the `TO_ARRAY()` function for the value, which for example returned an
  array with a single value for boolean, numeric and string input values, and an array
  with the object's values for an object input value. This behavior was inconsistent
  with how the expansion operator works for the array indexes in 2.8, so the behavior
  is now unified:

  - if the left-hand side operand of `[*]` is an array, the array will be returned as
    is when calling `[*]` on it
  - if the left-hand side operand of `[*]` is not an array, an empty array will be
    returned by `[*]`

  AQL queries that rely on the old behavior can be changed by either calling `TO_ARRAY`
  explicitly or by using the `[*]` at the correct position.

  The following example query will change its result in 2.8 compared to 2.7:

      LET values = "foo" RETURN values[*]

  In 2.7 the query has returned the array `[ "foo" ]`, but in 2.8 it will return an
  empty array `[ ]`. To make it return the array `[ "foo" ]` again, an explicit
  `TO_ARRAY` function call is needed in 2.8 (which in this case allows the removal
  of the `[*]` operator altogether). This also works in 2.7:

      LET values = "foo" RETURN TO_ARRAY(values)

  Another example:

      LET values = [ { name: "foo" }, { name: "bar" } ]
      RETURN values[*].name[*]

  The above returned `[ [ "foo" ], [ "bar" ] ] in 2.7. In 2.8 it will return
  `[ [ ], [ ] ]`, because the value of `name` is not an array. To change the results
  to the 2.7 style, the query can be changed to

      LET values = [ { name: "foo" }, { name: "bar" } ]
      RETURN values[* RETURN TO_ARRAY(CURRENT.name)]

  The above also works in 2.7.
  The following types of queries won't change:

      LET values = [ 1, 2, 3 ] RETURN values[*]
      LET values = [ { name: "foo" }, { name: "bar" } ] RETURN values[*].name
      LET values = [ { names: [ "foo", "bar" ] }, { names: [ "baz" ] } ] RETURN values[*].names[*]
      LET values = [ { names: [ "foo", "bar" ] }, { names: [ "baz" ] } ] RETURN values[*].names[**]

* slightly adjusted V8 garbage collection strategy so that collection eventually
  happens in all contexts that hold V8 external references to documents and
  collections.

  also adjusted default value of `--javascript.gc-frequency` from 10 seconds to
  15 seconds, as less internal operations are carried out in JavaScript.

* fixes for AQL optimizer and traversal

* added `--create-collection-type` option to arangoimp

  This allows specifying the type of the collection to be created when
  `--create-collection` is set to `true`.

* Foxx export cache should no longer break if a broken app is loaded in the
  web admin interface.


v2.8.0-beta2 (2015-12-16)
-------------------------

* added AQL query optimizer rule "sort-in-values"

  This rule pre-sorts the right-hand side operand of the `IN` and `NOT IN`
  operators so the operation can use a binary search with logarithmic complexity
  instead of a linear search. The rule is applied when the right-hand side
  operand of an `IN` or `NOT IN` operator in a filter condition is a variable that
  is defined in a different loop/scope than the operator itself. Additionally,
  the filter condition must consist of solely the `IN` or `NOT IN` operation
  in order to avoid any side-effects.

* changed collection status terminology in web interface for collections for
  which an unload request has been issued from `in the process of being unloaded`
  to `will be unloaded`.

* unloading a collection via the web interface will now trigger garbage collection
  in all v8 contexts and force a WAL flush. This increases the chances of perfoming
  the unload faster.

* added the following attributes to the result of `collection.figures()` and the
  corresponding HTTP API at `PUT /_api/collection/<name>/figures`:

  - `documentReferences`: The number of references to documents in datafiles
    that JavaScript code currently holds. This information can be used for
    debugging compaction and unload issues.
  - `waitingFor`: An optional string value that contains information about
    which object type is at the head of the collection's cleanup queue. This
    information can be used for debugging compaction and unload issues.
  - `compactionStatus.time`: The point in time the compaction for the collection
    was last executed. This information can be used for debugging compaction
    issues.
  - `compactionStatus.message`: The action that was performed when the compaction
    was last run for the collection. This information can be used for debugging
    compaction issues.

  Note: `waitingFor` and `compactionStatus` may be empty when called on a coordinator
  in a cluster.

* the compaction will now provide queryable status info that can be used to track
  its progress. The compaction status is displayed in the web interface, too.

* better error reporting for arangodump and arangorestore

* arangodump will now fail by default when trying to dump edges that
  refer to already dropped collections. This can be circumvented by
  specifying the option `--force true` when invoking arangodump

* fixed cluster upgrade procedure

* the AQL functions `NEAR` and `WITHIN` now have stricter validations
  for their input parameters `limit`, `radius` and `distance`. They may now throw
  exceptions when invalid parameters are passed that may have not led
  to exceptions in previous versions.

* deprecation warnings now log stack traces

* Foxx: improved backwards compatibility with 2.5 and 2.6

  - reverted Model and Repository back to non-ES6 "classes" because of
    compatibility issues when using the extend method with a constructor

  - removed deprecation warnings for extend and controller.del

  - restored deprecated method Model.toJSONSchema

  - restored deprecated `type`, `jwt` and `sessionStorageApp` options
    in Controller#activateSessions

* Fixed a deadlock problem in the cluster


v2.8.0-beta1 (2015-12-06)
-------------------------

* added AQL function `IS_DATESTRING(value)`

  Returns true if *value* is a string that can be used in a date function.
  This includes partial dates such as *2015* or *2015-10* and strings containing
  invalid dates such as *2015-02-31*. The function will return false for all
  non-string values, even if some of them may be usable in date functions.


v2.8.0-alpha1 (2015-12-03)
--------------------------

* added AQL keywords `GRAPH`, `OUTBOUND`, `INBOUND` and `ANY` for use in graph
  traversals, reserved AQL keyword `ALL` for future use

  Usage of these keywords as collection names, variable names or attribute names
  in AQL queries will not be possible without quoting. For example, the following
  AQL query will still work as it uses a quoted collection name and a quoted
  attribute name:

      FOR doc IN `OUTBOUND`
        RETURN doc.`any`

* issue #1593: added AQL `POW` function for exponentation

* added cluster execution site info in explain output for AQL queries

* replication improvements:

  - added `autoResync` configuration parameter for continuous replication.

    When set to `true`, a replication slave will automatically trigger a full data
    re-synchronization with the master when the master cannot provide the log data
    the slave had asked for. Note that `autoResync` will only work when the option
    `requireFromPresent` is also set to `true` for the continuous replication, or
    when the continuous syncer is started and detects that no start tick is present.

    Automatic re-synchronization may transfer a lot of data from the master to the
    slave and may be expensive. It is therefore turned off by default.
    When turned off, the slave will never perform an automatic re-synchronization
    with the master.

  - added `idleMinWaitTime` and `idleMaxWaitTime` configuration parameters for
    continuous replication.

    These parameters can be used to control the minimum and maximum wait time the
    slave will (intentionally) idle and not poll for master log changes in case the
    master had sent the full logs already.
    The `idleMaxWaitTime` value will only be used when `adapativePolling` is set
    to `true`. When `adaptivePolling` is disable, only `idleMinWaitTime` will be
    used as a constant time span in which the slave will not poll the master for
    further changes. The default values are 0.5 seconds for `idleMinWaitTime` and
    2.5 seconds for `idleMaxWaitTime`, which correspond to the hard-coded values
    used in previous versions of ArangoDB.

  - added `initialSyncMaxWaitTime` configuration parameter for initial and continuous
    replication

    This option controls the maximum wait time (in seconds) that the initial
    synchronization will wait for a response from the master when fetching initial
    collection data. If no response is received within this time period, the initial
    synchronization will give up and fail. This option is also relevant for
    continuous replication in case *autoResync* is set to *true*, as then the
    continuous replication may trigger a full data re-synchronization in case
    the master cannot the log data the slave had asked for.

  - HTTP requests sent from the slave to the master during initial synchronization
    will now be retried if they fail with connection problems.

  - the initial synchronization now logs its progress so it can be queried using
    the regular replication status check APIs.

  - added `async` attribute for `sync` and `syncCollection` operations called from
    the ArangoShell. Setthing this attribute to `true` will make the synchronization
    job on the server go into the background, so that the shell does not block. The
    status of the started asynchronous synchronization job can be queried from the
    ArangoShell like this:

        /* starts initial synchronization */
        var replication = require("@arangodb/replication");
        var id = replication.sync({
          endpoint: "tcp://master.domain.org:8529",
          username: "myuser",
          password: "mypasswd",
          async: true
       });

       /* now query the id of the returned async job and print the status */
       print(replication.getSyncResult(id));

    The result of `getSyncResult()` will be `false` while the server-side job
    has not completed, and different to `false` if it has completed. When it has
    completed, all job result details will be returned by the call to `getSyncResult()`.


* fixed non-deterministic query results in some cluster queries

* fixed issue #1589

* return HTTP status code 410 (gone) instead of HTTP 408 (request timeout) for
  server-side operations that are canceled / killed. Sending 410 instead of 408
  prevents clients from re-starting the same (canceled) operation. Google Chrome
  for example sends the HTTP request again in case it is responded with an HTTP
  408, and this is exactly the opposite of the desired behavior when an operation
  is canceled / killed by the user.

* web interface: queries in AQL editor now cancelable

* web interface: dashboard - added replication information

* web interface: AQL editor now supports bind parameters

* added startup option `--server.hide-product-header` to make the server not send
  the HTTP response header `"Server: ArangoDB"` in its HTTP responses. By default,
  the option is turned off so the header is still sent as usual.

* added new AQL function `UNSET_RECURSIVE` to recursively unset attritutes from
  objects/documents

* switched command-line editor in ArangoShell and arangod to linenoise-ng

* added automatic deadlock detection for transactions

  In case a deadlock is detected, a multi-collection operation may be rolled back
  automatically and fail with error 29 (`deadlock detected`). Client code for
  operations containing more than one collection should be aware of this potential
  error and handle it accordingly, either by giving up or retrying the transaction.

* Added C++ implementations for the AQL arithmetic operations and the following
  AQL functions:
  - ABS
  - APPEND
  - COLLECTIONS
  - CURRENT_DATABASE
  - DOCUMENT
  - EDGES
  - FIRST
  - FIRST_DOCUMENT
  - FIRST_LIST
  - FLATTEN
  - FLOOR
  - FULLTEXT
  - LAST
  - MEDIAN
  - MERGE_RECURSIVE
  - MINUS
  - NEAR
  - NOT_NULL
  - NTH
  - PARSE_IDENTIFIER
  - PERCENTILE
  - POP
  - POSITION
  - PUSH
  - RAND
  - RANGE
  - REMOVE_NTH
  - REMOVE_VALUE
  - REMOVE_VALUES
  - ROUND
  - SHIFT
  - SQRT
  - STDDEV_POPULATION
  - STDDEV_SAMPLE
  - UNSHIFT
  - VARIANCE_POPULATION
  - VARIANCE_SAMPLE
  - WITHIN
  - ZIP

* improved performance of skipping over many documents in an AQL query when no
  indexes and no filters are used, e.g.

      FOR doc IN collection
        LIMIT 1000000, 10
        RETURN doc

* Added array indexes

  Hash indexes and skiplist indexes can now optionally be defined for array values
  so they index individual array members.

  To define an index for array values, the attribute name is extended with the
  expansion operator `[*]` in the index definition:

      arangosh> db.colName.ensureHashIndex("tags[*]");

  When given the following document

      { tags: [ "AQL", "ArangoDB", "Index" ] }

  the index will now contain the individual values `"AQL"`, `"ArangoDB"` and `"Index"`.

  Now the index can be used for finding all documents having `"ArangoDB"` somewhere in their
  tags array using the following AQL query:

      FOR doc IN colName
        FILTER "ArangoDB" IN doc.tags[*]
        RETURN doc

* rewrote AQL query optimizer rule `use-index-range` and renamed it to `use-indexes`.
  The name change affects rule names in the optimizer's output.

* rewrote AQL execution node `IndexRangeNode` and renamed it to `IndexNode`. The name
  change affects node names in the optimizer's explain output.

* added convenience function `db._explain(query)` for human-readable explanation
  of AQL queries

* module resolution as used by `require` now behaves more like in node.js

* the `org/arangodb/request` module now returns response bodies for error responses
  by default. The old behavior of not returning bodies for error responses can be
  re-enabled by explicitly setting the option `returnBodyOnError` to `false` (#1437)


v2.7.6 (2016-01-30)
-------------------

* detect more types of transaction deadlocks early


v2.7.5 (2016-01-22)
-------------------

* backported added automatic deadlock detection for transactions

  In case a deadlock is detected, a multi-collection operation may be rolled back
  automatically and fail with error 29 (`deadlock detected`). Client code for
  operations containing more than one collection should be aware of this potential
  error and handle it accordingly, either by giving up or retrying the transaction.

* improved internal datafile statistics for compaction and compaction triggering
  conditions, preventing excessive growth of collection datafiles under some
  workloads. This should also fix issue #1596.

* Foxx export cache should no longer break if a broken app is loaded in the
  web admin interface.

* Foxx: removed some incorrect deprecation warnings.

* Foxx: mocha test paths with wildcard characters (asterisks) now work on Windows


v2.7.4 (2015-12-21)
-------------------

* slightly adjusted V8 garbage collection strategy so that collection eventually
  happens in all contexts that hold V8 external references to documents and
  collections.

* added the following attributes to the result of `collection.figures()` and the
  corresponding HTTP API at `PUT /_api/collection/<name>/figures`:

  - `documentReferences`: The number of references to documents in datafiles
    that JavaScript code currently holds. This information can be used for
    debugging compaction and unload issues.
  - `waitingFor`: An optional string value that contains information about
    which object type is at the head of the collection's cleanup queue. This
    information can be used for debugging compaction and unload issues.
  - `compactionStatus.time`: The point in time the compaction for the collection
    was last executed. This information can be used for debugging compaction
    issues.
  - `compactionStatus.message`: The action that was performed when the compaction
    was last run for the collection. This information can be used for debugging
    compaction issues.

  Note: `waitingFor` and `compactionStatus` may be empty when called on a coordinator
  in a cluster.

* the compaction will now provide queryable status info that can be used to track
  its progress. The compaction status is displayed in the web interface, too.


v2.7.3 (2015-12-17)
-------------------

* fixed some replication value conversion issues when replication applier properties
  were set via ArangoShell

* fixed disappearing of documents for collections transferred via `sync` or
  `syncCollection` if the collection was dropped right before synchronization
  and drop and (re-)create collection markers were located in the same WAL file


* fixed an issue where overwriting the system sessions collection would break
  the web interface when authentication is enabled

v2.7.2 (2015-12-01)
-------------------

* replication improvements:

  - added `autoResync` configuration parameter for continuous replication.

    When set to `true`, a replication slave will automatically trigger a full data
    re-synchronization with the master when the master cannot provide the log data
    the slave had asked for. Note that `autoResync` will only work when the option
    `requireFromPresent` is also set to `true` for the continuous replication, or
    when the continuous syncer is started and detects that no start tick is present.

    Automatic re-synchronization may transfer a lot of data from the master to the
    slave and may be expensive. It is therefore turned off by default.
    When turned off, the slave will never perform an automatic re-synchronization
    with the master.

  - added `idleMinWaitTime` and `idleMaxWaitTime` configuration parameters for
    continuous replication.

    These parameters can be used to control the minimum and maximum wait time the
    slave will (intentionally) idle and not poll for master log changes in case the
    master had sent the full logs already.
    The `idleMaxWaitTime` value will only be used when `adapativePolling` is set
    to `true`. When `adaptivePolling` is disable, only `idleMinWaitTime` will be
    used as a constant time span in which the slave will not poll the master for
    further changes. The default values are 0.5 seconds for `idleMinWaitTime` and
    2.5 seconds for `idleMaxWaitTime`, which correspond to the hard-coded values
    used in previous versions of ArangoDB.

  - added `initialSyncMaxWaitTime` configuration parameter for initial and continuous
    replication

    This option controls the maximum wait time (in seconds) that the initial
    synchronization will wait for a response from the master when fetching initial
    collection data. If no response is received within this time period, the initial
    synchronization will give up and fail. This option is also relevant for
    continuous replication in case *autoResync* is set to *true*, as then the
    continuous replication may trigger a full data re-synchronization in case
    the master cannot the log data the slave had asked for.

  - HTTP requests sent from the slave to the master during initial synchronization
    will now be retried if they fail with connection problems.

  - the initial synchronization now logs its progress so it can be queried using
    the regular replication status check APIs.

* fixed non-deterministic query results in some cluster queries

* added missing lock instruction for primary index in compactor size calculation

* fixed issue #1589

* fixed issue #1583

* fixed undefined behavior when accessing the top level of a document with the `[*]`
  operator

* fixed potentially invalid pointer access in shaper when the currently accessed
  document got re-located by the WAL collector at the very same time

* Foxx: optional configuration options no longer log validation errors when assigned
  empty values (#1495)

* Foxx: constructors provided to Repository and Model sub-classes via extend are
  now correctly called (#1592)


v2.7.1 (2015-11-07)
-------------------

* switch to linenoise next generation

* exclude `_apps` collection from replication

  The slave has its own `_apps` collection which it populates on server start.
  When replicating data from the master to the slave, the data from the master may
  clash with the slave's own data in the `_apps` collection. Excluding the `_apps`
  collection from replication avoids this.

* disable replication appliers when starting in modes `--upgrade`, `--no-server`
  and `--check-upgrade`

* more detailed output in arango-dfdb

* fixed "no start tick" issue in replication applier

  This error could occur after restarting a slave server after a shutdown
  when no data was ever transferred from the master to the slave via the
  continuous replication

* fixed problem during SSL client connection abort that led to scheduler thread
  staying at 100% CPU saturation

* fixed potential segfault in AQL `NEIGHBORS` function implementation when C++ function
  variant was used and collection names were passed as strings

* removed duplicate target for some frontend JavaScript files from the Makefile

* make AQL function `MERGE()` work on a single array parameter, too.
  This allows combining the attributes of multiple objects from an array into
  a single object, e.g.

      RETURN MERGE([
        { foo: 'bar' },
        { quux: 'quetzalcoatl', ruled: true },
        { bar: 'baz', foo: 'done' }
      ])

  will now return:

      {
        "foo": "done",
        "quux": "quetzalcoatl",
        "ruled": true,
        "bar": "baz"
      }

* fixed potential deadlock in collection status changing on Windows

* fixed hard-coded `incremental` parameter in shell implementation of
  `syncCollection` function in replication module

* fix for GCC5: added check for '-stdlib' option


v2.7.0 (2015-10-09)
-------------------

* fixed request statistics aggregation
  When arangod was started in supervisor mode, the request statistics always showed
  0 requests, as the statistics aggregation thread did not run then.

* read server configuration files before dropping privileges. this ensures that
  the SSL keyfile specified in the configuration can be read with the server's start
  privileges (i.e. root when using a standard ArangoDB package).

* fixed replication with a 2.6 replication configuration and issues with a 2.6 master

* raised default value of `--server.descriptors-minimum` to 1024

* allow Foxx apps to be installed underneath URL path `/_open/`, so they can be
  (intentionally) accessed without authentication.

* added *allowImplicit* sub-attribute in collections declaration of transactions.
  The *allowImplicit* attributes allows making transactions fail should they
  read-access a collection that was not explicitly declared in the *collections*
  array of the transaction.

* added "special" password ARANGODB_DEFAULT_ROOT_PASSWORD. If you pass
  ARANGODB_DEFAULT_ROOT_PASSWORD as password, it will read the password
  from the environment variable ARANGODB_DEFAULT_ROOT_PASSWORD


v2.7.0-rc2 (2015-09-22)
-----------------------

* fix over-eager datafile compaction

  This should reduce the need to compact directly after loading a collection when a
  collection datafile contained many insertions and updates for the same documents. It
  should also prevent from re-compacting already merged datafiles in case not many
  changes were made. Compaction will also make fewer index lookups than before.

* added `syncCollection()` function in module `org/arangodb/replication`

  This allows synchronizing the data of a single collection from a master to a slave
  server. Synchronization can either restore the whole collection by transferring all
  documents from the master to the slave, or incrementally by only transferring documents
  that differ. This is done by partitioning the collection's entire key space into smaller
  chunks and comparing the data chunk-wise between master and slave. Only chunks that are
  different will be re-transferred.

  The `syncCollection()` function can be used as follows:

      require("org/arangodb/replication").syncCollection(collectionName, options);

  e.g.

      require("org/arangodb/replication").syncCollection("myCollection", {
        endpoint: "tcp://127.0.0.1:8529",  /* master */
        username: "root",                  /* username for master */
        password: "secret",                /* password for master */
        incremental: true                  /* use incremental mode */
      });


* additionally allow the following characters in document keys:

  `(` `)` `+` `,` `=` `;` `$` `!` `*` `'` `%`


v2.7.0-rc1 (2015-09-17)
-----------------------

* removed undocumented server-side-only collection functions:
  * collection.OFFSET()
  * collection.NTH()
  * collection.NTH2()
  * collection.NTH3()

* upgraded Swagger to version 2.0 for the Documentation

  This gives the user better prepared test request structures.
  More conversions will follow so finally client libraries can be auto-generated.

* added extra AQL functions for date and time calculation and manipulation.
  These functions were contributed by GitHub users @CoDEmanX and @friday.
  A big thanks for their work!

  The following extra date functions are available from 2.7 on:

  * `DATE_DAYOFYEAR(date)`: Returns the day of year number of *date*.
    The return values range from 1 to 365, or 366 in a leap year respectively.

  * `DATE_ISOWEEK(date)`: Returns the ISO week date of *date*.
    The return values range from 1 to 53. Monday is considered the first day of the week.
    There are no fractional weeks, thus the last days in December may belong to the first
    week of the next year, and the first days in January may be part of the previous year's
    last week.

  * `DATE_LEAPYEAR(date)`: Returns whether the year of *date* is a leap year.

  * `DATE_QUARTER(date)`: Returns the quarter of the given date (1-based):
    * 1: January, February, March
    * 2: April, May, June
    * 3: July, August, September
    * 4: October, November, December

  - *DATE_DAYS_IN_MONTH(date)*: Returns the number of days in *date*'s month (28..31).

  * `DATE_ADD(date, amount, unit)`: Adds *amount* given in *unit* to *date* and
    returns the calculated date.

    *unit* can be either of the following to specify the time unit to add or
    subtract (case-insensitive):
    - y, year, years
    - m, month, months
    - w, week, weeks
    - d, day, days
    - h, hour, hours
    - i, minute, minutes
    - s, second, seconds
    - f, millisecond, milliseconds

    *amount* is the number of *unit*s to add (positive value) or subtract
    (negative value).

  * `DATE_SUBTRACT(date, amount, unit)`: Subtracts *amount* given in *unit* from
    *date* and returns the calculated date.

    It works the same as `DATE_ADD()`, except that it subtracts. It is equivalent
    to calling `DATE_ADD()` with a negative amount, except that `DATE_SUBTRACT()`
    can also subtract ISO durations. Note that negative ISO durations are not
    supported (i.e. starting with `-P`, like `-P1Y`).

  * `DATE_DIFF(date1, date2, unit, asFloat)`: Calculate the difference
    between two dates in given time *unit*, optionally with decimal places.
    Returns a negative value if *date1* is greater than *date2*.

  * `DATE_COMPARE(date1, date2, unitRangeStart, unitRangeEnd)`: Compare two
    partial dates and return true if they match, false otherwise. The parts to
    compare are defined by a range of time units.

    The full range is: years, months, days, hours, minutes, seconds, milliseconds.
    Pass the unit to start from as *unitRangeStart*, and the unit to end with as
    *unitRangeEnd*. All units in between will be compared. Leave out *unitRangeEnd*
    to only compare *unitRangeStart*.

  * `DATE_FORMAT(date, format)`: Format a date according to the given format string.
    It supports the following placeholders (case-insensitive):
    - %t: timestamp, in milliseconds since midnight 1970-01-01
    - %z: ISO date (0000-00-00T00:00:00.000Z)
    - %w: day of week (0..6)
    - %y: year (0..9999)
    - %yy: year (00..99), abbreviated (last two digits)
    - %yyyy: year (0000..9999), padded to length of 4
    - %yyyyyy: year (-009999 .. +009999), with sign prefix and padded to length of 6
    - %m: month (1..12)
    - %mm: month (01..12), padded to length of 2
    - %d: day (1..31)
    - %dd: day (01..31), padded to length of 2
    - %h: hour (0..23)
    - %hh: hour (00..23), padded to length of 2
    - %i: minute (0..59)
    - %ii: minute (00..59), padded to length of 2
    - %s: second (0..59)
    - %ss: second (00..59), padded to length of 2
    - %f: millisecond (0..999)
    - %fff: millisecond (000..999), padded to length of 3
    - %x: day of year (1..366)
    - %xxx: day of year (001..366), padded to length of 3
    - %k: ISO week date (1..53)
    - %kk: ISO week date (01..53), padded to length of 2
    - %l: leap year (0 or 1)
    - %q: quarter (1..4)
    - %a: days in month (28..31)
    - %mmm: abbreviated English name of month (Jan..Dec)
    - %mmmm: English name of month (January..December)
    - %www: abbreviated English name of weekday (Sun..Sat)
    - %wwww: English name of weekday (Sunday..Saturday)
    - %&: special escape sequence for rare occasions
    - %%: literal %
    - %: ignored

* new WAL logfiles and datafiles are now created non-sparse

  This prevents SIGBUS signals being raised when memory of a sparse datafile is accessed
  and the disk is full and the accessed file part is not actually disk-backed. In
  this case the mapped memory region is not necessarily backed by physical memory, and
  accessing the memory may raise SIGBUS and crash arangod.

* the `internal.download()` function and the module `org/arangodb/request` used some
  internal library function that handled the sending of HTTP requests from inside of
  ArangoDB. This library unconditionally set an HTTP header `Accept-Encoding: gzip`
  in all outgoing HTTP requests.

  This has been fixed in 2.7, so `Accept-Encoding: gzip` is not set automatically anymore.
  Additionally, the header `User-Agent: ArangoDB` is not set automatically either. If
  client applications desire to send these headers, they are free to add it when
  constructing the requests using the `download` function or the request module.

* fixed issue #1436: org/arangodb/request advertises deflate without supporting it

* added template string generator function `aqlQuery` for generating AQL queries

  This can be used to generate safe AQL queries with JavaScript parameter
  variables or expressions easily:

      var name = 'test';
      var attributeName = '_key';
      var query = aqlQuery`FOR u IN users FILTER u.name == ${name} RETURN u.${attributeName}`;
      db._query(query);

* report memory usage for document header data (revision id, pointer to data etc.)
  in `db.collection.figures()`. The memory used for document headers will now
  show up in the already existing attribute `indexes.size`. Due to that, the index
  sizes reported by `figures()` in 2.7 will be higher than those reported by 2.6,
  but the 2.7 values are more accurate.

* IMPORTANT CHANGE: the filenames in dumps created by arangodump now contain
  not only the name of the dumped collection, but also an additional 32-digit hash
  value. This is done to prevent overwriting dump files in case-insensitive file
  systems when there exist multiple collections with the same name (but with
  different cases).

  For example, if a database has two collections: `test` and `Test`, previous
  versions of ArangoDB created the files

  * `test.structure.json` and `test.data.json` for collection `test`
  * `Test.structure.json` and `Test.data.json` for collection `Test`

  This did not work for case-insensitive filesystems, because the files for the
  second collection would have overwritten the files of the first. arangodump in
  2.7 will create the following filenames instead:

  * `test_098f6bcd4621d373cade4e832627b4f6.structure.json` and `test_098f6bcd4621d373cade4e832627b4f6.data.json`
  * `Test_0cbc6611f5540bd0809a388dc95a615b.structure.json` and `Test_0cbc6611f5540bd0809a388dc95a615b.data.json`

  These filenames will be unambiguous even in case-insensitive filesystems.

* IMPORTANT CHANGE: make arangod actually close lingering client connections
  when idle for at least the duration specified via `--server.keep-alive-timeout`.
  In previous versions of ArangoDB, connections were not closed by the server
  when the timeout was reached and the client was still connected. Now the
  connection is properly closed by the server in case of timeout. Client
  applications relying on the old behavior may now need to reconnect to the
  server when their idle connections time out and get closed (note: connections
  being idle for a long time may be closed by the OS or firewalls anyway -
  client applications should be aware of that and try to reconnect).

* IMPORTANT CHANGE: when starting arangod, the server will drop the process
  privileges to the specified values in options `--server.uid` and `--server.gid`
  instantly after parsing the startup options.

  That means when either `--server.uid` or `--server.gid` are set, the privilege
  change will happen earlier. This may prevent binding the server to an endpoint
  with a port number lower than 1024 if the arangodb user has no privileges
  for that. Previous versions of ArangoDB changed the privileges later, so some
  startup actions were still carried out under the invoking user (i.e. likely
  *root* when started via init.d or system scripts) and especially binding to
  low port numbers was still possible there.

  The default privileges for user *arangodb* will not be sufficient for binding
  to port numbers lower than 1024. To have an ArangoDB 2.7 bind to a port number
  lower than 1024, it needs to be started with either a different privileged user,
  or the privileges of the *arangodb* user have to raised manually beforehand.

* added AQL optimizer rule `patch-update-statements`

* Linux startup scripts and systemd configuration for arangod now try to
  adjust the NOFILE (number of open files) limits for the process. The limit
  value is set to 131072 (128k) when ArangoDB is started via start/stop
  commands

* When ArangoDB is started/stopped manually via the start/stop commands, the
  main process will wait for up to 10 seconds after it forks the supervisor
  and arangod child processes. If the startup fails within that period, the
  start/stop script will fail with an exit code other than zero. If the
  startup of the supervisor or arangod is still ongoing after 10 seconds,
  the main program will still return with exit code 0. The limit of 10 seconds
  is arbitrary because the time required for a startup is not known in advance.

* added startup option `--database.throw-collection-not-loaded-error`

  Accessing a not-yet loaded collection will automatically load a collection
  on first access. This flag controls what happens in case an operation
  would need to wait for another thread to finalize loading a collection. If
  set to *true*, then the first operation that accesses an unloaded collection
  will load it. Further threads that try to access the same collection while
  it is still loading immediately fail with an error (1238, *collection not loaded*).
  This is to prevent all server threads from being blocked while waiting on the
  same collection to finish loading. When the first thread has completed loading
  the collection, the collection becomes regularly available, and all operations
  from that point on can be carried out normally, and error 1238 will not be
  thrown anymore for that collection.

  If set to *false*, the first thread that accesses a not-yet loaded collection
  will still load it. Other threads that try to access the collection while
  loading will not fail with error 1238 but instead block until the collection
  is fully loaded. This configuration might lead to all server threads being
  blocked because they are all waiting for the same collection to complete
  loading. Setting the option to *true* will prevent this from happening, but
  requires clients to catch error 1238 and react on it (maybe by scheduling
  a retry for later).

  The default value is *false*.

* added better control-C support in arangosh

  When CTRL-C is pressed in arangosh, it will now print a `^C` first. Pressing
  CTRL-C again will reset the prompt if something was entered before, or quit
  arangosh if no command was entered directly before.

  This affects the arangosh version build with Readline-support only (Linux
  and MacOS).

  The MacOS version of ArangoDB for Homebrew now depends on Readline, too. The
  Homebrew formula has been changed accordingly.
  When self-compiling ArangoDB on MacOS without Homebrew, Readline now is a
  prerequisite.

* increased default value for collection-specific `indexBuckets` value from 1 to 8

  Collections created from 2.7 on will use the new default value of `8` if not
  overridden on collection creation or later using
  `collection.properties({ indexBuckets: ... })`.

  The `indexBuckets` value determines the number of buckets to use for indexes of
  type `primary`, `hash` and `edge`. Having multiple index buckets allows splitting
  an index into smaller components, which can be filled in parallel when a collection
  is loading. Additionally, resizing and reallocation of indexes are faster and
  less intrusive if the index uses multiple buckets, because resize and reallocation
  will affect only data in a single bucket instead of all index values.

  The index buckets will be filled in parallel when loading a collection if the collection
  has an `indexBuckets` value greater than 1 and the collection contains a significant
  amount of documents/edges (the current threshold is 256K documents but this value
  may change in future versions of ArangoDB).

* changed HTTP client to use poll instead of select on Linux and MacOS

  This affects the ArangoShell and user-defined JavaScript code running inside
  arangod that initiates its own HTTP calls.

  Using poll instead of select allows using arbitrary high file descriptors
  (bigger than the compiled in FD_SETSIZE). Server connections are still handled using
  epoll, which has never been affected by FD_SETSIZE.

* implemented AQL `LIKE` function using ICU regexes

* added `RETURN DISTINCT` for AQL queries to return unique results:

      FOR doc IN collection
        RETURN DISTINCT doc.status

  This change also introduces `DISTINCT` as an AQL keyword.

* removed `createNamedQueue()` and `addJob()` functions from org/arangodb/tasks

* use less locks and more atomic variables in the internal dispatcher
  and V8 context handling implementations. This leads to improved throughput in
  some ArangoDB internals and allows for higher HTTP request throughput for
  many operations.

  A short overview of the improvements can be found here:

  https://www.arangodb.com/2015/08/throughput-enhancements/

* added shorthand notation for attribute names in AQL object literals:

      LET name = "Peter"
      LET age = 42
      RETURN { name, age }

  The above is the shorthand equivalent of the generic form

      LET name = "Peter"
      LET age = 42
      RETURN { name : name, age : age }

* removed configure option `--enable-timings`

  This option did not have any effect.

* removed configure option `--enable-figures`

  This option previously controlled whether HTTP request statistics code was
  compiled into ArangoDB or not. The previous default value was `true` so
  statistics code was available in official packages. Setting the option to
  `false` led to compile errors so it is doubtful the default value was
  ever changed. By removing the option some internal statistics code was also
  simplified.

* removed run-time manipulation methods for server endpoints:

  * `db._removeEndpoint()`
  * `db._configureEndpoint()`
  * HTTP POST `/_api/endpoint`
  * HTTP DELETE `/_api/endpoint`

* AQL query result cache

  The query result cache can optionally cache the complete results of all or selected AQL queries.
  It can be operated in the following modes:

  * `off`: the cache is disabled. No query results will be stored
  * `on`: the cache will store the results of all AQL queries unless their `cache`
    attribute flag is set to `false`
  * `demand`: the cache will store the results of AQL queries that have their
    `cache` attribute set to `true`, but will ignore all others

  The mode can be set at server startup using the `--database.query-cache-mode` configuration
  option and later changed at runtime.

  The following HTTP REST APIs have been added for controlling the query cache:

  * HTTP GET `/_api/query-cache/properties`: returns the global query cache configuration
  * HTTP PUT `/_api/query-cache/properties`: modifies the global query cache configuration
  * HTTP DELETE `/_api/query-cache`: invalidates all results in the query cache

  The following JavaScript functions have been added for controlling the query cache:

  * `require("org/arangodb/aql/cache").properties()`: returns the global query cache configuration
  * `require("org/arangodb/aql/cache").properties(properties)`: modifies the global query cache configuration
  * `require("org/arangodb/aql/cache").clear()`: invalidates all results in the query cache

* do not link arangoimp against V8

* AQL function call arguments optimization

  This will lead to arguments in function calls inside AQL queries not being copied but passed
  by reference. This may speed up calls to functions with bigger argument values or queries that
  call functions a lot of times.

* upgraded V8 version to 4.3.61

* removed deprecated AQL `SKIPLIST` function.

  This function was introduced in older versions of ArangoDB with a less powerful query optimizer to
  retrieve data from a skiplist index using a `LIMIT` clause. It was marked as deprecated in ArangoDB
  2.6.

  Since ArangoDB 2.3 the behavior of the `SKIPLIST` function can be emulated using regular AQL
  constructs, e.g.

      FOR doc IN @@collection
        FILTER doc.value >= @value
        SORT doc.value DESC
        LIMIT 1
        RETURN doc

* the `skip()` function for simple queries does not accept negative input any longer.
  This feature was deprecated in 2.6.0.

* fix exception handling

  In some cases JavaScript exceptions would re-throw without information of the original problem.
  Now the original exception is logged for failure analysis.

* based REST API method PUT `/_api/simple/all` on the cursor API and make it use AQL internally.

  The change speeds up this REST API method and will lead to additional query information being
  returned by the REST API. Clients can use this extra information or ignore it.

* Foxx Queue job success/failure handlers arguments have changed from `(jobId, jobData, result, jobFailures)` to `(result, jobData, job)`.

* added Foxx Queue job options `repeatTimes`, `repeatUntil` and `repeatDelay` to automatically re-schedule jobs when they are completed.

* added Foxx manifest configuration type `password` to mask values in the web interface.

* fixed default values in Foxx manifest configurations sometimes not being used as defaults.

* fixed optional parameters in Foxx manifest configurations sometimes not being cleared correctly.

* Foxx dependencies can now be marked as optional using a slightly more verbose syntax in your manifest file.

* converted Foxx constructors to ES6 classes so you can extend them using class syntax.

* updated aqb to 2.0.

* updated chai to 3.0.

* Use more madvise calls to speed up things when memory is tight, in particular
  at load time but also for random accesses later.

* Overhauled web interface

  The web interface now has a new design.

  The API documentation for ArangoDB has been moved from "Tools" to "Links" in the web interface.

  The "Applications" tab in the web interfaces has been renamed to "Services".


v2.6.12 (2015-12-02)
--------------------

* fixed disappearing of documents for collections transferred via `sync` if the
  the collection was dropped right before synchronization and drop and (re-)create
  collection markers were located in the same WAL file

* added missing lock instruction for primary index in compactor size calculation

* fixed issue #1589

* fixed issue #1583

* Foxx: optional configuration options no longer log validation errors when assigned
  empty values (#1495)


v2.6.11 (2015-11-18)
--------------------

* fixed potentially invalid pointer access in shaper when the currently accessed
  document got re-located by the WAL collector at the very same time


v2.6.10 (2015-11-10)
--------------------

* disable replication appliers when starting in modes `--upgrade`, `--no-server`
  and `--check-upgrade`

* more detailed output in arango-dfdb

* fixed potential deadlock in collection status changing on Windows

* issue #1521: Can't dump/restore with user and password


v2.6.9 (2015-09-29)
-------------------

* added "special" password ARANGODB_DEFAULT_ROOT_PASSWORD. If you pass
  ARANGODB_DEFAULT_ROOT_PASSWORD as password, it will read the password
  from the environment variable ARANGODB_DEFAULT_ROOT_PASSWORD

* fixed failing AQL skiplist, sort and limit combination

  When using a Skiplist index on an attribute (say "a") and then using sort
  and skip on this attribute caused the result to be empty e.g.:

    require("internal").db.test.ensureSkiplist("a");
    require("internal").db._query("FOR x IN test SORT x.a LIMIT 10, 10");

  Was always empty no matter how many documents are stored in test.
  This is now fixed.

v2.6.8 (2015-09-09)
-------------------

* ARM only:

  The ArangoDB packages for ARM require the kernel to allow unaligned memory access.
  How the kernel handles unaligned memory access is configurable at runtime by
  checking and adjusting the contents `/proc/cpu/alignment`.

  In order to operate on ARM, ArangoDB requires the bit 1 to be set. This will
  make the kernel trap and adjust unaligned memory accesses. If this bit is not
  set, the kernel may send a SIGBUS signal to ArangoDB and terminate it.

  To set bit 1 in `/proc/cpu/alignment` use the following command as a privileged
  user (e.g. root):

      echo "2" > /proc/cpu/alignment

  Note that this setting affects all user processes and not just ArangoDB. Setting
  the alignment with the above command will also not make the setting permanent,
  so it will be lost after a restart of the system. In order to make the setting
  permanent, it should be executed during system startup or before starting arangod.

  The ArangoDB start/stop scripts do not adjust the alignment setting, but rely on
  the environment to have the correct alignment setting already. The reason for this
  is that the alignment settings also affect all other user processes (which ArangoDB
  is not aware of) and thus may have side-effects outside of ArangoDB. It is therefore
  more reasonable to have the system administrator carry out the change.


v2.6.7 (2015-08-25)
-------------------

* improved AssocMulti index performance when resizing.

  This makes the edge index perform less I/O when under memory pressure.


v2.6.6 (2015-08-23)
-------------------

* added startup option `--server.additional-threads` to create separate queues
  for slow requests.


v2.6.5 (2015-08-17)
-------------------

* added startup option `--database.throw-collection-not-loaded-error`

  Accessing a not-yet loaded collection will automatically load a collection
  on first access. This flag controls what happens in case an operation
  would need to wait for another thread to finalize loading a collection. If
  set to *true*, then the first operation that accesses an unloaded collection
  will load it. Further threads that try to access the same collection while
  it is still loading immediately fail with an error (1238, *collection not loaded*).
  This is to prevent all server threads from being blocked while waiting on the
  same collection to finish loading. When the first thread has completed loading
  the collection, the collection becomes regularly available, and all operations
  from that point on can be carried out normally, and error 1238 will not be
  thrown anymore for that collection.

  If set to *false*, the first thread that accesses a not-yet loaded collection
  will still load it. Other threads that try to access the collection while
  loading will not fail with error 1238 but instead block until the collection
  is fully loaded. This configuration might lead to all server threads being
  blocked because they are all waiting for the same collection to complete
  loading. Setting the option to *true* will prevent this from happening, but
  requires clients to catch error 1238 and react on it (maybe by scheduling
  a retry for later).

  The default value is *false*.

* fixed busy wait loop in scheduler threads that sometimes consumed 100% CPU while
  waiting for events on connections closed unexpectedly by the client side

* handle attribute `indexBuckets` when restoring collections via arangorestore.
  Previously the `indexBuckets` attribute value from the dump was ignored, and the
   server default value for `indexBuckets` was used when restoring a collection.

* fixed "EscapeValue already set error" crash in V8 actions that might have occurred when
  canceling V8-based operations.


v2.6.4 (2015-08-01)
-------------------

* V8: Upgrade to version 4.1.0.27 - this is intended to be the stable V8 version.

* fixed issue #1424: Arango shell should not processing arrows pushing on keyboard


v2.6.3 (2015-07-21)
-------------------

* issue #1409: Document values with null character truncated


v2.6.2 (2015-07-04)
-------------------

* fixed issue #1383: bindVars for HTTP API doesn't work with empty string

* fixed handling of default values in Foxx manifest configurations

* fixed handling of optional parameters in Foxx manifest configurations

* fixed a reference error being thrown in Foxx queues when a function-based job type is used that is not available and no options object is passed to queue.push


v2.6.1 (2015-06-24)
-------------------

* Add missing swagger files to cmake build. fixes #1368

* fixed documentation errors


v2.6.0 (2015-06-20)
-------------------

* using negative values for `SimpleQuery.skip()` is deprecated.
  This functionality will be removed in future versions of ArangoDB.

* The following simple query functions are now deprecated:

  * collection.near
  * collection.within
  * collection.geo
  * collection.fulltext
  * collection.range
  * collection.closedRange

  This also lead to the following REST API methods being deprecated from now on:

  * PUT /_api/simple/near
  * PUT /_api/simple/within
  * PUT /_api/simple/fulltext
  * PUT /_api/simple/range

  It is recommended to replace calls to these functions or APIs with equivalent AQL queries,
  which are more flexible because they can be combined with other operations:

      FOR doc IN NEAR(@@collection, @latitude, @longitude, @limit)
        RETURN doc

      FOR doc IN WITHIN(@@collection, @latitude, @longitude, @radius, @distanceAttributeName)
        RETURN doc

      FOR doc IN FULLTEXT(@@collection, @attributeName, @queryString, @limit)
        RETURN doc

      FOR doc IN @@collection
        FILTER doc.value >= @left && doc.value < @right
        LIMIT @skip, @limit
        RETURN doc`

  The above simple query functions and REST API methods may be removed in future versions
  of ArangoDB.

* deprecated now-obsolete AQL `SKIPLIST` function

  The function was introduced in older versions of ArangoDB with a less powerful query optimizer to
  retrieve data from a skiplist index using a `LIMIT` clause.

  Since 2.3 the same goal can be achieved by using regular AQL constructs, e.g.

      FOR doc IN collection FILTER doc.value >= @value SORT doc.value DESC LIMIT 1 RETURN doc

* fixed issues when switching the database inside tasks and during shutdown of database cursors

  These features were added during 2.6 alpha stage so the fixes affect devel/2.6-alpha builds only

* issue #1360: improved foxx-manager help

* added `--enable-tcmalloc` configure option.

  When this option is set, arangod and the client tools will be linked against tcmalloc, which replaces
  the system allocator. When the option is set, a tcmalloc library must be present on the system under
  one of the names `libtcmalloc`, `libtcmalloc_minimal` or `libtcmalloc_debug`.

  As this is a configure option, it is supported for manual builds on Linux-like systems only. tcmalloc
  support is currently experimental.

* issue #1353: Windows: HTTP API - incorrect path in errorMessage

* issue #1347: added option `--create-database` for arangorestore.

  Setting this option to `true` will now create the target database if it does not exist. When creating
  the target database, the username and passwords passed to arangorestore will be used to create an
  initial user for the new database.

* issue #1345: advanced debug information for User Functions

* issue #1341: Can't use bindvars in UPSERT

* fixed vulnerability in JWT implementation.

* changed default value of option `--database.ignore-datafile-errors` from `true` to `false`

  If the new default value of `false` is used, then arangod will refuse loading collections that contain
  datafiles with CRC mismatches or other errors. A collection with datafile errors will then become
  unavailable. This prevents follow up errors from happening.

  The only way to access such collection is to use the datafile debugger (arango-dfdb) and try to repair
  or truncate the datafile with it.

  If `--database.ignore-datafile-errors` is set to `true`, then collections will become available
  even if parts of their data cannot be loaded. This helps availability, but may cause (partial) data
  loss and follow up errors.

* added server startup option `--server.session-timeout` for controlling the timeout of user sessions
  in the web interface

* add sessions and cookie authentication for ArangoDB's web interface

  ArangoDB's built-in web interface now uses sessions. Session information ids are stored in cookies,
  so clients using the web interface must accept cookies in order to use it

* web interface: display query execution time in AQL editor

* web interface: renamed AQL query *submit* button to *execute*

* web interface: added query explain feature in AQL editor

* web interface: demo page added. only working if demo data is available, hidden otherwise

* web interface: added support for custom app scripts with optional arguments and results

* web interface: mounted apps that need to be configured are now indicated in the app overview

* web interface: added button for running tests to app details

* web interface: added button for configuring app dependencies to app details

* web interface: upgraded API documentation to use Swagger 2

* INCOMPATIBLE CHANGE

  removed startup option `--log.severity`

  The docs for `--log.severity` mentioned lots of severities (e.g. `exception`, `technical`, `functional`, `development`)
  but only a few severities (e.g. `all`, `human`) were actually used, with `human` being the default and `all` enabling the
  additional logging of requests. So the option pretended to control a lot of things which it actually didn't. Additionally,
  the option `--log.requests-file` was around for a long time already, also controlling request logging.

  Because the `--log.severity` option effectively did not control that much, it was removed. A side effect of removing the
  option is that 2.5 installations which used `--log.severity all` will not log requests after the upgrade to 2.6. This can
  be adjusted by setting the `--log.requests-file` option.

* add backtrace to fatal log events

* added optional `limit` parameter for AQL function `FULLTEXT`

* make fulltext index also index text values contained in direct sub-objects of the indexed
  attribute.

  Previous versions of ArangoDB only indexed the attribute value if it was a string. Sub-attributes
  of the index attribute were ignored when fulltext indexing.

  Now, if the index attribute value is an object, the object's values will each be included in the
  fulltext index if they are strings. If the index attribute value is an array, the array's values
  will each be included in the fulltext index if they are strings.

  For example, with a fulltext index present on the `translations` attribute, the following text
  values will now be indexed:

      var c = db._create("example");
      c.ensureFulltextIndex("translations");
      c.insert({ translations: { en: "fox", de: "Fuchs", fr: "renard", ru: "лиса" } });
      c.insert({ translations: "Fox is the English translation of the German word Fuchs" });
      c.insert({ translations: [ "ArangoDB", "document", "database", "Foxx" ] });

      c.fulltext("translations", "лиса").toArray();       // returns only first document
      c.fulltext("translations", "Fox").toArray();        // returns first and second documents
      c.fulltext("translations", "prefix:Fox").toArray(); // returns all three documents

* added batch document removal and lookup commands:

      collection.lookupByKeys(keys)
      collection.removeByKeys(keys)

  These commands can be used to perform multi-document lookup and removal operations efficiently
  from the ArangoShell. The argument to these operations is an array of document keys.

  Also added HTTP APIs for batch document commands:

  * PUT /_api/simple/lookup-by-keys
  * PUT /_api/simple/remove-by-keys

* properly prefix document address URLs with the current database name for calls to the REST
  API method GET `/_api/document?collection=...` (that method will return partial URLs to all
  documents in the collection).

  Previous versions of ArangoDB returned the URLs starting with `/_api/` but without the current
  database name, e.g. `/_api/document/mycollection/mykey`. Starting with 2.6, the response URLs
  will include the database name as well, e.g. `/_db/_system/_api/document/mycollection/mykey`.

* added dedicated collection export HTTP REST API

  ArangoDB now provides a dedicated collection export API, which can take snapshots of entire
  collections more efficiently than the general-purpose cursor API. The export API is useful
  to transfer the contents of an entire collection to a client application. It provides optional
  filtering on specific attributes.

  The export API is available at endpoint `POST /_api/export?collection=...`. The API has the
  same return value structure as the already established cursor API (`POST /_api/cursor`).

  An introduction to the export API is given in this blog post:
  http://jsteemann.github.io/blog/2015/04/04/more-efficient-data-exports/

* subquery optimizations for AQL queries

  This optimization avoids copying intermediate results into subqueries that are not required
  by the subquery.

  A brief description can be found here:
  http://jsteemann.github.io/blog/2015/05/04/subquery-optimizations/

* return value optimization for AQL queries

  This optimization avoids copying the final query result inside the query's main `ReturnNode`.

  A brief description can be found here:
  http://jsteemann.github.io/blog/2015/05/04/return-value-optimization-for-aql/

* speed up AQL queries containing big `IN` lists for index lookups

  `IN` lists used for index lookups had performance issues in previous versions of ArangoDB.
  These issues have been addressed in 2.6 so using bigger `IN` lists for filtering is much
  faster.

  A brief description can be found here:
  http://jsteemann.github.io/blog/2015/05/07/in-list-improvements/

* allow `@` and `.` characters in document keys, too

  This change also leads to document keys being URL-encoded when returned in HTTP `location`
  response headers.

* added alternative implementation for AQL COLLECT

  The alternative method uses a hash table for grouping and does not require its input elements
  to be sorted. It will be taken into account by the optimizer for `COLLECT` statements that do
  not use an `INTO` clause.

  In case a `COLLECT` statement can use the hash table variant, the optimizer will create an extra
  plan for it at the beginning of the planning phase. In this plan, no extra `SORT` node will be
  added in front of the `COLLECT` because the hash table variant of `COLLECT` does not require
  sorted input. Instead, a `SORT` node will be added after it to sort its output. This `SORT` node
  may be optimized away again in later stages. If the sort order of the result is irrelevant to
  the user, adding an extra `SORT null` after a hash `COLLECT` operation will allow the optimizer to
  remove the sorts altogether.

  In addition to the hash table variant of `COLLECT`, the optimizer will modify the original plan
  to use the regular `COLLECT` implementation. As this implementation requires sorted input, the
  optimizer will insert a `SORT` node in front of the `COLLECT`. This `SORT` node may be optimized
  away in later stages.

  The created plans will then be shipped through the regular optimization pipeline. In the end,
  the optimizer will pick the plan with the lowest estimated total cost as usual. The hash table
  variant does not require an up-front sort of the input, and will thus be preferred over the
  regular `COLLECT` if the optimizer estimates many input elements for the `COLLECT` node and
  cannot use an index to sort them.

  The optimizer can be explicitly told to use the regular *sorted* variant of `COLLECT` by
  suffixing a `COLLECT` statement with `OPTIONS { "method" : "sorted" }`. This will override the
  optimizer guesswork and only produce the *sorted* variant of `COLLECT`.

  A blog post on the new `COLLECT` implementation can be found here:
  http://jsteemann.github.io/blog/2015/04/22/collecting-with-a-hash-table/

* refactored HTTP REST API for cursors

  The HTTP REST API for cursors (`/_api/cursor`) has been refactored to improve its performance
  and use less memory.

  A post showing some of the performance improvements can be found here:
  http://jsteemann.github.io/blog/2015/04/01/improvements-for-the-cursor-api/

* simplified return value syntax for data-modification AQL queries

  ArangoDB 2.4 since version allows to return results from data-modification AQL queries. The
  syntax for this was quite limited and verbose:

      FOR i IN 1..10
        INSERT { value: i } IN test
        LET inserted = NEW
        RETURN inserted

  The `LET inserted = NEW RETURN inserted` was required literally to return the inserted
  documents. No calculations could be made using the inserted documents.

  This is now more flexible. After a data-modification clause (e.g. `INSERT`, `UPDATE`, `REPLACE`,
  `REMOVE`, `UPSERT`) there can follow any number of `LET` calculations. These calculations can
  refer to the pseudo-values `OLD` and `NEW` that are created by the data-modification statements.

  This allows returning projections of inserted or updated documents, e.g.:

      FOR i IN 1..10
        INSERT { value: i } IN test
        RETURN { _key: NEW._key, value: i }

  Still not every construct is allowed after a data-modification clause. For example, no functions
  can be called that may access documents.

  More information can be found here:
  http://jsteemann.github.io/blog/2015/03/27/improvements-for-data-modification-queries/

* added AQL `UPSERT` statement

  This adds an `UPSERT` statement to AQL that is a combination of both `INSERT` and `UPDATE` /
  `REPLACE`. The `UPSERT` will search for a matching document using a user-provided example.
  If no document matches the example, the *insert* part of the `UPSERT` statement will be
  executed. If there is a match, the *update* / *replace* part will be carried out:

      UPSERT { page: 'index.html' }                 /* search example */
        INSERT { page: 'index.html', pageViews: 1 } /* insert part */
        UPDATE { pageViews: OLD.pageViews + 1 }     /* update part */
        IN pageViews

  `UPSERT` can be used with an `UPDATE` or `REPLACE` clause. The `UPDATE` clause will perform
  a partial update of the found document, whereas the `REPLACE` clause will replace the found
  document entirely. The `UPDATE` or `REPLACE` parts can refer to the pseudo-value `OLD`, which
  contains all attributes of the found document.

  `UPSERT` statements can optionally return values. In the following query, the return
  attribute `found` will return the found document before the `UPDATE` was applied. If no
  document was found, `found` will contain a value of `null`. The `updated` result attribute will
  contain the inserted / updated document:

      UPSERT { page: 'index.html' }                 /* search example */
        INSERT { page: 'index.html', pageViews: 1 } /* insert part */
        UPDATE { pageViews: OLD.pageViews + 1 }     /* update part */
        IN pageViews
        RETURN { found: OLD, updated: NEW }

  A more detailed description of `UPSERT` can be found here:
  http://jsteemann.github.io/blog/2015/03/27/preview-of-the-upsert-command/

* adjusted default configuration value for `--server.backlog-size` from 10 to 64.

* issue #1231: bug xor feature in AQL: LENGTH(null) == 4

  This changes the behavior of the AQL `LENGTH` function as follows:

  - if the single argument to `LENGTH()` is `null`, then the result will now be `0`. In previous
    versions of ArangoDB, the result of `LENGTH(null)` was `4`.

  - if the single argument to `LENGTH()` is `true`, then the result will now be `1`. In previous
    versions of ArangoDB, the result of `LENGTH(true)` was `4`.

  - if the single argument to `LENGTH()` is `false`, then the result will now be `0`. In previous
    versions of ArangoDB, the result of `LENGTH(false)` was `5`.

  The results of `LENGTH()` with string, numeric, array object argument values do not change.

* issue #1298: Bulk import if data already exists (#1298)

  This change extends the HTTP REST API for bulk imports as follows:

  When documents are imported and the `_key` attribute is specified for them, the import can be
  used for inserting and updating/replacing documents. Previously, the import could be used for
  inserting new documents only, and re-inserting a document with an existing key would have failed
  with a *unique key constraint violated* error.

  The above behavior is still the default. However, the API now allows controlling the behavior
  in case of a unique key constraint error via the optional URL parameter `onDuplicate`.

  This parameter can have one of the following values:

  - `error`: when a unique key constraint error occurs, do not import or update the document but
    report an error. This is the default.

  - `update`: when a unique key constraint error occurs, try to (partially) update the existing
    document with the data specified in the import. This may still fail if the document would
    violate secondary unique indexes. Only the attributes present in the import data will be
    updated and other attributes already present will be preserved. The number of updated documents
    will be reported in the `updated` attribute of the HTTP API result.

  - `replace`: when a unique key constraint error occurs, try to fully replace the existing
    document with the data specified in the import. This may still fail if the document would
    violate secondary unique indexes. The number of replaced documents will be reported in the
    `updated` attribute of the HTTP API result.

  - `ignore`: when a unique key constraint error occurs, ignore this error. There will be no
    insert, update or replace for the particular document. Ignored documents will be reported
    separately in the `ignored` attribute of the HTTP API result.

  The result of the HTTP import API will now contain the attributes `ignored` and `updated`, which
  contain the number of ignored and updated documents respectively. These attributes will contain a
  value of zero unless the `onDuplicate` URL parameter is set to either `update` or `replace`
  (in this case the `updated` attribute may contain non-zero values) or `ignore` (in this case the
  `ignored` attribute may contain a non-zero value).

  To support the feature, arangoimp also has a new command line option `--on-duplicate` which can
  have one of the values `error`, `update`, `replace`, `ignore`. The default value is `error`.

  A few examples for using arangoimp with the `--on-duplicate` option can be found here:
  http://jsteemann.github.io/blog/2015/04/14/updating-documents-with-arangoimp/

* changed behavior of `db._query()` in the ArangoShell:

  if the command's result is printed in the shell, the first 10 results will be printed. Previously
  only a basic description of the underlying query result cursor was printed. Additionally, if the
  cursor result contains more than 10 results, the cursor is assigned to a global variable `more`,
  which can be used to iterate over the cursor result.

  Example:

      arangosh [_system]> db._query("FOR i IN 1..15 RETURN i")
      [object ArangoQueryCursor, count: 15, hasMore: true]

      [
        1,
        2,
        3,
        4,
        5,
        6,
        7,
        8,
        9,
        10
      ]

      type 'more' to show more documents


      arangosh [_system]> more
      [object ArangoQueryCursor, count: 15, hasMore: false]

      [
        11,
        12,
        13,
        14,
        15
      ]

* Disallow batchSize value 0 in HTTP `POST /_api/cursor`:

  The HTTP REST API `POST /_api/cursor` does not accept a `batchSize` parameter value of
  `0` any longer. A batch size of 0 never made much sense, but previous versions of ArangoDB
  did not check for this value. Now creating a cursor using a `batchSize` value 0 will
  result in an HTTP 400 error response

* REST Server: fix memory leaks when failing to add jobs

* 'EDGES' AQL Function

  The AQL function `EDGES` got a new fifth option parameter.
  Right now only one option is available: 'includeVertices'. This is a boolean parameter
  that allows to modify the result of the `EDGES` function.
  Default is 'includeVertices: false' which does not have any effect.
  'includeVertices: true' modifies the result, such that
  {vertex: <vertexDocument>, edge: <edgeDocument>} is returned.

* INCOMPATIBLE CHANGE:

  The result format of the AQL function `NEIGHBORS` has been changed.
  Before it has returned an array of objects containing 'vertex' and 'edge'.
  Now it will only contain the vertex directly.
  Also an additional option 'includeData' has been added.
  This is used to define if only the 'vertex._id' value should be returned (false, default),
  or if the vertex should be looked up in the collection and the complete JSON should be returned
  (true).
  Using only the id values can lead to significantly improved performance if this is the only information
  required.

  In order to get the old result format prior to ArangoDB 2.6, please use the function EDGES instead.
  Edges allows for a new option 'includeVertices' which, set to true, returns exactly the format of NEIGHBORS.
  Example:

      NEIGHBORS(<vertexCollection>, <edgeCollection>, <vertex>, <direction>, <example>)

  This can now be achieved by:

      EDGES(<edgeCollection>, <vertex>, <direction>, <example>, {includeVertices: true})

  If you are nesting several NEIGHBORS steps you can speed up their performance in the following way:

  Old Example:

  FOR va IN NEIGHBORS(Users, relations, 'Users/123', 'outbound') FOR vc IN NEIGHBORS(Products, relations, va.vertex._id, 'outbound') RETURN vc

  This can now be achieved by:

  FOR va IN NEIGHBORS(Users, relations, 'Users/123', 'outbound') FOR vc IN NEIGHBORS(Products, relations, va, 'outbound', null, {includeData: true}) RETURN vc
                                                                                                          ^^^^                  ^^^^^^^^^^^^^^^^^^^
                                                                                                  Use intermediate directly     include Data for final

* INCOMPATIBLE CHANGE:

  The AQL function `GRAPH_NEIGHBORS` now provides an additional option `includeData`.
  This option allows controlling whether the function should return the complete vertices
  or just their IDs. Returning only the IDs instead of the full vertices can lead to
  improved performance .

  If provided, `includeData` is set to `true`, all vertices in the result will be returned
  with all their attributes. The default value of `includeData` is `false`.
  This makes the default function results incompatible with previous versions of ArangoDB.

  To get the old result style in ArangoDB 2.6, please set the options as follows in calls
  to `GRAPH_NEIGHBORS`:

      GRAPH_NEIGHBORS(<graph>, <vertex>, { includeData: true })

* INCOMPATIBLE CHANGE:

  The AQL function `GRAPH_COMMON_NEIGHBORS` now provides an additional option `includeData`.
  This option allows controlling whether the function should return the complete vertices
  or just their IDs. Returning only the IDs instead of the full vertices can lead to
  improved performance .

  If provided, `includeData` is set to `true`, all vertices in the result will be returned
  with all their attributes. The default value of `includeData` is `false`.
  This makes the default function results incompatible with previous versions of ArangoDB.

  To get the old result style in ArangoDB 2.6, please set the options as follows in calls
  to `GRAPH_COMMON_NEIGHBORS`:

      GRAPH_COMMON_NEIGHBORS(<graph>, <vertexExamples1>, <vertexExamples2>, { includeData: true }, { includeData: true })

* INCOMPATIBLE CHANGE:

  The AQL function `GRAPH_SHORTEST_PATH` now provides an additional option `includeData`.
  This option allows controlling whether the function should return the complete vertices
  and edges or just their IDs. Returning only the IDs instead of full vertices and edges
  can lead to improved performance .

  If provided, `includeData` is set to `true`, all vertices and edges in the result will
  be returned with all their attributes. There is also an optional parameter `includePath` of
  type object.
  It has two optional sub-attributes `vertices` and `edges`, both of type boolean.
  Both can be set individually and the result will include all vertices on the path if
  `includePath.vertices == true` and all edges if `includePath.edges == true` respectively.

  The default value of `includeData` is `false`, and paths are now excluded by default.
  This makes the default function results incompatible with previous versions of ArangoDB.

  To get the old result style in ArangoDB 2.6, please set the options as follows in calls
  to `GRAPH_SHORTEST_PATH`:

      GRAPH_SHORTEST_PATH(<graph>, <source>, <target>, { includeData: true, includePath: { edges: true, vertices: true } })

  The attributes `startVertex` and `vertex` that were present in the results of `GRAPH_SHORTEST_PATH`
  in previous versions of ArangoDB will not be produced in 2.6. To calculate these attributes in 2.6,
  please extract the first and last elements from the `vertices` result attribute.

* INCOMPATIBLE CHANGE:

  The AQL function `GRAPH_DISTANCE_TO` will now return only the id the destination vertex
  in the `vertex` attribute, and not the full vertex data with all vertex attributes.

* INCOMPATIBLE CHANGE:

  All graph measurements functions in JavaScript module `general-graph` that calculated a
  single figure previously returned an array containing just the figure. Now these functions
  will return the figure directly and not put it inside an array.

  The affected functions are:

  * `graph._absoluteEccentricity`
  * `graph._eccentricity`
  * `graph._absoluteCloseness`
  * `graph._closeness`
  * `graph._absoluteBetweenness`
  * `graph._betweenness`
  * `graph._radius`
  * `graph._diameter`

* Create the `_graphs` collection in new databases with `waitForSync` attribute set to `false`

  The previous `waitForSync` value was `true`, so default the behavior when creating and dropping
  graphs via the HTTP REST API changes as follows if the new settings are in effect:

  * `POST /_api/graph` by default returns `HTTP 202` instead of `HTTP 201`
  * `DELETE /_api/graph/graph-name` by default returns `HTTP 202` instead of `HTTP 201`

  If the `_graphs` collection still has its `waitForSync` value set to `true`, then the HTTP status
  code will not change.

* Upgraded ICU to version 54; this increases performance in many places.
  based on https://code.google.com/p/chromium/issues/detail?id=428145

* added support for HTTP push aka chunked encoding

* issue #1051: add info whether server is running in service or user mode?

  This will add a "mode" attribute to the result of the result of HTTP GET `/_api/version?details=true`

  "mode" can have the following values:

  - `standalone`: server was started manually (e.g. on command-line)
  - `service`: service is running as Windows service, in daemon mode or under the supervisor

* improve system error messages in Windows port

* increased default value of `--server.request-timeout` from 300 to 1200 seconds for client tools
  (arangosh, arangoimp, arangodump, arangorestore)

* increased default value of `--server.connect-timeout` from 3 to 5 seconds for client tools
  (arangosh, arangoimp, arangodump, arangorestore)

* added startup option `--server.foxx-queues-poll-interval`

  This startup option controls the frequency with which the Foxx queues manager is checking
  the queue (or queues) for jobs to be executed.

  The default value is `1` second. Lowering this value will result in the queue manager waking
  up and checking the queues more frequently, which may increase CPU usage of the server.
  When not using Foxx queues, this value can be raised to save some CPU time.

* added startup option `--server.foxx-queues`

  This startup option controls whether the Foxx queue manager will check queue and job entries.
  Disabling this option can reduce server load but will prevent jobs added to Foxx queues from
  being processed at all.

  The default value is `true`, enabling the Foxx queues feature.

* make Foxx queues really database-specific.

  Foxx queues were and are stored in a database-specific collection `_queues`. However, a global
  cache variable for the queues led to the queue names being treated database-independently, which
  was wrong.

  Since 2.6, Foxx queues names are truly database-specific, so the same queue name can be used in
  two different databases for two different queues. Until then, it is advisable to think of queues
  as already being database-specific, and using the database name as a queue name prefix to be
  avoid name conflicts, e.g.:

      var queueName = "myQueue";
      var Foxx = require("org/arangodb/foxx");
      Foxx.queues.create(db._name() + ":" + queueName);

* added support for Foxx queue job types defined as app scripts.

  The old job types introduced in 2.4 are still supported but are known to cause issues in 2.5
  and later when the server is restarted or the job types are not defined in every thread.

  The new job types avoid this issue by storing an explicit mount path and script name rather
  than an assuming the job type is defined globally. It is strongly recommended to convert your
  job types to the new script-based system.

* renamed Foxx sessions option "sessionStorageApp" to "sessionStorage". The option now also accepts session storages directly.

* Added the following JavaScript methods for file access:
  * fs.copyFile() to copy single files
  * fs.copyRecursive() to copy directory trees
  * fs.chmod() to set the file permissions (non-Windows only)

* Added process.env for accessing the process environment from JavaScript code

* Cluster: kickstarter shutdown routines will more precisely follow the shutdown of its nodes.

* Cluster: don't delete agency connection objects that are currently in use.

* Cluster: improve passing along of HTTP errors

* fixed issue #1247: debian init script problems

* multi-threaded index creation on collection load

  When a collection contains more than one secondary index, they can be built in memory in
  parallel when the collection is loaded. How many threads are used for parallel index creation
  is determined by the new configuration parameter `--database.index-threads`. If this is set
  to 0, indexes are built by the opening thread only and sequentially. This is equivalent to
  the behavior in 2.5 and before.

* speed up building up primary index when loading collections

* added `count` attribute to `parameters.json` files of collections. This attribute indicates
  the number of live documents in the collection on unload. It is read when the collection is
  (re)loaded to determine the initial size for the collection's primary index

* removed remainders of MRuby integration, removed arangoirb

* simplified `controllers` property in Foxx manifests. You can now specify a filename directly
  if you only want to use a single file mounted at the base URL of your Foxx app.

* simplified `exports` property in Foxx manifests. You can now specify a filename directly if
  you only want to export variables from a single file in your Foxx app.

* added support for node.js-style exports in Foxx exports. Your Foxx exports file can now export
  arbitrary values using the `module.exports` property instead of adding properties to the
  `exports` object.

* added `scripts` property to Foxx manifests. You should now specify the `setup` and `teardown`
  files as properties of the `scripts` object in your manifests and can define custom,
  app-specific scripts that can be executed from the web interface or the CLI.

* added `tests` property to Foxx manifests. You can now define test cases using the `mocha`
  framework which can then be executed inside ArangoDB.

* updated `joi` package to 6.0.8.

* added `extendible` package.

* added Foxx model lifecycle events to repositories. See #1257.

* speed up resizing of edge index.

* allow to split an edge index into buckets which are resized individually.
  This is controlled by the `indexBuckets` attribute in the `properties`
  of the collection.

* fix a cluster deadlock bug in larger clusters by marking a thread waiting
  for a lock on a DBserver as blocked


v2.5.7 (2015-08-02)
-------------------

* V8: Upgrade to version 4.1.0.27 - this is intended to be the stable V8 version.


v2.5.6 (2015-07-21)
-------------------

* alter Windows build infrastructure so we can properly store pdb files.

* potentially fixed issue #1313: Wrong metric calculation at dashboard

  Escape whitespace in process name when scanning /proc/pid/stats

  This fixes statistics values read from that file

* Fixed variable naming in AQL `COLLECT INTO` results in case the COLLECT is placed
  in a subquery which itself is followed by other constructs that require variables


v2.5.5 (2015-05-29)
-------------------

* fixed vulnerability in JWT implementation.

* fixed format string for reading /proc/pid/stat

* take into account barriers used in different V8 contexts


v2.5.4 (2015-05-14)
-------------------

* added startup option `--log.performance`: specifying this option at startup will log
  performance-related info messages, mainly timings via the regular logging mechanisms

* cluster fixes

* fix for recursive copy under Windows


v2.5.3 (2015-04-29)
-------------------

* Fix fs.move to work across filesystem borders; Fixes Foxx app installation problems;
  issue #1292.

* Fix Foxx app install when installed on a different drive on Windows

* issue #1322: strange AQL result

* issue #1318: Inconsistent db._create() syntax

* issue #1315: queries to a collection fail with an empty response if the
  collection contains specific JSON data

* issue #1300: Make arangodump not fail if target directory exists but is empty

* allow specifying higher values than SOMAXCONN for `--server.backlog-size`

  Previously, arangod would not start when a `--server.backlog-size` value was
  specified that was higher than the platform's SOMAXCONN header value.

  Now, arangod will use the user-provided value for `--server.backlog-size` and
  pass it to the listen system call even if the value is higher than SOMAXCONN.
  If the user-provided value is higher than SOMAXCONN, arangod will log a warning
  on startup.

* Fixed a cluster deadlock bug. Mark a thread that is in a RemoteBlock as
  blocked to allow for additional dispatcher threads to be started.

* Fix locking in cluster by using another ReadWriteLock class for collections.

* Add a second DispatcherQueue for AQL in the cluster. This fixes a
  cluster-AQL thread explosion bug.


v2.5.2 (2015-04-11)
-------------------

* modules stored in _modules are automatically flushed when changed

* added missing query-id parameter in documentation of HTTP DELETE `/_api/query` endpoint

* added iterator for edge index in AQL queries

  this change may lead to less edges being read when used together with a LIMIT clause

* make graph viewer in web interface issue less expensive queries for determining
  a random vertex from the graph, and for determining vertex attributes

* issue #1285: syntax error, unexpected $undefined near '@_to RETURN obj

  this allows AQL bind parameter names to also start with underscores

* moved /_api/query to C++

* issue #1289: Foxx models created from database documents expose an internal method

* added `Foxx.Repository#exists`

* parallelize initialization of V8 context in multiple threads

* fixed a possible crash when the debug-level was TRACE

* cluster: do not initialize statistics collection on each
  coordinator, this fixes a race condition at startup

* cluster: fix a startup race w.r.t. the _configuration collection

* search for db:// JavaScript modules only after all local files have been
  considered, this speeds up the require command in a cluster considerably

* general cluster speedup in certain areas


v2.5.1 (2015-03-19)
-------------------

* fixed bug that caused undefined behavior when an AQL query was killed inside
  a calculation block

* fixed memleaks in AQL query cleanup in case out-of-memory errors are thrown

* by default, Debian and RedHat packages are built with debug symbols

* added option `--database.ignore-logfile-errors`

  This option controls how collection datafiles with a CRC mismatch are treated.

  If set to `false`, CRC mismatch errors in collection datafiles will lead
  to a collection not being loaded at all. If a collection needs to be loaded
  during WAL recovery, the WAL recovery will also abort (if not forced with
  `--wal.ignore-recovery-errors true`). Setting this flag to `false` protects
  users from unintentionally using a collection with corrupted datafiles, from
  which only a subset of the original data can be recovered.

  If set to `true`, CRC mismatch errors in collection datafiles will lead to
  the datafile being partially loaded. All data up to until the mismatch will
  be loaded. This will enable users to continue with collection datafiles
  that are corrupted, but will result in only a partial load of the data.
  The WAL recovery will still abort when encountering a collection with a
  corrupted datafile, at least if `--wal.ignore-recovery-errors` is not set to
  `true`.

  The default value is *true*, so for collections with corrupted datafiles
  there might be partial data loads once the WAL recovery has finished. If
  the WAL recovery will need to load a collection with a corrupted datafile,
  it will still stop when using the default values.

* INCOMPATIBLE CHANGE:

  make the arangod server refuse to start if during startup it finds a non-readable
  `parameter.json` file for a database or a collection.

  Stopping the startup process in this case requires manual intervention (fixing
  the unreadable files), but prevents follow-up errors due to ignored databases or
  collections from happening.

* datafiles and `parameter.json` files written by arangod are now created with read and write
  privileges for the arangod process user, and with read and write privileges for the arangod
  process group.

  Previously, these files were created with user read and write permissions only.

* INCOMPATIBLE CHANGE:

  abort WAL recovery if one of the collection's datafiles cannot be opened

* INCOMPATIBLE CHANGE:

  never try to raise the privileges after dropping them, this can lead to a race condition while
  running the recovery

  If you require to run ArangoDB on a port lower than 1024, you must run ArangoDB as root.

* fixed inefficiencies in `remove` methods of general-graph module

* added option `--database.slow-query-threshold` for controlling the default AQL slow query
  threshold value on server start

* add system error strings for Windows on many places

* rework service startup so we announce 'RUNNING' only when we're finished starting.

* use the Windows eventlog for FATAL and ERROR - log messages

* fix service handling in NSIS Windows installer, specify human readable name

* add the ICU_DATA environment variable to the fatal error messages

* fixed issue #1265: arangod crashed with SIGSEGV

* fixed issue #1241: Wildcards in examples


v2.5.0 (2015-03-09)
-------------------

* installer fixes for Windows

* fix for downloading Foxx

* fixed issue #1258: http pipelining not working?


v2.5.0-beta4 (2015-03-05)
-------------------------

* fixed issue #1247: debian init script problems


v2.5.0-beta3 (2015-02-27)
-------------------------

* fix Windows install path calculation in arango

* fix Windows logging of long strings

* fix possible undefinedness of const strings in Windows


v2.5.0-beta2 (2015-02-23)
-------------------------

* fixed issue #1256: agency binary not found #1256

* fixed issue #1230: API: document/col-name/_key and cursor return different floats

* front-end: dashboard tries not to (re)load statistics if user has no access

* V8: Upgrade to version 3.31.74.1

* etcd: Upgrade to version 2.0 - This requires go 1.3 to compile at least.

* refuse to startup if ICU wasn't initialized, this will i.e. prevent errors from being printed,
  and libraries from being loaded.

* front-end: unwanted removal of index table header after creating new index

* fixed issue #1248: chrome: applications filtering not working

* fixed issue #1198: queries remain in aql editor (front-end) if you navigate through different tabs

* Simplify usage of Foxx

  Thanks to our user feedback we learned that Foxx is a powerful, yet rather complicated concept.
  With this release we tried to make it less complicated while keeping all its strength.
  That includes a rewrite of the documentation as well as some code changes as listed below:

  * Moved Foxx applications to a different folder.

    The naming convention now is: <app-path>/_db/<dbname>/<mountpoint>/APP
    Before it was: <app-path>/databases/<dbname>/<appname>:<appversion>
    This caused some trouble as apps where cached based on name and version and updates did not apply.
    Hence the path on filesystem and the app's access URL had no relation to one another.
    Now the path on filesystem is identical to the URL (except for slashes and the appended APP)

  * Rewrite of Foxx routing

    The routing of Foxx has been exposed to major internal changes we adjusted because of user feedback.
    This allows us to set the development mode per mountpoint without having to change paths and hold
    apps at separate locations.

  * Foxx Development mode

    The development mode used until 2.4 is gone. It has been replaced by a much more mature version.
    This includes the deprecation of the javascript.dev-app-path parameter, which is useless since 2.5.
    Instead of having two separate app directories for production and development, apps now reside in
    one place, which is used for production as well as for development.
    Apps can still be put into development mode, changing their behavior compared to production mode.
    Development mode apps are still reread from disk at every request, and still they ship more debug
    output.

    This change has also made the startup options `--javascript.frontend-development-mode` and
    `--javascript.dev-app-path` obsolete. The former option will not have any effect when set, and the
    latter option is only read and used during the upgrade to 2.5 and does not have any effects later.

  * Foxx install process

    Installing Foxx apps has been a two step process: import them into ArangoDB and mount them at a
    specific mountpoint. These operations have been joined together. You can install an app at one
    mountpoint, that's it. No fetch, mount, unmount, purge cycle anymore. The commands have been
    simplified to just:

    * install: get your Foxx app up and running
    * uninstall: shut it down and erase it from disk

  * Foxx error output

    Until 2.4 the errors produced by Foxx were not optimal. Often, the error message was just
    `unable to parse manifest` and contained only an internal stack trace.
    In 2.5 we made major improvements there, including a much more fine-grained error output that
    helps you debug your Foxx apps. The error message printed is now much closer to its source and
    should help you track it down.

    Also we added the default handlers for unhandled errors in Foxx apps:

    * You will get a nice internal error page whenever your Foxx app is called but was not installed
      due to any error
    * You will get a proper error message when having an uncaught error appears in any app route

    In production mode the messages above will NOT contain any information about your Foxx internals
    and are safe to be exposed to third party users.
    In development mode the messages above will contain the stacktrace (if available), making it easier for
    your in-house devs to track down errors in the application.

* added `console` object to Foxx apps. All Foxx apps now have a console object implementing
  the familiar Console API in their global scope, which can be used to log diagnostic
  messages to the database.

* added `org/arangodb/request` module, which provides a simple API for making HTTP requests
  to external services.

* added optimizer rule `propagate-constant-attributes`

  This rule will look inside `FILTER` conditions for constant value equality comparisons,
  and insert the constant values in other places in `FILTER`s. For example, the rule will
  insert `42` instead of `i.value` in the second `FILTER` of the following query:

      FOR i IN c1 FOR j IN c2 FILTER i.value == 42 FILTER j.value == i.value RETURN 1

* added `filtered` value to AQL query execution statistics

  This value indicates how many documents were filtered by `FilterNode`s in the AQL query.
  Note that `IndexRangeNode`s can also filter documents by selecting only the required ranges
  from the index. The `filtered` value will not include the work done by `IndexRangeNode`s,
  but only the work performed by `FilterNode`s.

* added support for sparse hash and skiplist indexes

  Hash and skiplist indexes can optionally be made sparse. Sparse indexes exclude documents
  in which at least one of the index attributes is either not set or has a value of `null`.

  As such documents are excluded from sparse indexes, they may contain fewer documents than
  their non-sparse counterparts. This enables faster indexing and can lead to reduced memory
  usage in case the indexed attribute does occur only in some, but not all documents of the
  collection. Sparse indexes will also reduce the number of collisions in non-unique hash
  indexes in case non-existing or optional attributes are indexed.

  In order to create a sparse index, an object with the attribute `sparse` can be added to
  the index creation commands:

      db.collection.ensureHashIndex(attributeName, { sparse: true });
      db.collection.ensureHashIndex(attributeName1, attributeName2, { sparse: true });
      db.collection.ensureUniqueConstraint(attributeName, { sparse: true });
      db.collection.ensureUniqueConstraint(attributeName1, attributeName2, { sparse: true });

      db.collection.ensureSkiplist(attributeName, { sparse: true });
      db.collection.ensureSkiplist(attributeName1, attributeName2, { sparse: true });
      db.collection.ensureUniqueSkiplist(attributeName, { sparse: true });
      db.collection.ensureUniqueSkiplist(attributeName1, attributeName2, { sparse: true });

  Note that in place of the above specialized index creation commands, it is recommended to use
  the more general index creation command `ensureIndex`:

  ```js
  db.collection.ensureIndex({ type: "hash", sparse: true, unique: true, fields: [ attributeName ] });
  db.collection.ensureIndex({ type: "skiplist", sparse: false, unique: false, fields: [ "a", "b" ] });
  ```

  When not explicitly set, the `sparse` attribute defaults to `false` for new indexes.

  This causes a change in behavior when creating a unique hash index without specifying the
  sparse flag: in 2.4, unique hash indexes were implicitly sparse, always excluding `null` values.
  There was no option to control this behavior, and sparsity was neither supported for non-unique
  hash indexes nor skiplists in 2.4. This implicit sparsity of unique hash indexes was considered
  an inconsistency, and therefore the behavior was cleaned up in 2.5. As of 2.5, indexes will
  only be created sparse if sparsity is explicitly requested. Existing unique hash indexes from 2.4
  or before will automatically be migrated so they are still sparse after the upgrade to 2.5.

  Geo indexes are implicitly sparse, meaning documents without the indexed location attribute or
  containing invalid location coordinate values will be excluded from the index automatically. This
  is also a change when compared to pre-2.5 behavior, when documents with missing or invalid
  coordinate values may have caused errors on insertion when the geo index' `unique` flag was set
  and its `ignoreNull` flag was not.

  This was confusing and has been rectified in 2.5. The method `ensureGeoConstaint()` now does the
  same as `ensureGeoIndex()`. Furthermore, the attributes `constraint`, `unique`, `ignoreNull` and
  `sparse` flags are now completely ignored when creating geo indexes.

  The same is true for fulltext indexes. There is no need to specify non-uniqueness or sparsity for
  geo or fulltext indexes. They will always be non-unique and sparse.

  As sparse indexes may exclude some documents, they cannot be used for every type of query.
  Sparse hash indexes cannot be used to find documents for which at least one of the indexed
  attributes has a value of `null`. For example, the following AQL query cannot use a sparse
  index, even if one was created on attribute `attr`:

      FOR doc In collection
        FILTER doc.attr == null
        RETURN doc

  If the lookup value is non-constant, a sparse index may or may not be used, depending on
  the other types of conditions in the query. If the optimizer can safely determine that
  the lookup value cannot be `null`, a sparse index may be used. When uncertain, the optimizer
  will not make use of a sparse index in a query in order to produce correct results.

  For example, the following queries cannot use a sparse index on `attr` because the optimizer
  will not know beforehand whether the comparison values for `doc.attr` will include `null`:

      FOR doc In collection
        FILTER doc.attr == SOME_FUNCTION(...)
        RETURN doc

      FOR other IN otherCollection
        FOR doc In collection
          FILTER doc.attr == other.attr
          RETURN doc

  Sparse skiplist indexes can be used for sorting if the optimizer can safely detect that the
  index range does not include `null` for any of the index attributes.

* inspection of AQL data-modification queries will now detect if the data-modification part
  of the query can run in lockstep with the data retrieval part of the query, or if the data
  retrieval part must be executed before the data modification can start.

  Executing the two in lockstep allows using much smaller buffers for intermediate results
  and starts the actual data-modification operations much earlier than if the two phases
  were executed separately.

* Allow dynamic attribute names in AQL object literals

  This allows using arbitrary expressions to construct attribute names in object
  literals specified in AQL queries. To disambiguate expressions and other unquoted
  attribute names, dynamic attribute names need to be enclosed in brackets (`[` and `]`).
  Example:

      FOR i IN 1..100
        RETURN { [ CONCAT('value-of-', i) ] : i }

* make AQL optimizer rule "use-index-for-sort" remove sort also in case a non-sorted
  index (e.g. a hash index) is used for only equality lookups and all sort attributes
  are covered by the index.

  Example that does not require an extra sort (needs hash index on `value`):

      FOR doc IN collection FILTER doc.value == 1 SORT doc.value RETURN doc

  Another example that does not require an extra sort (with hash index on `value1`, `value2`):

      FOR doc IN collection FILTER doc.value1 == 1 && doc.value2 == 2 SORT doc.value1, doc.value2 RETURN doc

* make AQL optimizer rule "use-index-for-sort" remove sort also in case the sort criteria
  excludes the left-most index attributes, but the left-most index attributes are used
  by the index for equality-only lookups.

  Example that can use the index for sorting (needs skiplist index on `value1`, `value2`):

      FOR doc IN collection FILTER doc.value1 == 1 SORT doc.value2 RETURN doc

* added selectivity estimates for primary index, edge index, and hash index

  The selectivity estimates are returned by the `GET /_api/index` REST API method
  in a sub-attribute `selectivityEstimate` for each index that supports it. This
  attribute will be omitted for indexes that do not provide selectivity estimates.
  If provided, the selectivity estimate will be a numeric value between 0 and 1.

  Selectivity estimates will also be reported in the result of `collection.getIndexes()`
  for all indexes that support this. If no selectivity estimate can be determined for
  an index, the attribute `selectivityEstimate` will be omitted here, too.

  The web interface also shows selectivity estimates for each index that supports this.

  Currently the following index types can provide selectivity estimates:
  - primary index
  - edge index
  - hash index (unique and non-unique)

  No selectivity estimates will be provided when running in cluster mode.

* fixed issue #1226: arangod log issues

* added additional logger if arangod is started in foreground mode on a tty

* added AQL optimizer rule "move-calculations-down"

* use exclusive native SRWLocks on Windows instead of native mutexes

* added AQL functions `MD5`, `SHA1`, and `RANDOM_TOKEN`.

* reduced number of string allocations when parsing certain AQL queries

  parsing numbers (integers or doubles) does not require a string allocation
  per number anymore

* RequestContext#bodyParam now accepts arbitrary joi schemas and rejects invalid (but well-formed) request bodies.

* enforce that AQL user functions are wrapped inside JavaScript function () declarations

  AQL user functions were always expected to be wrapped inside a JavaScript function, but previously
  this was not enforced when registering a user function. Enforcing the AQL user functions to be contained
  inside functions prevents functions from doing some unexpected things that may have led to undefined
  behavior.

* Windows service uninstalling: only remove service if it points to the currently running binary,
  or --force was specified.

* Windows (debug only): print stacktraces on crash and run minidump

* Windows (cygwin): if you run arangosh in a cygwin shell or via ssh we will detect this and use
  the appropriate output functions.

* Windows: improve process management

* fix IPv6 reverse ip lookups - so far we only did IPv4 addresses.

* improve join documentation, add outer join example

* run jslint for unit tests too, to prevent "memory leaks" by global js objects with native code.

* fix error logging for exceptions - we wouldn't log the exception message itself so far.

* improve error reporting in the http client (Windows & *nix)

* improve error reports in cluster

* Standard errors can now contain custom messages.


v2.4.7 (XXXX-XX-XX)
-------------------

* fixed issue #1282: Geo WITHIN_RECTANGLE for nested lat/lng


v2.4.6 (2015-03-18)
-------------------

* added option `--database.ignore-logfile-errors`

  This option controls how collection datafiles with a CRC mismatch are treated.

  If set to `false`, CRC mismatch errors in collection datafiles will lead
  to a collection not being loaded at all. If a collection needs to be loaded
  during WAL recovery, the WAL recovery will also abort (if not forced with
  `--wal.ignore-recovery-errors true`). Setting this flag to `false` protects
  users from unintentionally using a collection with corrupted datafiles, from
  which only a subset of the original data can be recovered.

  If set to `true`, CRC mismatch errors in collection datafiles will lead to
  the datafile being partially loaded. All data up to until the mismatch will
  be loaded. This will enable users to continue with a collection datafiles
  that are corrupted, but will result in only a partial load of the data.
  The WAL recovery will still abort when encountering a collection with a
  corrupted datafile, at least if `--wal.ignore-recovery-errors` is not set to
  `true`.

  The default value is *true*, so for collections with corrupted datafiles
  there might be partial data loads once the WAL recovery has finished. If
  the WAL recovery will need to load a collection with a corrupted datafile,
  it will still stop when using the default values.

* INCOMPATIBLE CHANGE:

  make the arangod server refuse to start if during startup it finds a non-readable
  `parameter.json` file for a database or a collection.

  Stopping the startup process in this case requires manual intervention (fixing
  the unreadable files), but prevents follow-up errors due to ignored databases or
  collections from happening.

* datafiles and `parameter.json` files written by arangod are now created with read and write
  privileges for the arangod process user, and with read and write privileges for the arangod
  process group.

  Previously, these files were created with user read and write permissions only.

* INCOMPATIBLE CHANGE:

  abort WAL recovery if one of the collection's datafiles cannot be opened

* INCOMPATIBLE CHANGE:

  never try to raise the privileges after dropping them, this can lead to a race condition while
  running the recovery

  If you require to run ArangoDB on a port lower than 1024, you must run ArangoDB as root.

* fixed inefficiencies in `remove` methods of general-graph module

* added option `--database.slow-query-threshold` for controlling the default AQL slow query
  threshold value on server start


v2.4.5 (2015-03-16)
-------------------

* added elapsed time to HTTP request logging output (`--log.requests-file`)

* added AQL current and slow query tracking, killing of AQL queries

  This change enables retrieving the list of currently running AQL queries inside the selected database.
  AQL queries with an execution time beyond a certain threshold can be moved to a "slow query" facility
  and retrieved from there. Queries can also be killed by specifying the query id.

  This change adds the following HTTP REST APIs:

  - `GET /_api/query/current`: for retrieving the list of currently running queries
  - `GET /_api/query/slow`: for retrieving the list of slow queries
  - `DELETE /_api/query/slow`: for clearing the list of slow queries
  - `GET /_api/query/properties`: for retrieving the properties for query tracking
  - `PUT /_api/query/properties`: for adjusting the properties for query tracking
  - `DELETE /_api/query/<id>`: for killing an AQL query

  The following JavaScript APIs have been added:

  - require("org/arangodb/aql/queries").current();
  - require("org/arangodb/aql/queries").slow();
  - require("org/arangodb/aql/queries").clearSlow();
  - require("org/arangodb/aql/queries").properties();
  - require("org/arangodb/aql/queries").kill();

* fixed issue #1265: arangod crashed with SIGSEGV

* fixed issue #1241: Wildcards in examples

* fixed comment parsing in Foxx controllers


v2.4.4 (2015-02-24)
-------------------

* fixed the generation template for foxx apps. It now does not create deprecated functions anymore

* add custom visitor functionality for `GRAPH_NEIGHBORS` function, too

* increased default value of traversal option *maxIterations* to 100 times of its previous
  default value


v2.4.3 (2015-02-06)
-------------------

* fix multi-threading with openssl when running under Windows

* fix timeout on socket operations when running under Windows

* Fixed an error in Foxx routing which caused some apps that worked in 2.4.1 to fail with status 500: `undefined is not a function` errors in 2.4.2
  This error was occurring due to seldom internal rerouting introduced by the malformed application handler.


v2.4.2 (2015-01-30)
-------------------

* added custom visitor functionality for AQL traversals

  This allows more complex result processing in traversals triggered by AQL. A few examples
  are shown in [this article](http://jsteemann.github.io/blog/2015/01/28/using-custom-visitors-in-aql-graph-traversals/).

* improved number of results estimated for nodes of type EnumerateListNode and SubqueryNode
  in AQL explain output

* added AQL explain helper to explain arbitrary AQL queries

  The helper function prints the query execution plan and the indexes to be used in the
  query. It can be invoked from the ArangoShell or the web interface as follows:

      require("org/arangodb/aql/explainer").explain(query);

* enable use of indexes for certain AQL conditions with non-equality predicates, in
  case the condition(s) also refer to indexed attributes

  The following queries will now be able to use indexes:

      FILTER a.indexed == ... && a.indexed != ...
      FILTER a.indexed == ... && a.nonIndexed != ...
      FILTER a.indexed == ... && ! (a.indexed == ...)
      FILTER a.indexed == ... && ! (a.nonIndexed == ...)
      FILTER a.indexed == ... && ! (a.indexed != ...)
      FILTER a.indexed == ... && ! (a.nonIndexed != ...)
      FILTER (a.indexed == ... && a.nonIndexed == ...) || (a.indexed == ... && a.nonIndexed == ...)
      FILTER (a.indexed == ... && a.nonIndexed != ...) || (a.indexed == ... && a.nonIndexed != ...)

* Fixed spuriously occurring "collection not found" errors when running queries on local
  collections on a cluster DB server

* Fixed upload of Foxx applications to the server for apps exceeding approx. 1 MB zipped.

* Malformed Foxx applications will now return a more useful error when any route is requested.

  In Production a Foxx app mounted on /app will display an html page on /app/* stating a 503 Service temporarily not available.
  It will not state any information about your Application.
  Before it was a 404 Not Found without any information and not distinguishable from a correct not found on your route.

  In Development Mode the html page also contains information about the error occurred.

* Unhandled errors thrown in Foxx routes are now handled by the Foxx framework itself.

  In Production the route will return a status 500 with a body {error: "Error statement"}.
  In Development the route will return a status 500 with a body {error: "Error statement", stack: "..."}

  Before, it was status 500 with a plain text stack including ArangoDB internal routing information.

* The Applications tab in web interface will now request development apps more often.
  So if you have a fixed a syntax error in your app it should always be visible after reload.


v2.4.1 (2015-01-19)
-------------------

* improved WAL recovery output

* fixed certain OR optimizations in AQL optimizer

* better diagnostics for arangoimp

* fixed invalid result of HTTP REST API method `/_admin/foxx/rescan`

* fixed possible segmentation fault when passing a Buffer object into a V8 function
  as a parameter

* updated AQB module to 1.8.0.


v2.4.0 (2015-01-13)
-------------------

* updated AQB module to 1.7.0.

* fixed V8 integration-related crashes

* make `fs.move(src, dest)` also fail when both `src` and `dest` are
  existing directories. This ensures the same behavior of the move operation
  on different platforms.

* fixed AQL insert operation for multi-shard collections in cluster

* added optional return value for AQL data-modification queries.
  This allows returning the documents inserted, removed or updated with the query, e.g.

      FOR doc IN docs REMOVE doc._key IN docs LET removed = OLD RETURN removed
      FOR doc IN docs INSERT { } IN docs LET inserted = NEW RETURN inserted
      FOR doc IN docs UPDATE doc._key WITH { } IN docs LET previous = OLD RETURN previous
      FOR doc IN docs UPDATE doc._key WITH { } IN docs LET updated = NEW RETURN updated

  The variables `OLD` and `NEW` are automatically available when a `REMOVE`, `INSERT`,
  `UPDATE` or `REPLACE` statement is immediately followed by a `LET` statement.
  Note that the `LET` and `RETURN` statements in data-modification queries are not as
  flexible as the general versions of `LET` and `RETURN`. When returning documents from
  data-modification operations, only a single variable can be assigned using `LET`, and
  the assignment can only be either `OLD` or `NEW`, but not an arbitrary expression. The
  `RETURN` statement also allows using the just-created variable only, and no arbitrary
  expressions.


v2.4.0-beta1 (2014-12-26)
--------------------------

* fixed superstates in FoxxGenerator

* fixed issue #1065: Aardvark: added creation of documents and edges with _key property

* fixed issue #1198: Aardvark: current AQL editor query is now cached

* Upgraded V8 version from 3.16.14 to 3.29.59

  The built-in version of V8 has been upgraded from 3.16.14 to 3.29.59.
  This activates several ES6 (also dubbed *Harmony* or *ES.next*) features in
  ArangoDB, both in the ArangoShell and the ArangoDB server. They can be
  used for scripting and in server-side actions such as Foxx routes, traversals
  etc.

  The following ES6 features are available in ArangoDB 2.4 by default:

  * iterators
  * the `of` operator
  * symbols
  * predefined collections types (Map, Set etc.)
  * typed arrays

  Many other ES6 features are disabled by default, but can be made available by
  starting arangod or arangosh with the appropriate options:

  * arrow functions
  * proxies
  * generators
  * String, Array, and Number enhancements
  * constants
  * enhanced object and numeric literals

  To activate all these ES6 features in arangod or arangosh, start it with
  the following options:

      arangosh --javascript.v8-options="--harmony --harmony_generators"

  More details on the available ES6 features can be found in
  [this blog](https://jsteemann.github.io/blog/2014/12/19/using-es6-features-in-arangodb/).

* Added Foxx generator for building Hypermedia APIs

  A more detailed description is [here](https://www.arangodb.com/2014/12/08/building-hypermedia-apis-foxxgenerator)

* New `Applications` tab in web interface:

  The `applications` tab got a complete redesign.
  It will now only show applications that are currently running on ArangoDB.
  For a selected application, a new detailed view has been created.
  This view provides a better overview of the app:
  * author
  * license
  * version
  * contributors
  * download links
  * API documentation

  To install a new application, a new dialog is now available.
  It provides the features already available in the console application `foxx-manager` plus some more:
  * install an application from Github
  * install an application from a zip file
  * install an application from ArangoDB's application store
  * create a new application from scratch: this feature uses a generator to
    create a Foxx application with pre-defined CRUD methods for a given list
    of collections. The generated Foxx app can either be downloaded as a zip file or
    be installed on the server. Starting with a new Foxx app has never been easier.

* fixed issue #1102: Aardvark: Layout bug in documents overview

  The documents overview was entirely destroyed in some situations on Firefox.
  We replaced the plugin we used there.

* fixed issue #1168: Aardvark: pagination buttons jumping

* fixed issue #1161: Aardvark: Click on Import JSON imports previously uploaded file

* removed configure options `--enable-all-in-one-v8`, `--enable-all-in-one-icu`,
  and `--enable-all-in-one-libev`.

* global internal rename to fix naming incompatibilities with JSON:

  Internal functions with names containing `array` have been renamed to `object`,
  internal functions with names containing `list` have been renamed to `array`.
  The renaming was mainly done in the C++ parts. The documentation has also been
  adjusted so that the correct JSON type names are used in most places.

  The change also led to the addition of a few function aliases in AQL:

  * `TO_LIST` now is an alias of the new `TO_ARRAY`
  * `IS_LIST` now is an alias of the new `IS_ARRAY`
  * `IS_DOCUMENT` now is an alias of the new `IS_OBJECT`

  The changed also renamed the option `mergeArrays` to `mergeObjects` for AQL
  data-modification query options and HTTP document modification API

* AQL: added optimizer rule "remove-filter-covered-by-index"

  This rule removes FilterNodes and CalculationNodes from an execution plan if the
  filter is already covered by a previous IndexRangeNode. Removing the CalculationNode
  and the FilterNode will speed up query execution because the query requires less
  computation.

* AQL: added optimizer rule "remove-sort-rand"

  This rule removes a `SORT RAND()` expression from a query and moves the random
  iteration into the appropriate `EnumerateCollectionNode`. This is more efficient
  than individually enumerating and then sorting randomly.

* AQL: range optimizations for IN and OR

  This change enables usage of indexes for several additional cases. Filters containing
  the `IN` operator can now make use of indexes, and multiple OR- or AND-combined filter
  conditions can now also use indexes if the filters are accessing the same indexed
  attribute.

  Here are a few examples of queries that can now use indexes but couldn't before:

    FOR doc IN collection
      FILTER doc.indexedAttribute == 1 || doc.indexedAttribute > 99
      RETURN doc

    FOR doc IN collection
      FILTER doc.indexedAttribute IN [ 3, 42 ] || doc.indexedAttribute > 99
      RETURN doc

    FOR doc IN collection
      FILTER (doc.indexedAttribute > 2 && doc.indexedAttribute < 10) ||
             (doc.indexedAttribute > 23 && doc.indexedAttribute < 42)
      RETURN doc

* fixed issue #500: AQL parentheses issue

  This change allows passing subqueries as AQL function parameters without using
  duplicate brackets (e.g. `FUNC(query)` instead of `FUNC((query))`

* added optional `COUNT` clause to AQL `COLLECT`

  This allows more efficient group count calculation queries, e.g.

      FOR doc IN collection
        COLLECT age = doc.age WITH COUNT INTO length
        RETURN { age: age, count: length }

  A count-only query is also possible:

      FOR doc IN collection
        COLLECT WITH COUNT INTO length
        RETURN length

* fixed missing makeDirectory when fetching a Foxx application from a zip file

* fixed issue #1134: Change the default endpoint to localhost

  This change will modify the IP address ArangoDB listens on to 127.0.0.1 by default.
  This will make new ArangoDB installations unaccessible from clients other than
  localhost unless changed. This is a security feature.

  To make ArangoDB accessible from any client, change the server's configuration
  (`--server.endpoint`) to either `tcp://0.0.0.0:8529` or the server's publicly
  visible IP address.

* deprecated `Repository#modelPrototype`. Use `Repository#model` instead.

* IMPORTANT CHANGE: by default, system collections are included in replication and all
  replication API return values. This will lead to user accounts and credentials
  data being replicated from master to slave servers. This may overwrite
  slave-specific database users.

  If this is undesired, the `_users` collection can be excluded from replication
  easily by setting the `includeSystem` attribute to `false` in the following commands:

  * replication.sync({ includeSystem: false });
  * replication.applier.properties({ includeSystem: false });

  This will exclude all system collections (including `_aqlfunctions`, `_graphs` etc.)
  from the initial synchronization and the continuous replication.

  If this is also undesired, it is also possible to specify a list of collections to
  exclude from the initial synchronization and the continuous replication using the
  `restrictCollections` attribute, e.g.:

      replication.applier.properties({
        includeSystem: true,
        restrictType: "exclude",
        restrictCollections: [ "_users", "_graphs", "foo" ]
      });

  The HTTP API methods for fetching the replication inventory and for dumping collections
  also support the `includeSystem` control flag via a URL parameter.

* removed DEPRECATED replication methods:
  * `replication.logger.start()`
  * `replication.logger.stop()`
  * `replication.logger.properties()`
  * HTTP PUT `/_api/replication/logger-start`
  * HTTP PUT `/_api/replication/logger-stop`
  * HTTP GET `/_api/replication/logger-config`
  * HTTP PUT `/_api/replication/logger-config`

* fixed issue #1174, which was due to locking problems in distributed
  AQL execution

* improved cluster locking for AQL avoiding deadlocks

* use DistributeNode for modifying queries with REPLACE and UPDATE, if
  possible


v2.3.6 (2015-XX-XX)
-------------------

* fixed AQL subquery optimization that produced wrong result when multiple subqueries
  directly followed each other and and a directly following `LET` statement did refer
  to any but the first subquery.


v2.3.5 (2015-01-16)
-------------------

* fixed intermittent 404 errors in Foxx apps after mounting or unmounting apps

* fixed issue #1200: Expansion operator results in "Cannot call method 'forEach' of null"

* fixed issue #1199: Cannot unlink root node of plan


v2.3.4 (2014-12-23)
-------------------

* fixed cerberus path for MyArangoDB


v2.3.3 (2014-12-17)
-------------------

* fixed error handling in instantiation of distributed AQL queries, this
  also fixes a bug in cluster startup with many servers

* issue #1185: parse non-fractional JSON numbers with exponent (e.g. `4e-261`)

* issue #1159: allow --server.request-timeout and --server.connect-timeout of 0


v2.3.2 (2014-12-09)
-------------------

* fixed issue #1177: Fix bug in the user app's storage

* fixed issue #1173: AQL Editor "Save current query" resets user password

* fixed missing makeDirectory when fetching a Foxx application from a zip file

* put in warning about default changed: fixed issue #1134: Change the default endpoint to localhost

* fixed issue #1163: invalid fullCount value returned from AQL

* fixed range operator precedence

* limit default maximum number of plans created by AQL optimizer to 256 (from 1024)

* make AQL optimizer not generate an extra plan if an index can be used, but modify
  existing plans in place

* fixed AQL cursor ttl (time-to-live) issue

  Any user-specified cursor ttl value was not honored since 2.3.0.

* fixed segfault in AQL query hash index setup with unknown shapes

* fixed memleaks

* added AQL optimizer rule for removing `INTO` from a `COLLECT` statement if not needed

* fixed issue #1131

  This change provides the `KEEP` clause for `COLLECT ... INTO`. The `KEEP` clause
  allows controlling which variables will be kept in the variable created by `INTO`.

* fixed issue #1147, must protect dispatcher ID for etcd

v2.3.1 (2014-11-28)
-------------------

* recreate password if missing during upgrade

* fixed issue #1126

* fixed non-working subquery index optimizations

* do not restrict summary of Foxx applications to 60 characters

* fixed display of "required" path parameters in Foxx application documentation

* added more optimizations of constants values in AQL FILTER conditions

* fixed invalid or-to-in optimization for FILTERs containing comparisons
  with boolean values

* fixed replication of `_graphs` collection

* added AQL list functions `PUSH`, `POP`, `UNSHIFT`, `SHIFT`, `REMOVE_VALUES`,
  `REMOVE_VALUE`, `REMOVE_NTH` and `APPEND`

* added AQL functions `CALL` and `APPLY` to dynamically call other functions

* fixed AQL optimizer cost estimation for LIMIT node

* prevent Foxx queues from permanently writing to the journal even when
  server is idle

* fixed AQL COLLECT statement with INTO clause, which copied more variables
  than v2.2 and thus lead to too much memory consumption.
  This deals with #1107.

* fixed AQL COLLECT statement, this concerned every COLLECT statement,
  only the first group had access to the values of the variables before
  the COLLECT statement. This deals with #1127.

* fixed some AQL internals, where sometimes too many items were
  fetched from upstream in the presence of a LIMIT clause. This should
  generally improve performance.


v2.3.0 (2014-11-18)
-------------------

* fixed syslog flags. `--log.syslog` is deprecated and setting it has no effect,
  `--log.facility` now works as described. Application name has been changed from
  `triagens` to `arangod`. It can be changed using `--log.application`. The syslog
  will only contain the actual log message. The datetime prefix is omitted.

* fixed deflate in SimpleHttpClient

* fixed issue #1104: edgeExamples broken or changed

* fixed issue #1103: Error while importing user queries

* fixed issue #1100: AQL: HAS() fails on doc[attribute_name]

* fixed issue #1098: runtime error when creating graph vertex

* hide system applications in **Applications** tab by default

  Display of system applications can be toggled by using the *system applications*
  toggle in the UI.

* added HTTP REST API for managing tasks (`/_api/tasks`)

* allow passing character lists as optional parameter to AQL functions `TRIM`,
  `LTRIM` and `RTRIM`

  These functions now support trimming using custom character lists. If no character
  lists are specified, all whitespace characters will be removed as previously:

      TRIM("  foobar\t \r\n ")         // "foobar"
      TRIM(";foo;bar;baz, ", "; ")     // "foo;bar;baz"

* added AQL string functions `LTRIM`, `RTRIM`, `FIND_FIRST`, `FIND_LAST`, `SPLIT`,
  `SUBSTITUTE`

* added AQL functions `ZIP`, `VALUES` and `PERCENTILE`

* made AQL functions `CONCAT` and `CONCAT_SEPARATOR` work with list arguments

* dynamically create extra dispatcher threads if required

* fixed issue #1097: schemas in the API docs no longer show required properties as optional


v2.3.0-beta2 (2014-11-08)
-------------------------

* front-end: new icons for uploading and downloading JSON documents into a collection

* front-end: fixed documents pagination css display error

* front-end: fixed flickering of the progress view

* front-end: fixed missing event for documents filter function

* front-end: jsoneditor: added CMD+Return (Mac) CTRL+Return (Linux/Win) shortkey for
  saving a document

* front-end: added information tooltip for uploading json documents.

* front-end: added database management view to the collapsed navigation menu

* front-end: added collection truncation feature

* fixed issue #1086: arangoimp: Odd errors if arguments are not given properly

* performance improvements for AQL queries that use JavaScript-based expressions
  internally

* added AQL geo functions `WITHIN_RECTANGLE` and `IS_IN_POLYGON`

* fixed non-working query results download in AQL editor of web interface

* removed debug print message in AQL editor query export routine

* fixed issue #1075: Aardvark: user name required even if auth is off #1075

  The fix for this prefills the username input field with the current user's
  account name if any and `root` (the default username) otherwise. Additionally,
  the tooltip text has been slightly adjusted.

* fixed issue #1069: Add 'raw' link to swagger ui so that the raw swagger
  json can easily be retrieved

  This adds a link to the Swagger API docs to an application's detail view in
  the **Applications** tab of the web interface. The link produces the Swagger
  JSON directly. If authentication is turned on, the link requires authentication,
  too.

* documentation updates


v2.3.0-beta1 (2014-11-01)
-------------------------

* added dedicated `NOT IN` operator for AQL

  Previously, a `NOT IN` was only achievable by writing a negated `IN` condition:

      FOR i IN ... FILTER ! (i IN [ 23, 42 ]) ...

  This can now alternatively be expressed more intuitively as follows:

      FOR i IN ... FILTER i NOT IN [ 23, 42 ] ...

* added alternative logical operator syntax for AQL

  Previously, the logical operators in AQL could only be written as:
  - `&&`: logical and
  - `||`: logical or
  - `!`: negation

  ArangoDB 2.3 introduces the alternative variants for these operators:
  - `AND`: logical and
  - `OR`: logical or
  - `NOT`: negation

  The new syntax is just an alternative to the old syntax, allowing easier
  migration from SQL. The old syntax is still fully supported and will be.

* improved output of `ArangoStatement.parse()` and POST `/_api/query`

  If an AQL query can be parsed without problems, The return value of
  `ArangoStatement.parse()` now contains an attribute `ast` with the abstract
  syntax tree of the query (before optimizations). Though this is an internal
  representation of the query and is subject to change, it can be used to inspect
  how ArangoDB interprets a given query.

* improved `ArangoStatement.explain()` and POST `/_api/explain`

  The commands for explaining AQL queries have been improved.

* added command-line option `--javascript.v8-contexts` to control the number of
  V8 contexts created in arangod.

  Previously, the number of V8 contexts was equal to the number of server threads
  (as specified by option `--server.threads`).

  However, it may be sensible to create different amounts of threads and V8
  contexts. If the option is not specified, the number of V8 contexts created
  will be equal to the number of server threads. Thus no change in configuration
  is required to keep the old behavior.

  If you are using the default config files or merge them with your local config
  files, please review if the default number of server threads is okay in your
  environment. Additionally you should verify that the number of V8 contexts
  created (as specified in option `--javascript.v8-contexts`) is okay.

* the number of server.threads specified is now the minimum of threads
  started. There are situation in which threads are waiting for results of
  distributed database servers. In this case the number of threads is
  dynamically increased.

* removed index type "bitarray"

  Bitarray indexes were only half-way documented and integrated in previous versions
  of ArangoDB so their benefit was limited. The support for bitarray indexes has
  thus been removed in ArangoDB 2.3. It is not possible to create indexes of type
  "bitarray" with ArangoDB 2.3.

  When a collection is opened that contains a bitarray index definition created
  with a previous version of ArangoDB, ArangoDB will ignore it and log the following
  warning:

      index type 'bitarray' is not supported in this version of ArangoDB and is ignored

  Future versions of ArangoDB may automatically remove such index definitions so the
  warnings will eventually disappear.

* removed internal "_admin/modules/flush" in order to fix requireApp

* added basic support for handling binary data in Foxx

  Requests with binary payload can be processed in Foxx applications by
  using the new method `res.rawBodyBuffer()`. This will return the unparsed request
  body as a Buffer object.

  There is now also the method `req.requestParts()` available in Foxx to retrieve
  the individual components of a multipart HTTP request.

  Buffer objects can now be used when setting the response body of any Foxx action.
  Additionally, `res.send()` has been added as a convenience method for returning
  strings, JSON objects or buffers from a Foxx action:

      res.send("<p>some HTML</p>");
      res.send({ success: true });
      res.send(new Buffer("some binary data"));

  The convenience method `res.sendFile()` can now be used to easily return the
  contents of a file from a Foxx action:

      res.sendFile(applicationContext.foxxFilename("image.png"));

  `fs.write` now accepts not only strings but also Buffer objects as second parameter:

      fs.write(filename, "some data");
      fs.write(filename, new Buffer("some binary data"));

  `fs.readBuffer` can be used to return the contents of a file in a Buffer object.

* improved performance of insertion into non-unique hash indexes significantly in case
  many duplicate keys are used in the index

* issue #1042: set time zone in log output

  the command-line option `--log.use-local-time` was added to print dates and times in
  the server-local timezone instead of UTC

* command-line options that require a boolean value now validate the
  value given on the command-line

  This prevents issues if no value is specified for an option that
  requires a boolean value. For example, the following command-line would
  have caused trouble in 2.2, because `--server.endpoint` would have been
  used as the value for the `--server.disable-authentication` options
  (which requires a boolean value):

      arangod --server.disable-authentication --server.endpoint tcp://127.0.0.1:8529 data

  In 2.3, running this command will fail with an error and requires to
  be modified to:

      arangod --server.disable-authentication true --server.endpoint tcp://127.0.0.1:8529 data

* improved performance of CSV import in arangoimp

* fixed issue #1027: Stack traces are off-by-one

* fixed issue #1026: Modules loaded in different files within the same app
  should refer to the same module

* fixed issue #1025: Traversal not as expected in undirected graph

* added a _relation function in the general-graph module.

  This deprecated _directedRelation and _undirectedRelation.
  ArangoDB does not offer any constraints for undirected edges
  which caused some confusion of users how undirected relations
  have to be handled. Relation now only supports directed relations
  and the user can actively simulate undirected relations.

* changed return value of Foxx.applicationContext#collectionName:

  Previously, the function could return invalid collection names because
  invalid characters were not replaced in the application name prefix, only
  in the collection name passed.

  Now, the function replaces invalid characters also in the application name
  prefix, which might to slightly different results for application names that
  contained any characters outside the ranges [a-z], [A-Z] and [0-9].

* prevent XSS in AQL editor and logs view

* integrated tutorial into ArangoShell and web interface

* added option `--backslash-escape` for arangoimp when running CSV file imports

* front-end: added download feature for (filtered) documents

* front-end: added download feature for the results of a user query

* front-end: added function to move documents to another collection

* front-end: added sort-by attribute to the documents filter

* front-end: added sorting feature to database, graph management and user management view.

* issue #989: front-end: Databases view not refreshing after deleting a database

* issue #991: front-end: Database search broken

* front-end: added infobox which shows more information about a document (_id, _rev, _key) or
  an edge (_id, _rev, _key, _from, _to). The from and to attributes are clickable and redirect
  to their document location.

* front-end: added edit-mode for deleting multiple documents at the same time.

* front-end: added delete button to the detailed document/edge view.

* front-end: added visual feedback for saving documents/edges inside the editor (error/success).

* front-end: added auto-focusing for the first input field in a modal.

* front-end: added validation for user input in a modal.

* front-end: user defined queries are now stored inside the database and are bound to the current
  user, instead of using the local storage functionality of the browsers. The outcome of this is
  that user defined queries are now independently usable from any device. Also queries can now be
  edited through the standard document editor of the front-end through the _users collection.

* front-end: added import and export functionality for user defined queries.

* front-end: added new keywords and functions to the aql-editor theme

* front-end: applied tile-style to the graph view

* front-end: now using the new graph api including multi-collection support

* front-end: foxx apps are now deletable

* front-end: foxx apps are now installable and updateable through github, if github is their
  origin.

* front-end: added foxx app version control. Multiple versions of a single foxx app are now
  installable and easy to manage and are also arranged in groups.

* front-end: the user-set filter of a collection is now stored until the user navigates to
  another collection.

* front-end: fetching and filtering of documents, statistics, and query operations are now
  handled with asynchronous ajax calls.

* front-end: added progress indicator if the front-end is waiting for a server operation.

* front-end: fixed wrong count of documents in the documents view of a collection.

* front-end: fixed unexpected styling of the manage db view and navigation.

* front-end: fixed wrong handling of select fields in a modal view.

* front-end: fixed wrong positioning of some tooltips.

* automatically call `toJSON` function of JavaScript objects (if present)
  when serializing them into database documents. This change allows
  storing JavaScript date objects in the database in a sensible manner.


v2.2.7 (2014-11-19)
-------------------

* fixed issue #998: Incorrect application URL for non-system Foxx apps

* fixed issue #1079: AQL editor: keyword WITH in UPDATE query is not highlighted

* fix memory leak in cluster nodes

* fixed registration of AQL user-defined functions in Web UI (JS shell)

* fixed error display in Web UI for certain errors
  (now error message is printed instead of 'undefined')

* fixed issue #1059: bug in js module console

* fixed issue #1056: "fs": zip functions fail with passwords

* fixed issue #1063: Docs: measuring unit of --wal.logfile-size?

* fixed issue #1062: Docs: typo in 14.2 Example data


v2.2.6 (2014-10-20)
-------------------

* fixed issue #972: Compilation Issue

* fixed issue #743: temporary directories are now unique and one can read
  off the tool that created them, if empty, they are removed atexit

* Highly improved performance of all AQL GRAPH_* functions.

* Orphan collections in general graphs can now be found via GRAPH_VERTICES
  if either "any" or no direction is defined

* Fixed documentation for AQL function GRAPH_NEIGHBORS.
  The option "vertexCollectionRestriction" is meant to filter the target
  vertices only, and should not filter the path.

* Fixed a bug in GRAPH_NEIGHBORS which enforced only empty results
  under certain conditions


v2.2.5 (2014-10-09)
-------------------

* fixed issue #961: allow non-JSON values in undocument request bodies

* fixed issue 1028: libicu is now statically linked

* fixed cached lookups of collections on the server, which may have caused spurious
  problems after collection rename operations


v2.2.4 (2014-10-01)
-------------------

* fixed accessing `_from` and `_to` attributes in `collection.byExample` and
  `collection.firstExample`

  These internal attributes were not handled properly in the mentioned functions, so
  searching for them did not always produce documents

* fixed issue #1030: arangoimp 2.2.3 crashing, not logging on large Windows CSV file

* fixed issue #1025: Traversal not as expected in undirected graph

* fixed issue #1020

  This requires re-introducing the startup option `--database.force-sync-properties`.

  This option can again be used to force fsyncs of collection, index and database properties
  stored as JSON strings on disk in files named `parameter.json`. Syncing these files after
  a write may be necessary if the underlying storage does not sync file contents by itself
  in a "sensible" amount of time after a file has been written and closed.

  The default value is `true` so collection, index and database properties will always be
  synced to disk immediately. This affects creating, renaming and dropping collections as
  well as creating and dropping databases and indexes. Each of these operations will perform
  an additional fsync on the `parameter.json` file if the option is set to `true`.

  It might be sensible to set this option to `false` for workloads that create and drop a
  lot of collections (e.g. test runs).

  Document operations such as creating, updating and dropping documents are not affected
  by this option.

* fixed issue #1016: AQL editor bug

* fixed issue #1014: WITHIN function returns wrong distance

* fixed AQL shortest path calculation in function `GRAPH_SHORTEST_PATH` to return
  complete vertex objects instead of just vertex ids

* allow changing of attributes of documents stored in server-side JavaScript variables

  Previously, the following did not work:

      var doc = db.collection.document(key);
      doc._key = "abc"; // overwriting internal attributes not supported
      doc.value = 123;  // overwriting existing attributes not supported

  Now, modifying documents stored in server-side variables (e.g. `doc` in the above case)
  is supported. Modifying the variables will not update the documents in the database,
  but will modify the JavaScript object (which can be written back to the database using
  `db.collection.update` or `db.collection.replace`)

* fixed issue #997: arangoimp apparently doesn't support files >2gig on Windows

  large file support (requires using `_stat64` instead of `stat`) is now supported on
  Windows


v2.2.3 (2014-09-02)
-------------------

* added `around` for Foxx controller

* added `type` option for HTTP API `GET /_api/document?collection=...`

  This allows controlling the type of results to be returned. By default, paths to
  documents will be returned, e.g.

      [
        `/_api/document/test/mykey1`,
        `/_api/document/test/mykey2`,
        ...
      ]

  To return a list of document ids instead of paths, the `type` URL parameter can be
  set to `id`:

      [
        `test/mykey1`,
        `test/mykey2`,
        ...
      ]

  To return a list of document keys only, the `type` URL parameter can be set to `key`:

      [
        `mykey1`,
        `mykey2`,
        ...
      ]


* properly capitalize HTTP response header field names in case the `x-arango-async`
  HTTP header was used in a request.

* fixed several documentation issues

* speedup for several general-graph functions, AQL functions starting with `GRAPH_`
  and traversals


v2.2.2 (2014-08-08)
-------------------

* allow storing non-reserved attribute names starting with an underscore

  Previous versions of ArangoDB parsed away all attribute names that started with an
  underscore (e.g. `_test', '_foo', `_bar`) on all levels of a document (root level
  and sub-attribute levels). While this behavior was documented, it was unintuitive and
  prevented storing documents inside other documents, e.g.:

      {
        "_key" : "foo",
        "_type" : "mydoc",
        "references" : [
          {
            "_key" : "something",
            "_rev" : "...",
            "value" : 1
          },
          {
            "_key" : "something else",
            "_rev" : "...",
            "value" : 2
          }
        ]
      }

  In the above example, previous versions of ArangoDB removed all attributes and
  sub-attributes that started with underscores, meaning the embedded documents would lose
  some of their attributes. 2.2.2 should preserve such attributes, and will also allow
  storing user-defined attribute names on the top-level even if they start with underscores
  (such as `_type` in the above example).

* fix conversion of JavaScript String, Number and Boolean objects to JSON.

  Objects created in JavaScript using `new Number(...)`, `new String(...)`, or
  `new Boolean(...)` were not converted to JSON correctly.

* fixed a race condition on task registration (i.e. `require("org/arangodb/tasks").register()`)

  this race condition led to undefined behavior when a just-created task with no offset and
  no period was instantly executed and deleted by the task scheduler, before the `register`
  function returned to the caller.

* changed run-tests.sh to execute all suitable tests.

* switch to new version of gyp

* fixed upgrade button


v2.2.1 (2014-07-24)
-------------------

* fixed hanging write-ahead log recovery for certain cases that involved dropping
  databases

* fixed issue with --check-version: when creating a new database the check failed

* issue #947 Foxx applicationContext missing some properties

* fixed issue with --check-version: when creating a new database the check failed

* added startup option `--wal.suppress-shape-information`

  Setting this option to `true` will reduce memory and disk space usage and require
  less CPU time when modifying documents or edges. It should therefore be turned on
  for standalone ArangoDB servers. However, for servers that are used as replication
  masters, setting this option to `true` will effectively disable the usage of the
  write-ahead log for replication, so it should be set to `false` for any replication
  master servers.

  The default value for this option is `false`.

* added optional `ttl` attribute to specify result cursor expiration for HTTP API method
  `POST /_api/cursor`

  The `ttl` attribute can be used to prevent cursor results from timing out too early.

* issue #947: Foxx applicationContext missing some properties

* (reported by Christian Neubauer):

  The problem was that in Google's V8, signed and unsigned chars are not always declared cleanly.
  so we need to force v8 to compile with forced signed chars which is done by the Flag:
    -fsigned-char
  at least it is enough to follow the instructions of compiling arango on rasperry
  and add "CFLAGS='-fsigned-char'" to the make command of V8 and remove the armv7=0

* Fixed a bug with the replication client. In the case of single document
  transactions the collection was not write locked.


v2.2.0 (2014-07-10)
-------------------

* The replication methods `logger.start`, `logger.stop` and `logger.properties` are
  no-ops in ArangoDB 2.2 as there is no separate replication logger anymore. Data changes
  are logged into the write-ahead log in ArangoDB 2.2, and not separately by the
  replication logger. The replication logger object is still there in ArangoDB 2.2 to
  ensure backwards-compatibility, however, logging cannot be started, stopped or
  configured anymore. Using any of these methods will do nothing.

  This also affects the following HTTP API methods:
  - `PUT /_api/replication/logger-start`
  - `PUT /_api/replication/logger-stop`
  - `GET /_api/replication/logger-config`
  - `PUT /_api/replication/logger-config`

  Using any of these methods is discouraged from now on as they will be removed in
  future versions of ArangoDB.

* INCOMPATIBLE CHANGE: replication of transactions has changed. Previously, transactions
  were logged on a master in one big block and shipped to a slave in one block, too.
  Now transactions will be logged and replicated as separate entries, allowing transactions
  to be bigger and also ensure replication progress.

  This change also affects the behavior of the `stop` method of the replication applier.
  If the replication applier is now stopped manually using the `stop` method and later
  restarted using the `start` method, any transactions that were unfinished at the
  point of stopping will be aborted on a slave, even if they later commit on the master.

  In ArangoDB 2.2, stopping the replication applier manually should be avoided unless the
  goal is to stop replication permanently or to do a full resync with the master anyway.
  If the replication applier still must be stopped, it should be made sure that the
  slave has fetched and applied all pending operations from a master, and that no
  extra transactions are started on the master before the `stop` command on the slave
  is executed.

  Replication of transactions in ArangoDB 2.2 might also lock the involved collections on
  the slave while a transaction is either committed or aborted on the master and the
  change has been replicated to the slave. This change in behavior may be important for
  slave servers that are used for read-scaling. In order to avoid long lasting collection
  locks on the slave, transactions should be kept small.

  The `_replication` system collection is not used anymore in ArangoDB 2.2 and its usage is
  discouraged.

* INCOMPATIBLE CHANGE: the figures reported by the `collection.figures` method
  now only reflect documents and data contained in the journals and datafiles of
  collections. Documents or deletions contained only in the write-ahead log will
  not influence collection figures until the write-ahead log garbage collection
  kicks in. The figures for a collection might therefore underreport the total
  resource usage of a collection.

  Additionally, the attributes `lastTick` and `uncollectedLogfileEntries` have been
  added to the result of the `figures` operation and the HTTP API method
  `PUT /_api/collection/figures`

* added `insert` method as an alias for `save`. Documents can now be inserted into
  a collection using either method:

      db.test.save({ foo: "bar" });
      db.test.insert({ foo: "bar" });

* added support for data-modification AQL queries

* added AQL keywords `INSERT`, `UPDATE`, `REPLACE` and `REMOVE` (and `WITH`) to
  support data-modification AQL queries.

  Unquoted usage of these keywords for attribute names in AQL queries will likely
  fail in ArangoDB 2.2. If any such attribute name needs to be used in a query, it
  should be enclosed in backticks to indicate the usage of a literal attribute
  name.

  For example, the following query will fail in ArangoDB 2.2 with a parse error:

      FOR i IN foo RETURN i.remove

  and needs to be rewritten like this:

      FOR i IN foo RETURN i.`remove`

* disallow storing of JavaScript objects that contain JavaScript native objects
  of type `Date`, `Function`, `RegExp` or `External`, e.g.

      db.test.save({ foo: /bar/ });
      db.test.save({ foo: new Date() });

  will now print

      Error: <data> cannot be converted into JSON shape: could not shape document

  Previously, objects of these types were silently converted into an empty object
  (i.e. `{ }`).

  To store such objects in a collection, explicitly convert them into strings
  like this:

      db.test.save({ foo: String(/bar/) });
      db.test.save({ foo: String(new Date()) });

* The replication methods `logger.start`, `logger.stop` and `logger.properties` are
  no-ops in ArangoDB 2.2 as there is no separate replication logger anymore. Data changes
  are logged into the write-ahead log in ArangoDB 2.2, and not separately by the
  replication logger. The replication logger object is still there in ArangoDB 2.2 to
  ensure backwards-compatibility, however, logging cannot be started, stopped or
  configured anymore. Using any of these methods will do nothing.

  This also affects the following HTTP API methods:
  - `PUT /_api/replication/logger-start`
  - `PUT /_api/replication/logger-stop`
  - `GET /_api/replication/logger-config`
  - `PUT /_api/replication/logger-config`

  Using any of these methods is discouraged from now on as they will be removed in
  future versions of ArangoDB.

* INCOMPATIBLE CHANGE: replication of transactions has changed. Previously, transactions
  were logged on a master in one big block and shipped to a slave in one block, too.
  Now transactions will be logged and replicated as separate entries, allowing transactions
  to be bigger and also ensure replication progress.

  This change also affects the behavior of the `stop` method of the replication applier.
  If the replication applier is now stopped manually using the `stop` method and later
  restarted using the `start` method, any transactions that were unfinished at the
  point of stopping will be aborted on a slave, even if they later commit on the master.

  In ArangoDB 2.2, stopping the replication applier manually should be avoided unless the
  goal is to stop replication permanently or to do a full resync with the master anyway.
  If the replication applier still must be stopped, it should be made sure that the
  slave has fetched and applied all pending operations from a master, and that no
  extra transactions are started on the master before the `stop` command on the slave
  is executed.

  Replication of transactions in ArangoDB 2.2 might also lock the involved collections on
  the slave while a transaction is either committed or aborted on the master and the
  change has been replicated to the slave. This change in behavior may be important for
  slave servers that are used for read-scaling. In order to avoid long lasting collection
  locks on the slave, transactions should be kept small.

  The `_replication` system collection is not used anymore in ArangoDB 2.2 and its usage is
  discouraged.

* INCOMPATIBLE CHANGE: the figures reported by the `collection.figures` method
  now only reflect documents and data contained in the journals and datafiles of
  collections. Documents or deletions contained only in the write-ahead log will
  not influence collection figures until the write-ahead log garbage collection
  kicks in. The figures for a collection might therefore underreport the total
  resource usage of a collection.

  Additionally, the attributes `lastTick` and `uncollectedLogfileEntries` have been
  added to the result of the `figures` operation and the HTTP API method
  `PUT /_api/collection/figures`

* added `insert` method as an alias for `save`. Documents can now be inserted into
  a collection using either method:

      db.test.save({ foo: "bar" });
      db.test.insert({ foo: "bar" });

* added support for data-modification AQL queries

* added AQL keywords `INSERT`, `UPDATE`, `REPLACE` and `REMOVE` (and `WITH`) to
  support data-modification AQL queries.

  Unquoted usage of these keywords for attribute names in AQL queries will likely
  fail in ArangoDB 2.2. If any such attribute name needs to be used in a query, it
  should be enclosed in backticks to indicate the usage of a literal attribute
  name.

  For example, the following query will fail in ArangoDB 2.2 with a parse error:

      FOR i IN foo RETURN i.remove

  and needs to be rewritten like this:

      FOR i IN foo RETURN i.`remove`

* disallow storing of JavaScript objects that contain JavaScript native objects
  of type `Date`, `Function`, `RegExp` or `External`, e.g.

      db.test.save({ foo: /bar/ });
      db.test.save({ foo: new Date() });

  will now print

      Error: <data> cannot be converted into JSON shape: could not shape document

  Previously, objects of these types were silently converted into an empty object
  (i.e. `{ }`).

  To store such objects in a collection, explicitly convert them into strings
  like this:

      db.test.save({ foo: String(/bar/) });
      db.test.save({ foo: String(new Date()) });

* honor startup option `--server.disable-statistics` when deciding whether or not
  to start periodic statistics collection jobs

  Previously, the statistics collection jobs were started even if the server was
  started with the `--server.disable-statistics` flag being set to `true`

* removed startup option `--random.no-seed`

  This option had no effect in previous versions of ArangoDB and was thus removed.

* removed startup option `--database.remove-on-drop`

  This option was used for debugging only.

* removed startup option `--database.force-sync-properties`

  This option is now superfluous as collection properties are now stored in the
  write-ahead log.

* introduced write-ahead log

  All write operations in an ArangoDB server instance are automatically logged
  to the server's write-ahead log. The write-ahead log is a set of append-only
  logfiles, and it is used in case of a crash recovery and for replication.
  Data from the write-ahead log will eventually be moved into the journals or
  datafiles of collections, allowing the server to remove older write-ahead log
  logfiles. Figures of collections will be updated when data are moved from the
  write-ahead log into the journals or datafiles of collections.

  Cross-collection transactions in ArangoDB should benefit considerably by this
  change, as less writes than in previous versions are required to ensure the data
  of multiple collections are atomically and durably committed. All data-modifying
  operations inside transactions (insert, update, remove) will write their
  operations into the write-ahead log directly, making transactions with multiple
  operations also require less physical memory than in previous versions of ArangoDB,
  that required all transaction data to fit into RAM.

  The `_trx` system collection is not used anymore in ArangoDB 2.2 and its usage is
  discouraged.

  The data in the write-ahead log can also be used in the replication context.
  The `_replication` collection that was used in previous versions of ArangoDB to
  store all changes on the server is not used anymore in ArangoDB 2.2. Instead,
  slaves can read from a master's write-ahead log to get informed about most
  recent changes. This removes the need to store data-modifying operations in
  both the actual place and the `_replication` collection.

* removed startup option `--server.disable-replication-logger`

  This option is superfluous in ArangoDB 2.2. There is no dedicated replication
  logger in ArangoDB 2.2. There is now always the write-ahead log, and it is also
  used as the server's replication log. Specifying the startup option
  `--server.disable-replication-logger` will do nothing in ArangoDB 2.2, but the
  option should not be used anymore as it might be removed in a future version.

* changed behavior of replication logger

  There is no dedicated replication logger in ArangoDB 2.2 as there is the
  write-ahead log now. The existing APIs for starting and stopping the replication
  logger still exist in ArangoDB 2.2 for downwards-compatibility, but calling
  the start or stop operations are no-ops in ArangoDB 2.2. When querying the
  replication logger status via the API, the server will always report that the
  replication logger is running. Configuring the replication logger is a no-op
  in ArangoDB 2.2, too. Changing the replication logger configuration has no
  effect. Instead, the write-ahead log configuration can be changed.

* removed MRuby integration for arangod

  ArangoDB had an experimental MRuby integration in some of the publish builds.
  This wasn't continuously developed, and so it has been removed in ArangoDB 2.2.

  This change has led to the following startup options being superfluous:

  - `--ruby.gc-interval`
  - `--ruby.action-directory`
  - `--ruby.modules-path`
  - `--ruby.startup-directory`

  Specifying these startup options will do nothing in ArangoDB 2.2, but the
  options should be avoided from now on as they might be removed in future versions.

* reclaim index memory when last document in collection is deleted

  Previously, deleting documents from a collection did not lead to index sizes being
  reduced. Instead, the already allocated index memory was re-used when a collection
  was refilled.

  Now, index memory for primary indexes and hash indexes is reclaimed instantly when
  the last document from a collection is removed.

* inlined and optimized functions in hash indexes

* added AQL TRANSLATE function

  This function can be used to perform lookups from static lists, e.g.

      LET countryNames = { US: "United States", UK: "United Kingdom", FR: "France" }
      RETURN TRANSLATE("FR", countryNames)

* fixed datafile debugger

* fixed check-version for empty directory

* moved try/catch block to the top of routing chain

* added mountedApp function for foxx-manager

* fixed issue #883: arango 2.1 - when starting multi-machine cluster, UI web
  does not change to cluster overview

* fixed dfdb: should not start any other V8 threads

* cleanup of version-check, added module org/arangodb/database-version,
  added --check-version option

* fixed issue #881: [2.1.0] Bombarded (every 10 sec or so) with
  "WARNING format string is corrupt" when in non-system DB Dashboard

* specialized primary index implementation to allow faster hash table
  rebuilding and reduce lookups in datafiles for the actual value of `_key`.

* issue #862: added `--overwrite` option to arangoimp

* removed number of property lookups for documents during AQL queries that
  access documents

* prevent buffering of long print results in arangosh's and arangod's print
  command

  this change will emit buffered intermediate print results and discard the
  output buffer to quickly deliver print results to the user, and to prevent
  constructing very large buffers for large results

* removed sorting of attribute names for use in a collection's shaper

  sorting attribute names was done on document insert to keep attributes
  of a collection in sorted order for faster comparisons. The sort order
  of attributes was only used in one particular and unlikely case, so it
  was removed. Collections with many different attribute names should
  benefit from this change by faster inserts and slightly less memory usage.

* fixed a bug in arangodump which got the collection name in _from and _to
  attributes of edges wrong (all were "_unknown")

* fixed a bug in arangorestore which did not recognize wrong _from and _to
  attributes of edges

* improved error detection and reporting in arangorestore


v2.1.1 (2014-06-06)
-------------------

* fixed dfdb: should not start any other V8 threads

* signature for collection functions was modified

  The basic change was the substitution of the input parameter of the
  function by an generic options object which can contain multiple
  option parameter of the function.
  Following functions were modified
  remove
  removeBySample
  replace
  replaceBySample
  update
  updateBySample

  Old signature is yet supported but it will be removed in future versions

v2.1.0 (2014-05-29)
-------------------

* implemented upgrade procedure for clusters

* fixed communication issue with agency which prevented reconnect
  after an agent failure

* fixed cluster dashboard in the case that one but not all servers
  in the cluster are down

* fixed a bug with coordinators creating local database objects
  in the wrong order (_system needs to be done first)

* improved cluster dashboard


v2.1.0-rc2 (2014-05-25)
-----------------------

* fixed issue #864: Inconsistent behavior of AQL REVERSE(list) function


v2.1.0-rc1 (XXXX-XX-XX)
-----------------------

* added server-side periodic task management functions:

  - require("org/arangodb/tasks").register(): registers a periodic task
  - require("org/arangodb/tasks").unregister(): unregisters and removes a
    periodic task
  - require("org/arangodb/tasks").get(): retrieves a specific tasks or all
    existing tasks

  the previous undocumented function `internal.definePeriodic` is now
  deprecated and will be removed in a future release.

* decrease the size of some seldom used system collections on creation.

  This will make these collections use less disk space and mapped memory.

* added AQL date functions

* added AQL FLATTEN() list function

* added index memory statistics to `db.<collection>.figures()` function

  The `figures` function will now return a sub-document `indexes`, which lists
  the number of indexes in the `count` sub-attribute, and the total memory
  usage of the indexes in bytes in the `size` sub-attribute.

* added AQL CURRENT_DATABASE() function

  This function returns the current database's name.

* added AQL CURRENT_USER() function

  This function returns the current user from an AQL query. The current user is the
  username that was specified in the `Authorization` HTTP header of the request. If
  authentication is turned off or the query was executed outside a request context,
  the function will return `null`.

* fixed issue #796: Searching with newline chars broken?

  fixed slightly different handling of backslash escape characters in a few
  AQL functions. Now handling of escape sequences should be consistent, and
  searching for newline characters should work the same everywhere

* added OpenSSL version check for configure

  It will report all OpenSSL versions < 1.0.1g as being too old.
  `configure` will only complain about an outdated OpenSSL version but not stop.

* require C++ compiler support (requires g++ 4.8, clang++ 3.4 or Visual Studio 13)

* less string copying returning JSONified documents from ArangoDB, e.g. via
  HTTP GET `/_api/document/<collection>/<document>`

* issue #798: Lower case http headers from arango

  This change allows returning capitalized HTTP headers, e.g.
  `Content-Length` instead of `content-length`.
  The HTTP spec says that headers are case-insensitive, but
  in fact several clients rely on a specific case in response
  headers.
  This change will capitalize HTTP headers if the `X-Arango-Version`
  request header is sent by the client and contains a value of at
  least `20100` (for version 2.1). The default value for the
  compatibility can also be set at server start, using the
  `--server.default-api-compatibility` option.

* simplified usage of `db._createStatement()`

  Previously, the function could not be called with a query string parameter as
  follows:

      db._createStatement(queryString);

  Calling it as above resulted in an error because the function expected an
  object as its parameter. From now on, it's possible to call the function with
  just the query string.

* make ArangoDB not send back a `WWW-Authenticate` header to a client in case the
  client sends the `X-Omit-WWW-Authenticate` HTTP header.

  This is done to prevent browsers from showing their built-in HTTP authentication
  dialog for AJAX requests that require authentication.
  ArangoDB will still return an HTTP 401 (Unauthorized) if the request doesn't
  contain valid credentials, but it will omit the `WWW-Authenticate` header,
  allowing clients to bypass the browser's authentication dialog.

* added REST API method HTTP GET `/_api/job/job-id` to query the status of an
  async job without potentially fetching it from the list of done jobs

* fixed non-intuitive behavior in jobs API: previously, querying the status
  of an async job via the API HTTP PUT `/_api/job/job-id` removed a currently
  executing async job from the list of queryable jobs on the server.
  Now, when querying the result of an async job that is still executing,
  the job is kept in the list of queryable jobs so its result can be fetched
  by a subsequent request.

* use a new data structure for the edge index of an edge collection. This
  improves the performance for the creation of the edge index and in
  particular speeds up removal of edges in graphs. Note however that
  this change might change the order in which edges starting at
  or ending in a vertex are returned. However, this order was never
  guaranteed anyway and it is not sensible to guarantee any particular
  order.

* provide a size hint to edge and hash indexes when initially filling them
  this will lead to less re-allocations when populating these indexes

  this may speed up building indexes when opening an existing collection

* don't requeue identical context methods in V8 threads in case a method is
  already registered

* removed arangod command line option `--database.remove-on-compacted`

* export the sort attribute for graph traversals to the HTTP interface

* add support for arangodump/arangorestore for clusters


v2.0.8 (XXXX-XX-XX)
-------------------

* fixed too-busy iteration over skiplists

  Even when a skiplist query was restricted by a limit clause, the skiplist
  index was queried without the limit. this led to slower-than-necessary
  execution times.

* fixed timeout overflows on 32 bit systems

  this bug has led to problems when select was called with a high timeout
  value (2000+ seconds) on 32bit systems that don't have a forgiving select
  implementation. when the call was made on these systems, select failed
  so no data would be read or sent over the connection

  this might have affected some cluster-internal operations.

* fixed ETCD issues on 32 bit systems

  ETCD was non-functional on 32 bit systems at all. The first call to the
  watch API crashed it. This was because atomic operations worked on data
  structures that were not properly aligned on 32 bit systems.

* fixed issue #848: db.someEdgeCollection.inEdge does not return correct
  value when called the 2nd time after a .save to the edge collection


v2.0.7 (2014-05-05)
-------------------

* issue #839: Foxx Manager missing "unfetch"

* fixed a race condition at startup

  this fixes undefined behavior in case the logger was involved directly at
  startup, before the logger initialization code was called. This should have
  occurred only for code that was executed before the invocation of main(),
  e.g. during ctor calls of statically defined objects.


v2.0.6 (2014-04-22)
-------------------

* fixed issue #835: arangosh doesn't show correct database name



v2.0.5 (2014-04-21)
-------------------

* Fixed a caching problem in IE JS Shell

* added cancelation for async jobs

* upgraded to new gyp for V8

* new Windows installer


v2.0.4 (2014-04-14)
-------------------

* fixed cluster authentication front-end issues for Firefox and IE, there are
  still problems with Chrome


v2.0.3 (2014-04-14)
-------------------

* fixed AQL optimizer bug

* fixed front-end issues

* added password change dialog


v2.0.2 (2014-04-06)
-------------------

* during cluster startup, do not log (somewhat expected) connection errors with
  log level error, but with log level info

* fixed dashboard modals

* fixed connection check for cluster planning front end: firefox does
  not support async:false

* document how to persist a cluster plan in order to relaunch an existing
  cluster later


v2.0.1 (2014-03-31)
-------------------

* make ArangoDB not send back a `WWW-Authenticate` header to a client in case the
  client sends the `X-Omit-WWW-Authenticate` HTTP header.

  This is done to prevent browsers from showing their built-in HTTP authentication
  dialog for AJAX requests that require authentication.
  ArangoDB will still return an HTTP 401 (Unauthorized) if the request doesn't
  contain valid credentials, but it will omit the `WWW-Authenticate` header,
  allowing clients to bypass the browser's authentication dialog.

* fixed isses in arango-dfdb:

  the dfdb was not able to unload certain system collections, so these couldn't be
  inspected with the dfdb sometimes. Additionally, it did not truncate corrupt
  markers from datafiles under some circumstances

* added `changePassword` attribute for users

* fixed non-working "save" button in collection edit view of web interface
  clicking the save button did nothing. one had to press enter in one of the input
  fields to send modified form data

* fixed V8 compile error on MacOS X

* prevent `body length: -9223372036854775808` being logged in development mode for
  some Foxx HTTP responses

* fixed several bugs in web interface dashboard

* fixed issue #783: coffee script not working in manifest file

* fixed issue #783: coffee script not working in manifest file

* fixed issue #781: Cant save current query from AQL editor ui

* bumped version in `X-Arango-Version` compatibility header sent by arangosh and other
  client tools from `1.5` to `2.0`.

* fixed startup options for arango-dfdb, added details option for arango-dfdb

* fixed display of missing error messages and codes in arangosh

* when creating a collection via the web interface, the collection type was always
  "document", regardless of the user's choice


v2.0.0 (2014-03-10)
-------------------

* first 2.0 release


v2.0.0-rc2 (2014-03-07)
-----------------------

* fixed cluster authorization


v2.0.0-rc1 (2014-02-28)
-----------------------

* added sharding :-)

* added collection._dbName attribute to query the name of the database from a collection

  more detailed documentation on the sharding and cluster features can be found in the user
  manual, section **Sharding**

* INCOMPATIBLE CHANGE: using complex values in AQL filter conditions with operators other
  than equality (e.g. >=, >, <=, <) will disable usage of skiplist indexes for filter
  evaluation.

  For example, the following queries will be affected by change:

      FOR doc IN docs FILTER doc.value < { foo: "bar" } RETURN doc
      FOR doc IN docs FILTER doc.value >= [ 1, 2, 3 ] RETURN doc

  The following queries will not be affected by the change:

      FOR doc IN docs FILTER doc.value == 1 RETURN doc
      FOR doc IN docs FILTER doc.value == "foo" RETURN doc
      FOR doc IN docs FILTER doc.value == [ 1, 2, 3 ] RETURN doc
      FOR doc IN docs FILTER doc.value == { foo: "bar" } RETURN doc

* INCOMPATIBLE CHANGE: removed undocumented method `collection.saveOrReplace`

  this feature was never advertised nor documented nor tested.

* INCOMPATIBLE CHANGE: removed undocumented REST API method `/_api/simple/BY-EXAMPLE-HASH`

  this feature was never advertised nor documented nor tested.

* added explicit startup parameter `--server.reuse-address`

  This flag can be used to control whether sockets should be acquired with the SO_REUSEADDR
  flag.

  Regardless of this setting, sockets on Windows are always acquired using the
  SO_EXCLUSIVEADDRUSE flag.

* removed undocumented REST API method GET `/_admin/database-name`

* added user validation API at POST `/_api/user/<username>`

* slightly improved users management API in `/_api/user`:

  Previously, when creating a new user via HTTP POST, the username needed to be
  passed in an attribute `username`. When users were returned via this API,
  the usernames were returned in an attribute named `user`. This was slightly
  confusing and was changed in 2.0 as follows:

  - when adding a user via HTTP POST, the username can be specified in an attribute
  `user`. If this attribute is not used, the API will look into the attribute `username`
  as before and use that value.
  - when users are returned via HTTP GET, the usernames are still returned in an
    attribute `user`.

  This change should be fully downwards-compatible with the previous version of the API.

* added AQL SLICE function to extract slices from lists

* made module loader more node compatible

* the startup option `--javascript.package-path` for arangosh is now deprecated and does
  nothing. Using it will not cause an error, but the option is ignored.

* added coffee script support

* Several UI improvements.

* Exchanged icons in the graphviewer toolbar

* always start networking and HTTP listeners when starting the server (even in
  console mode)

* allow vertex and edge filtering with user-defined functions in TRAVERSAL,
  TRAVERSAL_TREE and SHORTEST_PATH AQL functions:

      // using user-defined AQL functions for edge and vertex filtering
      RETURN TRAVERSAL(friends, friendrelations, "friends/john", "outbound", {
        followEdges: "myfunctions::checkedge",
        filterVertices: "myfunctions::checkvertex"
      })

      // using the following custom filter functions
      var aqlfunctions = require("org/arangodb/aql/functions");
      aqlfunctions.register("myfunctions::checkedge", function (config, vertex, edge, path) {
        return (edge.type !== 'dislikes'); // don't follow these edges
      }, false);

      aqlfunctions.register("myfunctions::checkvertex", function (config, vertex, path) {
        if (vertex.isDeleted || ! vertex.isActive) {
          return [ "prune", "exclude" ]; // exclude these and don't follow them
        }
        return [ ]; // include everything else
      }, false);

* fail if invalid `strategy`, `order` or `itemOrder` attribute values
  are passed to the AQL TRAVERSAL function. Omitting these attributes
  is not considered an error, but specifying an invalid value for any
  of these attributes will make an AQL query fail.

* issue #751: Create database through API should return HTTP status code 201

  By default, the server now returns HTTP 201 (created) when creating a new
  database successfully. To keep compatibility with older ArangoDB versions, the
  startup parameter `--server.default-api-compatibility` can be set to a value
  of `10400` to indicate API compatibility with ArangoDB 1.4. The compatibility
  can also be enforced by setting the `X-Arango-Version` HTTP header in a
  client request to this API on a per-request basis.

* allow direct access from the `db` object to collections whose names start
  with an underscore (e.g. db._users).

  Previously, access to such collections via the `db` object was possible from
  arangosh, but not from arangod (and thus Foxx and actions). The only way
  to access such collections from these places was via the `db._collection(<name>)`
  workaround.

* allow `\n` (as well as `\r\n`) as line terminator in batch requests sent to
  `/_api/batch` HTTP API.

* use `--data-binary` instead of `--data` parameter in generated cURL examples

* issue #703: Also show path of logfile for fm.config()

* issue #675: Dropping a collection used in "graph" module breaks the graph

* added "static" Graph.drop() method for graphs API

* fixed issue #695: arangosh server.password error

* use pretty-printing in `--console` mode by default

* simplified ArangoDB startup options

  Some startup options are now superfluous or their usage is simplified. The
  following options have been changed:

  * `--javascript.modules-path`: this option has been removed. The modules paths
    are determined by arangod and arangosh automatically based on the value of
    `--javascript.startup-directory`.

    If the option is set on startup, it is ignored so startup will not abort with
    an error `unrecognized option`.

  * `--javascript.action-directory`: this option has been removed. The actions
    directory is determined by arangod automatically based on the value of
    `--javascript.startup-directory`.

    If the option is set on startup, it is ignored so startup will not abort with
    an error `unrecognized option`.

  * `--javascript.package-path`: this option is still available but it is not
    required anymore to set the standard package paths (e.g. `js/npm`). arangod
    will automatically use this standard package path regardless of whether it
    was specified via the options.

    It is possible to use this option to add additional package paths to the
    standard value.

  Configuration files included with arangod are adjusted accordingly.

* layout of the graphs tab adapted to better fit with the other tabs

* database selection is moved to the bottom right corner of the web interface

* removed priority queue index type

  this feature was never advertised nor documented nor tested.

* display internal attributes in document source view of web interface

* removed separate shape collections

  When upgrading to ArangoDB 2.0, existing collections will be converted to include
  shapes and attribute markers in the datafiles instead of using separate files for
  shapes.

  When a collection is converted, existing shapes from the SHAPES directory will
  be written to a new datafile in the collection directory, and the SHAPES directory
  will be removed afterwards.

  This saves up to 2 MB of memory and disk space for each collection
  (savings are higher, the less different shapes there are in a collection).
  Additionally, one less file descriptor per opened collection will be used.

  When creating a new collection, the amount of sync calls may be reduced. The same
  may be true for documents with yet-unknown shapes. This may help performance
  in these cases.

* added AQL functions `NTH` and `POSITION`

* added signal handler for arangosh to save last command in more cases

* added extra prompt placeholders for arangosh:
  - `%e`: current endpoint
  - `%u`: current user

* added arangosh option `--javascript.gc-interval` to control amount of
  garbage collection performed by arangosh

* fixed issue #651: Allow addEdge() to take vertex ids in the JS library

* removed command-line option `--log.format`

  In previous versions, this option did not have an effect for most log messages, so
  it got removed.

* removed C++ logger implementation

  Logging inside ArangoDB is now done using the LOG_XXX() macros. The LOGGER_XXX()
  macros are gone.

* added collection status "loading"


v1.4.16 (XXXX-XX-XX)
--------------------

* fixed too eager datafile deletion

  this issue could have caused a crash when the compaction had marked datafiles as obsolete
  and they were removed while "old" temporary query results still pointed to the old datafile
  positions

* fixed issue #826: Replication fails when a collection's configuration changes


v1.4.15 (2014-04-19)
--------------------

* bugfix for AQL query optimizer

  the following type of query was too eagerly optimized, leading to errors in code-generation:

      LET a = (FOR i IN [] RETURN i) LET b = (FOR i IN [] RETURN i) RETURN 1

  the problem occurred when both lists in the subqueries were empty. In this case invalid code
  was generated and the query couldn't be executed.


v1.4.14 (2014-04-05)
--------------------

* fixed race conditions during shape / attribute insertion

  A race condition could have led to spurious `cannot find attribute #xx` or
  `cannot find shape #xx` (where xx is a number) warning messages being logged
  by the server. This happened when a new attribute was inserted and at the same
  time was queried by another thread.

  Also fixed a race condition that may have occurred when a thread tried to
  access the shapes / attributes hash tables while they were resized. In this
  cases, the shape / attribute may have been hashed to a wrong slot.

* fixed a memory barrier / cpu synchronization problem with libev, affecting
  Windows with Visual Studio 2013 (probably earlier versions are affected, too)

  The issue is described in detail here:
  http://lists.schmorp.de/pipermail/libev/2014q1/002318.html


v1.4.13 (2014-03-14)
--------------------

* added diagnostic output for Foxx application upload

* allow dump & restore from ArangoDB 1.4 with an ArangoDB 2.0 server

* allow startup options `temp-path` and `default-language` to be specified from the arangod
  configuration file and not only from the command line

* fixed too eager compaction

  The compaction will now wait for several seconds before trying to re-compact the same
  collection. Additionally, some other limits have been introduced for the compaction.


v1.4.12 (2014-03-05)
--------------------

* fixed display bug in web interface which caused the following problems:
  - documents were displayed in web interface as being empty
  - document attributes view displayed many attributes with content "undefined"
  - document source view displayed many attributes with name "TYPEOF" and value "undefined"
  - an alert popping up in the browser with message "Datatables warning..."

* re-introduced old-style read-write locks to supports Windows versions older than
  Windows 2008R2 and Windows 7. This should re-enable support for Windows Vista and
  Windows 2008.


v1.4.11 (2014-02-27)
--------------------

* added SHORTEST_PATH AQL function

  this calculates the shortest paths between two vertices, using the Dijkstra
  algorithm, employing a min-heap

  By default, ArangoDB does not know the distance between any two vertices and
  will use a default distance of 1. A custom distance function can be registered
  as an AQL user function to make the distance calculation use any document
  attributes or custom logic:

      RETURN SHORTEST_PATH(cities, motorways, "cities/CGN", "cities/MUC", "outbound", {
        paths: true,
        distance: "myfunctions::citydistance"
      })

      // using the following custom distance function
      var aqlfunctions = require("org/arangodb/aql/functions");
      aqlfunctions.register("myfunctions::distance", function (config, vertex1, vertex2, edge) {
        return Math.sqrt(Math.pow(vertex1.x - vertex2.x) + Math.pow(vertex1.y - vertex2.y));
      }, false);

* fixed bug in Graph.pathTo function

* fixed small memleak in AQL optimizer

* fixed access to potentially uninitialized variable when collection had a cap constraint


v1.4.10 (2014-02-21)
--------------------

* fixed graph constructor to allow graph with some parameter to be used

* added node.js "events" and "stream"

* updated npm packages

* added loading of .json file

* Fixed http return code in graph api with waitForSync parameter.

* Fixed documentation in graph, simple and index api.

* removed 2 tests due to change in ruby library.

* issue #756: set access-control-expose-headers on CORS response

  the following headers are now whitelisted by ArangoDB in CORS responses:
  - etag
  - content-encoding
  - content-length
  - location
  - server
  - x-arango-errors
  - x-arango-async-id


v1.4.9 (2014-02-07)
-------------------

* return a document's current etag in response header for HTTP HEAD requests on
  documents that return an HTTP 412 (precondition failed) error. This allows
  retrieving the document's current revision easily.

* added AQL function `SKIPLIST` to directly access skiplist indexes from AQL

  This is a shortcut method to use a skiplist index for retrieving specific documents in
  indexed order. The function capability is rather limited, but it may be used
  for several cases to speed up queries. The documents are returned in index order if
  only one condition is used.

      /* return all documents with mycollection.created > 12345678 */
      FOR doc IN SKIPLIST(mycollection, { created: [[ '>', 12345678 ]] })
        RETURN doc

      /* return first document with mycollection.created > 12345678 */
      FOR doc IN SKIPLIST(mycollection, { created: [[ '>', 12345678 ]] }, 0, 1)
        RETURN doc

      /* return all documents with mycollection.created between 12345678 and 123456790 */
      FOR doc IN SKIPLIST(mycollection, { created: [[ '>', 12345678 ], [ '<=', 123456790 ]] })
        RETURN doc

      /* return all documents with mycollection.a equal 1 and .b equal 2 */
      FOR doc IN SKIPLIST(mycollection, { a: [[ '==', 1 ]], b: [[ '==', 2 ]] })
        RETURN doc

  The function requires a skiplist index with the exact same attributes to
  be present on the specified collection. All attributes present in the skiplist
  index must be specified in the conditions specified for the `SKIPLIST` function.
  Attribute declaration order is important, too: attributes must be specified in the
  same order in the condition as they have been declared in the skiplist index.

* added command-line option `--server.disable-authentication-unix-sockets`

  with this option, authentication can be disabled for all requests coming
  in via UNIX domain sockets, enabling clients located on the same host as
  the ArangoDB server to connect without authentication.
  Other connections (e.g. TCP/IP) are not affected by this option.

  The default value for this option is `false`.
  Note: this option is only supported on platforms that support Unix domain
  sockets.

* call global arangod instance destructor on shutdown

* issue #755: TRAVERSAL does not use strategy, order and itemOrder options

  these options were not honored when configuring a traversal via the AQL
  TRAVERSAL function. Now, these options are used if specified.

* allow vertex and edge filtering with user-defined functions in TRAVERSAL,
  TRAVERSAL_TREE and SHORTEST_PATH AQL functions:

      // using user-defined AQL functions for edge and vertex filtering
      RETURN TRAVERSAL(friends, friendrelations, "friends/john", "outbound", {
        followEdges: "myfunctions::checkedge",
        filterVertices: "myfunctions::checkvertex"
      })

      // using the following custom filter functions
      var aqlfunctions = require("org/arangodb/aql/functions");
      aqlfunctions.register("myfunctions::checkedge", function (config, vertex, edge, path) {
        return (edge.type !== 'dislikes'); // don't follow these edges
      }, false);

      aqlfunctions.register("myfunctions::checkvertex", function (config, vertex, path) {
        if (vertex.isDeleted || ! vertex.isActive) {
          return [ "prune", "exclude" ]; // exclude these and don't follow them
        }
        return [ ]; // include everything else
      }, false);

* issue #748: add vertex filtering to AQL's TRAVERSAL[_TREE]() function


v1.4.8 (2014-01-31)
-------------------

* install foxx apps in the web interface

* fixed a segfault in the import API


v1.4.7 (2014-01-23)
-------------------

* issue #744: Add usage example arangoimp from Command line

* issue #738: added __dirname, __filename pseudo-globals. Fixes #733. (@by pluma)

* mount all Foxx applications in system apps directory on startup


v1.4.6 (2014-01-20)
-------------------

* issue #736: AQL function to parse collection and key from document handle

* added fm.rescan() method for Foxx-Manager

* fixed issue #734: foxx cookie and route problem

* added method `fm.configJson` for arangosh

* include `startupPath` in result of API `/_api/foxx/config`


v1.4.5 (2014-01-15)
-------------------

* fixed issue #726: Alternate Windows Install Method

* fixed issue #716: dpkg -P doesn't remove everything

* fixed bugs in description of HTTP API `_api/index`

* fixed issue #732: Rest API GET revision number

* added missing documentation for several methods in HTTP API `/_api/edge/...`

* fixed typos in description of HTTP API `_api/document`

* defer evaluation of AQL subqueries and logical operators (lazy evaluation)

* Updated font in WebFrontend, it now contains a version that renders properly on Windows

* generally allow function return values as call parameters to AQL functions

* fixed potential deadlock in global context method execution

* added override file "arangod.conf.local" (and co)


v1.4.4 (2013-12-24)
-------------------

* uid and gid are now set in the scripts, there is no longer a separate config file for
  arangod when started from a script

* foxx-manager is now an alias for arangosh

* arango-dfdb is now an alias for arangod, moved from bin to sbin

* changed from readline to linenoise for Windows

* added --install-service and --uninstall-service for Windows

* removed --daemon and --supervisor for Windows

* arangosh and arangod now uses the config-file which maps the binary name, i. e. if you
  rename arangosh to foxx-manager it will use the config file foxx-manager.conf

* fixed lock file for Windows

* fixed issue #711, #687: foxx-manager throws internal errors

* added `--server.ssl-protocol` option for client tools
  this allows connecting from arangosh, arangoimp, arangoimp etc. to an ArangoDB
  server that uses a non-default value for `--server.ssl-protocol`. The default
  value for the SSL protocol is 4 (TLSv1). If the server is configured to use a
  different protocol, it was not possible to connect to it with the client tools.

* added more detailed request statistics

  This adds the number of async-executed HTTP requests plus the number of HTTP
  requests per individual HTTP method type.

* added `--force` option for arangorestore
  this option allows continuing a restore operation even if the server reports errors
  in the middle of the restore operation

* better error reporting for arangorestore
  in case the server returned an HTTP error, arangorestore previously reported this
  error as `internal error` without any details only. Now server-side errors are
  reported by arangorestore with the server's error message

* include more system collections in dumps produced by arangodump
  previously some system collections were intentionally excluded from dumps, even if the
  dump was run with `--include-system-collections`. for example, the collections `_aal`,
  `_modules`, `_routing`, and `_users` were excluded. This makes sense in a replication
  context but not always in a dump context.
  When specifying `--include-system-collections`, arangodump will now include the above-
  mentioned collections in the dump, too. Some other system collections are still excluded
  even when the dump is run with `--include-system-collections`, for example `_replication`
  and `_trx`.

* fixed issue #701: ArangoStatement undefined in arangosh

* fixed typos in configuration files


v1.4.3 (2013-11-25)
-------------------

* fixed a segfault in the AQL optimizer, occurring when a constant non-list value was
  used on the right-hand side of an IN operator that had a collection attribute on the
  left-hand side

* issue #662:

  Fixed access violation errors (crashes) in the Windows version, occurring under some
  circumstances when accessing databases with multiple clients in parallel

* fixed issue #681: Problem with ArchLinux PKGBUILD configuration


v1.4.2 (2013-11-20)
-------------------

* fixed issue #669: Tiny documentation update

* ported Windows version to use native Windows API SRWLocks (slim read-write locks)
  and condition variables instead of homemade versions

  MSDN states the following about the compatibility of SRWLocks and Condition Variables:

      Minimum supported client:
      Windows Server 2008 [desktop apps | Windows Store apps]

      Minimum supported server:
      Windows Vista [desktop apps | Windows Store apps]

* fixed issue #662: ArangoDB on Windows hanging

  This fixes a deadlock issue that occurred on Windows when documents were written to
  a collection at the same time when some other thread tried to drop the collection.

* fixed file-based logging in Windows

  the logger complained on startup if the specified log file already existed

* fixed startup of server in daemon mode (`--daemon` startup option)

* fixed a segfault in the AQL optimizer

* issue #671: Method graph.measurement does not exist

* changed Windows condition variable implementation to use Windows native
  condition variables

  This is an attempt to fix spurious Windows hangs as described in issue #662.

* added documentation for JavaScript traversals

* added --code-page command-line option for Windows version of arangosh

* fixed a problem when creating edges via the web interface.

  The problem only occurred if a collection was created with type "document
  collection" via the web interface, and afterwards was dropped and re-created
  with type "edge collection". If the web interface page was not reloaded,
  the old collection type (document) was cached, making the subsequent creation
  of edges into the (seeming-to-be-document) collection fail.

  The fix is to not cache the collection type in the web interface. Users of
  an older version of the web interface can reload the collections page if they
  are affected.

* fixed a caching problem in arangosh: if a collection was created using the web
  interface, and then removed via arangosh, arangosh did not actually drop the
  collection due to caching.

  Because the `drop` operation was not carried out, this caused misleading error
  messages when trying to re-create the collection (e.g. `cannot create collection:
  duplicate name`).

* fixed ALT-introduced characters for arangosh console input on Windows

  The Windows readline port was not able to handle characters that are built
  using CTRL or ALT keys. Regular characters entered using the CTRL or ALT keys
  were silently swallowed and not passed to the terminal input handler.

  This did not seem to cause problems for the US keyboard layout, but was a
  severe issue for keyboard layouts that require the ALT (or ALT-GR) key to
  construct characters. For example, entering the character `{` with a German
  keyboard layout requires pressing ALT-GR + 9.

* fixed issue #665: Hash/skiplist combo madness bit my ass

  this fixes a problem with missing/non-deterministic rollbacks of inserts in
  case of a unique constraint violation into a collection with multiple secondary
  indexes (with at least one of them unique)

* fixed issue #664: ArangoDB installer on Windows requires drive c:

* partly fixed issue #662: ArangoDB on Windows hanging

  This fixes dropping databases on Windows. In previous 1.4 versions on Windows,
  one shape collection file was not unloaded and removed when dropping a database,
  leaving one directory and one shape collection file in the otherwise-dropped
  database directory.

* fixed issue #660: updated documentation on indexes


v1.4.1 (2013-11-08)
-------------------

* performance improvements for skip-list deletes


v1.4.1-rc1 (2013-11-07)
-----------------------

* fixed issue #635: Web-Interface should have a "Databases" Menu for Management

* fixed issue #624: Web-Interface is missing a Database selector

* fixed segfault in bitarray query

* fixed issue #656: Cannot create unique index through web interface

* fixed issue #654: bitarray index makes server down

* fixed issue #653: Slow query

* fixed issue #650: Randomness of any() should be improved

* made AQL `DOCUMENT()` function polymorphic and work with just one parameter.

  This allows using the `DOCUMENT` function like this:

      DOCUMENT('users/john')
      DOCUMENT([ 'users/john', 'users/amy' ])

  in addition to the existing use cases:

      DOCUMENT(users, 'users/john')
      DOCUMENT(users, 'john')
      DOCUMENT(users, [ 'users/john' ])
      DOCUMENT(users, [ 'users/john', 'users/amy' ])
      DOCUMENT(users, [ 'john', 'amy' ])

* simplified usage of ArangoDB batch API

  It is not necessary anymore to send the batch boundary in the HTTP `Content-Type`
  header. Previously, the batch API expected the client to send a Content-Type header
  of`multipart/form-data; boundary=<some boundary value>`. This is still supported in
  ArangoDB 2.0, but clients can now also omit this header. If the header is not
  present in a client request, ArangoDB will ignore the request content type and
  read the MIME boundary from the beginning of the request body.

  This also allows using the batch API with the Swagger "Try it out" feature (which is
  not too good at sending a different or even dynamic content-type request header).

* added API method GET `/_api/database/user`

  This returns the list of databases a specific user can see without changing the
  username/passwd.

* issue #424: Documentation about IDs needs to be upgraded


v1.4.0 (2013-10-29)
-------------------

* fixed issue #648: /batch API is missing from Web Interface API Documentation (Swagger)

* fixed issue #647: Icon tooltips missing

* fixed issue #646: index creation in web interface

* fixed issue #645: Allow jumping from edge to linked vertices

* merged PR for issue #643: Some minor corrections and a link to "Downloads"

* fixed issue #642: Completion of error handling

* fixed issue #639: compiling v1.4 on maverick produces warnings on -Wstrict-null-sentinel

* fixed issue #634: Web interface bug: Escape does not always propagate

* fixed issue #620: added startup option `--server.default-api-compatibility`

  This adds the following changes to the ArangoDB server and clients:
  - the server provides a new startup option `--server.default-api-compatibility`.
    This option can be used to determine the compatibility of (some) server API
    return values. The value for this parameter is a server version number,
    calculated as follows: `10000 * major + 100 * minor` (e.g. `10400` for ArangoDB
    1.3). The default value is `10400` (1.4), the minimum allowed value is `10300`
    (1.3).

    When setting this option to a value lower than the current server version,
    the server might respond with old-style results to "old" clients, increasing
    compatibility with "old" (non-up-to-date) clients.

  - the server will on each incoming request check for an HTTP header
    `x-arango-version`. Clients can optionally set this header to the API
    version number they support. For example, if a client sends the HTTP header
    `x-arango-version: 10300`, the server will pick this up and might send ArangoDB
    1.3-style responses in some situations.

    Setting either the startup parameter or using the HTTP header (or both) allows
    running "old" clients with newer versions of ArangoDB, without having to adjust
    the clients too much.

  - the `location` headers returned by the server for the APIs `/_api/document/...`
    and `/_api/collection/...` will have different values depending on the used API
    version. If the API compatibility is `10300`, the `location` headers returned
    will look like this:

        location: /_api/document/....

    whereas when an API compatibility of `10400` or higher is used, the `location`
    headers will look like this:

        location: /_db/<database name>/_api/document/...

  Please note that even in the presence of this, old API versions still may not
  be supported forever by the server.

* fixed issue #643: Some minor corrections and a link to "Downloads" by @frankmayer

* started issue #642: Completion of error handling

* fixed issue #639: compiling v1.4 on maverick produces warnings on
  -Wstrict-null-sentinel

* fixed issue #621: Standard Config needs to be fixed

* added function to manage indexes (web interface)

* improved server shutdown time by signaling shutdown to applicationserver,
  logging, cleanup and compactor threads

* added foxx-manager `replace` command

* added foxx-manager `installed` command (a more intuitive alias for `list`)

* fixed issue #617: Swagger API is missing '/_api/version'

* fixed issue #615: Swagger API: Some commands have no parameter entry forms

* fixed issue #614: API : Typo in : Request URL /_api/database/current

* fixed issue #609: Graph viz tool - different background color

* fixed issue #608: arangosh config files - eventually missing in the manual

* fixed issue #607: Admin interface: no core documentation

* fixed issue #603: Aardvark Foxx App Manager

* fixed a bug in type-mapping between AQL user functions and the AQL layer

  The bug caused errors like the following when working with collection documents
  in an AQL user function:

      TypeError: Cannot assign to read only property '_id' of #<ShapedJson>

* create less system collections when creating a new database

  This is achieved by deferring collection creation until the collections are actually
  needed by ArangoDB. The following collections are affected by the change:
  - `_fishbowl`
  - `_structures`


v1.4.0-beta2 (2013-10-14)
-------------------------

* fixed compaction on Windows

  The compaction on Windows did not ftruncate the cleaned datafiles to a smaller size.
  This has been fixed so not only the content of the files is cleaned but also files
  are re-created with potentially smaller sizes.

* only the following system collections will be excluded from replication from now on:
  - `_replication`
  - `_trx`
  - `_users`
  - `_aal`
  - `_fishbowl`
  - `_modules`
  - `_routing`

  Especially the following system collections will now be included in replication:
  - `_aqlfunctions`
  - `_graphs`

  In previous versions of ArangoDB, all system collections were excluded from the
  replication.

  The change also caused a change in the replication logger and applier:
  in previous versions of ArangoDB, only a collection's id was logged for an operation.
  This has not caused problems for non-system collections but for system collections
  there ids might differ. In addition to a collection id ArangoDB will now also log the
  name of a collection for each replication event.

  The replication applier will now look for the collection name attribute in logged
  events preferably.

* added database selection to arango-dfdb

* provide foxx-manager, arangodump, and arangorestore in Windows build

* ArangoDB 1.4 will refuse to start if option `--javascript.app-path` is not set.

* added startup option `--server.allow-method-override`

  This option can be set to allow overriding the HTTP request method in a request using
  one of the following custom headers:

  - x-http-method-override
  - x-http-method
  - x-method-override

  This allows bypassing proxies and tools that would otherwise just let certain types of
  requests pass. Enabling this option may impose a security risk, so it should only be
  used in very controlled environments.

  The default value for this option is `false` (no method overriding allowed).

* added "details" URL parameter for bulk import API

  Setting the `details` URL parameter to `true` in a call to POST `/_api/import` will make
  the import return details about non-imported documents in the `details` attribute. If
  `details` is `false` or omitted, no `details` attribute will be present in the response.
  This is the same behavior that previous ArangoDB versions exposed.

* added "complete" option for bulk import API

  Setting the `complete` URL parameter to `true` in a call to POST `/_api/import` will make
  the import completely fail if at least one of documents cannot be imported successfully.

  It defaults to `false`, which will make ArangoDB continue importing the other documents
  from the import even if some documents cannot be imported. This is the same behavior that
  previous ArangoDB versions exposed.

* added missing swagger documentation for `/_api/log`

* calling `/_api/logs` (or `/_admin/logs`) is only permitted from the `_system` database now.

  Calling this API method for/from other database will result in an HTTP 400.

' ported fix from https://github.com/novus/nvd3/commit/0894152def263b8dee60192f75f66700cea532cc

  This prevents JavaScript errors from occurring in Chrome when in the admin interface,
  section "Dashboard".

* show current database name in web interface (bottom right corner)

* added missing documentation for /_api/import in swagger API docs

* allow specification of database name for replication sync command replication applier

  This allows syncing from a master database with a different name than the slave database.

* issue #601: Show DB in prompt

  arangosh now displays the database name as part of the prompt by default.

  Can change the prompt by using the `--prompt` option, e.g.

      > arangosh --prompt "my db is named \"%d\"> "


v1.4.0-beta1 (2013-10-01)
-------------------------

* make the Foxx manager use per-database app directories

  Each database now has its own subdirectory for Foxx applications. Each database
  can thus use different Foxx applications if required. A Foxx app for a specific
  database resides in `<app-path>/databases/<database-name>/<app-name>`.

  System apps are shared between all databases. They reside in `<app-path>/system/<app-name>`.

* only trigger an engine reset in development mode for URLs starting with `/dev/`

  This prevents ArangoDB from reloading all Foxx applications when it is not
  actually necessary.

* changed error code from 10 (bad parameter) to 1232 (invalid key generator) for
  errors that are due to an invalid key generator specification when creating a new
  collection

* automatic detection of content-type / mime-type for Foxx assets based on filenames,
  added possibility to override auto detection

* added endpoint management API at `/_api/endpoint`

* changed HTTP return code of PUT `/_api/cursor` from 400 to 404 in case a
  non-existing cursor is referred to

* issue #360: added support for asynchronous requests

  Incoming HTTP requests with the headers `x-arango-async: true` or
  `x-arango-async: store` will be answered by the server instantly with a generic
  HTTP 202 (Accepted) response.

  The actual requests will be queued and processed by the server asynchronously,
  allowing the client to continue sending other requests without waiting for the
  server to process the actually requested operation.

  The exact point in time when a queued request is executed is undefined. If an
  error occurs during execution of an asynchronous request, the client will not
  be notified by the server.

  The maximum size of the asynchronous task queue can be controlled using the new
  option `--scheduler.maximal-queue-size`. If the queue contains this many number of
  tasks and a new asynchronous request comes in, the server will reject it with an
  HTTP 500 (internal server error) response.

  Results of incoming requests marked with header `x-arango-async: true` will be
  discarded by the server immediately. Clients have no way of accessing the result
  of such asynchronously executed request. This is just _fire and forget_.

  To later retrieve the result of an asynchronously executed request, clients can
  mark a request with the header `x-arango-async: keep`. This makes the server
  store the result of the request in memory until explicitly fetched by a client
  via the `/_api/job` API. The `/_api/job` API also provides methods for basic
  inspection of which pending or already finished requests there are on the server,
  plus ways for garbage collecting unneeded results.

* Added new option `--scheduler.maximal-queue-size`.

* issue #590: Manifest Lint

* added data dump and restore tools, arangodump and arangorestore.

  arangodump can be used to create a logical dump of an ArangoDB database, or
  just dedicated collections. It can be used to dump both a collection's structure
  (properties and indexes) and data (documents).

  arangorestore can be used to restore data from a dump created with arangodump.
  arangorestore currently does not re-create any indexes, and doesn't yet handle
  referenced documents in edges properly when doing just partial restores.
  This will be fixed until 1.4 stable.

* introduced `--server.database` option for arangosh, arangoimp, and arangob.

  The option allows these client tools to use a certain database for their actions.
  In arangosh, the current database can be switched at any time using the command

      db._useDatabase(<name>);

  When no database is specified, all client tools will assume they should use the
  default database `_system`. This is done for downwards-compatibility reasons.

* added basic multi database support (alpha)

  New databases can be created using the REST API POST `/_api/database` and the
  shell command `db._createDatabase(<name>)`.

  The default database in ArangoDB is called `_system`. This database is always
  present and cannot be deleted by the user. When an older version of ArangoDB is
  upgraded to 1.4, the previously only database will automatically become the
  `_system` database.

  New databases can be created with the above commands, and can be deleted with the
  REST API DELETE `/_api/database/<name>` or the shell command `db._dropDatabase(<name>);`.

  Deleting databases is still unstable in ArangoDB 1.4 alpha and might crash the
  server. This will be fixed until 1.4 stable.

  To access a specific database via the HTTP REST API, the `/_db/<name>/` prefix
  can be used in all URLs. ArangoDB will check if an incoming request starts with
  this prefix, and will automatically pick the database name from it. If the prefix
  is not there, ArangoDB will assume the request is made for the default database
  (`_system`). This is done for downwards-compatibility reasons.

  That means, the following URL pathnames are logically identical:

      /_api/document/mycollection/1234
      /_db/_system/document/mycollection/1234

  To access a different database (e.g. `test`), the URL pathname would look like this:

      /_db/test/document/mycollection/1234

  New databases can also be created and existing databases can only be dropped from
  within the default database (`_system`). It is not possible to drop the `_system`
  database itself.

  Cross-database operations are unintended and unsupported. The intention of the
  multi-database feature is to have the possibility to have a few databases managed
  by ArangoDB in parallel, but to only access one database at a time from a connection
  or a request.

  When accessing the web interface via the URL pathname `/_admin/html/` or `/_admin/aardvark`,
  the web interface for the default database (`_system`) will be displayed.
  To access the web interface for a different database, the database name can be
  put into the URLs as a prefix, e.g. `/_db/test/_admin/html` or
  `/_db/test/_admin/aardvark`.

  All internal request handlers and also all user-defined request handlers and actions
  (including Foxx) will only get to see the unprefixed URL pathnames (i.e. excluding
  any database name prefix). This is to ensure downwards-compatibility.

  To access the name of the requested database from any action (including Foxx), use
  use `req.database`.

  For example, when calling the URL `/myapp/myaction`, the content of `req.database`
  will be `_system` (the default database because no database got specified) and the
  content of `req.url` will be `/myapp/myaction`.

  When calling the URL `/_db/test/myapp/myaction`, the content of `req.database` will be
  `test`, and the content of `req.url` will still be `/myapp/myaction`.

* Foxx now excludes files starting with . (dot) when bundling assets

  This mitigates problems with editor swap files etc.

* made the web interface a Foxx application

  This change caused the files for the web interface to be moved from `html/admin` to
  `js/apps/aardvark` in the file system.

  The base URL for the admin interface changed from `_admin/html/index.html` to
  `_admin/aardvark/index.html`.

  The "old" redirection to `_admin/html/index.html` will now produce a 404 error.

  When starting ArangoDB with the `--upgrade` option, this will automatically be remedied
  by putting in a redirection from `/` to `/_admin/aardvark/index.html`, and from
  `/_admin/html/index.html` to `/_admin/aardvark/index.html`.

  This also obsoletes the following configuration (command-line) options:
  - `--server.admin-directory`
  - `--server.disable-admin-interface`

  when using these now obsolete options when the server is started, no error is produced
  for downwards-compatibility.

* changed User-Agent value sent by arangoimp, arangosh, and arangod from "VOC-Agent" to
  "ArangoDB"

* changed journal file creation behavior as follows:

  Previously, a journal file for a collection was always created when a collection was
  created. When a journal filled up and became full, the current journal was made a
  datafile, and a new (empty) journal was created automatically. There weren't many
  intended situations when a collection did not have at least one journal.

  This is changed now as follows:
  - when a collection is created, no journal file will be created automatically
  - when there is a write into a collection without a journal, the journal will be
    created lazily
  - when there is a write into a collection with a full journal, a new journal will
    be created automatically

  From the end user perspective, nothing should have changed, except that there is now
  less disk usage for empty collections. Disk usage of infrequently updated collections
  might also be reduced significantly by running the `rotate()` method of a collection,
  and not writing into a collection subsequently.

* added method `collection.rotate()`

  This allows premature rotation of a collection's current journal file into a (read-only)
  datafile. The purpose of using `rotate()` is to prematurely allow compaction (which is
  performed on datafiles only) on data, even if the journal was not filled up completely.

  Using `rotate()` may make sense in the following scenario:

      c = db._create("test");
      for (i = 0; i < 1000; ++i) {
        c.save(...); // insert lots of data here
      }

      ...
      c.truncate(); // collection is now empty
      // only data in datafiles will be compacted by following compaction runs
      // all data in the current journal would not be compacted

      // calling rotate will make the current journal a datafile, and thus make it
      // eligible for compaction
      c.rotate();

  Using `rotate()` may also be useful when data in a collection is known to not change
  in the immediate future. After having completed all write operations on a collection,
  performing a `rotate()` will reduce the size of the current journal to the actually
  required size (remember that journals are pre-allocated with a specific size) before
  making the journal a datafile. Thus `rotate()` may cause disk space savings, even if
  the datafiles does not qualify for compaction after rotation.

  Note: rotating the journal is asynchronous, so that the actual rotation may be executed
  after `rotate()` returns to the caller.

* changed compaction to merge small datafiles together (up to 3 datafiles are merged in
  a compaction run)

  In the regular case, this should leave less small datafiles stay around on disk and allow
  using less file descriptors in total.

* added AQL MINUS function

* added AQL UNION_DISTINCT function (more efficient than combination of `UNIQUE(UNION())`)

* updated mruby to 2013-08-22

* issue #587: Add db._create() in help for startup arangosh

* issue #586: Share a link on installation instructions in the User Manual

* issue #585: Bison 2.4 missing on Mac for custom build

* issue #584: Web interface images broken in devel

* issue #583: Small documentation update

* issue #581: Parameter binding for attributes

* issue #580: Small improvements (by @guidoreina)

* issue #577: Missing documentation for collection figures in implementor manual

* issue #576: Get disk usage for collections and graphs

  This extends the result of the REST API for /_api/collection/figures with
  the attributes `compactors.count`, `compactors.fileSize`, `shapefiles.count`,
  and `shapefiles.fileSize`.

* issue #575: installing devel version on mac (low prio)

* issue #574: Documentation (POST /_admin/routing/reload)

* issue #558: HTTP cursors, allow count to ignore LIMIT


v1.4.0-alpha1 (2013-08-02)
--------------------------

* added replication. check online manual for details.

* added server startup options `--server.disable-replication-logger` and
  `--server.disable-replication-applier`

* removed action deployment tool, this now handled with Foxx and its manager or
  by kaerus node utility

* fixed a server crash when using byExample / firstExample inside a transaction
  and the collection contained a usable hash/skiplist index for the example

* defineHttp now only expects a single context

* added collection detail dialog (web interface)

  Shows collection properties, figures (datafiles, journals, attributes, etc.)
  and indexes.

* added documents filter (web interface)

  Allows searching for documents based on attribute values. One or many filter
  conditions can be defined, using comparison operators such as '==', '<=', etc.

* improved AQL editor (web interface)

  Editor supports keyboard shortcuts (Submit, Undo, Redo, Select).
  Editor allows saving and reusing of user-defined queries.
  Added example queries to AQL editor.
  Added comment button.

* added document import (web interface)

  Allows upload of JSON-data from files. Files must have an extension of .json.

* added dashboard (web interface)

  Shows the status of replication and multiple system charts, e.g.
  Virtual Memory Size, Request Time, HTTP Connections etc.

* added API method `/_api/graph` to query all graphs with all properties.

* added example queries in web interface AQL editor

* added arango.reconnect(<host>) method for arangosh to dynamically switch server or
  user name

* added AQL range operator `..`

  The `..` operator can be used to easily iterate over a sequence of numeric
  values. It will produce a list of values in the defined range, with both bounding
  values included.

  Example:

      2010..2013

  will produce the following result:

      [ 2010, 2011, 2012, 2013 ]

* added AQL RANGE function

* added collection.first(count) and collection.last(count) document access functions

  These functions allow accessing the first or last n documents in a collection. The order
  is determined by document insertion/update time.

* added AQL INTERSECTION function

* INCOMPATIBLE CHANGE: changed AQL user function namespace resolution operator from `:` to `::`

  AQL user-defined functions were introduced in ArangoDB 1.3, and the namespace resolution
  operator for them was the single colon (`:`). A function call looked like this:

      RETURN mygroup:myfunc()

  The single colon caused an ambiguity in the AQL grammar, making it indistinguishable from
  named attributes or the ternary operator in some cases, e.g.

      { mygroup:myfunc ? mygroup:myfunc }

  The change of the namespace resolution operator from `:` to `::` fixes this ambiguity.

  Existing user functions in the database will be automatically fixed when starting ArangoDB
  1.4 with the `--upgrade` option. However, queries using user-defined functions need to be
  adjusted on the client side to use the new operator.

* allow multiple AQL LET declarations separated by comma, e.g.
  LET a = 1, b = 2, c = 3

* more useful AQL error messages

  The error position (line/column) is more clearly indicated for parse errors.
  Additionally, if a query references a collection that cannot be found, the error
  message will give a hint on the collection name

* changed return value for AQL `DOCUMENT` function in case document is not found

  Previously, when the AQL `DOCUMENT` function was called with the id of a document and
  the document could not be found, it returned `undefined`. This value is not part of the
  JSON type system and this has caused some problems.
  Starting with ArangoDB 1.4, the `DOCUMENT` function will return `null` if the document
  looked for cannot be found.

  In case the function is called with a list of documents, it will continue to return all
  found documents, and will not return `null` for non-found documents. This has not changed.

* added single line comments for AQL

  Single line comments can be started with a double forward slash: `//`.
  They end at the end of the line, or the end of the query string, whichever is first.

* fixed documentation issues #567, #568, #571.

* added collection.checksum(<withData>) method to calculate CRC checksums for
  collections

  This can be used to
  - check if data in a collection has changed
  - compare the contents of two collections on different ArangoDB instances

* issue #565: add description line to aal.listAvailable()

* fixed several out-of-memory situations when double freeing or invalid memory
  accesses could happen

* less msyncing during the creation of collections

  This is achieved by not syncing the initial (standard) markers in shapes collections.
  After all standard markers are written, the shapes collection will get synced.

* renamed command-line option `--log.filter` to `--log.source-filter` to avoid
  misunderstandings

* introduced new command-line option `--log.content-filter` to optionally restrict
  logging to just specific log messages (containing the filter string, case-sensitive).

  For example, to filter on just log entries which contain `ArangoDB`, use:

      --log.content-filter "ArangoDB"

* added optional command-line option `--log.requests-file` to log incoming HTTP
  requests to a file.

  When used, all HTTP requests will be logged to the specified file, containing the
  client IP address, HTTP method, requests URL, HTTP response code, and size of the
  response body.

* added a signal handler for SIGUSR1 signal:

  when ArangoDB receives this signal, it will respond all further incoming requests
  with an HTTP 503 (Service Unavailable) error. This will be the case until another
  SIGUSR1 signal is caught. This will make ArangoDB start serving requests regularly
  again. Note: this is not implemented on Windows.

* limited maximum request URI length to 16384 bytes:

  Incoming requests with longer request URIs will be responded to with an HTTP
  414 (Request-URI Too Long) error.

* require version 1.0 or 1.1 in HTTP version signature of requests sent by clients:

  Clients sending requests with a non-HTTP 1.0 or non-HTTP 1.1 version number will
  be served with an HTTP 505 (HTTP Version Not Supported) error.

* updated manual on indexes:

  using system attributes such as `_id`, `_key`, `_from`, `_to`, `_rev` in indexes is
  disallowed and will be rejected by the server. This was the case since ArangoDB 1.3,
  but was not properly documented.

* issue #563: can aal become a default object?

  aal is now a prefab object in arangosh

* prevent certain system collections from being renamed, dropped, or even unloaded.

  Which restrictions there are for which system collections may vary from release to
  release, but users should in general not try to modify system collections directly
  anyway.

  Note: there are no such restrictions for user-created collections.

* issue #559: added Foxx documentation to user manual

* added server startup option `--server.authenticate-system-only`. This option can be
  used to restrict the need for HTTP authentication to internal functionality and APIs,
  such as `/_api/*` and `/_admin/*`.
  Setting this option to `true` will thus force authentication for the ArangoDB APIs
  and the web interface, but allow unauthenticated requests for other URLs (including
  user defined actions and Foxx applications).
  The default value of this option is `false`, meaning that if authentication is turned
  on, authentication is still required for *all* incoming requests. Only by setting the
  option to `true` this restriction is lifted and authentication becomes required for
  URLs starting with `/_` only.

  Please note that authentication still needs to be enabled regularly by setting the
  `--server.disable-authentication` parameter to `false`. Otherwise no authentication
  will be required for any URLs as before.

* protect collections against unloading when there are still document barriers around.

* extended cap constraints to optionally limit the active data size in a collection to
  a specific number of bytes.

  The arguments for creating a cap constraint are now:
  `collection.ensureCapConstraint(<count>, <byteSize>);`

  It is supported to specify just a count as in ArangoDB 1.3 and before, to specify
  just a fileSize, or both. The first met constraint will trigger the automated
  document removal.

* added `db._exists(doc)` and `collection.exists(doc)` for easy document existence checks

* added API `/_api/current-database` to retrieve information about the database the
  client is currently connected to (note: the API `/_api/current-database` has been
  removed in the meantime. The functionality is accessible via `/_api/database/current`
  now).

* ensure a proper order of tick values in datafiles/journals/compactors.
  any new files written will have the _tick values of their markers in order. for
  older files, there are edge cases at the beginning and end of the datafiles when
  _tick values are not properly in order.

* prevent caching of static pages in PathHandler.
  whenever a static page is requested that is served by the general PathHandler, the
  server will respond to HTTP GET requests with a "Cache-Control: max-age=86400" header.

* added "doCompact" attribute when creating collections and to collection.properties().
  The attribute controls whether collection datafiles are compacted.

* changed the HTTP return code from 400 to 404 for some cases when there is a referral
  to a non-existing collection or document.

* introduced error code 1909 `too many iterations` that is thrown when graph traversals
  hit the `maxIterations` threshold.

* optionally limit traversals to a certain number of iterations
  the limitation can be achieved via the traversal API by setting the `maxIterations`
  attribute, and also via the AQL `TRAVERSAL` and `TRAVERSAL_TREE` functions by setting
  the same attribute. If traversals are not limited by the end user, a server-defined
  limit for `maxIterations` may be used to prevent server-side traversals from running
  endlessly.

* added graph traversal API at `/_api/traversal`

* added "API" link in web interface, pointing to REST API generated with Swagger

* moved "About" link in web interface into "links" menu

* allow incremental access to the documents in a collection from out of AQL
  this allows reading documents from a collection chunks when a full collection scan
  is required. memory usage might be must lower in this case and queries might finish
  earlier if there is an additional LIMIT statement

* changed AQL COLLECT to use a stable sort, so any previous SORT order is preserved

* issue #547: Javascript error in the web interface

* issue #550: Make AQL graph functions support key in addition to id

* issue #526: Unable to escape when an errorneous command is entered into the js shell

* issue #523: Graph and vertex methods for the javascript api

* issue #517: Foxx: Route parameters with capital letters fail

* issue #512: Binded Parameters for LIMIT


v1.3.3 (2013-08-01)
-------------------

* issue #570: updateFishbowl() fails once

* updated and fixed generated examples

* issue #559: added Foxx documentation to user manual

* added missing error reporting for errors that happened during import of edges


v1.3.2 (2013-06-21)
-------------------

* fixed memleak in internal.download()

* made the shape-collection journal size adaptive:
  if too big shapes come in, a shape journal will be created with a big-enough size
  automatically. the maximum size of a shape journal is still restricted, but to a
  very big value that should never be reached in practice.

* fixed a segfault that occurred when inserting documents with a shape size bigger
  than the default shape journal size (2MB)

* fixed a locking issue in collection.truncate()

* fixed value overflow in accumulated filesizes reported by collection.figures()

* issue #545: AQL FILTER unnecessary (?) loop

* issue #549: wrong return code with --daemon


v1.3.1 (2013-05-24)
-------------------

* removed currently unused _ids collection

* fixed usage of --temp-path in aranogd and arangosh

* issue #540: suppress return of temporary internal variables in AQL

* issue #530: ReferenceError: ArangoError is not a constructor

* issue #535: Problem with AQL user functions javascript API

* set --javascript.app-path for test execution to prevent startup error

* issue #532: Graph _edgesCache returns invalid data?

* issue #531: Arangod errors

* issue #529: Really weird transaction issue

* fixed usage of --temp-path in aranogd and arangosh


v1.3.0 (2013-05-10)
-------------------

* fixed problem on restart ("datafile-xxx is not sealed") when server was killed
  during a compaction run

* fixed leak when using cursors with very small batchSize

* issue #508: `unregistergroup` function not mentioned in http interface docs

* issue #507: GET /_api/aqlfunction returns code inside parentheses

* fixed issue #489: Bug in aal.install

* fixed issue 505: statistics not populated on MacOS


v1.3.0-rc1 (2013-04-24)
-----------------------

* updated documentation for 1.3.0

* added node modules and npm packages

* changed compaction to only compact datafiles with more at least 10% of dead
  documents (byte size-wise)

* issue #498: fixed reload of authentication info when using
  `require("org/arangodb/users").reload()`

* issue #495: Passing an empty array to create a document results in a
  "phantom" document

* added more precision for requests statistics figures

* added "sum" attribute for individual statistics results in statistics API
  at /_admin/statistics

* made "limit" an optional parameter in AQL function NEAR().
  limit can now be either omitted completely, or set to 0. If so, an internal
  default value (currently 100) will be applied for the limit.

* issue #481

* added "attributes.count" to output of `collection.figures()`
  this also affects the REST API /_api/collection/<name>/figures

* added IndexedPropertyGetter for ShapedJson objects

* added API for user-defined AQL functions

* issue #475: A better error message for deleting a non-existent graph

* issue #474: Web interface problems with the JS Shell

* added missing documentation for AQL UNION function

* added transaction support.
  This provides ACID transactions for ArangoDB. Transactions can be invoked
  using the `db._executeTransaction()` function, or the `/_api/transaction`
  REST API.

* switched to semantic versioning (at least for alpha & alpha naming)

* added saveOrReplace() for server-side JS

v1.3.alpha1 (2013-04-05)
------------------------

* cleanup of Module, Package, ArangoApp and modules "internal", "fs", "console"

* use Error instead of string in throw to allow stack-trace

* issue #454: error while creation of Collection

* make `collection.count()` not recalculate the number of documents on the fly, but
  use some internal document counters.

* issue #457: invalid string value in web interface

* make datafile id (datafile->_fid) identical to the numeric part of the filename.
  E.g. the datafile `journal-123456.db` will now have a datafile marker with the same
  fid (i.e. `123456`) instead of a different value. This change will only affect
  datafiles that are created with 1.3 and not any older files.
  The intention behind this change is to make datafile debugging easier.

* consistently discard document attributes with reserved names (system attributes)
  but without any known meaning, for example `_test`, `_foo`, ...

  Previously, these attributes were saved with the document regularly in some cases,
  but were discarded in other cases.
  Now these attributes are discarded consistently. "Real" system attributes such as
  `_key`, `_from`, `_to` are not affected and will work as before.

  Additionally, attributes with an empty name (``) are discarded when documents are
  saved.

  Though using reserved or empty attribute names in documents was not really and
  consistently supported in previous versions of ArangoDB, this change might cause
  an incompatibility for clients that rely on this feature.

* added server startup flag `--database.force-sync-properties` to force syncing of
  collection properties on collection creation, deletion and on property update.
  The default value is true to mimic the behavior of previous versions of ArangoDB.
  If set to false, collection properties are written to disk but no call to sync()
  is made.

* added detailed output of server version and components for REST APIs
  `/_admin/version` and `/_api/version`. To retrieve this extended information,
  call the REST APIs with URL parameter `details=true`.

* issue #443: For git-based builds include commit hash in version

* adjust startup log output to be more compact, less verbose

* set the required minimum number of file descriptors to 256.
  On server start, this number is enforced on systems that have rlimit. If the limit
  cannot be enforced, starting the server will fail.
  Note: 256 is considered to be the absolute minimum value. Depending on the use case
  for ArangoDB, a much higher number of file descriptors should be used.

  To avoid checking & potentially changing the number of maximum open files, use the
  startup option `--server.descriptors-minimum 0`

* fixed shapedjson to json conversion for special numeric values (NaN, +inf, -inf).
  Before, "NaN", "inf", or "-inf" were written into the JSONified output, but these
  values are not allowed in JSON. Now, "null" is written to the JSONified output as
  required.

* added AQL functions VARIANCE_POPULATION(), VARIANCE_SAMPLE(), STDDEV_POPULATION(),
  STDDEV_SAMPLE(), AVERAGE(), MEDIAN() to calculate statistical values for lists

* added AQL SQRT() function

* added AQL TRIM(), LEFT() and RIGHT() string functions

* fixed issue #436: GET /_api/document on edge

* make AQL REVERSE() and LENGTH() functions work on strings, too

* disabled DOT generation in `make doxygen`. this speeds up docs generation

* renamed startup option `--dispatcher.report-intervall` to `--dispatcher.report-interval`

* renamed startup option `--scheduler.report-intervall` to `--scheduler.report-interval`

* slightly changed output of REST API method /_admin/log.
  Previously, the log messages returned also contained the date and log level, now
  they will only contain the log message, and no date and log level information.
  This information can be re-created by API users from the `timestamp` and `level`
  attributes of the result.

* removed configure option `--enable-zone-debug`
  memory zone debugging is now automatically turned on when compiling with ArangoDB
  `--enable-maintainer-mode`

* removed configure option `--enable-arangob`
  arangob is now always included in the build


v1.2.3 (XXXX-XX-XX)
-------------------

* added optional parameter `edgexamples` for AQL function EDGES() and NEIGHBORS()

* added AQL function NEIGHBORS()

* added freebsd support

* fixed firstExample() query with `_id` and `_key` attributes

* issue triAGENS/ArangoDB-PHP#55: AQL optimizer may have mis-optimized duplicate
  filter statements with limit


v1.2.2 (2013-03-26)
-------------------

* fixed save of objects with common sub-objects

* issue #459: fulltext internal memory allocation didn't scale well
  This fix improves loading times for collections with fulltext indexes that have
  lots of equal words indexed.

* issue #212: auto-increment support

  The feature can be used by creating a collection with the extra `keyOptions`
  attribute as follows:

      db._create("mycollection", { keyOptions: { type: "autoincrement", offset: 1, increment: 10, allowUserKeys: true } });

  The `type` attribute will make sure the keys will be auto-generated if no
  `_key` attribute is specified for a document.

  The `allowUserKeys` attribute determines whether users might still supply own
  `_key` values with documents or if this is considered an error.

  The `increment` value determines the actual increment value, whereas the `offset`
  value can be used to seed to value sequence with a specific starting value.
  This will be useful later in a multi-master setup, when multiple servers can use
  different auto-increment seed values and thus generate non-conflicting auto-increment values.

  The default values currently are:

  - `allowUserKeys`: `true`
  - `offset`: `0`
  - `increment`: `1`

  The only other available key generator type currently is `traditional`.
  The `traditional` key generator will auto-generate keys in a fashion as ArangoDB
  always did (some increasing integer value, with a more or less unpredictable
  increment value).

  Note that for the `traditional` key generator there is only the option to disallow
  user-supplied keys and give the server the sole responsibility for key generation.
  This can be achieved by setting the `allowUserKeys` property to `false`.

  This change also introduces the following errors that API implementors may want to check
  the return values for:

  - 1222: `document key unexpected`: will be raised when a document is created with
    a `_key` attribute, but the underlying collection was set up with the `keyOptions`
    attribute `allowUserKeys: false`.

  - 1225: `out of keys`: will be raised when the auto-increment key generator runs
    out of keys. This may happen when the next key to be generated is 2^64 or higher.
    In practice, this will only happen if the values for `increment` or `offset` are
    not set appropriately, or if users are allowed to supply own keys, those keys
    are near the 2^64 threshold, and later the auto-increment feature kicks in and
    generates keys that cross that threshold.

    In practice it should not occur with proper configuration and proper usage of the
    collections.

  This change may also affect the following REST APIs:
  - POST `/_api/collection`: the server does now accept the optional `keyOptions`
    attribute in the second parameter
  - GET `/_api/collection/properties`: will return the `keyOptions` attribute as part
    of the collection's properties. The previous optional attribute `createOptions`
    is now gone.

* fixed `ArangoStatement.explain()` method with bind variables

* fixed misleading "cursor not found" error message in arangosh that occurred when
  `count()` was called for client-side cursors

* fixed handling of empty attribute names, which may have crashed the server under
  certain circumstances before

* fixed usage of invalid pointer in error message output when index description could
  not be opened


v1.2.1 (2013-03-14)
-------------------

* issue #444: please darken light color in arangosh

* issue #442: pls update post install info on osx

* fixed conversion of special double values (NaN, -inf, +inf) when converting from
  shapedjson to JSON

* fixed compaction of markers (location of _key was not updated correctly in memory,
  leading to _keys pointing to undefined memory after datafile rotation)

* fixed edge index key pointers to use document master pointer plus offset instead
  of direct _key address

* fixed case when server could not create any more journal or compactor files.
  Previously a wrong status code may have been returned, and not being able to create
  a new compactor file may have led to an infinite loop with error message
  "could not create compactor".

* fixed value truncation for numeric filename parts when renaming datafiles/journals


v1.2.0 (2013-03-01)
-------------------

* by default statistics are now switch off; in order to enable comment out
  the "disable-statistics = yes" line in "arangod.conf"

* fixed issue #435: csv parser skips data at buffer border

* added server startup option `--server.disable-statistics` to turn off statistics
  gathering without recompilation of ArangoDB.
  This partly addresses issue #432.

* fixed dropping of indexes without collection name, e.g.
  `db.xxx.dropIndex("123456");`
  Dropping an index like this failed with an assertion error.

* fixed issue #426: arangoimp should be able to import edges into edge collections

* fixed issue #425: In case of conflict ArangoDB returns HTTP 400 Bad request
  (with 1207 Error) instead of HTTP 409 Conflict

* fixed too greedy token consumption in AQL for negative values:
  e.g. in the statement `RETURN { a: 1 -2 }` the minus token was consumed as part
  of the value `-2`, and not interpreted as the binary arithmetic operator


v1.2.beta3 (2013-02-22)
-----------------------

* issue #427: ArangoDB Importer Manual has no navigation links (previous|home|next)

* issue #319: Documentation missing for Emergency console and incomplete for datafile debugger.

* issue #370: add documentation for reloadRouting and flushServerModules

* issue #393: added REST API for user management at /_api/user

* issue #393, #128: added simple cryptographic functions for user actions in module "crypto":
  * require("org/arangodb/crypto").md5()
  * require("org/arangodb/crypto").sha256()
  * require("org/arangodb/crypto").rand()

* added replaceByExample() Javascript and REST API method

* added updateByExample() Javascript and REST API method

* added optional "limit" parameter for removeByExample() Javascript and REST API method

* fixed issue #413

* updated bundled V8 version from 3.9.4 to 3.16.14.1
  Note: the Windows version used a more recent version (3.14.0.1) and was not updated.

* fixed issue #404: keep original request url in request object


v1.2.beta2 (2013-02-15)
-----------------------

* fixed issue #405: 1.2 compile warnings

* fixed issue #333: [debian] Group "arangodb" is not used when starting vie init.d script

* added optional parameter 'excludeSystem' to GET /_api/collection
  This parameter can be used to disable returning system collections in the list
  of all collections.

* added AQL functions KEEP() and UNSET()

* fixed issue #348: "HTTP Interface for Administration and Monitoring"
  documentation errors.

* fix stringification of specific positive int64 values. Stringification of int64
  values with the upper 32 bits cleared and the 33rd bit set were broken.

* issue #395:  Collection properties() function should return 'isSystem' for
  Javascript and REST API

* make server stop after upgrade procedure when invoked with `--upgrade option`.
  When started with the `--upgrade` option, the server will perfom
  the upgrade, and then exit with a status code indicating the result of the
  upgrade (0 = success, 1 = failure). To start the server regularly in either
  daemon or console mode, the `--upgrade` option must not be specified.
  This change was introduced to allow init.d scripts check the result of
  the upgrade procedure, even in case an upgrade was successful.
  this was introduced as part of issue #391.

* added AQL function EDGES()

* added more crash-protection when reading corrupted collections at startup

* added documentation for AQL function CONTAINS()

* added AQL function LIKE()

* replaced redundant error return code 1520 (Unable to open collection) with error code
  1203 (Collection not found). These error codes have the same meanings, but one of
  them was returned from AQL queries only, the other got thrown by other parts of
  ArangoDB. Now, error 1203 (Collection not found) is used in AQL too in case a
  non-existing collection is used.

v1.2.beta1 (2013-02-01)
-----------------------

* fixed issue #382: [Documentation error] Maschine... should be Machine...

* unified history file locations for arangod, arangosh, and arangoirb.
  - The readline history for arangod (emergency console) is now stored in file
    $HOME/.arangod. It was stored in $HOME/.arango before.
  - The readline history for arangosh is still stored in $HOME/.arangosh.
  - The readline history for arangoirb is now stored in $HOME/.arangoirb. It was
    stored in $HOME/.arango-mrb before.

* fixed issue #381: _users user should have a unique constraint

* allow negative list indexes in AQL to access elements from the end of a list,
  e.g. ```RETURN values[-1]``` will return the last element of the `values` list.

* collection ids, index ids, cursor ids, and document revision ids created and
  returned by ArangoDB are now returned as strings with numeric content inside.
  This is done to prevent some value overrun/truncation in any part of the
  complete client/server workflow.
  In ArangoDB 1.1 and before, these values were previously returned as
  (potentially very big) integer values. This may cause problems (clipping, overrun,
  precision loss) for clients that do not support big integers natively and store
  such values in IEEE754 doubles internally. This type loses precision after about
  52 bits and is thus not safe to hold an id.
  Javascript and 32 bit-PHP are examples for clients that may cause such problems.
  Therefore, ids are now returned by ArangoDB as strings, with the string
  content being the integer value as before.

  Example for documents ("_rev" attribute):
  - Document returned by ArangoDB 1.1: { "_rev": 1234, ... }
  - Document returned by ArangoDB 1.2: { "_rev": "1234", ... }

  Example for collections ("id" attribute / "_id" property):
  - Collection returned by ArangoDB 1.1: { "id": 9327643, "name": "test", ... }
  - Collection returned by ArangoDB 1.2: { "id": "9327643", "name": "test", ... }

  Example for cursors ("id" attribute):
  - Collection returned by ArangoDB 1.1: { "id": 11734292, "hasMore": true, ... }
  - Collection returned by ArangoDB 1.2: { "id": "11734292", "hasMore": true, ... }

* global variables are not automatically available anymore when starting the
  arangod Javascript emergency console (i.e. ```arangod --console```).

  Especially, the variables `db`, `edges`, and `internal` are not available
  anymore. `db` and `internal` can be made available in 1.2 by
  ```var db = require("org/arangodb").db;``` and
  ```var internal = require("internal");```, respectively.
  The reason for this change is to get rid of global variables in the server
  because this will allow more specific inclusion of functionality.

  For convenience, the global variable `db` is still available by default in
  arangosh. The global variable `edges`, which since ArangoDB 1.1 was kind of
  a redundant wrapper of `db`, has been removed in 1.2 completely.
  Please use `db` instead, and if creating an edge collection, use the explicit
  ```db._createEdgeCollection()``` command.

* issue #374: prevent endless redirects when calling admin interface with
  unexpected URLs

* issue #373: TRAVERSAL() `trackPaths` option does not work. Instead `paths` does work

* issue #358: added support for CORS

* honor optional waitForSync property for document removal, replace, update, and
  save operations in arangosh. The waitForSync parameter for these operations
  was previously honored by the REST API and on the server-side, but not when
  the waitForSync parameter was specified for a document operation in arangosh.

* calls to db.collection.figures() and /_api/collection/<collection>/figures now
  additionally return the number of shapes used in the collection in the
  extra attribute "shapes.count"

* added AQL TRAVERSAL_TREE() function to return a hierarchical result from a traversal

* added AQL TRAVERSAL() function to return the results from a traversal

* added AQL function ATTRIBUTES() to return the attribute names of a document

* removed internal server-side AQL functions from global scope.

  Now the AQL internal functions can only be accessed via the exports of the
  ahuacatl module, which can be included via ```require("org/arangodb/ahuacatl")```.
  It shouldn't be necessary for clients to access this module at all, but
  internal code may use this module.

  The previously global AQL-related server-side functions were moved to the
  internal namespace. This produced the following function name changes on
  the server:

     old name              new name
     ------------------------------------------------------
     AHUACATL_RUN       => require("internal").AQL_QUERY
     AHUACATL_EXPLAIN   => require("internal").AQL_EXPLAIN
     AHUACATL_PARSE     => require("internal").AQL_PARSE

  Again, clients shouldn't have used these functions at all as there is the
  ArangoStatement object to execute AQL queries.

* fixed issue #366: Edges index returns strange description

* added AQL function MATCHES() to check a document against a list of examples

* added documentation and tests for db.collection.removeByExample

* added --progress option for arangoimp. This will show the percentage of the input
  file that has been processed by arangoimp while the import is still running. It can
  be used as a rough indicator of progress for the entire import.

* make the server log documents that cannot be imported via /_api/import into the
  logfile using the warning log level. This may help finding illegal documents in big
  import runs.

* check on server startup whether the database directory and all collection directories
  are writable. if not, the server startup will be aborted. this prevents serious
  problems with collections being non-writable and this being detected at some pointer
  after the server has been started

* allow the following AQL constructs: FUNC(...)[...], FUNC(...).attribute

* fixed issue #361: Bug in Admin Interface. Header disappears when clicking new collection

* Added in-memory only collections

  Added collection creation parameter "isVolatile":
  if set to true, the collection is created as an in-memory only collection,
  meaning that all document data of that collection will reside in memory only,
  and will not be stored permanently to disk.
  This means that all collection data will be lost when the collection is unloaded
  or the server is shut down.
  As this collection type does not have datafile disk overhead for the regular
  document operations, it may be faster than normal disk-backed collections. The
  actual performance gains strongly depend on the underlying OS, filesystem, and
  settings though.
  This collection type should be used for caches only and not for any sensible data
  that cannot be re-created otherwise.
  Some platforms, namely Windows, currently do not support this collection type.
  When creating an in-memory collection on such platform, an error message will be
  returned by ArangoDB telling the user the platform does not support it.

  Note: in-memory collections are an experimental feature. The feature might
  change drastically or even be removed altogether in a future version of ArangoDB.

* fixed issue #353: Please include "pretty print" in Emergency Console

* fixed issue #352: "pretty print" console.log
  This was achieved by adding the dump() function for the "internal" object

* reduced insertion time for edges index
  Inserting into the edges index now avoids costly comparisons in case of a hash
  collision, reducing the prefilling/loading timer for bigger edge collections

* added fulltext queries to AQL via FULLTEXT() function. This allows search
  fulltext indexes from an AQL query to find matching documents

* added fulltext index type. This index type allows indexing words and prefixes of
  words from a specific document attribute. The index can be queries using a
  SimpleQueryFull object, the HTTP REST API at /_api/simple/fulltext, or via AQL

* added collection.revision() method to determine whether a collection has changed.
  The revision method returns a revision string that can be used by client programs
  for equality/inequality comparisons. The value returned by the revision method
  should be treated by clients as an opaque string and clients should not try to
  figure out the sense of the revision id. This is still useful enough to check
  whether data in a collection has changed.

* issue #346: adaptively determine NUMBER_HEADERS_PER_BLOCK

* issue #338: arangosh cursor positioning problems

* issue #326: use limit optimization with filters

* issue #325: use index to avoid sorting

* issue #324: add limit optimization to AQL

* removed arango-password script and added Javascript functionality to add/delete
  users instead. The functionality is contained in module `users` and can be invoked
  as follows from arangosh and arangod:
  * require("users").save("name", "passwd");
  * require("users").replace("name", "newPasswd");
  * require("users").remove("name");
  * require("users").reload();
  These functions are intentionally not offered via the web interface.
  This also addresses issue #313

* changed print output in arangosh and the web interface for JSON objects.
  Previously, printing a JSON object in arangosh resulted in the attribute values
  being printed as proper JSON, but attribute names were printed unquoted and
  unescaped. This was fine for the purpose of arangosh, but lead to invalid
  JSON being produced. Now, arangosh will produce valid JSON that can be used
  to send it back to ArangoDB or use it with arangoimp etc.

* fixed issue #300: allow importing documents via the REST /_api/import API
  from a JSON list, too.
  So far, the API only supported importing from a format that had one JSON object
  on each line. This is sometimes inconvenient, e.g. when the result of an AQL
  query or any other list is to be imported. This list is a JSON list and does not
  necessary have a document per line if pretty-printed.
  arangoimp now supports the JSON list format, too. However, the format requires
  arangoimp and the server to read the entire dataset at once. If the dataset is
  too big (bigger than --max-upload-size) then the import will be rejected. Even if
  increased, the entire list must fit in memory on both the client and the server,
  and this may be more resource-intensive than importing individual lines in chunks.

* removed unused parameter --reuse-ids for arangoimp. This parameter did not have
  any effect in 1.2, was never publicly announced and did evil (TM) things.

* fixed issue #297 (partly): added whitespace between command line and
  command result in arangosh, added shell colors for better usability

* fixed issue #296: system collections not usable from AQL

* fixed issue #295: deadlock on shutdown

* fixed issue #293: AQL queries should exploit edges index

* fixed issue #292: use index when filtering on _key in AQL

* allow user-definable document keys
  users can now define their own document keys by using the _key attribute
  when creating new documents or edges. Once specified, the value of _key is
  immutable.
  The restrictions for user-defined key values are:
  * the key must be at most 254 bytes long
  * it must consist of the letters a-z (lower or upper case), the digits 0-9,
    the underscore (_) or dash (-) characters only
  * any other characters, especially multi-byte sequences, whitespace or
    punctuation characters cannot be used inside key values

  Specifying a document key is optional when creating new documents. If no
  document key is specified, ArangoDB will create a document key itself.
  There are no guarantees about the format and pattern of auto-generated document
  keys other than the above restrictions.
  Clients should therefore treat auto-generated document keys as opaque values.
  Keys can be used to look up and reference documents, e.g.:
  * saving a document: `db.users.save({ "_key": "fred", ... })`
  * looking up a document: `db.users.document("fred")`
  * referencing other documents: `edges.relations.save("users/fred", "users/john", ...)`

  This change is downwards-compatible to ArangoDB 1.1 because in ArangoDB 1.1
  users were not able to define their own keys. If the user does not supply a _key
  attribute when creating a document, ArangoDB 1.2 will still generate a key of
  its own as ArangoDB 1.1 did. However, all documents returned by ArangoDB 1.2 will
  include a _key attribute and clients should be able to handle that (e.g. by
  ignoring it if not needed). Documents returned will still include the _id attribute
  as in ArangoDB 1.1.

* require collection names everywhere where a collection id was allowed in
  ArangoDB 1.1 & 1.0
  This change requires clients to use a collection name in place of a collection id
  at all places the client deals with collections.
  Examples:
  * creating edges: the _from and _to attributes must now contain collection names instead
    of collection ids: `edges.relations.save("test/my-key1", "test/my-key2", ...)`
  * retrieving edges: the returned _from and _to attributes now will contain collection
    names instead of ids, too: _from: `test/fred` instead of `1234/3455`
  * looking up documents: db.users.document("fred") or db._document("users/fred")

  Collection names must be used in REST API calls instead of collection ids, too.
  This change is thus not completely downwards-compatible to ArangoDB 1.1. ArangoDB 1.1
  required users to use collection ids in many places instead of collection names.
  This was unintuitive and caused overhead in cases when just the collection name was
  known on client-side but not its id. This overhead can now be avoided so clients can
  work with the collection names directly. There is no need to work with collection ids
  on the client side anymore.
  This change will likely require adjustments to API calls issued by clients, and also
  requires a change in how clients handle the _id value of returned documents. Previously,
  the _id value of returned documents contained the collection id, a slash separator and
  the document number. Since 1.2, _id will contain the collection name, a slash separator
  and the document key. The same applies to the _from and _to attribute values of edges
  that are returned by ArangoDB.

  Also removed (now unnecessary) location header in responses of the collections REST API.
  The location header was previously returned because it was necessary for clients.
  When clients created a collection, they specified the collection name. The collection
  id was generated on the server, but the client needed to use the server-generated
  collection id for further API calls, e.g. when creating edges etc. Therefore, the
  full collection URL, also containing the collection id, was returned by the server in
  responses to the collection API, in the HTTP location header.
  Returning the location header has become unnecessary in ArangoDB 1.2 because users
  can access collections by name and do not need to care about collection ids.


v1.1.3 (2013-XX-XX)
-------------------

* fix case when an error message was looked up for an error code but no error
  message was found. In this case a NULL ptr was returned and not checked everywhere.
  The place this error popped up was when inserting into a non-unique hash index
  failed with a specific, invalid error code.

* fixed issue #381:  db._collection("_users").getIndexes();

* fixed issue #379: arango-password fatal issue javscript.startup-directory

* fixed issue #372: Command-Line Options for the Authentication and Authorization


v1.1.2 (2013-01-20)
-------------------

* upgraded to mruby 2013-01-20 583983385b81c21f82704b116eab52d606a609f4

* fixed issue #357: Some spelling and grammar errors

* fixed issue #355: fix quotes in pdf manual

* fixed issue #351: Strange arangosh error message for long running query

* fixed randomly hanging connections in arangosh on MacOS

* added "any" query method: this returns a random document from a collection. It
  is also available via REST HTTP at /_api/simple/any.

* added deployment tool

* added getPeerVertex

* small fix for logging of long messages: the last character of log messages longer
  than 256 bytes was not logged.

* fixed truncation of human-readable log messages for web interface: the trailing \0
  byte was not appended for messages longer than 256 bytes

* fixed issue #341: ArangoDB crashes when stressed with Batch jobs
  Contrary to the issue title, this did not have anything to do with batch jobs but
  with too high memory usage. The memory usage of ArangoDB is now reduced for cases
   when there are lots of small collections with few documents each

* started with issue #317: Feature Request (from Google Groups): DATE handling

* backported issue #300: Extend arangoImp to Allow importing resultset-like
  (list of documents) formatted files

* fixed issue #337: "WaitForSync" on new collection does not work on Win/X64

* fixed issue #336: Collections REST API docs

* fixed issue #335: mmap errors due to wrong memory address calculation

* fixed issue #332: arangoimp --use-ids parameter seems to have no impact

* added option '--server.disable-authentication' for arangosh as well. No more passwd
  prompts if not needed

* fixed issue #330: session logging for arangosh

* fixed issue #329: Allow passing script file(s) as parameters for arangosh to run

* fixed issue #328: 1.1 compile warnings

* fixed issue #327: Javascript parse errors in front end


v1.1.1 (2012-12-18)
-------------------

* fixed issue #339: DELETE /_api/cursor/cursor-identifier return incollect errorNum

  The fix for this has led to a signature change of the function actions.resultNotFound().
  The meaning of parameter #3 for This function has changed from the error message string
  to the error code. The error message string is now parameter #4.
  Any client code that uses this function in custom actions must be adjusted.

* fixed issue #321: Problem upgrading arangodb 1.0.4 to 1.1.0 with Homebrew (OSX 10.8.2)

* fixed issue #230: add navigation and search for online documentation

* fixed issue #315: Strange result in PATH

* fixed issue #323: Wrong function returned in error message of AQL CHAR_LENGTH()

* fixed some log errors on startup / shutdown due to pid file handling and changing
  of directories


v1.1.0 (2012-12-05)
-------------------

* WARNING:
  arangod now performs a database version check at startup. It will look for a file
  named "VERSION" in its database directory. If the file is not present, arangod will
  perform an automatic upgrade of the database directory. This should be the normal
  case when upgrading from ArangoDB 1.0 to ArangoDB 1.1.

  If the VERSION file is present but is from an older version of ArangoDB, arangod
  will refuse to start and ask the user to run a manual upgrade first. A manual upgrade
  can be performed by starting arangod with the option `--upgrade`.

  This upgrade procedure shall ensure that users have full control over when they
  perform any updates/upgrades of their data, and can plan backups accordingly. The
  procedure also guarantees that the server is not run without any required system
  collections or with in incompatible data state.

* added AQL function DOCUMENT() to retrieve a document by its _id value

* fixed issue #311: fixed segfault on unload

* fixed issue #309: renamed stub "import" button from web interface

* fixed issue #307: added WaitForSync column in collections list in in web interface

* fixed issue #306: naming in web interface

* fixed issue #304: do not clear AQL query text input when switching tabs in
  web interface

* fixed issue #303: added documentation about usage of var keyword in web interface

* fixed issue #301: PATCH does not work in web interface

# fixed issue #269: fix make distclean & clean

* fixed issue #296: system collections not usable from AQL

* fixed issue #295: deadlock on shutdown

* added collection type label to web interface

* fixed issue #290: the web interface now disallows creating non-edges in edge collections
  when creating collections via the web interface, the collection type must also be
  specified (default is document collection)

* fixed issue #289: tab-completion does not insert any spaces

* fixed issue #282: fix escaping in web interface

* made AQL function NOT_NULL take any number of arguments. Will now return its
  first argument that is not null, or null if all arguments are null. This is downwards
  compatible.

* changed misleading AQL function name NOT_LIST() to FIRST_LIST() and slightly changed
  the behavior. The function will now return its first argument that is a list, or null
  if none of the arguments are lists.
  This is mostly downwards-compatible. The only change to the previous implementation in
  1.1-beta will happen if two arguments were passed and the 1st and 2nd arguments were
  both no lists. In previous 1.1, the 2nd argument was returned as is, but now null
  will be returned.

* add AQL function FIRST_DOCUMENT(), with same behavior as FIRST_LIST(), but working
  with documents instead of lists.

* added UPGRADING help text

* fixed issue #284: fixed Javascript errors when adding edges/vertices without own
  attributes

* fixed issue #283: AQL LENGTH() now works on documents, too

* fixed issue #281: documentation for skip lists shows wrong example

* fixed AQL optimizer bug, related to OR-combined conditions that filtered on the
  same attribute but with different conditions

* fixed issue #277: allow usage of collection names when creating edges
  the fix of this issue also implies validation of collection names / ids passed to
  the REST edge create method. edges with invalid collection ids or names in the
  "from" or "to" values will be rejected and not saved


v1.1.beta2 (2012-11-13)
-----------------------

* fixed arangoirb compilation

* fixed doxygen


v1.1.beta1 (2012-10-24)
-----------------------

* fixed AQL optimizer bug

* WARNING:
  - the user has changed from "arango" to "arangodb", the start script has changed from
    "arangod" to "arangodb", the database directory has changed from "/var/arangodb" to
    "/var/lib/arangodb" to be compliant with various Linux policies

  - In 1.1, we have introduced types for collections: regular documents go into document
    collections, and edges go into edge collections. The prefixing (db.xxx vs. edges.xxx)
    works slightly different in 1.1: edges.xxx can still be used to access collections,
    however, it will not determine the type of existing collections anymore. To create an
    edge collection 1.1, you can use db._createEdgeCollection() or edges._create().
    And there's of course also db._createDocumentCollection().
    db._create() is also still there and will create a document collection by default,
    whereas edges._create() will create an edge collection.

  - the admin web interface that was previously available via the simple URL suffix /
    is now available via a dedicated URL suffix only: /_admin/html
    The reason for this is that routing and URLs are now subject to changes by the end user,
    and only URLs parts prefixed with underscores (e.g. /_admin or /_api) are reserved
    for ArangoDB's internal usage.

* the server now handles requests with invalid Content-Length header values as follows:
  - if Content-Length is negative, the server will respond instantly with HTTP 411
    (length required)

  - if Content-Length is positive but shorter than the supplied body, the server will
    respond with HTTP 400 (bad request)

  - if Content-Length is positive but longer than the supplied body, the server will
    wait for the client to send the missing bytes. The server allows 90 seconds for this
    and will close the connection if the client does not send the remaining data

  - if Content-Length is bigger than the maximum allowed size (512 MB), the server will
    fail with HTTP 413 (request entity too large).

  - if the length of the HTTP headers is greater than the maximum allowed size (1 MB),
    the server will fail with HTTP 431 (request header fields too large)

* issue #265: allow optional base64 encoding/decoding of action response data

* issue #252: create _modules collection using arango-upgrade (note: arango-upgrade was
  finally replaced by the `--upgrade` option for arangod)

* issue #251: allow passing arbitrary options to V8 engine using new command line option:
  --javascript.v8-options. Using this option, the Harmony features or other settings in
  v8 can be enabled if the end user requires them

* issue #248: allow AQL optimizer to pull out completely uncorrelated subqueries to the
  top level, resulting in less repeated evaluation of the subquery

* upgraded to Doxygen 1.8.0

* issue #247: added AQL function MERGE_RECURSIVE

* issue #246: added clear() function in arangosh

* issue #245: Documentation: Central place for naming rules/limits inside ArangoDB

* reduced size of hash index elements by 50 %, allowing more index elements to fit in
  memory

* issue #235: GUI Shell throws Error:ReferenceError: db is not defined

* issue #229: methods marked as "under construction"

* issue #228: remove unfinished APIs (/_admin/config/*)

* having the OpenSSL library installed is now a prerequisite to compiling ArangoDB
  Also removed the --enable-ssl configure option because ssl is always required.

* added AQL functions TO_LIST, NOT_LIST

* issue #224: add optional Content-Id for batch requests

* issue #221: more documentation on AQL explain functionality. Also added
  ArangoStatement.explain() client method

* added db._createStatement() method on server as well (was previously available
  on the client only)

* issue #219: continue in case of "document not found" error in PATHS() function

* issue #213: make waitForSync overridable on specific actions

* changed AQL optimizer to use indexes in more cases. Previously, indexes might
  not have been used when in a reference expression the inner collection was
  specified last. Example: FOR u1 IN users FOR u2 IN users FILTER u1._id == u2._id
  Previously, this only checked whether an index could be used for u2._id (not
  possible). It was not checked whether an index on u1._id could be used (possible).
  Now, for expressions that have references/attribute names on both sides of the
  above as above, indexes are checked for both sides.

* issue #204: extend the CSV import by TSV and by user configurable
  separator character(s)

* issue #180: added support for batch operations

* added startup option --server.backlog-size
  this allows setting the value of the backlog for the listen() system call.
  the default value is 10, the maximum value is platform-dependent

* introduced new configure option "--enable-maintainer-mode" for
  ArangoDB maintainers. this option replaces the previous compile switches
  --with-boost-test, --enable-bison, --enable-flex and --enable-errors-dependency
  the individual configure options have been removed. --enable-maintainer-mode
  turns them all on.

* removed potentially unused configure option --enable-memfail

* fixed issue #197: HTML web interface calls /_admin/user-manager/session

* fixed issue #195: VERSION file in database directory

* fixed issue #193: REST API HEAD request returns a message body on 404

* fixed issue #188: intermittent issues with 1.0.0
  (server-side cursors not cleaned up in all cases, pthreads deadlock issue)

* issue #189: key store should use ISO datetime format bug

* issue #187: run arango-upgrade on server start (note: arango-upgrade was finally
  replaced by the `--upgrade` option for arangod)n

* fixed issue #183: strange unittest error

* fixed issue #182: manual pages

* fixed issue #181: use getaddrinfo

* moved default database directory to "/var/lib/arangodb" in accordance with
  http://www.pathname.com/fhs/pub/fhs-2.3.html

* fixed issue #179: strange text in import manual

* fixed issue #178: test for aragoimp is missing

* fixed issue #177: a misleading error message was returned if unknown variables
  were used in certain positions in an AQL query.

* fixed issue #176: explain how to use AQL from the arangosh

* issue #175: re-added hidden (and deprecated) option --server.http-port. This
  option is only there to be downwards-compatible to Arango 1.0.

* fixed issue #174: missing Documentation for `within`

* fixed issue #170: add db.<coll_name>.all().toArray() to arangosh help screen

* fixed issue #169: missing argument in Simple Queries

* added program arango-upgrade. This program must be run after installing ArangoDB
  and after upgrading from a previous version of ArangoDB. The arango-upgrade script
  will ensure all system collections are created and present in the correct state.
  It will also perform any necessary data updates.
  Note: arango-upgrade was finally replaced by the `--upgrade` option for arangod.

* issue #153: edge collection should be a flag for a collection
  collections now have a type so that the distinction between document and edge
  collections can now be done at runtime using a collection's type value.
  A collection's type can be queried in Javascript using the <collection>.type() method.

  When new collections are created using db._create(), they will be document
  collections by default. When edge._create() is called, an edge collection will be created.
  To explicitly create a collection of a specific/different type, use the methods
  _createDocumentCollection() or _createEdgeCollection(), which are available for
  both the db and the edges object.
  The Javascript objects ArangoEdges and ArangoEdgesCollection have been removed
  completely.
  All internal and test code has been adjusted for this, and client code
  that uses edges.* should also still work because edges is still there and creates
  edge collections when _create() is called.

  INCOMPATIBLE CHANGE: Client code might still need to be changed in the following aspect:
  Previously, collections did not have a type so documents and edges could be inserted
  in the same collection. This is now disallowed. Edges can only be inserted into
  edge collections now. As there were no collection types in 1.0, ArangoDB will perform
  an automatic upgrade when migrating from 1.0 to 1.1.
  The automatic upgrade will check every collection and determine its type as follows:
  - if among the first 50 documents in the collection there are documents with
    attributes "_from" and "_to", the collection is typed as an edge collection
  - if among the first 50 documents in the collection there are no documents with
    attributes "_from" and "_to", the collection is made as a document collection

* issue #150: call V8 garbage collection on server periodically

* issue #110: added support for partial updates

  The REST API for documents now offers an HTTP PATCH method to partially update
  documents. Overwriting/replacing documents is still available via the HTTP PUT method
  as before. The Javascript API in the shell also offers a new update() method in extension to
  the previously existing replace() method.


v1.0.4 (2012-11-12)
-------------------

* issue #275: strange error message in arangosh 1.0.3 at startup


v1.0.3 (2012-11-08)
-------------------

* fixed AQL optimizer bug

* issue #273: fixed segfault in arangosh on HTTP 40x

* issue #265: allow optional base64 encoding/decoding of action response data

* issue #252: _modules collection not created automatically


v1.0.2 (2012-10-22)
-------------------

* repository CentOS-X.Y moved to CentOS-X, same for Debian

* bugfix for rollback from edges

* bugfix for hash indexes

* bugfix for StringBuffer::erase_front

* added autoload for modules

* added AQL function TO_LIST


v1.0.1 (2012-09-30)
-------------------

* draft for issue #165: front-end application howto

* updated mruby to cf8fdea4a6598aa470e698e8cbc9b9b492319d

* fix for issue #190: install doesn't create log directory

* fix for issue #194: potential race condition between creating and dropping collections

* fix for issue #193: REST API HEAD request returns a message body on 404

* fix for issue #188: intermittent issues with 1.0.0

* fix for issue #163: server cannot create collection because of abandoned files

* fix for issue #150: call V8 garbage collection on server periodically


v1.0.0 (2012-08-17)
-------------------

* fix for issue #157: check for readline and ncurses headers, not only libraries


v1.0.beta4 (2012-08-15)
-----------------------

* fix for issue #152: fix memleak for barriers


v1.0.beta3 (2012-08-10)
-----------------------

* fix for issue #151: Memleak, collection data not removed

* fix for issue #149: Inconsistent port for admin interface

* fix for issue #163: server cannot create collection because of abandoned files

* fix for issue #157: check for readline and ncurses headers, not only libraries

* fix for issue #108: db.<collection>.truncate() inefficient

* fix for issue #109: added startup note about cached collection names and how to
  refresh them

* fix for issue #156: fixed memleaks in /_api/import

* fix for issue #59: added tests for /_api/import

* modified return value for calls to /_api/import: now, the attribute "empty" is
  returned as well, stating the number of empty lines in the input. Also changed the
  return value of the error code attribute ("errorNum") from 1100 ("corrupted datafile")
  to 400 ("bad request") in case invalid/unexpected JSON data was sent to the server.
  This error code is more appropriate as no datafile is broken but just input data is
  incorrect.

* fix for issue #152: Memleak for barriers

* fix for issue #151: Memleak, collection data not removed

* value of --database.maximal-journal-size parameter is now validated on startup. If
  value is smaller than the minimum value (currently 1048576), an error is thrown and
  the server will not start. Before this change, the global value of maximal journal
  size was not validated at server start, but only on collection level

* increased sleep value in statistics creation loop from 10 to 500 microseconds. This
  reduces accuracy of statistics values somewhere after the decimal points but saves
  CPU time.

* avoid additional sync() calls when writing partial shape data (attribute name data)
  to disk. sync() will still be called when the shape marker (will be written after
  the attributes) is written to disk

* issue #147: added flag --database.force-sync-shapes to force synching of shape data
  to disk. The default value is true so it is the same behavior as in version 1.0.
  if set to false, shape data is synched to disk if waitForSync for the collection is
  set to true, otherwise, shape data is not synched.

* fix for issue #145: strange issue on Travis: added epsilon for numeric comparison in
  geo index

* fix for issue #136: adjusted message during indexing

* issue #131: added timeout for HTTP keep-alive connections. The default value is 300
  seconds. There is a startup parameter server.keep-alive-timeout to configure the value.
  Setting it to 0 will disable keep-alive entirely on the server.

* fix for issue #137: AQL optimizer should use indexes for ref accesses with
  2 named attributes


v1.0.beta2 (2012-08-03)
-----------------------

* fix for issue #134: improvements for centos RPM

* fixed problem with disable-admin-interface in config file


v1.0.beta1 (2012-07-29)
-----------------------

* fixed issue #118: We need a collection "debugger"

* fixed issue #126: Access-Shaper must be cached

* INCOMPATIBLE CHANGE: renamed parameters "connect-timeout" and "request-timeout"
  for arangosh and arangoimp to "--server.connect-timeout" and "--server.request-timeout"

* INCOMPATIBLE CHANGE: authorization is now required on the server side
  Clients sending requests without HTTP authorization will be rejected with HTTP 401
  To allow backwards compatibility, the server can be started with the option
  "--server.disable-authentication"

* added options "--server.username" and "--server.password" for arangosh and arangoimp
  These parameters must be used to specify the user and password to be used when
  connecting to the server. If no password is given on the command line, arangosh/
  arangoimp will interactively prompt for a password.
  If no user name is specified on the command line, the default user "root" will be
  used.

* added startup option "--server.ssl-cipher-list" to determine which ciphers to
  use in SSL context. also added SSL_OP_CIPHER_SERVER_PREFERENCE to SSL default
  options so ciphers are tried in server and not in client order

* changed default SSL protocol to TLSv1 instead of SSLv2

* changed log-level of SSL-related messages

* added SSL connections if server is compiled with OpenSSL support. Use --help-ssl

* INCOMPATIBLE CHANGE: removed startup option "--server.admin-port".
  The new endpoints feature (see --server.endpoint) allows opening multiple endpoints
  anyway, and the distinction between admin and "other" endpoints can be emulated
  later using privileges.

* INCOMPATIBLE CHANGE: removed startup options "--port", "--server.port", and
  "--server.http-port" for arangod.
  These options have been replaced by the new "--server.endpoint" parameter

* INCOMPATIBLE CHANGE: removed startup option "--server" for arangosh and arangoimp.
  These options have been replaced by the new "--server.endpoint" parameter

* Added "--server.endpoint" option to arangod, arangosh, and arangoimp.
  For arangod, this option allows specifying the bind endpoints for the server
  The server can be bound to one or multiple endpoints at once. For arangosh
  and arangoimp, the option specifies the server endpoint to connect to.
  The following endpoint syntax is currently supported:
  - tcp://host:port or http@tcp://host:port (HTTP over IPv4)
  - tcp://[host]:port or http@tcp://[host]:port (HTTP over IPv6)
  - ssl://host:port or http@tcp://host:port (HTTP over SSL-encrypted IPv4)
  - ssl://[host]:port or http@tcp://[host]:port (HTTP over SSL-encrypted IPv6)
  - unix:///path/to/socket or http@unix:///path/to/socket (HTTP over UNIX socket)

  If no port is specified, the default port of 8529 will be used.

* INCOMPATIBLE CHANGE: removed startup options "--server.require-keep-alive" and
  "--server.secure-require-keep-alive".
  The server will now behave as follows which should be more conforming to the
  HTTP standard:
  * if a client sends a "Connection: close" header, the server will close the
    connection
  * if a client sends a "Connection: keep-alive" header, the server will not
    close the connection
  * if a client does not send any "Connection" header, the server will assume
    "keep-alive" if the request was an HTTP/1.1 request, and "close" if the
    request was an HTTP/1.0 request

* (minimal) internal optimizations for HTTP request parsing and response header
  handling

* fixed Unicode unescaping bugs for \f and surrogate pairs in BasicsC/strings.c

* changed implementation of TRI_BlockCrc32 algorithm to use 8 bytes at a time

* fixed issue #122: arangod doesn't start if <log.file> cannot be created

* fixed issue #121: wrong collection size reported

* fixed issue #98: Unable to change journalSize

* fixed issue #88: fds not closed

* fixed escaping of document data in HTML admin front end

* added HTTP basic authentication, this is always turned on

* added server startup option --server.disable-admin-interface to turn off the
  HTML admin interface

* honor server startup option --database.maximal-journal-size when creating new
  collections without specific journalsize setting. Previously, these
  collections were always created with journal file sizes of 32 MB and the
  --database.maximal-journal-size setting was ignored

* added server startup option --database.wait-for-sync to control the default
  behavior

* renamed "--unit-tests" to "--javascript.unit-tests"


v1.0.alpha3 (2012-06-30)
------------------------

* fixed issue #116: createCollection=create option doesn't work

* fixed issue #115: Compilation issue under OSX 10.7 Lion & 10.8 Mountain Lion
  (homebrew)

* fixed issue #114: image not found

* fixed issue #111: crash during "make unittests"

* fixed issue #104: client.js -> ARANGO_QUIET is not defined


v1.0.alpha2 (2012-06-24)
------------------------

* fixed issue #112: do not accept document with duplicate attribute names

* fixed issue #103: Should we cleanup the directory structure

* fixed issue #100: "count" attribute exists in cursor response with "count:
  false"

* fixed issue #84 explain command

* added new MRuby version (2012-06-02)

* added --log.filter

* cleanup of command line options:
** --startup.directory => --javascript.startup-directory
** --quite => --quiet
** --gc.interval => --javascript.gc-interval
** --startup.modules-path => --javascript.modules-path
** --action.system-directory => --javascript.action-directory
** --javascript.action-threads => removed (is now the same pool as --server.threads)

* various bug-fixes

* support for import

* added option SKIP_RANGES=1 for make unittests

* fixed several range-related assertion failures in the AQL query optimizer

* fixed AQL query optimizations for some edge cases (e.g. nested subqueries with
  invalid constant filter expressions)


v1.0.alpha1 (2012-05-28)
------------------------

Alpha Release of ArangoDB 1.0<|MERGE_RESOLUTION|>--- conflicted
+++ resolved
@@ -1,5 +1,7 @@
 v3.3.15 (XXXX-XX-XX)
 --------------------
+
+* cluster nodes should retry registering in agency until successful
 
 * fixed some web ui action events related to Running Queries view and Slow
   Queries History view
@@ -122,11 +124,7 @@
 
 * fixed agency's log compaction for internal issue #2249
 
-<<<<<<< HEAD
-* cluster nodes should retry registring in agency until successful
-=======
 * inspector collects additionally disk data size and storage engine statistics
->>>>>>> 8f71fa02
 
 
 v3.3.12 (2018-07-12)
