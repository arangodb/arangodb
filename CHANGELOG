--- conflicted
+++ resolved
@@ -1,14 +1,10 @@
 v3.3.9 (2018-05-16)
 -------------------
 
-<<<<<<< HEAD
 * added `/_admin/repair/distributeShardsLike` that repairs collections with
   distributeShardsLike where the shards aren't actually distributed like in the
   prototype collection, as could happen due to internal issue #1770
 
-* fixed issue #4919: c++ implementation of LIKE function now matches the old and correct
-  behaviour of the javascript implementation.
-=======
 * fixed Foxx queues bug when queues are created in a request handler with an
   ArangoDB authentication header
 
@@ -39,7 +35,6 @@
 
 * fixed issue #4919: C++ implementation of LIKE function now matches the old and 
   correct behavior of the JavaScript implementation.
->>>>>>> 1d777257
 
 * added REST API endpoint /_admin/server/availability for monitoring purposes
 
