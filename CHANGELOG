--- conflicted
+++ resolved
@@ -27,12 +27,9 @@
   In summary, the recommendation for the `overcommit_memory` setting is now to set it
   to 0 or 1 (0 is kernel default) and not use 2.
 
-<<<<<<< HEAD
 * fixed Foxx complaining about valid `$schema` value in manifest.json
 
-=======
 * fix for supervision, which started failing servers using old transient store
->>>>>>> 4e5148b2
 
 v3.4.0-rc.4 (2018-11-04)
 ------------------------
