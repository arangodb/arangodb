v3.3.4 (XXXX-XX-XX)
-------------------

<<<<<<< HEAD
* fix issue #4651: Simple query taking forever until a request timeout error
=======
* fix issue #4677: AQL WITH with bind parameters results in "access after data-modification" 
  for two independent UPSERTs 
>>>>>>> 2d1e668e

* fix issue #4457: create /var/tmp/arangod with correct user in supervisor mode

* remove long disfunctional admin/long_echo handler

* fixed Foxx API:

  * PUT /_api/foxx/service: Respect force flag
  * PATCH /_api/foxx/service: Check whether a service under given mount exists

* internal issue #1726: supervision failed to remove multiple servers
  from health monitoring at once.


v3.3.3 (2018-01-26)
-------------------

* fix internal issue 1770: collection creation using distributeShardsLike yields
  errors and did not distribute shards correctly in the following cases:
  1. If numberOfShards * replicationFactor % nrDBServers != 0
     (shards * replication is not divisible by DBServers).
  2. If there was failover / move shard case on the leading collection
     and creating the follower collection afterwards.

* fix timeout issues in replication client expiration

* added missing edge filter to neighbors-only traversals
  in case a filter condition was moved into the traverser and the traversal was
  executed in breadth-first mode and was returning each visited vertex exactly
  once, and there was a filter on the edges of the path and the resulting vertices
  and edges were not used later, the edge filter was not applied

* fixed issue #4160: Run arangod with "--database.auto-upgrade" option always crash silently without error log

* fix internal issue #1848: AQL optimizer was trying to resolve attribute accesses
  to attributes of constant object values at query compile time, but only did so far
  the very first attribute in each object

  this fixes https://stackoverflow.com/questions/48648737/beginner-bug-in-for-loops-from-objects

* fix inconvenience: If we want to start server with a non-existing
  --javascript.app-path it will now be created (if possible)

* fixed: REST API `POST _api/foxx` now returns HTTP code 201 on success, as documented.
         returned 200 before.

* fixed: REST API `PATCH _api/foxx/dependencies` now updates the existing dependencies
         instead of replacing them.

* fixed: Foxx upload of single javascript file. You now can upload via http-url pointing
         to a javascript file.

* fixed issue #4395: If your foxx app includes an `APP` folder it got
         accidently removed by selfhealing this is not the case anymore.

v3.3.3 (2018-01-16)
-------------------

* fix issue #4272: VERSION file keeps disappearing

* fix internal issue #81: quotation marks disappeared when switching table/json
  editor in the query editor ui

* added option `--rocksdb.throttle` to control whether write-throttling is enabled
  Write-throttling is turned on by default, to reduce chances of compactions getting
  too far behind and blocking incoming writes.

* fixed issue #4308: Crash when getter for error.name throws an error (on Windows)

* UI: fixed a query editor caching and parsing issue

* Fixed internal issue #1683: fixes an UI issue where a collection name gets wrongly cached
  within the documents overview of a collection.

* Fixed an issue with the index estimates in RocksDB in the case a transaction is aborted.
  Former the index estimates were modified if the transaction commited or not.
  Now they will only be modified if the transaction commited successfully.

* UI: optimized login view for very small screen sizes

* UI: optimized error messages for invalid query bind parameter

* Truncate in RocksDB will now do intermediate commits every 10.000 documents
  if truncate fails or the server crashes during this operation all deletes
  that have been commited so far are persisted.

* make the default value of `--rocksdb.block-cache-shard-bits` use the RocksDB
  default value. This will mostly mean the default number block cache shard
  bits is lower than before, allowing each shard to store more data and cause
  less evictions from block cache

* UI: optimized login view for very small screen sizes

* issue #4222: Permission error preventing AQL query import / export on webui

* UI: optimized error messages for invalid query bind parameter

* UI: upgraded swagger ui to version 3.9.0

* issue #3504: added option `--force-same-database` for arangorestore

  with this option set to true, it is possible to make any arangorestore attempt
  fail if the specified target database does not match the database name
  specified in the source dump's "dump.json" file. it can thus be used to
  prevent restoring data into the "wrong" database

  The option is set to `false` by default to ensure backwards-compatibility

* make the default value of `--rocksdb.block-cache-shard-bits` use the RocksDB
  default value. This will mostly mean the default number block cache shard
  bits is lower than before, allowing each shard to store more data and cause
  less evictions from block cache

* fixed issue #4255: AQL SORT consuming too much memory

* fixed incorrect persistence of RAFT vote and term


v3.3.2 (2018-01-04)
-------------------

* fixed issue #4199: Internal failure: JavaScript exception in file 'arangosh.js'
  at 98,7: ArangoError 4: Expecting type String

* fixed issue in agency supervision with a good server being left in
  failedServers

* distinguish isReady and allInSync in clusterInventory

* fixed issue #4197: AQL statement not working in 3.3.1 when upgraded from 3.2.10

* do not reuse collection ids when restoring collections from a dump, but assign
  new collection ids, this should prevent collection id conflicts

* fix issue #4393: broken handling of unix domain sockets in
  JS_Download
  

v3.3.1 (2017-12-28)
-------------------

* UI: displayed wrong wfs property for a collection when using RocksDB as
  storage engine

* added `--ignore-missing` option to arangoimp
  this option allows importing lines with less fields than specified in the CSV
  header line

* changed misleading error message from "no leader" to "not a leader"

* optimize usage of AQL FULLTEXT index function to a FOR loop with index
  usage in some cases
  When the optimization is applied, this especially speeds up fulltext index
  queries in the cluster

* UI: improved the behavior during collection creation in a cluster environment

* Agency lockup fixes for very small machines.

* Agency performance improvement by finer grained locking.

* Use steady_clock in agency whereever possible.

* Agency prevent Supervision thread crash.

* Fix agency integer overflow in timeout calculation.


v3.3.0 (2012-12-14)
-------------------

* release version

* added a missing try/catch block in the supervision thread


v3.3.rc8 (2017-12-12)
---------------------

* UI: fixed broken foxx configuration keys. Some valid configuration values
  could not be edited via the ui.

* UI: Shard distribution view now has an accordion view instead of displaying
  all shards of all collections at once.

* UI: pressing the return key inside a select2 box no longer triggers the modals

* UI: coordinators and db servers are now in sorted order (ascending)


v3.3.rc7 (2017-12-07)
---------------------

* fixed issue #3741: fix terminal color output in Windows

* UI: fixed issue #3822: disabled name input field for system collections

* fixed issue #3640: limit in subquery

* fixed issue #3745: Invalid result when using OLD object with array attribute in UPSERT statement

* UI: edge collections were wrongly added to from and to vertices select box during graph creation

* UI: added not found views for documents and collections

* UI: using default user database api during database creation now

* UI: the graph viewer backend now picks one random start vertex of the
  first 1000 documents instead of calling any(). The implementation of
  "any" is known to scale bad on huge collections with RocksDB.

* UI: fixed disappearing of the navigation label in some case special case

* UI: the graph viewer now displays updated label values correctly.
  Additionally the included node/edge editor now closes automatically
	after a successful node/edge update.

* fixed issue #3917: traversals with high maximal depth take extremely long
  in planning phase.


v3.3.rc4 (2017-11-28)
---------------------

* minor bug-fixes


v3.3.rc3 (2017-11-24)
---------------------

* bug-fixes


v3.3.rc2 (2017-11-22)
---------------------

* UI: document/edge editor now remembering their modes (e.g. code or tree)

* UI: optimized error messages for invalid graph definitions. Also fixed a
  graph renderer cleanup error.

* UI: added a delay within the graph viewer while changing the colors of the
  graph. Necessary due different browser behaviour.

* added options `--encryption.keyfile` and `--encryption.key-generator` to arangodump
  and arangorestore

* UI: the graph viewer now displays updated label values correctly.
  Additionally the included node/edge editor now closes automatically
	after a successful node/edge update.

* removed `--recycle-ids` option for arangorestore

  using that option could have led to problems on the restore, with potential
  id conflicts between the originating server (the source dump server) and the
  target server (the restore server)


v3.3.rc1 (2017-11-17)
---------------------

* add readonly mode REST API

* allow compilation of ArangoDB source code with g++ 7

* upgrade minimum required g++ compiler version to g++ 5.4
  That means ArangoDB source code will not compile with g++ 4.x or g++ < 5.4 anymore.

* AQL: during a traversal if a vertex is not found. It will not print an ERROR to the log and continue
  with a NULL value, but will register a warning at the query and continue with a NULL value.
  The situation is not desired as an ERROR as ArangoDB can store edges pointing to non-existing
  vertex which is perfectly valid, but it may be a n issue on the data model, so users
  can directly see it on the query now and do not "by accident" have to check the LOG output.


v3.3.beta1 (2017-11-07)
-----------------------

* introduce `enforceReplicationFactor`: An optional parameter controlling
  if the server should bail out during collection creation if there are not
  enough DBServers available for the desired `replicationFactor`.

* fixed issue #3516: Show execution time in arangosh

  this change adds more dynamic prompt components for arangosh
  The following components are now available for dynamic prompts,
  settable via the `--console.prompt` option in arangosh:

  - '%t': current time as timestamp
  - '%a': elpased time since ArangoShell start in seconds
  - '%p': duration of last command in seconds
  - '%d': name of current database
  - '%e': current endpoint
  - '%E': current endpoint without protocol
  - '%u': current user

  The time a command takes can be displayed easily by starting arangosh with `--console.prompt "%p> "`.

* make the ArangoShell refill its collection cache when a yet-unknown collection
  is first accessed. This fixes the following problem:

      arangosh1> db._collections();  // shell1 lists all collections
      arangosh2> db._create("test"); // shell2 now creates a new collection 'test'
      arangosh1> db.test.insert({}); // shell1 is not aware of the collection created
                                     // in shell2, so the insert will fail

* enable JEMalloc background thread for purging and returning unused memory
  back to the operating system (Linux only)

* incremental transfer of initial collection data now can handle partial
  responses for a chunk, allowing the leader/master to send smaller chunks
  (in terms of HTTP response size) and limit memory usage

* initial creation of shards for cluster collections is now faster with
  replicationFactor values bigger than 1. this is achieved by an optimization
  for the case when the collection on the leader is still empty

* potential fix for issue #3517: several "filesystem full" errors in logs
  while there's a lot of disk space

* added C++ implementations for AQL function `SUBSTRING()`, `LEFT()`, `RIGHT()` and `TRIM()`


v3.3.milestone2 (2017-10-19)
----------------------------

* added new replication module

* make AQL `DISTINCT` not change the order of the results it is applied on

* show C++ function name of call site in ArangoDB log output

  This requires option `--log.line-number` to be set to *true*

* fixed issue #3408: Hard crash in query for pagination

* UI: fixed unresponsive events in cluster shards view

* UI: added word wrapping to query editor

* fixed issue #3395: AQL: cannot instantiate CollectBlock with undetermined
  aggregation method

* minimum number of V8 contexts in console mode must be 2, not 1. this is
  required to ensure the console gets one dedicated V8 context and all other
  operations have at least one extra context. This requirement was not enforced
  anymore.

* UI: fixed wrong user attribute name validation, issue #3228

* make AQL return a proper error message in case of a unique key constraint
  violation. previously it only returned the generic "unique constraint violated"
  error message but omitted the details about which index caused the problem.

  This addresses https://stackoverflow.com/questions/46427126/arangodb-3-2-unique-constraint-violation-id-or-key

* fix potential overflow in CRC marker check when a corrupted CRC marker
  is found at the very beginning of an MMFiles datafile


v3.3.milestone1 (2017-10-11)
----------------------------

* added option `--server.local-authentication`

* UI: added user roles

* added config option `--log.color` to toggle colorful logging to terminal

* added config option `--log.thread-name` to additionally log thread names

* usernames must not start with `:role:`, added new options:
    --server.authentication-timeout
    --ldap.roles-attribute-name
    --ldap.roles-transformation
    --ldap.roles-search
    --ldap.superuser-role
    --ldap.roles-include
    --ldap.roles-exclude

* performance improvements for full collection scans and a few other operations
  in MMFiles engine

* added `--rocksdb.encryption-key-generator` for enterprise

* removed `--compat28` parameter from arangodump and replication API

  older ArangoDB versions will no longer be supported by these tools.

* increase the recommended value for `/proc/sys/vm/max_map_count` to a value
  eight times as high as the previous recommended value. Increasing the
  values helps to prevent an ArangoDB server from running out of memory mappings.

  The raised minimum recommended value may lead to ArangoDB showing some startup
  warnings as follows:

      WARNING {memory} maximum number of memory mappings per process is 65530, which seems too low. it is recommended to set it to at least 512000
      WARNING {memory} execute 'sudo sysctl -w "vm.max_map_count=512000"'


v3.2.7 (2017-11-13)
-------------------

* Cluster customers, which have upgraded from 3.1 to 3.2 need to upgrade
  to 3.2.7. The cluster supervision is otherwise not operational.

* Fixed issue #3597: AQL with path filters returns unexpected results
  In some cases breadth first search in combination with vertex filters
  yields wrong result, the filter was not applied correctly.

* fixed some undefined behavior in some internal value caches for AQL GatherNodes
  and SortNodes, which could have led to sorted results being effectively not
  correctly sorted.

* make the replication applier for the RocksDB engine start automatically after a
  restart of the server if the applier was configured with its `autoStart` property
  set to `true`. previously the replication appliers were only automatically restarted
  at server start for the MMFiles engine.

* fixed arangodump batch size adaptivity in cluster mode and upped default batch size
  for arangodump

  these changes speed up arangodump in cluster context

* smart graphs now return a proper inventory in response to replication inventory
  requests

* fixed issue #3618: Inconsistent behavior of OR statement with object bind parameters

* only users with read/write rights on the "_system" database can now execute
  "_admin/shutdown" as well as modify properties of the write-ahead log (WAL)

* increase default maximum number of V8 contexts to at least 16 if not explicitly
  configured otherwise.
  the procedure for determining the actual maximum value of V8 contexts is unchanged
  apart from the value `16` and works as follows:
  - if explicitly set, the value of the configuration option `--javascript.v8-contexts`
    is used as the maximum number of V8 contexts
  - when the option is not set, the maximum number of V8 contexts is determined
    by the configuration option `--server.threads` if that option is set. if
    `--server.threads` is not set, then the maximum number of V8 contexts is the
    server's reported hardware concurrency (number of processors visible
    to the arangod process). if that would result in a maximum value of less than 16
    in any of these two cases, then the maximum value will be increased to 16.

* fixed issue #3447: ArangoError 1202: AQL: NotFound: (while executing) when
  updating collection

* potential fix for issue #3581: Unexpected "rocksdb unique constraint
  violated" with unique hash index

* fixed geo index optimizer rule for geo indexes with a single (array of coordinates)
  attribute.

* improved the speed of the shards overview in cluster (API endpoint /_api/cluster/shardDistribution API)
  It is now guaranteed to return after ~2 seconds even if the entire cluster is unresponsive.

* fix agency precondition check for complex objects
  this fixes issues with several CAS operations in the agency

* several fixes for agency restart and shutdown

* the cluster-internal representation of planned collection objects is now more
  lightweight than before, using less memory and not allocating any cache for indexes
  etc.

* fixed issue #3403: How to kill long running AQL queries with the browser console's
  AQL (display issue)

* fixed issue #3549: server reading ENGINE config file fails on common standard
  newline character

* UI: fixed error notifications for collection modifications

* several improvements for the truncate operation on collections:

  * the timeout for the truncate operation was increased in cluster mode in
    order to prevent too frequent "could not truncate collection" errors

  * after a truncate operation, collections in MMFiles still used disk space.
    to reclaim disk space used by truncated collection, the truncate actions
    in the web interface and from the ArangoShell now issue an extra WAL flush
    command (in cluster mode, this command is also propagated to all servers).
    the WAL flush allows all servers to write out any pending operations into the
    datafiles of the truncated collection. afterwards, a final journal rotate
    command is sent, which enables the compaction to entirely remove all datafiles
    and journals for the truncated collection, so that all disk space can be
    reclaimed

  * for MMFiles a special method will be called after a truncate operation so that
    all indexes of the collection can free most of their memory. previously some
    indexes (hash and skiplist indexes) partially kept already allocated memory
    in order to avoid future memory allocations

  * after a truncate operation in the RocksDB engine, an additional compaction
    will be triggered for the truncated collection. this compaction removes all
    deletions from the key space so that follow-up scans over the collection's key
    range do not have to filter out lots of already-removed values

  These changes make truncate operations potentially more time-consuming than before,
  but allow for memory/disk space savings afterwards.

* enable JEMalloc background threads for purging and returning unused memory
  back to the operating system (Linux only)

  JEMalloc will create its background threads on demand. The number of background
  threads is capped by the number of CPUs or active arenas. The background threads run
  periodically and purge unused memory pages, allowing memory to be returned to the
  operating system.

  This change will make the arangod process create several additional threads.
  It is accompanied by an increased `TasksMax` value in the systemd service configuration
  file for the arangodb3 service.

* upgraded bundled V8 engine to bugfix version v5.7.492.77

  this upgrade fixes a memory leak in upstream V8 described in
  https://bugs.chromium.org/p/v8/issues/detail?id=5945 that will result in memory
  chunks only getting uncommitted but not unmapped


v3.2.6 (2017-10-26)
-------------------

* UI: fixed event cleanup in cluster shards view

* UI: reduced cluster dashboard api calls

* fixed a permission problem that prevented collection contents to be displayed
  in the web interface

* removed posix_fadvise call from RocksDB's PosixSequentialFile::Read(). This is
  consistent with Facebook PR 2573 (#3505)

  this fix should improve the performance of the replication with the RocksDB
  storage engine

* allow changing of collection replication factor for existing collections

* UI: replicationFactor of a collection is now changeable in a cluster
  environment

* several fixes for the cluster agency

* fixed undefined behavior in the RocksDB-based geo index

* fixed Foxxmaster failover

* purging or removing the Debian/Ubuntu arangodb3 packages now properly stops
  the arangod instance before actuallying purging or removing


v3.2.5 (2017-10-16)
-------------------

* general-graph module and _api/gharial now accept cluster options
  for collection creation. It is now possible to set replicationFactor and
  numberOfShards for all collections created via this graph object.
  So adding a new collection will not result in a singleShard and
  no replication anymore.

* fixed issue #3408: Hard crash in query for pagination

* minimum number of V8 contexts in console mode must be 2, not 1. this is
  required to ensure the console gets one dedicated V8 context and all other
  operations have at least one extra context. This requirement was not enforced
  anymore.

* fixed issue #3395: AQL: cannot instantiate CollectBlock with undetermined
  aggregation method

* UI: fixed wrong user attribute name validation, issue #3228

* fix potential overflow in CRC marker check when a corrupted CRC marker
  is found at the very beginning of an MMFiles datafile

* UI: fixed unresponsive events in cluster shards view

* Add statistics about the V8 context counts and number of available/active/busy
  threads we expose through the server statistics interface.


v3.2.4 (2017-09-26)
-------------------

* UI: no default index selected during index creation

* UI: added replicationFactor option during SmartGraph creation

* make the MMFiles compactor perform less writes during normal compaction
  operation

  This partially fixes issue #3144

* make the MMFiles compactor configurable

  The following options have been added:

* `--compaction.db-sleep-time`: sleep interval between two compaction runs
    (in s)
  * `--compaction.min-interval"`: minimum sleep time between two compaction
     runs (in s)
  * `--compaction.min-small-data-file-size`: minimal filesize threshold
    original datafiles have to be below for a compaction
  * `--compaction.dead-documents-threshold`: minimum unused count of documents
    in a datafile
  * `--compaction.dead-size-threshold`: how many bytes of the source data file
    are allowed to be unused at most
  * `--compaction.dead-size-percent-threshold`: how many percent of the source
    datafile should be unused at least
  * `--compaction.max-files`: Maximum number of files to merge to one file
  * `--compaction.max-result-file-size`: how large may the compaction result
    file become (in bytes)
  * `--compaction.max-file-size-factor`: how large the resulting file may
    be in comparison to the collection's `--database.maximal-journal-size' setting`

* fix downwards-incompatibility in /_api/explain REST handler

* fix Windows implementation for fs.getTempPath() to also create a
  sub-directory as we do on linux

* fixed a multi-threading issue in cluster-internal communication

* performance improvements for traversals and edge lookups

* removed internal memory zone handling code. the memory zones were a leftover
  from the early ArangoDB days and did not provide any value in the current
  implementation.

* (Enterprise only) added `skipInaccessibleCollections` option for AQL queries:
  if set, AQL queries (especially graph traversals) will treat collections to
  which a user has no access rights to as if these collections were empty.

* adjusted scheduler thread handling to start and stop less threads in
  normal operations

* leader-follower replication catchup code has been rewritten in C++

* early stage AQL optimization now also uses the C++ implementations of
  AQL functions if present. Previously it always referred to the JavaScript
  implementations and ignored the C++ implementations. This change gives
  more flexibility to the AQL optimizer.

* ArangoDB tty log output is now colored for log messages with levels
  FATAL, ERR and WARN.

* changed the return values of AQL functions `REGEX_TEST` and `REGEX_REPLACE`
  to `null` when the input regex is invalid. Previous versions of ArangoDB
  partly returned `false` for invalid regexes and partly `null`.

* added `--log.role` option for arangod

  When set to `true`, this option will make the ArangoDB logger print a single
  character with the server's role into each logged message. The roles are:

  - U: undefined/unclear (used at startup)
  - S: single server
  - C: coordinator
  - P: primary
  - A: agent

  The default value for this option is `false`, so no roles will be logged.


v3.2.3 (2017-09-07)
-------------------

* fixed issue #3106: orphan collections could not be registered in general-graph module

* fixed wrong selection of the database inside the internal cluster js api

* added startup option `--server.check-max-memory-mappings` to make arangod check
  the number of memory mappings currently used by the process and compare it with
  the maximum number of allowed mappings as determined by /proc/sys/vm/max_map_count

  The default value is `true`, so the checks will be performed. When the current
  number of mappings exceeds 90% of the maximum number of mappings, the creation
  of further V8 contexts will be deferred.

  Note that this option is effective on Linux systems only.

* arangoimp now has a `--remove-attribute` option

* added V8 context lifetime control options
  `--javascript.v8-contexts-max-invocations` and `--javascript.v8-contexts-max-age`

  These options allow specifying after how many invocations a used V8 context is
  disposed, or after what time a V8 context is disposed automatically after its
  creation. If either of the two thresholds is reached, an idl V8 context will be
  disposed.

  The default value of `--javascript.v8-contexts-max-invocations` is 0, meaning that
  the maximum number of invocations per context is unlimited. The default value
  for `--javascript.v8-contexts-max-age` is 60 seconds.

* fixed wrong UI cluster health information

* fixed issue #3070: Add index in _jobs collection

* fixed issue #3125: HTTP Foxx API JSON parsing

* fixed issue #3120: Foxx queue: job isn't running when server.authentication = true

* fixed supervision failure detection and handling, which happened with simultaneous
  agency leadership change


v3.2.2 (2017-08-23)
-------------------

* make "Rebalance shards" button work in selected database only, and not make
  it rebalance the shards of all databases

* fixed issue #2847: adjust the response of the DELETE `/_api/users/database/*` calls

* fixed issue #3075: Error when upgrading arangoDB on linux ubuntu 16.04

* fixed a buffer overrun in linenoise console input library for long input strings

* increase size of the linenoise input buffer to 8 KB

* abort compilation if the detected GCC or CLANG isn't in the range of compilers
  we support

* fixed spurious cluster hangups by always sending AQL-query related requests
  to the correct servers, even after failover or when a follower drops

  The problem with the previous shard-based approach was that responsibilities
  for shards may change from one server to another at runtime, after the query
  was already instanciated. The coordinator and other parts of the query then
  sent further requests for the query to the servers now responsible for the
  shards.
  However, an AQL query must send all further requests to the same servers on
  which the query was originally instanciated, even in case of failover.
  Otherwise this would potentially send requests to servers that do not know
  about the query, and would also send query shutdown requests to the wrong
  servers, leading to abandoned queries piling up and using resources until
  they automatically time out.

* fixed issue with RocksDB engine acquiring the collection count values too
  early, leading to the collection count values potentially being slightly off
  even in exclusive transactions (for which the exclusive access should provide
  an always-correct count value)

* fixed some issues in leader-follower catch-up code, specifically for the
  RocksDB engine

* make V8 log fatal errors to syslog before it terminates the process.
  This change is effective on Linux only.

* fixed issue with MMFiles engine creating superfluous collection journals
  on shutdown

* fixed issue #3067: Upgrade from 3.2 to 3.2.1 reset autoincrement keys

* fixed issue #3044: ArangoDB server shutdown unexpectedly

* fixed issue #3039: Incorrect filter interpretation

* fixed issue #3037: Foxx, internal server error when I try to add a new service

* improved MMFiles fulltext index document removal performance
  and fulltext index query performance for bigger result sets

* ui: fixed a display bug within the slow and running queries view

* ui: fixed a bug when success event triggers twice in a modal

* ui: fixed the appearance of the documents filter

* ui: graph vertex collections not restricted to 10 anymore

* fixed issue #2835: UI detection of JWT token in case of server restart or upgrade

* upgrade jemalloc version to 5.0.1

  This fixes problems with the memory allocator returing "out of memory" when
  calling munmap to free memory in order to return it to the OS.

  It seems that calling munmap on Linux can increase the number of mappings, at least
  when a region is partially unmapped. This can lead to the process exceeding its
  maximum number of mappings, and munmap and future calls to mmap returning errors.

  jemalloc version 5.0.1 does not have the `--enable-munmap` configure option anymore,
  so the problem is avoided. To return memory to the OS eventually, jemalloc 5's
  background purge threads are used on Linux.

* fixed issue #2978: log something more obvious when you log a Buffer

* fixed issue #2982: AQL parse error?

* fixed issue #3125: HTTP Foxx API Json parsing

v3.2.1 (2017-08-09)
-------------------

* added C++ implementations for AQL functions `LEFT()`, `RIGHT()` and `TRIM()`

* fixed docs for issue #2968: Collection _key autoincrement value increases on error

* fixed issue #3011: Optimizer rule reduce-extraction-to-projection breaks queries

* Now allowing to restore users in a sharded environment as well
  It is still not possible to restore collections that are sharded
  differently than by _key.

* fixed an issue with restoring of system collections and user rights.
  It was not possible to restore users into an authenticated server.

* fixed issue #2977: Documentation for db._createDatabase is wrong

* ui: added bind parameters to slow query history view

* fixed issue #1751: Slow Query API should provide bind parameters, webui should display them

* ui: fixed a bug when moving multiple documents was not possible

* fixed docs for issue #2968: Collection _key autoincrement value increases on error

* AQL CHAR_LENGTH(null) returns now 0. Since AQL TO_STRING(null) is '' (string of length 0)

* ui: now supports single js file upload for Foxx services in addition to zip files

* fixed a multi-threading issue in the agency when callElection was called
  while the Supervision was calling updateSnapshot

* added startup option `--query.tracking-with-bindvars`

  This option controls whether the list of currently running queries
  and the list of slow queries should contain the bind variables used
  in the queries or not.

  The option can be changed at runtime using the commands

      // enables tracking of bind variables
      // set to false to turn tracking of bind variables off
      var value = true;
      require("@arangodb/aql/queries").properties({
        trackBindVars: value
      });

* index selectivity estimates are now available in the cluster as well

* fixed issue #2943: loadIndexesIntoMemory not returning the same structure
  as the rest of the collection APIs

* fixed issue #2949: ArangoError 1208: illegal name

* fixed issue #2874: Collection properties do not return `isVolatile`
  attribute

* potential fix for issue #2939: Segmentation fault when starting
  coordinator node

* fixed issue #2810: out of memory error when running UPDATE/REPLACE
  on medium-size collection

* fix potential deadlock errors in collector thread

* disallow the usage of volatile collections in the RocksDB engine
  by throwing an error when a collection is created with attribute
  `isVolatile` set to `true`.
  Volatile collections are unsupported by the RocksDB engine, so
  creating them should not succeed and silently create a non-volatile
  collection

* prevent V8 from issuing SIGILL instructions when it runs out of memory

  Now arangod will attempt to log a FATAL error into its logfile in case V8
  runs out of memory. In case V8 runs out of memory, it will still terminate the
  entire process. But at least there should be something in the ArangoDB logs
  indicating what the problem was. Apart from that, the arangod process should
  now be exited with SIGABRT rather than SIGILL as it shouldn't return into the
  V8 code that aborted the process with `__builtin_trap`.

  this potentially fixes issue #2920: DBServer crashing automatically post upgrade to 3.2

* Foxx queues and tasks now ensure that the scripts in them run with the same
  permissions as the Foxx code who started the task / queue

* fixed issue #2928: Offset problems

* fixed issue #2876: wrong skiplist index usage in edge collection

* fixed issue #2868: cname missing from logger-follow results in rocksdb

* fixed issue #2889: Traversal query using incorrect collection id

* fixed issue #2884: AQL traversal uniqueness constraints "propagating" to other traversals? Weird results

* arangoexport: added `--query` option for passing an AQL query to export the result

* fixed issue #2879: No result when querying for the last record of a query

* ui: allows now to edit default access level for collections in database
  _system for all users except the root user.

* The _users collection is no longer accessible outside the arngod process, _queues is always read-only

* added new option "--rocksdb.max-background-jobs"

* removed options "--rocksdb.max-background-compactions", "--rocksdb.base-background-compactions" and "--rocksdb.max-background-flushes"

* option "--rocksdb.compaction-read-ahead-size" now defaults to 2MB

* change Windows build so that RocksDB doesn't enforce AVX optimizations by default
  This fixes startup crashes on servers that do not have AVX CPU extensions

* speed up RocksDB secondary index creation and dropping

* removed RocksDB note in Geo index docs


v3.2.0 (2017-07-20)
-------------------

* fixed UI issues

* fixed multi-threading issues in Pregel

* fixed Foxx resilience

* added command-line option `--javascript.allow-admin-execute`

  This option can be used to control whether user-defined JavaScript code
  is allowed to be executed on server by sending via HTTP to the API endpoint
  `/_admin/execute`  with an authenticated user account.
  The default value is `false`, which disables the execution of user-defined
  code. This is also the recommended setting for production. In test environments,
  it may be convenient to turn the option on in order to send arbitrary setup
  or teardown commands for execution on the server.


v3.2.beta6 (2017-07-18)
-----------------------

* various bugfixes


v3.2.beta5 (2017-07-16)
-----------------------

* numerous bugfixes


v3.2.beta4 (2017-07-04)
-----------------------

* ui: fixed document view _from and _to linking issue for special characters

* added function `db._parse(query)` for parsing an AQL query and returning information about it

* fixed one medium priority and two low priority security user interface
  issues found by owasp zap.

* ui: added index deduplicate options

* ui: fixed renaming of collections for the rocksdb storage engine

* documentation and js fixes for secondaries

* RocksDB storage format was changed, users of the previous beta/alpha versions
  must delete the database directory and re-import their data

* enabled permissions on database and collection level

* added and changed some user related REST APIs
    * added `PUT /_api/user/{user}/database/{database}/{collection}` to change collection permission
    * added `GET /_api/user/{user}/database/{database}/{collection}`
    * added optional `full` parameter to the `GET /_api/user/{user}/database/` REST call

* added user functions in the arangoshell `@arangodb/users` module
    * added `grantCollection` and `revokeCollection` functions
    * added `permission(user, database, collection)` to retrieve collection specific rights

* added "deduplicate" attribute for array indexes, which controls whether inserting
  duplicate index values from the same document into a unique array index will lead to
  an error or not:

      // with deduplicate = true, which is the default value:
      db._create("test");
      db.test.ensureIndex({ type: "hash", fields: ["tags[*]"], deduplicate: true });
      db.test.insert({ tags: ["a", "b"] });
      db.test.insert({ tags: ["c", "d", "c"] }); // will work, because deduplicate = true
      db.test.insert({ tags: ["a"] }); // will fail

      // with deduplicate = false
      db._create("test");
      db.test.ensureIndex({ type: "hash", fields: ["tags[*]"], deduplicate: false });
      db.test.insert({ tags: ["a", "b"] });
      db.test.insert({ tags: ["c", "d", "c"] }); // will not work, because deduplicate = false
      db.test.insert({ tags: ["a"] }); // will fail

  The "deduplicate" attribute is now also accepted by the index creation HTTP
  API endpoint POST /_api/index and is returned by GET /_api/index.

* added optimizer rule "remove-filters-covered-by-traversal"

* Debian/Ubuntu installer: make messages about future package upgrades more clear

* fix a hangup in VST

  The problem happened when the two first chunks of a VST message arrived
  together on a connection that was newly switched to VST.

* fix deletion of outdated WAL files in RocksDB engine

* make use of selectivity estimates in hash, skiplist and persistent indexes
  in RocksDB engine

* changed VM overcommit recommendation for user-friendliness

* fix a shutdown bug in the cluster: a destroyed query could still be active

* do not terminate the entire server process if a temp file cannot be created
  (Windows only)

* fix log output in the front-end, it stopped in case of too many messages


v3.2.beta3 (2017-06-27)
-----------------------

* numerous bugfixes


v3.2.beta2 (2017-06-20)
-----------------------

* potentially fixed issue #2559: Duplicate _key generated on insertion

* fix invalid results (too many) when a skipping LIMIT was used for a
  traversal. `LIMIT x` or `LIMIT 0, x` were not affected, but `LIMIT s, x`
  may have returned too many results

* fix races in SSL communication code

* fix invalid locking in JWT authentication cache, which could have
  crashed the server

* fix invalid first group results for sorted AQL COLLECT when LIMIT
  was used

* fix potential race, which could make arangod hang on startup

* removed `exception` field from transaction error result; users should throw
  explicit `Error` instances to return custom exceptions (addresses issue #2561)

* fixed issue #2613: Reduce log level when Foxx manager tries to self heal missing database

* add a read only mode for users and collection level authorization

* removed `exception` field from transaction error result; users should throw
  explicit `Error` instances to return custom exceptions (addresses issue #2561)

* fixed issue #2677: Foxx disabling development mode creates non-deterministic service bundle

* fixed issue #2684: Legacy service UI not working


v3.2.beta1 (2017-06-12)
-----------------------

* provide more context for index errors (addresses issue #342)

* arangod now validates several OS/environment settings on startup and warns if
  the settings are non-ideal. Most of the checks are executed on Linux systems only.

* fixed issue #2515: The replace-or-with-in optimization rule might prevent use of indexes

* added `REGEX_REPLACE` AQL function

* the RocksDB storage format was changed, users of the previous alpha versions
  must delete the database directory and re-import their data

* added server startup option `--query.fail-on-warning`

  setting this option to `true` will abort any AQL query with an exception if
  it causes a warning at runtime. The value can be overridden per query by
  setting the `failOnWarning` attribute in a query's options.

* added --rocksdb.num-uncompressed-levels to adjust number of non-compressed levels

* added checks for memory managment and warn (i. e. if hugepages are enabled)

* set default SSL cipher suite string to "HIGH:!EXPORT:!aNULL@STRENGTH"

* fixed issue #2469: Authentication = true does not protect foxx-routes

* fixed issue #2459: compile success but can not run with rocksdb

* `--server.maximal-queue-size` is now an absolute maximum. If the queue is
  full, then 503 is returned. Setting it to 0 means "no limit".

* (Enterprise only) added authentication against an LDAP server

* fixed issue #2083: Foxx services aren't distributed to all coordinators

* fixed issue #2384: new coordinators don't pick up existing Foxx services

* fixed issue #2408: Foxx service validation causes unintended side-effects

* extended HTTP API with routes for managing Foxx services

* added distinction between hasUser and authorized within Foxx
  (cluster internal requests are authorized requests but don't have a user)

* arangoimp now has a `--threads` option to enable parallel imports of data

* PR #2514: Foxx services that can't be fixed by self-healing now serve a 503 error

* added `time` function to `@arangodb` module


v3.2.alpha4 (2017-04-25)
------------------------

* fixed issue #2450: Bad optimization plan on simple query

* fixed issue #2448: ArangoDB Web UI takes no action when Delete button is clicked

* fixed issue #2442: Frontend shows already deleted databases during login

* added 'x-content-type-options: nosniff' to avoid MSIE bug

* set default value for `--ssl.protocol` from TLSv1 to TLSv1.2.

* AQL breaking change in cluster:
  The SHORTEST_PATH statement using edge-collection names instead
  of a graph name now requires to explicitly name the vertex-collection names
  within the AQL query in the cluster. It can be done by adding `WITH <name>`
  at the beginning of the query.

  Example:
  ```
  FOR v,e IN OUTBOUND SHORTEST_PATH @start TO @target edges [...]
  ```

  Now has to be:

  ```
  WITH vertices
  FOR v,e IN OUTBOUND SHORTEST_PATH @start TO @target edges [...]
  ```

  This change is due to avoid dead-lock sitations in clustered case.
  An error stating the above is included.

* add implicit use of geo indexes when using SORT/FILTER in AQL, without
  the need to use the special-purpose geo AQL functions `NEAR` or `WITHIN`.

  the special purpose `NEAR` AQL function can now be substituted with the
  following AQL (provided there is a geo index present on the `doc.latitude`
  and `doc.longitude` attributes):

      FOR doc in geoSort
        SORT DISTANCE(doc.latitude, doc.longitude, 0, 0)
        LIMIT 5
        RETURN doc

  `WITHIN` can be substituted with the following AQL:

      FOR doc in geoFilter
        FILTER DISTANCE(doc.latitude, doc.longitude, 0, 0) < 2000
        RETURN doc

  Compared to using the special purpose AQL functions this approach has the
  advantage that it is more composable, and will also honor any `LIMIT` values
  used in the AQL query.

* potential fix for shutdown hangs on OSX

* added KB, MB, GB prefix for integer parameters, % for integer parameters
  with a base value

* added JEMALLOC 4.5.0

* added `--vm.resident-limit` and `--vm.path` for file-backed memory mapping
  after reaching a configurable maximum RAM size

* try recommended limit for file descriptors in case of unlimited
  hard limit

* issue #2413: improve logging in case of lock timeout and deadlocks

* added log topic attribute to /_admin/log api

* removed internal build option `USE_DEV_TIMERS`

  Enabling this option activated some proprietary timers for only selected
  events in arangod. Instead better use `perf` to gather timings.


v3.2.alpha3 (2017-03-22)
------------------------

* increase default collection lock timeout from 30 to 900 seconds

* added function `db._engine()` for retrieval of storage engine information at
  server runtime

  There is also an HTTP REST handler at GET /_api/engine that returns engine
  information.

* require at least cmake 3.2 for building ArangoDB

* make arangod start with less V8 JavaScript contexts

  This speeds up the server start (a little bit) and makes it use less memory.
  Whenever a V8 context is needed by a Foxx action or some other operation and
  there is no usable V8 context, a new one will be created dynamically now.

  Up to `--javascript.v8-contexts` V8 contexts will be created, so this option
  will change its meaning. Previously as many V8 contexts as specified by this
  option were created at server start, and the number of V8 contexts did not
  change at runtime. Now up to this number of V8 contexts will be in use at the
  same time, but the actual number of V8 contexts is dynamic.

  The garbage collector thread will automatically delete unused V8 contexts after
  a while. The number of spare contexts will go down to as few as configured in
  the new option `--javascript.v8-contexts-minimum`. Actually that many V8 contexts
  are also created at server start.

  The first few requests in new V8 contexts will take longer than in contexts
  that have been there already. Performance may therefore suffer a bit for the
  initial requests sent to ArangoDB or when there are only few but performance-
  critical situations in which new V8 contexts will be created. If this is a
  concern, it can easily be fixed by setting `--javascipt.v8-contexts-minimum`
  and `--javascript.v8-contexts` to a relatively high value, which will guarantee
  that many number of V8 contexts to be created at startup and kept around even
  when unused.

  Waiting for an unused V8 context will now also abort if no V8 context can be
  acquired/created after 120 seconds.

* improved diagnostic messages written to logfiles by supervisor process

* fixed issue #2367

* added "bindVars" to attributes of currently running and slow queries

* added "jsonl" as input file type for arangoimp

* upgraded version of bundled zlib library from 1.2.8 to 1.2.11

* added input file type `auto` for arangoimp so it can automatically detect the
  type of the input file from the filename extension

* fixed variables parsing in GraphQL

* added `--translate` option for arangoimp to translate attribute names from
  the input files to attriubte names expected by ArangoDB

  The `--translate` option can be specified multiple times (once per translation
  to be executed). The following example renames the "id" column from the input
  file to "_key", and the "from" column to "_from", and the "to" column to "_to":

      arangoimp --type csv --file data.csv --translate "id=_key" --translate "from=_from" --translate "to=_to"

  `--translate` works for CSV and TSV inputs only.

* changed default value for `--server.max-packet-size` from 128 MB to 256 MB

* fixed issue #2350

* fixed issue #2349

* fixed issue #2346

* fixed issue #2342

* change default string truncation length from 80 characters to 256 characters for
  `print`/`printShell` functions in ArangoShell and arangod. This will emit longer
  prefixes of string values before truncating them with `...`, which is helpful
  for debugging.

* always validate incoming JSON HTTP requests for duplicate attribute names

  Incoming JSON data with duplicate attribute names will now be rejected as
  invalid. Previous versions of ArangoDB only validated the uniqueness of
  attribute names inside incoming JSON for some API endpoints, but not
  consistently for all APIs.

* don't let read-only transactions block the WAL collector

* allow passing own `graphql-sync` module instance to Foxx GraphQL router

* arangoexport can now export to csv format

* arangoimp: fixed issue #2214

* Foxx: automatically add CORS response headers

* added "OPTIONS" to CORS `access-control-allow-methods` header

* Foxx: Fix arangoUser sometimes not being set correctly

* fixed issue #1974


v3.2.alpha2 (2017-02-20)
------------------------

* ui: fixed issue #2065

* ui: fixed a dashboard related memory issue

* Internal javascript rest actions will now hide their stack traces to the client
  unless maintainer mode is activated. Instead they will always log to the logfile

* Removed undocumented internal HTTP API:
  * PUT _api/edges

  The documented GET _api/edges and the undocumented POST _api/edges remains unmodified.

* updated V8 version to 5.7.0.0

* change undocumented behaviour in case of invalid revision ids in
  If-Match and If-None-Match headers from 400 (BAD) to 412 (PRECONDITION
  FAILED).

* change undocumented behaviour in case of invalid revision ids in
  JavaScript document operations from 1239 ("illegal document revision")
  to 1200 ("conflict").

* added data export tool, arangoexport.

  arangoexport can be used to export collections to json, jsonl or xml
  and export a graph or collections to xgmml.

* fixed a race condition when closing a connection

* raised default hard limit on threads for very small to 64

* fixed negative counting of http connection in UI


v3.2.alpha1 (2017-02-05)
------------------------

* added figure `httpRequests` to AQL query statistics

* removed revisions cache intermediate layer implementation

* obsoleted startup options `--database.revision-cache-chunk-size` and
  `--database.revision-cache-target-size`

* fix potential port number over-/underruns

* added startup option `--log.shorten-filenames` for controlling whether filenames
  in log messages should be shortened to just the filename with the absolute path

* removed IndexThreadFeature, made `--database.index-threads` option obsolete

* changed index filling to make it more parallel, dispatch tasks to boost::asio

* more detailed stacktraces in Foxx apps

* generated Foxx services now use swagger tags


v3.1.24 (XXXX-XX-XX)
--------------------

* fixed one more LIMIT issue in traversals


v3.1.23 (2017-06-19)
--------------------

* potentially fixed issue #2559: Duplicate _key generated on insertion

* fix races in SSL communication code

* fix invalid results (too many) when a skipping LIMIT was used for a
  traversal. `LIMIT x` or `LIMIT 0, x` were not affected, but `LIMIT s, x`
  may have returned too many results

* fix invalid first group results for sorted AQL COLLECT when LIMIT
  was used

* fix invalid locking in JWT authentication cache, which could have
  crashed the server

* fix undefined behavior in traverser when traversals were used inside
  a FOR loop


v3.1.22 (2017-06-07)
--------------------

* fixed issue #2505: Problem with export + report of a bug

* documented changed behavior of WITH

* fixed ui glitch in aardvark

* avoid agency compaction bug

* fixed issue #2283: disabled proxy communication internally


v3.1.21 (2017-05-22)
--------------------

* fixed issue #2488:  AQL operator IN error when data use base64 chars

* more randomness in seeding RNG

v3.1.20 (2016-05-16)
--------------------

* fixed incorrect sorting for distributeShardsLike

* improve reliability of AgencyComm communication with Agency

* fixed shard numbering bug, where ids were erouneously incremented by 1

* remove an unnecessary precondition in createCollectionCoordinator

* funny fail rotation fix

* fix in SimpleHttpClient for correct advancement of readBufferOffset

* forward SIG_HUP in supervisor process to the server process to fix logrotaion
  You need to stop the remaining arangod server process manually for the upgrade to work.


v3.1.19 (2017-04-28)
--------------------

* Fixed a StackOverflow issue in Traversal and ShortestPath. Occured if many (>1000) input
  values in a row do not return any result. Fixes issue: #2445

* fixed issue #2448

* fixed issue #2442

* added 'x-content-type-options: nosniff' to avoid MSIE bug

* fixed issue #2441

* fixed issue #2440

* Fixed a StackOverflow issue in Traversal and ShortestPath. Occured if many (>1000) input
  values in a row do not return any result. Fixes issue: #2445

* fix occasional hanging shutdowns on OS X


v3.1.18 (2017-04-18)
--------------------

* fixed error in continuous synchronization of collections

* fixed spurious hangs on server shutdown

* better error messages during restore collection

* completely overhaul supervision. More detailed tests

* Fixed a dead-lock situation in cluster traversers, it could happen in
  rare cases if the computation on one DBServer could be completed much earlier
  than the other server. It could also be restricted to SmartGraphs only.

* (Enterprise only) Fixed a bug in SmartGraph DepthFirstSearch. In some
  more complicated queries, the maxDepth limit of 1 was not considered strictly
  enough, causing the traverser to do unlimited depth searches.

* fixed issue #2415

* fixed issue #2422

* fixed issue #1974


v3.1.17 (2017-04-04)
--------------------

* (Enterprise only) fixed a bug where replicationFactor was not correctly
  forwarded in SmartGraph creation.

* fixed issue #2404

* fixed issue #2397

* ui - fixed smart graph option not appearing

* fixed issue #2389

* fixed issue #2400


v3.1.16 (2017-03-27)
--------------------

* fixed issue #2392

* try to raise file descriptors to at least 8192, warn otherwise

* ui - aql editor improvements + updated ace editor version (memory leak)

* fixed lost HTTP requests

* ui - fixed some event issues

* avoid name resolution when given connection string is a valid ip address

* helps with issue #1842, bug in COLLECT statement in connection with LIMIT.

* fix locking bug in cluster traversals

* increase lock timeout defaults

* increase various cluster timeouts

* limit default target size for revision cache to 1GB, which is better for
  tight RAM situations (used to be 40% of (totalRAM - 1GB), use
  --database.revision-cache-target-size <VALUEINBYTES> to get back the
  old behaviour

* fixed a bug with restarted servers indicating status as "STARTUP"
  rather that "SERVING" in Nodes UI.


v3.1.15 (2017-03-20)
--------------------

* add logrotate configuration as requested in #2355

* fixed issue #2376

* ui - changed document api due a chrome bug

* ui - fixed a submenu bug

* added endpoint /_api/cluster/endpoints in cluster case to get all
  coordinator endpoints

* fix documentation of /_api/endpoint, declaring this API obsolete.

* Foxx response objects now have a `type` method for manipulating the content-type header

* Foxx tests now support `xunit` and `tap` reporters


v3.1.14 (2017-03-13)
--------------------

* ui - added feature request (multiple start nodes within graph viewer) #2317

* added missing locks to authentication cache methods

* ui - added feature request (multiple start nodes within graph viewer) #2317

* ui - fixed wrong merge of statistics information from different coordinators

* ui - fixed issue #2316

* ui - fixed wrong protocol usage within encrypted environment

* fixed compile error on Mac Yosemite

* minor UI fixes


v3.1.13 (2017-03-06)
--------------------

* fixed variables parsing in GraphQL

* fixed issue #2214

* fixed issue #2342

* changed thread handling to queue only user requests on coordinator

* use exponential backoff when waiting for collection locks

* repair short name server lookup in cluster in the case of a removed
  server


v3.1.12 (2017-02-28)
--------------------

* disable shell color escape sequences on Windows

* fixed issue #2326

* fixed issue #2320

* fixed issue #2315

* fixed a race condition when closing a connection

* raised default hard limit on threads for very small to 64

* fixed negative counting of http connection in UI

* fixed a race when renaming collections

* fixed a race when dropping databases


v3.1.11 (2017-02-17)
--------------------

* fixed a race between connection closing and sending out last chunks of data to clients
  when the "Connection: close" HTTP header was set in requests

* ui: optimized smart graph creation usability

* ui: fixed #2308

* fixed a race in async task cancellation via `require("@arangodb/tasks").unregisterTask()`

* fixed spuriously hanging threads in cluster AQL that could sit idle for a few minutes

* fixed potential numeric overflow for big index ids in index deletion API

* fixed sort issue in cluster, occurring when one of the local sort buffers of a
  GatherNode was empty

* reduce number of HTTP requests made for certain kinds of join queries in cluster,
  leading to speedup of some join queries

* supervision deals with demised coordinators correctly again

* implement a timeout in TraverserEngineRegistry

* agent communication reduced in large batches of append entries RPCs

* inception no longer estimates RAFT timings

* compaction in agents has been moved to a separate thread

* replicated logs hold local timestamps

* supervision jobs failed leader and failed follower revisited for
  function in precarious stability situations

* fixed bug in random number generator for 64bit int


v3.1.10 (2017-02-02)
--------------------

* updated versions of bundled node modules:
  - joi: from 8.4.2 to 9.2.0
  - joi-to-json-schema: from 2.2.0 to 2.3.0
  - sinon: from 1.17.4 to 1.17.6
  - lodash: from 4.13.1 to 4.16.6

* added shortcut for AQL ternary operator
  instead of `condition ? true-part : false-part` it is now possible to also use a
  shortcut variant `condition ? : false-part`, e.g.

      FOR doc IN docs RETURN doc.value ?: 'not present'

  instead of

      FOR doc IN docs RETURN doc.value ? doc.value : 'not present'

* fixed wrong sorting order in cluster, if an index was used to sort with many
  shards.

* added --replication-factor, --number-of-shards and --wait-for-sync to arangobench

* turn on UTF-8 string validation for VelocyPack values received via VST connections

* fixed issue #2257

* upgraded Boost version to 1.62.0

* added optional detail flag for db.<collection>.count()
  setting the flag to `true` will make the count operation returned the per-shard
  counts for the collection:

      db._create("test", { numberOfShards: 10 });
      for (i = 0; i < 1000; ++i) {
        db.test.insert({value: i});
      }
      db.test.count(true);

      {
        "s100058" : 99,
        "s100057" : 103,
        "s100056" : 100,
        "s100050" : 94,
        "s100055" : 90,
        "s100054" : 122,
        "s100051" : 109,
        "s100059" : 99,
        "s100053" : 95,
        "s100052" : 89
      }

* added optional memory limit for AQL queries:

      db._query("FOR i IN 1..100000 SORT i RETURN i", {}, { options: { memoryLimit: 100000 } });

  This option limits the default maximum amount of memory (in bytes) that a single
  AQL query can use.
  When a single AQL query reaches the specified limit value, the query will be
  aborted with a *resource limit exceeded* exception. In a cluster, the memory
  accounting is done per shard, so the limit value is effectively a memory limit per
  query per shard.

  The global limit value can be overriden per query by setting the *memoryLimit*
  option value for individual queries when running an AQL query.

* added server startup option `--query.memory-limit`

* added convenience function to create vertex-centric indexes.

  Usage: `db.collection.ensureVertexCentricIndex("label", {type: "hash", direction: "outbound"})`
  That will create an index that can be used on OUTBOUND with filtering on the
  edge attribute `label`.

* change default log output for tools to stdout (instead of stderr)

* added option -D to define a configuration file environment key=value

* changed encoding behavior for URLs encoded in the C++ code of ArangoDB:
  previously the special characters `-`, `_`, `~` and `.` were returned as-is
  after URL-encoding, now `.` will be encoded to be `%2e`.
  This also changes the behavior of how incoming URIs are processed: previously
  occurrences of `..` in incoming request URIs were collapsed (e.g. `a/../b/` was
  collapsed to a plain `b/`). Now `..` in incoming request URIs are not collapsed.

* Foxx request URL suffix is no longer unescaped

* @arangodb/request option json now defaults to `true` if the response body is not empty and encoding is not explicitly set to `null` (binary).
  The option can still be set to `false` to avoid unnecessary attempts at parsing the response as JSON.

* Foxx configuration values for unknown options will be discarded when saving the configuration in production mode using the web interface

* module.context.dependencies is now immutable

* process.stdout.isTTY now returns `true` in arangosh and when running arangod with the `--console` flag

* add support for Swagger tags in Foxx


v3.1.9 (XXXX-XX-XX)
-------------------

* macos CLI package: store databases and apps in the users home directory

* ui: fixed re-login issue within a non system db, when tab was closed

* fixed a race in the VelocyStream Commtask implementation

* fixed issue #2256


v3.1.8 (2017-01-09)
-------------------

* add Windows silent installer

* add handling of debug symbols during Linux & windows release builds.

* fixed issue #2181

* fixed issue #2248: reduce V8 max old space size from 3 GB to 1 GB on 32 bit systems

* upgraded Boost version to 1.62.0

* fixed issue #2238

* fixed issue #2234

* agents announce new endpoints in inception phase to leader

* agency leadership accepts updatet endpoints to given uuid

* unified endpoints replace localhost with 127.0.0.1

* fix several problems within an authenticated cluster


v3.1.7 (2016-12-29)
-------------------

* fixed one too many elections in RAFT

* new agency comm backported from devel


v3.1.6 (2016-12-20)
-------------------

* fixed issue #2227

* fixed issue #2220

* agency constituent/agent bug fixes in race conditions picking up
  leadership

* supervision does not need waking up anymore as it is running
  regardless

* agents challenge their leadership more rigorously


v3.1.5 (2016-12-16)
-------------------

* lowered default value of `--database.revision-cache-target-size` from 75% of
  RAM to less than 40% of RAM

* fixed issue #2218

* fixed issue #2217

* Foxx router.get/post/etc handler argument can no longer accidentally omitted

* fixed issue #2223


v3.1.4 (2016-12-08)
-------------------

* fixed issue #2211

* fixed issue #2204

* at cluster start, coordinators wait until at least one DBserver is there,
  and either at least two DBservers are there or 15s have passed, before they
  initiate the bootstrap of system collections.

* more robust agency startup from devel

* supervision's AddFollower adds many followers at once

* supervision has new FailedFollower job

* agency's Node has new method getArray

* agency RAFT timing estimates more conservative in waitForSync
  scenario

* agency RAFT timing estimates capped at maximum 2.0/10.0 for low/high


v3.1.3 (2016-12-02)
-------------------

* fix a traversal bug when using skiplist indexes:
  if we have a skiplist of ["a", "unused", "_from"] and a traversal like:
  FOR v,e,p IN OUTBOUND @start @@edges
    FILTER p.edges[0].a == 'foo'
    RETURN v
  And the above index applied on "a" is considered better than EdgeIndex, than
  the executor got into undefined behaviour.

* fix endless loop when trying to create a collection with replicationFactor: -1


v3.1.2 (2016-11-24)
-------------------

* added support for descriptions field in Foxx dependencies

* (Enterprise only) fixed a bug in the statistic report for SmartGraph traversals.
Now they state correctly how many documents were fetched from the index and how many
have been filtered.

* Prevent uniform shard distribution when replicationFactor == numServers

v3.1.1 (2016-11-15)
-------------------

* fixed issue #2176

* fixed issue #2168

* display index usage of traversals in AQL explainer output (previously missing)

* fixed issue #2163

* preserve last-used HLC value across server starts

* allow more control over handling of pre-3.1 _rev values

  this changes the server startup option `--database.check-30-revisions` from a boolean (true/false)
  parameter to a string parameter with the following possible values:

  - "fail":
    will validate _rev values of 3.0 collections on collection loading and throw an exception when invalid _rev values are found.
    in this case collections with invalid _rev values are marked as corrupted and cannot be used in the ArangoDB 3.1 instance.
    the fix procedure for such collections is to export the collections from 3.0 database with arangodump and restore them in 3.1 with arangorestore.
    collections that do not contain invalid _rev values are marked as ok and will not be re-checked on following loads.
    collections that contain invalid _rev values will be re-checked on following loads.

  - "true":
    will validate _rev values of 3.0 collections on collection loading and print a warning when invalid _rev values are found.
    in this case collections with invalid _rev values can be used in the ArangoDB 3.1 instance.
    however, subsequent operations on documents with invalid _rev values may silently fail or fail with explicit errors.
    the fix procedure for such collections is to export the collections from 3.0 database with arangodump and restore them in 3.1 with arangorestore.
    collections that do not contain invalid _rev values are marked as ok and will not be re-checked on following loads.
    collections that contain invalid _rev values will be re-checked on following loads.

  - "false":
    will not validate _rev values on collection loading and not print warnings.
    no hint is given when invalid _rev values are found.
    subsequent operations on documents with invalid _rev values may silently fail or fail with explicit errors.
    this setting does not affect whether collections are re-checked later.
    collections will be re-checked on following loads if `--database.check-30-revisions` is later set to either `true` or `fail`.

  The change also suppresses warnings that were printed when collections were restored using arangorestore, and the restore
  data contained invalid _rev values. Now these warnings are suppressed, and new HLC _rev values are generated for these documents
  as before.

* added missing functions to AQL syntax highlighter in web interface

* fixed display of `ANY` direction in traversal explainer output (direction `ANY` was shown as either
  `INBOUND` or `OUTBOUND`)

* changed behavior of toJSON() function when serializing an object before saving it in the database

  if an object provides a toJSON() function, this function is still called for serializing it.
  the change is that the result of toJSON() is not stringified anymore, but saved as is. previous
  versions of ArangoDB called toJSON() and after that additionally stringified its result.

  This change will affect the saving of JS Buffer objects, which will now be saved as arrays of
  bytes instead of a comma-separated string of the Buffer's byte contents.

* allow creating unique indexes on more attributes than present in shardKeys

  The following combinations of shardKeys and indexKeys are allowed/not allowed:

  shardKeys     indexKeys
      a             a        ok
      a             b    not ok
      a           a b        ok
    a b             a    not ok
    a b             b    not ok
    a b           a b        ok
    a b         a b c        ok
  a b c           a b    not ok
  a b c         a b c        ok

* fixed wrong version in web interface login screen (EE only)

* make web interface not display an exclamation mark next to ArangoDB version number 3.1

* fixed search for arbitrary document attributes in web interface in case multiple
  search values were used on different attribute names. in this case, the search always
  produced an empty result

* disallow updating `_from` and `_to` values of edges in Smart Graphs. Updating these
  attributes would lead to potential redistribution of edges to other shards, which must be
  avoided.

* fixed issue #2148

* updated graphql-sync dependency to 0.6.2

* fixed issue #2156

* fixed CRC4 assembly linkage


v3.1.0 (2016-10-29)
-------------------

* AQL breaking change in cluster:

  from ArangoDB 3.1 onwards `WITH` is required for traversals in a
  clustered environment in order to avoid deadlocks.

  Note that for queries that access only a single collection or that have all
  collection names specified somewhere else in the query string, there is no
  need to use *WITH*. *WITH* is only useful when the AQL query parser cannot
  automatically figure out which collections are going to be used by the query.
  *WITH* is only useful for queries that dynamically access collections, e.g.
  via traversals, shortest path operations or the *DOCUMENT()* function.

  more info can be found [here](https://github.com/arangodb/arangodb/blob/devel/Documentation/Books/AQL/Operations/With.md)

* added AQL function `DISTANCE` to calculate the distance between two arbitrary
  coordinates (haversine formula)

* fixed issue #2110

* added Auto-aptation of RAFT timings as calculations only


v3.1.rc2 (2016-10-10)
---------------------

* second release candidate


v3.1.rc1 (2016-09-30)
---------------------

* first release candidate


v3.1.alpha2 (2016-09-01)
------------------------

* added module.context.createDocumentationRouter to replace module.context.apiDocumentation

* bug in RAFT implementation of reads. dethroned leader still answered requests in isolation

* ui: added new graph viewer

* ui: aql-editor added tabular & graph display

* ui: aql-editor improved usability

* ui: aql-editor: query profiling support

* fixed issue #2109

* fixed issue #2111

* fixed issue #2075

* added AQL function `DISTANCE` to calculate the distance between two arbitrary
  coordinates (haversine formula)

* rewrote scheduler and dispatcher based on boost::asio

  parameters changed:
    `--scheduler.threads` and `--server.threads` are now merged into a single one: `--server.threads`

    hidden `--server.extra-threads` has been removed

    hidden `--server.aql-threads` has been removed

    hidden `--server.backend` has been removed

    hidden `--server.show-backends` has been removed

    hidden `--server.thread-affinity` has been removed

* fixed issue #2086

* fixed issue #2079

* fixed issue #2071

  make the AQL query optimizer inject filter condition expressions referred to
  by variables during filter condition aggregation.
  For example, in the following query

      FOR doc IN collection
        LET cond1 = (doc.value == 1)
        LET cond2 = (doc.value == 2)
        FILTER cond1 || cond2
        RETURN { doc, cond1, cond2 }

  the optimizer will now inject the conditions for `cond1` and `cond2` into the filter
  condition `cond1 || cond2`, expanding it to `(doc.value == 1) || (doc.value == 2)`
  and making these conditions available for index searching.

  Note that the optimizer previously already injected some conditions into other
  conditions, but only if the variable that defined the condition was not used
  elsewhere. For example, the filter condition in the query

      FOR doc IN collection
        LET cond = (doc.value == 1)
        FILTER cond
        RETURN { doc }

  already got optimized before because `cond` was only used once in the query and
  the optimizer decided to inject it into the place where it was used.

  This only worked for variables that were referred to once in the query.
  When a variable was used multiple times, the condition was not injected as
  in the following query:

      FOR doc IN collection
        LET cond = (doc.value == 1)
        FILTER cond
        RETURN { doc, cond }

  The fix for #2070 now will enable this optimization so that the query can
  use an index on `doc.value` if available.

* changed behavior of AQL array comparison operators for empty arrays:
  * `ALL` and `ANY` now always return `false` when the left-hand operand is an
    empty array. The behavior for non-empty arrays does not change:
    * `[] ALL == 1` will return `false`
    * `[1] ALL == 1` will return `true`
    * `[1, 2] ALL == 1` will return `false`
    * `[2, 2] ALL == 1` will return `false`
    * `[] ANY == 1` will return `false`
    * `[1] ANY == 1` will return `true`
    * `[1, 2] ANY == 1` will return `true`
    * `[2, 2] ANY == 1` will return `false`
  * `NONE` now always returns `true` when the left-hand operand is an empty array.
    The behavior for non-empty arrays does not change:
    * `[] NONE == 1` will return `true`
    * `[1] NONE == 1` will return `false`
    * `[1, 2] NONE == 1` will return `false`
    * `[2, 2] NONE == 1` will return `true`

* added experimental AQL functions `JSON_STRINGIFY` and `JSON_PARSE`

* added experimental support for incoming gzip-compressed requests

* added HTTP REST APIs for online loglevel adjustments:

  - GET `/_admin/log/level` returns the current loglevel settings
  - PUT `/_admin/log/level` modifies the current loglevel settings

* PATCH /_api/gharial/{graph-name}/vertex/{collection-name}/{vertex-key}
  - changed default value for keepNull to true

* PATCH /_api/gharial/{graph-name}/edge/{collection-name}/{edge-key}
  - changed default value for keepNull to true

* renamed `maximalSize` attribute in parameter.json files to `journalSize`

  The `maximalSize` attribute will still be picked up from collections that
  have not been adjusted. Responses from the replication API will now also use
  `journalSize` instead of `maximalSize`.

* added `--cluster.system-replication-factor` in order to adjust the
  replication factor for new system collections

* fixed issue #2012

* added a memory expection in case V8 memory gets too low

* added Optimizer Rule for other indexes in Traversals
  this allows AQL traversals to use other indexes than the edge index.
  So traversals with filters on edges can now make use of more specific
  indexes, e.g.

      FOR v, e, p IN 2 OUTBOUND @start @@edge FILTER p.edges[0].foo == "bar"

  will prefer a Hash Index on [_from, foo] above the EdgeIndex.

* fixed epoch computation in hybrid logical clock

* fixed thread affinity

* replaced require("internal").db by require("@arangodb").db

* added option `--skip-lines` for arangoimp
  this allows skipping the first few lines from the import file in case the
  CSV or TSV import are used

* fixed periodic jobs: there should be only one instance running - even if it
  runs longer than the period

* improved performance of primary index and edge index lookups

* optimizations for AQL `[*]` operator in case no filter, no projection and
  no offset/limit are used

* added AQL function `OUTERSECTION` to return the symmetric difference of its
  input arguments

* Foxx manifests of installed services are now saved to disk with indentation

* Foxx tests and scripts in development mode should now always respect updated
  files instead of loading stale modules

* When disabling Foxx development mode the setup script is now re-run

* Foxx now provides an easy way to directly serve GraphQL requests using the
  `@arangodb/foxx/graphql` module and the bundled `graphql-sync` dependency

* Foxx OAuth2 module now correctly passes the `access_token` to the OAuth2 server

* added iconv-lite and timezone modules

* web interface now allows installing GitHub and zip services in legacy mode

* added module.context.createDocumentationRouter to replace module.context.apiDocumentation

* bug in RAFT implementation of reads. dethroned leader still answered
  requests in isolation

* all lambdas in ClusterInfo might have been left with dangling references.

* Agency bug fix for handling of empty json objects as values.

* Foxx tests no longer support the Mocha QUnit interface as this resulted in weird
  inconsistencies in the BDD and TDD interfaces. This fixes the TDD interface
  as well as out-of-sequence problems when using the BDD before/after functions.

* updated bundled JavaScript modules to latest versions; joi has been updated from 8.4 to 9.2
  (see [joi 9.0.0 release notes](https://github.com/hapijs/joi/issues/920) for information on
  breaking changes and new features)

* fixed issue #2139

* updated graphql-sync dependency to 0.6.2

* fixed issue #2156


v3.0.13 (XXXX-XX-XX)
--------------------

* fixed issue #2315

* fixed issue #2210


v3.0.12 (2016-11-23)
--------------------

* fixed issue #2176

* fixed issue #2168

* fixed issues #2149, #2159

* fixed error reporting for issue #2158

* fixed assembly linkage bug in CRC4 module

* added support for descriptions field in Foxx dependencies


v3.0.11 (2016-11-08)
--------------------

* fixed issue #2140: supervisor dies instead of respawning child

* fixed issue #2131: use shard key value entered by user in web interface

* fixed issue #2129: cannot kill a long-run query

* fixed issue #2110

* fixed issue #2081

* fixed issue #2038

* changes to Foxx service configuration or dependencies should now be
  stored correctly when options are cleared or omitted

* Foxx tests no longer support the Mocha QUnit interface as this resulted in weird
  inconsistencies in the BDD and TDD interfaces. This fixes the TDD interface
  as well as out-of-sequence problems when using the BDD before/after functions.

* fixed issue #2148


v3.0.10 (2016-09-26)
--------------------

* fixed issue #2072

* fixed issue #2070

* fixed slow cluster starup issues. supervision will demonstrate more
  patience with db servers


v3.0.9 (2016-09-21)
-------------------

* fixed issue #2064

* fixed issue #2060

* speed up `collection.any()` and skiplist index creation

* fixed multiple issues where ClusterInfo bug hung agency in limbo
  timeouting on multiple collection and database callbacks


v3.0.8 (2016-09-14)
-------------------

* fixed issue #2052

* fixed issue #2005

* fixed issue #2039

* fixed multiple issues where ClusterInfo bug hung agency in limbo
  timeouting on multiple collection and database callbacks


v3.0.7 (2016-09-05)
-------------------

* new supervision job handles db server failure during collection creation.


v3.0.6 (2016-09-02)
-------------------

* fixed issue #2026

* slightly better error diagnostics for AQL query compilation and replication

* fixed issue #2018

* fixed issue #2015

* fixed issue #2012

* fixed wrong default value for arangoimp's `--on-duplicate` value

* fix execution of AQL traversal expressions when there are multiple
  conditions that refer to variables set outside the traversal

* properly return HTTP 503 in JS actions when backend is gone

* supervision creates new key in agency for failed servers

* new shards will not be allocated on failed or cleaned servers


v3.0.5 (2016-08-18)
-------------------

* execute AQL ternary operator via C++ if possible

* fixed issue #1977

* fixed extraction of _id attribute in AQL traversal conditions

* fix SSL agency endpoint

* Minimum RAFT timeout was one order of magnitude to short.

* Optimized RAFT RPCs from leader to followers for efficiency.

* Optimized RAFT RPC handling on followers with respect to compaction.

* Fixed bug in handling of duplicates and overlapping logs

* Fixed bug in supervision take over after leadership change.

v3.0.4 (2016-08-01)
-------------------

* added missing lock for periodic jobs access

* fix multiple foxx related cluster issues

* fix handling of empty AQL query strings

* fixed issue in `INTERSECTION` AQL function with duplicate elements
  in the source arrays

* fixed issue #1970

* fixed issue #1968

* fixed issue #1967

* fixed issue #1962

* fixed issue #1959

* replaced require("internal").db by require("@arangodb").db

* fixed issue #1954

* fixed issue #1953

* fixed issue #1950

* fixed issue #1949

* fixed issue #1943

* fixed segfault in V8, by backporting https://bugs.chromium.org/p/v8/issues/detail?id=5033

* Foxx OAuth2 module now correctly passes the `access_token` to the OAuth2 server

* fixed credentialed CORS requests properly respecting --http.trusted-origin

* fixed a crash in V8Periodic task (forgotten lock)

* fixed two bugs in synchronous replication (syncCollectionFinalize)


v3.0.3 (2016-07-17)
-------------------

* fixed issue #1942

* fixed issue #1941

* fixed array index batch insertion issues for hash indexes that caused problems when
  no elements remained for insertion

* fixed AQL MERGE() function with External objects originating from traversals

* fixed some logfile recovery errors with error message "document not found"

* fixed issue #1937

* fixed issue #1936

* improved performance of arangorestore in clusters with synchronous
  replication

* Foxx tests and scripts in development mode should now always respect updated
  files instead of loading stale modules

* When disabling Foxx development mode the setup script is now re-run

* Foxx manifests of installed services are now saved to disk with indentation


v3.0.2 (2016-07-09)
-------------------

* fixed assertion failure in case multiple remove operations were used in the same query

* fixed upsert behavior in case upsert was used in a loop with the same document example

* fixed issue #1930

* don't expose local file paths in Foxx error messages.

* fixed issue #1929

* make arangodump dump the attribute `isSystem` when dumping the structure
  of a collection, additionally make arangorestore not fail when the attribute
  is missing

* fixed "Could not extract custom attribute" issue when using COLLECT with
  MIN/MAX functions in some contexts

* honor presence of persistent index for sorting

* make AQL query optimizer not skip "use-indexes-rule", even if enough
  plans have been created already

* make AQL optimizer not skip "use-indexes-rule", even if enough execution plans
  have been created already

* fix double precision value loss in VelocyPack JSON parser

* added missing SSL support for arangorestore

* improved cluster import performance

* fix Foxx thumbnails on DC/OS

* fix Foxx configuration not being saved

* fix Foxx app access from within the frontend on DC/OS

* add option --default-replication-factor to arangorestore and simplify
  the control over the number of shards when restoring

* fix a bug in the VPack -> V8 conversion if special attributes _key,
  _id, _rev, _from and _to had non-string values, which is allowed
  below the top level

* fix malloc_usable_size for darwin


v3.0.1 (2016-06-30)
-------------------

* fixed periodic jobs: there should be only one instance running - even if it
  runs longer than the period

* increase max. number of collections in AQL queries from 32 to 256

* fixed issue #1916: header "authorization" is required" when opening
  services page

* fixed issue #1915: Explain: member out of range

* fixed issue #1914: fix unterminated buffer

* don't remove lockfile if we are the same (now stale) pid
  fixes docker setups (our pid will always be 1)

* do not use revision id comparisons in compaction for determining whether a
  revision is obsolete, but marker memory addresses
  this ensures revision ids don't matter when compacting documents

* escape Unicode characters in JSON HTTP responses
  this converts UTF-8 characters in HTTP responses of arangod into `\uXXXX`
  escape sequences. This makes the HTTP responses fit into the 7 bit ASCII
  character range, which speeds up HTTP response parsing for some clients,
  namely node.js/v8

* add write before read collections when starting a user transaction
  this allows specifying the same collection in both read and write mode without
  unintended side effects

* fixed buffer overrun that occurred when building very large result sets

* index lookup optimizations for primary index and edge index

* fixed "collection is a nullptr" issue when starting a traversal from a transaction

* enable /_api/import on coordinator servers


v3.0.0 (2016-06-22)
-------------------

* minor GUI fixxes

* fix for replication and nonces


v3.0.0-rc3 (2016-06-19)
-----------------------

* renamed various Foxx errors to no longer refer to Foxx services as apps

* adjusted various error messages in Foxx to be more informative

* specifying "files" in a Foxx manifest to be mounted at the service root
  no longer results in 404s when trying to access non-file routes

* undeclared path parameters in Foxx no longer break the service

* trusted reverse proxy support is now handled more consistently

* ArangoDB request compatibility and user are now exposed in Foxx

* all bundled NPM modules have been upgraded to their latest versions


v3.0.0-rc2 (2016-06-12)
-----------------------

* added option `--server.max-packet-size` for client tools

* renamed option `--server.ssl-protocol` to `--ssl.protocol` in client tools
  (was already done for arangod, but overlooked for client tools)

* fix handling of `--ssl.protocol` value 5 (TLS v1.2) in client tools, which
  claimed to support it but didn't

* config file can use '@include' to include a different config file as base


v3.0.0-rc1 (2016-06-10)
-----------------------

* the user management has changed: it now has users that are independent of
  databases. A user can have one or more database assigned to the user.

* forward ported V8 Comparator bugfix for inline heuristics from
  https://github.com/v8/v8/commit/5ff7901e24c2c6029114567de5a08ed0f1494c81

* changed to-string conversion for AQL objects and arrays, used by the AQL
  function `TO_STRING()` and implicit to-string casts in AQL

  - arrays are now converted into their JSON-stringify equivalents, e.g.

    - `[ ]` is now converted to `[]`
    - `[ 1, 2, 3 ]` is now converted to `[1,2,3]`
    - `[ "test", 1, 2 ] is now converted to `["test",1,2]`

    Previous versions of ArangoDB converted arrays with no members into the
    empty string, and non-empty arrays into a comma-separated list of member
    values, without the surrounding angular brackets. Additionally, string
    array members were not enclosed in quotes in the result string:

    - `[ ]` was converted to ``
    - `[ 1, 2, 3 ]` was converted to `1,2,3`
    - `[ "test", 1, 2 ] was converted to `test,1,2`

  - objects are now converted to their JSON-stringify equivalents, e.g.

    - `{ }` is converted to `{}`
    - `{ a: 1, b: 2 }` is converted to `{"a":1,"b":2}`
    - `{ "test" : "foobar" }` is converted to `{"test":"foobar"}`

    Previous versions of ArangoDB always converted objects into the string
    `[object Object]`

  This change affects also the AQL functions `CONCAT()` and `CONCAT_SEPARATOR()`
  which treated array values differently in previous versions. Previous versions
  of ArangoDB automatically flattened array values on the first level of the array,
  e.g. `CONCAT([1, 2, 3, [ 4, 5, 6 ]])` produced `1,2,3,4,5,6`. Now this will produce
  `[1,2,3,[4,5,6]]`. To flatten array members on the top level, you can now use
  the more explicit `CONCAT(FLATTEN([1, 2, 3, [4, 5, 6]], 1))`.

* added C++ implementations for AQL functions `SLICE()`, `CONTAINS()` and
  `RANDOM_TOKEN()`

* as a consequence of the upgrade to V8 version 5, the implementation of the
  JavaScript `Buffer` object had to be changed. JavaScript `Buffer` objects in
  ArangoDB now always store their data on the heap. There is no shared pool
  for small Buffer values, and no pointing into existing Buffer data when
  extracting slices. This change may increase the cost of creating Buffers with
  short contents or when peeking into existing Buffers, but was required for
  safer memory management and to prevent leaks.

* the `db` object's function `_listDatabases()` was renamed to just `_databases()`
  in order to make it more consistent with the existing `_collections()` function.
  Additionally the `db` object's `_listEndpoints()` function was renamed to just
  `_endpoints()`.

* changed default value of `--server.authentication` from `false` to `true` in
  configuration files etc/relative/arangod.conf and etc/arangodb/arangod.conf.in.
  This means the server will be started with authentication enabled by default,
  requiring all client connections to provide authentication data when connecting
  to ArangoDB. Authentication can still be turned off via setting the value of
  `--server.authentication` to `false` in ArangoDB's configuration files or by
  specifying the option on the command-line.

* Changed result format for querying all collections via the API GET `/_api/collection`.

  Previous versions of ArangoDB returned an object with an attribute named `collections`
  and an attribute named `names`. Both contained all available collections, but
  `collections` contained the collections as an array, and `names` contained the
  collections again, contained in an object in which the attribute names were the
  collection names, e.g.

  ```
  {
    "collections": [
      {"id":"5874437","name":"test","isSystem":false,"status":3,"type":2},
      {"id":"17343237","name":"something","isSystem":false,"status":3,"type":2},
      ...
    ],
    "names": {
      "test": {"id":"5874437","name":"test","isSystem":false,"status":3,"type":2},
      "something": {"id":"17343237","name":"something","isSystem":false,"status":3,"type":2},
      ...
    }
  }
  ```
  This result structure was redundant, and therefore has been simplified to just

  ```
  {
    "result": [
      {"id":"5874437","name":"test","isSystem":false,"status":3,"type":2},
      {"id":"17343237","name":"something","isSystem":false,"status":3,"type":2},
      ...
    ]
  }
  ```

  in ArangoDB 3.0.

* added AQL functions `TYPENAME()` and `HASH()`

* renamed arangob tool to arangobench

* added AQL string comparison operator `LIKE`

  The operator can be used to compare strings like this:

      value LIKE search

  The operator is currently implemented by calling the already existing AQL
  function `LIKE`.

  This change also makes `LIKE` an AQL keyword. Using `LIKE` in either case as
  an attribute or collection name in AQL thus requires quoting.

* make AQL optimizer rule "remove-unnecessary-calculations" fire in more cases

  The rule will now remove calculations that are used exactly once in other
  expressions (e.g. `LET a = doc RETURN a.value`) and calculations,
  or calculations that are just references (e.g. `LET a = b`).

* renamed AQL optimizer rule "merge-traversal-filter" to "optimize-traversals"
  Additionally, the optimizer rule will remove unused edge and path result variables
  from the traversal in case they are specified in the `FOR` section of the traversal,
  but not referenced later in the query. This saves constructing edges and paths
  results.

* added AQL optimizer rule "inline-subqueries"

  This rule can pull out certain subqueries that are used as an operand to a `FOR`
  loop one level higher, eliminating the subquery completely. For example, the query

      FOR i IN (FOR j IN [1,2,3] RETURN j) RETURN i

  will be transformed by the rule to:

      FOR i IN [1,2,3] RETURN i

  The query

      FOR name IN (FOR doc IN _users FILTER doc.status == 1 RETURN doc.name) LIMIT 2 RETURN name

  will be transformed into

      FOR tmp IN _users FILTER tmp.status == 1 LIMIT 2 RETURN tmp.name

  The rule will only fire when the subquery is used as an operand to a `FOR` loop, and
  if the subquery does not contain a `COLLECT` with an `INTO` variable.

* added new endpoint "srv://" for DNS service records

* The result order of the AQL functions VALUES and ATTRIBUTES has never been
  guaranteed and it only had the "correct" ordering by accident when iterating
  over objects that were not loaded from the database. This accidental behavior
  is now changed by introduction of VelocyPack. No ordering is guaranteed unless
  you specify the sort parameter.

* removed configure option `--enable-logger`

* added AQL array comparison operators

  All AQL comparison operators now also exist in an array variant. In the
  array variant, the operator is preceded with one of the keywords *ALL*, *ANY*
  or *NONE*. Using one of these keywords changes the operator behavior to
  execute the comparison operation for all, any, or none of its left hand
  argument values. It is therefore expected that the left hand argument
  of an array operator is an array.

  Examples:

      [ 1, 2, 3 ] ALL IN [ 2, 3, 4 ]   // false
      [ 1, 2, 3 ] ALL IN [ 1, 2, 3 ]   // true
      [ 1, 2, 3 ] NONE IN [ 3 ]        // false
      [ 1, 2, 3 ] NONE IN [ 23, 42 ]   // true
      [ 1, 2, 3 ] ANY IN [ 4, 5, 6 ]   // false
      [ 1, 2, 3 ] ANY IN [ 1, 42 ]     // true
      [ 1, 2, 3 ] ANY == 2             // true
      [ 1, 2, 3 ] ANY == 4             // false
      [ 1, 2, 3 ] ANY > 0              // true
      [ 1, 2, 3 ] ANY <= 1             // true
      [ 1, 2, 3 ] NONE < 99            // false
      [ 1, 2, 3 ] NONE > 10            // true
      [ 1, 2, 3 ] ALL > 2              // false
      [ 1, 2, 3 ] ALL > 0              // true
      [ 1, 2, 3 ] ALL >= 3             // false
      ["foo", "bar"] ALL != "moo"      // true
      ["foo", "bar"] NONE == "bar"     // false
      ["foo", "bar"] ANY == "foo"      // true

* improved AQL optimizer to remove unnecessary sort operations in more cases

* allow enclosing AQL identifiers in forward ticks in addition to using
  backward ticks

  This allows for convenient writing of AQL queries in JavaScript template strings
  (which are delimited with backticks themselves), e.g.

      var q = `FOR doc IN ´collection´ RETURN doc.´name´`;

* allow to set `print.limitString` to configure the number of characters
  to output before truncating

* make logging configurable per log "topic"

  `--log.level <level>` sets the global log level to <level>, e.g. `info`,
  `debug`, `trace`.

  `--log.level topic=<level>` sets the log level for a specific topic.
  Currently, the following topics exist: `collector`, `compactor`, `mmap`,
  `performance`, `queries`, and `requests`. `performance` and `requests` are
  set to FATAL by default. `queries` is set to info. All others are
  set to the global level by default.

  The new log option `--log.output <definition>` allows directing the global
  or per-topic log output to different outputs. The output definition
  "<definition>" can be one of

    "-" for stdin
    "+" for stderr
    "syslog://<syslog-facility>"
    "syslog://<syslog-facility>/<application-name>"
    "file://<relative-path>"

  The option can be specified multiple times in order to configure the output
  for different log topics. To set up a per-topic output configuration, use
  `--log.output <topic>=<definition>`, e.g.

    queries=file://queries.txt

  logs all queries to the file "queries.txt".

* the option `--log.requests-file` is now deprecated. Instead use

    `--log.level requests=info`
    `--log.output requests=file://requests.txt`

* the option `--log.facility` is now deprecated. Instead use

    `--log.output requests=syslog://facility`

* the option `--log.performance` is now deprecated. Instead use

    `--log.level performance=trace`

* removed option `--log.source-filter`

* removed configure option `--enable-logger`

* change collection directory names to include a random id component at the end

  The new pattern is `collection-<id>-<random>`, where `<id>` is the collection
  id and `<random>` is a random number. Previous versions of ArangoDB used a
  pattern `collection-<id>` without the random number.

  ArangoDB 3.0 understands both the old and name directory name patterns.

* removed mostly unused internal spin-lock implementation

* removed support for pre-Windows 7-style locks. This removes compatibility for
  Windows versions older than Windows 7 (e.g. Windows Vista, Windows XP) and
  Windows 2008R2 (e.g. Windows 2008).

* changed names of sub-threads started by arangod

* added option `--default-number-of-shards` to arangorestore, allowing creating
  collections with a specifiable number of shards from a non-cluster dump

* removed support for CoffeeScript source files

* removed undocumented SleepAndRequeue

* added WorkMonitor to inspect server threads

* when downloading a Foxx service from the web interface the suggested filename
  is now based on the service's mount path instead of simply "app.zip"

* the `@arangodb/request` response object now stores the parsed JSON response
  body in a property `json` instead of `body` when the request was made using the
  `json` option. The `body` instead contains the response body as a string.

* the Foxx API has changed significantly, 2.8 services are still supported
  using a backwards-compatible "legacy mode"


v2.8.12 (XXXX-XX-XX)
--------------------

* issue #2091: decrease connect timeout to 5 seconds on startup

* fixed issue #2072

* slightly better error diagnostics for some replication errors

* fixed issue #1977

* fixed issue in `INTERSECTION` AQL function with duplicate elements
  in the source arrays

* fixed issue #1962

* fixed issue #1959

* export aqlQuery template handler as require('org/arangodb').aql for forwards-compatibility


v2.8.11 (2016-07-13)
--------------------

* fixed array index batch insertion issues for hash indexes that caused problems when
  no elements remained for insertion

* fixed issue #1937


v2.8.10 (2016-07-01)
--------------------

* make sure next local _rev value used for a document is at least as high as the
  _rev value supplied by external sources such as replication

* make adding a collection in both read- and write-mode to a transaction behave as
  expected (write includes read). This prevents the `unregister collection used in
  transaction` error

* fixed sometimes invalid result for `byExample(...).count()` when an index plus
  post-filtering was used

* fixed "collection is a nullptr" issue when starting a traversal from a transaction

* honor the value of startup option `--database.wait-for-sync` (that is used to control
  whether new collections are created with `waitForSync` set to `true` by default) also
  when creating collections via the HTTP API (and thus the ArangoShell). When creating
  a collection via these mechanisms, the option was ignored so far, which was inconsistent.

* fixed issue #1826: arangosh --javascript.execute: internal error (geo index issue)

* fixed issue #1823: Arango crashed hard executing very simple query on windows


v2.8.9 (2016-05-13)
-------------------

* fixed escaping and quoting of extra parameters for executables in Mac OS X App

* added "waiting for" status variable to web interface collection figures view

* fixed undefined behavior in query cache invaldation

* fixed access to /_admin/statistics API in case statistics are disable via option
  `--server.disable-statistics`

* Foxx manager will no longer fail hard when Foxx store is unreachable unless installing
  a service from the Foxx store (e.g. when behind a firewall or GitHub is unreachable).


v2.8.8 (2016-04-19)
-------------------

* fixed issue #1805: Query: internal error (location: arangod/Aql/AqlValue.cpp:182).
  Please report this error to arangodb.com (while executing)

* allow specifying collection name prefixes for `_from` and `_to` in arangoimp:

  To avoid specifying complete document ids (consisting of collection names and document
  keys) for *_from* and *_to* values when importing edges with arangoimp, there are now
  the options *--from-collection-prefix* and *--to-collection-prefix*.

  If specified, these values will be automatically prepended to each value in *_from*
  (or *_to* resp.). This allows specifying only document keys inside *_from* and/or *_to*.

  *Example*

      > arangoimp --from-collection-prefix users --to-collection-prefix products ...

  Importing the following document will then create an edge between *users/1234* and
  *products/4321*:

  ```js
  { "_from" : "1234", "_to" : "4321", "desc" : "users/1234 is connected to products/4321" }
  ```

* requests made with the interactive system API documentation in the web interface
  (Swagger) will now respect the active database instead of always using `_system`


v2.8.7 (2016-04-07)
-------------------

* optimized primary=>secondary failover

* fix to-boolean conversion for documents in AQL

* expose the User-Agent HTTP header from the ArangoShell since Github seems to
  require it now, and we use the ArangoShell for fetching Foxx repositories from Github

* work with http servers that only send

* fixed potential race condition between compactor and collector threads

* fix removal of temporary directories on arangosh exit

* javadoc-style comments in Foxx services are no longer interpreted as
  Foxx comments outside of controller/script/exports files (#1748)

* removed remaining references to class syntax for Foxx Model and Repository
  from the documentation

* added a safe-guard for corrupted master-pointer


v2.8.6 (2016-03-23)
-------------------

* arangosh can now execute JavaScript script files that contain a shebang
  in the first line of the file. This allows executing script files directly.

  Provided there is a script file `/path/to/script.js` with the shebang
  `#!arangosh --javascript.execute`:

      > cat /path/to/script.js
      #!arangosh --javascript.execute
      print("hello from script.js");

  If the script file is made executable

      > chmod a+x /path/to/script.js

  it can be invoked on the shell directly and use arangosh for its execution:

      > /path/to/script.js
      hello from script.js

  This did not work in previous versions of ArangoDB, as the whole script contents
  (including the shebang) were treated as JavaScript code.
  Now shebangs in script files will now be ignored for all files passed to arangosh's
  `--javascript.execute` parameter.

  The alternative way of executing a JavaScript file with arangosh still works:

      > arangosh --javascript.execute /path/to/script.js
      hello from script.js

* added missing reset of traversal state for nested traversals.
  The state of nested traversals (a traversal in an AQL query that was
  located in a repeatedly executed subquery or inside another FOR loop)
  was not reset properly, so that multiple invocations of the same nested
  traversal with different start vertices led to the nested traversal
  always using the start vertex provided on the first invocation.

* fixed issue #1781: ArangoDB startup time increased tremendously

* fixed issue #1783: SIGHUP should rotate the log


v2.8.5 (2016-03-11)
-------------------

* Add OpenSSL handler for TLS V1.2 as sugested by kurtkincaid in #1771

* fixed issue #1765 (The webinterface should display the correct query time)
  and #1770 (Display ACTUAL query time in aardvark's AQL editor)

* Windows: the unhandled exception handler now calls the windows logging
  facilities directly without locks.
  This fixes lockups on crashes from the logging framework.

* improve nullptr handling in logger.

* added new endpoint "srv://" for DNS service records

* `org/arangodb/request` no longer sets the content-type header to the
  string "undefined" when no content-type header should be sent (issue #1776)


v2.8.4 (2016-03-01)
-------------------

* global modules are no longer incorrectly resolved outside the ArangoDB
  JavaScript directory or the Foxx service's root directory (issue #1577)

* improved error messages from Foxx and JavaScript (issues #1564, #1565, #1744)


v2.8.3 (2016-02-22)
-------------------

* fixed AQL filter condition collapsing for deeply-nested cases, potentially
  enabling usage of indexes in some dedicated cases

* added parentheses in AQL explain command output to correctly display precedence
  of logical and arithmetic operators

* Foxx Model event listeners defined on the model are now correctly invoked by
  the Repository methods (issue #1665)

* Deleting a Foxx service in the frontend should now always succeed even if the
  files no longer exist on the file system (issue #1358)

* Routing actions loaded from the database no longer throw exceptions when
  trying to load other modules using "require"

* The `org/arangodb/request` response object now sets a property `json` to the
  parsed JSON response body in addition to overwriting the `body` property when
  the request was made using the `json` option.

* Improved Windows stability

* Fixed a bug in the interactive API documentation that would escape slashes
  in document-handle fields. Document handles are now provided as separate
  fields for collection name and document key.


v2.8.2 (2016-02-09)
-------------------

* the continuous replication applier will now prevent the master's WAL logfiles
  from being removed if they are still needed by the applier on the slave. This
  should help slaves that suffered from masters garbage collection WAL logfiles
  which would have been needed by the slave later.

  The initial synchronization will block removal of still needed WAL logfiles
  on the master for 10 minutes initially, and will extend this period when further
  requests are made to the master. Initial synchronization hands over its handle
  for blocking logfile removal to the continuous replication when started via
  the *setupReplication* function. In this case, continuous replication will
  extend the logfile removal blocking period for the required WAL logfiles when
  the slave makes additional requests.

  All handles that block logfile removal will time out automatically after at
  most 5 minutes should a master not be contacted by the slave anymore (e.g. in
  case the slave's replication is turned off, the slaves loses the connection
  to the master or the slave goes down).

* added all-in-one function *setupReplication* to synchronize data from master
  to slave and start the continuous replication:

      require("@arangodb/replication").setupReplication(configuration);

  The command will return when the initial synchronization is finished and the
  continuous replication has been started, or in case the initial synchronization
  has failed.

  If the initial synchronization is successful, the command will store the given
  configuration on the slave. It also configures the continuous replication to start
  automatically if the slave is restarted, i.e. *autoStart* is set to *true*.

  If the command is run while the slave's replication applier is already running,
  it will first stop the running applier, drop its configuration and do a
  resynchronization of data with the master. It will then use the provided configration,
  overwriting any previously existing replication configuration on the slave.

  The following example demonstrates how to use the command for setting up replication
  for the *_system* database. Note that it should be run on the slave and not the
  master:

      db._useDatabase("_system");
      require("@arangodb/replication").setupReplication({
        endpoint: "tcp://master.domain.org:8529",
        username: "myuser",
        password: "mypasswd",
        verbose: false,
        includeSystem: false,
        incremental: true,
        autoResync: true
      });

* the *sync* and *syncCollection* functions now always start the data synchronization
  as an asynchronous server job. The call to *sync* or *syncCollection* will block
  until synchronization is either complete or has failed with an error. The functions
  will automatically poll the slave periodically for status updates.

  The main benefit is that the connection to the slave does not need to stay open
  permanently and is thus not affected by timeout issues. Additionally the caller does
  not need to query the synchronization status from the slave manually as this is
  now performed automatically by these functions.

* fixed undefined behavior when explaining some types of AQL traversals, fixed
  display of some types of traversals in AQL explain output


v2.8.1 (2016-01-29)
-------------------

* Improved AQL Pattern matching by allowing to specify a different traversal
  direction for one or many of the edge collections.

      FOR v, e, p IN OUTBOUND @start @@ec1, INBOUND @@ec2, @@ec3

  will traverse *ec1* and *ec3* in the OUTBOUND direction and for *ec2* it will use
  the INBOUND direction. These directions can be combined in arbitrary ways, the
  direction defined after *IN [steps]* will we used as default direction and can
  be overriden for specific collections.
  This feature is only available for collection lists, it is not possible to
  combine it with graph names.

* detect more types of transaction deadlocks early

* fixed display of relational operators in traversal explain output

* fixed undefined behavior in AQL function `PARSE_IDENTIFIER`

* added "engines" field to Foxx services generated in the admin interface

* added AQL function `IS_SAME_COLLECTION`:

  *IS_SAME_COLLECTION(collection, document)*: Return true if *document* has the same
  collection id as the collection specified in *collection*. *document* can either be
  a [document handle](../Glossary/README.md#document-handle) string, or a document with
  an *_id* attribute. The function does not validate whether the collection actually
  contains the specified document, but only compares the name of the specified collection
  with the collection name part of the specified document.
  If *document* is neither an object with an *id* attribute nor a *string* value,
  the function will return *null* and raise a warning.

      /* true */
      IS_SAME_COLLECTION('_users', '_users/my-user')
      IS_SAME_COLLECTION('_users', { _id: '_users/my-user' })

      /* false */
      IS_SAME_COLLECTION('_users', 'foobar/baz')
      IS_SAME_COLLECTION('_users', { _id: 'something/else' })


v2.8.0 (2016-01-25)
-------------------

* avoid recursive locking


v2.8.0-beta8 (2016-01-19)
-------------------------

* improved internal datafile statistics for compaction and compaction triggering
  conditions, preventing excessive growth of collection datafiles under some
  workloads. This should also fix issue #1596.

* renamed AQL optimizer rule `remove-collect-into` to `remove-collect-variables`

* fixed primary and edge index lookups prematurely aborting searches when the
  specified id search value contained a different collection than the collection
  the index was created for


v2.8.0-beta7 (2016-01-06)
-------------------------

* added vm.runInThisContext

* added AQL keyword `AGGREGATE` for use in AQL `COLLECT` statement

  Using `AGGREGATE` allows more efficient aggregation (incrementally while building
  the groups) than previous versions of AQL, which built group aggregates afterwards
  from the total of all group values.

  `AGGREGATE` can be used inside a `COLLECT` statement only. If used, it must follow
  the declaration of grouping keys:

      FOR doc IN collection
        COLLECT gender = doc.gender AGGREGATE minAge = MIN(doc.age), maxAge = MAX(doc.age)
        RETURN { gender, minAge, maxAge }

  or, if no grouping keys are used, it can follow the `COLLECT` keyword:

      FOR doc IN collection
        COLLECT AGGREGATE minAge = MIN(doc.age), maxAge = MAX(doc.age)
        RETURN {
  minAge, maxAge
}

  Only specific expressions are allowed on the right-hand side of each `AGGREGATE`
  assignment:

  - on the top level the expression must be a call to one of the supported aggregation
    functions `LENGTH`, `MIN`, `MAX`, `SUM`, `AVERAGE`, `STDDEV_POPULATION`, `STDDEV_SAMPLE`,
    `VARIANCE_POPULATION`, or `VARIANCE_SAMPLE`

  - the expression must not refer to variables introduced in the `COLLECT` itself

* Foxx: mocha test paths with wildcard characters (asterisks) now work on Windows

* reserved AQL keyword `NONE` for future use

* web interface: fixed a graph display bug concerning dashboard view

* web interface: fixed several bugs during the dashboard initialize process

* web interface: included several bugfixes: #1597, #1611, #1623

* AQL query optimizer now converts `LENGTH(collection-name)` to an optimized
  expression that returns the number of documents in a collection

* adjusted the behavior of the expansion (`[*]`) operator in AQL for non-array values

  In ArangoDB 2.8, calling the expansion operator on a non-array value will always
  return an empty array. Previous versions of ArangoDB expanded non-array values by
  calling the `TO_ARRAY()` function for the value, which for example returned an
  array with a single value for boolean, numeric and string input values, and an array
  with the object's values for an object input value. This behavior was inconsistent
  with how the expansion operator works for the array indexes in 2.8, so the behavior
  is now unified:

  - if the left-hand side operand of `[*]` is an array, the array will be returned as
    is when calling `[*]` on it
  - if the left-hand side operand of `[*]` is not an array, an empty array will be
    returned by `[*]`

  AQL queries that rely on the old behavior can be changed by either calling `TO_ARRAY`
  explicitly or by using the `[*]` at the correct position.

  The following example query will change its result in 2.8 compared to 2.7:

      LET values = "foo" RETURN values[*]

  In 2.7 the query has returned the array `[ "foo" ]`, but in 2.8 it will return an
  empty array `[ ]`. To make it return the array `[ "foo" ]` again, an explicit
  `TO_ARRAY` function call is needed in 2.8 (which in this case allows the removal
  of the `[*]` operator altogether). This also works in 2.7:

      LET values = "foo" RETURN TO_ARRAY(values)

  Another example:

      LET values = [ { name: "foo" }, { name: "bar" } ]
      RETURN values[*].name[*]

  The above returned `[ [ "foo" ], [ "bar" ] ] in 2.7. In 2.8 it will return
  `[ [ ], [ ] ]`, because the value of `name` is not an array. To change the results
  to the 2.7 style, the query can be changed to

      LET values = [ { name: "foo" }, { name: "bar" } ]
      RETURN values[* RETURN TO_ARRAY(CURRENT.name)]

  The above also works in 2.7.
  The following types of queries won't change:

      LET values = [ 1, 2, 3 ] RETURN values[*]
      LET values = [ { name: "foo" }, { name: "bar" } ] RETURN values[*].name
      LET values = [ { names: [ "foo", "bar" ] }, { names: [ "baz" ] } ] RETURN values[*].names[*]
      LET values = [ { names: [ "foo", "bar" ] }, { names: [ "baz" ] } ] RETURN values[*].names[**]

* slightly adjusted V8 garbage collection strategy so that collection eventually
  happens in all contexts that hold V8 external references to documents and
  collections.

  also adjusted default value of `--javascript.gc-frequency` from 10 seconds to
  15 seconds, as less internal operations are carried out in JavaScript.

* fixes for AQL optimizer and traversal

* added `--create-collection-type` option to arangoimp

  This allows specifying the type of the collection to be created when
  `--create-collection` is set to `true`.

* Foxx export cache should no longer break if a broken app is loaded in the
  web admin interface.


v2.8.0-beta2 (2015-12-16)
-------------------------

* added AQL query optimizer rule "sort-in-values"

  This rule pre-sorts the right-hand side operand of the `IN` and `NOT IN`
  operators so the operation can use a binary search with logarithmic complexity
  instead of a linear search. The rule is applied when the right-hand side
  operand of an `IN` or `NOT IN` operator in a filter condition is a variable that
  is defined in a different loop/scope than the operator itself. Additionally,
  the filter condition must consist of solely the `IN` or `NOT IN` operation
  in order to avoid any side-effects.

* changed collection status terminology in web interface for collections for
  which an unload request has been issued from `in the process of being unloaded`
  to `will be unloaded`.

* unloading a collection via the web interface will now trigger garbage collection
  in all v8 contexts and force a WAL flush. This increases the chances of perfoming
  the unload faster.

* added the following attributes to the result of `collection.figures()` and the
  corresponding HTTP API at `PUT /_api/collection/<name>/figures`:

  - `documentReferences`: The number of references to documents in datafiles
    that JavaScript code currently holds. This information can be used for
    debugging compaction and unload issues.
  - `waitingFor`: An optional string value that contains information about
    which object type is at the head of the collection's cleanup queue. This
    information can be used for debugging compaction and unload issues.
  - `compactionStatus.time`: The point in time the compaction for the collection
    was last executed. This information can be used for debugging compaction
    issues.
  - `compactionStatus.message`: The action that was performed when the compaction
    was last run for the collection. This information can be used for debugging
    compaction issues.

  Note: `waitingFor` and `compactionStatus` may be empty when called on a coordinator
  in a cluster.

* the compaction will now provide queryable status info that can be used to track
  its progress. The compaction status is displayed in the web interface, too.

* better error reporting for arangodump and arangorestore

* arangodump will now fail by default when trying to dump edges that
  refer to already dropped collections. This can be circumvented by
  specifying the option `--force true` when invoking arangodump

* fixed cluster upgrade procedure

* the AQL functions `NEAR` and `WITHIN` now have stricter validations
  for their input parameters `limit`, `radius` and `distance`. They may now throw
  exceptions when invalid parameters are passed that may have not led
  to exceptions in previous versions.

* deprecation warnings now log stack traces

* Foxx: improved backwards compatibility with 2.5 and 2.6

  - reverted Model and Repository back to non-ES6 "classes" because of
    compatibility issues when using the extend method with a constructor

  - removed deprecation warnings for extend and controller.del

  - restored deprecated method Model.toJSONSchema

  - restored deprecated `type`, `jwt` and `sessionStorageApp` options
    in Controller#activateSessions

* Fixed a deadlock problem in the cluster


v2.8.0-beta1 (2015-12-06)
-------------------------

* added AQL function `IS_DATESTRING(value)`

  Returns true if *value* is a string that can be used in a date function.
  This includes partial dates such as *2015* or *2015-10* and strings containing
  invalid dates such as *2015-02-31*. The function will return false for all
  non-string values, even if some of them may be usable in date functions.


v2.8.0-alpha1 (2015-12-03)
--------------------------

* added AQL keywords `GRAPH`, `OUTBOUND`, `INBOUND` and `ANY` for use in graph
  traversals, reserved AQL keyword `ALL` for future use

  Usage of these keywords as collection names, variable names or attribute names
  in AQL queries will not be possible without quoting. For example, the following
  AQL query will still work as it uses a quoted collection name and a quoted
  attribute name:

      FOR doc IN `OUTBOUND`
        RETURN doc.`any`

* issue #1593: added AQL `POW` function for exponentation

* added cluster execution site info in explain output for AQL queries

* replication improvements:

  - added `autoResync` configuration parameter for continuous replication.

    When set to `true`, a replication slave will automatically trigger a full data
    re-synchronization with the master when the master cannot provide the log data
    the slave had asked for. Note that `autoResync` will only work when the option
    `requireFromPresent` is also set to `true` for the continuous replication, or
    when the continuous syncer is started and detects that no start tick is present.

    Automatic re-synchronization may transfer a lot of data from the master to the
    slave and may be expensive. It is therefore turned off by default.
    When turned off, the slave will never perform an automatic re-synchronization
    with the master.

  - added `idleMinWaitTime` and `idleMaxWaitTime` configuration parameters for
    continuous replication.

    These parameters can be used to control the minimum and maximum wait time the
    slave will (intentionally) idle and not poll for master log changes in case the
    master had sent the full logs already.
    The `idleMaxWaitTime` value will only be used when `adapativePolling` is set
    to `true`. When `adaptivePolling` is disable, only `idleMinWaitTime` will be
    used as a constant time span in which the slave will not poll the master for
    further changes. The default values are 0.5 seconds for `idleMinWaitTime` and
    2.5 seconds for `idleMaxWaitTime`, which correspond to the hard-coded values
    used in previous versions of ArangoDB.

  - added `initialSyncMaxWaitTime` configuration parameter for initial and continuous
    replication

    This option controls the maximum wait time (in seconds) that the initial
    synchronization will wait for a response from the master when fetching initial
    collection data. If no response is received within this time period, the initial
    synchronization will give up and fail. This option is also relevant for
    continuous replication in case *autoResync* is set to *true*, as then the
    continuous replication may trigger a full data re-synchronization in case
    the master cannot the log data the slave had asked for.

  - HTTP requests sent from the slave to the master during initial synchronization
    will now be retried if they fail with connection problems.

  - the initial synchronization now logs its progress so it can be queried using
    the regular replication status check APIs.

  - added `async` attribute for `sync` and `syncCollection` operations called from
    the ArangoShell. Setthing this attribute to `true` will make the synchronization
    job on the server go into the background, so that the shell does not block. The
    status of the started asynchronous synchronization job can be queried from the
    ArangoShell like this:

        /* starts initial synchronization */
        var replication = require("@arangodb/replication");
        var id = replication.sync({
          endpoint: "tcp://master.domain.org:8529",
          username: "myuser",
          password: "mypasswd",
          async: true
       });

       /* now query the id of the returned async job and print the status */
       print(replication.getSyncResult(id));

    The result of `getSyncResult()` will be `false` while the server-side job
    has not completed, and different to `false` if it has completed. When it has
    completed, all job result details will be returned by the call to `getSyncResult()`.


* fixed non-deterministic query results in some cluster queries

* fixed issue #1589

* return HTTP status code 410 (gone) instead of HTTP 408 (request timeout) for
  server-side operations that are canceled / killed. Sending 410 instead of 408
  prevents clients from re-starting the same (canceled) operation. Google Chrome
  for example sends the HTTP request again in case it is responded with an HTTP
  408, and this is exactly the opposite of the desired behavior when an operation
  is canceled / killed by the user.

* web interface: queries in AQL editor now cancelable

* web interface: dashboard - added replication information

* web interface: AQL editor now supports bind parameters

* added startup option `--server.hide-product-header` to make the server not send
  the HTTP response header `"Server: ArangoDB"` in its HTTP responses. By default,
  the option is turned off so the header is still sent as usual.

* added new AQL function `UNSET_RECURSIVE` to recursively unset attritutes from
  objects/documents

* switched command-line editor in ArangoShell and arangod to linenoise-ng

* added automatic deadlock detection for transactions

  In case a deadlock is detected, a multi-collection operation may be rolled back
  automatically and fail with error 29 (`deadlock detected`). Client code for
  operations containing more than one collection should be aware of this potential
  error and handle it accordingly, either by giving up or retrying the transaction.

* Added C++ implementations for the AQL arithmetic operations and the following
  AQL functions:
  - ABS
  - APPEND
  - COLLECTIONS
  - CURRENT_DATABASE
  - DOCUMENT
  - EDGES
  - FIRST
  - FIRST_DOCUMENT
  - FIRST_LIST
  - FLATTEN
  - FLOOR
  - FULLTEXT
  - LAST
  - MEDIAN
  - MERGE_RECURSIVE
  - MINUS
  - NEAR
  - NOT_NULL
  - NTH
  - PARSE_IDENTIFIER
  - PERCENTILE
  - POP
  - POSITION
  - PUSH
  - RAND
  - RANGE
  - REMOVE_NTH
  - REMOVE_VALUE
  - REMOVE_VALUES
  - ROUND
  - SHIFT
  - SQRT
  - STDDEV_POPULATION
  - STDDEV_SAMPLE
  - UNSHIFT
  - VARIANCE_POPULATION
  - VARIANCE_SAMPLE
  - WITHIN
  - ZIP

* improved performance of skipping over many documents in an AQL query when no
  indexes and no filters are used, e.g.

      FOR doc IN collection
        LIMIT 1000000, 10
        RETURN doc

* Added array indexes

  Hash indexes and skiplist indexes can now optionally be defined for array values
  so they index individual array members.

  To define an index for array values, the attribute name is extended with the
  expansion operator `[*]` in the index definition:

      arangosh> db.colName.ensureHashIndex("tags[*]");

  When given the following document

      { tags: [ "AQL", "ArangoDB", "Index" ] }

  the index will now contain the individual values `"AQL"`, `"ArangoDB"` and `"Index"`.

  Now the index can be used for finding all documents having `"ArangoDB"` somewhere in their
  tags array using the following AQL query:

      FOR doc IN colName
        FILTER "ArangoDB" IN doc.tags[*]
        RETURN doc

* rewrote AQL query optimizer rule `use-index-range` and renamed it to `use-indexes`.
  The name change affects rule names in the optimizer's output.

* rewrote AQL execution node `IndexRangeNode` and renamed it to `IndexNode`. The name
  change affects node names in the optimizer's explain output.

* added convenience function `db._explain(query)` for human-readable explanation
  of AQL queries

* module resolution as used by `require` now behaves more like in node.js

* the `org/arangodb/request` module now returns response bodies for error responses
  by default. The old behavior of not returning bodies for error responses can be
  re-enabled by explicitly setting the option `returnBodyOnError` to `false` (#1437)


v2.7.6 (2016-01-30)
-------------------

* detect more types of transaction deadlocks early


v2.7.5 (2016-01-22)
-------------------

* backported added automatic deadlock detection for transactions

  In case a deadlock is detected, a multi-collection operation may be rolled back
  automatically and fail with error 29 (`deadlock detected`). Client code for
  operations containing more than one collection should be aware of this potential
  error and handle it accordingly, either by giving up or retrying the transaction.

* improved internal datafile statistics for compaction and compaction triggering
  conditions, preventing excessive growth of collection datafiles under some
  workloads. This should also fix issue #1596.

* Foxx export cache should no longer break if a broken app is loaded in the
  web admin interface.

* Foxx: removed some incorrect deprecation warnings.

* Foxx: mocha test paths with wildcard characters (asterisks) now work on Windows


v2.7.4 (2015-12-21)
-------------------

* slightly adjusted V8 garbage collection strategy so that collection eventually
  happens in all contexts that hold V8 external references to documents and
  collections.

* added the following attributes to the result of `collection.figures()` and the
  corresponding HTTP API at `PUT /_api/collection/<name>/figures`:

  - `documentReferences`: The number of references to documents in datafiles
    that JavaScript code currently holds. This information can be used for
    debugging compaction and unload issues.
  - `waitingFor`: An optional string value that contains information about
    which object type is at the head of the collection's cleanup queue. This
    information can be used for debugging compaction and unload issues.
  - `compactionStatus.time`: The point in time the compaction for the collection
    was last executed. This information can be used for debugging compaction
    issues.
  - `compactionStatus.message`: The action that was performed when the compaction
    was last run for the collection. This information can be used for debugging
    compaction issues.

  Note: `waitingFor` and `compactionStatus` may be empty when called on a coordinator
  in a cluster.

* the compaction will now provide queryable status info that can be used to track
  its progress. The compaction status is displayed in the web interface, too.


v2.7.3 (2015-12-17)
-------------------

* fixed some replication value conversion issues when replication applier properties
  were set via ArangoShell

* fixed disappearing of documents for collections transferred via `sync` or
  `syncCollection` if the collection was dropped right before synchronization
  and drop and (re-)create collection markers were located in the same WAL file


* fixed an issue where overwriting the system sessions collection would break
  the web interface when authentication is enabled

v2.7.2 (2015-12-01)
-------------------

* replication improvements:

  - added `autoResync` configuration parameter for continuous replication.

    When set to `true`, a replication slave will automatically trigger a full data
    re-synchronization with the master when the master cannot provide the log data
    the slave had asked for. Note that `autoResync` will only work when the option
    `requireFromPresent` is also set to `true` for the continuous replication, or
    when the continuous syncer is started and detects that no start tick is present.

    Automatic re-synchronization may transfer a lot of data from the master to the
    slave and may be expensive. It is therefore turned off by default.
    When turned off, the slave will never perform an automatic re-synchronization
    with the master.

  - added `idleMinWaitTime` and `idleMaxWaitTime` configuration parameters for
    continuous replication.

    These parameters can be used to control the minimum and maximum wait time the
    slave will (intentionally) idle and not poll for master log changes in case the
    master had sent the full logs already.
    The `idleMaxWaitTime` value will only be used when `adapativePolling` is set
    to `true`. When `adaptivePolling` is disable, only `idleMinWaitTime` will be
    used as a constant time span in which the slave will not poll the master for
    further changes. The default values are 0.5 seconds for `idleMinWaitTime` and
    2.5 seconds for `idleMaxWaitTime`, which correspond to the hard-coded values
    used in previous versions of ArangoDB.

  - added `initialSyncMaxWaitTime` configuration parameter for initial and continuous
    replication

    This option controls the maximum wait time (in seconds) that the initial
    synchronization will wait for a response from the master when fetching initial
    collection data. If no response is received within this time period, the initial
    synchronization will give up and fail. This option is also relevant for
    continuous replication in case *autoResync* is set to *true*, as then the
    continuous replication may trigger a full data re-synchronization in case
    the master cannot the log data the slave had asked for.

  - HTTP requests sent from the slave to the master during initial synchronization
    will now be retried if they fail with connection problems.

  - the initial synchronization now logs its progress so it can be queried using
    the regular replication status check APIs.

* fixed non-deterministic query results in some cluster queries

* added missing lock instruction for primary index in compactor size calculation

* fixed issue #1589

* fixed issue #1583

* fixed undefined behavior when accessing the top level of a document with the `[*]`
  operator

* fixed potentially invalid pointer access in shaper when the currently accessed
  document got re-located by the WAL collector at the very same time

* Foxx: optional configuration options no longer log validation errors when assigned
  empty values (#1495)

* Foxx: constructors provided to Repository and Model sub-classes via extend are
  now correctly called (#1592)


v2.7.1 (2015-11-07)
-------------------

* switch to linenoise next generation

* exclude `_apps` collection from replication

  The slave has its own `_apps` collection which it populates on server start.
  When replicating data from the master to the slave, the data from the master may
  clash with the slave's own data in the `_apps` collection. Excluding the `_apps`
  collection from replication avoids this.

* disable replication appliers when starting in modes `--upgrade`, `--no-server`
  and `--check-upgrade`

* more detailed output in arango-dfdb

* fixed "no start tick" issue in replication applier

  This error could occur after restarting a slave server after a shutdown
  when no data was ever transferred from the master to the slave via the
  continuous replication

* fixed problem during SSL client connection abort that led to scheduler thread
  staying at 100% CPU saturation

* fixed potential segfault in AQL `NEIGHBORS` function implementation when C++ function
  variant was used and collection names were passed as strings

* removed duplicate target for some frontend JavaScript files from the Makefile

* make AQL function `MERGE()` work on a single array parameter, too.
  This allows combining the attributes of multiple objects from an array into
  a single object, e.g.

      RETURN MERGE([
        { foo: 'bar' },
        { quux: 'quetzalcoatl', ruled: true },
        { bar: 'baz', foo: 'done' }
      ])

  will now return:

      {
        "foo": "done",
        "quux": "quetzalcoatl",
        "ruled": true,
        "bar": "baz"
      }

* fixed potential deadlock in collection status changing on Windows

* fixed hard-coded `incremental` parameter in shell implementation of
  `syncCollection` function in replication module

* fix for GCC5: added check for '-stdlib' option


v2.7.0 (2015-10-09)
-------------------

* fixed request statistics aggregation
  When arangod was started in supervisor mode, the request statistics always showed
  0 requests, as the statistics aggregation thread did not run then.

* read server configuration files before dropping privileges. this ensures that
  the SSL keyfile specified in the configuration can be read with the server's start
  privileges (i.e. root when using a standard ArangoDB package).

* fixed replication with a 2.6 replication configuration and issues with a 2.6 master

* raised default value of `--server.descriptors-minimum` to 1024

* allow Foxx apps to be installed underneath URL path `/_open/`, so they can be
  (intentionally) accessed without authentication.

* added *allowImplicit* sub-attribute in collections declaration of transactions.
  The *allowImplicit* attributes allows making transactions fail should they
  read-access a collection that was not explicitly declared in the *collections*
  array of the transaction.

* added "special" password ARANGODB_DEFAULT_ROOT_PASSWORD. If you pass
  ARANGODB_DEFAULT_ROOT_PASSWORD as password, it will read the password
  from the environment variable ARANGODB_DEFAULT_ROOT_PASSWORD


v2.7.0-rc2 (2015-09-22)
-----------------------

* fix over-eager datafile compaction

  This should reduce the need to compact directly after loading a collection when a
  collection datafile contained many insertions and updates for the same documents. It
  should also prevent from re-compacting already merged datafiles in case not many
  changes were made. Compaction will also make fewer index lookups than before.

* added `syncCollection()` function in module `org/arangodb/replication`

  This allows synchronizing the data of a single collection from a master to a slave
  server. Synchronization can either restore the whole collection by transferring all
  documents from the master to the slave, or incrementally by only transferring documents
  that differ. This is done by partitioning the collection's entire key space into smaller
  chunks and comparing the data chunk-wise between master and slave. Only chunks that are
  different will be re-transferred.

  The `syncCollection()` function can be used as follows:

      require("org/arangodb/replication").syncCollection(collectionName, options);

  e.g.

      require("org/arangodb/replication").syncCollection("myCollection", {
        endpoint: "tcp://127.0.0.1:8529",  /* master */
        username: "root",                  /* username for master */
        password: "secret",                /* password for master */
        incremental: true                  /* use incremental mode */
      });


* additionally allow the following characters in document keys:

  `(` `)` `+` `,` `=` `;` `$` `!` `*` `'` `%`


v2.7.0-rc1 (2015-09-17)
-----------------------

* removed undocumented server-side-only collection functions:
  * collection.OFFSET()
  * collection.NTH()
  * collection.NTH2()
  * collection.NTH3()

* upgraded Swagger to version 2.0 for the Documentation

  This gives the user better prepared test request structures.
  More conversions will follow so finally client libraries can be auto-generated.

* added extra AQL functions for date and time calculation and manipulation.
  These functions were contributed by GitHub users @CoDEmanX and @friday.
  A big thanks for their work!

  The following extra date functions are available from 2.7 on:

  * `DATE_DAYOFYEAR(date)`: Returns the day of year number of *date*.
    The return values range from 1 to 365, or 366 in a leap year respectively.

  * `DATE_ISOWEEK(date)`: Returns the ISO week date of *date*.
    The return values range from 1 to 53. Monday is considered the first day of the week.
    There are no fractional weeks, thus the last days in December may belong to the first
    week of the next year, and the first days in January may be part of the previous year's
    last week.

  * `DATE_LEAPYEAR(date)`: Returns whether the year of *date* is a leap year.

  * `DATE_QUARTER(date)`: Returns the quarter of the given date (1-based):
    * 1: January, February, March
    * 2: April, May, June
    * 3: July, August, September
    * 4: October, November, December

  - *DATE_DAYS_IN_MONTH(date)*: Returns the number of days in *date*'s month (28..31).

  * `DATE_ADD(date, amount, unit)`: Adds *amount* given in *unit* to *date* and
    returns the calculated date.

    *unit* can be either of the following to specify the time unit to add or
    subtract (case-insensitive):
    - y, year, years
    - m, month, months
    - w, week, weeks
    - d, day, days
    - h, hour, hours
    - i, minute, minutes
    - s, second, seconds
    - f, millisecond, milliseconds

    *amount* is the number of *unit*s to add (positive value) or subtract
    (negative value).

  * `DATE_SUBTRACT(date, amount, unit)`: Subtracts *amount* given in *unit* from
    *date* and returns the calculated date.

    It works the same as `DATE_ADD()`, except that it subtracts. It is equivalent
    to calling `DATE_ADD()` with a negative amount, except that `DATE_SUBTRACT()`
    can also subtract ISO durations. Note that negative ISO durations are not
    supported (i.e. starting with `-P`, like `-P1Y`).

  * `DATE_DIFF(date1, date2, unit, asFloat)`: Calculate the difference
    between two dates in given time *unit*, optionally with decimal places.
    Returns a negative value if *date1* is greater than *date2*.

  * `DATE_COMPARE(date1, date2, unitRangeStart, unitRangeEnd)`: Compare two
    partial dates and return true if they match, false otherwise. The parts to
    compare are defined by a range of time units.

    The full range is: years, months, days, hours, minutes, seconds, milliseconds.
    Pass the unit to start from as *unitRangeStart*, and the unit to end with as
    *unitRangeEnd*. All units in between will be compared. Leave out *unitRangeEnd*
    to only compare *unitRangeStart*.

  * `DATE_FORMAT(date, format)`: Format a date according to the given format string.
    It supports the following placeholders (case-insensitive):
    - %t: timestamp, in milliseconds since midnight 1970-01-01
    - %z: ISO date (0000-00-00T00:00:00.000Z)
    - %w: day of week (0..6)
    - %y: year (0..9999)
    - %yy: year (00..99), abbreviated (last two digits)
    - %yyyy: year (0000..9999), padded to length of 4
    - %yyyyyy: year (-009999 .. +009999), with sign prefix and padded to length of 6
    - %m: month (1..12)
    - %mm: month (01..12), padded to length of 2
    - %d: day (1..31)
    - %dd: day (01..31), padded to length of 2
    - %h: hour (0..23)
    - %hh: hour (00..23), padded to length of 2
    - %i: minute (0..59)
    - %ii: minute (00..59), padded to length of 2
    - %s: second (0..59)
    - %ss: second (00..59), padded to length of 2
    - %f: millisecond (0..999)
    - %fff: millisecond (000..999), padded to length of 3
    - %x: day of year (1..366)
    - %xxx: day of year (001..366), padded to length of 3
    - %k: ISO week date (1..53)
    - %kk: ISO week date (01..53), padded to length of 2
    - %l: leap year (0 or 1)
    - %q: quarter (1..4)
    - %a: days in month (28..31)
    - %mmm: abbreviated English name of month (Jan..Dec)
    - %mmmm: English name of month (January..December)
    - %www: abbreviated English name of weekday (Sun..Sat)
    - %wwww: English name of weekday (Sunday..Saturday)
    - %&: special escape sequence for rare occasions
    - %%: literal %
    - %: ignored

* new WAL logfiles and datafiles are now created non-sparse

  This prevents SIGBUS signals being raised when memory of a sparse datafile is accessed
  and the disk is full and the accessed file part is not actually disk-backed. In
  this case the mapped memory region is not necessarily backed by physical memory, and
  accessing the memory may raise SIGBUS and crash arangod.

* the `internal.download()` function and the module `org/arangodb/request` used some
  internal library function that handled the sending of HTTP requests from inside of
  ArangoDB. This library unconditionally set an HTTP header `Accept-Encoding: gzip`
  in all outgoing HTTP requests.

  This has been fixed in 2.7, so `Accept-Encoding: gzip` is not set automatically anymore.
  Additionally, the header `User-Agent: ArangoDB` is not set automatically either. If
  client applications desire to send these headers, they are free to add it when
  constructing the requests using the `download` function or the request module.

* fixed issue #1436: org/arangodb/request advertises deflate without supporting it

* added template string generator function `aqlQuery` for generating AQL queries

  This can be used to generate safe AQL queries with JavaScript parameter
  variables or expressions easily:

      var name = 'test';
      var attributeName = '_key';
      var query = aqlQuery`FOR u IN users FILTER u.name == ${name} RETURN u.${attributeName}`;
      db._query(query);

* report memory usage for document header data (revision id, pointer to data etc.)
  in `db.collection.figures()`. The memory used for document headers will now
  show up in the already existing attribute `indexes.size`. Due to that, the index
  sizes reported by `figures()` in 2.7 will be higher than those reported by 2.6,
  but the 2.7 values are more accurate.

* IMPORTANT CHANGE: the filenames in dumps created by arangodump now contain
  not only the name of the dumped collection, but also an additional 32-digit hash
  value. This is done to prevent overwriting dump files in case-insensitive file
  systems when there exist multiple collections with the same name (but with
  different cases).

  For example, if a database has two collections: `test` and `Test`, previous
  versions of ArangoDB created the files

  * `test.structure.json` and `test.data.json` for collection `test`
  * `Test.structure.json` and `Test.data.json` for collection `Test`

  This did not work for case-insensitive filesystems, because the files for the
  second collection would have overwritten the files of the first. arangodump in
  2.7 will create the following filenames instead:

  * `test_098f6bcd4621d373cade4e832627b4f6.structure.json` and `test_098f6bcd4621d373cade4e832627b4f6.data.json`
  * `Test_0cbc6611f5540bd0809a388dc95a615b.structure.json` and `Test_0cbc6611f5540bd0809a388dc95a615b.data.json`

  These filenames will be unambiguous even in case-insensitive filesystems.

* IMPORTANT CHANGE: make arangod actually close lingering client connections
  when idle for at least the duration specified via `--server.keep-alive-timeout`.
  In previous versions of ArangoDB, connections were not closed by the server
  when the timeout was reached and the client was still connected. Now the
  connection is properly closed by the server in case of timeout. Client
  applications relying on the old behavior may now need to reconnect to the
  server when their idle connections time out and get closed (note: connections
  being idle for a long time may be closed by the OS or firewalls anyway -
  client applications should be aware of that and try to reconnect).

* IMPORTANT CHANGE: when starting arangod, the server will drop the process
  privileges to the specified values in options `--server.uid` and `--server.gid`
  instantly after parsing the startup options.

  That means when either `--server.uid` or `--server.gid` are set, the privilege
  change will happen earlier. This may prevent binding the server to an endpoint
  with a port number lower than 1024 if the arangodb user has no privileges
  for that. Previous versions of ArangoDB changed the privileges later, so some
  startup actions were still carried out under the invoking user (i.e. likely
  *root* when started via init.d or system scripts) and especially binding to
  low port numbers was still possible there.

  The default privileges for user *arangodb* will not be sufficient for binding
  to port numbers lower than 1024. To have an ArangoDB 2.7 bind to a port number
  lower than 1024, it needs to be started with either a different privileged user,
  or the privileges of the *arangodb* user have to raised manually beforehand.

* added AQL optimizer rule `patch-update-statements`

* Linux startup scripts and systemd configuration for arangod now try to
  adjust the NOFILE (number of open files) limits for the process. The limit
  value is set to 131072 (128k) when ArangoDB is started via start/stop
  commands

* When ArangoDB is started/stopped manually via the start/stop commands, the
  main process will wait for up to 10 seconds after it forks the supervisor
  and arangod child processes. If the startup fails within that period, the
  start/stop script will fail with an exit code other than zero. If the
  startup of the supervisor or arangod is still ongoing after 10 seconds,
  the main program will still return with exit code 0. The limit of 10 seconds
  is arbitrary because the time required for a startup is not known in advance.

* added startup option `--database.throw-collection-not-loaded-error`

  Accessing a not-yet loaded collection will automatically load a collection
  on first access. This flag controls what happens in case an operation
  would need to wait for another thread to finalize loading a collection. If
  set to *true*, then the first operation that accesses an unloaded collection
  will load it. Further threads that try to access the same collection while
  it is still loading immediately fail with an error (1238, *collection not loaded*).
  This is to prevent all server threads from being blocked while waiting on the
  same collection to finish loading. When the first thread has completed loading
  the collection, the collection becomes regularly available, and all operations
  from that point on can be carried out normally, and error 1238 will not be
  thrown anymore for that collection.

  If set to *false*, the first thread that accesses a not-yet loaded collection
  will still load it. Other threads that try to access the collection while
  loading will not fail with error 1238 but instead block until the collection
  is fully loaded. This configuration might lead to all server threads being
  blocked because they are all waiting for the same collection to complete
  loading. Setting the option to *true* will prevent this from happening, but
  requires clients to catch error 1238 and react on it (maybe by scheduling
  a retry for later).

  The default value is *false*.

* added better control-C support in arangosh

  When CTRL-C is pressed in arangosh, it will now print a `^C` first. Pressing
  CTRL-C again will reset the prompt if something was entered before, or quit
  arangosh if no command was entered directly before.

  This affects the arangosh version build with Readline-support only (Linux
  and MacOS).

  The MacOS version of ArangoDB for Homebrew now depends on Readline, too. The
  Homebrew formula has been changed accordingly.
  When self-compiling ArangoDB on MacOS without Homebrew, Readline now is a
  prerequisite.

* increased default value for collection-specific `indexBuckets` value from 1 to 8

  Collections created from 2.7 on will use the new default value of `8` if not
  overridden on collection creation or later using
  `collection.properties({ indexBuckets: ... })`.

  The `indexBuckets` value determines the number of buckets to use for indexes of
  type `primary`, `hash` and `edge`. Having multiple index buckets allows splitting
  an index into smaller components, which can be filled in parallel when a collection
  is loading. Additionally, resizing and reallocation of indexes are faster and
  less intrusive if the index uses multiple buckets, because resize and reallocation
  will affect only data in a single bucket instead of all index values.

  The index buckets will be filled in parallel when loading a collection if the collection
  has an `indexBuckets` value greater than 1 and the collection contains a significant
  amount of documents/edges (the current threshold is 256K documents but this value
  may change in future versions of ArangoDB).

* changed HTTP client to use poll instead of select on Linux and MacOS

  This affects the ArangoShell and user-defined JavaScript code running inside
  arangod that initiates its own HTTP calls.

  Using poll instead of select allows using arbitrary high file descriptors
  (bigger than the compiled in FD_SETSIZE). Server connections are still handled using
  epoll, which has never been affected by FD_SETSIZE.

* implemented AQL `LIKE` function using ICU regexes

* added `RETURN DISTINCT` for AQL queries to return unique results:

      FOR doc IN collection
        RETURN DISTINCT doc.status

  This change also introduces `DISTINCT` as an AQL keyword.

* removed `createNamedQueue()` and `addJob()` functions from org/arangodb/tasks

* use less locks and more atomic variables in the internal dispatcher
  and V8 context handling implementations. This leads to improved throughput in
  some ArangoDB internals and allows for higher HTTP request throughput for
  many operations.

  A short overview of the improvements can be found here:

  https://www.arangodb.com/2015/08/throughput-enhancements/

* added shorthand notation for attribute names in AQL object literals:

      LET name = "Peter"
      LET age = 42
      RETURN { name, age }

  The above is the shorthand equivalent of the generic form

      LET name = "Peter"
      LET age = 42
      RETURN { name : name, age : age }

* removed configure option `--enable-timings`

  This option did not have any effect.

* removed configure option `--enable-figures`

  This option previously controlled whether HTTP request statistics code was
  compiled into ArangoDB or not. The previous default value was `true` so
  statistics code was available in official packages. Setting the option to
  `false` led to compile errors so it is doubtful the default value was
  ever changed. By removing the option some internal statistics code was also
  simplified.

* removed run-time manipulation methods for server endpoints:

  * `db._removeEndpoint()`
  * `db._configureEndpoint()`
  * HTTP POST `/_api/endpoint`
  * HTTP DELETE `/_api/endpoint`

* AQL query result cache

  The query result cache can optionally cache the complete results of all or selected AQL queries.
  It can be operated in the following modes:

  * `off`: the cache is disabled. No query results will be stored
  * `on`: the cache will store the results of all AQL queries unless their `cache`
    attribute flag is set to `false`
  * `demand`: the cache will store the results of AQL queries that have their
    `cache` attribute set to `true`, but will ignore all others

  The mode can be set at server startup using the `--database.query-cache-mode` configuration
  option and later changed at runtime.

  The following HTTP REST APIs have been added for controlling the query cache:

  * HTTP GET `/_api/query-cache/properties`: returns the global query cache configuration
  * HTTP PUT `/_api/query-cache/properties`: modifies the global query cache configuration
  * HTTP DELETE `/_api/query-cache`: invalidates all results in the query cache

  The following JavaScript functions have been added for controlling the query cache:

  * `require("org/arangodb/aql/cache").properties()`: returns the global query cache configuration
  * `require("org/arangodb/aql/cache").properties(properties)`: modifies the global query cache configuration
  * `require("org/arangodb/aql/cache").clear()`: invalidates all results in the query cache

* do not link arangoimp against V8

* AQL function call arguments optimization

  This will lead to arguments in function calls inside AQL queries not being copied but passed
  by reference. This may speed up calls to functions with bigger argument values or queries that
  call functions a lot of times.

* upgraded V8 version to 4.3.61

* removed deprecated AQL `SKIPLIST` function.

  This function was introduced in older versions of ArangoDB with a less powerful query optimizer to
  retrieve data from a skiplist index using a `LIMIT` clause. It was marked as deprecated in ArangoDB
  2.6.

  Since ArangoDB 2.3 the behavior of the `SKIPLIST` function can be emulated using regular AQL
  constructs, e.g.

      FOR doc IN @@collection
        FILTER doc.value >= @value
        SORT doc.value DESC
        LIMIT 1
        RETURN doc

* the `skip()` function for simple queries does not accept negative input any longer.
  This feature was deprecated in 2.6.0.

* fix exception handling

  In some cases JavaScript exceptions would re-throw without information of the original problem.
  Now the original exception is logged for failure analysis.

* based REST API method PUT `/_api/simple/all` on the cursor API and make it use AQL internally.

  The change speeds up this REST API method and will lead to additional query information being
  returned by the REST API. Clients can use this extra information or ignore it.

* Foxx Queue job success/failure handlers arguments have changed from `(jobId, jobData, result, jobFailures)` to `(result, jobData, job)`.

* added Foxx Queue job options `repeatTimes`, `repeatUntil` and `repeatDelay` to automatically re-schedule jobs when they are completed.

* added Foxx manifest configuration type `password` to mask values in the web interface.

* fixed default values in Foxx manifest configurations sometimes not being used as defaults.

* fixed optional parameters in Foxx manifest configurations sometimes not being cleared correctly.

* Foxx dependencies can now be marked as optional using a slightly more verbose syntax in your manifest file.

* converted Foxx constructors to ES6 classes so you can extend them using class syntax.

* updated aqb to 2.0.

* updated chai to 3.0.

* Use more madvise calls to speed up things when memory is tight, in particular
  at load time but also for random accesses later.

* Overhauled web interface

  The web interface now has a new design.

  The API documentation for ArangoDB has been moved from "Tools" to "Links" in the web interface.

  The "Applications" tab in the web interfaces has been renamed to "Services".


v2.6.12 (2015-12-02)
--------------------

* fixed disappearing of documents for collections transferred via `sync` if the
  the collection was dropped right before synchronization and drop and (re-)create
  collection markers were located in the same WAL file

* added missing lock instruction for primary index in compactor size calculation

* fixed issue #1589

* fixed issue #1583

* Foxx: optional configuration options no longer log validation errors when assigned
  empty values (#1495)


v2.6.11 (2015-11-18)
--------------------

* fixed potentially invalid pointer access in shaper when the currently accessed
  document got re-located by the WAL collector at the very same time


v2.6.10 (2015-11-10)
--------------------

* disable replication appliers when starting in modes `--upgrade`, `--no-server`
  and `--check-upgrade`

* more detailed output in arango-dfdb

* fixed potential deadlock in collection status changing on Windows

* issue #1521: Can't dump/restore with user and password


v2.6.9 (2015-09-29)
-------------------

* added "special" password ARANGODB_DEFAULT_ROOT_PASSWORD. If you pass
  ARANGODB_DEFAULT_ROOT_PASSWORD as password, it will read the password
  from the environment variable ARANGODB_DEFAULT_ROOT_PASSWORD

* fixed failing AQL skiplist, sort and limit combination

  When using a Skiplist index on an attribute (say "a") and then using sort
  and skip on this attribute caused the result to be empty e.g.:

    require("internal").db.test.ensureSkiplist("a");
    require("internal").db._query("FOR x IN test SORT x.a LIMIT 10, 10");

  Was always empty no matter how many documents are stored in test.
  This is now fixed.

v2.6.8 (2015-09-09)
-------------------

* ARM only:

  The ArangoDB packages for ARM require the kernel to allow unaligned memory access.
  How the kernel handles unaligned memory access is configurable at runtime by
  checking and adjusting the contents `/proc/cpu/alignment`.

  In order to operate on ARM, ArangoDB requires the bit 1 to be set. This will
  make the kernel trap and adjust unaligned memory accesses. If this bit is not
  set, the kernel may send a SIGBUS signal to ArangoDB and terminate it.

  To set bit 1 in `/proc/cpu/alignment` use the following command as a privileged
  user (e.g. root):

      echo "2" > /proc/cpu/alignment

  Note that this setting affects all user processes and not just ArangoDB. Setting
  the alignment with the above command will also not make the setting permanent,
  so it will be lost after a restart of the system. In order to make the setting
  permanent, it should be executed during system startup or before starting arangod.

  The ArangoDB start/stop scripts do not adjust the alignment setting, but rely on
  the environment to have the correct alignment setting already. The reason for this
  is that the alignment settings also affect all other user processes (which ArangoDB
  is not aware of) and thus may have side-effects outside of ArangoDB. It is therefore
  more reasonable to have the system administrator carry out the change.


v2.6.7 (2015-08-25)
-------------------

* improved AssocMulti index performance when resizing.

  This makes the edge index perform less I/O when under memory pressure.


v2.6.6 (2015-08-23)
-------------------

* added startup option `--server.additional-threads` to create separate queues
  for slow requests.


v2.6.5 (2015-08-17)
-------------------

* added startup option `--database.throw-collection-not-loaded-error`

  Accessing a not-yet loaded collection will automatically load a collection
  on first access. This flag controls what happens in case an operation
  would need to wait for another thread to finalize loading a collection. If
  set to *true*, then the first operation that accesses an unloaded collection
  will load it. Further threads that try to access the same collection while
  it is still loading immediately fail with an error (1238, *collection not loaded*).
  This is to prevent all server threads from being blocked while waiting on the
  same collection to finish loading. When the first thread has completed loading
  the collection, the collection becomes regularly available, and all operations
  from that point on can be carried out normally, and error 1238 will not be
  thrown anymore for that collection.

  If set to *false*, the first thread that accesses a not-yet loaded collection
  will still load it. Other threads that try to access the collection while
  loading will not fail with error 1238 but instead block until the collection
  is fully loaded. This configuration might lead to all server threads being
  blocked because they are all waiting for the same collection to complete
  loading. Setting the option to *true* will prevent this from happening, but
  requires clients to catch error 1238 and react on it (maybe by scheduling
  a retry for later).

  The default value is *false*.

* fixed busy wait loop in scheduler threads that sometimes consumed 100% CPU while
  waiting for events on connections closed unexpectedly by the client side

* handle attribute `indexBuckets` when restoring collections via arangorestore.
  Previously the `indexBuckets` attribute value from the dump was ignored, and the
   server default value for `indexBuckets` was used when restoring a collection.

* fixed "EscapeValue already set error" crash in V8 actions that might have occurred when
  canceling V8-based operations.


v2.6.4 (2015-08-01)
-------------------

* V8: Upgrade to version 4.1.0.27 - this is intended to be the stable V8 version.

* fixed issue #1424: Arango shell should not processing arrows pushing on keyboard


v2.6.3 (2015-07-21)
-------------------

* issue #1409: Document values with null character truncated


v2.6.2 (2015-07-04)
-------------------

* fixed issue #1383: bindVars for HTTP API doesn't work with empty string

* fixed handling of default values in Foxx manifest configurations

* fixed handling of optional parameters in Foxx manifest configurations

* fixed a reference error being thrown in Foxx queues when a function-based job type is used that is not available and no options object is passed to queue.push


v2.6.1 (2015-06-24)
-------------------

* Add missing swagger files to cmake build. fixes #1368

* fixed documentation errors


v2.6.0 (2015-06-20)
-------------------

* using negative values for `SimpleQuery.skip()` is deprecated.
  This functionality will be removed in future versions of ArangoDB.

* The following simple query functions are now deprecated:

  * collection.near
  * collection.within
  * collection.geo
  * collection.fulltext
  * collection.range
  * collection.closedRange

  This also lead to the following REST API methods being deprecated from now on:

  * PUT /_api/simple/near
  * PUT /_api/simple/within
  * PUT /_api/simple/fulltext
  * PUT /_api/simple/range

  It is recommended to replace calls to these functions or APIs with equivalent AQL queries,
  which are more flexible because they can be combined with other operations:

      FOR doc IN NEAR(@@collection, @latitude, @longitude, @limit)
        RETURN doc

      FOR doc IN WITHIN(@@collection, @latitude, @longitude, @radius, @distanceAttributeName)
        RETURN doc

      FOR doc IN FULLTEXT(@@collection, @attributeName, @queryString, @limit)
        RETURN doc

      FOR doc IN @@collection
        FILTER doc.value >= @left && doc.value < @right
        LIMIT @skip, @limit
        RETURN doc`

  The above simple query functions and REST API methods may be removed in future versions
  of ArangoDB.

* deprecated now-obsolete AQL `SKIPLIST` function

  The function was introduced in older versions of ArangoDB with a less powerful query optimizer to
  retrieve data from a skiplist index using a `LIMIT` clause.

  Since 2.3 the same goal can be achieved by using regular AQL constructs, e.g.

      FOR doc IN collection FILTER doc.value >= @value SORT doc.value DESC LIMIT 1 RETURN doc

* fixed issues when switching the database inside tasks and during shutdown of database cursors

  These features were added during 2.6 alpha stage so the fixes affect devel/2.6-alpha builds only

* issue #1360: improved foxx-manager help

* added `--enable-tcmalloc` configure option.

  When this option is set, arangod and the client tools will be linked against tcmalloc, which replaces
  the system allocator. When the option is set, a tcmalloc library must be present on the system under
  one of the names `libtcmalloc`, `libtcmalloc_minimal` or `libtcmalloc_debug`.

  As this is a configure option, it is supported for manual builds on Linux-like systems only. tcmalloc
  support is currently experimental.

* issue #1353: Windows: HTTP API - incorrect path in errorMessage

* issue #1347: added option `--create-database` for arangorestore.

  Setting this option to `true` will now create the target database if it does not exist. When creating
  the target database, the username and passwords passed to arangorestore will be used to create an
  initial user for the new database.

* issue #1345: advanced debug information for User Functions

* issue #1341: Can't use bindvars in UPSERT

* fixed vulnerability in JWT implementation.

* changed default value of option `--database.ignore-datafile-errors` from `true` to `false`

  If the new default value of `false` is used, then arangod will refuse loading collections that contain
  datafiles with CRC mismatches or other errors. A collection with datafile errors will then become
  unavailable. This prevents follow up errors from happening.

  The only way to access such collection is to use the datafile debugger (arango-dfdb) and try to repair
  or truncate the datafile with it.

  If `--database.ignore-datafile-errors` is set to `true`, then collections will become available
  even if parts of their data cannot be loaded. This helps availability, but may cause (partial) data
  loss and follow up errors.

* added server startup option `--server.session-timeout` for controlling the timeout of user sessions
  in the web interface

* add sessions and cookie authentication for ArangoDB's web interface

  ArangoDB's built-in web interface now uses sessions. Session information ids are stored in cookies,
  so clients using the web interface must accept cookies in order to use it

* web interface: display query execution time in AQL editor

* web interface: renamed AQL query *submit* button to *execute*

* web interface: added query explain feature in AQL editor

* web interface: demo page added. only working if demo data is available, hidden otherwise

* web interface: added support for custom app scripts with optional arguments and results

* web interface: mounted apps that need to be configured are now indicated in the app overview

* web interface: added button for running tests to app details

* web interface: added button for configuring app dependencies to app details

* web interface: upgraded API documentation to use Swagger 2

* INCOMPATIBLE CHANGE

  removed startup option `--log.severity`

  The docs for `--log.severity` mentioned lots of severities (e.g. `exception`, `technical`, `functional`, `development`)
  but only a few severities (e.g. `all`, `human`) were actually used, with `human` being the default and `all` enabling the
  additional logging of requests. So the option pretended to control a lot of things which it actually didn't. Additionally,
  the option `--log.requests-file` was around for a long time already, also controlling request logging.

  Because the `--log.severity` option effectively did not control that much, it was removed. A side effect of removing the
  option is that 2.5 installations which used `--log.severity all` will not log requests after the upgrade to 2.6. This can
  be adjusted by setting the `--log.requests-file` option.

* add backtrace to fatal log events

* added optional `limit` parameter for AQL function `FULLTEXT`

* make fulltext index also index text values contained in direct sub-objects of the indexed
  attribute.

  Previous versions of ArangoDB only indexed the attribute value if it was a string. Sub-attributes
  of the index attribute were ignored when fulltext indexing.

  Now, if the index attribute value is an object, the object's values will each be included in the
  fulltext index if they are strings. If the index attribute value is an array, the array's values
  will each be included in the fulltext index if they are strings.

  For example, with a fulltext index present on the `translations` attribute, the following text
  values will now be indexed:

      var c = db._create("example");
      c.ensureFulltextIndex("translations");
      c.insert({ translations: { en: "fox", de: "Fuchs", fr: "renard", ru: "лиса" } });
      c.insert({ translations: "Fox is the English translation of the German word Fuchs" });
      c.insert({ translations: [ "ArangoDB", "document", "database", "Foxx" ] });

      c.fulltext("translations", "лиса").toArray();       // returns only first document
      c.fulltext("translations", "Fox").toArray();        // returns first and second documents
      c.fulltext("translations", "prefix:Fox").toArray(); // returns all three documents

* added batch document removal and lookup commands:

      collection.lookupByKeys(keys)
      collection.removeByKeys(keys)

  These commands can be used to perform multi-document lookup and removal operations efficiently
  from the ArangoShell. The argument to these operations is an array of document keys.

  Also added HTTP APIs for batch document commands:

  * PUT /_api/simple/lookup-by-keys
  * PUT /_api/simple/remove-by-keys

* properly prefix document address URLs with the current database name for calls to the REST
  API method GET `/_api/document?collection=...` (that method will return partial URLs to all
  documents in the collection).

  Previous versions of ArangoDB returned the URLs starting with `/_api/` but without the current
  database name, e.g. `/_api/document/mycollection/mykey`. Starting with 2.6, the response URLs
  will include the database name as well, e.g. `/_db/_system/_api/document/mycollection/mykey`.

* added dedicated collection export HTTP REST API

  ArangoDB now provides a dedicated collection export API, which can take snapshots of entire
  collections more efficiently than the general-purpose cursor API. The export API is useful
  to transfer the contents of an entire collection to a client application. It provides optional
  filtering on specific attributes.

  The export API is available at endpoint `POST /_api/export?collection=...`. The API has the
  same return value structure as the already established cursor API (`POST /_api/cursor`).

  An introduction to the export API is given in this blog post:
  http://jsteemann.github.io/blog/2015/04/04/more-efficient-data-exports/

* subquery optimizations for AQL queries

  This optimization avoids copying intermediate results into subqueries that are not required
  by the subquery.

  A brief description can be found here:
  http://jsteemann.github.io/blog/2015/05/04/subquery-optimizations/

* return value optimization for AQL queries

  This optimization avoids copying the final query result inside the query's main `ReturnNode`.

  A brief description can be found here:
  http://jsteemann.github.io/blog/2015/05/04/return-value-optimization-for-aql/

* speed up AQL queries containing big `IN` lists for index lookups

  `IN` lists used for index lookups had performance issues in previous versions of ArangoDB.
  These issues have been addressed in 2.6 so using bigger `IN` lists for filtering is much
  faster.

  A brief description can be found here:
  http://jsteemann.github.io/blog/2015/05/07/in-list-improvements/

* allow `@` and `.` characters in document keys, too

  This change also leads to document keys being URL-encoded when returned in HTTP `location`
  response headers.

* added alternative implementation for AQL COLLECT

  The alternative method uses a hash table for grouping and does not require its input elements
  to be sorted. It will be taken into account by the optimizer for `COLLECT` statements that do
  not use an `INTO` clause.

  In case a `COLLECT` statement can use the hash table variant, the optimizer will create an extra
  plan for it at the beginning of the planning phase. In this plan, no extra `SORT` node will be
  added in front of the `COLLECT` because the hash table variant of `COLLECT` does not require
  sorted input. Instead, a `SORT` node will be added after it to sort its output. This `SORT` node
  may be optimized away again in later stages. If the sort order of the result is irrelevant to
  the user, adding an extra `SORT null` after a hash `COLLECT` operation will allow the optimizer to
  remove the sorts altogether.

  In addition to the hash table variant of `COLLECT`, the optimizer will modify the original plan
  to use the regular `COLLECT` implementation. As this implementation requires sorted input, the
  optimizer will insert a `SORT` node in front of the `COLLECT`. This `SORT` node may be optimized
  away in later stages.

  The created plans will then be shipped through the regular optimization pipeline. In the end,
  the optimizer will pick the plan with the lowest estimated total cost as usual. The hash table
  variant does not require an up-front sort of the input, and will thus be preferred over the
  regular `COLLECT` if the optimizer estimates many input elements for the `COLLECT` node and
  cannot use an index to sort them.

  The optimizer can be explicitly told to use the regular *sorted* variant of `COLLECT` by
  suffixing a `COLLECT` statement with `OPTIONS { "method" : "sorted" }`. This will override the
  optimizer guesswork and only produce the *sorted* variant of `COLLECT`.

  A blog post on the new `COLLECT` implementation can be found here:
  http://jsteemann.github.io/blog/2015/04/22/collecting-with-a-hash-table/

* refactored HTTP REST API for cursors

  The HTTP REST API for cursors (`/_api/cursor`) has been refactored to improve its performance
  and use less memory.

  A post showing some of the performance improvements can be found here:
  http://jsteemann.github.io/blog/2015/04/01/improvements-for-the-cursor-api/

* simplified return value syntax for data-modification AQL queries

  ArangoDB 2.4 since version allows to return results from data-modification AQL queries. The
  syntax for this was quite limited and verbose:

      FOR i IN 1..10
        INSERT { value: i } IN test
        LET inserted = NEW
        RETURN inserted

  The `LET inserted = NEW RETURN inserted` was required literally to return the inserted
  documents. No calculations could be made using the inserted documents.

  This is now more flexible. After a data-modification clause (e.g. `INSERT`, `UPDATE`, `REPLACE`,
  `REMOVE`, `UPSERT`) there can follow any number of `LET` calculations. These calculations can
  refer to the pseudo-values `OLD` and `NEW` that are created by the data-modification statements.

  This allows returning projections of inserted or updated documents, e.g.:

      FOR i IN 1..10
        INSERT { value: i } IN test
        RETURN { _key: NEW._key, value: i }

  Still not every construct is allowed after a data-modification clause. For example, no functions
  can be called that may access documents.

  More information can be found here:
  http://jsteemann.github.io/blog/2015/03/27/improvements-for-data-modification-queries/

* added AQL `UPSERT` statement

  This adds an `UPSERT` statement to AQL that is a combination of both `INSERT` and `UPDATE` /
  `REPLACE`. The `UPSERT` will search for a matching document using a user-provided example.
  If no document matches the example, the *insert* part of the `UPSERT` statement will be
  executed. If there is a match, the *update* / *replace* part will be carried out:

      UPSERT { page: 'index.html' }                 /* search example */
        INSERT { page: 'index.html', pageViews: 1 } /* insert part */
        UPDATE { pageViews: OLD.pageViews + 1 }     /* update part */
        IN pageViews

  `UPSERT` can be used with an `UPDATE` or `REPLACE` clause. The `UPDATE` clause will perform
  a partial update of the found document, whereas the `REPLACE` clause will replace the found
  document entirely. The `UPDATE` or `REPLACE` parts can refer to the pseudo-value `OLD`, which
  contains all attributes of the found document.

  `UPSERT` statements can optionally return values. In the following query, the return
  attribute `found` will return the found document before the `UPDATE` was applied. If no
  document was found, `found` will contain a value of `null`. The `updated` result attribute will
  contain the inserted / updated document:

      UPSERT { page: 'index.html' }                 /* search example */
        INSERT { page: 'index.html', pageViews: 1 } /* insert part */
        UPDATE { pageViews: OLD.pageViews + 1 }     /* update part */
        IN pageViews
        RETURN { found: OLD, updated: NEW }

  A more detailed description of `UPSERT` can be found here:
  http://jsteemann.github.io/blog/2015/03/27/preview-of-the-upsert-command/

* adjusted default configuration value for `--server.backlog-size` from 10 to 64.

* issue #1231: bug xor feature in AQL: LENGTH(null) == 4

  This changes the behavior of the AQL `LENGTH` function as follows:

  - if the single argument to `LENGTH()` is `null`, then the result will now be `0`. In previous
    versions of ArangoDB, the result of `LENGTH(null)` was `4`.

  - if the single argument to `LENGTH()` is `true`, then the result will now be `1`. In previous
    versions of ArangoDB, the result of `LENGTH(true)` was `4`.

  - if the single argument to `LENGTH()` is `false`, then the result will now be `0`. In previous
    versions of ArangoDB, the result of `LENGTH(false)` was `5`.

  The results of `LENGTH()` with string, numeric, array object argument values do not change.

* issue #1298: Bulk import if data already exists (#1298)

  This change extends the HTTP REST API for bulk imports as follows:

  When documents are imported and the `_key` attribute is specified for them, the import can be
  used for inserting and updating/replacing documents. Previously, the import could be used for
  inserting new documents only, and re-inserting a document with an existing key would have failed
  with a *unique key constraint violated* error.

  The above behavior is still the default. However, the API now allows controlling the behavior
  in case of a unique key constraint error via the optional URL parameter `onDuplicate`.

  This parameter can have one of the following values:

  - `error`: when a unique key constraint error occurs, do not import or update the document but
    report an error. This is the default.

  - `update`: when a unique key constraint error occurs, try to (partially) update the existing
    document with the data specified in the import. This may still fail if the document would
    violate secondary unique indexes. Only the attributes present in the import data will be
    updated and other attributes already present will be preserved. The number of updated documents
    will be reported in the `updated` attribute of the HTTP API result.

  - `replace`: when a unique key constraint error occurs, try to fully replace the existing
    document with the data specified in the import. This may still fail if the document would
    violate secondary unique indexes. The number of replaced documents will be reported in the
    `updated` attribute of the HTTP API result.

  - `ignore`: when a unique key constraint error occurs, ignore this error. There will be no
    insert, update or replace for the particular document. Ignored documents will be reported
    separately in the `ignored` attribute of the HTTP API result.

  The result of the HTTP import API will now contain the attributes `ignored` and `updated`, which
  contain the number of ignored and updated documents respectively. These attributes will contain a
  value of zero unless the `onDuplicate` URL parameter is set to either `update` or `replace`
  (in this case the `updated` attribute may contain non-zero values) or `ignore` (in this case the
  `ignored` attribute may contain a non-zero value).

  To support the feature, arangoimp also has a new command line option `--on-duplicate` which can
  have one of the values `error`, `update`, `replace`, `ignore`. The default value is `error`.

  A few examples for using arangoimp with the `--on-duplicate` option can be found here:
  http://jsteemann.github.io/blog/2015/04/14/updating-documents-with-arangoimp/

* changed behavior of `db._query()` in the ArangoShell:

  if the command's result is printed in the shell, the first 10 results will be printed. Previously
  only a basic description of the underlying query result cursor was printed. Additionally, if the
  cursor result contains more than 10 results, the cursor is assigned to a global variable `more`,
  which can be used to iterate over the cursor result.

  Example:

      arangosh [_system]> db._query("FOR i IN 1..15 RETURN i")
      [object ArangoQueryCursor, count: 15, hasMore: true]

      [
        1,
        2,
        3,
        4,
        5,
        6,
        7,
        8,
        9,
        10
      ]

      type 'more' to show more documents


      arangosh [_system]> more
      [object ArangoQueryCursor, count: 15, hasMore: false]

      [
        11,
        12,
        13,
        14,
        15
      ]

* Disallow batchSize value 0 in HTTP `POST /_api/cursor`:

  The HTTP REST API `POST /_api/cursor` does not accept a `batchSize` parameter value of
  `0` any longer. A batch size of 0 never made much sense, but previous versions of ArangoDB
  did not check for this value. Now creating a cursor using a `batchSize` value 0 will
  result in an HTTP 400 error response

* REST Server: fix memory leaks when failing to add jobs

* 'EDGES' AQL Function

  The AQL function `EDGES` got a new fifth option parameter.
  Right now only one option is available: 'includeVertices'. This is a boolean parameter
  that allows to modify the result of the `EDGES` function.
  Default is 'includeVertices: false' which does not have any effect.
  'includeVertices: true' modifies the result, such that
  {vertex: <vertexDocument>, edge: <edgeDocument>} is returned.

* INCOMPATIBLE CHANGE:

  The result format of the AQL function `NEIGHBORS` has been changed.
  Before it has returned an array of objects containing 'vertex' and 'edge'.
  Now it will only contain the vertex directly.
  Also an additional option 'includeData' has been added.
  This is used to define if only the 'vertex._id' value should be returned (false, default),
  or if the vertex should be looked up in the collection and the complete JSON should be returned
  (true).
  Using only the id values can lead to significantly improved performance if this is the only information
  required.

  In order to get the old result format prior to ArangoDB 2.6, please use the function EDGES instead.
  Edges allows for a new option 'includeVertices' which, set to true, returns exactly the format of NEIGHBORS.
  Example:

      NEIGHBORS(<vertexCollection>, <edgeCollection>, <vertex>, <direction>, <example>)

  This can now be achieved by:

      EDGES(<edgeCollection>, <vertex>, <direction>, <example>, {includeVertices: true})

  If you are nesting several NEIGHBORS steps you can speed up their performance in the following way:

  Old Example:

  FOR va IN NEIGHBORS(Users, relations, 'Users/123', 'outbound') FOR vc IN NEIGHBORS(Products, relations, va.vertex._id, 'outbound') RETURN vc

  This can now be achieved by:

  FOR va IN NEIGHBORS(Users, relations, 'Users/123', 'outbound') FOR vc IN NEIGHBORS(Products, relations, va, 'outbound', null, {includeData: true}) RETURN vc
                                                                                                          ^^^^                  ^^^^^^^^^^^^^^^^^^^
                                                                                                  Use intermediate directly     include Data for final

* INCOMPATIBLE CHANGE:

  The AQL function `GRAPH_NEIGHBORS` now provides an additional option `includeData`.
  This option allows controlling whether the function should return the complete vertices
  or just their IDs. Returning only the IDs instead of the full vertices can lead to
  improved performance .

  If provided, `includeData` is set to `true`, all vertices in the result will be returned
  with all their attributes. The default value of `includeData` is `false`.
  This makes the default function results incompatible with previous versions of ArangoDB.

  To get the old result style in ArangoDB 2.6, please set the options as follows in calls
  to `GRAPH_NEIGHBORS`:

      GRAPH_NEIGHBORS(<graph>, <vertex>, { includeData: true })

* INCOMPATIBLE CHANGE:

  The AQL function `GRAPH_COMMON_NEIGHBORS` now provides an additional option `includeData`.
  This option allows controlling whether the function should return the complete vertices
  or just their IDs. Returning only the IDs instead of the full vertices can lead to
  improved performance .

  If provided, `includeData` is set to `true`, all vertices in the result will be returned
  with all their attributes. The default value of `includeData` is `false`.
  This makes the default function results incompatible with previous versions of ArangoDB.

  To get the old result style in ArangoDB 2.6, please set the options as follows in calls
  to `GRAPH_COMMON_NEIGHBORS`:

      GRAPH_COMMON_NEIGHBORS(<graph>, <vertexExamples1>, <vertexExamples2>, { includeData: true }, { includeData: true })

* INCOMPATIBLE CHANGE:

  The AQL function `GRAPH_SHORTEST_PATH` now provides an additional option `includeData`.
  This option allows controlling whether the function should return the complete vertices
  and edges or just their IDs. Returning only the IDs instead of full vertices and edges
  can lead to improved performance .

  If provided, `includeData` is set to `true`, all vertices and edges in the result will
  be returned with all their attributes. There is also an optional parameter `includePath` of
  type object.
  It has two optional sub-attributes `vertices` and `edges`, both of type boolean.
  Both can be set individually and the result will include all vertices on the path if
  `includePath.vertices == true` and all edges if `includePath.edges == true` respectively.

  The default value of `includeData` is `false`, and paths are now excluded by default.
  This makes the default function results incompatible with previous versions of ArangoDB.

  To get the old result style in ArangoDB 2.6, please set the options as follows in calls
  to `GRAPH_SHORTEST_PATH`:

      GRAPH_SHORTEST_PATH(<graph>, <source>, <target>, { includeData: true, includePath: { edges: true, vertices: true } })

  The attributes `startVertex` and `vertex` that were present in the results of `GRAPH_SHORTEST_PATH`
  in previous versions of ArangoDB will not be produced in 2.6. To calculate these attributes in 2.6,
  please extract the first and last elements from the `vertices` result attribute.

* INCOMPATIBLE CHANGE:

  The AQL function `GRAPH_DISTANCE_TO` will now return only the id the destination vertex
  in the `vertex` attribute, and not the full vertex data with all vertex attributes.

* INCOMPATIBLE CHANGE:

  All graph measurements functions in JavaScript module `general-graph` that calculated a
  single figure previously returned an array containing just the figure. Now these functions
  will return the figure directly and not put it inside an array.

  The affected functions are:

  * `graph._absoluteEccentricity`
  * `graph._eccentricity`
  * `graph._absoluteCloseness`
  * `graph._closeness`
  * `graph._absoluteBetweenness`
  * `graph._betweenness`
  * `graph._radius`
  * `graph._diameter`

* Create the `_graphs` collection in new databases with `waitForSync` attribute set to `false`

  The previous `waitForSync` value was `true`, so default the behavior when creating and dropping
  graphs via the HTTP REST API changes as follows if the new settings are in effect:

  * `POST /_api/graph` by default returns `HTTP 202` instead of `HTTP 201`
  * `DELETE /_api/graph/graph-name` by default returns `HTTP 202` instead of `HTTP 201`

  If the `_graphs` collection still has its `waitForSync` value set to `true`, then the HTTP status
  code will not change.

* Upgraded ICU to version 54; this increases performance in many places.
  based on https://code.google.com/p/chromium/issues/detail?id=428145

* added support for HTTP push aka chunked encoding

* issue #1051: add info whether server is running in service or user mode?

  This will add a "mode" attribute to the result of the result of HTTP GET `/_api/version?details=true`

  "mode" can have the following values:

  - `standalone`: server was started manually (e.g. on command-line)
  - `service`: service is running as Windows service, in daemon mode or under the supervisor

* improve system error messages in Windows port

* increased default value of `--server.request-timeout` from 300 to 1200 seconds for client tools
  (arangosh, arangoimp, arangodump, arangorestore)

* increased default value of `--server.connect-timeout` from 3 to 5 seconds for client tools
  (arangosh, arangoimp, arangodump, arangorestore)

* added startup option `--server.foxx-queues-poll-interval`

  This startup option controls the frequency with which the Foxx queues manager is checking
  the queue (or queues) for jobs to be executed.

  The default value is `1` second. Lowering this value will result in the queue manager waking
  up and checking the queues more frequently, which may increase CPU usage of the server.
  When not using Foxx queues, this value can be raised to save some CPU time.

* added startup option `--server.foxx-queues`

  This startup option controls whether the Foxx queue manager will check queue and job entries.
  Disabling this option can reduce server load but will prevent jobs added to Foxx queues from
  being processed at all.

  The default value is `true`, enabling the Foxx queues feature.

* make Foxx queues really database-specific.

  Foxx queues were and are stored in a database-specific collection `_queues`. However, a global
  cache variable for the queues led to the queue names being treated database-independently, which
  was wrong.

  Since 2.6, Foxx queues names are truly database-specific, so the same queue name can be used in
  two different databases for two different queues. Until then, it is advisable to think of queues
  as already being database-specific, and using the database name as a queue name prefix to be
  avoid name conflicts, e.g.:

      var queueName = "myQueue";
      var Foxx = require("org/arangodb/foxx");
      Foxx.queues.create(db._name() + ":" + queueName);

* added support for Foxx queue job types defined as app scripts.

  The old job types introduced in 2.4 are still supported but are known to cause issues in 2.5
  and later when the server is restarted or the job types are not defined in every thread.

  The new job types avoid this issue by storing an explicit mount path and script name rather
  than an assuming the job type is defined globally. It is strongly recommended to convert your
  job types to the new script-based system.

* renamed Foxx sessions option "sessionStorageApp" to "sessionStorage". The option now also accepts session storages directly.

* Added the following JavaScript methods for file access:
  * fs.copyFile() to copy single files
  * fs.copyRecursive() to copy directory trees
  * fs.chmod() to set the file permissions (non-Windows only)

* Added process.env for accessing the process environment from JavaScript code

* Cluster: kickstarter shutdown routines will more precisely follow the shutdown of its nodes.

* Cluster: don't delete agency connection objects that are currently in use.

* Cluster: improve passing along of HTTP errors

* fixed issue #1247: debian init script problems

* multi-threaded index creation on collection load

  When a collection contains more than one secondary index, they can be built in memory in
  parallel when the collection is loaded. How many threads are used for parallel index creation
  is determined by the new configuration parameter `--database.index-threads`. If this is set
  to 0, indexes are built by the opening thread only and sequentially. This is equivalent to
  the behavior in 2.5 and before.

* speed up building up primary index when loading collections

* added `count` attribute to `parameters.json` files of collections. This attribute indicates
  the number of live documents in the collection on unload. It is read when the collection is
  (re)loaded to determine the initial size for the collection's primary index

* removed remainders of MRuby integration, removed arangoirb

* simplified `controllers` property in Foxx manifests. You can now specify a filename directly
  if you only want to use a single file mounted at the base URL of your Foxx app.

* simplified `exports` property in Foxx manifests. You can now specify a filename directly if
  you only want to export variables from a single file in your Foxx app.

* added support for node.js-style exports in Foxx exports. Your Foxx exports file can now export
  arbitrary values using the `module.exports` property instead of adding properties to the
  `exports` object.

* added `scripts` property to Foxx manifests. You should now specify the `setup` and `teardown`
  files as properties of the `scripts` object in your manifests and can define custom,
  app-specific scripts that can be executed from the web interface or the CLI.

* added `tests` property to Foxx manifests. You can now define test cases using the `mocha`
  framework which can then be executed inside ArangoDB.

* updated `joi` package to 6.0.8.

* added `extendible` package.

* added Foxx model lifecycle events to repositories. See #1257.

* speed up resizing of edge index.

* allow to split an edge index into buckets which are resized individually.
  This is controlled by the `indexBuckets` attribute in the `properties`
  of the collection.

* fix a cluster deadlock bug in larger clusters by marking a thread waiting
  for a lock on a DBserver as blocked


v2.5.7 (2015-08-02)
-------------------

* V8: Upgrade to version 4.1.0.27 - this is intended to be the stable V8 version.


v2.5.6 (2015-07-21)
-------------------

* alter Windows build infrastructure so we can properly store pdb files.

* potentially fixed issue #1313: Wrong metric calculation at dashboard

  Escape whitespace in process name when scanning /proc/pid/stats

  This fixes statistics values read from that file

* Fixed variable naming in AQL `COLLECT INTO` results in case the COLLECT is placed
  in a subquery which itself is followed by other constructs that require variables


v2.5.5 (2015-05-29)
-------------------

* fixed vulnerability in JWT implementation.

* fixed format string for reading /proc/pid/stat

* take into account barriers used in different V8 contexts


v2.5.4 (2015-05-14)
-------------------

* added startup option `--log.performance`: specifying this option at startup will log
  performance-related info messages, mainly timings via the regular logging mechanisms

* cluster fixes

* fix for recursive copy under Windows


v2.5.3 (2015-04-29)
-------------------

* Fix fs.move to work across filesystem borders; Fixes Foxx app installation problems;
  issue #1292.

* Fix Foxx app install when installed on a different drive on Windows

* issue #1322: strange AQL result

* issue #1318: Inconsistent db._create() syntax

* issue #1315: queries to a collection fail with an empty response if the
  collection contains specific JSON data

* issue #1300: Make arangodump not fail if target directory exists but is empty

* allow specifying higher values than SOMAXCONN for `--server.backlog-size`

  Previously, arangod would not start when a `--server.backlog-size` value was
  specified that was higher than the platform's SOMAXCONN header value.

  Now, arangod will use the user-provided value for `--server.backlog-size` and
  pass it to the listen system call even if the value is higher than SOMAXCONN.
  If the user-provided value is higher than SOMAXCONN, arangod will log a warning
  on startup.

* Fixed a cluster deadlock bug. Mark a thread that is in a RemoteBlock as
  blocked to allow for additional dispatcher threads to be started.

* Fix locking in cluster by using another ReadWriteLock class for collections.

* Add a second DispatcherQueue for AQL in the cluster. This fixes a
  cluster-AQL thread explosion bug.


v2.5.2 (2015-04-11)
-------------------

* modules stored in _modules are automatically flushed when changed

* added missing query-id parameter in documentation of HTTP DELETE `/_api/query` endpoint

* added iterator for edge index in AQL queries

  this change may lead to less edges being read when used together with a LIMIT clause

* make graph viewer in web interface issue less expensive queries for determining
  a random vertex from the graph, and for determining vertex attributes

* issue #1285: syntax error, unexpected $undefined near '@_to RETURN obj

  this allows AQL bind parameter names to also start with underscores

* moved /_api/query to C++

* issue #1289: Foxx models created from database documents expose an internal method

* added `Foxx.Repository#exists`

* parallelize initialization of V8 context in multiple threads

* fixed a possible crash when the debug-level was TRACE

* cluster: do not initialize statistics collection on each
  coordinator, this fixes a race condition at startup

* cluster: fix a startup race w.r.t. the _configuration collection

* search for db:// JavaScript modules only after all local files have been
  considered, this speeds up the require command in a cluster considerably

* general cluster speedup in certain areas


v2.5.1 (2015-03-19)
-------------------

* fixed bug that caused undefined behavior when an AQL query was killed inside
  a calculation block

* fixed memleaks in AQL query cleanup in case out-of-memory errors are thrown

* by default, Debian and RedHat packages are built with debug symbols

* added option `--database.ignore-logfile-errors`

  This option controls how collection datafiles with a CRC mismatch are treated.

  If set to `false`, CRC mismatch errors in collection datafiles will lead
  to a collection not being loaded at all. If a collection needs to be loaded
  during WAL recovery, the WAL recovery will also abort (if not forced with
  `--wal.ignore-recovery-errors true`). Setting this flag to `false` protects
  users from unintentionally using a collection with corrupted datafiles, from
  which only a subset of the original data can be recovered.

  If set to `true`, CRC mismatch errors in collection datafiles will lead to
  the datafile being partially loaded. All data up to until the mismatch will
  be loaded. This will enable users to continue with collection datafiles
  that are corrupted, but will result in only a partial load of the data.
  The WAL recovery will still abort when encountering a collection with a
  corrupted datafile, at least if `--wal.ignore-recovery-errors` is not set to
  `true`.

  The default value is *true*, so for collections with corrupted datafiles
  there might be partial data loads once the WAL recovery has finished. If
  the WAL recovery will need to load a collection with a corrupted datafile,
  it will still stop when using the default values.

* INCOMPATIBLE CHANGE:

  make the arangod server refuse to start if during startup it finds a non-readable
  `parameter.json` file for a database or a collection.

  Stopping the startup process in this case requires manual intervention (fixing
  the unreadable files), but prevents follow-up errors due to ignored databases or
  collections from happening.

* datafiles and `parameter.json` files written by arangod are now created with read and write
  privileges for the arangod process user, and with read and write privileges for the arangod
  process group.

  Previously, these files were created with user read and write permissions only.

* INCOMPATIBLE CHANGE:

  abort WAL recovery if one of the collection's datafiles cannot be opened

* INCOMPATIBLE CHANGE:

  never try to raise the privileges after dropping them, this can lead to a race condition while
  running the recovery

  If you require to run ArangoDB on a port lower than 1024, you must run ArangoDB as root.

* fixed inefficiencies in `remove` methods of general-graph module

* added option `--database.slow-query-threshold` for controlling the default AQL slow query
  threshold value on server start

* add system error strings for Windows on many places

* rework service startup so we announce 'RUNNING' only when we're finished starting.

* use the Windows eventlog for FATAL and ERROR - log messages

* fix service handling in NSIS Windows installer, specify human readable name

* add the ICU_DATA environment variable to the fatal error messages

* fixed issue #1265: arangod crashed with SIGSEGV

* fixed issue #1241: Wildcards in examples


v2.5.0 (2015-03-09)
-------------------

* installer fixes for Windows

* fix for downloading Foxx

* fixed issue #1258: http pipelining not working?


v2.5.0-beta4 (2015-03-05)
-------------------------

* fixed issue #1247: debian init script problems


v2.5.0-beta3 (2015-02-27)
-------------------------

* fix Windows install path calculation in arango

* fix Windows logging of long strings

* fix possible undefinedness of const strings in Windows


v2.5.0-beta2 (2015-02-23)
-------------------------

* fixed issue #1256: agency binary not found #1256

* fixed issue #1230: API: document/col-name/_key and cursor return different floats

* front-end: dashboard tries not to (re)load statistics if user has no access

* V8: Upgrade to version 3.31.74.1

* etcd: Upgrade to version 2.0 - This requires go 1.3 to compile at least.

* refuse to startup if ICU wasn't initialized, this will i.e. prevent errors from being printed,
  and libraries from being loaded.

* front-end: unwanted removal of index table header after creating new index

* fixed issue #1248: chrome: applications filtering not working

* fixed issue #1198: queries remain in aql editor (front-end) if you navigate through different tabs

* Simplify usage of Foxx

  Thanks to our user feedback we learned that Foxx is a powerful, yet rather complicated concept.
  With this release we tried to make it less complicated while keeping all its strength.
  That includes a rewrite of the documentation as well as some code changes as listed below:

  * Moved Foxx applications to a different folder.

    The naming convention now is: <app-path>/_db/<dbname>/<mountpoint>/APP
    Before it was: <app-path>/databases/<dbname>/<appname>:<appversion>
    This caused some trouble as apps where cached based on name and version and updates did not apply.
    Hence the path on filesystem and the app's access URL had no relation to one another.
    Now the path on filesystem is identical to the URL (except for slashes and the appended APP)

  * Rewrite of Foxx routing

    The routing of Foxx has been exposed to major internal changes we adjusted because of user feedback.
    This allows us to set the development mode per mountpoint without having to change paths and hold
    apps at separate locations.

  * Foxx Development mode

    The development mode used until 2.4 is gone. It has been replaced by a much more mature version.
    This includes the deprecation of the javascript.dev-app-path parameter, which is useless since 2.5.
    Instead of having two separate app directories for production and development, apps now reside in
    one place, which is used for production as well as for development.
    Apps can still be put into development mode, changing their behavior compared to production mode.
    Development mode apps are still reread from disk at every request, and still they ship more debug
    output.

    This change has also made the startup options `--javascript.frontend-development-mode` and
    `--javascript.dev-app-path` obsolete. The former option will not have any effect when set, and the
    latter option is only read and used during the upgrade to 2.5 and does not have any effects later.

  * Foxx install process

    Installing Foxx apps has been a two step process: import them into ArangoDB and mount them at a
    specific mountpoint. These operations have been joined together. You can install an app at one
    mountpoint, that's it. No fetch, mount, unmount, purge cycle anymore. The commands have been
    simplified to just:

    * install: get your Foxx app up and running
    * uninstall: shut it down and erase it from disk

  * Foxx error output

    Until 2.4 the errors produced by Foxx were not optimal. Often, the error message was just
    `unable to parse manifest` and contained only an internal stack trace.
    In 2.5 we made major improvements there, including a much more fine-grained error output that
    helps you debug your Foxx apps. The error message printed is now much closer to its source and
    should help you track it down.

    Also we added the default handlers for unhandled errors in Foxx apps:

    * You will get a nice internal error page whenever your Foxx app is called but was not installed
      due to any error
    * You will get a proper error message when having an uncaught error appears in any app route

    In production mode the messages above will NOT contain any information about your Foxx internals
    and are safe to be exposed to third party users.
    In development mode the messages above will contain the stacktrace (if available), making it easier for
    your in-house devs to track down errors in the application.

* added `console` object to Foxx apps. All Foxx apps now have a console object implementing
  the familiar Console API in their global scope, which can be used to log diagnostic
  messages to the database.

* added `org/arangodb/request` module, which provides a simple API for making HTTP requests
  to external services.

* added optimizer rule `propagate-constant-attributes`

  This rule will look inside `FILTER` conditions for constant value equality comparisons,
  and insert the constant values in other places in `FILTER`s. For example, the rule will
  insert `42` instead of `i.value` in the second `FILTER` of the following query:

      FOR i IN c1 FOR j IN c2 FILTER i.value == 42 FILTER j.value == i.value RETURN 1

* added `filtered` value to AQL query execution statistics

  This value indicates how many documents were filtered by `FilterNode`s in the AQL query.
  Note that `IndexRangeNode`s can also filter documents by selecting only the required ranges
  from the index. The `filtered` value will not include the work done by `IndexRangeNode`s,
  but only the work performed by `FilterNode`s.

* added support for sparse hash and skiplist indexes

  Hash and skiplist indexes can optionally be made sparse. Sparse indexes exclude documents
  in which at least one of the index attributes is either not set or has a value of `null`.

  As such documents are excluded from sparse indexes, they may contain fewer documents than
  their non-sparse counterparts. This enables faster indexing and can lead to reduced memory
  usage in case the indexed attribute does occur only in some, but not all documents of the
  collection. Sparse indexes will also reduce the number of collisions in non-unique hash
  indexes in case non-existing or optional attributes are indexed.

  In order to create a sparse index, an object with the attribute `sparse` can be added to
  the index creation commands:

      db.collection.ensureHashIndex(attributeName, { sparse: true });
      db.collection.ensureHashIndex(attributeName1, attributeName2, { sparse: true });
      db.collection.ensureUniqueConstraint(attributeName, { sparse: true });
      db.collection.ensureUniqueConstraint(attributeName1, attributeName2, { sparse: true });

      db.collection.ensureSkiplist(attributeName, { sparse: true });
      db.collection.ensureSkiplist(attributeName1, attributeName2, { sparse: true });
      db.collection.ensureUniqueSkiplist(attributeName, { sparse: true });
      db.collection.ensureUniqueSkiplist(attributeName1, attributeName2, { sparse: true });

  Note that in place of the above specialized index creation commands, it is recommended to use
  the more general index creation command `ensureIndex`:

  ```js
  db.collection.ensureIndex({ type: "hash", sparse: true, unique: true, fields: [ attributeName ] });
  db.collection.ensureIndex({ type: "skiplist", sparse: false, unique: false, fields: [ "a", "b" ] });
  ```

  When not explicitly set, the `sparse` attribute defaults to `false` for new indexes.

  This causes a change in behavior when creating a unique hash index without specifying the
  sparse flag: in 2.4, unique hash indexes were implicitly sparse, always excluding `null` values.
  There was no option to control this behavior, and sparsity was neither supported for non-unique
  hash indexes nor skiplists in 2.4. This implicit sparsity of unique hash indexes was considered
  an inconsistency, and therefore the behavior was cleaned up in 2.5. As of 2.5, indexes will
  only be created sparse if sparsity is explicitly requested. Existing unique hash indexes from 2.4
  or before will automatically be migrated so they are still sparse after the upgrade to 2.5.

  Geo indexes are implicitly sparse, meaning documents without the indexed location attribute or
  containing invalid location coordinate values will be excluded from the index automatically. This
  is also a change when compared to pre-2.5 behavior, when documents with missing or invalid
  coordinate values may have caused errors on insertion when the geo index' `unique` flag was set
  and its `ignoreNull` flag was not.

  This was confusing and has been rectified in 2.5. The method `ensureGeoConstaint()` now does the
  same as `ensureGeoIndex()`. Furthermore, the attributes `constraint`, `unique`, `ignoreNull` and
  `sparse` flags are now completely ignored when creating geo indexes.

  The same is true for fulltext indexes. There is no need to specify non-uniqueness or sparsity for
  geo or fulltext indexes. They will always be non-unique and sparse.

  As sparse indexes may exclude some documents, they cannot be used for every type of query.
  Sparse hash indexes cannot be used to find documents for which at least one of the indexed
  attributes has a value of `null`. For example, the following AQL query cannot use a sparse
  index, even if one was created on attribute `attr`:

      FOR doc In collection
        FILTER doc.attr == null
        RETURN doc

  If the lookup value is non-constant, a sparse index may or may not be used, depending on
  the other types of conditions in the query. If the optimizer can safely determine that
  the lookup value cannot be `null`, a sparse index may be used. When uncertain, the optimizer
  will not make use of a sparse index in a query in order to produce correct results.

  For example, the following queries cannot use a sparse index on `attr` because the optimizer
  will not know beforehand whether the comparison values for `doc.attr` will include `null`:

      FOR doc In collection
        FILTER doc.attr == SOME_FUNCTION(...)
        RETURN doc

      FOR other IN otherCollection
        FOR doc In collection
          FILTER doc.attr == other.attr
          RETURN doc

  Sparse skiplist indexes can be used for sorting if the optimizer can safely detect that the
  index range does not include `null` for any of the index attributes.

* inspection of AQL data-modification queries will now detect if the data-modification part
  of the query can run in lockstep with the data retrieval part of the query, or if the data
  retrieval part must be executed before the data modification can start.

  Executing the two in lockstep allows using much smaller buffers for intermediate results
  and starts the actual data-modification operations much earlier than if the two phases
  were executed separately.

* Allow dynamic attribute names in AQL object literals

  This allows using arbitrary expressions to construct attribute names in object
  literals specified in AQL queries. To disambiguate expressions and other unquoted
  attribute names, dynamic attribute names need to be enclosed in brackets (`[` and `]`).
  Example:

      FOR i IN 1..100
        RETURN { [ CONCAT('value-of-', i) ] : i }

* make AQL optimizer rule "use-index-for-sort" remove sort also in case a non-sorted
  index (e.g. a hash index) is used for only equality lookups and all sort attributes
  are covered by the index.

  Example that does not require an extra sort (needs hash index on `value`):

      FOR doc IN collection FILTER doc.value == 1 SORT doc.value RETURN doc

  Another example that does not require an extra sort (with hash index on `value1`, `value2`):

      FOR doc IN collection FILTER doc.value1 == 1 && doc.value2 == 2 SORT doc.value1, doc.value2 RETURN doc

* make AQL optimizer rule "use-index-for-sort" remove sort also in case the sort criteria
  excludes the left-most index attributes, but the left-most index attributes are used
  by the index for equality-only lookups.

  Example that can use the index for sorting (needs skiplist index on `value1`, `value2`):

      FOR doc IN collection FILTER doc.value1 == 1 SORT doc.value2 RETURN doc

* added selectivity estimates for primary index, edge index, and hash index

  The selectivity estimates are returned by the `GET /_api/index` REST API method
  in a sub-attribute `selectivityEstimate` for each index that supports it. This
  attribute will be omitted for indexes that do not provide selectivity estimates.
  If provided, the selectivity estimate will be a numeric value between 0 and 1.

  Selectivity estimates will also be reported in the result of `collection.getIndexes()`
  for all indexes that support this. If no selectivity estimate can be determined for
  an index, the attribute `selectivityEstimate` will be omitted here, too.

  The web interface also shows selectivity estimates for each index that supports this.

  Currently the following index types can provide selectivity estimates:
  - primary index
  - edge index
  - hash index (unique and non-unique)

  No selectivity estimates will be provided when running in cluster mode.

* fixed issue #1226: arangod log issues

* added additional logger if arangod is started in foreground mode on a tty

* added AQL optimizer rule "move-calculations-down"

* use exclusive native SRWLocks on Windows instead of native mutexes

* added AQL functions `MD5`, `SHA1`, and `RANDOM_TOKEN`.

* reduced number of string allocations when parsing certain AQL queries

  parsing numbers (integers or doubles) does not require a string allocation
  per number anymore

* RequestContext#bodyParam now accepts arbitrary joi schemas and rejects invalid (but well-formed) request bodies.

* enforce that AQL user functions are wrapped inside JavaScript function () declarations

  AQL user functions were always expected to be wrapped inside a JavaScript function, but previously
  this was not enforced when registering a user function. Enforcing the AQL user functions to be contained
  inside functions prevents functions from doing some unexpected things that may have led to undefined
  behavior.

* Windows service uninstalling: only remove service if it points to the currently running binary,
  or --force was specified.

* Windows (debug only): print stacktraces on crash and run minidump

* Windows (cygwin): if you run arangosh in a cygwin shell or via ssh we will detect this and use
  the appropriate output functions.

* Windows: improve process management

* fix IPv6 reverse ip lookups - so far we only did IPv4 addresses.

* improve join documentation, add outer join example

* run jslint for unit tests too, to prevent "memory leaks" by global js objects with native code.

* fix error logging for exceptions - we wouldn't log the exception message itself so far.

* improve error reporting in the http client (Windows & *nix)

* improve error reports in cluster

* Standard errors can now contain custom messages.


v2.4.7 (XXXX-XX-XX)
-------------------

* fixed issue #1282: Geo WITHIN_RECTANGLE for nested lat/lng


v2.4.6 (2015-03-18)
-------------------

* added option `--database.ignore-logfile-errors`

  This option controls how collection datafiles with a CRC mismatch are treated.

  If set to `false`, CRC mismatch errors in collection datafiles will lead
  to a collection not being loaded at all. If a collection needs to be loaded
  during WAL recovery, the WAL recovery will also abort (if not forced with
  `--wal.ignore-recovery-errors true`). Setting this flag to `false` protects
  users from unintentionally using a collection with corrupted datafiles, from
  which only a subset of the original data can be recovered.

  If set to `true`, CRC mismatch errors in collection datafiles will lead to
  the datafile being partially loaded. All data up to until the mismatch will
  be loaded. This will enable users to continue with a collection datafiles
  that are corrupted, but will result in only a partial load of the data.
  The WAL recovery will still abort when encountering a collection with a
  corrupted datafile, at least if `--wal.ignore-recovery-errors` is not set to
  `true`.

  The default value is *true*, so for collections with corrupted datafiles
  there might be partial data loads once the WAL recovery has finished. If
  the WAL recovery will need to load a collection with a corrupted datafile,
  it will still stop when using the default values.

* INCOMPATIBLE CHANGE:

  make the arangod server refuse to start if during startup it finds a non-readable
  `parameter.json` file for a database or a collection.

  Stopping the startup process in this case requires manual intervention (fixing
  the unreadable files), but prevents follow-up errors due to ignored databases or
  collections from happening.

* datafiles and `parameter.json` files written by arangod are now created with read and write
  privileges for the arangod process user, and with read and write privileges for the arangod
  process group.

  Previously, these files were created with user read and write permissions only.

* INCOMPATIBLE CHANGE:

  abort WAL recovery if one of the collection's datafiles cannot be opened

* INCOMPATIBLE CHANGE:

  never try to raise the privileges after dropping them, this can lead to a race condition while
  running the recovery

  If you require to run ArangoDB on a port lower than 1024, you must run ArangoDB as root.

* fixed inefficiencies in `remove` methods of general-graph module

* added option `--database.slow-query-threshold` for controlling the default AQL slow query
  threshold value on server start


v2.4.5 (2015-03-16)
-------------------

* added elapsed time to HTTP request logging output (`--log.requests-file`)

* added AQL current and slow query tracking, killing of AQL queries

  This change enables retrieving the list of currently running AQL queries inside the selected database.
  AQL queries with an execution time beyond a certain threshold can be moved to a "slow query" facility
  and retrieved from there. Queries can also be killed by specifying the query id.

  This change adds the following HTTP REST APIs:

  - `GET /_api/query/current`: for retrieving the list of currently running queries
  - `GET /_api/query/slow`: for retrieving the list of slow queries
  - `DELETE /_api/query/slow`: for clearing the list of slow queries
  - `GET /_api/query/properties`: for retrieving the properties for query tracking
  - `PUT /_api/query/properties`: for adjusting the properties for query tracking
  - `DELETE /_api/query/<id>`: for killing an AQL query

  The following JavaScript APIs have been added:

  - require("org/arangodb/aql/queries").current();
  - require("org/arangodb/aql/queries").slow();
  - require("org/arangodb/aql/queries").clearSlow();
  - require("org/arangodb/aql/queries").properties();
  - require("org/arangodb/aql/queries").kill();

* fixed issue #1265: arangod crashed with SIGSEGV

* fixed issue #1241: Wildcards in examples

* fixed comment parsing in Foxx controllers


v2.4.4 (2015-02-24)
-------------------

* fixed the generation template for foxx apps. It now does not create deprecated functions anymore

* add custom visitor functionality for `GRAPH_NEIGHBORS` function, too

* increased default value of traversal option *maxIterations* to 100 times of its previous
  default value


v2.4.3 (2015-02-06)
-------------------

* fix multi-threading with openssl when running under Windows

* fix timeout on socket operations when running under Windows

* Fixed an error in Foxx routing which caused some apps that worked in 2.4.1 to fail with status 500: `undefined is not a function` errors in 2.4.2
  This error was occurring due to seldom internal rerouting introduced by the malformed application handler.


v2.4.2 (2015-01-30)
-------------------

* added custom visitor functionality for AQL traversals

  This allows more complex result processing in traversals triggered by AQL. A few examples
  are shown in [this article](http://jsteemann.github.io/blog/2015/01/28/using-custom-visitors-in-aql-graph-traversals/).

* improved number of results estimated for nodes of type EnumerateListNode and SubqueryNode
  in AQL explain output

* added AQL explain helper to explain arbitrary AQL queries

  The helper function prints the query execution plan and the indexes to be used in the
  query. It can be invoked from the ArangoShell or the web interface as follows:

      require("org/arangodb/aql/explainer").explain(query);

* enable use of indexes for certain AQL conditions with non-equality predicates, in
  case the condition(s) also refer to indexed attributes

  The following queries will now be able to use indexes:

      FILTER a.indexed == ... && a.indexed != ...
      FILTER a.indexed == ... && a.nonIndexed != ...
      FILTER a.indexed == ... && ! (a.indexed == ...)
      FILTER a.indexed == ... && ! (a.nonIndexed == ...)
      FILTER a.indexed == ... && ! (a.indexed != ...)
      FILTER a.indexed == ... && ! (a.nonIndexed != ...)
      FILTER (a.indexed == ... && a.nonIndexed == ...) || (a.indexed == ... && a.nonIndexed == ...)
      FILTER (a.indexed == ... && a.nonIndexed != ...) || (a.indexed == ... && a.nonIndexed != ...)

* Fixed spuriously occurring "collection not found" errors when running queries on local
  collections on a cluster DB server

* Fixed upload of Foxx applications to the server for apps exceeding approx. 1 MB zipped.

* Malformed Foxx applications will now return a more useful error when any route is requested.

  In Production a Foxx app mounted on /app will display an html page on /app/* stating a 503 Service temporarily not available.
  It will not state any information about your Application.
  Before it was a 404 Not Found without any information and not distinguishable from a correct not found on your route.

  In Development Mode the html page also contains information about the error occurred.

* Unhandled errors thrown in Foxx routes are now handled by the Foxx framework itself.

  In Production the route will return a status 500 with a body {error: "Error statement"}.
  In Development the route will return a status 500 with a body {error: "Error statement", stack: "..."}

  Before, it was status 500 with a plain text stack including ArangoDB internal routing information.

* The Applications tab in web interface will now request development apps more often.
  So if you have a fixed a syntax error in your app it should always be visible after reload.


v2.4.1 (2015-01-19)
-------------------

* improved WAL recovery output

* fixed certain OR optimizations in AQL optimizer

* better diagnostics for arangoimp

* fixed invalid result of HTTP REST API method `/_admin/foxx/rescan`

* fixed possible segmentation fault when passing a Buffer object into a V8 function
  as a parameter

* updated AQB module to 1.8.0.


v2.4.0 (2015-01-13)
-------------------

* updated AQB module to 1.7.0.

* fixed V8 integration-related crashes

* make `fs.move(src, dest)` also fail when both `src` and `dest` are
  existing directories. This ensures the same behavior of the move operation
  on different platforms.

* fixed AQL insert operation for multi-shard collections in cluster

* added optional return value for AQL data-modification queries.
  This allows returning the documents inserted, removed or updated with the query, e.g.

      FOR doc IN docs REMOVE doc._key IN docs LET removed = OLD RETURN removed
      FOR doc IN docs INSERT { } IN docs LET inserted = NEW RETURN inserted
      FOR doc IN docs UPDATE doc._key WITH { } IN docs LET previous = OLD RETURN previous
      FOR doc IN docs UPDATE doc._key WITH { } IN docs LET updated = NEW RETURN updated

  The variables `OLD` and `NEW` are automatically available when a `REMOVE`, `INSERT`,
  `UPDATE` or `REPLACE` statement is immediately followed by a `LET` statement.
  Note that the `LET` and `RETURN` statements in data-modification queries are not as
  flexible as the general versions of `LET` and `RETURN`. When returning documents from
  data-modification operations, only a single variable can be assigned using `LET`, and
  the assignment can only be either `OLD` or `NEW`, but not an arbitrary expression. The
  `RETURN` statement also allows using the just-created variable only, and no arbitrary
  expressions.


v2.4.0-beta1 (2014-12-26)
--------------------------

* fixed superstates in FoxxGenerator

* fixed issue #1065: Aardvark: added creation of documents and edges with _key property

* fixed issue #1198: Aardvark: current AQL editor query is now cached

* Upgraded V8 version from 3.16.14 to 3.29.59

  The built-in version of V8 has been upgraded from 3.16.14 to 3.29.59.
  This activates several ES6 (also dubbed *Harmony* or *ES.next*) features in
  ArangoDB, both in the ArangoShell and the ArangoDB server. They can be
  used for scripting and in server-side actions such as Foxx routes, traversals
  etc.

  The following ES6 features are available in ArangoDB 2.4 by default:

  * iterators
  * the `of` operator
  * symbols
  * predefined collections types (Map, Set etc.)
  * typed arrays

  Many other ES6 features are disabled by default, but can be made available by
  starting arangod or arangosh with the appropriate options:

  * arrow functions
  * proxies
  * generators
  * String, Array, and Number enhancements
  * constants
  * enhanced object and numeric literals

  To activate all these ES6 features in arangod or arangosh, start it with
  the following options:

      arangosh --javascript.v8-options="--harmony --harmony_generators"

  More details on the available ES6 features can be found in
  [this blog](https://jsteemann.github.io/blog/2014/12/19/using-es6-features-in-arangodb/).

* Added Foxx generator for building Hypermedia APIs

  A more detailed description is [here](https://www.arangodb.com/2014/12/08/building-hypermedia-apis-foxxgenerator)

* New `Applications` tab in web interface:

  The `applications` tab got a complete redesign.
  It will now only show applications that are currently running on ArangoDB.
  For a selected application, a new detailed view has been created.
  This view provides a better overview of the app:
  * author
  * license
  * version
  * contributors
  * download links
  * API documentation

  To install a new application, a new dialog is now available.
  It provides the features already available in the console application `foxx-manager` plus some more:
  * install an application from Github
  * install an application from a zip file
  * install an application from ArangoDB's application store
  * create a new application from scratch: this feature uses a generator to
    create a Foxx application with pre-defined CRUD methods for a given list
    of collections. The generated Foxx app can either be downloaded as a zip file or
    be installed on the server. Starting with a new Foxx app has never been easier.

* fixed issue #1102: Aardvark: Layout bug in documents overview

  The documents overview was entirely destroyed in some situations on Firefox.
  We replaced the plugin we used there.

* fixed issue #1168: Aardvark: pagination buttons jumping

* fixed issue #1161: Aardvark: Click on Import JSON imports previously uploaded file

* removed configure options `--enable-all-in-one-v8`, `--enable-all-in-one-icu`,
  and `--enable-all-in-one-libev`.

* global internal rename to fix naming incompatibilities with JSON:

  Internal functions with names containing `array` have been renamed to `object`,
  internal functions with names containing `list` have been renamed to `array`.
  The renaming was mainly done in the C++ parts. The documentation has also been
  adjusted so that the correct JSON type names are used in most places.

  The change also led to the addition of a few function aliases in AQL:

  * `TO_LIST` now is an alias of the new `TO_ARRAY`
  * `IS_LIST` now is an alias of the new `IS_ARRAY`
  * `IS_DOCUMENT` now is an alias of the new `IS_OBJECT`

  The changed also renamed the option `mergeArrays` to `mergeObjects` for AQL
  data-modification query options and HTTP document modification API

* AQL: added optimizer rule "remove-filter-covered-by-index"

  This rule removes FilterNodes and CalculationNodes from an execution plan if the
  filter is already covered by a previous IndexRangeNode. Removing the CalculationNode
  and the FilterNode will speed up query execution because the query requires less
  computation.

* AQL: added optimizer rule "remove-sort-rand"

  This rule removes a `SORT RAND()` expression from a query and moves the random
  iteration into the appropriate `EnumerateCollectionNode`. This is more efficient
  than individually enumerating and then sorting randomly.

* AQL: range optimizations for IN and OR

  This change enables usage of indexes for several additional cases. Filters containing
  the `IN` operator can now make use of indexes, and multiple OR- or AND-combined filter
  conditions can now also use indexes if the filters are accessing the same indexed
  attribute.

  Here are a few examples of queries that can now use indexes but couldn't before:

    FOR doc IN collection
      FILTER doc.indexedAttribute == 1 || doc.indexedAttribute > 99
      RETURN doc

    FOR doc IN collection
      FILTER doc.indexedAttribute IN [ 3, 42 ] || doc.indexedAttribute > 99
      RETURN doc

    FOR doc IN collection
      FILTER (doc.indexedAttribute > 2 && doc.indexedAttribute < 10) ||
             (doc.indexedAttribute > 23 && doc.indexedAttribute < 42)
      RETURN doc

* fixed issue #500: AQL parentheses issue

  This change allows passing subqueries as AQL function parameters without using
  duplicate brackets (e.g. `FUNC(query)` instead of `FUNC((query))`

* added optional `COUNT` clause to AQL `COLLECT`

  This allows more efficient group count calculation queries, e.g.

      FOR doc IN collection
        COLLECT age = doc.age WITH COUNT INTO length
        RETURN { age: age, count: length }

  A count-only query is also possible:

      FOR doc IN collection
        COLLECT WITH COUNT INTO length
        RETURN length

* fixed missing makeDirectory when fetching a Foxx application from a zip file

* fixed issue #1134: Change the default endpoint to localhost

  This change will modify the IP address ArangoDB listens on to 127.0.0.1 by default.
  This will make new ArangoDB installations unaccessible from clients other than
  localhost unless changed. This is a security feature.

  To make ArangoDB accessible from any client, change the server's configuration
  (`--server.endpoint`) to either `tcp://0.0.0.0:8529` or the server's publicly
  visible IP address.

* deprecated `Repository#modelPrototype`. Use `Repository#model` instead.

* IMPORTANT CHANGE: by default, system collections are included in replication and all
  replication API return values. This will lead to user accounts and credentials
  data being replicated from master to slave servers. This may overwrite
  slave-specific database users.

  If this is undesired, the `_users` collection can be excluded from replication
  easily by setting the `includeSystem` attribute to `false` in the following commands:

  * replication.sync({ includeSystem: false });
  * replication.applier.properties({ includeSystem: false });

  This will exclude all system collections (including `_aqlfunctions`, `_graphs` etc.)
  from the initial synchronization and the continuous replication.

  If this is also undesired, it is also possible to specify a list of collections to
  exclude from the initial synchronization and the continuous replication using the
  `restrictCollections` attribute, e.g.:

      replication.applier.properties({
        includeSystem: true,
        restrictType: "exclude",
        restrictCollections: [ "_users", "_graphs", "foo" ]
      });

  The HTTP API methods for fetching the replication inventory and for dumping collections
  also support the `includeSystem` control flag via a URL parameter.

* removed DEPRECATED replication methods:
  * `replication.logger.start()`
  * `replication.logger.stop()`
  * `replication.logger.properties()`
  * HTTP PUT `/_api/replication/logger-start`
  * HTTP PUT `/_api/replication/logger-stop`
  * HTTP GET `/_api/replication/logger-config`
  * HTTP PUT `/_api/replication/logger-config`

* fixed issue #1174, which was due to locking problems in distributed
  AQL execution

* improved cluster locking for AQL avoiding deadlocks

* use DistributeNode for modifying queries with REPLACE and UPDATE, if
  possible


v2.3.6 (2015-XX-XX)
-------------------

* fixed AQL subquery optimization that produced wrong result when multiple subqueries
  directly followed each other and and a directly following `LET` statement did refer
  to any but the first subquery.


v2.3.5 (2015-01-16)
-------------------

* fixed intermittent 404 errors in Foxx apps after mounting or unmounting apps

* fixed issue #1200: Expansion operator results in "Cannot call method 'forEach' of null"

* fixed issue #1199: Cannot unlink root node of plan


v2.3.4 (2014-12-23)
-------------------

* fixed cerberus path for MyArangoDB


v2.3.3 (2014-12-17)
-------------------

* fixed error handling in instantiation of distributed AQL queries, this
  also fixes a bug in cluster startup with many servers

* issue #1185: parse non-fractional JSON numbers with exponent (e.g. `4e-261`)

* issue #1159: allow --server.request-timeout and --server.connect-timeout of 0


v2.3.2 (2014-12-09)
-------------------

* fixed issue #1177: Fix bug in the user app's storage

* fixed issue #1173: AQL Editor "Save current query" resets user password

* fixed missing makeDirectory when fetching a Foxx application from a zip file

* put in warning about default changed: fixed issue #1134: Change the default endpoint to localhost

* fixed issue #1163: invalid fullCount value returned from AQL

* fixed range operator precedence

* limit default maximum number of plans created by AQL optimizer to 256 (from 1024)

* make AQL optimizer not generate an extra plan if an index can be used, but modify
  existing plans in place

* fixed AQL cursor ttl (time-to-live) issue

  Any user-specified cursor ttl value was not honored since 2.3.0.

* fixed segfault in AQL query hash index setup with unknown shapes

* fixed memleaks

* added AQL optimizer rule for removing `INTO` from a `COLLECT` statement if not needed

* fixed issue #1131

  This change provides the `KEEP` clause for `COLLECT ... INTO`. The `KEEP` clause
  allows controlling which variables will be kept in the variable created by `INTO`.

* fixed issue #1147, must protect dispatcher ID for etcd

v2.3.1 (2014-11-28)
-------------------

* recreate password if missing during upgrade

* fixed issue #1126

* fixed non-working subquery index optimizations

* do not restrict summary of Foxx applications to 60 characters

* fixed display of "required" path parameters in Foxx application documentation

* added more optimizations of constants values in AQL FILTER conditions

* fixed invalid or-to-in optimization for FILTERs containing comparisons
  with boolean values

* fixed replication of `_graphs` collection

* added AQL list functions `PUSH`, `POP`, `UNSHIFT`, `SHIFT`, `REMOVE_VALUES`,
  `REMOVE_VALUE`, `REMOVE_NTH` and `APPEND`

* added AQL functions `CALL` and `APPLY` to dynamically call other functions

* fixed AQL optimizer cost estimation for LIMIT node

* prevent Foxx queues from permanently writing to the journal even when
  server is idle

* fixed AQL COLLECT statement with INTO clause, which copied more variables
  than v2.2 and thus lead to too much memory consumption.
  This deals with #1107.

* fixed AQL COLLECT statement, this concerned every COLLECT statement,
  only the first group had access to the values of the variables before
  the COLLECT statement. This deals with #1127.

* fixed some AQL internals, where sometimes too many items were
  fetched from upstream in the presence of a LIMIT clause. This should
  generally improve performance.


v2.3.0 (2014-11-18)
-------------------

* fixed syslog flags. `--log.syslog` is deprecated and setting it has no effect,
  `--log.facility` now works as described. Application name has been changed from
  `triagens` to `arangod`. It can be changed using `--log.application`. The syslog
  will only contain the actual log message. The datetime prefix is omitted.

* fixed deflate in SimpleHttpClient

* fixed issue #1104: edgeExamples broken or changed

* fixed issue #1103: Error while importing user queries

* fixed issue #1100: AQL: HAS() fails on doc[attribute_name]

* fixed issue #1098: runtime error when creating graph vertex

* hide system applications in **Applications** tab by default

  Display of system applications can be toggled by using the *system applications*
  toggle in the UI.

* added HTTP REST API for managing tasks (`/_api/tasks`)

* allow passing character lists as optional parameter to AQL functions `TRIM`,
  `LTRIM` and `RTRIM`

  These functions now support trimming using custom character lists. If no character
  lists are specified, all whitespace characters will be removed as previously:

      TRIM("  foobar\t \r\n ")         // "foobar"
      TRIM(";foo;bar;baz, ", "; ")     // "foo;bar;baz"

* added AQL string functions `LTRIM`, `RTRIM`, `FIND_FIRST`, `FIND_LAST`, `SPLIT`,
  `SUBSTITUTE`

* added AQL functions `ZIP`, `VALUES` and `PERCENTILE`

* made AQL functions `CONCAT` and `CONCAT_SEPARATOR` work with list arguments

* dynamically create extra dispatcher threads if required

* fixed issue #1097: schemas in the API docs no longer show required properties as optional


v2.3.0-beta2 (2014-11-08)
-------------------------

* front-end: new icons for uploading and downloading JSON documents into a collection

* front-end: fixed documents pagination css display error

* front-end: fixed flickering of the progress view

* front-end: fixed missing event for documents filter function

* front-end: jsoneditor: added CMD+Return (Mac) CTRL+Return (Linux/Win) shortkey for
  saving a document

* front-end: added information tooltip for uploading json documents.

* front-end: added database management view to the collapsed navigation menu

* front-end: added collection truncation feature

* fixed issue #1086: arangoimp: Odd errors if arguments are not given properly

* performance improvements for AQL queries that use JavaScript-based expressions
  internally

* added AQL geo functions `WITHIN_RECTANGLE` and `IS_IN_POLYGON`

* fixed non-working query results download in AQL editor of web interface

* removed debug print message in AQL editor query export routine

* fixed issue #1075: Aardvark: user name required even if auth is off #1075

  The fix for this prefills the username input field with the current user's
  account name if any and `root` (the default username) otherwise. Additionally,
  the tooltip text has been slightly adjusted.

* fixed issue #1069: Add 'raw' link to swagger ui so that the raw swagger
  json can easily be retrieved

  This adds a link to the Swagger API docs to an application's detail view in
  the **Applications** tab of the web interface. The link produces the Swagger
  JSON directly. If authentication is turned on, the link requires authentication,
  too.

* documentation updates


v2.3.0-beta1 (2014-11-01)
-------------------------

* added dedicated `NOT IN` operator for AQL

  Previously, a `NOT IN` was only achievable by writing a negated `IN` condition:

      FOR i IN ... FILTER ! (i IN [ 23, 42 ]) ...

  This can now alternatively be expressed more intuitively as follows:

      FOR i IN ... FILTER i NOT IN [ 23, 42 ] ...

* added alternative logical operator syntax for AQL

  Previously, the logical operators in AQL could only be written as:
  - `&&`: logical and
  - `||`: logical or
  - `!`: negation

  ArangoDB 2.3 introduces the alternative variants for these operators:
  - `AND`: logical and
  - `OR`: logical or
  - `NOT`: negation

  The new syntax is just an alternative to the old syntax, allowing easier
  migration from SQL. The old syntax is still fully supported and will be.

* improved output of `ArangoStatement.parse()` and POST `/_api/query`

  If an AQL query can be parsed without problems, The return value of
  `ArangoStatement.parse()` now contains an attribute `ast` with the abstract
  syntax tree of the query (before optimizations). Though this is an internal
  representation of the query and is subject to change, it can be used to inspect
  how ArangoDB interprets a given query.

* improved `ArangoStatement.explain()` and POST `/_api/explain`

  The commands for explaining AQL queries have been improved.

* added command-line option `--javascript.v8-contexts` to control the number of
  V8 contexts created in arangod.

  Previously, the number of V8 contexts was equal to the number of server threads
  (as specified by option `--server.threads`).

  However, it may be sensible to create different amounts of threads and V8
  contexts. If the option is not specified, the number of V8 contexts created
  will be equal to the number of server threads. Thus no change in configuration
  is required to keep the old behavior.

  If you are using the default config files or merge them with your local config
  files, please review if the default number of server threads is okay in your
  environment. Additionally you should verify that the number of V8 contexts
  created (as specified in option `--javascript.v8-contexts`) is okay.

* the number of server.threads specified is now the minimum of threads
  started. There are situation in which threads are waiting for results of
  distributed database servers. In this case the number of threads is
  dynamically increased.

* removed index type "bitarray"

  Bitarray indexes were only half-way documented and integrated in previous versions
  of ArangoDB so their benefit was limited. The support for bitarray indexes has
  thus been removed in ArangoDB 2.3. It is not possible to create indexes of type
  "bitarray" with ArangoDB 2.3.

  When a collection is opened that contains a bitarray index definition created
  with a previous version of ArangoDB, ArangoDB will ignore it and log the following
  warning:

      index type 'bitarray' is not supported in this version of ArangoDB and is ignored

  Future versions of ArangoDB may automatically remove such index definitions so the
  warnings will eventually disappear.

* removed internal "_admin/modules/flush" in order to fix requireApp

* added basic support for handling binary data in Foxx

  Requests with binary payload can be processed in Foxx applications by
  using the new method `res.rawBodyBuffer()`. This will return the unparsed request
  body as a Buffer object.

  There is now also the method `req.requestParts()` available in Foxx to retrieve
  the individual components of a multipart HTTP request.

  Buffer objects can now be used when setting the response body of any Foxx action.
  Additionally, `res.send()` has been added as a convenience method for returning
  strings, JSON objects or buffers from a Foxx action:

      res.send("<p>some HTML</p>");
      res.send({ success: true });
      res.send(new Buffer("some binary data"));

  The convenience method `res.sendFile()` can now be used to easily return the
  contents of a file from a Foxx action:

      res.sendFile(applicationContext.foxxFilename("image.png"));

  `fs.write` now accepts not only strings but also Buffer objects as second parameter:

      fs.write(filename, "some data");
      fs.write(filename, new Buffer("some binary data"));

  `fs.readBuffer` can be used to return the contents of a file in a Buffer object.

* improved performance of insertion into non-unique hash indexes significantly in case
  many duplicate keys are used in the index

* issue #1042: set time zone in log output

  the command-line option `--log.use-local-time` was added to print dates and times in
  the server-local timezone instead of UTC

* command-line options that require a boolean value now validate the
  value given on the command-line

  This prevents issues if no value is specified for an option that
  requires a boolean value. For example, the following command-line would
  have caused trouble in 2.2, because `--server.endpoint` would have been
  used as the value for the `--server.disable-authentication` options
  (which requires a boolean value):

      arangod --server.disable-authentication --server.endpoint tcp://127.0.0.1:8529 data

  In 2.3, running this command will fail with an error and requires to
  be modified to:

      arangod --server.disable-authentication true --server.endpoint tcp://127.0.0.1:8529 data

* improved performance of CSV import in arangoimp

* fixed issue #1027: Stack traces are off-by-one

* fixed issue #1026: Modules loaded in different files within the same app
  should refer to the same module

* fixed issue #1025: Traversal not as expected in undirected graph

* added a _relation function in the general-graph module.

  This deprecated _directedRelation and _undirectedRelation.
  ArangoDB does not offer any constraints for undirected edges
  which caused some confusion of users how undirected relations
  have to be handled. Relation now only supports directed relations
  and the user can actively simulate undirected relations.

* changed return value of Foxx.applicationContext#collectionName:

  Previously, the function could return invalid collection names because
  invalid characters were not replaced in the application name prefix, only
  in the collection name passed.

  Now, the function replaces invalid characters also in the application name
  prefix, which might to slightly different results for application names that
  contained any characters outside the ranges [a-z], [A-Z] and [0-9].

* prevent XSS in AQL editor and logs view

* integrated tutorial into ArangoShell and web interface

* added option `--backslash-escape` for arangoimp when running CSV file imports

* front-end: added download feature for (filtered) documents

* front-end: added download feature for the results of a user query

* front-end: added function to move documents to another collection

* front-end: added sort-by attribute to the documents filter

* front-end: added sorting feature to database, graph management and user management view.

* issue #989: front-end: Databases view not refreshing after deleting a database

* issue #991: front-end: Database search broken

* front-end: added infobox which shows more information about a document (_id, _rev, _key) or
  an edge (_id, _rev, _key, _from, _to). The from and to attributes are clickable and redirect
  to their document location.

* front-end: added edit-mode for deleting multiple documents at the same time.

* front-end: added delete button to the detailed document/edge view.

* front-end: added visual feedback for saving documents/edges inside the editor (error/success).

* front-end: added auto-focusing for the first input field in a modal.

* front-end: added validation for user input in a modal.

* front-end: user defined queries are now stored inside the database and are bound to the current
  user, instead of using the local storage functionality of the browsers. The outcome of this is
  that user defined queries are now independently usable from any device. Also queries can now be
  edited through the standard document editor of the front-end through the _users collection.

* front-end: added import and export functionality for user defined queries.

* front-end: added new keywords and functions to the aql-editor theme

* front-end: applied tile-style to the graph view

* front-end: now using the new graph api including multi-collection support

* front-end: foxx apps are now deletable

* front-end: foxx apps are now installable and updateable through github, if github is their
  origin.

* front-end: added foxx app version control. Multiple versions of a single foxx app are now
  installable and easy to manage and are also arranged in groups.

* front-end: the user-set filter of a collection is now stored until the user navigates to
  another collection.

* front-end: fetching and filtering of documents, statistics, and query operations are now
  handled with asynchronous ajax calls.

* front-end: added progress indicator if the front-end is waiting for a server operation.

* front-end: fixed wrong count of documents in the documents view of a collection.

* front-end: fixed unexpected styling of the manage db view and navigation.

* front-end: fixed wrong handling of select fields in a modal view.

* front-end: fixed wrong positioning of some tooltips.

* automatically call `toJSON` function of JavaScript objects (if present)
  when serializing them into database documents. This change allows
  storing JavaScript date objects in the database in a sensible manner.


v2.2.7 (2014-11-19)
-------------------

* fixed issue #998: Incorrect application URL for non-system Foxx apps

* fixed issue #1079: AQL editor: keyword WITH in UPDATE query is not highlighted

* fix memory leak in cluster nodes

* fixed registration of AQL user-defined functions in Web UI (JS shell)

* fixed error display in Web UI for certain errors
  (now error message is printed instead of 'undefined')

* fixed issue #1059: bug in js module console

* fixed issue #1056: "fs": zip functions fail with passwords

* fixed issue #1063: Docs: measuring unit of --wal.logfile-size?

* fixed issue #1062: Docs: typo in 14.2 Example data


v2.2.6 (2014-10-20)
-------------------

* fixed issue #972: Compilation Issue

* fixed issue #743: temporary directories are now unique and one can read
  off the tool that created them, if empty, they are removed atexit

* Highly improved performance of all AQL GRAPH_* functions.

* Orphan collections in general graphs can now be found via GRAPH_VERTICES
  if either "any" or no direction is defined

* Fixed documentation for AQL function GRAPH_NEIGHBORS.
  The option "vertexCollectionRestriction" is meant to filter the target
  vertices only, and should not filter the path.

* Fixed a bug in GRAPH_NEIGHBORS which enforced only empty results
  under certain conditions


v2.2.5 (2014-10-09)
-------------------

* fixed issue #961: allow non-JSON values in undocument request bodies

* fixed issue 1028: libicu is now statically linked

* fixed cached lookups of collections on the server, which may have caused spurious
  problems after collection rename operations


v2.2.4 (2014-10-01)
-------------------

* fixed accessing `_from` and `_to` attributes in `collection.byExample` and
  `collection.firstExample`

  These internal attributes were not handled properly in the mentioned functions, so
  searching for them did not always produce documents

* fixed issue #1030: arangoimp 2.2.3 crashing, not logging on large Windows CSV file

* fixed issue #1025: Traversal not as expected in undirected graph

* fixed issue #1020

  This requires re-introducing the startup option `--database.force-sync-properties`.

  This option can again be used to force fsyncs of collection, index and database properties
  stored as JSON strings on disk in files named `parameter.json`. Syncing these files after
  a write may be necessary if the underlying storage does not sync file contents by itself
  in a "sensible" amount of time after a file has been written and closed.

  The default value is `true` so collection, index and database properties will always be
  synced to disk immediately. This affects creating, renaming and dropping collections as
  well as creating and dropping databases and indexes. Each of these operations will perform
  an additional fsync on the `parameter.json` file if the option is set to `true`.

  It might be sensible to set this option to `false` for workloads that create and drop a
  lot of collections (e.g. test runs).

  Document operations such as creating, updating and dropping documents are not affected
  by this option.

* fixed issue #1016: AQL editor bug

* fixed issue #1014: WITHIN function returns wrong distance

* fixed AQL shortest path calculation in function `GRAPH_SHORTEST_PATH` to return
  complete vertex objects instead of just vertex ids

* allow changing of attributes of documents stored in server-side JavaScript variables

  Previously, the following did not work:

      var doc = db.collection.document(key);
      doc._key = "abc"; // overwriting internal attributes not supported
      doc.value = 123;  // overwriting existing attributes not supported

  Now, modifying documents stored in server-side variables (e.g. `doc` in the above case)
  is supported. Modifying the variables will not update the documents in the database,
  but will modify the JavaScript object (which can be written back to the database using
  `db.collection.update` or `db.collection.replace`)

* fixed issue #997: arangoimp apparently doesn't support files >2gig on Windows

  large file support (requires using `_stat64` instead of `stat`) is now supported on
  Windows


v2.2.3 (2014-09-02)
-------------------

* added `around` for Foxx controller

* added `type` option for HTTP API `GET /_api/document?collection=...`

  This allows controlling the type of results to be returned. By default, paths to
  documents will be returned, e.g.

      [
        `/_api/document/test/mykey1`,
        `/_api/document/test/mykey2`,
        ...
      ]

  To return a list of document ids instead of paths, the `type` URL parameter can be
  set to `id`:

      [
        `test/mykey1`,
        `test/mykey2`,
        ...
      ]

  To return a list of document keys only, the `type` URL parameter can be set to `key`:

      [
        `mykey1`,
        `mykey2`,
        ...
      ]


* properly capitalize HTTP response header field names in case the `x-arango-async`
  HTTP header was used in a request.

* fixed several documentation issues

* speedup for several general-graph functions, AQL functions starting with `GRAPH_`
  and traversals


v2.2.2 (2014-08-08)
-------------------

* allow storing non-reserved attribute names starting with an underscore

  Previous versions of ArangoDB parsed away all attribute names that started with an
  underscore (e.g. `_test', '_foo', `_bar`) on all levels of a document (root level
  and sub-attribute levels). While this behavior was documented, it was unintuitive and
  prevented storing documents inside other documents, e.g.:

      {
        "_key" : "foo",
        "_type" : "mydoc",
        "references" : [
          {
            "_key" : "something",
            "_rev" : "...",
            "value" : 1
          },
          {
            "_key" : "something else",
            "_rev" : "...",
            "value" : 2
          }
        ]
      }

  In the above example, previous versions of ArangoDB removed all attributes and
  sub-attributes that started with underscores, meaning the embedded documents would lose
  some of their attributes. 2.2.2 should preserve such attributes, and will also allow
  storing user-defined attribute names on the top-level even if they start with underscores
  (such as `_type` in the above example).

* fix conversion of JavaScript String, Number and Boolean objects to JSON.

  Objects created in JavaScript using `new Number(...)`, `new String(...)`, or
  `new Boolean(...)` were not converted to JSON correctly.

* fixed a race condition on task registration (i.e. `require("org/arangodb/tasks").register()`)

  this race condition led to undefined behavior when a just-created task with no offset and
  no period was instantly executed and deleted by the task scheduler, before the `register`
  function returned to the caller.

* changed run-tests.sh to execute all suitable tests.

* switch to new version of gyp

* fixed upgrade button


v2.2.1 (2014-07-24)
-------------------

* fixed hanging write-ahead log recovery for certain cases that involved dropping
  databases

* fixed issue with --check-version: when creating a new database the check failed

* issue #947 Foxx applicationContext missing some properties

* fixed issue with --check-version: when creating a new database the check failed

* added startup option `--wal.suppress-shape-information`

  Setting this option to `true` will reduce memory and disk space usage and require
  less CPU time when modifying documents or edges. It should therefore be turned on
  for standalone ArangoDB servers. However, for servers that are used as replication
  masters, setting this option to `true` will effectively disable the usage of the
  write-ahead log for replication, so it should be set to `false` for any replication
  master servers.

  The default value for this option is `false`.

* added optional `ttl` attribute to specify result cursor expiration for HTTP API method
  `POST /_api/cursor`

  The `ttl` attribute can be used to prevent cursor results from timing out too early.

* issue #947: Foxx applicationContext missing some properties

* (reported by Christian Neubauer):

  The problem was that in Google's V8, signed and unsigned chars are not always declared cleanly.
  so we need to force v8 to compile with forced signed chars which is done by the Flag:
    -fsigned-char
  at least it is enough to follow the instructions of compiling arango on rasperry
  and add "CFLAGS='-fsigned-char'" to the make command of V8 and remove the armv7=0

* Fixed a bug with the replication client. In the case of single document
  transactions the collection was not write locked.


v2.2.0 (2014-07-10)
-------------------

* The replication methods `logger.start`, `logger.stop` and `logger.properties` are
  no-ops in ArangoDB 2.2 as there is no separate replication logger anymore. Data changes
  are logged into the write-ahead log in ArangoDB 2.2, and not separately by the
  replication logger. The replication logger object is still there in ArangoDB 2.2 to
  ensure backwards-compatibility, however, logging cannot be started, stopped or
  configured anymore. Using any of these methods will do nothing.

  This also affects the following HTTP API methods:
  - `PUT /_api/replication/logger-start`
  - `PUT /_api/replication/logger-stop`
  - `GET /_api/replication/logger-config`
  - `PUT /_api/replication/logger-config`

  Using any of these methods is discouraged from now on as they will be removed in
  future versions of ArangoDB.

* INCOMPATIBLE CHANGE: replication of transactions has changed. Previously, transactions
  were logged on a master in one big block and shipped to a slave in one block, too.
  Now transactions will be logged and replicated as separate entries, allowing transactions
  to be bigger and also ensure replication progress.

  This change also affects the behavior of the `stop` method of the replication applier.
  If the replication applier is now stopped manually using the `stop` method and later
  restarted using the `start` method, any transactions that were unfinished at the
  point of stopping will be aborted on a slave, even if they later commit on the master.

  In ArangoDB 2.2, stopping the replication applier manually should be avoided unless the
  goal is to stop replication permanently or to do a full resync with the master anyway.
  If the replication applier still must be stopped, it should be made sure that the
  slave has fetched and applied all pending operations from a master, and that no
  extra transactions are started on the master before the `stop` command on the slave
  is executed.

  Replication of transactions in ArangoDB 2.2 might also lock the involved collections on
  the slave while a transaction is either committed or aborted on the master and the
  change has been replicated to the slave. This change in behavior may be important for
  slave servers that are used for read-scaling. In order to avoid long lasting collection
  locks on the slave, transactions should be kept small.

  The `_replication` system collection is not used anymore in ArangoDB 2.2 and its usage is
  discouraged.

* INCOMPATIBLE CHANGE: the figures reported by the `collection.figures` method
  now only reflect documents and data contained in the journals and datafiles of
  collections. Documents or deletions contained only in the write-ahead log will
  not influence collection figures until the write-ahead log garbage collection
  kicks in. The figures for a collection might therefore underreport the total
  resource usage of a collection.

  Additionally, the attributes `lastTick` and `uncollectedLogfileEntries` have been
  added to the result of the `figures` operation and the HTTP API method
  `PUT /_api/collection/figures`

* added `insert` method as an alias for `save`. Documents can now be inserted into
  a collection using either method:

      db.test.save({ foo: "bar" });
      db.test.insert({ foo: "bar" });

* added support for data-modification AQL queries

* added AQL keywords `INSERT`, `UPDATE`, `REPLACE` and `REMOVE` (and `WITH`) to
  support data-modification AQL queries.

  Unquoted usage of these keywords for attribute names in AQL queries will likely
  fail in ArangoDB 2.2. If any such attribute name needs to be used in a query, it
  should be enclosed in backticks to indicate the usage of a literal attribute
  name.

  For example, the following query will fail in ArangoDB 2.2 with a parse error:

      FOR i IN foo RETURN i.remove

  and needs to be rewritten like this:

      FOR i IN foo RETURN i.`remove`

* disallow storing of JavaScript objects that contain JavaScript native objects
  of type `Date`, `Function`, `RegExp` or `External`, e.g.

      db.test.save({ foo: /bar/ });
      db.test.save({ foo: new Date() });

  will now print

      Error: <data> cannot be converted into JSON shape: could not shape document

  Previously, objects of these types were silently converted into an empty object
  (i.e. `{ }`).

  To store such objects in a collection, explicitly convert them into strings
  like this:

      db.test.save({ foo: String(/bar/) });
      db.test.save({ foo: String(new Date()) });

* The replication methods `logger.start`, `logger.stop` and `logger.properties` are
  no-ops in ArangoDB 2.2 as there is no separate replication logger anymore. Data changes
  are logged into the write-ahead log in ArangoDB 2.2, and not separately by the
  replication logger. The replication logger object is still there in ArangoDB 2.2 to
  ensure backwards-compatibility, however, logging cannot be started, stopped or
  configured anymore. Using any of these methods will do nothing.

  This also affects the following HTTP API methods:
  - `PUT /_api/replication/logger-start`
  - `PUT /_api/replication/logger-stop`
  - `GET /_api/replication/logger-config`
  - `PUT /_api/replication/logger-config`

  Using any of these methods is discouraged from now on as they will be removed in
  future versions of ArangoDB.

* INCOMPATIBLE CHANGE: replication of transactions has changed. Previously, transactions
  were logged on a master in one big block and shipped to a slave in one block, too.
  Now transactions will be logged and replicated as separate entries, allowing transactions
  to be bigger and also ensure replication progress.

  This change also affects the behavior of the `stop` method of the replication applier.
  If the replication applier is now stopped manually using the `stop` method and later
  restarted using the `start` method, any transactions that were unfinished at the
  point of stopping will be aborted on a slave, even if they later commit on the master.

  In ArangoDB 2.2, stopping the replication applier manually should be avoided unless the
  goal is to stop replication permanently or to do a full resync with the master anyway.
  If the replication applier still must be stopped, it should be made sure that the
  slave has fetched and applied all pending operations from a master, and that no
  extra transactions are started on the master before the `stop` command on the slave
  is executed.

  Replication of transactions in ArangoDB 2.2 might also lock the involved collections on
  the slave while a transaction is either committed or aborted on the master and the
  change has been replicated to the slave. This change in behavior may be important for
  slave servers that are used for read-scaling. In order to avoid long lasting collection
  locks on the slave, transactions should be kept small.

  The `_replication` system collection is not used anymore in ArangoDB 2.2 and its usage is
  discouraged.

* INCOMPATIBLE CHANGE: the figures reported by the `collection.figures` method
  now only reflect documents and data contained in the journals and datafiles of
  collections. Documents or deletions contained only in the write-ahead log will
  not influence collection figures until the write-ahead log garbage collection
  kicks in. The figures for a collection might therefore underreport the total
  resource usage of a collection.

  Additionally, the attributes `lastTick` and `uncollectedLogfileEntries` have been
  added to the result of the `figures` operation and the HTTP API method
  `PUT /_api/collection/figures`

* added `insert` method as an alias for `save`. Documents can now be inserted into
  a collection using either method:

      db.test.save({ foo: "bar" });
      db.test.insert({ foo: "bar" });

* added support for data-modification AQL queries

* added AQL keywords `INSERT`, `UPDATE`, `REPLACE` and `REMOVE` (and `WITH`) to
  support data-modification AQL queries.

  Unquoted usage of these keywords for attribute names in AQL queries will likely
  fail in ArangoDB 2.2. If any such attribute name needs to be used in a query, it
  should be enclosed in backticks to indicate the usage of a literal attribute
  name.

  For example, the following query will fail in ArangoDB 2.2 with a parse error:

      FOR i IN foo RETURN i.remove

  and needs to be rewritten like this:

      FOR i IN foo RETURN i.`remove`

* disallow storing of JavaScript objects that contain JavaScript native objects
  of type `Date`, `Function`, `RegExp` or `External`, e.g.

      db.test.save({ foo: /bar/ });
      db.test.save({ foo: new Date() });

  will now print

      Error: <data> cannot be converted into JSON shape: could not shape document

  Previously, objects of these types were silently converted into an empty object
  (i.e. `{ }`).

  To store such objects in a collection, explicitly convert them into strings
  like this:

      db.test.save({ foo: String(/bar/) });
      db.test.save({ foo: String(new Date()) });

* honor startup option `--server.disable-statistics` when deciding whether or not
  to start periodic statistics collection jobs

  Previously, the statistics collection jobs were started even if the server was
  started with the `--server.disable-statistics` flag being set to `true`

* removed startup option `--random.no-seed`

  This option had no effect in previous versions of ArangoDB and was thus removed.

* removed startup option `--database.remove-on-drop`

  This option was used for debugging only.

* removed startup option `--database.force-sync-properties`

  This option is now superfluous as collection properties are now stored in the
  write-ahead log.

* introduced write-ahead log

  All write operations in an ArangoDB server instance are automatically logged
  to the server's write-ahead log. The write-ahead log is a set of append-only
  logfiles, and it is used in case of a crash recovery and for replication.
  Data from the write-ahead log will eventually be moved into the journals or
  datafiles of collections, allowing the server to remove older write-ahead log
  logfiles. Figures of collections will be updated when data are moved from the
  write-ahead log into the journals or datafiles of collections.

  Cross-collection transactions in ArangoDB should benefit considerably by this
  change, as less writes than in previous versions are required to ensure the data
  of multiple collections are atomically and durably committed. All data-modifying
  operations inside transactions (insert, update, remove) will write their
  operations into the write-ahead log directly, making transactions with multiple
  operations also require less physical memory than in previous versions of ArangoDB,
  that required all transaction data to fit into RAM.

  The `_trx` system collection is not used anymore in ArangoDB 2.2 and its usage is
  discouraged.

  The data in the write-ahead log can also be used in the replication context.
  The `_replication` collection that was used in previous versions of ArangoDB to
  store all changes on the server is not used anymore in ArangoDB 2.2. Instead,
  slaves can read from a master's write-ahead log to get informed about most
  recent changes. This removes the need to store data-modifying operations in
  both the actual place and the `_replication` collection.

* removed startup option `--server.disable-replication-logger`

  This option is superfluous in ArangoDB 2.2. There is no dedicated replication
  logger in ArangoDB 2.2. There is now always the write-ahead log, and it is also
  used as the server's replication log. Specifying the startup option
  `--server.disable-replication-logger` will do nothing in ArangoDB 2.2, but the
  option should not be used anymore as it might be removed in a future version.

* changed behavior of replication logger

  There is no dedicated replication logger in ArangoDB 2.2 as there is the
  write-ahead log now. The existing APIs for starting and stopping the replication
  logger still exist in ArangoDB 2.2 for downwards-compatibility, but calling
  the start or stop operations are no-ops in ArangoDB 2.2. When querying the
  replication logger status via the API, the server will always report that the
  replication logger is running. Configuring the replication logger is a no-op
  in ArangoDB 2.2, too. Changing the replication logger configuration has no
  effect. Instead, the write-ahead log configuration can be changed.

* removed MRuby integration for arangod

  ArangoDB had an experimental MRuby integration in some of the publish builds.
  This wasn't continuously developed, and so it has been removed in ArangoDB 2.2.

  This change has led to the following startup options being superfluous:

  - `--ruby.gc-interval`
  - `--ruby.action-directory`
  - `--ruby.modules-path`
  - `--ruby.startup-directory`

  Specifying these startup options will do nothing in ArangoDB 2.2, but the
  options should be avoided from now on as they might be removed in future versions.

* reclaim index memory when last document in collection is deleted

  Previously, deleting documents from a collection did not lead to index sizes being
  reduced. Instead, the already allocated index memory was re-used when a collection
  was refilled.

  Now, index memory for primary indexes and hash indexes is reclaimed instantly when
  the last document from a collection is removed.

* inlined and optimized functions in hash indexes

* added AQL TRANSLATE function

  This function can be used to perform lookups from static lists, e.g.

      LET countryNames = { US: "United States", UK: "United Kingdom", FR: "France" }
      RETURN TRANSLATE("FR", countryNames)

* fixed datafile debugger

* fixed check-version for empty directory

* moved try/catch block to the top of routing chain

* added mountedApp function for foxx-manager

* fixed issue #883: arango 2.1 - when starting multi-machine cluster, UI web
  does not change to cluster overview

* fixed dfdb: should not start any other V8 threads

* cleanup of version-check, added module org/arangodb/database-version,
  added --check-version option

* fixed issue #881: [2.1.0] Bombarded (every 10 sec or so) with
  "WARNING format string is corrupt" when in non-system DB Dashboard

* specialized primary index implementation to allow faster hash table
  rebuilding and reduce lookups in datafiles for the actual value of `_key`.

* issue #862: added `--overwrite` option to arangoimp

* removed number of property lookups for documents during AQL queries that
  access documents

* prevent buffering of long print results in arangosh's and arangod's print
  command

  this change will emit buffered intermediate print results and discard the
  output buffer to quickly deliver print results to the user, and to prevent
  constructing very large buffers for large results

* removed sorting of attribute names for use in a collection's shaper

  sorting attribute names was done on document insert to keep attributes
  of a collection in sorted order for faster comparisons. The sort order
  of attributes was only used in one particular and unlikely case, so it
  was removed. Collections with many different attribute names should
  benefit from this change by faster inserts and slightly less memory usage.

* fixed a bug in arangodump which got the collection name in _from and _to
  attributes of edges wrong (all were "_unknown")

* fixed a bug in arangorestore which did not recognize wrong _from and _to
  attributes of edges

* improved error detection and reporting in arangorestore


v2.1.1 (2014-06-06)
-------------------

* fixed dfdb: should not start any other V8 threads

* signature for collection functions was modified

  The basic change was the substitution of the input parameter of the
  function by an generic options object which can contain multiple
  option parameter of the function.
  Following functions were modified
  remove
  removeBySample
  replace
  replaceBySample
  update
  updateBySample

  Old signature is yet supported but it will be removed in future versions

v2.1.0 (2014-05-29)
-------------------

* implemented upgrade procedure for clusters

* fixed communication issue with agency which prevented reconnect
  after an agent failure

* fixed cluster dashboard in the case that one but not all servers
  in the cluster are down

* fixed a bug with coordinators creating local database objects
  in the wrong order (_system needs to be done first)

* improved cluster dashboard


v2.1.0-rc2 (2014-05-25)
-----------------------

* fixed issue #864: Inconsistent behavior of AQL REVERSE(list) function


v2.1.0-rc1 (XXXX-XX-XX)
-----------------------

* added server-side periodic task management functions:

  - require("org/arangodb/tasks").register(): registers a periodic task
  - require("org/arangodb/tasks").unregister(): unregisters and removes a
    periodic task
  - require("org/arangodb/tasks").get(): retrieves a specific tasks or all
    existing tasks

  the previous undocumented function `internal.definePeriodic` is now
  deprecated and will be removed in a future release.

* decrease the size of some seldom used system collections on creation.

  This will make these collections use less disk space and mapped memory.

* added AQL date functions

* added AQL FLATTEN() list function

* added index memory statistics to `db.<collection>.figures()` function

  The `figures` function will now return a sub-document `indexes`, which lists
  the number of indexes in the `count` sub-attribute, and the total memory
  usage of the indexes in bytes in the `size` sub-attribute.

* added AQL CURRENT_DATABASE() function

  This function returns the current database's name.

* added AQL CURRENT_USER() function

  This function returns the current user from an AQL query. The current user is the
  username that was specified in the `Authorization` HTTP header of the request. If
  authentication is turned off or the query was executed outside a request context,
  the function will return `null`.

* fixed issue #796: Searching with newline chars broken?

  fixed slightly different handling of backslash escape characters in a few
  AQL functions. Now handling of escape sequences should be consistent, and
  searching for newline characters should work the same everywhere

* added OpenSSL version check for configure

  It will report all OpenSSL versions < 1.0.1g as being too old.
  `configure` will only complain about an outdated OpenSSL version but not stop.

* require C++ compiler support (requires g++ 4.8, clang++ 3.4 or Visual Studio 13)

* less string copying returning JSONified documents from ArangoDB, e.g. via
  HTTP GET `/_api/document/<collection>/<document>`

* issue #798: Lower case http headers from arango

  This change allows returning capitalized HTTP headers, e.g.
  `Content-Length` instead of `content-length`.
  The HTTP spec says that headers are case-insensitive, but
  in fact several clients rely on a specific case in response
  headers.
  This change will capitalize HTTP headers if the `X-Arango-Version`
  request header is sent by the client and contains a value of at
  least `20100` (for version 2.1). The default value for the
  compatibility can also be set at server start, using the
  `--server.default-api-compatibility` option.

* simplified usage of `db._createStatement()`

  Previously, the function could not be called with a query string parameter as
  follows:

      db._createStatement(queryString);

  Calling it as above resulted in an error because the function expected an
  object as its parameter. From now on, it's possible to call the function with
  just the query string.

* make ArangoDB not send back a `WWW-Authenticate` header to a client in case the
  client sends the `X-Omit-WWW-Authenticate` HTTP header.

  This is done to prevent browsers from showing their built-in HTTP authentication
  dialog for AJAX requests that require authentication.
  ArangoDB will still return an HTTP 401 (Unauthorized) if the request doesn't
  contain valid credentials, but it will omit the `WWW-Authenticate` header,
  allowing clients to bypass the browser's authentication dialog.

* added REST API method HTTP GET `/_api/job/job-id` to query the status of an
  async job without potentially fetching it from the list of done jobs

* fixed non-intuitive behavior in jobs API: previously, querying the status
  of an async job via the API HTTP PUT `/_api/job/job-id` removed a currently
  executing async job from the list of queryable jobs on the server.
  Now, when querying the result of an async job that is still executing,
  the job is kept in the list of queryable jobs so its result can be fetched
  by a subsequent request.

* use a new data structure for the edge index of an edge collection. This
  improves the performance for the creation of the edge index and in
  particular speeds up removal of edges in graphs. Note however that
  this change might change the order in which edges starting at
  or ending in a vertex are returned. However, this order was never
  guaranteed anyway and it is not sensible to guarantee any particular
  order.

* provide a size hint to edge and hash indexes when initially filling them
  this will lead to less re-allocations when populating these indexes

  this may speed up building indexes when opening an existing collection

* don't requeue identical context methods in V8 threads in case a method is
  already registered

* removed arangod command line option `--database.remove-on-compacted`

* export the sort attribute for graph traversals to the HTTP interface

* add support for arangodump/arangorestore for clusters


v2.0.8 (XXXX-XX-XX)
-------------------

* fixed too-busy iteration over skiplists

  Even when a skiplist query was restricted by a limit clause, the skiplist
  index was queried without the limit. this led to slower-than-necessary
  execution times.

* fixed timeout overflows on 32 bit systems

  this bug has led to problems when select was called with a high timeout
  value (2000+ seconds) on 32bit systems that don't have a forgiving select
  implementation. when the call was made on these systems, select failed
  so no data would be read or sent over the connection

  this might have affected some cluster-internal operations.

* fixed ETCD issues on 32 bit systems

  ETCD was non-functional on 32 bit systems at all. The first call to the
  watch API crashed it. This was because atomic operations worked on data
  structures that were not properly aligned on 32 bit systems.

* fixed issue #848: db.someEdgeCollection.inEdge does not return correct
  value when called the 2nd time after a .save to the edge collection


v2.0.7 (2014-05-05)
-------------------

* issue #839: Foxx Manager missing "unfetch"

* fixed a race condition at startup

  this fixes undefined behavior in case the logger was involved directly at
  startup, before the logger initialization code was called. This should have
  occurred only for code that was executed before the invocation of main(),
  e.g. during ctor calls of statically defined objects.


v2.0.6 (2014-04-22)
-------------------

* fixed issue #835: arangosh doesn't show correct database name



v2.0.5 (2014-04-21)
-------------------

* Fixed a caching problem in IE JS Shell

* added cancelation for async jobs

* upgraded to new gyp for V8

* new Windows installer


v2.0.4 (2014-04-14)
-------------------

* fixed cluster authentication front-end issues for Firefox and IE, there are
  still problems with Chrome


v2.0.3 (2014-04-14)
-------------------

* fixed AQL optimizer bug

* fixed front-end issues

* added password change dialog


v2.0.2 (2014-04-06)
-------------------

* during cluster startup, do not log (somewhat expected) connection errors with
  log level error, but with log level info

* fixed dashboard modals

* fixed connection check for cluster planning front end: firefox does
  not support async:false

* document how to persist a cluster plan in order to relaunch an existing
  cluster later


v2.0.1 (2014-03-31)
-------------------

* make ArangoDB not send back a `WWW-Authenticate` header to a client in case the
  client sends the `X-Omit-WWW-Authenticate` HTTP header.

  This is done to prevent browsers from showing their built-in HTTP authentication
  dialog for AJAX requests that require authentication.
  ArangoDB will still return an HTTP 401 (Unauthorized) if the request doesn't
  contain valid credentials, but it will omit the `WWW-Authenticate` header,
  allowing clients to bypass the browser's authentication dialog.

* fixed isses in arango-dfdb:

  the dfdb was not able to unload certain system collections, so these couldn't be
  inspected with the dfdb sometimes. Additionally, it did not truncate corrupt
  markers from datafiles under some circumstances

* added `changePassword` attribute for users

* fixed non-working "save" button in collection edit view of web interface
  clicking the save button did nothing. one had to press enter in one of the input
  fields to send modified form data

* fixed V8 compile error on MacOS X

* prevent `body length: -9223372036854775808` being logged in development mode for
  some Foxx HTTP responses

* fixed several bugs in web interface dashboard

* fixed issue #783: coffee script not working in manifest file

* fixed issue #783: coffee script not working in manifest file

* fixed issue #781: Cant save current query from AQL editor ui

* bumped version in `X-Arango-Version` compatibility header sent by arangosh and other
  client tools from `1.5` to `2.0`.

* fixed startup options for arango-dfdb, added details option for arango-dfdb

* fixed display of missing error messages and codes in arangosh

* when creating a collection via the web interface, the collection type was always
  "document", regardless of the user's choice


v2.0.0 (2014-03-10)
-------------------

* first 2.0 release


v2.0.0-rc2 (2014-03-07)
-----------------------

* fixed cluster authorization


v2.0.0-rc1 (2014-02-28)
-----------------------

* added sharding :-)

* added collection._dbName attribute to query the name of the database from a collection

  more detailed documentation on the sharding and cluster features can be found in the user
  manual, section **Sharding**

* INCOMPATIBLE CHANGE: using complex values in AQL filter conditions with operators other
  than equality (e.g. >=, >, <=, <) will disable usage of skiplist indexes for filter
  evaluation.

  For example, the following queries will be affected by change:

      FOR doc IN docs FILTER doc.value < { foo: "bar" } RETURN doc
      FOR doc IN docs FILTER doc.value >= [ 1, 2, 3 ] RETURN doc

  The following queries will not be affected by the change:

      FOR doc IN docs FILTER doc.value == 1 RETURN doc
      FOR doc IN docs FILTER doc.value == "foo" RETURN doc
      FOR doc IN docs FILTER doc.value == [ 1, 2, 3 ] RETURN doc
      FOR doc IN docs FILTER doc.value == { foo: "bar" } RETURN doc

* INCOMPATIBLE CHANGE: removed undocumented method `collection.saveOrReplace`

  this feature was never advertised nor documented nor tested.

* INCOMPATIBLE CHANGE: removed undocumented REST API method `/_api/simple/BY-EXAMPLE-HASH`

  this feature was never advertised nor documented nor tested.

* added explicit startup parameter `--server.reuse-address`

  This flag can be used to control whether sockets should be acquired with the SO_REUSEADDR
  flag.

  Regardless of this setting, sockets on Windows are always acquired using the
  SO_EXCLUSIVEADDRUSE flag.

* removed undocumented REST API method GET `/_admin/database-name`

* added user validation API at POST `/_api/user/<username>`

* slightly improved users management API in `/_api/user`:

  Previously, when creating a new user via HTTP POST, the username needed to be
  passed in an attribute `username`. When users were returned via this API,
  the usernames were returned in an attribute named `user`. This was slightly
  confusing and was changed in 2.0 as follows:

  - when adding a user via HTTP POST, the username can be specified in an attribute
  `user`. If this attribute is not used, the API will look into the attribute `username`
  as before and use that value.
  - when users are returned via HTTP GET, the usernames are still returned in an
    attribute `user`.

  This change should be fully downwards-compatible with the previous version of the API.

* added AQL SLICE function to extract slices from lists

* made module loader more node compatible

* the startup option `--javascript.package-path` for arangosh is now deprecated and does
  nothing. Using it will not cause an error, but the option is ignored.

* added coffee script support

* Several UI improvements.

* Exchanged icons in the graphviewer toolbar

* always start networking and HTTP listeners when starting the server (even in
  console mode)

* allow vertex and edge filtering with user-defined functions in TRAVERSAL,
  TRAVERSAL_TREE and SHORTEST_PATH AQL functions:

      // using user-defined AQL functions for edge and vertex filtering
      RETURN TRAVERSAL(friends, friendrelations, "friends/john", "outbound", {
        followEdges: "myfunctions::checkedge",
        filterVertices: "myfunctions::checkvertex"
      })

      // using the following custom filter functions
      var aqlfunctions = require("org/arangodb/aql/functions");
      aqlfunctions.register("myfunctions::checkedge", function (config, vertex, edge, path) {
        return (edge.type !== 'dislikes'); // don't follow these edges
      }, false);

      aqlfunctions.register("myfunctions::checkvertex", function (config, vertex, path) {
        if (vertex.isDeleted || ! vertex.isActive) {
          return [ "prune", "exclude" ]; // exclude these and don't follow them
        }
        return [ ]; // include everything else
      }, false);

* fail if invalid `strategy`, `order` or `itemOrder` attribute values
  are passed to the AQL TRAVERSAL function. Omitting these attributes
  is not considered an error, but specifying an invalid value for any
  of these attributes will make an AQL query fail.

* issue #751: Create database through API should return HTTP status code 201

  By default, the server now returns HTTP 201 (created) when creating a new
  database successfully. To keep compatibility with older ArangoDB versions, the
  startup parameter `--server.default-api-compatibility` can be set to a value
  of `10400` to indicate API compatibility with ArangoDB 1.4. The compatibility
  can also be enforced by setting the `X-Arango-Version` HTTP header in a
  client request to this API on a per-request basis.

* allow direct access from the `db` object to collections whose names start
  with an underscore (e.g. db._users).

  Previously, access to such collections via the `db` object was possible from
  arangosh, but not from arangod (and thus Foxx and actions). The only way
  to access such collections from these places was via the `db._collection(<name>)`
  workaround.

* allow `\n` (as well as `\r\n`) as line terminator in batch requests sent to
  `/_api/batch` HTTP API.

* use `--data-binary` instead of `--data` parameter in generated cURL examples

* issue #703: Also show path of logfile for fm.config()

* issue #675: Dropping a collection used in "graph" module breaks the graph

* added "static" Graph.drop() method for graphs API

* fixed issue #695: arangosh server.password error

* use pretty-printing in `--console` mode by default

* simplified ArangoDB startup options

  Some startup options are now superfluous or their usage is simplified. The
  following options have been changed:

  * `--javascript.modules-path`: this option has been removed. The modules paths
    are determined by arangod and arangosh automatically based on the value of
    `--javascript.startup-directory`.

    If the option is set on startup, it is ignored so startup will not abort with
    an error `unrecognized option`.

  * `--javascript.action-directory`: this option has been removed. The actions
    directory is determined by arangod automatically based on the value of
    `--javascript.startup-directory`.

    If the option is set on startup, it is ignored so startup will not abort with
    an error `unrecognized option`.

  * `--javascript.package-path`: this option is still available but it is not
    required anymore to set the standard package paths (e.g. `js/npm`). arangod
    will automatically use this standard package path regardless of whether it
    was specified via the options.

    It is possible to use this option to add additional package paths to the
    standard value.

  Configuration files included with arangod are adjusted accordingly.

* layout of the graphs tab adapted to better fit with the other tabs

* database selection is moved to the bottom right corner of the web interface

* removed priority queue index type

  this feature was never advertised nor documented nor tested.

* display internal attributes in document source view of web interface

* removed separate shape collections

  When upgrading to ArangoDB 2.0, existing collections will be converted to include
  shapes and attribute markers in the datafiles instead of using separate files for
  shapes.

  When a collection is converted, existing shapes from the SHAPES directory will
  be written to a new datafile in the collection directory, and the SHAPES directory
  will be removed afterwards.

  This saves up to 2 MB of memory and disk space for each collection
  (savings are higher, the less different shapes there are in a collection).
  Additionally, one less file descriptor per opened collection will be used.

  When creating a new collection, the amount of sync calls may be reduced. The same
  may be true for documents with yet-unknown shapes. This may help performance
  in these cases.

* added AQL functions `NTH` and `POSITION`

* added signal handler for arangosh to save last command in more cases

* added extra prompt placeholders for arangosh:
  - `%e`: current endpoint
  - `%u`: current user

* added arangosh option `--javascript.gc-interval` to control amount of
  garbage collection performed by arangosh

* fixed issue #651: Allow addEdge() to take vertex ids in the JS library

* removed command-line option `--log.format`

  In previous versions, this option did not have an effect for most log messages, so
  it got removed.

* removed C++ logger implementation

  Logging inside ArangoDB is now done using the LOG_XXX() macros. The LOGGER_XXX()
  macros are gone.

* added collection status "loading"


v1.4.16 (XXXX-XX-XX)
--------------------

* fixed too eager datafile deletion

  this issue could have caused a crash when the compaction had marked datafiles as obsolete
  and they were removed while "old" temporary query results still pointed to the old datafile
  positions

* fixed issue #826: Replication fails when a collection's configuration changes


v1.4.15 (2014-04-19)
--------------------

* bugfix for AQL query optimizer

  the following type of query was too eagerly optimized, leading to errors in code-generation:

      LET a = (FOR i IN [] RETURN i) LET b = (FOR i IN [] RETURN i) RETURN 1

  the problem occurred when both lists in the subqueries were empty. In this case invalid code
  was generated and the query couldn't be executed.


v1.4.14 (2014-04-05)
--------------------

* fixed race conditions during shape / attribute insertion

  A race condition could have led to spurious `cannot find attribute #xx` or
  `cannot find shape #xx` (where xx is a number) warning messages being logged
  by the server. This happened when a new attribute was inserted and at the same
  time was queried by another thread.

  Also fixed a race condition that may have occurred when a thread tried to
  access the shapes / attributes hash tables while they were resized. In this
  cases, the shape / attribute may have been hashed to a wrong slot.

* fixed a memory barrier / cpu synchronization problem with libev, affecting
  Windows with Visual Studio 2013 (probably earlier versions are affected, too)

  The issue is described in detail here:
  http://lists.schmorp.de/pipermail/libev/2014q1/002318.html


v1.4.13 (2014-03-14)
--------------------

* added diagnostic output for Foxx application upload

* allow dump & restore from ArangoDB 1.4 with an ArangoDB 2.0 server

* allow startup options `temp-path` and `default-language` to be specified from the arangod
  configuration file and not only from the command line

* fixed too eager compaction

  The compaction will now wait for several seconds before trying to re-compact the same
  collection. Additionally, some other limits have been introduced for the compaction.


v1.4.12 (2014-03-05)
--------------------

* fixed display bug in web interface which caused the following problems:
  - documents were displayed in web interface as being empty
  - document attributes view displayed many attributes with content "undefined"
  - document source view displayed many attributes with name "TYPEOF" and value "undefined"
  - an alert popping up in the browser with message "Datatables warning..."

* re-introduced old-style read-write locks to supports Windows versions older than
  Windows 2008R2 and Windows 7. This should re-enable support for Windows Vista and
  Windows 2008.


v1.4.11 (2014-02-27)
--------------------

* added SHORTEST_PATH AQL function

  this calculates the shortest paths between two vertices, using the Dijkstra
  algorithm, employing a min-heap

  By default, ArangoDB does not know the distance between any two vertices and
  will use a default distance of 1. A custom distance function can be registered
  as an AQL user function to make the distance calculation use any document
  attributes or custom logic:

      RETURN SHORTEST_PATH(cities, motorways, "cities/CGN", "cities/MUC", "outbound", {
        paths: true,
        distance: "myfunctions::citydistance"
      })

      // using the following custom distance function
      var aqlfunctions = require("org/arangodb/aql/functions");
      aqlfunctions.register("myfunctions::distance", function (config, vertex1, vertex2, edge) {
        return Math.sqrt(Math.pow(vertex1.x - vertex2.x) + Math.pow(vertex1.y - vertex2.y));
      }, false);

* fixed bug in Graph.pathTo function

* fixed small memleak in AQL optimizer

* fixed access to potentially uninitialized variable when collection had a cap constraint


v1.4.10 (2014-02-21)
--------------------

* fixed graph constructor to allow graph with some parameter to be used

* added node.js "events" and "stream"

* updated npm packages

* added loading of .json file

* Fixed http return code in graph api with waitForSync parameter.

* Fixed documentation in graph, simple and index api.

* removed 2 tests due to change in ruby library.

* issue #756: set access-control-expose-headers on CORS response

  the following headers are now whitelisted by ArangoDB in CORS responses:
  - etag
  - content-encoding
  - content-length
  - location
  - server
  - x-arango-errors
  - x-arango-async-id


v1.4.9 (2014-02-07)
-------------------

* return a document's current etag in response header for HTTP HEAD requests on
  documents that return an HTTP 412 (precondition failed) error. This allows
  retrieving the document's current revision easily.

* added AQL function `SKIPLIST` to directly access skiplist indexes from AQL

  This is a shortcut method to use a skiplist index for retrieving specific documents in
  indexed order. The function capability is rather limited, but it may be used
  for several cases to speed up queries. The documents are returned in index order if
  only one condition is used.

      /* return all documents with mycollection.created > 12345678 */
      FOR doc IN SKIPLIST(mycollection, { created: [[ '>', 12345678 ]] })
        RETURN doc

      /* return first document with mycollection.created > 12345678 */
      FOR doc IN SKIPLIST(mycollection, { created: [[ '>', 12345678 ]] }, 0, 1)
        RETURN doc

      /* return all documents with mycollection.created between 12345678 and 123456790 */
      FOR doc IN SKIPLIST(mycollection, { created: [[ '>', 12345678 ], [ '<=', 123456790 ]] })
        RETURN doc

      /* return all documents with mycollection.a equal 1 and .b equal 2 */
      FOR doc IN SKIPLIST(mycollection, { a: [[ '==', 1 ]], b: [[ '==', 2 ]] })
        RETURN doc

  The function requires a skiplist index with the exact same attributes to
  be present on the specified collection. All attributes present in the skiplist
  index must be specified in the conditions specified for the `SKIPLIST` function.
  Attribute declaration order is important, too: attributes must be specified in the
  same order in the condition as they have been declared in the skiplist index.

* added command-line option `--server.disable-authentication-unix-sockets`

  with this option, authentication can be disabled for all requests coming
  in via UNIX domain sockets, enabling clients located on the same host as
  the ArangoDB server to connect without authentication.
  Other connections (e.g. TCP/IP) are not affected by this option.

  The default value for this option is `false`.
  Note: this option is only supported on platforms that support Unix domain
  sockets.

* call global arangod instance destructor on shutdown

* issue #755: TRAVERSAL does not use strategy, order and itemOrder options

  these options were not honored when configuring a traversal via the AQL
  TRAVERSAL function. Now, these options are used if specified.

* allow vertex and edge filtering with user-defined functions in TRAVERSAL,
  TRAVERSAL_TREE and SHORTEST_PATH AQL functions:

      // using user-defined AQL functions for edge and vertex filtering
      RETURN TRAVERSAL(friends, friendrelations, "friends/john", "outbound", {
        followEdges: "myfunctions::checkedge",
        filterVertices: "myfunctions::checkvertex"
      })

      // using the following custom filter functions
      var aqlfunctions = require("org/arangodb/aql/functions");
      aqlfunctions.register("myfunctions::checkedge", function (config, vertex, edge, path) {
        return (edge.type !== 'dislikes'); // don't follow these edges
      }, false);

      aqlfunctions.register("myfunctions::checkvertex", function (config, vertex, path) {
        if (vertex.isDeleted || ! vertex.isActive) {
          return [ "prune", "exclude" ]; // exclude these and don't follow them
        }
        return [ ]; // include everything else
      }, false);

* issue #748: add vertex filtering to AQL's TRAVERSAL[_TREE]() function


v1.4.8 (2014-01-31)
-------------------

* install foxx apps in the web interface

* fixed a segfault in the import API


v1.4.7 (2014-01-23)
-------------------

* issue #744: Add usage example arangoimp from Command line

* issue #738: added __dirname, __filename pseudo-globals. Fixes #733. (@by pluma)

* mount all Foxx applications in system apps directory on startup


v1.4.6 (2014-01-20)
-------------------

* issue #736: AQL function to parse collection and key from document handle

* added fm.rescan() method for Foxx-Manager

* fixed issue #734: foxx cookie and route problem

* added method `fm.configJson` for arangosh

* include `startupPath` in result of API `/_api/foxx/config`


v1.4.5 (2014-01-15)
-------------------

* fixed issue #726: Alternate Windows Install Method

* fixed issue #716: dpkg -P doesn't remove everything

* fixed bugs in description of HTTP API `_api/index`

* fixed issue #732: Rest API GET revision number

* added missing documentation for several methods in HTTP API `/_api/edge/...`

* fixed typos in description of HTTP API `_api/document`

* defer evaluation of AQL subqueries and logical operators (lazy evaluation)

* Updated font in WebFrontend, it now contains a version that renders properly on Windows

* generally allow function return values as call parameters to AQL functions

* fixed potential deadlock in global context method execution

* added override file "arangod.conf.local" (and co)


v1.4.4 (2013-12-24)
-------------------

* uid and gid are now set in the scripts, there is no longer a separate config file for
  arangod when started from a script

* foxx-manager is now an alias for arangosh

* arango-dfdb is now an alias for arangod, moved from bin to sbin

* changed from readline to linenoise for Windows

* added --install-service and --uninstall-service for Windows

* removed --daemon and --supervisor for Windows

* arangosh and arangod now uses the config-file which maps the binary name, i. e. if you
  rename arangosh to foxx-manager it will use the config file foxx-manager.conf

* fixed lock file for Windows

* fixed issue #711, #687: foxx-manager throws internal errors

* added `--server.ssl-protocol` option for client tools
  this allows connecting from arangosh, arangoimp, arangoimp etc. to an ArangoDB
  server that uses a non-default value for `--server.ssl-protocol`. The default
  value for the SSL protocol is 4 (TLSv1). If the server is configured to use a
  different protocol, it was not possible to connect to it with the client tools.

* added more detailed request statistics

  This adds the number of async-executed HTTP requests plus the number of HTTP
  requests per individual HTTP method type.

* added `--force` option for arangorestore
  this option allows continuing a restore operation even if the server reports errors
  in the middle of the restore operation

* better error reporting for arangorestore
  in case the server returned an HTTP error, arangorestore previously reported this
  error as `internal error` without any details only. Now server-side errors are
  reported by arangorestore with the server's error message

* include more system collections in dumps produced by arangodump
  previously some system collections were intentionally excluded from dumps, even if the
  dump was run with `--include-system-collections`. for example, the collections `_aal`,
  `_modules`, `_routing`, and `_users` were excluded. This makes sense in a replication
  context but not always in a dump context.
  When specifying `--include-system-collections`, arangodump will now include the above-
  mentioned collections in the dump, too. Some other system collections are still excluded
  even when the dump is run with `--include-system-collections`, for example `_replication`
  and `_trx`.

* fixed issue #701: ArangoStatement undefined in arangosh

* fixed typos in configuration files


v1.4.3 (2013-11-25)
-------------------

* fixed a segfault in the AQL optimizer, occurring when a constant non-list value was
  used on the right-hand side of an IN operator that had a collection attribute on the
  left-hand side

* issue #662:

  Fixed access violation errors (crashes) in the Windows version, occurring under some
  circumstances when accessing databases with multiple clients in parallel

* fixed issue #681: Problem with ArchLinux PKGBUILD configuration


v1.4.2 (2013-11-20)
-------------------

* fixed issue #669: Tiny documentation update

* ported Windows version to use native Windows API SRWLocks (slim read-write locks)
  and condition variables instead of homemade versions

  MSDN states the following about the compatibility of SRWLocks and Condition Variables:

      Minimum supported client:
      Windows Server 2008 [desktop apps | Windows Store apps]

      Minimum supported server:
      Windows Vista [desktop apps | Windows Store apps]

* fixed issue #662: ArangoDB on Windows hanging

  This fixes a deadlock issue that occurred on Windows when documents were written to
  a collection at the same time when some other thread tried to drop the collection.

* fixed file-based logging in Windows

  the logger complained on startup if the specified log file already existed

* fixed startup of server in daemon mode (`--daemon` startup option)

* fixed a segfault in the AQL optimizer

* issue #671: Method graph.measurement does not exist

* changed Windows condition variable implementation to use Windows native
  condition variables

  This is an attempt to fix spurious Windows hangs as described in issue #662.

* added documentation for JavaScript traversals

* added --code-page command-line option for Windows version of arangosh

* fixed a problem when creating edges via the web interface.

  The problem only occurred if a collection was created with type "document
  collection" via the web interface, and afterwards was dropped and re-created
  with type "edge collection". If the web interface page was not reloaded,
  the old collection type (document) was cached, making the subsequent creation
  of edges into the (seeming-to-be-document) collection fail.

  The fix is to not cache the collection type in the web interface. Users of
  an older version of the web interface can reload the collections page if they
  are affected.

* fixed a caching problem in arangosh: if a collection was created using the web
  interface, and then removed via arangosh, arangosh did not actually drop the
  collection due to caching.

  Because the `drop` operation was not carried out, this caused misleading error
  messages when trying to re-create the collection (e.g. `cannot create collection:
  duplicate name`).

* fixed ALT-introduced characters for arangosh console input on Windows

  The Windows readline port was not able to handle characters that are built
  using CTRL or ALT keys. Regular characters entered using the CTRL or ALT keys
  were silently swallowed and not passed to the terminal input handler.

  This did not seem to cause problems for the US keyboard layout, but was a
  severe issue for keyboard layouts that require the ALT (or ALT-GR) key to
  construct characters. For example, entering the character `{` with a German
  keyboard layout requires pressing ALT-GR + 9.

* fixed issue #665: Hash/skiplist combo madness bit my ass

  this fixes a problem with missing/non-deterministic rollbacks of inserts in
  case of a unique constraint violation into a collection with multiple secondary
  indexes (with at least one of them unique)

* fixed issue #664: ArangoDB installer on Windows requires drive c:

* partly fixed issue #662: ArangoDB on Windows hanging

  This fixes dropping databases on Windows. In previous 1.4 versions on Windows,
  one shape collection file was not unloaded and removed when dropping a database,
  leaving one directory and one shape collection file in the otherwise-dropped
  database directory.

* fixed issue #660: updated documentation on indexes


v1.4.1 (2013-11-08)
-------------------

* performance improvements for skip-list deletes


v1.4.1-rc1 (2013-11-07)
-----------------------

* fixed issue #635: Web-Interface should have a "Databases" Menu for Management

* fixed issue #624: Web-Interface is missing a Database selector

* fixed segfault in bitarray query

* fixed issue #656: Cannot create unique index through web interface

* fixed issue #654: bitarray index makes server down

* fixed issue #653: Slow query

* fixed issue #650: Randomness of any() should be improved

* made AQL `DOCUMENT()` function polymorphic and work with just one parameter.

  This allows using the `DOCUMENT` function like this:

      DOCUMENT('users/john')
      DOCUMENT([ 'users/john', 'users/amy' ])

  in addition to the existing use cases:

      DOCUMENT(users, 'users/john')
      DOCUMENT(users, 'john')
      DOCUMENT(users, [ 'users/john' ])
      DOCUMENT(users, [ 'users/john', 'users/amy' ])
      DOCUMENT(users, [ 'john', 'amy' ])

* simplified usage of ArangoDB batch API

  It is not necessary anymore to send the batch boundary in the HTTP `Content-Type`
  header. Previously, the batch API expected the client to send a Content-Type header
  of`multipart/form-data; boundary=<some boundary value>`. This is still supported in
  ArangoDB 2.0, but clients can now also omit this header. If the header is not
  present in a client request, ArangoDB will ignore the request content type and
  read the MIME boundary from the beginning of the request body.

  This also allows using the batch API with the Swagger "Try it out" feature (which is
  not too good at sending a different or even dynamic content-type request header).

* added API method GET `/_api/database/user`

  This returns the list of databases a specific user can see without changing the
  username/passwd.

* issue #424: Documentation about IDs needs to be upgraded


v1.4.0 (2013-10-29)
-------------------

* fixed issue #648: /batch API is missing from Web Interface API Documentation (Swagger)

* fixed issue #647: Icon tooltips missing

* fixed issue #646: index creation in web interface

* fixed issue #645: Allow jumping from edge to linked vertices

* merged PR for issue #643: Some minor corrections and a link to "Downloads"

* fixed issue #642: Completion of error handling

* fixed issue #639: compiling v1.4 on maverick produces warnings on -Wstrict-null-sentinel

* fixed issue #634: Web interface bug: Escape does not always propagate

* fixed issue #620: added startup option `--server.default-api-compatibility`

  This adds the following changes to the ArangoDB server and clients:
  - the server provides a new startup option `--server.default-api-compatibility`.
    This option can be used to determine the compatibility of (some) server API
    return values. The value for this parameter is a server version number,
    calculated as follows: `10000 * major + 100 * minor` (e.g. `10400` for ArangoDB
    1.3). The default value is `10400` (1.4), the minimum allowed value is `10300`
    (1.3).

    When setting this option to a value lower than the current server version,
    the server might respond with old-style results to "old" clients, increasing
    compatibility with "old" (non-up-to-date) clients.

  - the server will on each incoming request check for an HTTP header
    `x-arango-version`. Clients can optionally set this header to the API
    version number they support. For example, if a client sends the HTTP header
    `x-arango-version: 10300`, the server will pick this up and might send ArangoDB
    1.3-style responses in some situations.

    Setting either the startup parameter or using the HTTP header (or both) allows
    running "old" clients with newer versions of ArangoDB, without having to adjust
    the clients too much.

  - the `location` headers returned by the server for the APIs `/_api/document/...`
    and `/_api/collection/...` will have different values depending on the used API
    version. If the API compatibility is `10300`, the `location` headers returned
    will look like this:

        location: /_api/document/....

    whereas when an API compatibility of `10400` or higher is used, the `location`
    headers will look like this:

        location: /_db/<database name>/_api/document/...

  Please note that even in the presence of this, old API versions still may not
  be supported forever by the server.

* fixed issue #643: Some minor corrections and a link to "Downloads" by @frankmayer

* started issue #642: Completion of error handling

* fixed issue #639: compiling v1.4 on maverick produces warnings on
  -Wstrict-null-sentinel

* fixed issue #621: Standard Config needs to be fixed

* added function to manage indexes (web interface)

* improved server shutdown time by signaling shutdown to applicationserver,
  logging, cleanup and compactor threads

* added foxx-manager `replace` command

* added foxx-manager `installed` command (a more intuitive alias for `list`)

* fixed issue #617: Swagger API is missing '/_api/version'

* fixed issue #615: Swagger API: Some commands have no parameter entry forms

* fixed issue #614: API : Typo in : Request URL /_api/database/current

* fixed issue #609: Graph viz tool - different background color

* fixed issue #608: arangosh config files - eventually missing in the manual

* fixed issue #607: Admin interface: no core documentation

* fixed issue #603: Aardvark Foxx App Manager

* fixed a bug in type-mapping between AQL user functions and the AQL layer

  The bug caused errors like the following when working with collection documents
  in an AQL user function:

      TypeError: Cannot assign to read only property '_id' of #<ShapedJson>

* create less system collections when creating a new database

  This is achieved by deferring collection creation until the collections are actually
  needed by ArangoDB. The following collections are affected by the change:
  - `_fishbowl`
  - `_structures`


v1.4.0-beta2 (2013-10-14)
-------------------------

* fixed compaction on Windows

  The compaction on Windows did not ftruncate the cleaned datafiles to a smaller size.
  This has been fixed so not only the content of the files is cleaned but also files
  are re-created with potentially smaller sizes.

* only the following system collections will be excluded from replication from now on:
  - `_replication`
  - `_trx`
  - `_users`
  - `_aal`
  - `_fishbowl`
  - `_modules`
  - `_routing`

  Especially the following system collections will now be included in replication:
  - `_aqlfunctions`
  - `_graphs`

  In previous versions of ArangoDB, all system collections were excluded from the
  replication.

  The change also caused a change in the replication logger and applier:
  in previous versions of ArangoDB, only a collection's id was logged for an operation.
  This has not caused problems for non-system collections but for system collections
  there ids might differ. In addition to a collection id ArangoDB will now also log the
  name of a collection for each replication event.

  The replication applier will now look for the collection name attribute in logged
  events preferably.

* added database selection to arango-dfdb

* provide foxx-manager, arangodump, and arangorestore in Windows build

* ArangoDB 1.4 will refuse to start if option `--javascript.app-path` is not set.

* added startup option `--server.allow-method-override`

  This option can be set to allow overriding the HTTP request method in a request using
  one of the following custom headers:

  - x-http-method-override
  - x-http-method
  - x-method-override

  This allows bypassing proxies and tools that would otherwise just let certain types of
  requests pass. Enabling this option may impose a security risk, so it should only be
  used in very controlled environments.

  The default value for this option is `false` (no method overriding allowed).

* added "details" URL parameter for bulk import API

  Setting the `details` URL parameter to `true` in a call to POST `/_api/import` will make
  the import return details about non-imported documents in the `details` attribute. If
  `details` is `false` or omitted, no `details` attribute will be present in the response.
  This is the same behavior that previous ArangoDB versions exposed.

* added "complete" option for bulk import API

  Setting the `complete` URL parameter to `true` in a call to POST `/_api/import` will make
  the import completely fail if at least one of documents cannot be imported successfully.

  It defaults to `false`, which will make ArangoDB continue importing the other documents
  from the import even if some documents cannot be imported. This is the same behavior that
  previous ArangoDB versions exposed.

* added missing swagger documentation for `/_api/log`

* calling `/_api/logs` (or `/_admin/logs`) is only permitted from the `_system` database now.

  Calling this API method for/from other database will result in an HTTP 400.

' ported fix from https://github.com/novus/nvd3/commit/0894152def263b8dee60192f75f66700cea532cc

  This prevents JavaScript errors from occurring in Chrome when in the admin interface,
  section "Dashboard".

* show current database name in web interface (bottom right corner)

* added missing documentation for /_api/import in swagger API docs

* allow specification of database name for replication sync command replication applier

  This allows syncing from a master database with a different name than the slave database.

* issue #601: Show DB in prompt

  arangosh now displays the database name as part of the prompt by default.

  Can change the prompt by using the `--prompt` option, e.g.

      > arangosh --prompt "my db is named \"%d\"> "


v1.4.0-beta1 (2013-10-01)
-------------------------

* make the Foxx manager use per-database app directories

  Each database now has its own subdirectory for Foxx applications. Each database
  can thus use different Foxx applications if required. A Foxx app for a specific
  database resides in `<app-path>/databases/<database-name>/<app-name>`.

  System apps are shared between all databases. They reside in `<app-path>/system/<app-name>`.

* only trigger an engine reset in development mode for URLs starting with `/dev/`

  This prevents ArangoDB from reloading all Foxx applications when it is not
  actually necessary.

* changed error code from 10 (bad parameter) to 1232 (invalid key generator) for
  errors that are due to an invalid key generator specification when creating a new
  collection

* automatic detection of content-type / mime-type for Foxx assets based on filenames,
  added possibility to override auto detection

* added endpoint management API at `/_api/endpoint`

* changed HTTP return code of PUT `/_api/cursor` from 400 to 404 in case a
  non-existing cursor is referred to

* issue #360: added support for asynchronous requests

  Incoming HTTP requests with the headers `x-arango-async: true` or
  `x-arango-async: store` will be answered by the server instantly with a generic
  HTTP 202 (Accepted) response.

  The actual requests will be queued and processed by the server asynchronously,
  allowing the client to continue sending other requests without waiting for the
  server to process the actually requested operation.

  The exact point in time when a queued request is executed is undefined. If an
  error occurs during execution of an asynchronous request, the client will not
  be notified by the server.

  The maximum size of the asynchronous task queue can be controlled using the new
  option `--scheduler.maximal-queue-size`. If the queue contains this many number of
  tasks and a new asynchronous request comes in, the server will reject it with an
  HTTP 500 (internal server error) response.

  Results of incoming requests marked with header `x-arango-async: true` will be
  discarded by the server immediately. Clients have no way of accessing the result
  of such asynchronously executed request. This is just _fire and forget_.

  To later retrieve the result of an asynchronously executed request, clients can
  mark a request with the header `x-arango-async: keep`. This makes the server
  store the result of the request in memory until explicitly fetched by a client
  via the `/_api/job` API. The `/_api/job` API also provides methods for basic
  inspection of which pending or already finished requests there are on the server,
  plus ways for garbage collecting unneeded results.

* Added new option `--scheduler.maximal-queue-size`.

* issue #590: Manifest Lint

* added data dump and restore tools, arangodump and arangorestore.

  arangodump can be used to create a logical dump of an ArangoDB database, or
  just dedicated collections. It can be used to dump both a collection's structure
  (properties and indexes) and data (documents).

  arangorestore can be used to restore data from a dump created with arangodump.
  arangorestore currently does not re-create any indexes, and doesn't yet handle
  referenced documents in edges properly when doing just partial restores.
  This will be fixed until 1.4 stable.

* introduced `--server.database` option for arangosh, arangoimp, and arangob.

  The option allows these client tools to use a certain database for their actions.
  In arangosh, the current database can be switched at any time using the command

      db._useDatabase(<name>);

  When no database is specified, all client tools will assume they should use the
  default database `_system`. This is done for downwards-compatibility reasons.

* added basic multi database support (alpha)

  New databases can be created using the REST API POST `/_api/database` and the
  shell command `db._createDatabase(<name>)`.

  The default database in ArangoDB is called `_system`. This database is always
  present and cannot be deleted by the user. When an older version of ArangoDB is
  upgraded to 1.4, the previously only database will automatically become the
  `_system` database.

  New databases can be created with the above commands, and can be deleted with the
  REST API DELETE `/_api/database/<name>` or the shell command `db._dropDatabase(<name>);`.

  Deleting databases is still unstable in ArangoDB 1.4 alpha and might crash the
  server. This will be fixed until 1.4 stable.

  To access a specific database via the HTTP REST API, the `/_db/<name>/` prefix
  can be used in all URLs. ArangoDB will check if an incoming request starts with
  this prefix, and will automatically pick the database name from it. If the prefix
  is not there, ArangoDB will assume the request is made for the default database
  (`_system`). This is done for downwards-compatibility reasons.

  That means, the following URL pathnames are logically identical:

      /_api/document/mycollection/1234
      /_db/_system/document/mycollection/1234

  To access a different database (e.g. `test`), the URL pathname would look like this:

      /_db/test/document/mycollection/1234

  New databases can also be created and existing databases can only be dropped from
  within the default database (`_system`). It is not possible to drop the `_system`
  database itself.

  Cross-database operations are unintended and unsupported. The intention of the
  multi-database feature is to have the possibility to have a few databases managed
  by ArangoDB in parallel, but to only access one database at a time from a connection
  or a request.

  When accessing the web interface via the URL pathname `/_admin/html/` or `/_admin/aardvark`,
  the web interface for the default database (`_system`) will be displayed.
  To access the web interface for a different database, the database name can be
  put into the URLs as a prefix, e.g. `/_db/test/_admin/html` or
  `/_db/test/_admin/aardvark`.

  All internal request handlers and also all user-defined request handlers and actions
  (including Foxx) will only get to see the unprefixed URL pathnames (i.e. excluding
  any database name prefix). This is to ensure downwards-compatibility.

  To access the name of the requested database from any action (including Foxx), use
  use `req.database`.

  For example, when calling the URL `/myapp/myaction`, the content of `req.database`
  will be `_system` (the default database because no database got specified) and the
  content of `req.url` will be `/myapp/myaction`.

  When calling the URL `/_db/test/myapp/myaction`, the content of `req.database` will be
  `test`, and the content of `req.url` will still be `/myapp/myaction`.

* Foxx now excludes files starting with . (dot) when bundling assets

  This mitigates problems with editor swap files etc.

* made the web interface a Foxx application

  This change caused the files for the web interface to be moved from `html/admin` to
  `js/apps/aardvark` in the file system.

  The base URL for the admin interface changed from `_admin/html/index.html` to
  `_admin/aardvark/index.html`.

  The "old" redirection to `_admin/html/index.html` will now produce a 404 error.

  When starting ArangoDB with the `--upgrade` option, this will automatically be remedied
  by putting in a redirection from `/` to `/_admin/aardvark/index.html`, and from
  `/_admin/html/index.html` to `/_admin/aardvark/index.html`.

  This also obsoletes the following configuration (command-line) options:
  - `--server.admin-directory`
  - `--server.disable-admin-interface`

  when using these now obsolete options when the server is started, no error is produced
  for downwards-compatibility.

* changed User-Agent value sent by arangoimp, arangosh, and arangod from "VOC-Agent" to
  "ArangoDB"

* changed journal file creation behavior as follows:

  Previously, a journal file for a collection was always created when a collection was
  created. When a journal filled up and became full, the current journal was made a
  datafile, and a new (empty) journal was created automatically. There weren't many
  intended situations when a collection did not have at least one journal.

  This is changed now as follows:
  - when a collection is created, no journal file will be created automatically
  - when there is a write into a collection without a journal, the journal will be
    created lazily
  - when there is a write into a collection with a full journal, a new journal will
    be created automatically

  From the end user perspective, nothing should have changed, except that there is now
  less disk usage for empty collections. Disk usage of infrequently updated collections
  might also be reduced significantly by running the `rotate()` method of a collection,
  and not writing into a collection subsequently.

* added method `collection.rotate()`

  This allows premature rotation of a collection's current journal file into a (read-only)
  datafile. The purpose of using `rotate()` is to prematurely allow compaction (which is
  performed on datafiles only) on data, even if the journal was not filled up completely.

  Using `rotate()` may make sense in the following scenario:

      c = db._create("test");
      for (i = 0; i < 1000; ++i) {
        c.save(...); // insert lots of data here
      }

      ...
      c.truncate(); // collection is now empty
      // only data in datafiles will be compacted by following compaction runs
      // all data in the current journal would not be compacted

      // calling rotate will make the current journal a datafile, and thus make it
      // eligible for compaction
      c.rotate();

  Using `rotate()` may also be useful when data in a collection is known to not change
  in the immediate future. After having completed all write operations on a collection,
  performing a `rotate()` will reduce the size of the current journal to the actually
  required size (remember that journals are pre-allocated with a specific size) before
  making the journal a datafile. Thus `rotate()` may cause disk space savings, even if
  the datafiles does not qualify for compaction after rotation.

  Note: rotating the journal is asynchronous, so that the actual rotation may be executed
  after `rotate()` returns to the caller.

* changed compaction to merge small datafiles together (up to 3 datafiles are merged in
  a compaction run)

  In the regular case, this should leave less small datafiles stay around on disk and allow
  using less file descriptors in total.

* added AQL MINUS function

* added AQL UNION_DISTINCT function (more efficient than combination of `UNIQUE(UNION())`)

* updated mruby to 2013-08-22

* issue #587: Add db._create() in help for startup arangosh

* issue #586: Share a link on installation instructions in the User Manual

* issue #585: Bison 2.4 missing on Mac for custom build

* issue #584: Web interface images broken in devel

* issue #583: Small documentation update

* issue #581: Parameter binding for attributes

* issue #580: Small improvements (by @guidoreina)

* issue #577: Missing documentation for collection figures in implementor manual

* issue #576: Get disk usage for collections and graphs

  This extends the result of the REST API for /_api/collection/figures with
  the attributes `compactors.count`, `compactors.fileSize`, `shapefiles.count`,
  and `shapefiles.fileSize`.

* issue #575: installing devel version on mac (low prio)

* issue #574: Documentation (POST /_admin/routing/reload)

* issue #558: HTTP cursors, allow count to ignore LIMIT


v1.4.0-alpha1 (2013-08-02)
--------------------------

* added replication. check online manual for details.

* added server startup options `--server.disable-replication-logger` and
  `--server.disable-replication-applier`

* removed action deployment tool, this now handled with Foxx and its manager or
  by kaerus node utility

* fixed a server crash when using byExample / firstExample inside a transaction
  and the collection contained a usable hash/skiplist index for the example

* defineHttp now only expects a single context

* added collection detail dialog (web interface)

  Shows collection properties, figures (datafiles, journals, attributes, etc.)
  and indexes.

* added documents filter (web interface)

  Allows searching for documents based on attribute values. One or many filter
  conditions can be defined, using comparison operators such as '==', '<=', etc.

* improved AQL editor (web interface)

  Editor supports keyboard shortcuts (Submit, Undo, Redo, Select).
  Editor allows saving and reusing of user-defined queries.
  Added example queries to AQL editor.
  Added comment button.

* added document import (web interface)

  Allows upload of JSON-data from files. Files must have an extension of .json.

* added dashboard (web interface)

  Shows the status of replication and multiple system charts, e.g.
  Virtual Memory Size, Request Time, HTTP Connections etc.

* added API method `/_api/graph` to query all graphs with all properties.

* added example queries in web interface AQL editor

* added arango.reconnect(<host>) method for arangosh to dynamically switch server or
  user name

* added AQL range operator `..`

  The `..` operator can be used to easily iterate over a sequence of numeric
  values. It will produce a list of values in the defined range, with both bounding
  values included.

  Example:

      2010..2013

  will produce the following result:

      [ 2010, 2011, 2012, 2013 ]

* added AQL RANGE function

* added collection.first(count) and collection.last(count) document access functions

  These functions allow accessing the first or last n documents in a collection. The order
  is determined by document insertion/update time.

* added AQL INTERSECTION function

* INCOMPATIBLE CHANGE: changed AQL user function namespace resolution operator from `:` to `::`

  AQL user-defined functions were introduced in ArangoDB 1.3, and the namespace resolution
  operator for them was the single colon (`:`). A function call looked like this:

      RETURN mygroup:myfunc()

  The single colon caused an ambiguity in the AQL grammar, making it indistinguishable from
  named attributes or the ternary operator in some cases, e.g.

      { mygroup:myfunc ? mygroup:myfunc }

  The change of the namespace resolution operator from `:` to `::` fixes this ambiguity.

  Existing user functions in the database will be automatically fixed when starting ArangoDB
  1.4 with the `--upgrade` option. However, queries using user-defined functions need to be
  adjusted on the client side to use the new operator.

* allow multiple AQL LET declarations separated by comma, e.g.
  LET a = 1, b = 2, c = 3

* more useful AQL error messages

  The error position (line/column) is more clearly indicated for parse errors.
  Additionally, if a query references a collection that cannot be found, the error
  message will give a hint on the collection name

* changed return value for AQL `DOCUMENT` function in case document is not found

  Previously, when the AQL `DOCUMENT` function was called with the id of a document and
  the document could not be found, it returned `undefined`. This value is not part of the
  JSON type system and this has caused some problems.
  Starting with ArangoDB 1.4, the `DOCUMENT` function will return `null` if the document
  looked for cannot be found.

  In case the function is called with a list of documents, it will continue to return all
  found documents, and will not return `null` for non-found documents. This has not changed.

* added single line comments for AQL

  Single line comments can be started with a double forward slash: `//`.
  They end at the end of the line, or the end of the query string, whichever is first.

* fixed documentation issues #567, #568, #571.

* added collection.checksum(<withData>) method to calculate CRC checksums for
  collections

  This can be used to
  - check if data in a collection has changed
  - compare the contents of two collections on different ArangoDB instances

* issue #565: add description line to aal.listAvailable()

* fixed several out-of-memory situations when double freeing or invalid memory
  accesses could happen

* less msyncing during the creation of collections

  This is achieved by not syncing the initial (standard) markers in shapes collections.
  After all standard markers are written, the shapes collection will get synced.

* renamed command-line option `--log.filter` to `--log.source-filter` to avoid
  misunderstandings

* introduced new command-line option `--log.content-filter` to optionally restrict
  logging to just specific log messages (containing the filter string, case-sensitive).

  For example, to filter on just log entries which contain `ArangoDB`, use:

      --log.content-filter "ArangoDB"

* added optional command-line option `--log.requests-file` to log incoming HTTP
  requests to a file.

  When used, all HTTP requests will be logged to the specified file, containing the
  client IP address, HTTP method, requests URL, HTTP response code, and size of the
  response body.

* added a signal handler for SIGUSR1 signal:

  when ArangoDB receives this signal, it will respond all further incoming requests
  with an HTTP 503 (Service Unavailable) error. This will be the case until another
  SIGUSR1 signal is caught. This will make ArangoDB start serving requests regularly
  again. Note: this is not implemented on Windows.

* limited maximum request URI length to 16384 bytes:

  Incoming requests with longer request URIs will be responded to with an HTTP
  414 (Request-URI Too Long) error.

* require version 1.0 or 1.1 in HTTP version signature of requests sent by clients:

  Clients sending requests with a non-HTTP 1.0 or non-HTTP 1.1 version number will
  be served with an HTTP 505 (HTTP Version Not Supported) error.

* updated manual on indexes:

  using system attributes such as `_id`, `_key`, `_from`, `_to`, `_rev` in indexes is
  disallowed and will be rejected by the server. This was the case since ArangoDB 1.3,
  but was not properly documented.

* issue #563: can aal become a default object?

  aal is now a prefab object in arangosh

* prevent certain system collections from being renamed, dropped, or even unloaded.

  Which restrictions there are for which system collections may vary from release to
  release, but users should in general not try to modify system collections directly
  anyway.

  Note: there are no such restrictions for user-created collections.

* issue #559: added Foxx documentation to user manual

* added server startup option `--server.authenticate-system-only`. This option can be
  used to restrict the need for HTTP authentication to internal functionality and APIs,
  such as `/_api/*` and `/_admin/*`.
  Setting this option to `true` will thus force authentication for the ArangoDB APIs
  and the web interface, but allow unauthenticated requests for other URLs (including
  user defined actions and Foxx applications).
  The default value of this option is `false`, meaning that if authentication is turned
  on, authentication is still required for *all* incoming requests. Only by setting the
  option to `true` this restriction is lifted and authentication becomes required for
  URLs starting with `/_` only.

  Please note that authentication still needs to be enabled regularly by setting the
  `--server.disable-authentication` parameter to `false`. Otherwise no authentication
  will be required for any URLs as before.

* protect collections against unloading when there are still document barriers around.

* extended cap constraints to optionally limit the active data size in a collection to
  a specific number of bytes.

  The arguments for creating a cap constraint are now:
  `collection.ensureCapConstraint(<count>, <byteSize>);`

  It is supported to specify just a count as in ArangoDB 1.3 and before, to specify
  just a fileSize, or both. The first met constraint will trigger the automated
  document removal.

* added `db._exists(doc)` and `collection.exists(doc)` for easy document existence checks

* added API `/_api/current-database` to retrieve information about the database the
  client is currently connected to (note: the API `/_api/current-database` has been
  removed in the meantime. The functionality is accessible via `/_api/database/current`
  now).

* ensure a proper order of tick values in datafiles/journals/compactors.
  any new files written will have the _tick values of their markers in order. for
  older files, there are edge cases at the beginning and end of the datafiles when
  _tick values are not properly in order.

* prevent caching of static pages in PathHandler.
  whenever a static page is requested that is served by the general PathHandler, the
  server will respond to HTTP GET requests with a "Cache-Control: max-age=86400" header.

* added "doCompact" attribute when creating collections and to collection.properties().
  The attribute controls whether collection datafiles are compacted.

* changed the HTTP return code from 400 to 404 for some cases when there is a referral
  to a non-existing collection or document.

* introduced error code 1909 `too many iterations` that is thrown when graph traversals
  hit the `maxIterations` threshold.

* optionally limit traversals to a certain number of iterations
  the limitation can be achieved via the traversal API by setting the `maxIterations`
  attribute, and also via the AQL `TRAVERSAL` and `TRAVERSAL_TREE` functions by setting
  the same attribute. If traversals are not limited by the end user, a server-defined
  limit for `maxIterations` may be used to prevent server-side traversals from running
  endlessly.

* added graph traversal API at `/_api/traversal`

* added "API" link in web interface, pointing to REST API generated with Swagger

* moved "About" link in web interface into "links" menu

* allow incremental access to the documents in a collection from out of AQL
  this allows reading documents from a collection chunks when a full collection scan
  is required. memory usage might be must lower in this case and queries might finish
  earlier if there is an additional LIMIT statement

* changed AQL COLLECT to use a stable sort, so any previous SORT order is preserved

* issue #547: Javascript error in the web interface

* issue #550: Make AQL graph functions support key in addition to id

* issue #526: Unable to escape when an errorneous command is entered into the js shell

* issue #523: Graph and vertex methods for the javascript api

* issue #517: Foxx: Route parameters with capital letters fail

* issue #512: Binded Parameters for LIMIT


v1.3.3 (2013-08-01)
-------------------

* issue #570: updateFishbowl() fails once

* updated and fixed generated examples

* issue #559: added Foxx documentation to user manual

* added missing error reporting for errors that happened during import of edges


v1.3.2 (2013-06-21)
-------------------

* fixed memleak in internal.download()

* made the shape-collection journal size adaptive:
  if too big shapes come in, a shape journal will be created with a big-enough size
  automatically. the maximum size of a shape journal is still restricted, but to a
  very big value that should never be reached in practice.

* fixed a segfault that occurred when inserting documents with a shape size bigger
  than the default shape journal size (2MB)

* fixed a locking issue in collection.truncate()

* fixed value overflow in accumulated filesizes reported by collection.figures()

* issue #545: AQL FILTER unnecessary (?) loop

* issue #549: wrong return code with --daemon


v1.3.1 (2013-05-24)
-------------------

* removed currently unused _ids collection

* fixed usage of --temp-path in aranogd and arangosh

* issue #540: suppress return of temporary internal variables in AQL

* issue #530: ReferenceError: ArangoError is not a constructor

* issue #535: Problem with AQL user functions javascript API

* set --javascript.app-path for test execution to prevent startup error

* issue #532: Graph _edgesCache returns invalid data?

* issue #531: Arangod errors

* issue #529: Really weird transaction issue

* fixed usage of --temp-path in aranogd and arangosh


v1.3.0 (2013-05-10)
-------------------

* fixed problem on restart ("datafile-xxx is not sealed") when server was killed
  during a compaction run

* fixed leak when using cursors with very small batchSize

* issue #508: `unregistergroup` function not mentioned in http interface docs

* issue #507: GET /_api/aqlfunction returns code inside parentheses

* fixed issue #489: Bug in aal.install

* fixed issue 505: statistics not populated on MacOS


v1.3.0-rc1 (2013-04-24)
-----------------------

* updated documentation for 1.3.0

* added node modules and npm packages

* changed compaction to only compact datafiles with more at least 10% of dead
  documents (byte size-wise)

* issue #498: fixed reload of authentication info when using
  `require("org/arangodb/users").reload()`

* issue #495: Passing an empty array to create a document results in a
  "phantom" document

* added more precision for requests statistics figures

* added "sum" attribute for individual statistics results in statistics API
  at /_admin/statistics

* made "limit" an optional parameter in AQL function NEAR().
  limit can now be either omitted completely, or set to 0. If so, an internal
  default value (currently 100) will be applied for the limit.

* issue #481

* added "attributes.count" to output of `collection.figures()`
  this also affects the REST API /_api/collection/<name>/figures

* added IndexedPropertyGetter for ShapedJson objects

* added API for user-defined AQL functions

* issue #475: A better error message for deleting a non-existent graph

* issue #474: Web interface problems with the JS Shell

* added missing documentation for AQL UNION function

* added transaction support.
  This provides ACID transactions for ArangoDB. Transactions can be invoked
  using the `db._executeTransaction()` function, or the `/_api/transaction`
  REST API.

* switched to semantic versioning (at least for alpha & alpha naming)

* added saveOrReplace() for server-side JS

v1.3.alpha1 (2013-04-05)
------------------------

* cleanup of Module, Package, ArangoApp and modules "internal", "fs", "console"

* use Error instead of string in throw to allow stack-trace

* issue #454: error while creation of Collection

* make `collection.count()` not recalculate the number of documents on the fly, but
  use some internal document counters.

* issue #457: invalid string value in web interface

* make datafile id (datafile->_fid) identical to the numeric part of the filename.
  E.g. the datafile `journal-123456.db` will now have a datafile marker with the same
  fid (i.e. `123456`) instead of a different value. This change will only affect
  datafiles that are created with 1.3 and not any older files.
  The intention behind this change is to make datafile debugging easier.

* consistently discard document attributes with reserved names (system attributes)
  but without any known meaning, for example `_test`, `_foo`, ...

  Previously, these attributes were saved with the document regularly in some cases,
  but were discarded in other cases.
  Now these attributes are discarded consistently. "Real" system attributes such as
  `_key`, `_from`, `_to` are not affected and will work as before.

  Additionally, attributes with an empty name (``) are discarded when documents are
  saved.

  Though using reserved or empty attribute names in documents was not really and
  consistently supported in previous versions of ArangoDB, this change might cause
  an incompatibility for clients that rely on this feature.

* added server startup flag `--database.force-sync-properties` to force syncing of
  collection properties on collection creation, deletion and on property update.
  The default value is true to mimic the behavior of previous versions of ArangoDB.
  If set to false, collection properties are written to disk but no call to sync()
  is made.

* added detailed output of server version and components for REST APIs
  `/_admin/version` and `/_api/version`. To retrieve this extended information,
  call the REST APIs with URL parameter `details=true`.

* issue #443: For git-based builds include commit hash in version

* adjust startup log output to be more compact, less verbose

* set the required minimum number of file descriptors to 256.
  On server start, this number is enforced on systems that have rlimit. If the limit
  cannot be enforced, starting the server will fail.
  Note: 256 is considered to be the absolute minimum value. Depending on the use case
  for ArangoDB, a much higher number of file descriptors should be used.

  To avoid checking & potentially changing the number of maximum open files, use the
  startup option `--server.descriptors-minimum 0`

* fixed shapedjson to json conversion for special numeric values (NaN, +inf, -inf).
  Before, "NaN", "inf", or "-inf" were written into the JSONified output, but these
  values are not allowed in JSON. Now, "null" is written to the JSONified output as
  required.

* added AQL functions VARIANCE_POPULATION(), VARIANCE_SAMPLE(), STDDEV_POPULATION(),
  STDDEV_SAMPLE(), AVERAGE(), MEDIAN() to calculate statistical values for lists

* added AQL SQRT() function

* added AQL TRIM(), LEFT() and RIGHT() string functions

* fixed issue #436: GET /_api/document on edge

* make AQL REVERSE() and LENGTH() functions work on strings, too

* disabled DOT generation in `make doxygen`. this speeds up docs generation

* renamed startup option `--dispatcher.report-intervall` to `--dispatcher.report-interval`

* renamed startup option `--scheduler.report-intervall` to `--scheduler.report-interval`

* slightly changed output of REST API method /_admin/log.
  Previously, the log messages returned also contained the date and log level, now
  they will only contain the log message, and no date and log level information.
  This information can be re-created by API users from the `timestamp` and `level`
  attributes of the result.

* removed configure option `--enable-zone-debug`
  memory zone debugging is now automatically turned on when compiling with ArangoDB
  `--enable-maintainer-mode`

* removed configure option `--enable-arangob`
  arangob is now always included in the build


v1.2.3 (XXXX-XX-XX)
-------------------

* added optional parameter `edgexamples` for AQL function EDGES() and NEIGHBORS()

* added AQL function NEIGHBORS()

* added freebsd support

* fixed firstExample() query with `_id` and `_key` attributes

* issue triAGENS/ArangoDB-PHP#55: AQL optimizer may have mis-optimized duplicate
  filter statements with limit


v1.2.2 (2013-03-26)
-------------------

* fixed save of objects with common sub-objects

* issue #459: fulltext internal memory allocation didn't scale well
  This fix improves loading times for collections with fulltext indexes that have
  lots of equal words indexed.

* issue #212: auto-increment support

  The feature can be used by creating a collection with the extra `keyOptions`
  attribute as follows:

      db._create("mycollection", { keyOptions: { type: "autoincrement", offset: 1, increment: 10, allowUserKeys: true } });

  The `type` attribute will make sure the keys will be auto-generated if no
  `_key` attribute is specified for a document.

  The `allowUserKeys` attribute determines whether users might still supply own
  `_key` values with documents or if this is considered an error.

  The `increment` value determines the actual increment value, whereas the `offset`
  value can be used to seed to value sequence with a specific starting value.
  This will be useful later in a multi-master setup, when multiple servers can use
  different auto-increment seed values and thus generate non-conflicting auto-increment values.

  The default values currently are:

  - `allowUserKeys`: `true`
  - `offset`: `0`
  - `increment`: `1`

  The only other available key generator type currently is `traditional`.
  The `traditional` key generator will auto-generate keys in a fashion as ArangoDB
  always did (some increasing integer value, with a more or less unpredictable
  increment value).

  Note that for the `traditional` key generator there is only the option to disallow
  user-supplied keys and give the server the sole responsibility for key generation.
  This can be achieved by setting the `allowUserKeys` property to `false`.

  This change also introduces the following errors that API implementors may want to check
  the return values for:

  - 1222: `document key unexpected`: will be raised when a document is created with
    a `_key` attribute, but the underlying collection was set up with the `keyOptions`
    attribute `allowUserKeys: false`.

  - 1225: `out of keys`: will be raised when the auto-increment key generator runs
    out of keys. This may happen when the next key to be generated is 2^64 or higher.
    In practice, this will only happen if the values for `increment` or `offset` are
    not set appropriately, or if users are allowed to supply own keys, those keys
    are near the 2^64 threshold, and later the auto-increment feature kicks in and
    generates keys that cross that threshold.

    In practice it should not occur with proper configuration and proper usage of the
    collections.

  This change may also affect the following REST APIs:
  - POST `/_api/collection`: the server does now accept the optional `keyOptions`
    attribute in the second parameter
  - GET `/_api/collection/properties`: will return the `keyOptions` attribute as part
    of the collection's properties. The previous optional attribute `createOptions`
    is now gone.

* fixed `ArangoStatement.explain()` method with bind variables

* fixed misleading "cursor not found" error message in arangosh that occurred when
  `count()` was called for client-side cursors

* fixed handling of empty attribute names, which may have crashed the server under
  certain circumstances before

* fixed usage of invalid pointer in error message output when index description could
  not be opened


v1.2.1 (2013-03-14)
-------------------

* issue #444: please darken light color in arangosh

* issue #442: pls update post install info on osx

* fixed conversion of special double values (NaN, -inf, +inf) when converting from
  shapedjson to JSON

* fixed compaction of markers (location of _key was not updated correctly in memory,
  leading to _keys pointing to undefined memory after datafile rotation)

* fixed edge index key pointers to use document master pointer plus offset instead
  of direct _key address

* fixed case when server could not create any more journal or compactor files.
  Previously a wrong status code may have been returned, and not being able to create
  a new compactor file may have led to an infinite loop with error message
  "could not create compactor".

* fixed value truncation for numeric filename parts when renaming datafiles/journals


v1.2.0 (2013-03-01)
-------------------

* by default statistics are now switch off; in order to enable comment out
  the "disable-statistics = yes" line in "arangod.conf"

* fixed issue #435: csv parser skips data at buffer border

* added server startup option `--server.disable-statistics` to turn off statistics
  gathering without recompilation of ArangoDB.
  This partly addresses issue #432.

* fixed dropping of indexes without collection name, e.g.
  `db.xxx.dropIndex("123456");`
  Dropping an index like this failed with an assertion error.

* fixed issue #426: arangoimp should be able to import edges into edge collections

* fixed issue #425: In case of conflict ArangoDB returns HTTP 400 Bad request
  (with 1207 Error) instead of HTTP 409 Conflict

* fixed too greedy token consumption in AQL for negative values:
  e.g. in the statement `RETURN { a: 1 -2 }` the minus token was consumed as part
  of the value `-2`, and not interpreted as the binary arithmetic operator


v1.2.beta3 (2013-02-22)
-----------------------

* issue #427: ArangoDB Importer Manual has no navigation links (previous|home|next)

* issue #319: Documentation missing for Emergency console and incomplete for datafile debugger.

* issue #370: add documentation for reloadRouting and flushServerModules

* issue #393: added REST API for user management at /_api/user

* issue #393, #128: added simple cryptographic functions for user actions in module "crypto":
  * require("org/arangodb/crypto").md5()
  * require("org/arangodb/crypto").sha256()
  * require("org/arangodb/crypto").rand()

* added replaceByExample() Javascript and REST API method

* added updateByExample() Javascript and REST API method

* added optional "limit" parameter for removeByExample() Javascript and REST API method

* fixed issue #413

* updated bundled V8 version from 3.9.4 to 3.16.14.1
  Note: the Windows version used a more recent version (3.14.0.1) and was not updated.

* fixed issue #404: keep original request url in request object


v1.2.beta2 (2013-02-15)
-----------------------

* fixed issue #405: 1.2 compile warnings

* fixed issue #333: [debian] Group "arangodb" is not used when starting vie init.d script

* added optional parameter 'excludeSystem' to GET /_api/collection
  This parameter can be used to disable returning system collections in the list
  of all collections.

* added AQL functions KEEP() and UNSET()

* fixed issue #348: "HTTP Interface for Administration and Monitoring"
  documentation errors.

* fix stringification of specific positive int64 values. Stringification of int64
  values with the upper 32 bits cleared and the 33rd bit set were broken.

* issue #395:  Collection properties() function should return 'isSystem' for
  Javascript and REST API

* make server stop after upgrade procedure when invoked with `--upgrade option`.
  When started with the `--upgrade` option, the server will perfom
  the upgrade, and then exit with a status code indicating the result of the
  upgrade (0 = success, 1 = failure). To start the server regularly in either
  daemon or console mode, the `--upgrade` option must not be specified.
  This change was introduced to allow init.d scripts check the result of
  the upgrade procedure, even in case an upgrade was successful.
  this was introduced as part of issue #391.

* added AQL function EDGES()

* added more crash-protection when reading corrupted collections at startup

* added documentation for AQL function CONTAINS()

* added AQL function LIKE()

* replaced redundant error return code 1520 (Unable to open collection) with error code
  1203 (Collection not found). These error codes have the same meanings, but one of
  them was returned from AQL queries only, the other got thrown by other parts of
  ArangoDB. Now, error 1203 (Collection not found) is used in AQL too in case a
  non-existing collection is used.

v1.2.beta1 (2013-02-01)
-----------------------

* fixed issue #382: [Documentation error] Maschine... should be Machine...

* unified history file locations for arangod, arangosh, and arangoirb.
  - The readline history for arangod (emergency console) is now stored in file
    $HOME/.arangod. It was stored in $HOME/.arango before.
  - The readline history for arangosh is still stored in $HOME/.arangosh.
  - The readline history for arangoirb is now stored in $HOME/.arangoirb. It was
    stored in $HOME/.arango-mrb before.

* fixed issue #381: _users user should have a unique constraint

* allow negative list indexes in AQL to access elements from the end of a list,
  e.g. ```RETURN values[-1]``` will return the last element of the `values` list.

* collection ids, index ids, cursor ids, and document revision ids created and
  returned by ArangoDB are now returned as strings with numeric content inside.
  This is done to prevent some value overrun/truncation in any part of the
  complete client/server workflow.
  In ArangoDB 1.1 and before, these values were previously returned as
  (potentially very big) integer values. This may cause problems (clipping, overrun,
  precision loss) for clients that do not support big integers natively and store
  such values in IEEE754 doubles internally. This type loses precision after about
  52 bits and is thus not safe to hold an id.
  Javascript and 32 bit-PHP are examples for clients that may cause such problems.
  Therefore, ids are now returned by ArangoDB as strings, with the string
  content being the integer value as before.

  Example for documents ("_rev" attribute):
  - Document returned by ArangoDB 1.1: { "_rev": 1234, ... }
  - Document returned by ArangoDB 1.2: { "_rev": "1234", ... }

  Example for collections ("id" attribute / "_id" property):
  - Collection returned by ArangoDB 1.1: { "id": 9327643, "name": "test", ... }
  - Collection returned by ArangoDB 1.2: { "id": "9327643", "name": "test", ... }

  Example for cursors ("id" attribute):
  - Collection returned by ArangoDB 1.1: { "id": 11734292, "hasMore": true, ... }
  - Collection returned by ArangoDB 1.2: { "id": "11734292", "hasMore": true, ... }

* global variables are not automatically available anymore when starting the
  arangod Javascript emergency console (i.e. ```arangod --console```).

  Especially, the variables `db`, `edges`, and `internal` are not available
  anymore. `db` and `internal` can be made available in 1.2 by
  ```var db = require("org/arangodb").db;``` and
  ```var internal = require("internal");```, respectively.
  The reason for this change is to get rid of global variables in the server
  because this will allow more specific inclusion of functionality.

  For convenience, the global variable `db` is still available by default in
  arangosh. The global variable `edges`, which since ArangoDB 1.1 was kind of
  a redundant wrapper of `db`, has been removed in 1.2 completely.
  Please use `db` instead, and if creating an edge collection, use the explicit
  ```db._createEdgeCollection()``` command.

* issue #374: prevent endless redirects when calling admin interface with
  unexpected URLs

* issue #373: TRAVERSAL() `trackPaths` option does not work. Instead `paths` does work

* issue #358: added support for CORS

* honor optional waitForSync property for document removal, replace, update, and
  save operations in arangosh. The waitForSync parameter for these operations
  was previously honored by the REST API and on the server-side, but not when
  the waitForSync parameter was specified for a document operation in arangosh.

* calls to db.collection.figures() and /_api/collection/<collection>/figures now
  additionally return the number of shapes used in the collection in the
  extra attribute "shapes.count"

* added AQL TRAVERSAL_TREE() function to return a hierarchical result from a traversal

* added AQL TRAVERSAL() function to return the results from a traversal

* added AQL function ATTRIBUTES() to return the attribute names of a document

* removed internal server-side AQL functions from global scope.

  Now the AQL internal functions can only be accessed via the exports of the
  ahuacatl module, which can be included via ```require("org/arangodb/ahuacatl")```.
  It shouldn't be necessary for clients to access this module at all, but
  internal code may use this module.

  The previously global AQL-related server-side functions were moved to the
  internal namespace. This produced the following function name changes on
  the server:

     old name              new name
     ------------------------------------------------------
     AHUACATL_RUN       => require("internal").AQL_QUERY
     AHUACATL_EXPLAIN   => require("internal").AQL_EXPLAIN
     AHUACATL_PARSE     => require("internal").AQL_PARSE

  Again, clients shouldn't have used these functions at all as there is the
  ArangoStatement object to execute AQL queries.

* fixed issue #366: Edges index returns strange description

* added AQL function MATCHES() to check a document against a list of examples

* added documentation and tests for db.collection.removeByExample

* added --progress option for arangoimp. This will show the percentage of the input
  file that has been processed by arangoimp while the import is still running. It can
  be used as a rough indicator of progress for the entire import.

* make the server log documents that cannot be imported via /_api/import into the
  logfile using the warning log level. This may help finding illegal documents in big
  import runs.

* check on server startup whether the database directory and all collection directories
  are writable. if not, the server startup will be aborted. this prevents serious
  problems with collections being non-writable and this being detected at some pointer
  after the server has been started

* allow the following AQL constructs: FUNC(...)[...], FUNC(...).attribute

* fixed issue #361: Bug in Admin Interface. Header disappears when clicking new collection

* Added in-memory only collections

  Added collection creation parameter "isVolatile":
  if set to true, the collection is created as an in-memory only collection,
  meaning that all document data of that collection will reside in memory only,
  and will not be stored permanently to disk.
  This means that all collection data will be lost when the collection is unloaded
  or the server is shut down.
  As this collection type does not have datafile disk overhead for the regular
  document operations, it may be faster than normal disk-backed collections. The
  actual performance gains strongly depend on the underlying OS, filesystem, and
  settings though.
  This collection type should be used for caches only and not for any sensible data
  that cannot be re-created otherwise.
  Some platforms, namely Windows, currently do not support this collection type.
  When creating an in-memory collection on such platform, an error message will be
  returned by ArangoDB telling the user the platform does not support it.

  Note: in-memory collections are an experimental feature. The feature might
  change drastically or even be removed altogether in a future version of ArangoDB.

* fixed issue #353: Please include "pretty print" in Emergency Console

* fixed issue #352: "pretty print" console.log
  This was achieved by adding the dump() function for the "internal" object

* reduced insertion time for edges index
  Inserting into the edges index now avoids costly comparisons in case of a hash
  collision, reducing the prefilling/loading timer for bigger edge collections

* added fulltext queries to AQL via FULLTEXT() function. This allows search
  fulltext indexes from an AQL query to find matching documents

* added fulltext index type. This index type allows indexing words and prefixes of
  words from a specific document attribute. The index can be queries using a
  SimpleQueryFull object, the HTTP REST API at /_api/simple/fulltext, or via AQL

* added collection.revision() method to determine whether a collection has changed.
  The revision method returns a revision string that can be used by client programs
  for equality/inequality comparisons. The value returned by the revision method
  should be treated by clients as an opaque string and clients should not try to
  figure out the sense of the revision id. This is still useful enough to check
  whether data in a collection has changed.

* issue #346: adaptively determine NUMBER_HEADERS_PER_BLOCK

* issue #338: arangosh cursor positioning problems

* issue #326: use limit optimization with filters

* issue #325: use index to avoid sorting

* issue #324: add limit optimization to AQL

* removed arango-password script and added Javascript functionality to add/delete
  users instead. The functionality is contained in module `users` and can be invoked
  as follows from arangosh and arangod:
  * require("users").save("name", "passwd");
  * require("users").replace("name", "newPasswd");
  * require("users").remove("name");
  * require("users").reload();
  These functions are intentionally not offered via the web interface.
  This also addresses issue #313

* changed print output in arangosh and the web interface for JSON objects.
  Previously, printing a JSON object in arangosh resulted in the attribute values
  being printed as proper JSON, but attribute names were printed unquoted and
  unescaped. This was fine for the purpose of arangosh, but lead to invalid
  JSON being produced. Now, arangosh will produce valid JSON that can be used
  to send it back to ArangoDB or use it with arangoimp etc.

* fixed issue #300: allow importing documents via the REST /_api/import API
  from a JSON list, too.
  So far, the API only supported importing from a format that had one JSON object
  on each line. This is sometimes inconvenient, e.g. when the result of an AQL
  query or any other list is to be imported. This list is a JSON list and does not
  necessary have a document per line if pretty-printed.
  arangoimp now supports the JSON list format, too. However, the format requires
  arangoimp and the server to read the entire dataset at once. If the dataset is
  too big (bigger than --max-upload-size) then the import will be rejected. Even if
  increased, the entire list must fit in memory on both the client and the server,
  and this may be more resource-intensive than importing individual lines in chunks.

* removed unused parameter --reuse-ids for arangoimp. This parameter did not have
  any effect in 1.2, was never publicly announced and did evil (TM) things.

* fixed issue #297 (partly): added whitespace between command line and
  command result in arangosh, added shell colors for better usability

* fixed issue #296: system collections not usable from AQL

* fixed issue #295: deadlock on shutdown

* fixed issue #293: AQL queries should exploit edges index

* fixed issue #292: use index when filtering on _key in AQL

* allow user-definable document keys
  users can now define their own document keys by using the _key attribute
  when creating new documents or edges. Once specified, the value of _key is
  immutable.
  The restrictions for user-defined key values are:
  * the key must be at most 254 bytes long
  * it must consist of the letters a-z (lower or upper case), the digits 0-9,
    the underscore (_) or dash (-) characters only
  * any other characters, especially multi-byte sequences, whitespace or
    punctuation characters cannot be used inside key values

  Specifying a document key is optional when creating new documents. If no
  document key is specified, ArangoDB will create a document key itself.
  There are no guarantees about the format and pattern of auto-generated document
  keys other than the above restrictions.
  Clients should therefore treat auto-generated document keys as opaque values.
  Keys can be used to look up and reference documents, e.g.:
  * saving a document: `db.users.save({ "_key": "fred", ... })`
  * looking up a document: `db.users.document("fred")`
  * referencing other documents: `edges.relations.save("users/fred", "users/john", ...)`

  This change is downwards-compatible to ArangoDB 1.1 because in ArangoDB 1.1
  users were not able to define their own keys. If the user does not supply a _key
  attribute when creating a document, ArangoDB 1.2 will still generate a key of
  its own as ArangoDB 1.1 did. However, all documents returned by ArangoDB 1.2 will
  include a _key attribute and clients should be able to handle that (e.g. by
  ignoring it if not needed). Documents returned will still include the _id attribute
  as in ArangoDB 1.1.

* require collection names everywhere where a collection id was allowed in
  ArangoDB 1.1 & 1.0
  This change requires clients to use a collection name in place of a collection id
  at all places the client deals with collections.
  Examples:
  * creating edges: the _from and _to attributes must now contain collection names instead
    of collection ids: `edges.relations.save("test/my-key1", "test/my-key2", ...)`
  * retrieving edges: the returned _from and _to attributes now will contain collection
    names instead of ids, too: _from: `test/fred` instead of `1234/3455`
  * looking up documents: db.users.document("fred") or db._document("users/fred")

  Collection names must be used in REST API calls instead of collection ids, too.
  This change is thus not completely downwards-compatible to ArangoDB 1.1. ArangoDB 1.1
  required users to use collection ids in many places instead of collection names.
  This was unintuitive and caused overhead in cases when just the collection name was
  known on client-side but not its id. This overhead can now be avoided so clients can
  work with the collection names directly. There is no need to work with collection ids
  on the client side anymore.
  This change will likely require adjustments to API calls issued by clients, and also
  requires a change in how clients handle the _id value of returned documents. Previously,
  the _id value of returned documents contained the collection id, a slash separator and
  the document number. Since 1.2, _id will contain the collection name, a slash separator
  and the document key. The same applies to the _from and _to attribute values of edges
  that are returned by ArangoDB.

  Also removed (now unnecessary) location header in responses of the collections REST API.
  The location header was previously returned because it was necessary for clients.
  When clients created a collection, they specified the collection name. The collection
  id was generated on the server, but the client needed to use the server-generated
  collection id for further API calls, e.g. when creating edges etc. Therefore, the
  full collection URL, also containing the collection id, was returned by the server in
  responses to the collection API, in the HTTP location header.
  Returning the location header has become unnecessary in ArangoDB 1.2 because users
  can access collections by name and do not need to care about collection ids.


v1.1.3 (2013-XX-XX)
-------------------

* fix case when an error message was looked up for an error code but no error
  message was found. In this case a NULL ptr was returned and not checked everywhere.
  The place this error popped up was when inserting into a non-unique hash index
  failed with a specific, invalid error code.

* fixed issue #381:  db._collection("_users").getIndexes();

* fixed issue #379: arango-password fatal issue javscript.startup-directory

* fixed issue #372: Command-Line Options for the Authentication and Authorization


v1.1.2 (2013-01-20)
-------------------

* upgraded to mruby 2013-01-20 583983385b81c21f82704b116eab52d606a609f4

* fixed issue #357: Some spelling and grammar errors

* fixed issue #355: fix quotes in pdf manual

* fixed issue #351: Strange arangosh error message for long running query

* fixed randomly hanging connections in arangosh on MacOS

* added "any" query method: this returns a random document from a collection. It
  is also available via REST HTTP at /_api/simple/any.

* added deployment tool

* added getPeerVertex

* small fix for logging of long messages: the last character of log messages longer
  than 256 bytes was not logged.

* fixed truncation of human-readable log messages for web interface: the trailing \0
  byte was not appended for messages longer than 256 bytes

* fixed issue #341: ArangoDB crashes when stressed with Batch jobs
  Contrary to the issue title, this did not have anything to do with batch jobs but
  with too high memory usage. The memory usage of ArangoDB is now reduced for cases
   when there are lots of small collections with few documents each

* started with issue #317: Feature Request (from Google Groups): DATE handling

* backported issue #300: Extend arangoImp to Allow importing resultset-like
  (list of documents) formatted files

* fixed issue #337: "WaitForSync" on new collection does not work on Win/X64

* fixed issue #336: Collections REST API docs

* fixed issue #335: mmap errors due to wrong memory address calculation

* fixed issue #332: arangoimp --use-ids parameter seems to have no impact

* added option '--server.disable-authentication' for arangosh as well. No more passwd
  prompts if not needed

* fixed issue #330: session logging for arangosh

* fixed issue #329: Allow passing script file(s) as parameters for arangosh to run

* fixed issue #328: 1.1 compile warnings

* fixed issue #327: Javascript parse errors in front end


v1.1.1 (2012-12-18)
-------------------

* fixed issue #339: DELETE /_api/cursor/cursor-identifier return incollect errorNum

  The fix for this has led to a signature change of the function actions.resultNotFound().
  The meaning of parameter #3 for This function has changed from the error message string
  to the error code. The error message string is now parameter #4.
  Any client code that uses this function in custom actions must be adjusted.

* fixed issue #321: Problem upgrading arangodb 1.0.4 to 1.1.0 with Homebrew (OSX 10.8.2)

* fixed issue #230: add navigation and search for online documentation

* fixed issue #315: Strange result in PATH

* fixed issue #323: Wrong function returned in error message of AQL CHAR_LENGTH()

* fixed some log errors on startup / shutdown due to pid file handling and changing
  of directories


v1.1.0 (2012-12-05)
-------------------

* WARNING:
  arangod now performs a database version check at startup. It will look for a file
  named "VERSION" in its database directory. If the file is not present, arangod will
  perform an automatic upgrade of the database directory. This should be the normal
  case when upgrading from ArangoDB 1.0 to ArangoDB 1.1.

  If the VERSION file is present but is from an older version of ArangoDB, arangod
  will refuse to start and ask the user to run a manual upgrade first. A manual upgrade
  can be performed by starting arangod with the option `--upgrade`.

  This upgrade procedure shall ensure that users have full control over when they
  perform any updates/upgrades of their data, and can plan backups accordingly. The
  procedure also guarantees that the server is not run without any required system
  collections or with in incompatible data state.

* added AQL function DOCUMENT() to retrieve a document by its _id value

* fixed issue #311: fixed segfault on unload

* fixed issue #309: renamed stub "import" button from web interface

* fixed issue #307: added WaitForSync column in collections list in in web interface

* fixed issue #306: naming in web interface

* fixed issue #304: do not clear AQL query text input when switching tabs in
  web interface

* fixed issue #303: added documentation about usage of var keyword in web interface

* fixed issue #301: PATCH does not work in web interface

# fixed issue #269: fix make distclean & clean

* fixed issue #296: system collections not usable from AQL

* fixed issue #295: deadlock on shutdown

* added collection type label to web interface

* fixed issue #290: the web interface now disallows creating non-edges in edge collections
  when creating collections via the web interface, the collection type must also be
  specified (default is document collection)

* fixed issue #289: tab-completion does not insert any spaces

* fixed issue #282: fix escaping in web interface

* made AQL function NOT_NULL take any number of arguments. Will now return its
  first argument that is not null, or null if all arguments are null. This is downwards
  compatible.

* changed misleading AQL function name NOT_LIST() to FIRST_LIST() and slightly changed
  the behavior. The function will now return its first argument that is a list, or null
  if none of the arguments are lists.
  This is mostly downwards-compatible. The only change to the previous implementation in
  1.1-beta will happen if two arguments were passed and the 1st and 2nd arguments were
  both no lists. In previous 1.1, the 2nd argument was returned as is, but now null
  will be returned.

* add AQL function FIRST_DOCUMENT(), with same behavior as FIRST_LIST(), but working
  with documents instead of lists.

* added UPGRADING help text

* fixed issue #284: fixed Javascript errors when adding edges/vertices without own
  attributes

* fixed issue #283: AQL LENGTH() now works on documents, too

* fixed issue #281: documentation for skip lists shows wrong example

* fixed AQL optimizer bug, related to OR-combined conditions that filtered on the
  same attribute but with different conditions

* fixed issue #277: allow usage of collection names when creating edges
  the fix of this issue also implies validation of collection names / ids passed to
  the REST edge create method. edges with invalid collection ids or names in the
  "from" or "to" values will be rejected and not saved


v1.1.beta2 (2012-11-13)
-----------------------

* fixed arangoirb compilation

* fixed doxygen


v1.1.beta1 (2012-10-24)
-----------------------

* fixed AQL optimizer bug

* WARNING:
  - the user has changed from "arango" to "arangodb", the start script has changed from
    "arangod" to "arangodb", the database directory has changed from "/var/arangodb" to
    "/var/lib/arangodb" to be compliant with various Linux policies

  - In 1.1, we have introduced types for collections: regular documents go into document
    collections, and edges go into edge collections. The prefixing (db.xxx vs. edges.xxx)
    works slightly different in 1.1: edges.xxx can still be used to access collections,
    however, it will not determine the type of existing collections anymore. To create an
    edge collection 1.1, you can use db._createEdgeCollection() or edges._create().
    And there's of course also db._createDocumentCollection().
    db._create() is also still there and will create a document collection by default,
    whereas edges._create() will create an edge collection.

  - the admin web interface that was previously available via the simple URL suffix /
    is now available via a dedicated URL suffix only: /_admin/html
    The reason for this is that routing and URLs are now subject to changes by the end user,
    and only URLs parts prefixed with underscores (e.g. /_admin or /_api) are reserved
    for ArangoDB's internal usage.

* the server now handles requests with invalid Content-Length header values as follows:
  - if Content-Length is negative, the server will respond instantly with HTTP 411
    (length required)

  - if Content-Length is positive but shorter than the supplied body, the server will
    respond with HTTP 400 (bad request)

  - if Content-Length is positive but longer than the supplied body, the server will
    wait for the client to send the missing bytes. The server allows 90 seconds for this
    and will close the connection if the client does not send the remaining data

  - if Content-Length is bigger than the maximum allowed size (512 MB), the server will
    fail with HTTP 413 (request entity too large).

  - if the length of the HTTP headers is greater than the maximum allowed size (1 MB),
    the server will fail with HTTP 431 (request header fields too large)

* issue #265: allow optional base64 encoding/decoding of action response data

* issue #252: create _modules collection using arango-upgrade (note: arango-upgrade was
  finally replaced by the `--upgrade` option for arangod)

* issue #251: allow passing arbitrary options to V8 engine using new command line option:
  --javascript.v8-options. Using this option, the Harmony features or other settings in
  v8 can be enabled if the end user requires them

* issue #248: allow AQL optimizer to pull out completely uncorrelated subqueries to the
  top level, resulting in less repeated evaluation of the subquery

* upgraded to Doxygen 1.8.0

* issue #247: added AQL function MERGE_RECURSIVE

* issue #246: added clear() function in arangosh

* issue #245: Documentation: Central place for naming rules/limits inside ArangoDB

* reduced size of hash index elements by 50 %, allowing more index elements to fit in
  memory

* issue #235: GUI Shell throws Error:ReferenceError: db is not defined

* issue #229: methods marked as "under construction"

* issue #228: remove unfinished APIs (/_admin/config/*)

* having the OpenSSL library installed is now a prerequisite to compiling ArangoDB
  Also removed the --enable-ssl configure option because ssl is always required.

* added AQL functions TO_LIST, NOT_LIST

* issue #224: add optional Content-Id for batch requests

* issue #221: more documentation on AQL explain functionality. Also added
  ArangoStatement.explain() client method

* added db._createStatement() method on server as well (was previously available
  on the client only)

* issue #219: continue in case of "document not found" error in PATHS() function

* issue #213: make waitForSync overridable on specific actions

* changed AQL optimizer to use indexes in more cases. Previously, indexes might
  not have been used when in a reference expression the inner collection was
  specified last. Example: FOR u1 IN users FOR u2 IN users FILTER u1._id == u2._id
  Previously, this only checked whether an index could be used for u2._id (not
  possible). It was not checked whether an index on u1._id could be used (possible).
  Now, for expressions that have references/attribute names on both sides of the
  above as above, indexes are checked for both sides.

* issue #204: extend the CSV import by TSV and by user configurable
  separator character(s)

* issue #180: added support for batch operations

* added startup option --server.backlog-size
  this allows setting the value of the backlog for the listen() system call.
  the default value is 10, the maximum value is platform-dependent

* introduced new configure option "--enable-maintainer-mode" for
  ArangoDB maintainers. this option replaces the previous compile switches
  --with-boost-test, --enable-bison, --enable-flex and --enable-errors-dependency
  the individual configure options have been removed. --enable-maintainer-mode
  turns them all on.

* removed potentially unused configure option --enable-memfail

* fixed issue #197: HTML web interface calls /_admin/user-manager/session

* fixed issue #195: VERSION file in database directory

* fixed issue #193: REST API HEAD request returns a message body on 404

* fixed issue #188: intermittent issues with 1.0.0
  (server-side cursors not cleaned up in all cases, pthreads deadlock issue)

* issue #189: key store should use ISO datetime format bug

* issue #187: run arango-upgrade on server start (note: arango-upgrade was finally
  replaced by the `--upgrade` option for arangod)n

* fixed issue #183: strange unittest error

* fixed issue #182: manual pages

* fixed issue #181: use getaddrinfo

* moved default database directory to "/var/lib/arangodb" in accordance with
  http://www.pathname.com/fhs/pub/fhs-2.3.html

* fixed issue #179: strange text in import manual

* fixed issue #178: test for aragoimp is missing

* fixed issue #177: a misleading error message was returned if unknown variables
  were used in certain positions in an AQL query.

* fixed issue #176: explain how to use AQL from the arangosh

* issue #175: re-added hidden (and deprecated) option --server.http-port. This
  option is only there to be downwards-compatible to Arango 1.0.

* fixed issue #174: missing Documentation for `within`

* fixed issue #170: add db.<coll_name>.all().toArray() to arangosh help screen

* fixed issue #169: missing argument in Simple Queries

* added program arango-upgrade. This program must be run after installing ArangoDB
  and after upgrading from a previous version of ArangoDB. The arango-upgrade script
  will ensure all system collections are created and present in the correct state.
  It will also perform any necessary data updates.
  Note: arango-upgrade was finally replaced by the `--upgrade` option for arangod.

* issue #153: edge collection should be a flag for a collection
  collections now have a type so that the distinction between document and edge
  collections can now be done at runtime using a collection's type value.
  A collection's type can be queried in Javascript using the <collection>.type() method.

  When new collections are created using db._create(), they will be document
  collections by default. When edge._create() is called, an edge collection will be created.
  To explicitly create a collection of a specific/different type, use the methods
  _createDocumentCollection() or _createEdgeCollection(), which are available for
  both the db and the edges object.
  The Javascript objects ArangoEdges and ArangoEdgesCollection have been removed
  completely.
  All internal and test code has been adjusted for this, and client code
  that uses edges.* should also still work because edges is still there and creates
  edge collections when _create() is called.

  INCOMPATIBLE CHANGE: Client code might still need to be changed in the following aspect:
  Previously, collections did not have a type so documents and edges could be inserted
  in the same collection. This is now disallowed. Edges can only be inserted into
  edge collections now. As there were no collection types in 1.0, ArangoDB will perform
  an automatic upgrade when migrating from 1.0 to 1.1.
  The automatic upgrade will check every collection and determine its type as follows:
  - if among the first 50 documents in the collection there are documents with
    attributes "_from" and "_to", the collection is typed as an edge collection
  - if among the first 50 documents in the collection there are no documents with
    attributes "_from" and "_to", the collection is made as a document collection

* issue #150: call V8 garbage collection on server periodically

* issue #110: added support for partial updates

  The REST API for documents now offers an HTTP PATCH method to partially update
  documents. Overwriting/replacing documents is still available via the HTTP PUT method
  as before. The Javascript API in the shell also offers a new update() method in extension to
  the previously existing replace() method.


v1.0.4 (2012-11-12)
-------------------

* issue #275: strange error message in arangosh 1.0.3 at startup


v1.0.3 (2012-11-08)
-------------------

* fixed AQL optimizer bug

* issue #273: fixed segfault in arangosh on HTTP 40x

* issue #265: allow optional base64 encoding/decoding of action response data

* issue #252: _modules collection not created automatically


v1.0.2 (2012-10-22)
-------------------

* repository CentOS-X.Y moved to CentOS-X, same for Debian

* bugfix for rollback from edges

* bugfix for hash indexes

* bugfix for StringBuffer::erase_front

* added autoload for modules

* added AQL function TO_LIST


v1.0.1 (2012-09-30)
-------------------

* draft for issue #165: front-end application howto

* updated mruby to cf8fdea4a6598aa470e698e8cbc9b9b492319d

* fix for issue #190: install doesn't create log directory

* fix for issue #194: potential race condition between creating and dropping collections

* fix for issue #193: REST API HEAD request returns a message body on 404

* fix for issue #188: intermittent issues with 1.0.0

* fix for issue #163: server cannot create collection because of abandoned files

* fix for issue #150: call V8 garbage collection on server periodically


v1.0.0 (2012-08-17)
-------------------

* fix for issue #157: check for readline and ncurses headers, not only libraries


v1.0.beta4 (2012-08-15)
-----------------------

* fix for issue #152: fix memleak for barriers


v1.0.beta3 (2012-08-10)
-----------------------

* fix for issue #151: Memleak, collection data not removed

* fix for issue #149: Inconsistent port for admin interface

* fix for issue #163: server cannot create collection because of abandoned files

* fix for issue #157: check for readline and ncurses headers, not only libraries

* fix for issue #108: db.<collection>.truncate() inefficient

* fix for issue #109: added startup note about cached collection names and how to
  refresh them

* fix for issue #156: fixed memleaks in /_api/import

* fix for issue #59: added tests for /_api/import

* modified return value for calls to /_api/import: now, the attribute "empty" is
  returned as well, stating the number of empty lines in the input. Also changed the
  return value of the error code attribute ("errorNum") from 1100 ("corrupted datafile")
  to 400 ("bad request") in case invalid/unexpected JSON data was sent to the server.
  This error code is more appropriate as no datafile is broken but just input data is
  incorrect.

* fix for issue #152: Memleak for barriers

* fix for issue #151: Memleak, collection data not removed

* value of --database.maximal-journal-size parameter is now validated on startup. If
  value is smaller than the minimum value (currently 1048576), an error is thrown and
  the server will not start. Before this change, the global value of maximal journal
  size was not validated at server start, but only on collection level

* increased sleep value in statistics creation loop from 10 to 500 microseconds. This
  reduces accuracy of statistics values somewhere after the decimal points but saves
  CPU time.

* avoid additional sync() calls when writing partial shape data (attribute name data)
  to disk. sync() will still be called when the shape marker (will be written after
  the attributes) is written to disk

* issue #147: added flag --database.force-sync-shapes to force synching of shape data
  to disk. The default value is true so it is the same behavior as in version 1.0.
  if set to false, shape data is synched to disk if waitForSync for the collection is
  set to true, otherwise, shape data is not synched.

* fix for issue #145: strange issue on Travis: added epsilon for numeric comparison in
  geo index

* fix for issue #136: adjusted message during indexing

* issue #131: added timeout for HTTP keep-alive connections. The default value is 300
  seconds. There is a startup parameter server.keep-alive-timeout to configure the value.
  Setting it to 0 will disable keep-alive entirely on the server.

* fix for issue #137: AQL optimizer should use indexes for ref accesses with
  2 named attributes


v1.0.beta2 (2012-08-03)
-----------------------

* fix for issue #134: improvements for centos RPM

* fixed problem with disable-admin-interface in config file


v1.0.beta1 (2012-07-29)
-----------------------

* fixed issue #118: We need a collection "debugger"

* fixed issue #126: Access-Shaper must be cached

* INCOMPATIBLE CHANGE: renamed parameters "connect-timeout" and "request-timeout"
  for arangosh and arangoimp to "--server.connect-timeout" and "--server.request-timeout"

* INCOMPATIBLE CHANGE: authorization is now required on the server side
  Clients sending requests without HTTP authorization will be rejected with HTTP 401
  To allow backwards compatibility, the server can be started with the option
  "--server.disable-authentication"

* added options "--server.username" and "--server.password" for arangosh and arangoimp
  These parameters must be used to specify the user and password to be used when
  connecting to the server. If no password is given on the command line, arangosh/
  arangoimp will interactively prompt for a password.
  If no user name is specified on the command line, the default user "root" will be
  used.

* added startup option "--server.ssl-cipher-list" to determine which ciphers to
  use in SSL context. also added SSL_OP_CIPHER_SERVER_PREFERENCE to SSL default
  options so ciphers are tried in server and not in client order

* changed default SSL protocol to TLSv1 instead of SSLv2

* changed log-level of SSL-related messages

* added SSL connections if server is compiled with OpenSSL support. Use --help-ssl

* INCOMPATIBLE CHANGE: removed startup option "--server.admin-port".
  The new endpoints feature (see --server.endpoint) allows opening multiple endpoints
  anyway, and the distinction between admin and "other" endpoints can be emulated
  later using privileges.

* INCOMPATIBLE CHANGE: removed startup options "--port", "--server.port", and
  "--server.http-port" for arangod.
  These options have been replaced by the new "--server.endpoint" parameter

* INCOMPATIBLE CHANGE: removed startup option "--server" for arangosh and arangoimp.
  These options have been replaced by the new "--server.endpoint" parameter

* Added "--server.endpoint" option to arangod, arangosh, and arangoimp.
  For arangod, this option allows specifying the bind endpoints for the server
  The server can be bound to one or multiple endpoints at once. For arangosh
  and arangoimp, the option specifies the server endpoint to connect to.
  The following endpoint syntax is currently supported:
  - tcp://host:port or http@tcp://host:port (HTTP over IPv4)
  - tcp://[host]:port or http@tcp://[host]:port (HTTP over IPv6)
  - ssl://host:port or http@tcp://host:port (HTTP over SSL-encrypted IPv4)
  - ssl://[host]:port or http@tcp://[host]:port (HTTP over SSL-encrypted IPv6)
  - unix:///path/to/socket or http@unix:///path/to/socket (HTTP over UNIX socket)

  If no port is specified, the default port of 8529 will be used.

* INCOMPATIBLE CHANGE: removed startup options "--server.require-keep-alive" and
  "--server.secure-require-keep-alive".
  The server will now behave as follows which should be more conforming to the
  HTTP standard:
  * if a client sends a "Connection: close" header, the server will close the
    connection
  * if a client sends a "Connection: keep-alive" header, the server will not
    close the connection
  * if a client does not send any "Connection" header, the server will assume
    "keep-alive" if the request was an HTTP/1.1 request, and "close" if the
    request was an HTTP/1.0 request

* (minimal) internal optimizations for HTTP request parsing and response header
  handling

* fixed Unicode unescaping bugs for \f and surrogate pairs in BasicsC/strings.c

* changed implementation of TRI_BlockCrc32 algorithm to use 8 bytes at a time

* fixed issue #122: arangod doesn't start if <log.file> cannot be created

* fixed issue #121: wrong collection size reported

* fixed issue #98: Unable to change journalSize

* fixed issue #88: fds not closed

* fixed escaping of document data in HTML admin front end

* added HTTP basic authentication, this is always turned on

* added server startup option --server.disable-admin-interface to turn off the
  HTML admin interface

* honor server startup option --database.maximal-journal-size when creating new
  collections without specific journalsize setting. Previously, these
  collections were always created with journal file sizes of 32 MB and the
  --database.maximal-journal-size setting was ignored

* added server startup option --database.wait-for-sync to control the default
  behavior

* renamed "--unit-tests" to "--javascript.unit-tests"


v1.0.alpha3 (2012-06-30)
------------------------

* fixed issue #116: createCollection=create option doesn't work

* fixed issue #115: Compilation issue under OSX 10.7 Lion & 10.8 Mountain Lion
  (homebrew)

* fixed issue #114: image not found

* fixed issue #111: crash during "make unittests"

* fixed issue #104: client.js -> ARANGO_QUIET is not defined


v1.0.alpha2 (2012-06-24)
------------------------

* fixed issue #112: do not accept document with duplicate attribute names

* fixed issue #103: Should we cleanup the directory structure

* fixed issue #100: "count" attribute exists in cursor response with "count:
  false"

* fixed issue #84 explain command

* added new MRuby version (2012-06-02)

* added --log.filter

* cleanup of command line options:
** --startup.directory => --javascript.startup-directory
** --quite => --quiet
** --gc.interval => --javascript.gc-interval
** --startup.modules-path => --javascript.modules-path
** --action.system-directory => --javascript.action-directory
** --javascript.action-threads => removed (is now the same pool as --server.threads)

* various bug-fixes

* support for import

* added option SKIP_RANGES=1 for make unittests

* fixed several range-related assertion failures in the AQL query optimizer

* fixed AQL query optimizations for some edge cases (e.g. nested subqueries with
  invalid constant filter expressions)


v1.0.alpha1 (2012-05-28)
------------------------

Alpha Release of ArangoDB 1.0<|MERGE_RESOLUTION|>--- conflicted
+++ resolved
@@ -1,12 +1,10 @@
 v3.3.4 (XXXX-XX-XX)
 -------------------
 
-<<<<<<< HEAD
 * fix issue #4651: Simple query taking forever until a request timeout error
-=======
+
 * fix issue #4677: AQL WITH with bind parameters results in "access after data-modification" 
   for two independent UPSERTs 
->>>>>>> 2d1e668e
 
 * fix issue #4457: create /var/tmp/arangod with correct user in supervisor mode
 
